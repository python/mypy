--- conflicted
+++ resolved
@@ -11,16 +11,8 @@
 exclude = mypy/typeshed/|mypyc/test-data/|mypyc/lib-rt/
 enable_error_code = ignore-without-code,redundant-expr
 enable_incomplete_feature = PreciseTupleTypes
-<<<<<<< HEAD
 show_error_code_links = True
 
 [mypy-mypy.*]
 # TODO: enable for `mypyc` and other files as well
-warn_unreachable = True
-
-[mypy-mypy.visitor]
-# See docstring for NodeVisitor for motivation.
-disable_error_code = empty-body
-=======
-show_error_code_links = True
->>>>>>> b07d5f05
+warn_unreachable = True