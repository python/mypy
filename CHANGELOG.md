# Mypy Release Notes

## Next Release

<<<<<<< HEAD
### Drop Support for Python 3.9

Mypy no longer supports running with Python 3.9, which has reached end-of-life.
When running mypy with Python 3.10+, it is still possible to type check code
that needs to support Python 3.9 with the `--python-version 3.9` argument.
Support for this will be dropped in the first half of 2026!

Contributed by Marc Mueller (PR [20156](https://github.com/python/mypy/pull/20156)).
=======
## Mypy 1.19

We’ve just uploaded mypy 1.19.0 to the Python Package Index ([PyPI](https://pypi.org/project/mypy/)).
Mypy is a static type checker for Python. This release includes new features, performance
improvements and bug fixes. You can install it as follows:

    python3 -m pip install -U mypy

You can read the full documentation for this release on [Read the Docs](http://mypy.readthedocs.io).

### Performance Improvements
- Switch to a more dynamic SCC processing logic (Ivan Levkivskyi, PR [20053](https://github.com/python/mypy/pull/20053))
- Speed up type aliases (Ivan Levkivskyi, PR [19810](https://github.com/python/mypy/pull/19810))

### Fixed‑Format Cache Improvements

Mypy uses a cache by default to speed up incremental runs by reusing partial results
from earlier runs. Mypy 1.18 added a new binary fixed-format cache representation as
an experimental feature. The feature is no longer experimental, and we are planning
to enable it by default in a future mypy release (possibly 1.20), since it's faster
and uses less space than the original, JSON-based cache format. Use
`--fixed-format-cache` to enable the fixed-format cache.

Mypy now has an extra dependency on the `librt` PyPI package, as it's needed for
cache serialization and deserialization.

Mypy ships with a tool to convert fixed-format cache files to the old JSON format.
Example of how to use this:
```
$ python -m mypy.exportjson .mypy_cache/.../my_module.data.ff
```

This way existing use cases that parse JSON cache files can be supported when using
the new format, though an extra conversion step is needed.

This release includes these improvements:

- Force-discard cache if cache format changed (Ivan Levkivskyi, PR [20152](https://github.com/python/mypy/pull/20152))
- Add tool to convert binary cache files to JSON (Jukka Lehtosalo, PR [20071](https://github.com/python/mypy/pull/20071))
- Use more efficient serialization format for long integers in cache files (Jukka Lehtosalo, PR [20151](https://github.com/python/mypy/pull/20151))
- More robust packing of floats in fixed-format cache (Ivan Levkivskyi, PR [20150](https://github.com/python/mypy/pull/20150))
- Use self-descriptive cache with type tags (Ivan Levkivskyi, PR [20137](https://github.com/python/mypy/pull/20137))
- Use fixed format for cache metas (Ivan Levkivskyi, PR [20088](https://github.com/python/mypy/pull/20088))
- Make metas more compact; fix indirect suppression (Ivan Levkivskyi, PR [20075](https://github.com/python/mypy/pull/20075))
- Use dedicated tags for most common cached instances (Ivan Levkivskyi, PR [19762](https://github.com/python/mypy/pull/19762))

### PEP 747: Annotating Type Forms

Mypy now recognizes `TypeForm[T]` as a type and implements
[PEP 747](https://peps.python.org/pep-0747/). The feature is still experimental,
and it's disabled by default. Use `--enable-incomplete-feature=TypeForm` to
enable type forms. A type form object captures the type information provided by a
runtime type expression. Example:

```python
from typing_extensions import TypeForm

def trycast[T](typx: TypeForm[T], value: object) -> T | None: ...

def example(o: object) -> None:
    # 'int | str' below is an expression that represents a type.
    # Unlike type[T], TypeForm[T] can be used with all kinds of types,
    # including union types.
    x = trycast(int | str, o)
    if x is not None:
        # Type of 'x' is 'int | str' here
        ...
```

This feature was contributed by David Foster (PR [19596](https://github.com/python/mypy/pull/19596)).

### Fixes to Crashes
- Do not push partial types to the binder (Stanislav Terliakov, PR [20202](https://github.com/python/mypy/pull/20202))
- Fix crash on recursive tuple with Hashable (Ivan Levkivskyi, PR [20232](https://github.com/python/mypy/pull/20232))
- Fix crash related to decorated functions (Stanislav Terliakov, PR [20203](https://github.com/python/mypy/pull/20203))
- Do not abort constructing TypeAlias if only type parameters hold us back (Stanislav Terliakov, PR [20162](https://github.com/python/mypy/pull/20162))
- Use the fallback for `ModuleSpec` early if it can never be resolved (Stanislav Terliakov, PR [20167](https://github.com/python/mypy/pull/20167))
- Do not store deferred NamedTuple fields as redefinitions (Stanislav Terliakov, PR [20147](https://github.com/python/mypy/pull/20147))
- Discard partial types remaining after inference failure (Stanislav Terliakov, PR [20126](https://github.com/python/mypy/pull/20126))
- Fix an infinite recursion bug (Stanislav Terliakov, PR [20127](https://github.com/python/mypy/pull/20127))
- Fix IsADirectoryError for namespace packages when using --linecoverage-report (wyattscarpenter, PR [20109](https://github.com/python/mypy/pull/20109))
- Fix an internal error when creating cobertura output for namespace package (wyattscarpenter, PR [20112](https://github.com/python/mypy/pull/20112))
- Allow type parameters reusing the name missing from current module (Stanislav Terliakov, PR [20081](https://github.com/python/mypy/pull/20081))
- Prevent TypeGuardedType leak from narrowing declared type as part of type variable bound (Stanislav Terliakov, PR [20046](https://github.com/python/mypy/pull/20046))
- Fix crash on invalid unpack in base class (Ivan Levkivskyi, PR [19962](https://github.com/python/mypy/pull/19962))
- Traverse ParamSpec prefix where we should (Ivan Levkivskyi, PR [19800](https://github.com/python/mypy/pull/19800))
- Fix daemon crash related to imports (Ivan Levkivskyi, PR [20271](https://github.com/python/mypy/pull/20271))

### Mypyc: Support for `__getattr__`, `__setattr__`, and `__delattr__`

Mypyc now has partial support for `__getattr__`, `__setattr__` and
`__delattr__` methods in native classes.

Note that native attributes are not stored using `__dict__`. Setting attributes
directly while bypassing `__setattr__` is possible by using
`super().__setattr__(...)` or `object.__setattr__(...)`, but not via `__dict__`.

Example:
```python
class Demo:
    _data: dict[str, str]

    def __init__(self) -> None:
        # Initialize data dict without calling our __setattr__
        super().__setattr__("_data", {})

    def __setattr__(self, name: str, value: str) -> None:
        print(f"Setting {name} = {value!r}")

        if name == "_data":
            raise AttributeError("'_data' cannot be set")

        self._data[name] = value

    def __getattr__(self, name: str) -> str:
        print(f"Getting {name}")

        try:
            return self._data[name]
        except KeyError:
            raise AttributeError(name)

d = Demo()
d.x = "hello"
d.y = "world"

print(d.x)
print(d.y)
```

Related PRs:
- Generate `__setattr__` wrapper (Piotr Sawicki, PR [19937](https://github.com/python/mypy/pull/19937))
- Generate `__getattr__` wrapper (Piotr Sawicki, PR [19909](https://github.com/python/mypy/pull/19909))
- Support deleting attributes in `__setattr__` wrapper (Piotr Sawicki, PR [19997](https://github.com/python/mypy/pull/19997))

### Miscellaneous Mypyc Improvements
- Fix `__new__` in native classes with inheritance (Piotr Sawicki, PR [20302](https://github.com/python/mypy/pull/20302))
- Fix crash on `super` in generator (Ivan Levkivskyi, PR [20291](https://github.com/python/mypy/pull/20291))
- Fix calling base class async method using `super()` (Jukka Lehtosalo, PR [20254](https://github.com/python/mypy/pull/20254))
- Fix async or generator methods in traits (Jukka Lehtosalo, PR [20246](https://github.com/python/mypy/pull/20246))
- Optimize equality check with string literals (BobTheBuidler, PR [19883](https://github.com/python/mypy/pull/19883))
- Fix inheritance of async defs (Jukka Lehtosalo, PR [20044](https://github.com/python/mypy/pull/20044))
- Reject invalid `mypyc_attr` args (BobTheBuidler, PR [19963](https://github.com/python/mypy/pull/19963))
- Optimize `isinstance` with tuple of primitive types (BobTheBuidler, PR [19949](https://github.com/python/mypy/pull/19949))
- Optimize away first index check in for loops if length > 1 (BobTheBuidler, PR [19933](https://github.com/python/mypy/pull/19933))
- Fix broken exception/cancellation handling in async def (Jukka Lehtosalo, PR [19951](https://github.com/python/mypy/pull/19951))
- Transform `object.__new__` inside `__new__` (Piotr Sawicki, PR [19866](https://github.com/python/mypy/pull/19866))
- Fix crash with NewType and other non-class types in incremental builds (Jukka Lehtosalo, PR [19837](https://github.com/python/mypy/pull/19837))
- Optimize container creation from expressions with length known at compile time (BobTheBuidler, PR [19503](https://github.com/python/mypy/pull/19503))
- Allow per-class free list to be used with inheritance (Jukka Lehtosalo, PR [19790](https://github.com/python/mypy/pull/19790))
- Fix object finalization (Marc Mueller, PR [19749](https://github.com/python/mypy/pull/19749))
- Allow defining a single-item free "list" for a native class (Jukka Lehtosalo, PR [19785](https://github.com/python/mypy/pull/19785))
- Speed up unary "not" (Jukka Lehtosalo, PR [19774](https://github.com/python/mypy/pull/19774))

### Stubtest Improvements
- Check `_value_` for ellipsis-valued stub enum members (Stanislav Terliakov, PR [19760](https://github.com/python/mypy/pull/19760))
- Include function name in overload assertion messages (Joren Hammudoglu, PR [20063](https://github.com/python/mypy/pull/20063))
- Fix special case in analyzing function signature (iap, PR [19822](https://github.com/python/mypy/pull/19822))
- Improve `allowlist` docs with better example (sobolevn, PR [20007](https://github.com/python/mypy/pull/20007))

### Documentation Updates
- Update duck type compatibility: mention strict-bytes and mypy 2.0 (wyattscarpenter, PR [20121](https://github.com/python/mypy/pull/20121))
- Document `--enable-incomplete-feature TypeForm` (wyattscarpenter, PR [20173](https://github.com/python/mypy/pull/20173))
- Change the inline TypedDict example (wyattscarpenter, PR [20172](https://github.com/python/mypy/pull/20172))
- Replace `List` with built‑in `list` (PEP 585) (Thiago J. Barbalho, PR [20000](https://github.com/python/mypy/pull/20000))
- Improve junit documentation (wyattscarpenter, PR [19867](https://github.com/python/mypy/pull/19867))

### Other Notable Fixes and Improvements
- Fix annotated with function as type keyword list parameter (KarelKenens, PR [20094](https://github.com/python/mypy/pull/20094))
- Fix errors for raise NotImplemented (Shantanu, PR [20168](https://github.com/python/mypy/pull/20168))
- Don't let help formatter line-wrap URLs (Frank Dana, PR [19825](https://github.com/python/mypy/pull/19825))
- Do not cache fast container types inside lambdas (Stanislav Terliakov, PR [20166](https://github.com/python/mypy/pull/20166))
- Respect force-union-syntax flag in error hint (Marc Mueller, PR [20165](https://github.com/python/mypy/pull/20165))
- Fix type checking of dict type aliases (Shantanu, PR [20170](https://github.com/python/mypy/pull/20170))
- Use pretty callable formatting more often for callable expressions (Theodore Ando, PR [20128](https://github.com/python/mypy/pull/20128))
- Use dummy concrete type instead of `Any` when checking protocol variance (bzoracler, PR [20110](https://github.com/python/mypy/pull/20110))
- PEP 696: Fix swapping TypeVars with defaults (Randolf Scholz, PR [19449](https://github.com/python/mypy/pull/19449))
- Fix narrowing of class pattern with union type (Randolf Scholz, PR [19517](https://github.com/python/mypy/pull/19517))
- Do not emit unreachable warnings for lines that return `NotImplemented` (Christoph Tyralla, PR [20083](https://github.com/python/mypy/pull/20083))
- Fix matching against `typing.Callable` and `Protocol` types (Randolf Scholz, PR [19471](https://github.com/python/mypy/pull/19471))
- Make `--pretty` work better on multi-line issues (A5rocks, PR [20056](https://github.com/python/mypy/pull/20056))
- More precise return types for `TypedDict.get` (Randolf Scholz, PR [19897](https://github.com/python/mypy/pull/19897))
- Prevent false unreachable warnings for `@final` instances that occur when strict optional checking is disabled (Christoph Tyralla, PR [20045](https://github.com/python/mypy/pull/20045))
- Check class references to catch non-existent classes in match cases (A5rocks, PR [20042](https://github.com/python/mypy/pull/20042))
- Do not sort unused error codes in unused error codes warning (wyattscarpenter, PR [20036](https://github.com/python/mypy/pull/20036))
- Fix `[name-defined]` false positive in `class A[X, Y=X]:` case (sobolevn, PR [20021](https://github.com/python/mypy/pull/20021))
- Filter SyntaxWarnings during AST parsing (Marc Mueller, PR [20023](https://github.com/python/mypy/pull/20023))
- Make untyped decorator its own error code (wyattscarpenter, PR [19911](https://github.com/python/mypy/pull/19911))
- Support error codes from plugins in options (Sigve Sebastian Farstad, PR [19719](https://github.com/python/mypy/pull/19719))
- Allow returning Literals in `__new__` (James Hilton-Balfe, PR [15687](https://github.com/python/mypy/pull/15687))
- Inverse interface freshness logic (Ivan Levkivskyi, PR [19809](https://github.com/python/mypy/pull/19809))
- Do not report exhaustive-match after deferral (Stanislav Terliakov, PR [19804](https://github.com/python/mypy/pull/19804))
- Make `untyped_calls_exclude` invalidate cache (Ivan Levkivskyi, PR [19801](https://github.com/python/mypy/pull/19801))
- Add await to empty context hack (Stanislav Terliakov, PR [19777](https://github.com/python/mypy/pull/19777))
- Consider non-empty enums assignable to Self (Stanislav Terliakov, PR [19779](https://github.com/python/mypy/pull/19779))

### Typeshed updates

Please see [git log](https://github.com/python/typeshed/commits/main?after=ebce8d766b41fbf4d83cf47c1297563a9508ff60+0&branch=main&path=stdlib) for full list of standard library typeshed stub changes.

### Acknowledgements

Thanks to all mypy contributors who contributed to this release:
- A5rocks
- BobTheBuidler
- bzoracler
- Chainfire
- Christoph Tyralla
- David Foster
- Frank Dana
- Guo Ci
- iap
- Ivan Levkivskyi
- James Hilton-Balfe
- jhance
- Joren Hammudoglu
- Jukka Lehtosalo
- KarelKenens
- Kevin Kannammalil
- Marc Mueller
- Michael Carlstrom
- Michael J. Sullivan
- Piotr Sawicki
- Randolf Scholz
- Shantanu
- Sigve Sebastian Farstad
- sobolevn
- Stanislav Terliakov
- Stephen Morton
- Theodore Ando
- Thiago J. Barbalho
- wyattscarpenter

I’d also like to thank my employer, Dropbox, for supporting mypy development.
>>>>>>> 81eaa5d1

## Mypy 1.18.1

We’ve just uploaded mypy 1.18.1 to the Python Package Index ([PyPI](https://pypi.org/project/mypy/)).
Mypy is a static type checker for Python. This release includes new features, performance
improvements and bug fixes. You can install it as follows:

    python3 -m pip install -U mypy

You can read the full documentation for this release on [Read the Docs](http://mypy.readthedocs.io).

### Mypy Performance Improvements

Mypy 1.18.1 includes numerous performance improvements, resulting in about 40% speedup
compared to 1.17 when type checking mypy itself. In extreme cases, the improvement
can be 10x or higher. The list below is an overview of the various mypy optimizations.
Many mypyc improvements (discussed in a separate section below) also improve performance.

Type caching optimizations have a small risk of causing regressions. When
reporting issues with unexpected inferred types, please also check if
`--disable-expression-cache` will work around the issue, as it turns off some of
these optimizations.

- Improve self check performance by 1.8% (Jukka Lehtosalo, PR [19768](https://github.com/python/mypy/pull/19768), [19769](https://github.com/python/mypy/pull/19769), [19770](https://github.com/python/mypy/pull/19770))
- Optimize fixed-format deserialization (Ivan Levkivskyi, PR [19765](https://github.com/python/mypy/pull/19765))
- Use macros to optimize fixed-format deserialization (Ivan Levkivskyi, PR [19757](https://github.com/python/mypy/pull/19757))
- Two additional micro‑optimizations (Ivan Levkivskyi, PR [19627](https://github.com/python/mypy/pull/19627))
- Another set of micro‑optimizations (Ivan Levkivskyi, PR [19633](https://github.com/python/mypy/pull/19633))
- Cache common types (Ivan Levkivskyi, PR [19621](https://github.com/python/mypy/pull/19621))
- Skip more method bodies in third‑party libraries for speed (Ivan Levkivskyi, PR [19586](https://github.com/python/mypy/pull/19586))
- Simplify the representation of callable types (Ivan Levkivskyi, PR [19580](https://github.com/python/mypy/pull/19580))
- Add cache for types of some expressions (Ivan Levkivskyi, PR [19505](https://github.com/python/mypy/pull/19505))
- Use cache for dictionary expressions (Ivan Levkivskyi, PR [19536](https://github.com/python/mypy/pull/19536))
- Use cache for binary operations (Ivan Levkivskyi, PR [19523](https://github.com/python/mypy/pull/19523))
- Cache types of type objects (Ivan Levkivskyi, PR [19514](https://github.com/python/mypy/pull/19514))
- Avoid duplicate work when checking boolean operations (Ivan Levkivskyi, PR [19515](https://github.com/python/mypy/pull/19515))
- Optimize generic inference passes (Ivan Levkivskyi, PR [19501](https://github.com/python/mypy/pull/19501))
- Speed up the default plugin (Jukka Lehtosalo, PRs [19385](https://github.com/python/mypy/pull/19385) and [19462](https://github.com/python/mypy/pull/19462))
- Remove nested imports from the default plugin (Ivan Levkivskyi, PR [19388](https://github.com/python/mypy/pull/19388))
- Micro‑optimize type expansion (Jukka Lehtosalo, PR [19461](https://github.com/python/mypy/pull/19461))
- Micro‑optimize type indirection (Jukka Lehtosalo, PR [19460](https://github.com/python/mypy/pull/19460))
- Micro‑optimize the plugin framework (Jukka Lehtosalo, PR [19464](https://github.com/python/mypy/pull/19464))
- Avoid temporary set creation in subtype checking (Jukka Lehtosalo, PR [19463](https://github.com/python/mypy/pull/19463))
- Subtype checking micro‑optimization (Jukka Lehtosalo, PR [19384](https://github.com/python/mypy/pull/19384))
- Return early where possible in subtype check (Stanislav Terliakov, PR [19400](https://github.com/python/mypy/pull/19400))
- Deduplicate some types before joining (Stanislav Terliakov, PR [19409](https://github.com/python/mypy/pull/19409))
- Speed up type checking by caching argument inference context (Jukka Lehtosalo, PR [19323](https://github.com/python/mypy/pull/19323))
- Optimize binding method self argument type and deprecation checks (Ivan Levkivskyi, PR [19556](https://github.com/python/mypy/pull/19556))
- Keep trivial instance types/aliases during expansion (Ivan Levkivskyi, PR [19543](https://github.com/python/mypy/pull/19543))

### Fixed‑Format Cache (Experimental)

Mypy now supports a new cache format used for faster incremental builds. It makes
incremental builds up to twice as fast. The feature is experimental and
currently only supported when using a compiled version of mypy. Use `--fixed-format-cache`
to enable the new format, or `fixed_format_cache = True` in a configuration file.

We plan to enable this by default in a future mypy release, and we'll eventually
deprecate and remove support for the original JSON-based format.

Unlike the JSON-based cache format, the new binary format is currently
not easy to parse and inspect by mypy users. We are planning to provide a tool to
convert fixed-format cache files to JSON, but details of the output JSON may be
different from the current JSON format. If you rely on being able to inspect
mypy cache files, we recommend creating a GitHub issue and explaining your use
case, so that we can more likely provide support for it. (Using
`MypyFile.read(binary_data)` to inspect cache data may be sufficient to support
some use cases.)

This feature was contributed by Ivan Levkivskyi (PR [19668](https://github.com/python/mypy/pull/19668), [19735](https://github.com/python/mypy/pull/19735), [19750](https://github.com/python/mypy/pull/19750), [19681](https://github.com/python/mypy/pull/19681), [19752](https://github.com/python/mypy/pull/19752), [19815](https://github.com/python/mypy/pull/19815)).

### Flexible Variable Definitions: Update

Mypy 1.16.0 introduced `--allow-redefinition-new`, which allows redefining variables
with different types, and inferring union types for variables from multiple assignments.
The feature is now documented in the `--help` output, but the feature is still experimental.

We are planning to enable this by default in mypy 2.0, and we will also deprecate the
older `--allow-redefinition` flag. Since the new behavior differs significantly from
the older flag, we encourage users of `--allow-redefinition` to experiment with
`--allow-redefinition-new` and create a GitHub issue if the new functionality doesn't
support some important use cases.

This feature was contributed by Jukka Lehtosalo.

### Inferred Type for Bare ClassVar

A ClassVar without an explicit type annotation now causes the type of the variable
to be inferred from the initializer:


```python
from typing import ClassVar

class Item:
    # Type of 'next_id' is now 'int' (it was 'Any')
    next_id: ClassVar = 1

    ...
```

This feature was contributed by Ivan Levkivskyi (PR [19573](https://github.com/python/mypy/pull/19573)).

### Disjoint Base Classes (@disjoint_base, PEP 800)

Mypy now understands disjoint bases (PEP 800): it recognizes the `@disjoint_base`
decorator, and rejects class definitions that combine mutually incompatible base classes,
and takes advantage of the fact that such classes cannot exist in reachability and
narrowing logic.

This class definition will now generate an error:

```python
# Error: Class "Bad" has incompatible disjoint bases
class Bad(str, Exception):
    ...
```

This feature was contributed by Jelle Zijlstra (PR [19678](https://github.com/python/mypy/pull/19678)).

### Miscellaneous New Mypy Features

- Add `--strict-equality-for-none` to flag non-overlapping comparisons involving None (Christoph Tyralla, PR [19718](https://github.com/python/mypy/pull/19718))
- Don’t show import‑related errors after a module‑level assert such as `assert sys.platform == "linux"` that is always false (Stanislav Terliakov, PR [19347](https://github.com/python/mypy/pull/19347))

### Improvements to Match Statements

- Add temporary named expressions for match subjects (Stanislav Terliakov, PR [18446](https://github.com/python/mypy/pull/18446))
- Fix unwrapping of assignment expressions in match subject (Marc Mueller, PR [19742](https://github.com/python/mypy/pull/19742))
- Omit errors for class patterns against object (Marc Mueller, PR [19709](https://github.com/python/mypy/pull/19709))
- Remove unnecessary error for certain match class patterns (Marc Mueller, PR [19708](https://github.com/python/mypy/pull/19708))
- Use union type for captured vars in or pattern (Marc Mueller, PR [19710](https://github.com/python/mypy/pull/19710))
- Prevent final reassignment inside match case (Omer Hadari, PR [19496](https://github.com/python/mypy/pull/19496))

### Fixes to Crashes

- Fix crash with variadic tuple arguments to a generic type (Randolf Scholz, PR [19705](https://github.com/python/mypy/pull/19705))
- Fix crash when enable_error_code in pyproject.toml has wrong type (wyattscarpenter, PR [19494](https://github.com/python/mypy/pull/19494))
- Prevent crash for dataclass with PEP 695 TypeVarTuple on Python 3.13+ (Stanislav Terliakov, PR [19565](https://github.com/python/mypy/pull/19565))
- Fix crash on settable property alias (Ivan Levkivskyi, PR [19615](https://github.com/python/mypy/pull/19615))

### Experimental Free-threading Support for Mypyc

All mypyc tests now pass on free-threading Python 3.14 release candidate builds. The performance
of various micro-benchmarks scale well across multiple threads.

Free-threading support is still experimental. Note that native attribute access
(get and set), list item access and certain other operations are still
unsafe when there are race conditions. This will likely change in the future.
You can follow the
[area-free-threading label](https://github.com/mypyc/mypyc/issues?q=is%3Aissue%20state%3Aopen%20label%3Aarea-free-threading)
in the mypyc issues tracker to follow progress.

Related PRs:
- Enable free‑threading when compiling multiple modules (Jukka Lehtosalo, PR [19541](https://github.com/python/mypy/pull/19541))
- Fix `list.pop` on free‑threaded builds (Jukka Lehtosalo, PR [19522](https://github.com/python/mypy/pull/19522))
- Make type objects immortal under free‑threading (Jukka Lehtosalo, PR [19538](https://github.com/python/mypy/pull/19538))

### Mypyc: Support `__new__`

Mypyc now has rudimentary support for user-defined `__new__` methods.

This feature was contributed by Piotr Sawicki (PR [19739](https://github.com/python/mypy/pull/19739)).

### Mypyc: Faster Generators and Async Functions

Generators and calls of async functions are now faster, sometimes by 2x or more.

Related PRs:
- Speed up for loops over native generators (Jukka Lehtosalo, PR [19415](https://github.com/python/mypy/pull/19415))
- Speed up native‑to‑native calls using await (Jukka Lehtosalo, PR [19398](https://github.com/python/mypy/pull/19398))
- Call generator helper directly in await expressions (Jukka Lehtosalo, PR [19376](https://github.com/python/mypy/pull/19376))
- Speed up generator allocation with per‑type freelists (Jukka Lehtosalo, PR [19316](https://github.com/python/mypy/pull/19316))

### Miscellaneous Mypyc Improvements

- Special‑case certain Enum method calls for speed (Ivan Levkivskyi, PR [19634](https://github.com/python/mypy/pull/19634))
- Fix issues related to subclassing and undefined attribute tracking (Chainfire, PR [19787](https://github.com/python/mypy/pull/19787))
- Fix invalid C function signature (Jukka Lehtosalo, PR [19773](https://github.com/python/mypy/pull/19773))
- Speed up implicit `__ne__` (Jukka Lehtosalo, PR [19759](https://github.com/python/mypy/pull/19759))
- Speed up equality with optional str/bytes types (Jukka Lehtosalo, PR [19758](https://github.com/python/mypy/pull/19758))
- Speed up access to empty tuples (BobTheBuidler, PR [19654](https://github.com/python/mypy/pull/19654))
- Speed up calls with `*args` (BobTheBuidler, PRs [19623](https://github.com/python/mypy/pull/19623) and [19631](https://github.com/python/mypy/pull/19631))
- Speed up calls with `**kwargs` (BobTheBuidler, PR [19630](https://github.com/python/mypy/pull/19630))
- Optimize `type(x)`, `x.__class__`, and `<type>.__name__` (Jukka Lehtosalo, PR [19691](https://github.com/python/mypy/pull/19691), [19683](https://github.com/python/mypy/pull/19683))
- Specialize `bytes.decode` for common encodings (Jukka Lehtosalo, PR [19688](https://github.com/python/mypy/pull/19688))
- Speed up `in` operations using final fixed‑length tuples (Jukka Lehtosalo, PR [19682](https://github.com/python/mypy/pull/19682))
- Optimize f‑string building from final values (BobTheBuidler, PR [19611](https://github.com/python/mypy/pull/19611))
- Add dictionary set item for exact dict instances (BobTheBuidler, PR [19657](https://github.com/python/mypy/pull/19657))
- Cache length when iterating over immutable types (BobTheBuidler, PR [19656](https://github.com/python/mypy/pull/19656))
- Fix name conflict related to attributes of generator classes (Piotr Sawicki, PR [19535](https://github.com/python/mypy/pull/19535))
- Fix segfault from heap type objects with a static docstring (Brian Schubert, PR [19636](https://github.com/python/mypy/pull/19636))
- Unwrap NewType to its base type for additional optimizations (BobTheBuidler, PR [19497](https://github.com/python/mypy/pull/19497))
- Generate an export table only for separate compilation (Jukka Lehtosalo, PR [19521](https://github.com/python/mypy/pull/19521))
- Speed up `isinstance` with built‑in types (Piotr Sawicki, PR [19435](https://github.com/python/mypy/pull/19435))
- Use native integers for some sequence indexing (Jukka Lehtosalo, PR [19426](https://github.com/python/mypy/pull/19426))
- Speed up `isinstance(obj, list)` (Piotr Sawicki, PR [19416](https://github.com/python/mypy/pull/19416))
- Report error on reserved method names (Piotr Sawicki, PR [19407](https://github.com/python/mypy/pull/19407))
- Speed up string equality (Jukka Lehtosalo, PR [19402](https://github.com/python/mypy/pull/19402))
- Raise `NameError` on undefined names (Piotr Sawicki, PR [19395](https://github.com/python/mypy/pull/19395))
- Use per‑type freelists for nested functions (Jukka Lehtosalo, PR [19390](https://github.com/python/mypy/pull/19390))
- Simplify comparison of tuple elements (Piotr Sawicki, PR [19396](https://github.com/python/mypy/pull/19396))
- Generate introspection signatures for compiled functions (Brian Schubert, PR [19307](https://github.com/python/mypy/pull/19307))
- Fix undefined attribute checking special case (Jukka Lehtosalo, PR [19378](https://github.com/python/mypy/pull/19378))
- Fix comparison of tuples with different lengths (Piotr Sawicki, PR [19372](https://github.com/python/mypy/pull/19372))
- Speed up `list.clear` (Jahongir Qurbonov, PR [19344](https://github.com/python/mypy/pull/19344))
- Speed up `weakref.proxy` (BobTheBuidler, PR [19217](https://github.com/python/mypy/pull/19217))
- Speed up `weakref.ref` (BobTheBuidler, PR [19099](https://github.com/python/mypy/pull/19099))
- Speed up `str.count` (BobTheBuidler, PR [19264](https://github.com/python/mypy/pull/19264))

### Stubtest Improvements
- Add temporary `--ignore-disjoint-bases` flag to ease PEP 800 migration (Joren Hammudoglu, PR [19740](https://github.com/python/mypy/pull/19740))
- Flag redundant uses of `@disjoint_base` (Jelle Zijlstra, PR [19715](https://github.com/python/mypy/pull/19715))
- Improve signatures for `__init__` of C extension classes (Stephen Morton, PR [18259](https://github.com/python/mypy/pull/18259))
- Handle overloads with mixed positional‑only parameters (Stephen Morton, PR [18287](https://github.com/python/mypy/pull/18287))
- Use “parameter” (not “argument”) in error messages (PrinceNaroliya, PR [19707](https://github.com/python/mypy/pull/19707))
- Don’t require `@disjoint_base` when `__slots__` imply finality (Jelle Zijlstra, PR [19701](https://github.com/python/mypy/pull/19701))
- Allow runtime‑existing aliases of `@type_check_only` types (Brian Schubert, PR [19568](https://github.com/python/mypy/pull/19568))
- More detailed checking of type objects in stubtest (Stephen Morton, PR [18251](https://github.com/python/mypy/pull/18251))
- Support running stubtest in non-UTF8 terminals (Stanislav Terliakov, PR [19085](https://github.com/python/mypy/pull/19085))

### Documentation Updates

- Add idlemypyextension to IDE integrations (CoolCat467, PR [18615](https://github.com/python/mypy/pull/18615))
- Document that `object` is often preferable to `Any` in APIs (wyattscarpenter, PR [19103](https://github.com/python/mypy/pull/19103))
- Include a detailed listing of flags enabled by `--strict` (wyattscarpenter, PR [19062](https://github.com/python/mypy/pull/19062))
- Update “common issues” (reveal_type/reveal_locals; note on orjson) (wyattscarpenter, PR [19059](https://github.com/python/mypy/pull/19059), [19058](https://github.com/python/mypy/pull/19058))

### Other Notable Fixes and Improvements

- Remove deprecated `--new-type-inference` flag (the new algorithm has long been default) (Ivan Levkivskyi, PR [19570](https://github.com/python/mypy/pull/19570))
- Use empty context as a fallback for return expressions when outer context misleads inference (Ivan Levkivskyi, PR [19767](https://github.com/python/mypy/pull/19767))
- Fix forward references in type parameters of over‑parameterized PEP 695 aliases (Brian Schubert, PR [19725](https://github.com/python/mypy/pull/19725))
- Don’t expand PEP 695 aliases when checking node fullnames (Brian Schubert, PR [19699](https://github.com/python/mypy/pull/19699))
- Don’t use outer context for 'or' expression inference when LHS is Any (Stanislav Terliakov, PR [19748](https://github.com/python/mypy/pull/19748))
- Recognize buffer protocol special methods (Brian Schubert, PR [19581](https://github.com/python/mypy/pull/19581))
- Support attribute access on enum members correctly (Stanislav Terliakov, PR [19422](https://github.com/python/mypy/pull/19422))
- Check `__slots__` assignments on self types (Stanislav Terliakov, PR [19332](https://github.com/python/mypy/pull/19332))
- Move self‑argument checks after decorator application (Stanislav Terliakov, PR [19490](https://github.com/python/mypy/pull/19490))
- Infer empty list for `__slots__` and module `__all__` (Stanislav Terliakov, PR [19348](https://github.com/python/mypy/pull/19348))
- Use normalized tuples for fallback calculation (Stanislav Terliakov, PR [19111](https://github.com/python/mypy/pull/19111))
- Preserve literals when joining similar types (Stanislav Terliakov, PR [19279](https://github.com/python/mypy/pull/19279))
- Allow adjacent conditionally‑defined overloads (Stanislav Terliakov, PR [19042](https://github.com/python/mypy/pull/19042))
- Check property decorators more strictly (Stanislav Terliakov, PR [19313](https://github.com/python/mypy/pull/19313))
- Support properties with generic setters (Ivan Levkivskyi, PR [19298](https://github.com/python/mypy/pull/19298))
- Generalize class/static method and property alias support (Ivan Levkivskyi, PR [19297](https://github.com/python/mypy/pull/19297))
- Re‑widen custom properties after narrowing (Ivan Levkivskyi, PR [19296](https://github.com/python/mypy/pull/19296))
- Avoid erasing type objects when checking runtime cover (Shantanu, PR [19320](https://github.com/python/mypy/pull/19320))
- Include tuple fallback in constraints built from tuple types (Stanislav Terliakov, PR [19100](https://github.com/python/mypy/pull/19100))
- Somewhat better isinstance support on old‑style unions (Shantanu, PR [19714](https://github.com/python/mypy/pull/19714))
- Improve promotions inside unions (Christoph Tyralla, PR [19245](https://github.com/python/mypy/pull/19245))
- Treat uninhabited types as having all attributes (Ivan Levkivskyi, PR [19300](https://github.com/python/mypy/pull/19300))
- Improve metaclass conflict checks (Robsdedude, PR [17682](https://github.com/python/mypy/pull/17682))
- Fixes to metaclass resolution algorithm (Robsdedude, PR [17713](https://github.com/python/mypy/pull/17713))
- PEP 702 @deprecated: handle “combined” overloads (Christoph Tyralla, PR [19626](https://github.com/python/mypy/pull/19626))
- PEP 702 @deprecated: include overloads in snapshot descriptions (Christoph Tyralla, PR [19613](https://github.com/python/mypy/pull/19613))
- Ignore overload implementation when checking `__OP__` / `__rOP__` compatibility (Stanislav Terliakov, PR [18502](https://github.com/python/mypy/pull/18502))
- Support `_value_` as a fallback for ellipsis Enum members (Stanislav Terliakov, PR [19352](https://github.com/python/mypy/pull/19352))
- Sort arguments in TypedDict overlap messages (Marc Mueller, PR [19666](https://github.com/python/mypy/pull/19666))
- Fix handling of implicit return in lambda (Stanislav Terliakov, PR [19642](https://github.com/python/mypy/pull/19642))
- Improve behavior of uninhabited types (Stanislav Terliakov, PR [19648](https://github.com/python/mypy/pull/19648))
- Fix overload diagnostics when `*args` and `**kwargs` both match (Shantanu, PR [19614](https://github.com/python/mypy/pull/19614))
- Further fix overload diagnostics for `*args`/`**kwargs` (Shantanu, PR [19619](https://github.com/python/mypy/pull/19619))
- Show type variable name in "Cannot infer type argument" (Brian Schubert, PR [19290](https://github.com/python/mypy/pull/19290))
- Fail gracefully on unsupported template strings (PEP 750) (Brian Schubert, PR [19700](https://github.com/python/mypy/pull/19700))
- Revert colored argparse help for Python 3.14 (Marc Mueller, PR [19721](https://github.com/python/mypy/pull/19721))
- Update stubinfo for latest typeshed (Shantanu, PR [19771](https://github.com/python/mypy/pull/19771))
- Fix dict assignment when an incompatible same‑shape TypedDict exists (Stanislav Terliakov, PR [19592](https://github.com/python/mypy/pull/19592))
- Fix constructor type for subclasses of Any (Ivan Levkivskyi, PR [19295](https://github.com/python/mypy/pull/19295))
- Fix TypeGuard/TypeIs being forgotten in some cases (Brian Schubert, PR [19325](https://github.com/python/mypy/pull/19325))
- Fix TypeIs negative narrowing for unions of generics (Brian Schubert, PR [18193](https://github.com/python/mypy/pull/18193))
- dmypy suggest: Fix incorrect signature suggestion when a type matches a module name (Brian Schubert, PR [18937](https://github.com/python/mypy/pull/18937))
- dmypy suggest: Fix interaction with `__new__` (Stanislav Terliakov, PR [18966](https://github.com/python/mypy/pull/18966))
- dmypy suggest: Support Callable / callable Protocols in decorator unwrapping (Anthony Sottile, PR [19072](https://github.com/python/mypy/pull/19072))
- Fix missing error when redeclaring a type variable in a nested generic class (Brian Schubert, PR [18883](https://github.com/python/mypy/pull/18883))
- Fix for overloaded type object erasure (Shantanu, PR [19338](https://github.com/python/mypy/pull/19338))
- Fix TypeGuard with call on temporary object (Saul Shanabrook, PR [19577](https://github.com/python/mypy/pull/19577))

### Typeshed Updates

Please see [git log](https://github.com/python/typeshed/commits/main?after=2480d7e7c74493a024eaf254c5d2c6f452c80ee2+0&branch=main&path=stdlib) for full list of standard library typeshed stub changes.

### Mypy 1.18.2

- Fix crash on recursive alias (Ivan Levkivskyi, PR [19845](https://github.com/python/mypy/pull/19845))
- Add additional guidance for stubtest errors when runtime is `object.__init__` (Stephen Morton, PR [19733](https://github.com/python/mypy/pull/19733))
- Fix handling of None values in f-string expressions in mypyc (BobTheBuidler, PR [19846](https://github.com/python/mypy/pull/19846))

### Acknowledgements

Thanks to all mypy contributors who contributed to this release:

- Ali Hamdan
- Anthony Sottile
- BobTheBuidler
- Brian Schubert
- Chainfire
- Charlie Denton
- Christoph Tyralla
- CoolCat467
- Daniel Hnyk
- Emily
- Emma Smith
- Ethan Sarp
- Ivan Levkivskyi
- Jahongir Qurbonov
- Jelle Zijlstra
- Joren Hammudoglu
- Jukka Lehtosalo
- Marc Mueller
- Omer Hadari
- Piotr Sawicki
- PrinceNaroliya
- Randolf Scholz
- Robsdedude
- Saul Shanabrook
- Shantanu
- Stanislav Terliakov
- Stephen Morton
- wyattscarpenter

I’d also like to thank my employer, Dropbox, for supporting mypy development.

## Mypy 1.17

We’ve just uploaded mypy 1.17 to the Python Package Index ([PyPI](https://pypi.org/project/mypy/)).
Mypy is a static type checker for Python. This release includes new features and bug fixes.
You can install it as follows:

    python3 -m pip install -U mypy

You can read the full documentation for this release on [Read the Docs](http://mypy.readthedocs.io).

### Optionally Check That Match Is Exhaustive

Mypy can now optionally generate an error if a match statement does not
match exhaustively, without having to use `assert_never(...)`. Enable
this by using `--enable-error-code exhaustive-match`.

Example:

```python
# mypy: enable-error-code=exhaustive-match

import enum

class Color(enum.Enum):
    RED = 1
    BLUE = 2

def show_color(val: Color) -> None:
    # error: Unhandled case for values of type "Literal[Color.BLUE]"
    match val:
        case Color.RED:
            print("red")
```

This feature was contributed by Donal Burns (PR [19144](https://github.com/python/mypy/pull/19144)).

### Further Improvements to Attribute Resolution

This release includes additional improvements to how attribute types
and kinds are resolved. These fix many bugs and overall improve consistency.

* Handle corner case: protocol/class variable/descriptor (Ivan Levkivskyi, PR [19277](https://github.com/python/mypy/pull/19277))
* Fix a few inconsistencies in protocol/type object interactions (Ivan Levkivskyi, PR [19267](https://github.com/python/mypy/pull/19267))
* Refactor/unify access to static attributes (Ivan Levkivskyi, PR [19254](https://github.com/python/mypy/pull/19254))
* Remove inconsistencies in operator handling (Ivan Levkivskyi, PR [19250](https://github.com/python/mypy/pull/19250))
* Make protocol subtyping more consistent (Ivan Levkivskyi, PR [18943](https://github.com/python/mypy/pull/18943))

### Fixes to Nondeterministic Type Checking

Previous mypy versions could infer different types for certain expressions
across different runs (typically depending on which order certain types
were processed, and this order was nondeterministic). This release includes
fixes to several such issues.

* Fix nondeterministic type checking by making join with explicit Protocol and type promotion commute (Shantanu, PR [18402](https://github.com/python/mypy/pull/18402))
* Fix nondeterministic type checking caused by nonassociative of None joins (Shantanu, PR [19158](https://github.com/python/mypy/pull/19158))
* Fix nondeterministic type checking caused by nonassociativity of joins (Shantanu, PR [19147](https://github.com/python/mypy/pull/19147))
* Fix nondeterministic type checking by making join between `type` and TypeVar commute (Shantanu, PR [19149](https://github.com/python/mypy/pull/19149))

### Remove Support for Targeting Python 3.8

Mypy now requires `--python-version 3.9` or greater. Support for targeting Python 3.8 is
fully removed now. Since 3.8 is an unsupported version, mypy will default to the oldest
supported version (currently 3.9) if you still try to target 3.8.

This change is necessary because typeshed stopped supporting Python 3.8 after it
reached its End of Life in October 2024.

Contributed by Marc Mueller
(PR [19157](https://github.com/python/mypy/pull/19157), PR [19162](https://github.com/python/mypy/pull/19162)).

### Initial Support for Python 3.14

Mypy is now tested on 3.14 and mypyc works with 3.14.0b3 and later.
Binary wheels compiled with mypyc for mypy itself will be available for 3.14
some time after 3.14.0rc1 has been released.

Note that not all features are supported just yet.

Contributed by Marc Mueller (PR [19164](https://github.com/python/mypy/pull/19164))

### Deprecated Flag: `--force-uppercase-builtins`

Mypy only supports Python 3.9+. The `--force-uppercase-builtins` flag is now
deprecated as unnecessary, and a no-op. It will be removed in a future version.

Contributed by Marc Mueller (PR [19176](https://github.com/python/mypy/pull/19176))

### Mypyc: Improvements to Generators and Async Functions

This release includes both performance improvements and bug fixes related
to generators and async functions (these share many implementation details).

* Fix exception swallowing in async try/finally blocks with await (Chainfire, PR [19353](https://github.com/python/mypy/pull/19353))
* Fix AttributeError in async try/finally with mixed return paths (Chainfire, PR [19361](https://github.com/python/mypy/pull/19361))
* Make generated generator helper method internal (Jukka Lehtosalo, PR [19268](https://github.com/python/mypy/pull/19268))
* Free coroutine after await encounters StopIteration (Jukka Lehtosalo, PR [19231](https://github.com/python/mypy/pull/19231))
* Use non-tagged integer for generator label (Jukka Lehtosalo, PR [19218](https://github.com/python/mypy/pull/19218))
* Merge generator and environment classes in simple cases (Jukka Lehtosalo, PR [19207](https://github.com/python/mypy/pull/19207))

### Mypyc: Partial, Unsafe Support for Free Threading

Mypyc has minimal, quite memory-unsafe support for the free threaded
builds of 3.14. It is also only lightly tested. Bug reports and experience
reports are welcome!

Here are some of the major limitations:
* Free threading only works when compiling a single module at a time.
* If there is concurrent access to an object while another thread is mutating the same
  object, it's possible to encounter segfaults and memory corruption.
* There are no efficient native primitives for thread synthronization, though the
  regular `threading` module can be used.
* Some workloads don't scale well to multiple threads for no clear reason.

Related PRs:

* Enable partial, unsafe support for free-threading (Jukka Lehtosalo, PR [19167](https://github.com/python/mypy/pull/19167))
* Fix incref/decref on free-threaded builds (Jukka Lehtosalo, PR [19127](https://github.com/python/mypy/pull/19127))

### Other Mypyc Fixes and Improvements

* Derive .c file name from full module name if using multi_file (Jukka Lehtosalo, PR [19278](https://github.com/python/mypy/pull/19278))
* Support overriding the group name used in output files (Jukka Lehtosalo, PR [19272](https://github.com/python/mypy/pull/19272))
* Add note about using non-native class to subclass built-in types (Jukka Lehtosalo, PR [19236](https://github.com/python/mypy/pull/19236))
* Make some generated classes implicitly final (Jukka Lehtosalo, PR [19235](https://github.com/python/mypy/pull/19235))
* Don't simplify module prefixes if using separate compilation (Jukka Lehtosalo, PR [19206](https://github.com/python/mypy/pull/19206))

### Stubgen Improvements

* Add import for `types` in `__exit__` method signature (Alexey Makridenko, PR [19120](https://github.com/python/mypy/pull/19120))
* Add support for including class and property docstrings (Chad Dombrova, PR [17964](https://github.com/python/mypy/pull/17964))
* Don't generate `Incomplete | None = None` argument annotation (Sebastian Rittau, PR [19097](https://github.com/python/mypy/pull/19097))
* Support several more constructs in stubgen's alias printer (Stanislav Terliakov, PR [18888](https://github.com/python/mypy/pull/18888))

### Miscellaneous Fixes and Improvements

* Combine the revealed types of multiple iteration steps in a more robust manner (Christoph Tyralla, PR [19324](https://github.com/python/mypy/pull/19324))
* Improve the handling of "iteration dependent" errors and notes in finally clauses (Christoph Tyralla, PR [19270](https://github.com/python/mypy/pull/19270))
* Lessen dmypy suggest path limitations for Windows machines (CoolCat467, PR [19337](https://github.com/python/mypy/pull/19337))
* Fix type ignore comments erroneously marked as unused by dmypy (Charlie Denton, PR [15043](https://github.com/python/mypy/pull/15043))
* Fix misspelled `exhaustive-match` error code (johnthagen, PR [19276](https://github.com/python/mypy/pull/19276))
* Fix missing error context for unpacking assignment involving star expression (Brian Schubert, PR [19258](https://github.com/python/mypy/pull/19258))
* Fix and simplify error de-duplication (Ivan Levkivskyi, PR [19247](https://github.com/python/mypy/pull/19247))
* Disallow `ClassVar` in type aliases (Brian Schubert, PR [19263](https://github.com/python/mypy/pull/19263))
* Add script that prints list of compiled files when compiling mypy (Jukka Lehtosalo, PR [19260](https://github.com/python/mypy/pull/19260))
* Fix help message url for "None and Optional handling" section (Guy Wilson, PR [19252](https://github.com/python/mypy/pull/19252))
* Display fully qualified name of imported base classes in errors about incompatible overrides (Mikhail Golubev, PR [19115](https://github.com/python/mypy/pull/19115))
* Avoid false `unreachable`, `redundant-expr`, and `redundant-casts` warnings in loops more robustly and efficiently, and avoid multiple `revealed type` notes for the same line (Christoph Tyralla, PR [19118](https://github.com/python/mypy/pull/19118))
* Fix type extraction from `isinstance` checks (Stanislav Terliakov, PR [19223](https://github.com/python/mypy/pull/19223))
* Erase stray type variables in `functools.partial` (Stanislav Terliakov, PR [18954](https://github.com/python/mypy/pull/18954))
* Make inferring condition value recognize the whole truth table (Stanislav Terliakov, PR [18944](https://github.com/python/mypy/pull/18944))
* Support type aliases, `NamedTuple` and `TypedDict` in constrained TypeVar defaults (Stanislav Terliakov, PR [18884](https://github.com/python/mypy/pull/18884))
* Move dataclass `kw_only` fields to the end of the signature (Stanislav Terliakov, PR [19018](https://github.com/python/mypy/pull/19018))
* Provide a better fallback value for the `python_version` option (Marc Mueller, PR [19162](https://github.com/python/mypy/pull/19162))
* Avoid spurious non-overlapping equality error with metaclass with `__eq__` (Michael J. Sullivan, PR [19220](https://github.com/python/mypy/pull/19220))
* Narrow type variable bounds (Ivan Levkivskyi, PR [19183](https://github.com/python/mypy/pull/19183))
* Add classifier for Python 3.14 (Marc Mueller, PR [19199](https://github.com/python/mypy/pull/19199))
* Capitalize syntax error messages (Charulata, PR [19114](https://github.com/python/mypy/pull/19114))
* Infer constraints eagerly if actual is Any (Ivan Levkivskyi, PR [19190](https://github.com/python/mypy/pull/19190))
* Include walrus assignments in conditional inference (Stanislav Terliakov, PR [19038](https://github.com/python/mypy/pull/19038))
* Use PEP 604 syntax when converting types to strings (Marc Mueller, PR [19179](https://github.com/python/mypy/pull/19179))
* Use more lower-case builtin types in error messages (Marc Mueller, PR [19177](https://github.com/python/mypy/pull/19177))
* Fix example to use correct method of Stack (Łukasz Kwieciński, PR [19123](https://github.com/python/mypy/pull/19123))
* Forbid `.pop` of `Readonly` `NotRequired` TypedDict items (Stanislav Terliakov, PR [19133](https://github.com/python/mypy/pull/19133))
* Emit a friendlier warning on invalid exclude regex, instead of a stacktrace (wyattscarpenter, PR [19102](https://github.com/python/mypy/pull/19102))
* Enable ANSI color codes for dmypy client in Windows (wyattscarpenter, PR [19088](https://github.com/python/mypy/pull/19088))
* Extend special case for context-based type variable inference to unions in return position (Stanislav Terliakov, PR [18976](https://github.com/python/mypy/pull/18976))

### Mypy 1.17.1
* Retain `None` as constraints bottom if no bottoms were provided (Stanislav Terliakov, PR [19485](https://github.com/python/mypy/pull/19485))
* Fix "ignored exception in `hasattr`" in dmypy (Stanislav Terliakov, PR [19428](https://github.com/python/mypy/pull/19428))
* Prevent a crash when InitVar is redefined with a method in a subclass (Stanislav Terliakov, PR [19453](https://github.com/python/mypy/pull/19453))

### Acknowledgements

Thanks to all mypy contributors who contributed to this release:

* Alexey Makridenko
* Brian Schubert
* Chad Dombrova
* Chainfire
* Charlie Denton
* Charulata
* Christoph Tyralla
* CoolCat467
* Donal Burns
* Guy Wilson
* Ivan Levkivskyi
* johnthagen
* Jukka Lehtosalo
* Łukasz Kwieciński
* Marc Mueller
* Michael J. Sullivan
* Mikhail Golubev
* Sebastian Rittau
* Shantanu
* Stanislav Terliakov
* wyattscarpenter

I’d also like to thank my employer, Dropbox, for supporting mypy development.

## Mypy 1.16

We’ve just uploaded mypy 1.16 to the Python Package Index ([PyPI](https://pypi.org/project/mypy/)).
Mypy is a static type checker for Python. This release includes new features and bug fixes.
You can install it as follows:

    python3 -m pip install -U mypy

You can read the full documentation for this release on [Read the Docs](http://mypy.readthedocs.io).

### Different Property Getter and Setter Types

Mypy now supports using different types for a property getter and setter:

```python
class A:
    _value: int

    @property
    def foo(self) -> int:
        return self._value

    @foo.setter
    def foo(self, x: str | int) -> None:
        try:
            self._value = int(x)
        except ValueError:
            raise Exception(f"'{x}' is not a valid value for 'foo'")
```
This was contributed by Ivan Levkivskyi (PR [18510](https://github.com/python/mypy/pull/18510)).

### Flexible Variable Redefinitions (Experimental)

Mypy now allows unannotated variables to be freely redefined with
different types when using the experimental `--allow-redefinition-new`
flag. You will also need to enable `--local-partial-types`. Mypy will
now infer a union type when different types are assigned to a
variable:

```py
# mypy: allow-redefinition-new, local-partial-types

def f(n: int, b: bool) -> int | str:
    if b:
        x = n
    else:
        x = str(n)
    # Type of 'x' is int | str here.
    return x
```

Without the new flag, mypy only supports inferring optional types (`X
| None`) from multiple assignments, but now mypy can infer arbitrary
union types.

An unannotated variable can now also have different types in different
code locations:

```py
# mypy: allow-redefinition-new, local-partial-types
...

if cond():
    for x in range(n):
        # Type of 'x' is 'int' here
        ...
else:
    for x in ['a', 'b']:
        # Type of 'x' is 'str' here
        ...
```

We are planning to turn this flag on by default in mypy 2.0, along
with `--local-partial-types`. The feature is still experimental and
has known issues, and the semantics may still change in the
future. You may need to update or add type annotations when switching
to the new behavior, but if you encounter anything unexpected, please
create a GitHub issue.

This was contributed by Jukka Lehtosalo
(PR [18727](https://github.com/python/mypy/pull/18727), PR [19153](https://github.com/python/mypy/pull/19153)).

### Stricter Type Checking with Imprecise Types

Mypy can now detect additional errors in code that uses `Any` types or has missing function annotations.

When calling `dict.get(x, None)` on an object of type `dict[str, Any]`, this
now results in an optional type (in the past it was `Any`):

```python
def f(d: dict[str, Any]) -> int:
    # Error: Return value has type "Any | None" but expected "int"
    return d.get("x", None)
```

Type narrowing using assignments can result in more precise types in
the presence of `Any` types:

```python
def foo(): ...

def bar(n: int) -> None:
    x = foo()
    # Type of 'x' is 'Any' here
    if n > 5:
        x = str(n)
        # Type of 'x' is 'str' here
```

When using `--check-untyped-defs`, unannotated overrides are now
checked more strictly against superclass definitions.

Related PRs:

 * Use union types instead of join in binder (Ivan Levkivskyi, PR [18538](https://github.com/python/mypy/pull/18538))
 * Check superclass compatibility of untyped methods if `--check-untyped-defs` is set (Stanislav Terliakov, PR [18970](https://github.com/python/mypy/pull/18970))

### Improvements to Attribute Resolution

This release includes several fixes to inconsistent resolution of attribute, method and descriptor types.

 * Consolidate descriptor handling (Ivan Levkivskyi, PR [18831](https://github.com/python/mypy/pull/18831))
 * Make multiple inheritance checking use common semantics (Ivan Levkivskyi, PR [18876](https://github.com/python/mypy/pull/18876))
 * Make method override checking use common semantics  (Ivan Levkivskyi, PR [18870](https://github.com/python/mypy/pull/18870))
 * Fix descriptor overload selection (Ivan Levkivskyi, PR [18868](https://github.com/python/mypy/pull/18868))
 * Handle union types when binding `self` (Ivan Levkivskyi, PR [18867](https://github.com/python/mypy/pull/18867))
 * Make variable override checking use common semantics (Ivan Levkivskyi, PR [18847](https://github.com/python/mypy/pull/18847))
 * Make descriptor handling behave consistently (Ivan Levkivskyi, PR [18831](https://github.com/python/mypy/pull/18831))

### Make Implementation for Abstract Overloads Optional

The implementation can now be omitted for abstract overloaded methods,
even outside stubs:

```py
from abc import abstractmethod
from typing import overload

class C:
    @abstractmethod
    @overload
    def foo(self, x: int) -> int: ...

    @abstractmethod
    @overload
    def foo(self, x: str) -> str: ...

    # No implementation required for "foo"
```

This was contributed by Ivan Levkivskyi (PR [18882](https://github.com/python/mypy/pull/18882)).

### Option to Exclude Everything in .gitignore

You can now use `--exclude-gitignore` to exclude everything in a
`.gitignore` file from the mypy build. This behaves similar to
excluding the paths using `--exclude`. We might enable this by default
in a future mypy release.

This was contributed by Ivan Levkivskyi (PR [18696](https://github.com/python/mypy/pull/18696)).

### Selectively Disable Deprecated Warnings

It's now possible to selectively disable warnings generated from
[`warnings.deprecated`](https://docs.python.org/3/library/warnings.html#warnings.deprecated)
using the [`--deprecated-calls-exclude`](https://mypy.readthedocs.io/en/stable/command_line.html#cmdoption-mypy-deprecated-calls-exclude)
option:

```python
# mypy --enable-error-code deprecated
#      --deprecated-calls-exclude=foo.A
import foo

foo.A().func()  # OK, the deprecated warning is ignored
```

```python
# file foo.py

from typing_extensions import deprecated

class A:
    @deprecated("Use A.func2 instead")
    def func(self): pass

    ...
```

Contributed by Marc Mueller (PR [18641](https://github.com/python/mypy/pull/18641))

### Annotating Native/Non-Native Classes in Mypyc

You can now declare a class as a non-native class when compiling with
mypyc. Unlike native classes, which are extension classes and have an
immutable structure, non-native classes are normal Python classes at
runtime and are fully dynamic.  Example:

```python
from mypy_extensions import mypyc_attr

@mypyc_attr(native_class=False)
class NonNativeClass:
    ...

o = NonNativeClass()

# Ok, even if attribute "foo" not declared in class body
setattr(o, "foo", 1)
```

Classes are native by default in compiled modules, but classes that
use certain features (such as most metaclasses) are implicitly
non-native.

You can also explicitly declare a class as native. In this case mypyc
will generate an error if it can't compile the class as a native
class, instead of falling back to a non-native class:

```python
from mypy_extensions import mypyc_attr
from foo import MyMeta

# Error: Unsupported metaclass for a native class
@mypyc_attr(native_class=True)
class C(metaclass=MyMeta):
    ...
```

Since native classes are significantly more efficient that non-native
classes, you may want to ensure that certain classes always compiled
as native classes.

This feature was contributed by Valentin Stanciu (PR [18802](https://github.com/python/mypy/pull/18802)).

### Mypyc Fixes and Improvements

 * Improve documentation of native and non-native classes (Jukka Lehtosalo, PR [19154](https://github.com/python/mypy/pull/19154))
 * Fix compilation when using Python 3.13 debug build (Valentin Stanciu, PR [19045](https://github.com/python/mypy/pull/19045))
 * Show the reason why a class can't be a native class (Valentin Stanciu, PR [19016](https://github.com/python/mypy/pull/19016))
 * Support await/yield while temporary values are live (Michael J. Sullivan, PR [16305](https://github.com/python/mypy/pull/16305))
 * Fix spilling values with overlapping error values (Jukka Lehtosalo, PR [18961](https://github.com/python/mypy/pull/18961))
 * Fix reference count of spilled register in async def (Jukka Lehtosalo, PR [18957](https://github.com/python/mypy/pull/18957))
 * Add basic optimization for `sorted` (Marc Mueller, PR [18902](https://github.com/python/mypy/pull/18902))
 * Fix access of class object in a type annotation (Advait Dixit, PR [18874](https://github.com/python/mypy/pull/18874))
 * Optimize `list.__imul__` and `tuple.__mul__ `(Marc Mueller, PR [18887](https://github.com/python/mypy/pull/18887))
 * Optimize `list.__add__`, `list.__iadd__` and `tuple.__add__` (Marc Mueller, PR [18845](https://github.com/python/mypy/pull/18845))
 * Add and implement primitive `list.copy()` (exertustfm, PR [18771](https://github.com/python/mypy/pull/18771))
 * Optimize `builtins.repr` (Marc Mueller, PR [18844](https://github.com/python/mypy/pull/18844))
 * Support iterating over keys/values/items of dict-bound TypeVar and ParamSpec.kwargs (Stanislav Terliakov, PR [18789](https://github.com/python/mypy/pull/18789))
 * Add efficient primitives for `str.strip()` etc. (Advait Dixit, PR [18742](https://github.com/python/mypy/pull/18742))
 * Document that `strip()` etc. are optimized (Jukka Lehtosalo, PR [18793](https://github.com/python/mypy/pull/18793))
 * Fix mypyc crash with enum type aliases (Valentin Stanciu, PR [18725](https://github.com/python/mypy/pull/18725))
 * Optimize `str.find` and `str.rfind` (Marc Mueller, PR [18709](https://github.com/python/mypy/pull/18709))
 * Optimize `str.__contains__` (Marc Mueller, PR [18705](https://github.com/python/mypy/pull/18705))
 * Fix order of steal/unborrow in tuple unpacking (Ivan Levkivskyi, PR [18732](https://github.com/python/mypy/pull/18732))
 * Optimize `str.partition` and `str.rpartition` (Marc Mueller, PR [18702](https://github.com/python/mypy/pull/18702))
 * Optimize `str.startswith` and `str.endswith` with tuple argument (Marc Mueller, PR [18678](https://github.com/python/mypy/pull/18678))
 * Improve `str.startswith` and `str.endswith` with tuple argument (Marc Mueller, PR [18703](https://github.com/python/mypy/pull/18703))
 * `pythoncapi_compat`: don't define Py_NULL if it is already defined (Michael R. Crusoe, PR [18699](https://github.com/python/mypy/pull/18699))
 * Optimize `str.splitlines` (Marc Mueller, PR [18677](https://github.com/python/mypy/pull/18677))
 * Mark `dict.setdefault` as optimized (Marc Mueller, PR [18685](https://github.com/python/mypy/pull/18685))
 * Support `__del__` methods (Advait Dixit, PR [18519](https://github.com/python/mypy/pull/18519))
 * Optimize `str.rsplit` (Marc Mueller, PR [18673](https://github.com/python/mypy/pull/18673))
 * Optimize `str.removeprefix` and `str.removesuffix` (Marc Mueller, PR [18672](https://github.com/python/mypy/pull/18672))
 * Recognize literal types in `__match_args__` (Stanislav Terliakov, PR [18636](https://github.com/python/mypy/pull/18636))
 * Fix non extension classes with attribute annotations using forward references (Valentin Stanciu, PR [18577](https://github.com/python/mypy/pull/18577))
 * Use lower-case generic types such as `list[t]` in documentation (Jukka Lehtosalo, PR [18576](https://github.com/python/mypy/pull/18576))
 * Improve support for `frozenset` (Marc Mueller, PR [18571](https://github.com/python/mypy/pull/18571))
 * Fix wheel build for cp313-win (Marc Mueller, PR [18560](https://github.com/python/mypy/pull/18560))
 * Reduce impact of immortality (introduced in Python 3.12) on reference counting performance (Jukka Lehtosalo, PR [18459](https://github.com/python/mypy/pull/18459))
 * Update math error messages for 3.14 (Marc Mueller, PR [18534](https://github.com/python/mypy/pull/18534))
 * Update math error messages for 3.14 (2) (Marc Mueller, PR [18949](https://github.com/python/mypy/pull/18949))
 * Replace deprecated `_PyLong_new` with `PyLongWriter` API (Marc Mueller, PR [18532](https://github.com/python/mypy/pull/18532))

### Fixes to Crashes

 * Traverse module ancestors when traversing reachable graph nodes during dmypy update (Stanislav Terliakov, PR [18906](https://github.com/python/mypy/pull/18906))
 * Fix crash on multiple unpacks in a bare type application (Stanislav Terliakov, PR [18857](https://github.com/python/mypy/pull/18857))
 * Prevent crash when enum/TypedDict call is stored as a class attribute (Stanislav Terliakov, PR [18861](https://github.com/python/mypy/pull/18861))
 * Fix crash on multiple unpacks in a bare type application (Stanislav Terliakov, PR [18857](https://github.com/python/mypy/pull/18857))
 * Fix crash on type inference against non-normal callables (Ivan Levkivskyi, PR [18858](https://github.com/python/mypy/pull/18858))
 * Fix crash on decorated getter in settable property (Ivan Levkivskyi, PR [18787](https://github.com/python/mypy/pull/18787))
 * Fix crash on callable with `*args` and suffix against Any (Ivan Levkivskyi, PR [18781](https://github.com/python/mypy/pull/18781))
 * Fix crash on deferred supertype and setter override (Ivan Levkivskyi, PR [18649](https://github.com/python/mypy/pull/18649))
 * Fix crashes on incorrectly detected recursive aliases (Ivan Levkivskyi, PR [18625](https://github.com/python/mypy/pull/18625))
 * Report that `NamedTuple` and `dataclass` are incompatile instead of crashing (Christoph Tyralla, PR [18633](https://github.com/python/mypy/pull/18633))
 * Fix mypy daemon crash (Valentin Stanciu, PR [19087](https://github.com/python/mypy/pull/19087))

### Performance Improvements

These are specific to mypy. Mypyc-related performance improvements are discussed elsewhere.

 * Speed up binding `self` in trivial cases (Ivan Levkivskyi, PR [19024](https://github.com/python/mypy/pull/19024))
 * Small constraint solver optimization (Aaron Gokaslan, PR [18688](https://github.com/python/mypy/pull/18688))

### Documentation Updates

 * Improve documentation of `--strict` (lenayoung8, PR [18903](https://github.com/python/mypy/pull/18903))
 * Remove a note about `from __future__ import annotations` (Ageev Maxim, PR [18915](https://github.com/python/mypy/pull/18915))
 * Improve documentation on type narrowing (Tim Hoffmann, PR [18767](https://github.com/python/mypy/pull/18767))
 * Fix metaclass usage example (Georg, PR [18686](https://github.com/python/mypy/pull/18686))
 * Update documentation on `extra_checks` flag (Ivan Levkivskyi, PR [18537](https://github.com/python/mypy/pull/18537))

### Stubgen Improvements

 * Fix `TypeAlias` handling (Alexey Makridenko, PR [18960](https://github.com/python/mypy/pull/18960))
 * Handle `arg=None` in C extension modules (Anthony Sottile, PR [18768](https://github.com/python/mypy/pull/18768))
 * Fix valid type detection to allow pipe unions (Chad Dombrova, PR [18726](https://github.com/python/mypy/pull/18726))
 * Include simple decorators in stub files (Marc Mueller, PR [18489](https://github.com/python/mypy/pull/18489))
 * Support positional and keyword-only arguments in stubdoc (Paul Ganssle, PR [18762](https://github.com/python/mypy/pull/18762))
 * Fall back to `Incomplete` if we are unable to determine the module name (Stanislav Terliakov, PR [19084](https://github.com/python/mypy/pull/19084))

### Stubtest Improvements

 * Make stubtest ignore `__slotnames__` (Nick Pope, PR [19077](https://github.com/python/mypy/pull/19077))
 * Fix stubtest tests on 3.14 (Jelle Zijlstra, PR [19074](https://github.com/python/mypy/pull/19074))
 * Support for `strict_bytes` in stubtest (Joren Hammudoglu, PR [19002](https://github.com/python/mypy/pull/19002))
 * Understand override (Shantanu, PR [18815](https://github.com/python/mypy/pull/18815))
 * Better checking of runtime arguments with dunder names (Shantanu, PR [18756](https://github.com/python/mypy/pull/18756))
 * Ignore setattr and delattr inherited from object (Stephen Morton, PR [18325](https://github.com/python/mypy/pull/18325))

### Miscellaneous Fixes and Improvements

 * Add `--strict-bytes` to `--strict` (wyattscarpenter, PR [19049](https://github.com/python/mypy/pull/19049))
 * Admit that Final variables are never redefined (Stanislav Terliakov, PR [19083](https://github.com/python/mypy/pull/19083))
 * Add special support for `@django.cached_property` needed in `django-stubs` (sobolevn, PR [18959](https://github.com/python/mypy/pull/18959))
 * Do not narrow types to `Never` with binder (Ivan Levkivskyi, PR [18972](https://github.com/python/mypy/pull/18972))
 * Local forward references should precede global forward references (Ivan Levkivskyi, PR [19000](https://github.com/python/mypy/pull/19000))
 * Do not cache module lookup results in incremental mode that may become invalid (Stanislav Terliakov, PR [19044](https://github.com/python/mypy/pull/19044))
 * Only consider meta variables in ambiguous "any of" constraints (Stanislav Terliakov, PR [18986](https://github.com/python/mypy/pull/18986))
 * Allow accessing `__init__` on final classes and when `__init__` is final (Stanislav Terliakov, PR [19035](https://github.com/python/mypy/pull/19035))
 * Treat varargs as positional-only (A5rocks, PR [19022](https://github.com/python/mypy/pull/19022))
 * Enable colored output for argparse help in Python 3.14 (Marc Mueller, PR [19021](https://github.com/python/mypy/pull/19021))
 * Fix argparse for Python 3.14 (Marc Mueller, PR [19020](https://github.com/python/mypy/pull/19020))
 * `dmypy suggest` can now suggest through contextmanager-based decorators (Anthony Sottile, PR [18948](https://github.com/python/mypy/pull/18948))
 * Fix `__r<magic_methods>__` being used under the same `__<magic_method>__` hook (Arnav Jain, PR [18995](https://github.com/python/mypy/pull/18995))
 * Prioritize `.pyi` from `-stubs` packages over bundled `.pyi` (Joren Hammudoglu, PR [19001](https://github.com/python/mypy/pull/19001))
 * Fix missing subtype check case for `type[T]` (Stanislav Terliakov, PR [18975](https://github.com/python/mypy/pull/18975))
 * Fixes to the detection of redundant casts (Anthony Sottile, PR [18588](https://github.com/python/mypy/pull/18588))
 * Make some parse errors non-blocking (Shantanu, PR [18941](https://github.com/python/mypy/pull/18941))
 * Fix PEP 695 type alias with a mix of type arguments (PEP 696) (Marc Mueller, PR [18919](https://github.com/python/mypy/pull/18919))
 * Allow deeper recursion in mypy daemon, better error reporting (Carter Dodd, PR [17707](https://github.com/python/mypy/pull/17707))
 * Fix swapped errors for frozen/non-frozen dataclass inheritance (Nazrawi Demeke, PR [18918](https://github.com/python/mypy/pull/18918))
 * Fix incremental issue with namespace packages (Shantanu, PR [18907](https://github.com/python/mypy/pull/18907))
 * Exclude irrelevant members when narrowing union overlapping with enum (Stanislav Terliakov, PR [18897](https://github.com/python/mypy/pull/18897))
 * Flatten union before contracting literals when checking subtyping (Stanislav Terliakov, PR [18898](https://github.com/python/mypy/pull/18898))
 * Do not add `kw_only` dataclass fields to `__match_args__` (sobolevn, PR [18892](https://github.com/python/mypy/pull/18892))
 * Fix error message when returning long tuple with type mismatch (Thomas Mattone, PR [18881](https://github.com/python/mypy/pull/18881))
 * Treat `TypedDict` (old-style) aliases as regular `TypedDict`s (Stanislav Terliakov, PR [18852](https://github.com/python/mypy/pull/18852))
 * Warn about unused `type: ignore` comments when error code is disabled (Brian Schubert, PR [18849](https://github.com/python/mypy/pull/18849))
 * Reject duplicate `ParamSpec.{args,kwargs}` at call site (Stanislav Terliakov, PR [18854](https://github.com/python/mypy/pull/18854))
 * Make detection of enum members more consistent (sobolevn, PR [18675](https://github.com/python/mypy/pull/18675))
 * Admit that `**kwargs` mapping subtypes may have no direct type parameters (Stanislav Terliakov, PR [18850](https://github.com/python/mypy/pull/18850))
 * Don't suggest `types-setuptools` for `pkg_resources` (Shantanu, PR [18840](https://github.com/python/mypy/pull/18840))
 * Suggest `scipy-stubs` for `scipy` as non-typeshed stub package (Joren Hammudoglu, PR [18832](https://github.com/python/mypy/pull/18832))
 * Narrow tagged unions in match statements (Gene Parmesan Thomas, PR [18791](https://github.com/python/mypy/pull/18791))
 * Consistently store settable property type (Ivan Levkivskyi, PR [18774](https://github.com/python/mypy/pull/18774))
 * Do not blindly undefer on leaving function (Ivan Levkivskyi, PR [18674](https://github.com/python/mypy/pull/18674))
 * Process superclass methods before subclass methods in semanal (Ivan Levkivskyi, PR [18723](https://github.com/python/mypy/pull/18723))
 * Only defer top-level functions (Ivan Levkivskyi, PR [18718](https://github.com/python/mypy/pull/18718))
 * Add one more type-checking pass (Ivan Levkivskyi, PR [18717](https://github.com/python/mypy/pull/18717))
 * Properly account for `member` and `nonmember` in enums (sobolevn, PR [18559](https://github.com/python/mypy/pull/18559))
 * Fix instance vs tuple subtyping edge case (Ivan Levkivskyi, PR [18664](https://github.com/python/mypy/pull/18664))
 * Improve handling of Any/object in variadic generics (Ivan Levkivskyi, PR [18643](https://github.com/python/mypy/pull/18643))
 * Fix handling of named tuples in class match pattern (Ivan Levkivskyi, PR [18663](https://github.com/python/mypy/pull/18663))
 * Fix regression for user config files (Shantanu, PR [18656](https://github.com/python/mypy/pull/18656))
 * Fix dmypy socket issue on GNU/Hurd (Mattias Ellert, PR [18630](https://github.com/python/mypy/pull/18630))
 * Don't assume that for loop body index variable is always set (Jukka Lehtosalo, PR [18631](https://github.com/python/mypy/pull/18631))
 * Fix overlap check for variadic generics (Ivan Levkivskyi, PR [18638](https://github.com/python/mypy/pull/18638))
 * Improve support for `functools.partial` of overloaded callable protocol (Shantanu, PR [18639](https://github.com/python/mypy/pull/18639))
 * Allow lambdas in `except*` clauses (Stanislav Terliakov, PR [18620](https://github.com/python/mypy/pull/18620))
 * Fix trailing commas in many multiline string options in `pyproject.toml` (sobolevn, PR [18624](https://github.com/python/mypy/pull/18624))
 * Allow trailing commas for `files` setting in `mypy.ini` and `setup.ini` (sobolevn, PR [18621](https://github.com/python/mypy/pull/18621))
 * Fix "not callable" issue for `@dataclass(frozen=True)` with `Final` attr (sobolevn, PR [18572](https://github.com/python/mypy/pull/18572))
 * Add missing TypedDict special case when checking member access (Stanislav Terliakov, PR [18604](https://github.com/python/mypy/pull/18604))
 * Use lower case `list` and `dict` in invariance notes (Jukka Lehtosalo, PR [18594](https://github.com/python/mypy/pull/18594))
 * Fix inference when class and instance match protocol (Ivan Levkivskyi, PR [18587](https://github.com/python/mypy/pull/18587))
 * Remove support for `builtins.Any` (Marc Mueller, PR [18578](https://github.com/python/mypy/pull/18578))
 * Update the overlapping check for tuples to account for NamedTuples (A5rocks, PR [18564](https://github.com/python/mypy/pull/18564))
 * Fix `@deprecated` (PEP 702) with normal overloaded methods (Christoph Tyralla, PR [18477](https://github.com/python/mypy/pull/18477))
 * Start propagating end columns/lines for `type-arg` errors (A5rocks, PR [18533](https://github.com/python/mypy/pull/18533))
 * Improve handling of `type(x) is Foo` checks (Stanislav Terliakov, PR [18486](https://github.com/python/mypy/pull/18486))
 * Suggest `typing.Literal` for exit-return error messages (Marc Mueller, PR [18541](https://github.com/python/mypy/pull/18541))
 * Allow redefinitions in except/else/finally (Stanislav Terliakov, PR [18515](https://github.com/python/mypy/pull/18515))
 * Disallow setting Python version using inline config (Shantanu, PR [18497](https://github.com/python/mypy/pull/18497))
 * Improve type inference in tuple multiplication plugin (Shantanu, PR [18521](https://github.com/python/mypy/pull/18521))
 * Add missing line number to `yield from` with wrong type (Stanislav Terliakov, PR [18518](https://github.com/python/mypy/pull/18518))
 * Hint at argument names when formatting callables with compatible return types in error messages (Stanislav Terliakov, PR [18495](https://github.com/python/mypy/pull/18495))
 * Add better naming and improve compatibility for ad hoc intersections of instances (Christoph Tyralla, PR [18506](https://github.com/python/mypy/pull/18506))

### Acknowledgements

Thanks to all mypy contributors who contributed to this release:

- A5rocks
- Aaron Gokaslan
- Advait Dixit
- Ageev Maxim
- Alexey Makridenko
- Ali Hamdan
- Anthony Sottile
- Arnav Jain
- Brian Schubert
- bzoracler
- Carter Dodd
- Chad Dombrova
- Christoph Tyralla
- Dimitri Papadopoulos Orfanos
- Emma Smith
- exertustfm
- Gene Parmesan Thomas
- Georg
- Ivan Levkivskyi
- Jared Hance
- Jelle Zijlstra
- Joren Hammudoglu
- lenayoung8
- Marc Mueller
- Mattias Ellert
- Michael J. Sullivan
- Michael R. Crusoe
- Nazrawi Demeke
- Nick Pope
- Paul Ganssle
- Shantanu
- sobolevn
- Stanislav Terliakov
- Stephen Morton
- Thomas Mattone
- Tim Hoffmann
- Tim Ruffing
- Valentin Stanciu
- Wesley Collin Wright
- wyattscarpenter

I’d also like to thank my employer, Dropbox, for supporting mypy development.

## Mypy 1.15

We’ve just uploaded mypy 1.15 to the Python Package Index ([PyPI](https://pypi.org/project/mypy/)).
Mypy is a static type checker for Python. This release includes new features, performance
improvements and bug fixes. You can install it as follows:

    python3 -m pip install -U mypy

You can read the full documentation for this release on [Read the Docs](http://mypy.readthedocs.io).

### Performance Improvements

Mypy is up to 40% faster in some use cases. This improvement comes largely from tuning the performance
of the garbage collector. Additionally, the release includes several micro-optimizations that may
be impactful for large projects.

Contributed by Jukka Lehtosalo
- PR [18306](https://github.com/python/mypy/pull/18306)
- PR [18302](https://github.com/python/mypy/pull/18302)
- PR [18298](https://github.com/python/mypy/pull/18298)
- PR [18299](https://github.com/python/mypy/pull/18299)

### Mypyc Accelerated Mypy Wheels for ARM Linux

For best performance, mypy can be compiled to C extension modules using mypyc. This makes
mypy 3-5x faster than when interpreted with pure Python. We now build and upload mypyc
accelerated mypy wheels for `manylinux_aarch64` to PyPI, making it easy for Linux users on
ARM platforms to realise this speedup -- just `pip install` the latest mypy.

Contributed by Christian Bundy and Marc Mueller
(PR [mypy_mypyc-wheels#76](https://github.com/mypyc/mypy_mypyc-wheels/pull/76),
PR [mypy_mypyc-wheels#89](https://github.com/mypyc/mypy_mypyc-wheels/pull/89)).

### `--strict-bytes`

By default, mypy treats `bytearray` and `memoryview` values as assignable to the `bytes`
type, for historical reasons. Use the `--strict-bytes` flag to disable this
behavior. [PEP 688](https://peps.python.org/pep-0688) specified the removal of this
special case. The flag will be enabled by default in **mypy 2.0**.

Contributed by Ali Hamdan (PR [18263](https://github.com/python/mypy/pull/18263)) and
Shantanu Jain (PR [13952](https://github.com/python/mypy/pull/13952)).

### Improvements to Reachability Analysis and Partial Type Handling in Loops

This change results in mypy better modelling control flow within loops and hence detecting
several previously ignored issues. In some cases, this change may require additional
explicit variable annotations.

Contributed by Christoph Tyralla (PR [18180](https://github.com/python/mypy/pull/18180),
PR [18433](https://github.com/python/mypy/pull/18433)).

(Speaking of partial types, remember that we plan to enable `--local-partial-types`
by default in **mypy 2.0**.)

### Better Discovery of Configuration Files

Mypy will now walk up the filesystem (up until a repository or file system root) to discover
configuration files. See the
[mypy configuration file documentation](https://mypy.readthedocs.io/en/stable/config_file.html)
for more details.

Contributed by Mikhail Shiryaev and Shantanu Jain
(PR [16965](https://github.com/python/mypy/pull/16965), PR [18482](https://github.com/python/mypy/pull/18482))

### Better Line Numbers for Decorators and Slice Expressions

Mypy now uses more correct line numbers for decorators and slice expressions. In some cases,
you may have to change the location of a `# type: ignore` comment.

Contributed by Shantanu Jain (PR [18392](https://github.com/python/mypy/pull/18392),
PR [18397](https://github.com/python/mypy/pull/18397)).

### Drop Support for Python 3.8

Mypy no longer supports running with Python 3.8, which has reached end-of-life.
When running mypy with Python 3.9+, it is still possible to type check code
that needs to support Python 3.8 with the `--python-version 3.8` argument.
Support for this will be dropped in the first half of 2025!

Contributed by Marc Mueller (PR [17492](https://github.com/python/mypy/pull/17492)).

### Mypyc Improvements

 * Fix `__init__` for classes with `@attr.s(slots=True)` (Advait Dixit, PR [18447](https://github.com/python/mypy/pull/18447))
 * Report error for nested class instead of crashing (Valentin Stanciu, PR [18460](https://github.com/python/mypy/pull/18460))
 * Fix `InitVar` for dataclasses (Advait Dixit, PR [18319](https://github.com/python/mypy/pull/18319))
 * Remove unnecessary mypyc files from wheels (Marc Mueller, PR [18416](https://github.com/python/mypy/pull/18416))
 * Fix issues with relative imports (Advait Dixit, PR [18286](https://github.com/python/mypy/pull/18286))
 * Add faster primitive for some list get item operations (Jukka Lehtosalo, PR [18136](https://github.com/python/mypy/pull/18136))
 * Fix iteration over `NamedTuple` objects (Advait Dixit, PR [18254](https://github.com/python/mypy/pull/18254))
 * Mark mypyc package with `py.typed` (bzoracler, PR [18253](https://github.com/python/mypy/pull/18253))
 * Fix list index while checking for `Enum` class (Advait Dixit, PR [18426](https://github.com/python/mypy/pull/18426))

### Stubgen Improvements

 * Improve dataclass init signatures (Marc Mueller, PR [18430](https://github.com/python/mypy/pull/18430))
 * Preserve `dataclass_transform` decorator (Marc Mueller, PR [18418](https://github.com/python/mypy/pull/18418))
 * Fix `UnpackType` for 3.11+ (Marc Mueller, PR [18421](https://github.com/python/mypy/pull/18421))
 * Improve `self` annotations (Marc Mueller, PR [18420](https://github.com/python/mypy/pull/18420))
 * Print `InspectError` traceback in stubgen `walk_packages` when verbose is specified (Gareth, PR [18224](https://github.com/python/mypy/pull/18224))

### Stubtest Improvements

 * Fix crash with numpy array default values (Ali Hamdan, PR [18353](https://github.com/python/mypy/pull/18353))
 * Distinguish metaclass attributes from class attributes (Stephen Morton, PR [18314](https://github.com/python/mypy/pull/18314))

### Fixes to Crashes

 * Prevent crash with `Unpack` of a fixed tuple in PEP695 type alias (Stanislav Terliakov, PR [18451](https://github.com/python/mypy/pull/18451))
 * Fix crash with `--cache-fine-grained --cache-dir=/dev/null` (Shantanu, PR [18457](https://github.com/python/mypy/pull/18457))
 * Prevent crashing when `match` arms use name of existing callable (Stanislav Terliakov, PR [18449](https://github.com/python/mypy/pull/18449))
 * Gracefully handle encoding errors when writing to stdout (Brian Schubert, PR [18292](https://github.com/python/mypy/pull/18292))
 * Prevent crash on generic NamedTuple with unresolved typevar bound (Stanislav Terliakov, PR [18585](https://github.com/python/mypy/pull/18585))

### Documentation Updates

 * Add inline tabs to documentation (Marc Mueller, PR [18262](https://github.com/python/mypy/pull/18262))
 * Document any `TYPE_CHECKING` name works (Shantanu, PR [18443](https://github.com/python/mypy/pull/18443))
 * Update documentation to not mention 3.8 where possible (sobolevn, PR [18455](https://github.com/python/mypy/pull/18455))
 * Mention `ignore_errors` in exclude documentation (Shantanu, PR [18412](https://github.com/python/mypy/pull/18412))
 * Add `Self` misuse to common issues (Shantanu, PR [18261](https://github.com/python/mypy/pull/18261))

### Other Notable Fixes and Improvements

 * Fix literal context for ternary expressions (Ivan Levkivskyi, PR [18545](https://github.com/python/mypy/pull/18545))
 * Ignore `dataclass.__replace__` LSP violations (Marc Mueller, PR [18464](https://github.com/python/mypy/pull/18464))
 * Bind `self` to the class being defined when checking multiple inheritance (Stanislav Terliakov, PR [18465](https://github.com/python/mypy/pull/18465))
 * Fix attribute type resolution with multiple inheritance (Stanislav Terliakov, PR [18415](https://github.com/python/mypy/pull/18415))
 * Improve security of our GitHub Actions (sobolevn, PR [18413](https://github.com/python/mypy/pull/18413))
 * Unwrap `type[Union[...]]` when solving type variable constraints (Stanislav Terliakov, PR [18266](https://github.com/python/mypy/pull/18266))
 * Allow `Any` to match sequence patterns in match/case (Stanislav Terliakov, PR [18448](https://github.com/python/mypy/pull/18448))
 * Fix parent generics mapping when overriding generic attribute with property (Stanislav Terliakov, PR [18441](https://github.com/python/mypy/pull/18441))
 * Add dedicated error code for explicit `Any` (Shantanu, PR [18398](https://github.com/python/mypy/pull/18398))
 * Reject invalid `ParamSpec` locations (Stanislav Terliakov, PR [18278](https://github.com/python/mypy/pull/18278))
 * Stop suggesting stubs that have been removed from typeshed (Shantanu, PR [18373](https://github.com/python/mypy/pull/18373))
 * Allow inverting `--local-partial-types` (Shantanu, PR [18377](https://github.com/python/mypy/pull/18377))
 * Allow to use `Final` and `ClassVar` after Python 3.13 (정승원, PR [18358](https://github.com/python/mypy/pull/18358))
 * Update suggestions to include latest stubs in typeshed (Shantanu, PR [18366](https://github.com/python/mypy/pull/18366))
 * Fix `--install-types` masking failure details (wyattscarpenter, PR [17485](https://github.com/python/mypy/pull/17485))
 * Reject promotions when checking against protocols (Christoph Tyralla, PR [18360](https://github.com/python/mypy/pull/18360))
 * Don't erase type object arguments in diagnostics (Shantanu, PR [18352](https://github.com/python/mypy/pull/18352))
 * Clarify status in `dmypy status` output (Kcornw, PR [18331](https://github.com/python/mypy/pull/18331))
 * Disallow no-argument generic aliases when using PEP 613 explicit aliases (Brian Schubert, PR [18173](https://github.com/python/mypy/pull/18173))
 * Suppress errors for unreachable branches in conditional expressions (Brian Schubert, PR [18295](https://github.com/python/mypy/pull/18295))
 * Do not allow `ClassVar` and `Final` in `TypedDict` and `NamedTuple` (sobolevn, PR [18281](https://github.com/python/mypy/pull/18281))
 * Report error if not enough or too many types provided to `TypeAliasType` (bzoracler, PR [18308](https://github.com/python/mypy/pull/18308))
 * Use more precise context for `TypedDict` plugin errors (Brian Schubert, PR [18293](https://github.com/python/mypy/pull/18293))
 * Use more precise context for invalid type argument errors (Brian Schubert, PR [18290](https://github.com/python/mypy/pull/18290))
 * Do not allow `type[]` to contain `Literal` types (sobolevn, PR [18276](https://github.com/python/mypy/pull/18276))
 * Allow bytearray/bytes comparisons with `--strict-bytes` (Jukka Lehtosalo, PR [18255](https://github.com/python/mypy/pull/18255))

### Acknowledgements

Thanks to all mypy contributors who contributed to this release:

- Advait Dixit
- Ali Hamdan
- Brian Schubert
- bzoracler
- Cameron Matsui
- Christoph Tyralla
- Gareth
- Ivan Levkivskyi
- Jukka Lehtosalo
- Kcornw
- Marc Mueller
- Mikhail f. Shiryaev
- Shantanu
- sobolevn
- Stanislav Terliakov
- Stephen Morton
- Valentin Stanciu
- Viktor Szépe
- wyattscarpenter
- 정승원

I’d also like to thank my employer, Dropbox, for supporting mypy development.

## Mypy 1.14

We’ve just uploaded mypy 1.14 to the Python Package Index ([PyPI](https://pypi.org/project/mypy/)).
Mypy is a static type checker for Python. This release includes new features and bug fixes.
You can install it as follows:

    python3 -m pip install -U mypy

You can read the full documentation for this release on [Read the Docs](http://mypy.readthedocs.io).

### Change to Enum Membership Semantics

As per the updated [typing specification for enums](https://typing.readthedocs.io/en/latest/spec/enums.html#defining-members),
enum members must be left unannotated.

```python
class Pet(Enum):
    CAT = 1  # Member attribute
    DOG = 2  # Member attribute

    # New error: Enum members must be left unannotated
    WOLF: int = 3

    species: str  # Considered a non-member attribute
```

In particular, the specification change can result in issues in type stubs (`.pyi` files), since
historically it was common to leave the value absent:

```python
# In a type stub (.pyi file)

class Pet(Enum):
    # Change in semantics: previously considered members,
    # now non-member attributes
    CAT: int
    DOG: int

    # Mypy will now issue a warning if it detects this
    # situation in type stubs:
    # > Detected enum "Pet" in a type stub with zero
    # > members. There is a chance this is due to a recent
    # > change in the semantics of enum membership. If so,
    # > use `member = value` to mark an enum member,
    # > instead of `member: type`

class Pet(Enum):
    # As per the specification, you should now do one of
    # the following:
    DOG = 1  # Member attribute with value 1 and known type
    WOLF = cast(int, ...)  # Member attribute with unknown
                           # value but known type
    LION = ...  # Member attribute with unknown value and
                # # unknown type
```

Contributed by Terence Honles (PR [17207](https://github.com/python/mypy/pull/17207)) and
Shantanu Jain (PR [18068](https://github.com/python/mypy/pull/18068)).

### Support for @deprecated Decorator (PEP 702)

Mypy can now issue errors or notes when code imports a deprecated feature
explicitly with a `from mod import depr` statement, or uses a deprecated feature
imported otherwise or defined locally. Features are considered deprecated when
decorated with `warnings.deprecated`, as specified in [PEP 702](https://peps.python.org/pep-0702).

You can enable the error code via `--enable-error-code=deprecated` on the mypy
command line or `enable_error_code = deprecated` in the mypy config file.
Use the command line flag `--report-deprecated-as-note` or config file option
`report_deprecated_as_note=True` to turn all such errors into notes.

Deprecation errors will be enabled by default in a future mypy version.

This feature was contributed by Christoph Tyralla.

List of changes:

 * Add basic support for PEP 702 (`@deprecated`) (Christoph Tyralla, PR [17476](https://github.com/python/mypy/pull/17476))
 * Support descriptors with `@deprecated` (Christoph Tyralla, PR [18090](https://github.com/python/mypy/pull/18090))
 * Make "deprecated" note an error, disabled by default (Valentin Stanciu, PR [18192](https://github.com/python/mypy/pull/18192))
 * Consider all possible type positions with `@deprecated` (Christoph Tyralla, PR [17926](https://github.com/python/mypy/pull/17926))
 * Improve the handling of explicit type annotations in assignment statements with `@deprecated` (Christoph Tyralla, PR [17899](https://github.com/python/mypy/pull/17899))

### Optionally Analyzing Untyped Modules

Mypy normally doesn't analyze imports from third-party modules (installed using pip, for example)
if there are no stubs or a py.typed marker file. To force mypy to analyze these imports, you
can now use the `--follow-untyped-imports` flag or set the `follow_untyped_imports`
config file option to True. This can be set either in the global section of your mypy config
file, or individually on a per-module basis.

This feature was contributed by Jannick Kremer.

List of changes:

 * Implement flag to allow type checking of untyped modules (Jannick Kremer, PR [17712](https://github.com/python/mypy/pull/17712))
 * Warn about `--follow-untyped-imports` (Shantanu, PR [18249](https://github.com/python/mypy/pull/18249))

### Support New Style Type Variable Defaults (PEP 696)

Mypy now supports type variable defaults using the new syntax described in PEP 696, which
was introduced in Python 3.13. Example:

```python
@dataclass
class Box[T = int]:  # Set default for "T"
    value: T | None = None

reveal_type(Box())                      # type is Box[int], since it's the default
reveal_type(Box(value="Hello World!"))  # type is Box[str]
```

This feature was contributed by Marc Mueller (PR [17985](https://github.com/python/mypy/pull/17985)).

### Improved For Loop Index Variable Type Narrowing

Mypy now preserves the literal type of for loop index variables, to support `TypedDict`
lookups. Example:

```python
from typing import TypedDict

class X(TypedDict):
    hourly: int
    daily: int

def func(x: X) -> int:
    s = 0
    for var in ("hourly", "daily"):
        # "Union[Literal['hourly']?, Literal['daily']?]"
        reveal_type(var)

        # x[var] no longer triggers a literal-required error
        s += x[var]
    return s
```

This was contributed by Marc Mueller (PR [18014](https://github.com/python/mypy/pull/18014)).

### Mypyc Improvements

 * Document optimized bytes operations and additional str operations (Jukka Lehtosalo, PR [18242](https://github.com/python/mypy/pull/18242))
 * Add primitives and specialization for `ord()` (Jukka Lehtosalo, PR [18240](https://github.com/python/mypy/pull/18240))
 * Optimize `str.encode` with specializations for common used encodings (Valentin Stanciu, PR [18232](https://github.com/python/mypy/pull/18232))
 * Fix fall back to generic operation for staticmethod and classmethod (Advait Dixit, PR [18228](https://github.com/python/mypy/pull/18228))
 * Support unicode surrogates in string literals (Jukka Lehtosalo, PR [18209](https://github.com/python/mypy/pull/18209))
 * Fix index variable in for loop with `builtins.enumerate` (Advait Dixit, PR [18202](https://github.com/python/mypy/pull/18202))
 * Fix check for enum classes (Advait Dixit, PR [18178](https://github.com/python/mypy/pull/18178))
 * Fix loading type from imported modules (Advait Dixit, PR [18158](https://github.com/python/mypy/pull/18158))
 * Fix initializers of final attributes in class body (Jared Hance, PR [18031](https://github.com/python/mypy/pull/18031))
 * Fix name generation for modules with similar full names (aatle, PR [18001](https://github.com/python/mypy/pull/18001))
 * Fix relative imports in `__init__.py` (Shantanu, PR [17979](https://github.com/python/mypy/pull/17979))
 * Optimize dunder methods (jairov4, PR [17934](https://github.com/python/mypy/pull/17934))
 * Replace deprecated `_PyDict_GetItemStringWithError` (Marc Mueller, PR [17930](https://github.com/python/mypy/pull/17930))
 * Fix wheel build for cp313-win (Marc Mueller, PR [17941](https://github.com/python/mypy/pull/17941))
 * Use public PyGen_GetCode instead of vendored implementation (Marc Mueller, PR [17931](https://github.com/python/mypy/pull/17931))
 * Optimize calls to final classes (jairov4, PR [17886](https://github.com/python/mypy/pull/17886))
 * Support ellipsis (`...`) expressions in class bodies (Newbyte, PR [17923](https://github.com/python/mypy/pull/17923))
 * Sync `pythoncapi_compat.h` (Marc Mueller, PR [17929](https://github.com/python/mypy/pull/17929))
 * Add `runtests.py mypyc-fast` for running fast mypyc tests (Jukka Lehtosalo, PR [17906](https://github.com/python/mypy/pull/17906))

### Stubgen Improvements

 * Do not include mypy generated symbols (Ali Hamdan, PR [18137](https://github.com/python/mypy/pull/18137))
 * Fix `FunctionContext.fullname` for nested classes (Chad Dombrova, PR [17963](https://github.com/python/mypy/pull/17963))
 * Add flagfile support (Ruslan Sayfutdinov, PR [18061](https://github.com/python/mypy/pull/18061))
 * Add support for PEP 695 and PEP 696 syntax (Ali Hamdan, PR [18054](https://github.com/python/mypy/pull/18054))

### Stubtest Improvements

 * Allow the use of `--show-traceback` and `--pdb` with stubtest (Stephen Morton, PR [18037](https://github.com/python/mypy/pull/18037))
 * Verify `__all__` exists in stub (Sebastian Rittau, PR [18005](https://github.com/python/mypy/pull/18005))
 * Stop telling people to use double underscores (Jelle Zijlstra, PR [17897](https://github.com/python/mypy/pull/17897))

### Documentation Updates

 * Update config file documentation (sobolevn, PR [18103](https://github.com/python/mypy/pull/18103))
 * Improve contributor documentation for Windows (ag-tafe, PR [18097](https://github.com/python/mypy/pull/18097))
 * Correct note about `--disallow-any-generics` flag in documentation (Abel Sen, PR [18055](https://github.com/python/mypy/pull/18055))
 * Further caution against `--follow-imports=skip` (Shantanu, PR [18048](https://github.com/python/mypy/pull/18048))
 * Fix the edit page button link in documentation (Kanishk Pachauri, PR [17933](https://github.com/python/mypy/pull/17933))

### Other Notables Fixes and Improvements

 * Allow enum members to have type objects as values (Jukka Lehtosalo, PR [19160](https://github.com/python/mypy/pull/19160))
 * Show `Protocol` `__call__` for arguments with incompatible types (MechanicalConstruct, PR [18214](https://github.com/python/mypy/pull/18214))
 * Make join and meet symmetric with `strict_optional` (MechanicalConstruct, PR [18227](https://github.com/python/mypy/pull/18227))
 * Preserve block unreachablility when checking function definitions with constrained TypeVars (Brian Schubert, PR [18217](https://github.com/python/mypy/pull/18217))
 * Do not include non-init fields in the synthesized `__replace__` method for dataclasses (Victorien, PR [18221](https://github.com/python/mypy/pull/18221))
 * Disallow `TypeVar` constraints parameterized by type variables (Brian Schubert, PR [18186](https://github.com/python/mypy/pull/18186))
 * Always complain about invalid varargs and varkwargs (Shantanu, PR [18207](https://github.com/python/mypy/pull/18207))
 * Set default strict_optional state to True (Shantanu, PR [18198](https://github.com/python/mypy/pull/18198))
 * Preserve type variable default None in type alias (Sukhorosov Aleksey, PR [18197](https://github.com/python/mypy/pull/18197))
 * Add checks for invalid usage of continue/break/return in `except*` block (coldwolverine, PR [18132](https://github.com/python/mypy/pull/18132))
 * Do not consider bare TypeVar not overlapping with None for reachability analysis (Stanislav Terliakov, PR [18138](https://github.com/python/mypy/pull/18138))
 * Special case `types.DynamicClassAttribute` as property-like (Stephen Morton, PR [18150](https://github.com/python/mypy/pull/18150))
 * Disallow bare `ParamSpec` in type aliases (Brian Schubert, PR [18174](https://github.com/python/mypy/pull/18174))
 * Move long_description metadata to pyproject.toml (Marc Mueller, PR [18172](https://github.com/python/mypy/pull/18172))
 * Support `==`-based narrowing of Optional (Christoph Tyralla, PR [18163](https://github.com/python/mypy/pull/18163))
 * Allow TypedDict assignment of Required item to NotRequired ReadOnly item (Brian Schubert, PR [18164](https://github.com/python/mypy/pull/18164))
 * Allow nesting of Annotated with TypedDict special forms inside TypedDicts (Brian Schubert, PR [18165](https://github.com/python/mypy/pull/18165))
 * Infer generic type arguments for slice expressions (Brian Schubert, PR [18160](https://github.com/python/mypy/pull/18160))
 * Fix checking of match sequence pattern against bounded type variables (Brian Schubert, PR [18091](https://github.com/python/mypy/pull/18091))
 * Fix incorrect truthyness for Enum types and literals (David Salvisberg, PR [17337](https://github.com/python/mypy/pull/17337))
 * Move static project metadata to pyproject.toml (Marc Mueller, PR [18146](https://github.com/python/mypy/pull/18146))
 * Fallback to stdlib json if integer exceeds 64-bit range (q0w, PR [18148](https://github.com/python/mypy/pull/18148))
 * Fix 'or' pattern structural matching exhaustiveness (yihong, PR [18119](https://github.com/python/mypy/pull/18119))
 * Fix type inference of positional parameter in class pattern involving builtin subtype (Brian Schubert, PR [18141](https://github.com/python/mypy/pull/18141))
 * Fix `[override]` error with no line number when argument node has no line number (Brian Schubert, PR [18122](https://github.com/python/mypy/pull/18122))
 * Fix some dmypy crashes (Ivan Levkivskyi, PR [18098](https://github.com/python/mypy/pull/18098))
 * Fix subtyping between instance type and overloaded (Shantanu, PR [18102](https://github.com/python/mypy/pull/18102))
 * Clean up new_semantic_analyzer config (Shantanu, PR [18071](https://github.com/python/mypy/pull/18071))
 * Issue warning for enum with no members in stub (Shantanu, PR [18068](https://github.com/python/mypy/pull/18068))
 * Fix enum attributes are not members (Terence Honles, PR [17207](https://github.com/python/mypy/pull/17207))
 * Fix crash when checking slice expression with step 0 in tuple index (Brian Schubert, PR [18063](https://github.com/python/mypy/pull/18063))
 * Allow union-with-callable attributes to be overridden by methods (Brian Schubert, PR [18018](https://github.com/python/mypy/pull/18018))
 * Emit `[mutable-override]` for covariant override of attribute with method (Brian Schubert, PR [18058](https://github.com/python/mypy/pull/18058))
 * Support ParamSpec mapping with `functools.partial` (Stanislav Terliakov, PR [17355](https://github.com/python/mypy/pull/17355))
 * Fix approved stub ignore, remove normpath (Shantanu, PR [18045](https://github.com/python/mypy/pull/18045))
 * Make `disallow-any-unimported` flag invertible (Séamus Ó Ceanainn, PR [18030](https://github.com/python/mypy/pull/18030))
 * Filter to possible package paths before trying to resolve a module (falsedrow, PR [18038](https://github.com/python/mypy/pull/18038))
 * Fix overlap check for ParamSpec types (Jukka Lehtosalo, PR [18040](https://github.com/python/mypy/pull/18040))
 * Do not prioritize ParamSpec signatures during overload resolution (Stanislav Terliakov, PR [18033](https://github.com/python/mypy/pull/18033))
 * Fix ternary union for literals (Ivan Levkivskyi, PR [18023](https://github.com/python/mypy/pull/18023))
 * Fix compatibility checks for conditional function definitions using decorators (Brian Schubert, PR [18020](https://github.com/python/mypy/pull/18020))
 * TypeGuard should be bool not Any when matching TypeVar (Evgeniy Slobodkin, PR [17145](https://github.com/python/mypy/pull/17145))
 * Fix convert-cache tool (Shantanu, PR [17974](https://github.com/python/mypy/pull/17974))
 * Fix generator comprehension with mypyc (Shantanu, PR [17969](https://github.com/python/mypy/pull/17969))
 * Fix crash issue when using shadowfile with pretty (Max Chang, PR [17894](https://github.com/python/mypy/pull/17894))
 * Fix multiple nested classes with new generics syntax (Max Chang, PR [17820](https://github.com/python/mypy/pull/17820))
 * Better error for `mypy -p package` without py.typed (Joe Gordon, PR [17908](https://github.com/python/mypy/pull/17908))
 * Emit error for `raise NotImplemented` (Brian Schubert, PR [17890](https://github.com/python/mypy/pull/17890))
 * Add `is_lvalue` attribute to AttributeContext (Brian Schubert, PR [17881](https://github.com/python/mypy/pull/17881))

### Acknowledgements

Thanks to all mypy contributors who contributed to this release:

- aatle
- Abel Sen
- Advait Dixit
- ag-tafe
- Alex Waygood
- Ali Hamdan
- Brian Schubert
- Carlton Gibson
- Chad Dombrova
- Chelsea Durazo
- chiri
- Christoph Tyralla
- coldwolverine
- David Salvisberg
- Ekin Dursun
- Evgeniy Slobodkin
- falsedrow
- Gaurav Giri
- Ihor
- Ivan Levkivskyi
- jairov4
- Jannick Kremer
- Jared Hance
- Jelle Zijlstra
- jianghuyiyuan
- Joe Gordon
- John Doknjas
- Jukka Lehtosalo
- Kanishk Pachauri
- Marc Mueller
- Max Chang
- MechanicalConstruct
- Newbyte
- q0w
- Ruslan Sayfutdinov
- Sebastian Rittau
- Shantanu
- sobolevn
- Stanislav Terliakov
- Stephen Morton
- Sukhorosov Aleksey
- Séamus Ó Ceanainn
- Terence Honles
- Valentin Stanciu
- vasiliy
- Victorien
- yihong

I’d also like to thank my employer, Dropbox, for supporting mypy development.


## Mypy 1.13

We’ve just uploaded mypy 1.13 to the Python Package Index ([PyPI](https://pypi.org/project/mypy/)).
Mypy is a static type checker for Python. You can install it as follows:

    python3 -m pip install -U mypy

You can read the full documentation for this release on [Read the Docs](http://mypy.readthedocs.io).

Note that unlike typical releases, Mypy 1.13 does not have any changes to type checking semantics
from 1.12.1.

### Improved Performance

Mypy 1.13 contains several performance improvements. Users can expect mypy to be 5-20% faster.
In environments with long search paths (such as environments using many editable installs), mypy
can be significantly faster, e.g. 2.2x faster in the use case targeted by these improvements.

Mypy 1.13 allows use of the `orjson` library for handling the cache instead of the stdlib `json`,
for improved performance. You can ensure the presence of `orjson` using the `faster-cache` extra:

    python3 -m pip install -U mypy[faster-cache]

Mypy may depend on `orjson` by default in the future.

These improvements were contributed by Shantanu.

List of changes:
* Significantly speed up file handling error paths (Shantanu, PR [17920](https://github.com/python/mypy/pull/17920))
* Use fast path in modulefinder more often (Shantanu, PR [17950](https://github.com/python/mypy/pull/17950))
* Let mypyc optimise os.path.join (Shantanu, PR [17949](https://github.com/python/mypy/pull/17949))
* Make is_sub_path faster (Shantanu, PR [17962](https://github.com/python/mypy/pull/17962))
* Speed up stubs suggestions (Shantanu, PR [17965](https://github.com/python/mypy/pull/17965))
* Use sha1 for hashing (Shantanu, PR [17953](https://github.com/python/mypy/pull/17953))
* Use orjson instead of json, when available (Shantanu, PR [17955](https://github.com/python/mypy/pull/17955))
* Add faster-cache extra, test in CI (Shantanu, PR [17978](https://github.com/python/mypy/pull/17978))

### Acknowledgements
Thanks to all mypy contributors who contributed to this release:

- Shantanu Jain
- Jukka Lehtosalo

## Mypy 1.12

We’ve just uploaded mypy 1.12 to the Python Package Index ([PyPI](https://pypi.org/project/mypy/)). Mypy is a static type
checker for Python. This release includes new features, performance improvements and bug fixes.
You can install it as follows:

    python3 -m pip install -U mypy

You can read the full documentation for this release on [Read the Docs](http://mypy.readthedocs.io).

### Support Python 3.12 Syntax for Generics (PEP 695)

Support for the new type parameter syntax introduced in Python 3.12 is now enabled by default,
documented, and no longer experimental. It was available through a feature flag in
mypy 1.11 as an experimental feature.

This example demonstrates the new syntax:

```python
# Generic function
def f[T](x: T) -> T: ...

reveal_type(f(1))  # Revealed type is 'int'

# Generic class
class C[T]:
    def __init__(self, x: T) -> None:
       self.x = x

c = C('a')
reveal_type(c.x)  # Revealed type is 'str'

# Type alias
type A[T] = C[list[T]]
```

For more information, refer to the [documentation](https://mypy.readthedocs.io/en/latest/generics.html).

These improvements are included:

 * Document Python 3.12 type parameter syntax (Jukka Lehtosalo, PR [17816](https://github.com/python/mypy/pull/17816))
 * Further documentation updates (Jukka Lehtosalo, PR [17826](https://github.com/python/mypy/pull/17826))
 * Allow Self return types with contravariance (Jukka Lehtosalo, PR [17786](https://github.com/python/mypy/pull/17786))
 * Enable new type parameter syntax by default (Jukka Lehtosalo, PR [17798](https://github.com/python/mypy/pull/17798))
 * Generate error if new-style type alias used as base class (Jukka Lehtosalo, PR [17789](https://github.com/python/mypy/pull/17789))
 * Inherit variance if base class has explicit variance (Jukka Lehtosalo, PR [17787](https://github.com/python/mypy/pull/17787))
 * Fix crash on invalid type var reference (Jukka Lehtosalo, PR [17788](https://github.com/python/mypy/pull/17788))
 * Fix covariance of frozen dataclasses (Jukka Lehtosalo, PR [17783](https://github.com/python/mypy/pull/17783))
 * Allow covariance with attribute that has "`_`" name prefix (Jukka Lehtosalo, PR [17782](https://github.com/python/mypy/pull/17782))
 * Support `Annotated[...]` in new-style type aliases (Jukka Lehtosalo, PR [17777](https://github.com/python/mypy/pull/17777))
 * Fix nested generic classes (Jukka Lehtosalo, PR [17776](https://github.com/python/mypy/pull/17776))
 * Add detection and error reporting for the use of incorrect expressions within the scope of a type parameter and a type alias (Kirill Podoprigora, PR [17560](https://github.com/python/mypy/pull/17560))

### Basic Support for Python 3.13

This release adds partial support for Python 3.13 features and compiled binaries for
Python 3.13. Mypyc now also supports Python 3.13.

In particular, these features are supported:
 * Various new stdlib features and changes (through typeshed stub improvements)
 * `typing.ReadOnly` (see below for more)
 * `typing.TypeIs` (added in mypy 1.10, [PEP 742](https://peps.python.org/pep-0742/))
 * Type parameter defaults when using the legacy syntax ([PEP 696](https://peps.python.org/pep-0696/))

These features are not supported yet:
 * `warnings.deprecated` ([PEP 702](https://peps.python.org/pep-0702/))
 * Type parameter defaults when using Python 3.12 type parameter syntax

### Mypyc Support for Python 3.13

Mypyc now supports Python 3.13. This was contributed by Marc Mueller, with additional
fixes by Jukka Lehtosalo. Free threaded Python 3.13 builds are not supported yet.

List of changes:

 * Add additional includes for Python 3.13 (Marc Mueller, PR [17506](https://github.com/python/mypy/pull/17506))
 * Add another include for Python 3.13 (Marc Mueller, PR [17509](https://github.com/python/mypy/pull/17509))
 * Fix ManagedDict functions for Python 3.13 (Marc Mueller, PR [17507](https://github.com/python/mypy/pull/17507))
 * Update mypyc test output for Python 3.13 (Marc Mueller, PR [17508](https://github.com/python/mypy/pull/17508))
 * Fix `PyUnicode` functions for Python 3.13 (Marc Mueller, PR [17504](https://github.com/python/mypy/pull/17504))
 * Fix `_PyObject_LookupAttrId` for Python 3.13 (Marc Mueller, PR [17505](https://github.com/python/mypy/pull/17505))
 * Fix `_PyList_Extend` for Python 3.13 (Marc Mueller, PR [17503](https://github.com/python/mypy/pull/17503))
 * Fix `gen_is_coroutine` for Python 3.13 (Marc Mueller, PR [17501](https://github.com/python/mypy/pull/17501))
 * Fix `_PyObject_FastCall` for Python 3.13 (Marc Mueller, PR [17502](https://github.com/python/mypy/pull/17502))
 * Avoid uses of `_PyObject_CallMethodOneArg` on 3.13 (Jukka Lehtosalo, PR [17526](https://github.com/python/mypy/pull/17526))
 * Don't rely on `_PyType_CalculateMetaclass` on 3.13 (Jukka Lehtosalo, PR [17525](https://github.com/python/mypy/pull/17525))
 * Don't use `_PyUnicode_FastCopyCharacters` on 3.13 (Jukka Lehtosalo, PR [17524](https://github.com/python/mypy/pull/17524))
 * Don't use `_PyUnicode_EQ` on 3.13, as it's no longer exported (Jukka Lehtosalo, PR [17523](https://github.com/python/mypy/pull/17523))

### Inferring Unions for Conditional Expressions

Mypy now always tries to infer a union type for a conditional expression if left and right
operand types are different. This results in more precise inferred types and lets mypy detect
more issues. Example:

```python
s = "foo" if cond() else 1
# Type of "s" is now "str | int" (it used to be "object")
```

Notably, if one of the operands has type `Any`, the type of a conditional expression is
now `<type> | Any`. Previously the inferred type was just `Any`. The new type essentially
indicates that the value can be of type `<type>`, and potentially of some (unknown) type.
Most operations performed on the result must also be valid for `<type>`.
Example where this is relevant:

```python
from typing import Any

def func(a: Any, b: bool) -> None:
    x = a if b else None
    # Type of x is "Any | None"
    print(x.y)  # Error: None has no attribute "y"
```

This feature was contributed by Ivan Levkivskyi (PR [17427](https://github.com/python/mypy/pull/17427)).

### ReadOnly Support for TypedDict (PEP 705)

You can now use `typing.ReadOnly` to specity TypedDict items as
read-only ([PEP 705](https://peps.python.org/pep-0705/)):

```python
from typing import TypedDict

# Or "from typing ..." on Python 3.13
from typing_extensions import ReadOnly

class TD(TypedDict):
    a: int
    b: ReadOnly[int]

d: TD = {"a": 1, "b": 2}
d["a"] = 3  # OK
d["b"] = 5  # Error: "b" is ReadOnly
```

This feature was contributed by Nikita Sobolev (PR [17644](https://github.com/python/mypy/pull/17644)).

### Python 3.8 End of Life Approaching

We are planning to drop support for Python 3.8 in the next mypy feature release or the
one after that. Python 3.8 reaches end of life in October 2024.

### Planned Changes to Defaults

We are planning to enable `--local-partial-types` by default in mypy 2.0. This will
often require at least minor code changes. This option is implicitly enabled by mypy
daemon, so this makes the behavior of daemon and non-daemon modes consistent.

We recommend that mypy users start using local partial types soon (or to explicitly disable
them) to prepare for the change.

This can also be configured in a mypy configuration file:

```
local_partial_types = True
```

For more information, refer to the
[documentation](https://mypy.readthedocs.io/en/stable/command_line.html#cmdoption-mypy-local-partial-types).

### Documentation Updates

Mypy documentation now uses modern syntax variants and imports in many examples. Some
examples no longer work on Python 3.8, which is the earliest Python version that mypy supports.

Notably, `Iterable` and other protocols/ABCs are imported from `collections.abc` instead of
`typing`:
```python
from collections.abc import Iterable, Callable
```

Examples also avoid the upper-case aliases to built-in types: `list[str]` is used instead
of `List[str]`. The `X | Y` union type syntax introduced in Python 3.10 is also now prevalent.

List of documentation updates:

 * Document `--output=json` CLI option (Edgar Ramírez Mondragón, PR [17611](https://github.com/python/mypy/pull/17611))
 * Update various references to deprecated type aliases in docs (Jukka Lehtosalo, PR [17829](https://github.com/python/mypy/pull/17829))
 * Make "X | Y" union syntax more prominent in documentation (Jukka Lehtosalo, PR [17835](https://github.com/python/mypy/pull/17835))
 * Discuss upper bounds before self types in documentation (Jukka Lehtosalo, PR [17827](https://github.com/python/mypy/pull/17827))
 * Make changelog visible in mypy documentation (quinn-sasha, PR [17742](https://github.com/python/mypy/pull/17742))
 * List all incomplete features in `--enable-incomplete-feature` docs (sobolevn, PR [17633](https://github.com/python/mypy/pull/17633))
 * Remove the explicit setting of a pygments theme (Pradyun Gedam, PR [17571](https://github.com/python/mypy/pull/17571))
 * Document ReadOnly with TypedDict (Jukka Lehtosalo, PR [17905](https://github.com/python/mypy/pull/17905))
 * Document TypeIs (Chelsea Durazo, PR [17821](https://github.com/python/mypy/pull/17821))

### Experimental Inline TypedDict Syntax

Mypy now supports a non-standard, experimental syntax for defining anonymous TypedDicts.
Example:

```python
def func(n: str, y: int) -> {"name": str, "year": int}:
    return {"name": n, "year": y}
```

The feature is disabled by default. Use `--enable-incomplete-feature=InlineTypedDict` to
enable it. *We might remove this feature in a future release.*

This feature was contributed by Ivan Levkivskyi (PR [17457](https://github.com/python/mypy/pull/17457)).

### Stubgen Improvements

 * Fix crash on literal class-level keywords (sobolevn, PR [17663](https://github.com/python/mypy/pull/17663))
 * Stubgen add `--version` (sobolevn, PR [17662](https://github.com/python/mypy/pull/17662))
 * Fix `stubgen --no-analysis/--parse-only` docs (sobolevn, PR [17632](https://github.com/python/mypy/pull/17632))
 * Include keyword only args when generating signatures in stubgenc (Eric Mark Martin, PR [17448](https://github.com/python/mypy/pull/17448))
 * Add support for detecting `Literal` types when extracting types from docstrings (Michael Carlstrom, PR [17441](https://github.com/python/mypy/pull/17441))
 * Use `Generator` type var defaults (Sebastian Rittau, PR [17670](https://github.com/python/mypy/pull/17670))

### Stubtest Improvements
 * Add support for `cached_property` (Ali Hamdan, PR [17626](https://github.com/python/mypy/pull/17626))
 * Add `enable_incomplete_feature` validation to `stubtest` (sobolevn, PR [17635](https://github.com/python/mypy/pull/17635))
 * Fix error code handling in `stubtest` with `--mypy-config-file` (sobolevn, PR [17629](https://github.com/python/mypy/pull/17629))

### Other Notables Fixes and Improvements

 * Report error if using unsupported type parameter defaults (Jukka Lehtosalo, PR [17876](https://github.com/python/mypy/pull/17876))
 * Fix re-processing cross-reference in mypy daemon when node kind changes (Ivan Levkivskyi, PR [17883](https://github.com/python/mypy/pull/17883))
 * Don't use equality to narrow when value is IntEnum/StrEnum (Jukka Lehtosalo, PR [17866](https://github.com/python/mypy/pull/17866))
 * Don't consider None vs IntEnum comparison ambiguous (Jukka Lehtosalo, PR [17877](https://github.com/python/mypy/pull/17877))
 * Fix narrowing of IntEnum and StrEnum types (Jukka Lehtosalo, PR [17874](https://github.com/python/mypy/pull/17874))
 * Filter overload items based on self type during type inference (Jukka Lehtosalo, PR [17873](https://github.com/python/mypy/pull/17873))
 * Enable negative narrowing of union TypeVar upper bounds (Brian Schubert, PR [17850](https://github.com/python/mypy/pull/17850))
 * Fix issue with member expression formatting (Brian Schubert, PR [17848](https://github.com/python/mypy/pull/17848))
 * Avoid type size explosion when expanding types (Jukka Lehtosalo, PR [17842](https://github.com/python/mypy/pull/17842))
 * Fix negative narrowing of tuples in match statement (Brian Schubert, PR [17817](https://github.com/python/mypy/pull/17817))
 * Narrow falsey str/bytes/int to literal type (Brian Schubert, PR [17818](https://github.com/python/mypy/pull/17818))
 * Test against latest Python 3.13, make testing 3.14 easy (Shantanu, PR [17812](https://github.com/python/mypy/pull/17812))
 * Reject ParamSpec-typed callables calls with insufficient arguments (Stanislav Terliakov, PR [17323](https://github.com/python/mypy/pull/17323))
 * Fix crash when passing too many type arguments to generic base class accepting single ParamSpec (Brian Schubert, PR [17770](https://github.com/python/mypy/pull/17770))
 * Fix TypeVar upper bounds sometimes not being displayed in pretty callables (Brian Schubert, PR [17802](https://github.com/python/mypy/pull/17802))
 * Added error code for overlapping function signatures (Katrina Connors, PR [17597](https://github.com/python/mypy/pull/17597))
 * Check for `truthy-bool` in `not ...` unary expressions (sobolevn, PR [17773](https://github.com/python/mypy/pull/17773))
 * Add missing lines-covered and lines-valid attributes (Soubhik Kumar Mitra, PR [17738](https://github.com/python/mypy/pull/17738))
 * Fix another crash scenario with recursive tuple types (Ivan Levkivskyi, PR [17708](https://github.com/python/mypy/pull/17708))
 * Resolve TypeVar upper bounds in `functools.partial` (Shantanu, PR [17660](https://github.com/python/mypy/pull/17660))
 * Always reset binder when checking deferred nodes (Ivan Levkivskyi, PR [17643](https://github.com/python/mypy/pull/17643))
 * Fix crash on a callable attribute with single unpack (Ivan Levkivskyi, PR [17641](https://github.com/python/mypy/pull/17641))
 * Fix mismatched signature between checker plugin API and implementation (bzoracler, PR [17343](https://github.com/python/mypy/pull/17343))
 * Indexing a type also produces a GenericAlias (Shantanu, PR [17546](https://github.com/python/mypy/pull/17546))
 * Fix crash on self-type in callable protocol (Ivan Levkivskyi, PR [17499](https://github.com/python/mypy/pull/17499))
 * Fix crash on NamedTuple with method and error in function (Ivan Levkivskyi, PR [17498](https://github.com/python/mypy/pull/17498))
 * Add `__replace__` for dataclasses in 3.13 (Max Muoto, PR [17469](https://github.com/python/mypy/pull/17469))
 * Fix help message for `--no-namespace-packages` (Raphael Krupinski, PR [17472](https://github.com/python/mypy/pull/17472))
 * Fix typechecking for async generators (Danny Yang, PR [17452](https://github.com/python/mypy/pull/17452))
 * Fix strict optional handling in attrs plugin (Ivan Levkivskyi, PR [17451](https://github.com/python/mypy/pull/17451))
 * Allow mixing ParamSpec and TypeVarTuple in Generic (Ivan Levkivskyi, PR [17450](https://github.com/python/mypy/pull/17450))
 * Improvements to `functools.partial` of types (Shantanu, PR [17898](https://github.com/python/mypy/pull/17898))
 * Make ReadOnly TypedDict items covariant (Jukka Lehtosalo, PR [17904](https://github.com/python/mypy/pull/17904))
 * Fix union callees with `functools.partial` (Jukka Lehtosalo, PR [17903](https://github.com/python/mypy/pull/17903))
 * Improve handling of generic functions with `functools.partial` (Ivan Levkivskyi, PR [17925](https://github.com/python/mypy/pull/17925))

### Typeshed Updates

Please see [git log](https://github.com/python/typeshed/commits/main?after=91a58b07cdd807b1d965e04ba85af2adab8bf924+0&branch=main&path=stdlib) for full list of standard library typeshed stub changes.

### Mypy 1.12.1
 * Fix crash when showing partially analyzed type in error message (Ivan Levkivskyi, PR [17961](https://github.com/python/mypy/pull/17961))
 * Fix iteration over union (when self type is involved) (Shantanu, PR [17976](https://github.com/python/mypy/pull/17976))
 * Fix type object with type var default in union context (Jukka Lehtosalo, PR [17991](https://github.com/python/mypy/pull/17991))
 * Revert change to `os.path` stubs affecting use of `os.PathLike[Any]` (Shantanu, PR [17995](https://github.com/python/mypy/pull/17995))

### Acknowledgements
Thanks to all mypy contributors who contributed to this release:

- Ali Hamdan
- Anders Kaseorg
- Bénédikt Tran
- Brian Schubert
- bzoracler
- Chelsea Durazo
- Danny Yang
- Edgar Ramírez Mondragón
- Eric Mark Martin
- InSync
- Ivan Levkivskyi
- Jordandev678
- Katrina Connors
- Kirill Podoprigora
- Marc Mueller
- Max Muoto
- Max Murin
- Michael Carlstrom
- Michael I Chen
- Pradyun Gedam
- quinn-sasha
- Raphael Krupinski
- Sebastian Rittau
- Shantanu
- sobolevn
- Soubhik Kumar Mitra
- Stanislav Terliakov
- wyattscarpenter

I’d also like to thank my employer, Dropbox, for supporting mypy development.


## Mypy 1.11

We’ve just uploaded mypy 1.11 to the Python Package Index ([PyPI](https://pypi.org/project/mypy/)). Mypy is a static type checker for Python. This release includes new features, performance improvements and bug fixes. You can install it as follows:

    python3 -m pip install -U mypy

You can read the full documentation for this release on [Read the Docs](http://mypy.readthedocs.io).

### Support Python 3.12 Syntax for Generics (PEP 695)

Mypy now supports the new type parameter syntax introduced in Python 3.12 ([PEP 695](https://peps.python.org/pep-0695/)).
This feature is still experimental and must be enabled with the `--enable-incomplete-feature=NewGenericSyntax` flag, or with `enable_incomplete_feature = NewGenericSyntax` in the mypy configuration file.
We plan to enable this by default in the next mypy feature release.

This example demonstrates the new syntax:

```python
# Generic function
def f[T](x: T) -> T: ...

reveal_type(f(1))  # Revealed type is 'int'

# Generic class
class C[T]:
    def __init__(self, x: T) -> None:
       self.x = x

c = C('a')
reveal_type(c.x)  # Revealed type is 'str'

# Type alias
type A[T] = C[list[T]]
```

This feature was contributed by Jukka Lehtosalo.


### Support for `functools.partial`

Mypy now type checks uses of `functools.partial`. Previously mypy would accept arbitrary arguments.

This example will now produce an error:

```python
from functools import partial

def f(a: int, b: str) -> None: ...

g = partial(f, 1)

# Argument has incompatible type "int"; expected "str"
g(11)
```

This feature was contributed by Shantanu (PR [16939](https://github.com/python/mypy/pull/16939)).


### Stricter Checks for Untyped Overrides

Past mypy versions didn't check if untyped methods were compatible with overridden methods. This would result in false negatives. Now mypy performs these checks when using `--check-untyped-defs`.

For example, this now generates an error if using `--check-untyped-defs`:

```python
class Base:
    def f(self, x: int = 0) -> None: ...

class Derived(Base):
    # Signature incompatible with "Base"
    def f(self): ...
```

This feature was contributed by Steven Troxler (PR [17276](https://github.com/python/mypy/pull/17276)).


### Type Inference Improvements

The new polymorphic inference algorithm introduced in mypy 1.5 is now used in more situations. This improves type inference involving generic higher-order functions, in particular.

This feature was contributed by Ivan Levkivskyi (PR [17348](https://github.com/python/mypy/pull/17348)).

Mypy now uses unions of tuple item types in certain contexts to enable more precise inferred types. Example:

```python
for x in (1, 'x'):
    # Previously inferred as 'object'
    reveal_type(x)  # Revealed type is 'int | str'
```

This was also contributed by Ivan Levkivskyi (PR [17408](https://github.com/python/mypy/pull/17408)).


### Improvements to Detection of Overlapping Overloads

The details of how mypy checks if two `@overload` signatures are unsafely overlapping were overhauled. This both fixes some false positives, and allows mypy to detect additional unsafe signatures.

This feature was contributed by Ivan Levkivskyi (PR [17392](https://github.com/python/mypy/pull/17392)).


### Better Support for Type Hints in Expressions

Mypy now allows more expressions that evaluate to valid type annotations in all expression contexts. The inferred types of these expressions are also sometimes more precise. Previously they were often `object`.

This example uses a union type that includes a callable type as an expression, and it no longer generates an error:

```python
from typing import Callable

print(Callable[[], int] | None)  # No error
```

This feature was contributed by Jukka Lehtosalo (PR [17404](https://github.com/python/mypy/pull/17404)).


### Mypyc Improvements

Mypyc now supports the new syntax for generics introduced in Python 3.12 (see above). Another notable improvement is significantly faster basic operations on `int` values.

 * Support Python 3.12 syntax for generic functions and classes (Jukka Lehtosalo, PR [17357](https://github.com/python/mypy/pull/17357))
 * Support Python 3.12 type alias syntax (Jukka Lehtosalo, PR [17384](https://github.com/python/mypy/pull/17384))
 * Fix ParamSpec (Shantanu, PR [17309](https://github.com/python/mypy/pull/17309))
 * Inline fast paths of integer unboxing operations (Jukka Lehtosalo, PR [17266](https://github.com/python/mypy/pull/17266))
 * Inline tagged integer arithmetic and bitwise operations (Jukka Lehtosalo, PR [17265](https://github.com/python/mypy/pull/17265))
 * Allow specifying primitives as pure (Jukka Lehtosalo, PR [17263](https://github.com/python/mypy/pull/17263))


### Changes to Stubtest
 * Ignore `_ios_support` (Alex Waygood, PR [17270](https://github.com/python/mypy/pull/17270))
 * Improve support for Python 3.13 (Shantanu, PR [17261](https://github.com/python/mypy/pull/17261))


### Changes to Stubgen
 * Gracefully handle invalid `Optional` and recognize aliases to PEP 604 unions (Ali Hamdan, PR [17386](https://github.com/python/mypy/pull/17386))
 * Fix for Python 3.13 (Jelle Zijlstra, PR [17290](https://github.com/python/mypy/pull/17290))
 * Preserve enum value initialisers (Shantanu, PR [17125](https://github.com/python/mypy/pull/17125))


### Miscellaneous New Features
 * Add error format support and JSON output option via `--output json` (Tushar Sadhwani, PR [11396](https://github.com/python/mypy/pull/11396))
 * Support `enum.member` in Python 3.11+ (Nikita Sobolev, PR [17382](https://github.com/python/mypy/pull/17382))
 * Support `enum.nonmember` in Python 3.11+ (Nikita Sobolev, PR [17376](https://github.com/python/mypy/pull/17376))
 * Support `namedtuple.__replace__` in Python 3.13 (Shantanu, PR [17259](https://github.com/python/mypy/pull/17259))
 * Support `rename=True` in collections.namedtuple (Jelle Zijlstra, PR [17247](https://github.com/python/mypy/pull/17247))
 * Add support for `__spec__` (Shantanu, PR [14739](https://github.com/python/mypy/pull/14739))


### Changes to Error Reporting
 * Mention `--enable-incomplete-feature=NewGenericSyntax` in messages (Shantanu, PR [17462](https://github.com/python/mypy/pull/17462))
 * Do not report plugin-generated methods with `explicit-override` (sobolevn, PR [17433](https://github.com/python/mypy/pull/17433))
 * Use and display namespaces for function type variables (Ivan Levkivskyi, PR [17311](https://github.com/python/mypy/pull/17311))
 * Fix false positive for Final local scope variable in Protocol (GiorgosPapoutsakis, PR [17308](https://github.com/python/mypy/pull/17308))
 * Use Never in more messages, use ambiguous in join (Shantanu, PR [17304](https://github.com/python/mypy/pull/17304))
 * Log full path to config file in verbose output (dexterkennedy, PR [17180](https://github.com/python/mypy/pull/17180))
 * Added `[prop-decorator]` code for unsupported property decorators (#14461) (Christopher Barber, PR [16571](https://github.com/python/mypy/pull/16571))
 * Suppress second error message with `:=` and `[truthy-bool]` (Nikita Sobolev, PR [15941](https://github.com/python/mypy/pull/15941))
 * Generate error for assignment of functional Enum to variable of different name (Shantanu, PR [16805](https://github.com/python/mypy/pull/16805))
 * Fix error reporting on cached run after uninstallation of third party library (Shantanu, PR [17420](https://github.com/python/mypy/pull/17420))


### Fixes for Crashes
 * Fix daemon crash on invalid type in TypedDict (Ivan Levkivskyi, PR [17495](https://github.com/python/mypy/pull/17495))
 * Fix crash and bugs related to `partial()` (Ivan Levkivskyi, PR [17423](https://github.com/python/mypy/pull/17423))
 * Fix crash when overriding with unpacked TypedDict (Ivan Levkivskyi, PR [17359](https://github.com/python/mypy/pull/17359))
 * Fix crash on TypedDict unpacking for ParamSpec (Ivan Levkivskyi, PR [17358](https://github.com/python/mypy/pull/17358))
 * Fix crash involving recursive union of tuples (Ivan Levkivskyi, PR [17353](https://github.com/python/mypy/pull/17353))
 * Fix crash on invalid callable property override (Ivan Levkivskyi, PR [17352](https://github.com/python/mypy/pull/17352))
 * Fix crash on unpacking self in NamedTuple (Ivan Levkivskyi, PR [17351](https://github.com/python/mypy/pull/17351))
 * Fix crash on recursive alias with an optional type (Ivan Levkivskyi, PR [17350](https://github.com/python/mypy/pull/17350))
 * Fix crash on type comment inside generic definitions (Bénédikt Tran, PR [16849](https://github.com/python/mypy/pull/16849))


### Changes to Documentation
 * Use inline config in documentation for optional error codes (Shantanu, PR [17374](https://github.com/python/mypy/pull/17374))
 * Use lower-case generics in documentation (Seo Sanghyeon, PR [17176](https://github.com/python/mypy/pull/17176))
 * Add documentation for show-error-code-links (GiorgosPapoutsakis, PR [17144](https://github.com/python/mypy/pull/17144))
 * Update CONTRIBUTING.md to include commands for Windows (GiorgosPapoutsakis, PR [17142](https://github.com/python/mypy/pull/17142))


### Other Notable Improvements and Fixes
 * Fix ParamSpec inference against TypeVarTuple (Ivan Levkivskyi, PR [17431](https://github.com/python/mypy/pull/17431))
 * Fix explicit type for `partial` (Ivan Levkivskyi, PR [17424](https://github.com/python/mypy/pull/17424))
 * Always allow lambda calls (Ivan Levkivskyi, PR [17430](https://github.com/python/mypy/pull/17430))
 * Fix isinstance checks with PEP 604 unions containing None (Shantanu, PR [17415](https://github.com/python/mypy/pull/17415))
 * Fix self-referential upper bound in new-style type variables (Ivan Levkivskyi, PR [17407](https://github.com/python/mypy/pull/17407))
 * Consider overlap between instances and callables (Ivan Levkivskyi, PR [17389](https://github.com/python/mypy/pull/17389))
 * Allow new-style self-types in classmethods (Ivan Levkivskyi, PR [17381](https://github.com/python/mypy/pull/17381))
 * Fix isinstance with type aliases to PEP 604 unions (Shantanu, PR [17371](https://github.com/python/mypy/pull/17371))
 * Properly handle unpacks in overlap checks (Ivan Levkivskyi, PR [17356](https://github.com/python/mypy/pull/17356))
 * Fix type application for classes with generic constructors (Ivan Levkivskyi, PR [17354](https://github.com/python/mypy/pull/17354))
 * Update `typing_extensions` to >=4.6.0 to fix Python 3.12 error (Ben Brown, PR [17312](https://github.com/python/mypy/pull/17312))
 * Avoid "does not return" error in lambda (Shantanu, PR [17294](https://github.com/python/mypy/pull/17294))
 * Fix bug with descriptors in non-strict-optional mode (Max Murin, PR [17293](https://github.com/python/mypy/pull/17293))
 * Don’t leak unreachability from lambda body to surrounding scope (Anders Kaseorg, PR [17287](https://github.com/python/mypy/pull/17287))
 * Fix issues with non-ASCII characters on Windows (Alexander Leopold Shon, PR [17275](https://github.com/python/mypy/pull/17275))
 * Fix for type narrowing of negative integer literals (gilesgc, PR [17256](https://github.com/python/mypy/pull/17256))
 * Fix confusion between .py and .pyi files in mypy daemon (Valentin Stanciu, PR [17245](https://github.com/python/mypy/pull/17245))
 * Fix type of `tuple[X, Y]` expression (urnest, PR [17235](https://github.com/python/mypy/pull/17235))
 * Don't forget that a `TypedDict` was wrapped in `Unpack` after a `name-defined` error occurred (Christoph Tyralla, PR [17226](https://github.com/python/mypy/pull/17226))
 * Mark annotated argument as having an explicit, not inferred type (bzoracler, PR [17217](https://github.com/python/mypy/pull/17217))
 * Don't consider Enum private attributes as enum members (Ali Hamdan, PR [17182](https://github.com/python/mypy/pull/17182))
 * Fix Literal strings containing pipe characters (Jelle Zijlstra, PR [17148](https://github.com/python/mypy/pull/17148))


### Typeshed Updates

Please see [git log](https://github.com/python/typeshed/commits/main?after=6dda799d8ad1d89e0f8aad7ac41d2d34bd838ace+0&branch=main&path=stdlib) for full list of standard library typeshed stub changes.

### Mypy 1.11.1
 * Fix `RawExpressionType.accept` crash with `--cache-fine-grained` (Anders Kaseorg, PR [17588](https://github.com/python/mypy/pull/17588))
 * Fix PEP 604 isinstance caching (Shantanu, PR [17563](https://github.com/python/mypy/pull/17563))
 * Fix `typing.TypeAliasType` being undefined on python < 3.12 (Nikita Sobolev, PR [17558](https://github.com/python/mypy/pull/17558))
 * Fix `types.GenericAlias` lookup crash (Shantanu, PR [17543](https://github.com/python/mypy/pull/17543))

### Mypy 1.11.2
 * Alternative fix for a union-like literal string (Ivan Levkivskyi, PR [17639](https://github.com/python/mypy/pull/17639))
 * Unwrap `TypedDict` item types before storing (Ivan Levkivskyi, PR [17640](https://github.com/python/mypy/pull/17640))

### Acknowledgements
Thanks to all mypy contributors who contributed to this release:

- Alex Waygood
- Alexander Leopold Shon
- Ali Hamdan
- Anders Kaseorg
- Ben Brown
- Bénédikt Tran
- bzoracler
- Christoph Tyralla
- Christopher Barber
- dexterkennedy
- gilesgc
- GiorgosPapoutsakis
- Ivan Levkivskyi
- Jelle Zijlstra
- Jukka Lehtosalo
- Marc Mueller
- Matthieu Devlin
- Michael R. Crusoe
- Nikita Sobolev
- Seo Sanghyeon
- Shantanu
- sobolevn
- Steven Troxler
- Tadeu Manoel
- Tamir Duberstein
- Tushar Sadhwani
- urnest
- Valentin Stanciu

I’d also like to thank my employer, Dropbox, for supporting mypy development.


## Mypy 1.10

We’ve just uploaded mypy 1.10 to the Python Package Index ([PyPI](https://pypi.org/project/mypy/)). Mypy is a static type checker for Python. This release includes new features, performance improvements and bug fixes. You can install it as follows:

    python3 -m pip install -U mypy

You can read the full documentation for this release on [Read the Docs](http://mypy.readthedocs.io).

### Support TypeIs (PEP 742)

Mypy now supports `TypeIs` ([PEP 742](https://peps.python.org/pep-0742/)), which allows
functions to narrow the type of a value, similar to `isinstance()`. Unlike `TypeGuard`,
`TypeIs` can narrow in both the `if` and `else` branches of an if statement:

```python
from typing_extensions import TypeIs

def is_str(s: object) -> TypeIs[str]:
    return isinstance(s, str)

def f(o: str | int) -> None:
    if is_str(o):
        # Type of o is 'str'
        ...
    else:
        # Type of o is 'int'
        ...
```

`TypeIs` will be added to the `typing` module in Python 3.13, but it
can be used on earlier Python versions by importing it from
`typing_extensions`.

This feature was contributed by Jelle Zijlstra (PR [16898](https://github.com/python/mypy/pull/16898)).

### Support TypeVar Defaults (PEP 696)

[PEP 696](https://peps.python.org/pep-0696/) adds support for type parameter defaults.
Example:

```python
from typing import Generic
from typing_extensions import TypeVar

T = TypeVar("T", default=int)

class C(Generic[T]):
   ...

x: C = ...
y: C[str] = ...
reveal_type(x)  # C[int], because of the default
reveal_type(y)  # C[str]
```

TypeVar defaults will be added to the `typing` module in Python 3.13, but they
can be used with earlier Python releases by importing `TypeVar` from
`typing_extensions`.

This feature was contributed by Marc Mueller (PR [16878](https://github.com/python/mypy/pull/16878)
and PR [16925](https://github.com/python/mypy/pull/16925)).

### Support TypeAliasType (PEP 695)
As part of the initial steps towards implementing [PEP 695](https://peps.python.org/pep-0695/), mypy now supports `TypeAliasType`.
`TypeAliasType` provides a backport of the new `type` statement in Python 3.12.

```python
type ListOrSet[T] = list[T] | set[T]
```

is equivalent to:

```python
T = TypeVar("T")
ListOrSet = TypeAliasType("ListOrSet", list[T] | set[T], type_params=(T,))
```

Example of use in mypy:

```python
from typing_extensions import TypeAliasType, TypeVar

NewUnionType = TypeAliasType("NewUnionType", int | str)
x: NewUnionType = 42
y: NewUnionType = 'a'
z: NewUnionType = object()  # error: Incompatible types in assignment (expression has type "object", variable has type "int | str")  [assignment]

T = TypeVar("T")
ListOrSet = TypeAliasType("ListOrSet", list[T] | set[T], type_params=(T,))
a: ListOrSet[int] = [1, 2]
b: ListOrSet[str] = {'a', 'b'}
c: ListOrSet[str] = 'test'  # error: Incompatible types in assignment (expression has type "str", variable has type "list[str] | set[str]")  [assignment]
```

`TypeAliasType` was added to the `typing` module in Python 3.12, but it can be used with earlier Python releases by importing from `typing_extensions`.

This feature was contributed by Ali Hamdan (PR [16926](https://github.com/python/mypy/pull/16926), PR [17038](https://github.com/python/mypy/pull/17038) and PR [17053](https://github.com/python/mypy/pull/17053))

### Detect Additional Unsafe Uses of super()

Mypy will reject unsafe uses of `super()` more consistently, when the target has a
trivial (empty) body. Example:

```python
class Proto(Protocol):
    def method(self) -> int: ...

class Sub(Proto):
    def method(self) -> int:
        return super().meth()  # Error (unsafe)
```

This feature was contributed by Shantanu (PR [16756](https://github.com/python/mypy/pull/16756)).

### Stubgen Improvements
- Preserve empty tuple annotation (Ali Hamdan, PR [16907](https://github.com/python/mypy/pull/16907))
- Add support for PEP 570 positional-only parameters (Ali Hamdan, PR [16904](https://github.com/python/mypy/pull/16904))
- Replace obsolete typing aliases with builtin containers (Ali Hamdan, PR [16780](https://github.com/python/mypy/pull/16780))
- Fix generated dataclass `__init__` signature (Ali Hamdan, PR [16906](https://github.com/python/mypy/pull/16906))

### Mypyc Improvements

- Provide an easier way to define IR-to-IR transforms (Jukka Lehtosalo, PR [16998](https://github.com/python/mypy/pull/16998))
- Implement lowering pass and add primitives for int (in)equality (Jukka Lehtosalo, PR [17027](https://github.com/python/mypy/pull/17027))
- Implement lowering for remaining tagged integer comparisons (Jukka Lehtosalo, PR [17040](https://github.com/python/mypy/pull/17040))
- Optimize away some bool/bit registers (Jukka Lehtosalo, PR [17022](https://github.com/python/mypy/pull/17022))
- Remangle redefined names produced by async with (Richard Si, PR [16408](https://github.com/python/mypy/pull/16408))
- Optimize TYPE_CHECKING to False at Runtime (Srinivas Lade, PR [16263](https://github.com/python/mypy/pull/16263))
- Fix compilation of unreachable comprehensions (Richard Si, PR [15721](https://github.com/python/mypy/pull/15721))
- Don't crash on non-inlinable final local reads (Richard Si, PR [15719](https://github.com/python/mypy/pull/15719))

### Documentation Improvements
- Import `TypedDict` from `typing` instead of `typing_extensions` (Riccardo Di Maio, PR [16958](https://github.com/python/mypy/pull/16958))
- Add missing `mutable-override` to section title (James Braza, PR [16886](https://github.com/python/mypy/pull/16886))

### Error Reporting Improvements

- Use lower-case generics more consistently in error messages (Jukka Lehtosalo, PR [17035](https://github.com/python/mypy/pull/17035))

### Other Notable Changes and Fixes
- Fix incorrect inferred type when accessing descriptor on union type (Matthieu Devlin, PR [16604](https://github.com/python/mypy/pull/16604))
- Fix crash when expanding invalid `Unpack` in a `Callable` alias (Ali Hamdan, PR [17028](https://github.com/python/mypy/pull/17028))
- Fix false positive when string formatting with string enum (roberfi, PR [16555](https://github.com/python/mypy/pull/16555))
- Narrow individual items when matching a tuple to a sequence pattern (Loïc Simon, PR [16905](https://github.com/python/mypy/pull/16905))
- Fix false positive from type variable within TypeGuard or TypeIs (Evgeniy Slobodkin, PR [17071](https://github.com/python/mypy/pull/17071))
- Improve `yield from` inference for unions of generators (Shantanu, PR [16717](https://github.com/python/mypy/pull/16717))
- Fix emulating hash method logic in `attrs` classes (Hashem, PR [17016](https://github.com/python/mypy/pull/17016))
- Add reverted typeshed commit that uses `ParamSpec` for `functools.wraps` (Tamir Duberstein, PR [16942](https://github.com/python/mypy/pull/16942))
- Fix type narrowing for `types.EllipsisType` (Shantanu, PR [17003](https://github.com/python/mypy/pull/17003))
- Fix single item enum match type exhaustion (Oskari Lehto, PR [16966](https://github.com/python/mypy/pull/16966))
- Improve type inference with empty collections (Marc Mueller, PR [16994](https://github.com/python/mypy/pull/16994))
- Fix override checking for decorated property (Shantanu, PR [16856](https://github.com/python/mypy/pull/16856))
- Fix narrowing on match with function subject (Edward Paget, PR [16503](https://github.com/python/mypy/pull/16503))
- Allow `+N` within `Literal[...]` (Spencer Brown, PR [16910](https://github.com/python/mypy/pull/16910))
- Experimental: Support TypedDict within `type[...]` (Marc Mueller, PR [16963](https://github.com/python/mypy/pull/16963))
- Experimtental: Fix issue with TypedDict with optional keys in `type[...]` (Marc Mueller, PR [17068](https://github.com/python/mypy/pull/17068))

### Typeshed Updates

Please see [git log](https://github.com/python/typeshed/commits/main?after=6dda799d8ad1d89e0f8aad7ac41d2d34bd838ace+0&branch=main&path=stdlib) for full list of standard library typeshed stub changes.

### Mypy 1.10.1

- Fix error reporting on cached run after uninstallation of third party library (Shantanu, PR [17420](https://github.com/python/mypy/pull/17420))

### Acknowledgements
Thanks to all mypy contributors who contributed to this release:

- Alex Waygood
- Ali Hamdan
- Edward Paget
- Evgeniy Slobodkin
- Hashem
- hesam
- Hugo van Kemenade
- Ihor
- James Braza
- Jelle Zijlstra
- jhance
- Jukka Lehtosalo
- Loïc Simon
- Marc Mueller
- Matthieu Devlin
- Michael R. Crusoe
- Nikita Sobolev
- Oskari Lehto
- Riccardo Di Maio
- Richard Si
- roberfi
- Roman Solomatin
- Sam Xifaras
- Shantanu
- Spencer Brown
- Srinivas Lade
- Tamir Duberstein
- youkaichao

I’d also like to thank my employer, Dropbox, for supporting mypy development.


## Mypy 1.9

We’ve just uploaded mypy 1.9 to the Python Package Index ([PyPI](https://pypi.org/project/mypy/)). Mypy is a static type checker for Python. This release includes new features, performance improvements and bug fixes. You can install it as follows:

    python3 -m pip install -U mypy

You can read the full documentation for this release on [Read the Docs](http://mypy.readthedocs.io).

### Breaking Changes

Because the version of typeshed we use in mypy 1.9 doesn't support 3.7, neither does mypy 1.9. (Jared Hance, PR [16883](https://github.com/python/mypy/pull/16883))

We are planning to enable
[local partial types](https://mypy.readthedocs.io/en/stable/command_line.html#cmdoption-mypy-local-partial-types) (enabled via the
`--local-partial-types` flag) later this year by default. This change
was announced years ago, but now it's finally happening. This is a
major backward-incompatible change, so we'll probably include it as
part of the upcoming mypy 2.0 release. This makes daemon and
non-daemon mypy runs have the same behavior by default.

Local partial types can also be enabled in the mypy config file:
```
local_partial_types = True
```

We are looking at providing a tool to make it easier to migrate
projects to use `--local-partial-types`, but it's not yet clear whether
this is practical. The migration usually involves adding some
explicit type annotations to module-level and class-level variables.

### Basic Support for Type Parameter Defaults (PEP 696)

This release contains new experimental support for type parameter
defaults ([PEP 696](https://peps.python.org/pep-0696)). Please try it
out! This feature was contributed by Marc Mueller.

Since this feature will be officially introduced in the next Python
feature release (3.13), you will need to import `TypeVar`, `ParamSpec`
or `TypeVarTuple` from `typing_extensions` to use defaults for now.

This example adapted from the PEP defines a default for `BotT`:
```python
from typing import Generic
from typing_extensions import TypeVar

class Bot: ...

BotT = TypeVar("BotT", bound=Bot, default=Bot)

class Context(Generic[BotT]):
    bot: BotT

class MyBot(Bot): ...

# type is Bot (the default)
reveal_type(Context().bot)
# type is MyBot
reveal_type(Context[MyBot]().bot)
```

### Type-checking Improvements
 * Fix missing type store for overloads (Marc Mueller, PR [16803](https://github.com/python/mypy/pull/16803))
 * Fix `'WriteToConn' object has no attribute 'flush'` (Charlie Denton, PR [16801](https://github.com/python/mypy/pull/16801))
 * Improve TypeAlias error messages (Marc Mueller, PR [16831](https://github.com/python/mypy/pull/16831))
 * Support narrowing unions that include `type[None]` (Christoph Tyralla, PR [16315](https://github.com/python/mypy/pull/16315))
 * Support TypedDict functional syntax as class base type (anniel-stripe, PR [16703](https://github.com/python/mypy/pull/16703))
 * Accept multiline quoted annotations (Shantanu, PR [16765](https://github.com/python/mypy/pull/16765))
 * Allow unary + in `Literal` (Jelle Zijlstra, PR [16729](https://github.com/python/mypy/pull/16729))
 * Substitute type variables in return type of static methods (Kouroche Bouchiat, PR [16670](https://github.com/python/mypy/pull/16670))
 * Consider TypeVarTuple to be invariant (Marc Mueller, PR [16759](https://github.com/python/mypy/pull/16759))
 * Add `alias` support to `field()` in `attrs` plugin (Nikita Sobolev, PR [16610](https://github.com/python/mypy/pull/16610))
 * Improve attrs hashability detection (Tin Tvrtković, PR [16556](https://github.com/python/mypy/pull/16556))

### Performance Improvements

 * Speed up finding function type variables (Jukka Lehtosalo, PR [16562](https://github.com/python/mypy/pull/16562))

### Documentation Updates

 * Document supported values for `--enable-incomplete-feature` in "mypy --help" (Froger David, PR [16661](https://github.com/python/mypy/pull/16661))
 * Update new type system discussion links (thomaswhaley, PR [16841](https://github.com/python/mypy/pull/16841))
 * Add missing class instantiation to cheat sheet (Aleksi Tarvainen, PR [16817](https://github.com/python/mypy/pull/16817))
 * Document how evil `--no-strict-optional` is (Shantanu, PR [16731](https://github.com/python/mypy/pull/16731))
 * Improve mypy daemon documentation note about local partial types (Makonnen Makonnen, PR [16782](https://github.com/python/mypy/pull/16782))
 * Fix numbering error (Stefanie Molin, PR [16838](https://github.com/python/mypy/pull/16838))
 * Various documentation improvements (Shantanu, PR [16836](https://github.com/python/mypy/pull/16836))

### Stubtest Improvements
 * Ignore private function/method parameters when they are missing from the stub (private parameter names start with a single underscore and have a default) (PR [16507](https://github.com/python/mypy/pull/16507))
 * Ignore a new protocol dunder (Alex Waygood, PR [16895](https://github.com/python/mypy/pull/16895))
 * Private parameters can be omitted (Sebastian Rittau, PR [16507](https://github.com/python/mypy/pull/16507))
 * Add support for setting enum members to "..." (Jelle Zijlstra, PR [16807](https://github.com/python/mypy/pull/16807))
 * Adjust symbol table logic (Shantanu, PR [16823](https://github.com/python/mypy/pull/16823))
 * Fix posisitional-only handling in overload resolution (Shantanu, PR [16750](https://github.com/python/mypy/pull/16750))

### Stubgen Improvements
 * Fix crash on star unpack of TypeVarTuple (Ali Hamdan, PR [16869](https://github.com/python/mypy/pull/16869))
 * Use PEP 604 unions everywhere (Ali Hamdan, PR [16519](https://github.com/python/mypy/pull/16519))
 * Do not ignore property deleter (Ali Hamdan, PR [16781](https://github.com/python/mypy/pull/16781))
 * Support type stub generation for `staticmethod` (WeilerMarcel, PR [14934](https://github.com/python/mypy/pull/14934))

### Acknowledgements

​Thanks to all mypy contributors who contributed to this release:

- Aleksi Tarvainen
- Alex Waygood
- Ali Hamdan
- anniel-stripe
- Charlie Denton
- Christoph Tyralla
- Dheeraj
- Fabian Keller
- Fabian Lewis
- Froger David
- Ihor
- Jared Hance
- Jelle Zijlstra
- Jukka Lehtosalo
- Kouroche Bouchiat
- Lukas Geiger
- Maarten Huijsmans
- Makonnen Makonnen
- Marc Mueller
- Nikita Sobolev
- Sebastian Rittau
- Shantanu
- Stefanie Molin
- Stephen Morton
- thomaswhaley
- Tin Tvrtković
- WeilerMarcel
- Wesley Collin Wright
- zipperer

I’d also like to thank my employer, Dropbox, for supporting mypy development.

## Mypy 1.8

We’ve just uploaded mypy 1.8 to the Python Package Index ([PyPI](https://pypi.org/project/mypy/)). Mypy is a static type checker for Python. This release includes new features, performance improvements and bug fixes. You can install it as follows:

    python3 -m pip install -U mypy

You can read the full documentation for this release on [Read the Docs](http://mypy.readthedocs.io).

### Type-checking Improvements
 * Do not intersect types in isinstance checks if at least one is final (Christoph Tyralla, PR [16330](https://github.com/python/mypy/pull/16330))
 * Detect that `@final` class without `__bool__` cannot have falsey instances (Ilya Priven, PR [16566](https://github.com/python/mypy/pull/16566))
 * Do not allow `TypedDict` classes with extra keywords (Nikita Sobolev, PR [16438](https://github.com/python/mypy/pull/16438))
 * Do not allow class-level keywords for `NamedTuple` (Nikita Sobolev, PR [16526](https://github.com/python/mypy/pull/16526))
 * Make imprecise constraints handling more robust (Ivan Levkivskyi, PR [16502](https://github.com/python/mypy/pull/16502))
 * Fix strict-optional in extending generic TypedDict (Ivan Levkivskyi, PR [16398](https://github.com/python/mypy/pull/16398))
 * Allow type ignores of PEP 695 constructs (Shantanu, PR [16608](https://github.com/python/mypy/pull/16608))
 * Enable `type_check_only` support for `TypedDict` and `NamedTuple` (Nikita Sobolev, PR [16469](https://github.com/python/mypy/pull/16469))

### Performance Improvements
 * Add fast path to analyzing special form assignments (Jukka Lehtosalo, PR [16561](https://github.com/python/mypy/pull/16561))

### Improvements to Error Reporting
 * Don't show documentation links for plugin error codes (Ivan Levkivskyi, PR [16383](https://github.com/python/mypy/pull/16383))
 * Improve error messages for `super` checks and add more tests (Nikita Sobolev, PR [16393](https://github.com/python/mypy/pull/16393))
 * Add error code for mutable covariant override (Ivan Levkivskyi, PR [16399](https://github.com/python/mypy/pull/16399))

### Stubgen Improvements
 * Preserve simple defaults in function signatures (Ali Hamdan, PR [15355](https://github.com/python/mypy/pull/15355))
 * Include `__all__` in output (Jelle Zijlstra, PR [16356](https://github.com/python/mypy/pull/16356))
 * Fix stubgen regressions with pybind11 and mypy 1.7 (Chad Dombrova, PR [16504](https://github.com/python/mypy/pull/16504))

### Stubtest Improvements
 * Improve handling of unrepresentable defaults (Jelle Zijlstra, PR [16433](https://github.com/python/mypy/pull/16433))
 * Print more helpful errors if a function is missing from stub (Alex Waygood, PR [16517](https://github.com/python/mypy/pull/16517))
 * Support `@type_check_only` decorator (Nikita Sobolev, PR [16422](https://github.com/python/mypy/pull/16422))
 * Warn about missing `__del__` (Shantanu, PR [16456](https://github.com/python/mypy/pull/16456))
 * Fix crashes with some uses of `final` and `deprecated` (Shantanu, PR [16457](https://github.com/python/mypy/pull/16457))

### Fixes to Crashes
 * Fix crash with type alias to `Callable[[Unpack[Tuple[Any, ...]]], Any]` (Alex Waygood, PR [16541](https://github.com/python/mypy/pull/16541))
 * Fix crash on TypeGuard in `__call__` (Ivan Levkivskyi, PR [16516](https://github.com/python/mypy/pull/16516))
 * Fix crash on invalid enum in method (Ivan Levkivskyi, PR [16511](https://github.com/python/mypy/pull/16511))
 * Fix crash on unimported Any in TypedDict (Ivan Levkivskyi, PR [16510](https://github.com/python/mypy/pull/16510))

### Documentation Updates
 * Update soft-error-limit default value to -1 (Sveinung Gundersen, PR [16542](https://github.com/python/mypy/pull/16542))
 * Support Sphinx 7.x (Michael R. Crusoe, PR [16460](https://github.com/python/mypy/pull/16460))

### Other Notable Changes and Fixes
 * Allow mypy to output a junit file with per-file results (Matthew Wright, PR [16388](https://github.com/python/mypy/pull/16388))

### Typeshed Updates

Please see [git log](https://github.com/python/typeshed/commits/main?after=4a854366e03dee700109f8e758a08b2457ea2f51+0&branch=main&path=stdlib) for full list of standard library typeshed stub changes.

### Acknowledgements

​Thanks to all mypy contributors who contributed to this release:

- Alex Waygood
- Ali Hamdan
- Chad Dombrova
- Christoph Tyralla
- Ilya Priven
- Ivan Levkivskyi
- Jelle Zijlstra
- Jukka Lehtosalo
- Marcel Telka
- Matthew Wright
- Michael R. Crusoe
- Nikita Sobolev
- Ole Peder Brandtzæg
- robjhornby
- Shantanu
- Sveinung Gundersen
- Valentin Stanciu

I’d also like to thank my employer, Dropbox, for supporting mypy development.

Posted by Wesley Collin Wright

## Mypy 1.7

We’ve just uploaded mypy 1.7 to the Python Package Index ([PyPI](https://pypi.org/project/mypy/)). Mypy is a static type checker for Python. This release includes new features, performance improvements and bug fixes. You can install it as follows:

    python3 -m pip install -U mypy

You can read the full documentation for this release on [Read the Docs](http://mypy.readthedocs.io).

### Using TypedDict for `**kwargs` Typing

Mypy now has support for using `Unpack[...]` with a TypedDict type to annotate `**kwargs` arguments enabled by default. Example:

```python
# Or 'from typing_extensions import ...'
from typing import TypedDict, Unpack

class Person(TypedDict):
    name: str
    age: int

def foo(**kwargs: Unpack[Person]) -> None:
    ...

foo(name="x", age=1)  # Ok
foo(name=1)  # Error
```

The definition of `foo` above is equivalent to the one below, with keyword-only arguments `name` and `age`:

```python
def foo(*, name: str, age: int) -> None:
    ...
```

Refer to [PEP 692](https://peps.python.org/pep-0692/) for more information. Note that unlike in the current version of the PEP, mypy always treats signatures with `Unpack[SomeTypedDict]` as equivalent to their expanded forms with explicit keyword arguments, and there aren't special type checking rules for TypedDict arguments.

This was contributed by Ivan Levkivskyi back in 2022 (PR [13471](https://github.com/python/mypy/pull/13471)).

### TypeVarTuple Support Enabled (Experimental)

Mypy now has support for variadic generics (TypeVarTuple) enabled by default, as an experimental feature. Refer to [PEP 646](https://peps.python.org/pep-0646/) for the details.

TypeVarTuple was implemented by Jared Hance and Ivan Levkivskyi over several mypy releases, with help from Jukka Lehtosalo.

Changes included in this release:

 * Fix handling of tuple type context with unpacks (Ivan Levkivskyi, PR [16444](https://github.com/python/mypy/pull/16444))
 * Handle TypeVarTuples when checking overload constraints (robjhornby, PR [16428](https://github.com/python/mypy/pull/16428))
 * Enable Unpack/TypeVarTuple support (Ivan Levkivskyi, PR [16354](https://github.com/python/mypy/pull/16354))
 * Fix crash on unpack call special-casing (Ivan Levkivskyi, PR [16381](https://github.com/python/mypy/pull/16381))
 * Some final touches for variadic types support (Ivan Levkivskyi, PR [16334](https://github.com/python/mypy/pull/16334))
 * Support PEP-646 and PEP-692 in the same callable (Ivan Levkivskyi, PR [16294](https://github.com/python/mypy/pull/16294))
 * Support new `*` syntax for variadic types (Ivan Levkivskyi, PR [16242](https://github.com/python/mypy/pull/16242))
 * Correctly handle variadic instances with empty arguments (Ivan Levkivskyi, PR [16238](https://github.com/python/mypy/pull/16238))
 * Correctly handle runtime type applications of variadic types (Ivan Levkivskyi, PR [16240](https://github.com/python/mypy/pull/16240))
 * Support variadic tuple packing/unpacking (Ivan Levkivskyi, PR [16205](https://github.com/python/mypy/pull/16205))
 * Better support for variadic calls and indexing (Ivan Levkivskyi, PR [16131](https://github.com/python/mypy/pull/16131))
 * Subtyping and inference of user-defined variadic types (Ivan Levkivskyi, PR [16076](https://github.com/python/mypy/pull/16076))
 * Complete type analysis of variadic types (Ivan Levkivskyi, PR [15991](https://github.com/python/mypy/pull/15991))

### New Way of Installing Mypyc Dependencies

If you want to install package dependencies needed by mypyc (not just mypy), you should now install `mypy[mypyc]` instead of just `mypy`:

```
python3 -m pip install -U 'mypy[mypyc]'
```

Mypy has many more users than mypyc, so always installing mypyc dependencies would often bring unnecessary dependencies.

This change was contributed by Shantanu (PR [16229](https://github.com/python/mypy/pull/16229)).

### New Rules for Re-exports

Mypy no longer considers an import such as `import a.b as b` as an explicit re-export. The old behavior was arguably inconsistent and surprising. This may impact some stub packages, such as older versions of `types-six`. You can change the import to `from a import b as b`, if treating the import as a re-export was intentional.

This change was contributed by Anders Kaseorg (PR [14086](https://github.com/python/mypy/pull/14086)).

### Improved Type Inference

The new type inference algorithm that was recently introduced to mypy (but was not enabled by default) is now enabled by default. It improves type inference of calls to generic callables where an argument is also a generic callable, in particular. You can use `--old-type-inference` to disable the new behavior.

The new algorithm can (rarely) produce different error messages, different error codes, or errors reported on different lines. This is more likely in cases where generic types were used incorrectly.

The new type inference algorithm was contributed by Ivan Levkivskyi. PR [16345](https://github.com/python/mypy/pull/16345) enabled it by default.

### Narrowing Tuple Types Using len()

Mypy now can narrow tuple types using `len()` checks. Example:

```python
def f(t: tuple[int, int] | tuple[int, int, int]) -> None:
    if len(t) == 2:
        a, b = t   # Ok
    ...
```

This feature was contributed by Ivan Levkivskyi (PR [16237](https://github.com/python/mypy/pull/16237)).

### More Precise Tuple Lengths (Experimental)

Mypy supports experimental, more precise checking of tuple type lengths through `--enable-incomplete-feature=PreciseTupleTypes`. Refer to the [documentation](https://mypy.readthedocs.io/en/latest/command_line.html#enabling-incomplete-experimental-features) for more information.

More generally, we are planning to use `--enable-incomplete-feature` to introduce experimental features that would benefit from community feedback.

This feature was contributed by Ivan Levkivskyi (PR [16237](https://github.com/python/mypy/pull/16237)).

### Mypy Changelog

We now maintain a [changelog](https://github.com/python/mypy/blob/master/CHANGELOG.md) in the mypy Git repository. It mirrors the contents of [mypy release blog posts](https://mypy-lang.blogspot.com/). We will continue to also publish release blog posts. In the future, release blog posts will be created based on the changelog near a release date.

This was contributed by Shantanu (PR [16280](https://github.com/python/mypy/pull/16280)).

### Mypy Daemon Improvements

 * Fix daemon crash caused by deleted submodule (Jukka Lehtosalo, PR [16370](https://github.com/python/mypy/pull/16370))
 * Fix file reloading in dmypy with --export-types (Ivan Levkivskyi, PR [16359](https://github.com/python/mypy/pull/16359))
 * Fix dmypy inspect on Windows (Ivan Levkivskyi, PR [16355](https://github.com/python/mypy/pull/16355))
 * Fix dmypy inspect for namespace packages (Ivan Levkivskyi, PR [16357](https://github.com/python/mypy/pull/16357))
 * Fix return type change to optional in generic function (Jukka Lehtosalo, PR [16342](https://github.com/python/mypy/pull/16342))
 * Fix daemon false positives related to module-level `__getattr__` (Jukka Lehtosalo, PR [16292](https://github.com/python/mypy/pull/16292))
 * Fix daemon crash related to ABCs (Jukka Lehtosalo, PR [16275](https://github.com/python/mypy/pull/16275))
 * Stream dmypy output instead of dumping everything at the end (Valentin Stanciu, PR [16252](https://github.com/python/mypy/pull/16252))
 * Make sure all dmypy errors are shown (Valentin Stanciu, PR [16250](https://github.com/python/mypy/pull/16250))

### Mypyc Improvements

 * Generate error on duplicate function definitions (Jukka Lehtosalo, PR [16309](https://github.com/python/mypy/pull/16309))
 * Don't crash on unreachable statements (Jukka Lehtosalo, PR [16311](https://github.com/python/mypy/pull/16311))
 * Avoid cyclic reference in nested functions (Jukka Lehtosalo, PR [16268](https://github.com/python/mypy/pull/16268))
 * Fix direct `__dict__` access on inner functions in new Python (Shantanu, PR [16084](https://github.com/python/mypy/pull/16084))
 * Make tuple packing and unpacking more efficient (Jukka Lehtosalo, PR [16022](https://github.com/python/mypy/pull/16022))

### Improvements to Error Reporting

 * Update starred expression error message to match CPython (Cibin Mathew, PR [16304](https://github.com/python/mypy/pull/16304))
 * Fix error code of "Maybe you forgot to use await" note (Jelle Zijlstra, PR [16203](https://github.com/python/mypy/pull/16203))
 * Use error code `[unsafe-overload]` for unsafe overloads, instead of `[misc]` (Randolf Scholz, PR [16061](https://github.com/python/mypy/pull/16061))
 * Reword the error message related to void functions (Albert Tugushev, PR [15876](https://github.com/python/mypy/pull/15876))
 * Represent bottom type as Never in messages (Shantanu, PR [15996](https://github.com/python/mypy/pull/15996))
 * Add hint for AsyncIterator incompatible return type (Ilya Priven, PR [15883](https://github.com/python/mypy/pull/15883))
 * Don't suggest stubs packages where the runtime package now ships with types (Alex Waygood, PR [16226](https://github.com/python/mypy/pull/16226))

### Performance Improvements

 * Speed up type argument checking (Jukka Lehtosalo, PR [16353](https://github.com/python/mypy/pull/16353))
 * Add fast path for checking self types (Jukka Lehtosalo, PR [16352](https://github.com/python/mypy/pull/16352))
 * Cache information about whether file is typeshed file (Jukka Lehtosalo, PR [16351](https://github.com/python/mypy/pull/16351))
 * Skip expensive `repr()` in logging call when not needed (Jukka Lehtosalo, PR [16350](https://github.com/python/mypy/pull/16350))

### Attrs and Dataclass Improvements

 * `dataclass.replace`: Allow transformed classes (Ilya Priven, PR [15915](https://github.com/python/mypy/pull/15915))
 * `dataclass.replace`: Fall through to typeshed signature (Ilya Priven, PR [15962](https://github.com/python/mypy/pull/15962))
 * Document `dataclass_transform` behavior (Ilya Priven, PR [16017](https://github.com/python/mypy/pull/16017))
 * `attrs`: Remove fields type check (Ilya Priven, PR [15983](https://github.com/python/mypy/pull/15983))
 * `attrs`, `dataclasses`: Don't enforce slots when base class doesn't (Ilya Priven, PR [15976](https://github.com/python/mypy/pull/15976))
 * Fix crash on dataclass field / property collision (Nikita Sobolev, PR [16147](https://github.com/python/mypy/pull/16147))

### Stubgen Improvements

 * Write stubs with utf-8 encoding (Jørgen Lind, PR [16329](https://github.com/python/mypy/pull/16329))
 * Fix missing property setter in semantic analysis mode (Ali Hamdan, PR [16303](https://github.com/python/mypy/pull/16303))
 * Unify C extension and pure python stub generators with object oriented design (Chad Dombrova, PR [15770](https://github.com/python/mypy/pull/15770))
 * Multiple fixes to the generated imports (Ali Hamdan, PR [15624](https://github.com/python/mypy/pull/15624))
 * Generate valid dataclass stubs (Ali Hamdan, PR [15625](https://github.com/python/mypy/pull/15625))

### Fixes to Crashes

 * Fix incremental mode crash on TypedDict in method (Ivan Levkivskyi, PR [16364](https://github.com/python/mypy/pull/16364))
 * Fix crash on star unpack in TypedDict (Ivan Levkivskyi, PR [16116](https://github.com/python/mypy/pull/16116))
 * Fix crash on malformed TypedDict in incremental mode (Ivan Levkivskyi, PR [16115](https://github.com/python/mypy/pull/16115))
 * Fix crash with report generation on namespace packages (Shantanu, PR [16019](https://github.com/python/mypy/pull/16019))
 * Fix crash when parsing error code config with typo (Shantanu, PR [16005](https://github.com/python/mypy/pull/16005))
 * Fix `__post_init__()` internal error (Ilya Priven, PR [16080](https://github.com/python/mypy/pull/16080))

### Documentation Updates

 * Make it easier to copy commands from README (Hamir Mahal, PR [16133](https://github.com/python/mypy/pull/16133))
 * Document and rename `[overload-overlap]` error code (Shantanu, PR [16074](https://github.com/python/mypy/pull/16074))
 * Document `--force-uppercase-builtins` and `--force-union-syntax` (Nikita Sobolev, PR [16049](https://github.com/python/mypy/pull/16049))
 * Document `force_union_syntax` and `force_uppercase_builtins` (Nikita Sobolev, PR [16048](https://github.com/python/mypy/pull/16048))
 * Document we're not tracking relationships between symbols (Ilya Priven, PR [16018](https://github.com/python/mypy/pull/16018))

### Other Notable Changes and Fixes

 * Propagate narrowed types to lambda expressions (Ivan Levkivskyi, PR [16407](https://github.com/python/mypy/pull/16407))
 * Avoid importing from `setuptools._distutils` (Shantanu, PR [16348](https://github.com/python/mypy/pull/16348))
 * Delete recursive aliases flags (Ivan Levkivskyi, PR [16346](https://github.com/python/mypy/pull/16346))
 * Properly use proper subtyping for callables (Ivan Levkivskyi, PR [16343](https://github.com/python/mypy/pull/16343))
 * Use upper bound as inference fallback more consistently (Ivan Levkivskyi, PR [16344](https://github.com/python/mypy/pull/16344))
 * Add `[unimported-reveal]` error code (Nikita Sobolev, PR [16271](https://github.com/python/mypy/pull/16271))
 * Add `|=` and `|` operators support for `TypedDict` (Nikita Sobolev, PR [16249](https://github.com/python/mypy/pull/16249))
 * Clarify variance convention for Parameters (Ivan Levkivskyi, PR [16302](https://github.com/python/mypy/pull/16302))
 * Correctly recognize `typing_extensions.NewType` (Ganden Schaffner, PR [16298](https://github.com/python/mypy/pull/16298))
 * Fix partially defined in the case of missing type maps (Shantanu, PR [15995](https://github.com/python/mypy/pull/15995))
 * Use SPDX license identifier (Nikita Sobolev, PR [16230](https://github.com/python/mypy/pull/16230))
 * Make `__qualname__` and `__module__` available in class bodies (Anthony Sottile, PR [16215](https://github.com/python/mypy/pull/16215))
 * stubtest: Hint when args in stub need to be keyword-only (Alex Waygood, PR [16210](https://github.com/python/mypy/pull/16210))
 * Tuple slice should not propagate fallback (Thomas Grainger, PR [16154](https://github.com/python/mypy/pull/16154))
 * Fix cases of type object handling for overloads (Shantanu, PR [16168](https://github.com/python/mypy/pull/16168))
 * Fix walrus interaction with empty collections (Ivan Levkivskyi, PR [16197](https://github.com/python/mypy/pull/16197))
 * Use type variable bound when it appears as actual during inference (Ivan Levkivskyi, PR [16178](https://github.com/python/mypy/pull/16178))
 * Use upper bounds as fallback solutions for inference (Ivan Levkivskyi, PR [16184](https://github.com/python/mypy/pull/16184))
 * Special-case type inference of empty collections (Ivan Levkivskyi, PR [16122](https://github.com/python/mypy/pull/16122))
 * Allow TypedDict unpacking in Callable types (Ivan Levkivskyi, PR [16083](https://github.com/python/mypy/pull/16083))
 * Fix inference for overloaded `__call__` with generic self (Shantanu, PR [16053](https://github.com/python/mypy/pull/16053))
 * Call dynamic class hook on generic classes (Petter Friberg, PR [16052](https://github.com/python/mypy/pull/16052))
 * Preserve implicitly exported types via attribute access (Shantanu, PR [16129](https://github.com/python/mypy/pull/16129))
 * Fix a stubtest bug (Alex Waygood)
 * Fix `tuple[Any, ...]` subtyping (Shantanu, PR [16108](https://github.com/python/mypy/pull/16108))
 * Lenient handling of trivial Callable suffixes (Ivan Levkivskyi, PR [15913](https://github.com/python/mypy/pull/15913))
 * Add `add_overloaded_method_to_class` helper for plugins (Nikita Sobolev, PR [16038](https://github.com/python/mypy/pull/16038))
 * Bundle `misc/proper_plugin.py` as a part of `mypy` (Nikita Sobolev, PR [16036](https://github.com/python/mypy/pull/16036))
 * Fix `case Any()` in match statement (DS/Charlie, PR [14479](https://github.com/python/mypy/pull/14479))
 * Make iterable logic more consistent (Shantanu, PR [16006](https://github.com/python/mypy/pull/16006))
 * Fix inference for properties with `__call__` (Shantanu, PR [15926](https://github.com/python/mypy/pull/15926))

### Typeshed Updates

Please see [git log](https://github.com/python/typeshed/commits/main?after=4a854366e03dee700109f8e758a08b2457ea2f51+0&branch=main&path=stdlib) for full list of standard library typeshed stub changes.

### Acknowledgements

Thanks to all mypy contributors who contributed to this release:

* Albert Tugushev
* Alex Waygood
* Ali Hamdan
* Anders Kaseorg
* Anthony Sottile
* Chad Dombrova
* Cibin Mathew
* dinaldoap
* DS/Charlie
* Eli Schwartz
* Ganden Schaffner
* Hamir Mahal
* Ihor
* Ikko Eltociear Ashimine
* Ilya Priven
* Ivan Levkivskyi
* Jelle Zijlstra
* Jukka Lehtosalo
* Jørgen Lind
* KotlinIsland
* Matt Bogosian
* Nikita Sobolev
* Petter Friberg
* Randolf Scholz
* Shantanu
* Thomas Grainger
* Valentin Stanciu

I’d also like to thank my employer, Dropbox, for supporting mypy development.

Posted by Jukka Lehtosalo

## Mypy 1.6

[Tuesday, 10 October 2023](https://mypy-lang.blogspot.com/2023/10/mypy-16-released.html)

We’ve just uploaded mypy 1.6 to the Python Package Index ([PyPI](https://pypi.org/project/mypy/)). Mypy is a static type checker for Python. This release includes new features, performance improvements and bug fixes. You can install it as follows:

    python3 -m pip install -U mypy

You can read the full documentation for this release on [Read the Docs](http://mypy.readthedocs.io).

### Introduce Error Subcodes for Import Errors

Mypy now uses the error code import-untyped if an import targets an installed library that doesn’t support static type checking, and no stub files are available. Other invalid imports produce the import-not-found error code. They both are subcodes of the import error code, which was previously used for both kinds of import-related errors.

Use \--disable-error-code=import-untyped to only ignore import errors about installed libraries without stubs. This way mypy will still report errors about typos in import statements, for example.

If you use \--warn-unused-ignore or \--strict, mypy will complain if you use \# type: ignore\[import\] to ignore an import error. You are expected to use one of the more specific error codes instead. Otherwise, ignoring the import error code continues to silence both errors.

This feature was contributed by Shantanu (PR [15840](https://github.com/python/mypy/pull/15840), PR [14740](https://github.com/python/mypy/pull/14740)).

### Remove Support for Targeting Python 3.6 and Earlier

Running mypy with \--python-version 3.6, for example, is no longer supported. Python 3.6 hasn’t been properly supported by mypy for some time now, and this makes it explicit. This was contributed by Nikita Sobolev (PR [15668](https://github.com/python/mypy/pull/15668)).

### Selective Filtering of \--disallow-untyped-calls Targets

Using \--disallow-untyped-calls could be annoying when using libraries with missing type information, as mypy would generate many errors about code that uses the library. Now you can use \--untyped-calls-exclude=acme, for example, to disable these errors about calls targeting functions defined in the acme package. Refer to the [documentation](https://mypy.readthedocs.io/en/latest/command_line.html#cmdoption-mypy-untyped-calls-exclude) for more information.

This feature was contributed by Ivan Levkivskyi (PR [15845](https://github.com/python/mypy/pull/15845)).

### Improved Type Inference between Callable Types

Mypy now does a better job inferring type variables inside arguments of callable types. For example, this code fragment now type checks correctly:

```python
def f(c: Callable[[T, S], None]) -> Callable[[str, T, S], None]: ...
def g(*x: int) -> None: ...

reveal_type(f(g))  # Callable[[str, int, int], None]
```

This was contributed by Ivan Levkivskyi (PR [15910](https://github.com/python/mypy/pull/15910)).

### Don’t Consider None and TypeVar to Overlap in Overloads

Mypy now doesn’t consider an overload item with an argument type None to overlap with a type variable:

```python
@overload
def f(x: None) -> None: ..
@overload
def f(x: T) -> Foo[T]: ...
...
```

Previously mypy would generate an error about the definition of f above. This is slightly unsafe if the upper bound of T is object, since the value of the type variable could be None. We relaxed the rules a little, since this solves a common issue.

This feature was contributed by Ivan Levkivskyi (PR [15846](https://github.com/python/mypy/pull/15846)).

### Improvements to \--new-type-inference

The experimental new type inference algorithm (polymorphic inference) introduced as an opt-in feature in mypy 1.5 has several improvements:

*   Improve transitive closure computation during constraint solving (Ivan Levkivskyi, PR [15754](https://github.com/python/mypy/pull/15754))
*   Add support for upper bounds and values with \--new-type-inference (Ivan Levkivskyi, PR [15813](https://github.com/python/mypy/pull/15813))
*   Basic support for variadic types with \--new-type-inference (Ivan Levkivskyi, PR [15879](https://github.com/python/mypy/pull/15879))
*   Polymorphic inference: support for parameter specifications and lambdas (Ivan Levkivskyi, PR [15837](https://github.com/python/mypy/pull/15837))
*   Invalidate cache when adding \--new-type-inference (Marc Mueller, PR [16059](https://github.com/python/mypy/pull/16059))

**Note:** We are planning to enable \--new-type-inference by default in mypy 1.7. Please try this out and let us know if you encounter any issues.

### ParamSpec Improvements

*   Support self-types containing ParamSpec (Ivan Levkivskyi, PR [15903](https://github.com/python/mypy/pull/15903))
*   Allow “…” in Concatenate, and clean up ParamSpec literals (Ivan Levkivskyi, PR [15905](https://github.com/python/mypy/pull/15905))
*   Fix ParamSpec inference for callback protocols (Ivan Levkivskyi, PR [15986](https://github.com/python/mypy/pull/15986))
*   Infer ParamSpec constraint from arguments (Ivan Levkivskyi, PR [15896](https://github.com/python/mypy/pull/15896))
*   Fix crash on invalid type variable with ParamSpec (Ivan Levkivskyi, PR [15953](https://github.com/python/mypy/pull/15953))
*   Fix subtyping between ParamSpecs (Ivan Levkivskyi, PR [15892](https://github.com/python/mypy/pull/15892))

### Stubgen Improvements

*   Add option to include docstrings with stubgen (chylek, PR [13284](https://github.com/python/mypy/pull/13284))
*   Add required ... initializer to NamedTuple fields with default values (Nikita Sobolev, PR [15680](https://github.com/python/mypy/pull/15680))

### Stubtest Improvements

*   Fix \_\_mypy-replace false positives (Alex Waygood, PR [15689](https://github.com/python/mypy/pull/15689))
*   Fix edge case for bytes enum subclasses (Alex Waygood, PR [15943](https://github.com/python/mypy/pull/15943))
*   Generate error if typeshed is missing modules from the stdlib (Alex Waygood, PR [15729](https://github.com/python/mypy/pull/15729))
*   Fixes to new check for missing stdlib modules (Alex Waygood, PR [15960](https://github.com/python/mypy/pull/15960))
*   Fix stubtest enum.Flag edge case (Alex Waygood, PR [15933](https://github.com/python/mypy/pull/15933))

### Documentation Improvements

*   Do not advertise to create your own assert\_never helper (Nikita Sobolev, PR [15947](https://github.com/python/mypy/pull/15947))
*   Fix all the missing references found within the docs (Albert Tugushev, PR [15875](https://github.com/python/mypy/pull/15875))
*   Document await-not-async error code (Shantanu, PR [15858](https://github.com/python/mypy/pull/15858))
*   Improve documentation of disabling error codes (Shantanu, PR [15841](https://github.com/python/mypy/pull/15841))

### Other Notable Changes and Fixes

*   Make unsupported PEP 695 features (introduced in Python 3.12) give a reasonable error message (Shantanu, PR [16013](https://github.com/python/mypy/pull/16013))
*   Remove the \--py2 command-line argument (Marc Mueller, PR [15670](https://github.com/python/mypy/pull/15670))
*   Change empty tuple from tuple\[\] to tuple\[()\] in error messages (Nikita Sobolev, PR [15783](https://github.com/python/mypy/pull/15783))
*   Fix assert\_type failures when some nodes are deferred (Nikita Sobolev, PR [15920](https://github.com/python/mypy/pull/15920))
*   Generate error on unbound TypeVar with values (Nikita Sobolev, PR [15732](https://github.com/python/mypy/pull/15732))
*   Fix over-eager types-google-cloud-ndb suggestion (Shantanu, PR [15347](https://github.com/python/mypy/pull/15347))
*   Fix type narrowing of \== None and in (None,) conditions (Marti Raudsepp, PR [15760](https://github.com/python/mypy/pull/15760))
*   Fix inference for attrs.fields (Shantanu, PR [15688](https://github.com/python/mypy/pull/15688))
*   Make “await in non-async function” a non-blocking error and give it an error code (Gregory Santosa, PR [15384](https://github.com/python/mypy/pull/15384))
*   Add basic support for decorated overloads (Ivan Levkivskyi, PR [15898](https://github.com/python/mypy/pull/15898))
*   Fix TypeVar regression with self types (Ivan Levkivskyi, PR [15945](https://github.com/python/mypy/pull/15945))
*   Add \_\_match\_args\_\_ to dataclasses with no fields (Ali Hamdan, PR [15749](https://github.com/python/mypy/pull/15749))
*   Include stdout and stderr in dmypy verbose output (Valentin Stanciu, PR [15881](https://github.com/python/mypy/pull/15881))
*   Improve match narrowing and reachability analysis (Shantanu, PR [15882](https://github.com/python/mypy/pull/15882))
*   Support \_\_bool\_\_ with Literal in \--warn-unreachable (Jannic Warken, PR [15645](https://github.com/python/mypy/pull/15645))
*   Fix inheriting from generic @frozen attrs class (Ilya Priven, PR [15700](https://github.com/python/mypy/pull/15700))
*   Correctly narrow types for tuple\[type\[X\], ...\] (Nikita Sobolev, PR [15691](https://github.com/python/mypy/pull/15691))
*   Don't flag intentionally empty generators unreachable (Ilya Priven, PR [15722](https://github.com/python/mypy/pull/15722))
*   Add tox.ini to mypy sdist (Marcel Telka, PR [15853](https://github.com/python/mypy/pull/15853))
*   Fix mypyc regression with pretty (Shantanu, PR [16124](https://github.com/python/mypy/pull/16124))

### Typeshed Updates

Typeshed is now modular and distributed as separate PyPI packages for everything except the standard library stubs. Please see [git log](https://github.com/python/typeshed/commits/main?after=6a8d653a671925b0a3af61729ff8cf3f90c9c662+0&branch=main&path=stdlib) for full list of typeshed changes.

### Acknowledgements

Thanks to Max Murin, who did most of the release manager work for this release (I just did the final steps).

Thanks to all mypy contributors who contributed to this release:

*   Albert Tugushev
*   Alex Waygood
*   Ali Hamdan
*   chylek
*   EXPLOSION
*   Gregory Santosa
*   Ilya Priven
*   Ivan Levkivskyi
*   Jannic Warken
*   KotlinIsland
*   Marc Mueller
*   Marcel Johannesmann
*   Marcel Telka
*   Mark Byrne
*   Marti Raudsepp
*   Max Murin
*   Nikita Sobolev
*   Shantanu
*   Valentin Stanciu

Posted by Jukka Lehtosalo


## Mypy 1.5

[Thursday, 10 August 2023](https://mypy-lang.blogspot.com/2023/08/mypy-15-released.html)

We’ve just uploaded mypy 1.5 to the Python Package Index ([PyPI](https://pypi.org/project/mypy/)). Mypy is a static type checker for Python. This release includes new features, deprecations and bug fixes. You can install it as follows:

    python3 -m pip install -U mypy

You can read the full documentation for this release on [Read the Docs](http://mypy.readthedocs.io).

### Drop Support for Python 3.7

Mypy no longer supports running with Python 3.7, which has reached end-of-life. This was contributed by Shantanu (PR [15566](https://github.com/python/mypy/pull/15566)).

### Optional Check to Require Explicit @override

If you enable the explicit-override error code, mypy will generate an error if a method override doesn’t use the @typing.override decorator (as discussed in [PEP 698](https://peps.python.org/pep-0698/#strict-enforcement-per-project)). This way mypy will detect accidentally introduced overrides. Example:

```python
# mypy: enable-error-code="explicit-override"

from typing_extensions import override

class C:
    def foo(self) -> None: pass
    def bar(self) -> None: pass

class D(C):
    # Error: Method "foo" is not using @override but is
    # overriding a method
    def foo(self) -> None:
        ...

    @override
    def bar(self) -> None:  # OK
        ...
```

You can enable the error code via \--enable-error-code=explicit-override on the mypy command line or enable\_error\_code = explicit-override in the mypy config file.

The override decorator will be available in typing in Python 3.12, but you can also use the backport from a recent version of `typing_extensions` on all supported Python versions.

This feature was contributed by Marc Mueller(PR [15512](https://github.com/python/mypy/pull/15512)).

### More Flexible TypedDict Creation and Update

Mypy was previously overly strict when type checking TypedDict creation and update operations. Though these checks were often technically correct, they sometimes triggered for apparently valid code. These checks have now been relaxed by default. You can enable stricter checking by using the new \--extra-checks flag.

Construction using the `**` syntax is now more flexible:

```python
from typing import TypedDict

class A(TypedDict):
    foo: int
    bar: int

class B(TypedDict):
    foo: int

a: A = {"foo": 1, "bar": 2}
b: B = {"foo": 3}
a2: A = { **a, **b}  # OK (previously an error)
```

You can also call update() with a TypedDict argument that contains a subset of the keys in the updated TypedDict:
```python
a.update(b)  # OK (previously an error)
```

This feature was contributed by Ivan Levkivskyi (PR [15425](https://github.com/python/mypy/pull/15425)).

### Deprecated Flag: \--strict-concatenate

The behavior of \--strict-concatenate is now included in the new \--extra-checks flag, and the old flag is deprecated.

### Optionally Show Links to Error Code Documentation

If you use \--show-error-code-links, mypy will add documentation links to (many) reported errors. The links are not shown for error messages that are sufficiently obvious, and they are shown once per error code only.

Example output:
```
a.py:1: error: Need type annotation for "foo" (hint: "x: List[<type>] = ...")  [var-annotated]
a.py:1: note: See https://mypy.rtfd.io/en/stable/_refs.html#code-var-annotated for more info
```
This was contributed by Ivan Levkivskyi (PR [15449](https://github.com/python/mypy/pull/15449)).

### Consistently Avoid Type Checking Unreachable Code

If a module top level has unreachable code, mypy won’t type check the unreachable statements. This is consistent with how functions behave. The behavior of \--warn-unreachable is also more consistent now.

This was contributed by Ilya Priven (PR [15386](https://github.com/python/mypy/pull/15386)).

### Experimental Improved Type Inference for Generic Functions

You can use \--new-type-inference to opt into an experimental new type inference algorithm. It fixes issues when calling a generic functions with an argument that is also a generic function, in particular. This current implementation is still incomplete, but we encourage trying it out and reporting bugs if you encounter regressions. We are planning to enable the new algorithm by default in a future mypy release.

This feature was contributed by Ivan Levkivskyi (PR [15287](https://github.com/python/mypy/pull/15287)).

### Partial Support for Python 3.12

Mypy and mypyc now support running on recent Python 3.12 development versions. Not all new Python 3.12 features are supported, and we don’t ship compiled wheels for Python 3.12 yet.

*   Fix ast warnings for Python 3.12 (Nikita Sobolev, PR [15558](https://github.com/python/mypy/pull/15558))
*   mypyc: Fix multiple inheritance with a protocol on Python 3.12 (Jukka Lehtosalo, PR [15572](https://github.com/python/mypy/pull/15572))
*   mypyc: Fix self-compilation on Python 3.12 (Jukka Lehtosalo, PR [15582](https://github.com/python/mypy/pull/15582))
*   mypyc: Fix 3.12 issue with pickling of instances with \_\_dict\_\_ (Jukka Lehtosalo, PR [15574](https://github.com/python/mypy/pull/15574))
*   mypyc: Fix i16 on Python 3.12 (Jukka Lehtosalo, PR [15510](https://github.com/python/mypy/pull/15510))
*   mypyc: Fix int operations on Python 3.12 (Jukka Lehtosalo, PR [15470](https://github.com/python/mypy/pull/15470))
*   mypyc: Fix generators on Python 3.12 (Jukka Lehtosalo, PR [15472](https://github.com/python/mypy/pull/15472))
*   mypyc: Fix classes with \_\_dict\_\_ on 3.12 (Jukka Lehtosalo, PR [15471](https://github.com/python/mypy/pull/15471))
*   mypyc: Fix coroutines on Python 3.12 (Jukka Lehtosalo, PR [15469](https://github.com/python/mypy/pull/15469))
*   mypyc: Don't use \_PyErr\_ChainExceptions on 3.12, since it's deprecated (Jukka Lehtosalo, PR [15468](https://github.com/python/mypy/pull/15468))
*   mypyc: Add Python 3.12 feature macro (Jukka Lehtosalo, PR [15465](https://github.com/python/mypy/pull/15465))

### Improvements to Dataclasses

*   Improve signature of dataclasses.replace (Ilya Priven, PR [14849](https://github.com/python/mypy/pull/14849))
*   Fix dataclass/protocol crash on joining types (Ilya Priven, PR [15629](https://github.com/python/mypy/pull/15629))
*   Fix strict optional handling in dataclasses (Ivan Levkivskyi, PR [15571](https://github.com/python/mypy/pull/15571))
*   Support optional types for custom dataclass descriptors (Marc Mueller, PR [15628](https://github.com/python/mypy/pull/15628))
*   Add `__slots__` attribute to dataclasses (Nikita Sobolev, PR [15649](https://github.com/python/mypy/pull/15649))
*   Support better \_\_post\_init\_\_ method signature for dataclasses (Nikita Sobolev, PR [15503](https://github.com/python/mypy/pull/15503))

### Mypyc Improvements

*   Support unsigned 8-bit native integer type: mypy\_extensions.u8 (Jukka Lehtosalo, PR [15564](https://github.com/python/mypy/pull/15564))
*   Support signed 16-bit native integer type: mypy\_extensions.i16 (Jukka Lehtosalo, PR [15464](https://github.com/python/mypy/pull/15464))
*   Define mypy\_extensions.i16 in stubs (Jukka Lehtosalo, PR [15562](https://github.com/python/mypy/pull/15562))
*   Document more unsupported features and update supported features (Richard Si, PR [15524](https://github.com/python/mypy/pull/15524))
*   Fix final NamedTuple classes (Richard Si, PR [15513](https://github.com/python/mypy/pull/15513))
*   Use C99 compound literals for undefined tuple values (Jukka Lehtosalo, PR [15453](https://github.com/python/mypy/pull/15453))
*   Don't explicitly assign NULL values in setup functions (Logan Hunt, PR [15379](https://github.com/python/mypy/pull/15379))

### Stubgen Improvements

*   Teach stubgen to work with complex and unary expressions (Nikita Sobolev, PR [15661](https://github.com/python/mypy/pull/15661))
*   Support ParamSpec and TypeVarTuple (Ali Hamdan, PR [15626](https://github.com/python/mypy/pull/15626))
*   Fix crash on non-str docstring (Ali Hamdan, PR [15623](https://github.com/python/mypy/pull/15623))

### Documentation Updates

*   Add documentation for additional error codes (Ivan Levkivskyi, PR [15539](https://github.com/python/mypy/pull/15539))
*   Improve documentation of type narrowing (Ilya Priven, PR [15652](https://github.com/python/mypy/pull/15652))
*   Small improvements to protocol documentation (Shantanu, PR [15460](https://github.com/python/mypy/pull/15460))
*   Remove confusing instance variable example in cheat sheet (Adel Atallah, PR [15441](https://github.com/python/mypy/pull/15441))

### Other Notable Fixes and Improvements

*   Constant fold additional unary and binary expressions (Richard Si, PR [15202](https://github.com/python/mypy/pull/15202))
*   Exclude the same special attributes from Protocol as CPython (Kyle Benesch, PR [15490](https://github.com/python/mypy/pull/15490))
*   Change the default value of the slots argument of attrs.define to True, to match runtime behavior (Ilya Priven, PR [15642](https://github.com/python/mypy/pull/15642))
*   Fix type of class attribute if attribute is defined in both class and metaclass (Alex Waygood, PR [14988](https://github.com/python/mypy/pull/14988))
*   Handle type the same as typing.Type in the first argument of classmethods (Erik Kemperman, PR [15297](https://github.com/python/mypy/pull/15297))
*   Fix \--find-occurrences flag (Shantanu, PR [15528](https://github.com/python/mypy/pull/15528))
*   Fix error location for class patterns (Nikita Sobolev, PR [15506](https://github.com/python/mypy/pull/15506))
*   Fix re-added file with errors in mypy daemon (Ivan Levkivskyi, PR [15440](https://github.com/python/mypy/pull/15440))
*   Fix dmypy run on Windows (Ivan Levkivskyi, PR [15429](https://github.com/python/mypy/pull/15429))
*   Fix abstract and non-abstract variant error for property deleter (Shantanu, PR [15395](https://github.com/python/mypy/pull/15395))
*   Remove special casing for "cannot" in error messages (Ilya Priven, PR [15428](https://github.com/python/mypy/pull/15428))
*   Add runtime `__slots__` attribute to attrs classes (Nikita Sobolev, PR [15651](https://github.com/python/mypy/pull/15651))
*   Add get\_expression\_type to CheckerPluginInterface (Ilya Priven, PR [15369](https://github.com/python/mypy/pull/15369))
*   Remove parameters that no longer exist from NamedTuple.\_make() (Alex Waygood, PR [15578](https://github.com/python/mypy/pull/15578))
*   Allow using typing.Self in `__all__` with an explicit @staticmethod decorator (Erik Kemperman, PR [15353](https://github.com/python/mypy/pull/15353))
*   Fix self types in subclass methods without Self annotation (Ivan Levkivskyi, PR [15541](https://github.com/python/mypy/pull/15541))
*   Check for abstract class objects in tuples (Nikita Sobolev, PR [15366](https://github.com/python/mypy/pull/15366))

### Typeshed Updates

Typeshed is now modular and distributed as separate PyPI packages for everything except the standard library stubs. Please see [git log](https://github.com/python/typeshed/commits/main?after=fc7d4722eaa54803926cee5730e1f784979c0531+0&branch=main&path=stdlib) for full list of typeshed changes.

### Acknowledgements

Thanks to all mypy contributors who contributed to this release:

*   Adel Atallah
*   Alex Waygood
*   Ali Hamdan
*   Erik Kemperman
*   Federico Padua
*   Ilya Priven
*   Ivan Levkivskyi
*   Jelle Zijlstra
*   Jared Hance
*   Jukka Lehtosalo
*   Kyle Benesch
*   Logan Hunt
*   Marc Mueller
*   Nikita Sobolev
*   Richard Si
*   Shantanu
*   Stavros Ntentos
*   Valentin Stanciu

Posted by Valentin Stanciu


## Mypy 1.4

[Tuesday, 20 June 2023](https://mypy-lang.blogspot.com/2023/06/mypy-140-released.html)

We’ve just uploaded mypy 1.4 to the Python Package Index ([PyPI](https://pypi.org/project/mypy/)). Mypy is a static type checker for Python. This release includes new features, performance improvements and bug fixes. You can install it as follows:

    python3 -m pip install -U mypy

You can read the full documentation for this release on [Read the Docs](http://mypy.readthedocs.io).

### The Override Decorator

Mypy can now ensure that when renaming a method, overrides are also renamed. You can explicitly mark a method as overriding a base class method by using the @typing.override decorator ([PEP 698](https://peps.python.org/pep-0698/)). If the method is then renamed in the base class while the method override is not, mypy will generate an error. The decorator will be available in typing in Python 3.12, but you can also use the backport from a recent version of `typing_extensions` on all supported Python versions.

This feature was contributed byThomas M Kehrenberg (PR [14609](https://github.com/python/mypy/pull/14609)).

### Propagating Type Narrowing to Nested Functions

Previously, type narrowing was not propagated to nested functions because it would not be sound if the narrowed variable changed between the definition of the nested function and the call site. Mypy will now propagate the narrowed type if the variable is not assigned to after the definition of the nested function:

```python
def outer(x: str | None = None) -> None:
    if x is None:
        x = calculate_default()
    reveal_type(x)  # "str" (narrowed)

    def nested() -> None:
        reveal_type(x)  # Now "str" (used to be "str | None")

    nested()
```

This may generate some new errors because asserts that were previously necessary may become tautological or no-ops.

This was contributed by Jukka Lehtosalo (PR [15133](https://github.com/python/mypy/pull/15133)).

### Narrowing Enum Values Using “==”

Mypy now allows narrowing enum types using the \== operator. Previously this was only supported when using the is operator. This makes exhaustiveness checking with enum types more usable, as the requirement to use the is operator was not very intuitive. In this example mypy can detect that the developer forgot to handle the value MyEnum.C in example

```python
from enum import Enum

class MyEnum(Enum):
    A = 0
    B = 1
    C = 2

def example(e: MyEnum) -> str:  # Error: Missing return statement
    if e == MyEnum.A:
        return 'x'
    elif e == MyEnum.B:
        return 'y'
```

Adding an extra elif case resolves the error:

```python
...
def example(e: MyEnum) -> str:  # No error -- all values covered
    if e == MyEnum.A:
        return 'x'
    elif e == MyEnum.B:
        return 'y'
    elif e == MyEnum.C:
        return 'z'
```

This change can cause false positives in test cases that have assert statements like assert o.x == SomeEnum.X when using \--strict-equality. Example:

```python
# mypy: strict-equality

from enum import Enum

class MyEnum(Enum):
    A = 0
    B = 1

class C:
    x: MyEnum
    ...

def test_something() -> None:
    c = C(...)
    assert c.x == MyEnum.A
    c.do_something_that_changes_x()
    assert c.x == MyEnum.B  # Error: Non-overlapping equality check
```

These errors can be ignored using \# type: ignore\[comparison-overlap\], or you can perform the assertion using a temporary variable as a workaround:

```python
...
def test_something() -> None:
    ...
    x = c.x
    assert x == MyEnum.A  # Does not narrow c.x
    c.do_something_that_changes_x()
    x = c.x
    assert x == MyEnum.B  # OK
```

This feature was contributed by Shantanu (PR [11521](https://github.com/python/mypy/pull/11521)).

### Performance Improvements

*   Speed up simplification of large union types and also fix a recursive tuple crash (Shantanu, PR [15128](https://github.com/python/mypy/pull/15128))
*   Speed up union subtyping (Shantanu, PR [15104](https://github.com/python/mypy/pull/15104))
*   Don't type check most function bodies when type checking third-party library code, or generally when ignoring errors (Jukka Lehtosalo, PR [14150](https://github.com/python/mypy/pull/14150))

### Improvements to Plugins

*   attrs.evolve: Support generics and unions (Ilya Konstantinov, PR [15050](https://github.com/python/mypy/pull/15050))
*   Fix ctypes plugin (Alex Waygood)

### Fixes to Crashes

*   Fix a crash when function-scope recursive alias appears as upper bound (Ivan Levkivskyi, PR [15159](https://github.com/python/mypy/pull/15159))
*   Fix crash on follow\_imports\_for\_stubs (Ivan Levkivskyi, PR [15407](https://github.com/python/mypy/pull/15407))
*   Fix stubtest crash in explicit init subclass (Shantanu, PR [15399](https://github.com/python/mypy/pull/15399))
*   Fix crash when indexing TypedDict with empty key (Shantanu, PR [15392](https://github.com/python/mypy/pull/15392))
*   Fix crash on NamedTuple as attribute (Ivan Levkivskyi, PR [15404](https://github.com/python/mypy/pull/15404))
*   Correctly track loop depth for nested functions/classes (Ivan Levkivskyi, PR [15403](https://github.com/python/mypy/pull/15403))
*   Fix crash on joins with recursive tuples (Ivan Levkivskyi, PR [15402](https://github.com/python/mypy/pull/15402))
*   Fix crash with custom ErrorCode subclasses (Marc Mueller, PR [15327](https://github.com/python/mypy/pull/15327))
*   Fix crash in dataclass protocol with self attribute assignment (Ivan Levkivskyi, PR [15157](https://github.com/python/mypy/pull/15157))
*   Fix crash on lambda in generic context with generic method in body (Ivan Levkivskyi, PR [15155](https://github.com/python/mypy/pull/15155))
*   Fix recursive type alias crash in make\_simplified\_union (Ivan Levkivskyi, PR [15216](https://github.com/python/mypy/pull/15216))

### Improvements to Error Messages

*   Use lower-case built-in collection types such as list\[…\] instead of List\[…\] in errors when targeting Python 3.9+ (Max Murin, PR [15070](https://github.com/python/mypy/pull/15070))
*   Use X | Y union syntax in error messages when targeting Python 3.10+ (Omar Silva, PR [15102](https://github.com/python/mypy/pull/15102))
*   Use type instead of Type in errors when targeting Python 3.9+ (Rohit Sanjay, PR [15139](https://github.com/python/mypy/pull/15139))
*   Do not show unused-ignore errors in unreachable code, and make it a real error code (Ivan Levkivskyi, PR [15164](https://github.com/python/mypy/pull/15164))
*   Don’t limit the number of errors shown by default (Rohit Sanjay, PR [15138](https://github.com/python/mypy/pull/15138))
*   Improver message for truthy functions (madt2709, PR [15193](https://github.com/python/mypy/pull/15193))
*   Output distinct types when type names are ambiguous (teresa0605, PR [15184](https://github.com/python/mypy/pull/15184))
*   Update message about invalid exception type in try (AJ Rasmussen, PR [15131](https://github.com/python/mypy/pull/15131))
*   Add explanation if argument type is incompatible because of an unsupported numbers type (Jukka Lehtosalo, PR [15137](https://github.com/python/mypy/pull/15137))
*   Add more detail to 'signature incompatible with supertype' messages for non-callables (Ilya Priven, PR [15263](https://github.com/python/mypy/pull/15263))

### Documentation Updates

*   Add \--local-partial-types note to dmypy docs (Alan Du, PR [15259](https://github.com/python/mypy/pull/15259))
*   Update getting started docs for mypyc for Windows (Valentin Stanciu, PR [15233](https://github.com/python/mypy/pull/15233))
*   Clarify usage of callables regarding type object in docs (Viicos, PR [15079](https://github.com/python/mypy/pull/15079))
*   Clarify difference between disallow\_untyped\_defs and disallow\_incomplete\_defs (Ilya Priven, PR [15247](https://github.com/python/mypy/pull/15247))
*   Use attrs and @attrs.define in documentation and tests (Ilya Priven, PR [15152](https://github.com/python/mypy/pull/15152))

### Mypyc Improvements

*   Fix unexpected TypeError for certain variables with an inferred optional type (Richard Si, PR [15206](https://github.com/python/mypy/pull/15206))
*   Inline math literals (Logan Hunt, PR [15324](https://github.com/python/mypy/pull/15324))
*   Support unpacking mappings in dict display (Richard Si, PR [15203](https://github.com/python/mypy/pull/15203))

### Changes to Stubgen

*   Do not remove Generic from base classes (Ali Hamdan, PR [15316](https://github.com/python/mypy/pull/15316))
*   Support yield from statements (Ali Hamdan, PR [15271](https://github.com/python/mypy/pull/15271))
*   Fix missing total from TypedDict class (Ali Hamdan, PR [15208](https://github.com/python/mypy/pull/15208))
*   Fix call-based namedtuple omitted from class bases (Ali Hamdan, PR [14680](https://github.com/python/mypy/pull/14680))
*   Support TypedDict alternative syntax (Ali Hamdan, PR [14682](https://github.com/python/mypy/pull/14682))
*   Make stubgen respect MYPY\_CACHE\_DIR (Henrik Bäärnhielm, PR [14722](https://github.com/python/mypy/pull/14722))
*   Fixes and simplifications (Ali Hamdan, PR [15232](https://github.com/python/mypy/pull/15232))

### Other Notable Fixes and Improvements

*   Fix nested async functions when using TypeVar value restriction (Jukka Lehtosalo, PR [14705](https://github.com/python/mypy/pull/14705))
*   Always allow returning Any from lambda (Ivan Levkivskyi, PR [15413](https://github.com/python/mypy/pull/15413))
*   Add foundation for TypeVar defaults (PEP 696) (Marc Mueller, PR [14872](https://github.com/python/mypy/pull/14872))
*   Update semantic analyzer for TypeVar defaults (PEP 696) (Marc Mueller, PR [14873](https://github.com/python/mypy/pull/14873))
*   Make dict expression inference more consistent (Ivan Levkivskyi, PR [15174](https://github.com/python/mypy/pull/15174))
*   Do not block on duplicate base classes (Nikita Sobolev, PR [15367](https://github.com/python/mypy/pull/15367))
*   Generate an error when both staticmethod and classmethod decorators are used (Juhi Chandalia, PR [15118](https://github.com/python/mypy/pull/15118))
*   Fix assert\_type behaviour with literals (Carl Karsten, PR [15123](https://github.com/python/mypy/pull/15123))
*   Fix match subject ignoring redefinitions (Vincent Vanlaer, PR [15306](https://github.com/python/mypy/pull/15306))
*   Support `__all__`.remove (Shantanu, PR [15279](https://github.com/python/mypy/pull/15279))

### Typeshed Updates

Typeshed is now modular and distributed as separate PyPI packages for everything except the standard library stubs. Please see [git log](https://github.com/python/typeshed/commits/main?after=877e06ad1cfd9fd9967c0b0340a86d0c23ea89ce+0&branch=main&path=stdlib) for full list of typeshed changes.

### Acknowledgements

Thanks to all mypy contributors who contributed to this release:

*   Adrian Garcia Badaracco
*   AJ Rasmussen
*   Alan Du
*   Alex Waygood
*   Ali Hamdan
*   Carl Karsten
*   dosisod
*   Ethan Smith
*   Gregory Santosa
*   Heather White
*   Henrik Bäärnhielm
*   Ilya Konstantinov
*   Ilya Priven
*   Ivan Levkivskyi
*   Juhi Chandalia
*   Jukka Lehtosalo
*   Logan Hunt
*   madt2709
*   Marc Mueller
*   Max Murin
*   Nikita Sobolev
*   Omar Silva
*   Özgür
*   Richard Si
*   Rohit Sanjay
*   Shantanu
*   teresa0605
*   Thomas M Kehrenberg
*   Tin Tvrtković
*   Tushar Sadhwani
*   Valentin Stanciu
*   Viicos
*   Vincent Vanlaer
*   Wesley Collin Wright
*   William Santosa
*   yaegassy

I’d also like to thank my employer, Dropbox, for supporting mypy development.

Posted by Jared Hance


## Mypy 1.3

[Wednesday, 10 May 2023](https://mypy-lang.blogspot.com/2023/05/mypy-13-released.html)

 We’ve just uploaded mypy 1.3 to the Python Package Index ([PyPI](https://pypi.org/project/mypy/)). Mypy is a static type checker for Python. This release includes new features, performance improvements and bug fixes. You can install it as follows:

    python3 -m pip install -U mypy

You can read the full documentation for this release on [Read the Docs](http://mypy.readthedocs.io).

### Performance Improvements

*   Improve performance of union subtyping (Shantanu, PR [15104](https://github.com/python/mypy/pull/15104))
*   Add negative subtype caches (Ivan Levkivskyi, PR [14884](https://github.com/python/mypy/pull/14884))

### Stub Tooling Improvements

*   Stubtest: Check that the stub is abstract if the runtime is, even when the stub is an overloaded method (Alex Waygood, PR [14955](https://github.com/python/mypy/pull/14955))
*   Stubtest: Verify stub methods or properties are decorated with @final if they are decorated with @final at runtime (Alex Waygood, PR [14951](https://github.com/python/mypy/pull/14951))
*   Stubtest: Fix stubtest false positives with TypedDicts at runtime (Alex Waygood, PR [14984](https://github.com/python/mypy/pull/14984))
*   Stubgen: Support @functools.cached\_property (Nikita Sobolev, PR [14981](https://github.com/python/mypy/pull/14981))
*   Improvements to stubgenc (Chad Dombrova, PR [14564](https://github.com/python/mypy/pull/14564))

### Improvements to attrs

*   Add support for converters with TypeVars on generic attrs classes (Chad Dombrova, PR [14908](https://github.com/python/mypy/pull/14908))
*   Fix attrs.evolve on bound TypeVar (Ilya Konstantinov, PR [15022](https://github.com/python/mypy/pull/15022))

### Documentation Updates

*   Improve async documentation (Shantanu, PR [14973](https://github.com/python/mypy/pull/14973))
*   Improvements to cheat sheet (Shantanu, PR [14972](https://github.com/python/mypy/pull/14972))
*   Add documentation for bytes formatting error code (Shantanu, PR [14971](https://github.com/python/mypy/pull/14971))
*   Convert insecure links to use HTTPS (Marti Raudsepp, PR [14974](https://github.com/python/mypy/pull/14974))
*   Also mention overloads in async iterator documentation (Shantanu, PR [14998](https://github.com/python/mypy/pull/14998))
*   stubtest: Improve allowlist documentation (Shantanu, PR [15008](https://github.com/python/mypy/pull/15008))
*   Clarify "Using types... but not at runtime" (Jon Shea, PR [15029](https://github.com/python/mypy/pull/15029))
*   Fix alignment of cheat sheet example (Ondřej Cvacho, PR [15039](https://github.com/python/mypy/pull/15039))
*   Fix error for callback protocol matching against callable type object (Shantanu, PR [15042](https://github.com/python/mypy/pull/15042))

### Error Reporting Improvements

*   Improve bytes formatting error (Shantanu, PR [14959](https://github.com/python/mypy/pull/14959))

### Mypyc Improvements

*   Fix unions of bools and ints (Tomer Chachamu, PR [15066](https://github.com/python/mypy/pull/15066))

### Other Fixes and Improvements

*   Fix narrowing union types that include Self with isinstance (Christoph Tyralla, PR [14923](https://github.com/python/mypy/pull/14923))
*   Allow objects matching SupportsKeysAndGetItem to be unpacked (Bryan Forbes, PR [14990](https://github.com/python/mypy/pull/14990))
*   Check type guard validity for staticmethods (EXPLOSION, PR [14953](https://github.com/python/mypy/pull/14953))
*   Fix sys.platform when cross-compiling with emscripten (Ethan Smith, PR [14888](https://github.com/python/mypy/pull/14888))

### Typeshed Updates

Typeshed is now modular and distributed as separate PyPI packages for everything except the standard library stubs. Please see [git log](https://github.com/python/typeshed/commits/main?after=b0ed50e9392a23e52445b630a808153e0e256976+0&branch=main&path=stdlib) for full list of typeshed changes.

### Acknowledgements

Thanks to all mypy contributors who contributed to this release:

*   Alex Waygood
*   Amin Alaee
*   Bryan Forbes
*   Chad Dombrova
*   Charlie Denton
*   Christoph Tyralla
*   dosisod
*   Ethan Smith
*   EXPLOSION
*   Ilya Konstantinov
*   Ivan Levkivskyi
*   Jon Shea
*   Jukka Lehtosalo
*   KotlinIsland
*   Marti Raudsepp
*   Nikita Sobolev
*   Ondřej Cvacho
*   Shantanu
*   sobolevn
*   Tomer Chachamu
*   Yaroslav Halchenko

Posted by Wesley Collin Wright.


## Mypy 1.2

[Thursday, 6 April 2023](https://mypy-lang.blogspot.com/2023/04/mypy-12-released.html)

We’ve just uploaded mypy 1.2 to the Python Package Index ([PyPI](https://pypi.org/project/mypy/)). Mypy is a static type checker for Python. This release includes new features, performance improvements and bug fixes. You can install it as follows:

    python3 -m pip install -U mypy

You can read the full documentation for this release on [Read the Docs](http://mypy.readthedocs.io).

### Improvements to Dataclass Transforms

*   Support implicit default for "init" parameter in field specifiers (Wesley Collin Wright and Jukka Lehtosalo, PR [15010](https://github.com/python/mypy/pull/15010))
*   Support descriptors in dataclass transform (Jukka Lehtosalo, PR [15006](https://github.com/python/mypy/pull/15006))
*   Fix frozen\_default in incremental mode (Wesley Collin Wright)
*   Fix frozen behavior for base classes with direct metaclasses (Wesley Collin Wright, PR [14878](https://github.com/python/mypy/pull/14878))

### Mypyc: Native Floats

Mypyc now uses a native, unboxed representation for values of type float. Previously these were heap-allocated Python objects. Native floats are faster and use less memory. Code that uses floating-point operations heavily can be several times faster when using native floats.

Various float operations and math functions also now have optimized implementations. Refer to the [documentation](https://mypyc.readthedocs.io/en/latest/float_operations.html) for a full list.

This can change the behavior of existing code that uses subclasses of float. When assigning an instance of a subclass of float to a variable with the float type, it gets implicitly converted to a float instance when compiled:

```python
from lib import MyFloat  # MyFloat ia a subclass of "float"

def example() -> None:
    x = MyFloat(1.5)
    y: float = x  # Implicit conversion from MyFloat to float
    print(type(y))  # float, not MyFloat
```

Previously, implicit conversions were applied to int subclasses but not float subclasses.

Also, int values can no longer be assigned to a variable with type float in compiled code, since these types now have incompatible representations. An explicit conversion is required:

```python
def example(n: int) -> None:
    a: float = 1  # Error: cannot assign "int" to "float"
    b: float = 1.0  # OK
    c: float = n  # Error
    d: float = float(n)  # OK
```

This restriction only applies to assignments, since they could otherwise narrow down the type of a variable from float to int. int values can still be implicitly converted to float when passed as arguments to functions that expect float values.

Note that mypyc still doesn’t support arrays of unboxed float values. Using list\[float\] involves heap-allocated float objects, since list can only store boxed values. Support for efficient floating point arrays is one of the next major planned mypyc features.

Related changes:

*   Use a native unboxed representation for floats (Jukka Lehtosalo, PR [14880](https://github.com/python/mypy/pull/14880))
*   Document native floats and integers (Jukka Lehtosalo, PR [14927](https://github.com/python/mypy/pull/14927))
*   Fixes to float to int conversion (Jukka Lehtosalo, PR [14936](https://github.com/python/mypy/pull/14936))

### Mypyc: Native Integers

Mypyc now supports signed 32-bit and 64-bit integer types in addition to the arbitrary-precision int type. You can use the types mypy\_extensions.i32 and mypy\_extensions.i64 to speed up code that uses integer operations heavily.

Simple example:
```python
from mypy_extensions import i64

def inc(x: i64) -> i64:
    return x + 1
```

Refer to the [documentation](https://mypyc.readthedocs.io/en/latest/using_type_annotations.html#native-integer-types) for more information. This feature was contributed by Jukka Lehtosalo.

### Other Mypyc Fixes and Improvements

*   Support iterating over a TypedDict (Richard Si, PR [14747](https://github.com/python/mypy/pull/14747))
*   Faster coercions between different tuple types (Jukka Lehtosalo, PR [14899](https://github.com/python/mypy/pull/14899))
*   Faster calls via type aliases (Jukka Lehtosalo, PR [14784](https://github.com/python/mypy/pull/14784))
*   Faster classmethod calls via cls (Jukka Lehtosalo, PR [14789](https://github.com/python/mypy/pull/14789))

### Fixes to Crashes

*   Fix crash on class-level import in protocol definition (Ivan Levkivskyi, PR [14926](https://github.com/python/mypy/pull/14926))
*   Fix crash on single item union of alias (Ivan Levkivskyi, PR [14876](https://github.com/python/mypy/pull/14876))
*   Fix crash on ParamSpec in incremental mode (Ivan Levkivskyi, PR [14885](https://github.com/python/mypy/pull/14885))

### Documentation Updates

*   Update adopting \--strict documentation for 1.0 (Shantanu, PR [14865](https://github.com/python/mypy/pull/14865))
*   Some minor documentation tweaks (Jukka Lehtosalo, PR [14847](https://github.com/python/mypy/pull/14847))
*   Improve documentation of top level mypy: disable-error-code comment (Nikita Sobolev, PR [14810](https://github.com/python/mypy/pull/14810))

### Error Reporting Improvements

*   Add error code to `typing_extensions` suggestion (Shantanu, PR [14881](https://github.com/python/mypy/pull/14881))
*   Add a separate error code for top-level await (Nikita Sobolev, PR [14801](https://github.com/python/mypy/pull/14801))
*   Don’t suggest two obsolete stub packages (Jelle Zijlstra, PR [14842](https://github.com/python/mypy/pull/14842))
*   Add suggestions for pandas-stubs and lxml-stubs (Shantanu, PR [14737](https://github.com/python/mypy/pull/14737))

### Other Fixes and Improvements

*   Multiple inheritance considers callable objects as subtypes of functions (Christoph Tyralla, PR [14855](https://github.com/python/mypy/pull/14855))
*   stubtest: Respect @final runtime decorator and enforce it in stubs (Nikita Sobolev, PR [14922](https://github.com/python/mypy/pull/14922))
*   Fix false positives related to type\[<type-var>\] (sterliakov, PR [14756](https://github.com/python/mypy/pull/14756))
*   Fix duplication of ParamSpec prefixes and properly substitute ParamSpecs (EXPLOSION, PR [14677](https://github.com/python/mypy/pull/14677))
*   Fix line number if `__iter__` is incorrectly reported as missing (Jukka Lehtosalo, PR [14893](https://github.com/python/mypy/pull/14893))
*   Fix incompatible overrides of overloaded generics with self types (Shantanu, PR [14882](https://github.com/python/mypy/pull/14882))
*   Allow SupportsIndex in slice expressions (Shantanu, PR [14738](https://github.com/python/mypy/pull/14738))
*   Support if statements in bodies of dataclasses and classes that use dataclass\_transform (Jacek Chałupka, PR [14854](https://github.com/python/mypy/pull/14854))
*   Allow iterable class objects to be unpacked (including enums) (Alex Waygood, PR [14827](https://github.com/python/mypy/pull/14827))
*   Fix narrowing for walrus expressions used in match statements (Shantanu, PR [14844](https://github.com/python/mypy/pull/14844))
*   Add signature for attr.evolve (Ilya Konstantinov, PR [14526](https://github.com/python/mypy/pull/14526))
*   Fix Any inference when unpacking iterators that don't directly inherit from typing.Iterator (Alex Waygood, PR [14821](https://github.com/python/mypy/pull/14821))
*   Fix unpack with overloaded `__iter__` method (Nikita Sobolev, PR [14817](https://github.com/python/mypy/pull/14817))
*   Reduce size of JSON data in mypy cache (dosisod, PR [14808](https://github.com/python/mypy/pull/14808))
*   Improve “used before definition” checks when a local definition has the same name as a global definition (Stas Ilinskiy, PR [14517](https://github.com/python/mypy/pull/14517))
*   Honor NoReturn as \_\_setitem\_\_ return type to mark unreachable code (sterliakov, PR [12572](https://github.com/python/mypy/pull/12572))

### Typeshed Updates

Typeshed is now modular and distributed as separate PyPI packages for everything except the standard library stubs. Please see [git log](https://github.com/python/typeshed/commits/main?after=a544b75320e97424d2d927605316383c755cdac0+0&branch=main&path=stdlib) for full list of typeshed changes.

### Acknowledgements

Thanks to all mypy contributors who contributed to this release:

*   Alex Waygood
*   Avasam
*   Christoph Tyralla
*   dosisod
*   EXPLOSION
*   Ilya Konstantinov
*   Ivan Levkivskyi
*   Jacek Chałupka
*   Jelle Zijlstra
*   Jukka Lehtosalo
*   Marc Mueller
*   Max Murin
*   Nikita Sobolev
*   Richard Si
*   Shantanu
*   Stas Ilinskiy
*   sterliakov
*   Wesley Collin Wright

Posted by Jukka Lehtosalo


## Mypy 1.1.1

[Monday, 6 March 2023](https://mypy-lang.blogspot.com/2023/03/mypy-111-released.html)

 We’ve just uploaded mypy 1.1.1 to the Python Package Index ([PyPI](https://pypi.org/project/mypy/)). Mypy is a static type checker for Python. This release includes new features, performance improvements and bug fixes. You can install it as follows:

    python3 -m pip install -U mypy

You can read the full documentation for this release on [Read the Docs](http://mypy.readthedocs.io).

### Support for `dataclass_transform``

This release adds full support for the dataclass\_transform decorator defined in [PEP 681](https://peps.python.org/pep-0681/#decorator-function-example). This allows decorators, base classes, and metaclasses that generate a \_\_init\_\_ method or other methods based on the properties of that class (similar to dataclasses) to have those methods recognized by mypy.

This was contributed by Wesley Collin Wright.

### Dedicated Error Code for Method Assignments

Mypy can’t safely check all assignments to methods (a form of monkey patching), so mypy generates an error by default. To make it easier to ignore this error, mypy now uses the new error code method-assign for this. By disabling this error code in a file or globally, mypy will no longer complain about assignments to methods if the signatures are compatible.

Mypy also supports the old error code assignment for these assignments to prevent a backward compatibility break. More generally, we can use this mechanism in the future if we wish to split or rename another existing error code without causing backward compatibility issues.

This was contributed by Ivan Levkivskyi (PR [14570](https://github.com/python/mypy/pull/14570)).

### Fixes to Crashes

*   Fix a crash on walrus in comprehension at class scope (Ivan Levkivskyi, PR [14556](https://github.com/python/mypy/pull/14556))
*   Fix crash related to value-constrained TypeVar (Shantanu, PR [14642](https://github.com/python/mypy/pull/14642))

### Fixes to Cache Corruption

*   Fix generic TypedDict/NamedTuple caching (Ivan Levkivskyi, PR [14675](https://github.com/python/mypy/pull/14675))

### Mypyc Fixes and Improvements

*   Raise "non-trait base must be first..." error less frequently (Richard Si, PR [14468](https://github.com/python/mypy/pull/14468))
*   Generate faster code for bool comparisons and arithmetic (Jukka Lehtosalo, PR [14489](https://github.com/python/mypy/pull/14489))
*   Optimize \_\_(a)enter\_\_/\_\_(a)exit\_\_ for native classes (Jared Hance, PR [14530](https://github.com/python/mypy/pull/14530))
*   Detect if attribute definition conflicts with base class/trait (Jukka Lehtosalo, PR [14535](https://github.com/python/mypy/pull/14535))
*   Support \_\_(r)divmod\_\_ dunders (Richard Si, PR [14613](https://github.com/python/mypy/pull/14613))
*   Support \_\_pow\_\_, \_\_rpow\_\_, and \_\_ipow\_\_ dunders (Richard Si, PR [14616](https://github.com/python/mypy/pull/14616))
*   Fix crash on star unpacking to underscore (Ivan Levkivskyi, PR [14624](https://github.com/python/mypy/pull/14624))
*   Fix iterating over a union of dicts (Richard Si, PR [14713](https://github.com/python/mypy/pull/14713))

### Fixes to Detecting Undefined Names (used-before-def)

*   Correctly handle walrus operator (Stas Ilinskiy, PR [14646](https://github.com/python/mypy/pull/14646))
*   Handle walrus declaration in match subject correctly (Stas Ilinskiy, PR [14665](https://github.com/python/mypy/pull/14665))

### Stubgen Improvements

Stubgen is a tool for automatically generating draft stubs for libraries.

*   Allow aliases below the top level (Chad Dombrova, PR [14388](https://github.com/python/mypy/pull/14388))
*   Fix crash with PEP 604 union in type variable bound (Shantanu, PR [14557](https://github.com/python/mypy/pull/14557))
*   Preserve PEP 604 unions in generated .pyi files (hamdanal, PR [14601](https://github.com/python/mypy/pull/14601))

### Stubtest Improvements

Stubtest is a tool for testing that stubs conform to the implementations.

*   Update message format so that it’s easier to go to error location (Avasam, PR [14437](https://github.com/python/mypy/pull/14437))
*   Handle name-mangling edge cases better (Alex Waygood, PR [14596](https://github.com/python/mypy/pull/14596))

### Changes to Error Reporting and Messages

*   Add new TypedDict error code typeddict-unknown-key (JoaquimEsteves, PR [14225](https://github.com/python/mypy/pull/14225))
*   Give arguments a more reasonable location in error messages (Max Murin, PR [14562](https://github.com/python/mypy/pull/14562))
*   In error messages, quote just the module's name (Ilya Konstantinov, PR [14567](https://github.com/python/mypy/pull/14567))
*   Improve misleading message about Enum() (Rodrigo Silva, PR [14590](https://github.com/python/mypy/pull/14590))
*   Suggest importing from `typing_extensions` if definition is not in typing (Shantanu, PR [14591](https://github.com/python/mypy/pull/14591))
*   Consistently use type-abstract error code (Ivan Levkivskyi, PR [14619](https://github.com/python/mypy/pull/14619))
*   Consistently use literal-required error code for TypedDicts (Ivan Levkivskyi, PR [14621](https://github.com/python/mypy/pull/14621))
*   Adjust inconsistent dataclasses plugin error messages (Wesley Collin Wright, PR [14637](https://github.com/python/mypy/pull/14637))
*   Consolidate literal bool argument error messages (Wesley Collin Wright, PR [14693](https://github.com/python/mypy/pull/14693))

### Other Fixes and Improvements

*   Check that type guards accept a positional argument (EXPLOSION, PR [14238](https://github.com/python/mypy/pull/14238))
*   Fix bug with in operator used with a union of Container and Iterable (Max Murin, PR [14384](https://github.com/python/mypy/pull/14384))
*   Support protocol inference for type\[T\] via metaclass (Ivan Levkivskyi, PR [14554](https://github.com/python/mypy/pull/14554))
*   Allow overlapping comparisons between bytes-like types (Shantanu, PR [14658](https://github.com/python/mypy/pull/14658))
*   Fix mypy daemon documentation link in README (Ivan Levkivskyi, PR [14644](https://github.com/python/mypy/pull/14644))

### Typeshed Updates

Typeshed is now modular and distributed as separate PyPI packages for everything except the standard library stubs. Please see [git log](https://github.com/python/typeshed/commits/main?after=5ebf892d0710a6e87925b8d138dfa597e7bb11cc+0&branch=main&path=stdlib) for full list of typeshed changes.

### Acknowledgements

Thanks to all mypy contributors who contributed to this release:

*   Alex Waygood
*   Avasam
*   Chad Dombrova
*   dosisod
*   EXPLOSION
*   hamdanal
*   Ilya Konstantinov
*   Ivan Levkivskyi
*   Jared Hance
*   JoaquimEsteves
*   Jukka Lehtosalo
*   Marc Mueller
*   Max Murin
*   Michael Lee
*   Michael R. Crusoe
*   Richard Si
*   Rodrigo Silva
*   Shantanu
*   Stas Ilinskiy
*   Wesley Collin Wright
*   Yilei "Dolee" Yang
*   Yurii Karabas

We’d also like to thank our employer, Dropbox, for funding the mypy core team.

Posted by Max Murin


## Mypy 1.0

[Monday, 6 February 2023](https://mypy-lang.blogspot.com/2023/02/mypy-10-released.html)

We’ve just uploaded mypy 1.0 to the Python Package Index ([PyPI](https://pypi.org/project/mypy/)). Mypy is a static type checker for Python. This release includes new features, performance improvements and bug fixes. You can install it as follows:

    python3 -m pip install -U mypy

You can read the full documentation for this release on [Read the Docs](http://mypy.readthedocs.io).

### New Release Versioning Scheme

Now that mypy reached 1.0, we’ll switch to a new versioning scheme. Mypy version numbers will be of form x.y.z.

Rules:

*   The major release number (x) is incremented if a feature release includes a significant backward incompatible change that affects a significant fraction of users.
*   The minor release number (y) is incremented on each feature release. Minor releases include updated stdlib stubs from typeshed.
*   The point release number (z) is incremented when there are fixes only.

Mypy doesn't use SemVer, since most minor releases have at least minor backward incompatible changes in typeshed, at the very least. Also, many type checking features find new legitimate issues in code. These are not considered backward incompatible changes, unless the number of new errors is very high.

Any significant backward incompatible change must be announced in the blog post for the previous feature release, before making the change. The previous release must also provide a flag to explicitly enable or disable the new behavior (whenever practical), so that users will be able to prepare for the changes and report issues. We should keep the feature flag for at least a few releases after we've switched the default.

See [”Release Process” in the mypy wiki](https://github.com/python/mypy/wiki/Release-Process) for more details and for the most up-to-date version of the versioning scheme.

### Performance Improvements

Mypy 1.0 is up to 40% faster than mypy 0.991 when type checking the Dropbox internal codebase. We also set up a daily job to measure the performance of the most recent development version of mypy to make it easier to track changes in performance.

Many optimizations contributed to this improvement:

*   Improve performance for errors on class with many attributes (Shantanu, PR [14379](https://github.com/python/mypy/pull/14379))
*   Speed up make\_simplified\_union (Jukka Lehtosalo, PR [14370](https://github.com/python/mypy/pull/14370))
*   Micro-optimize get\_proper\_type(s) (Jukka Lehtosalo, PR [14369](https://github.com/python/mypy/pull/14369))
*   Micro-optimize flatten\_nested\_unions (Jukka Lehtosalo, PR [14368](https://github.com/python/mypy/pull/14368))
*   Some semantic analyzer micro-optimizations (Jukka Lehtosalo, PR [14367](https://github.com/python/mypy/pull/14367))
*   A few miscellaneous micro-optimizations (Jukka Lehtosalo, PR [14366](https://github.com/python/mypy/pull/14366))
*   Optimization: Avoid a few uses of contextmanagers in semantic analyzer (Jukka Lehtosalo, PR [14360](https://github.com/python/mypy/pull/14360))
*   Optimization: Enable always defined attributes in Type subclasses (Jukka Lehtosalo, PR [14356](https://github.com/python/mypy/pull/14356))
*   Optimization: Remove expensive context manager in type analyzer (Jukka Lehtosalo, PR [14357](https://github.com/python/mypy/pull/14357))
*   subtypes: fast path for Union/Union subtype check (Hugues, PR [14277](https://github.com/python/mypy/pull/14277))
*   Micro-optimization: avoid Bogus\[int\] types that cause needless boxing (Jukka Lehtosalo, PR [14354](https://github.com/python/mypy/pull/14354))
*   Avoid slow error message logic if errors not shown to user (Jukka Lehtosalo, PR [14336](https://github.com/python/mypy/pull/14336))
*   Speed up the implementation of hasattr() checks (Jukka Lehtosalo, PR [14333](https://github.com/python/mypy/pull/14333))
*   Avoid the use of a context manager in hot code path (Jukka Lehtosalo, PR [14331](https://github.com/python/mypy/pull/14331))
*   Change various type queries into faster bool type queries (Jukka Lehtosalo, PR [14330](https://github.com/python/mypy/pull/14330))
*   Speed up recursive type check (Jukka Lehtosalo, PR [14326](https://github.com/python/mypy/pull/14326))
*   Optimize subtype checking by avoiding a nested function (Jukka Lehtosalo, PR [14325](https://github.com/python/mypy/pull/14325))
*   Optimize type parameter checks in subtype checking (Jukka Lehtosalo, PR [14324](https://github.com/python/mypy/pull/14324))
*   Speed up freshening type variables (Jukka Lehtosalo, PR [14323](https://github.com/python/mypy/pull/14323))
*   Optimize implementation of TypedDict types for \*\*kwds (Jukka Lehtosalo, PR [14316](https://github.com/python/mypy/pull/14316))

### Warn About Variables Used Before Definition

Mypy will now generate an error if you use a variable before it’s defined. This feature is enabled by default. By default mypy reports an error when it infers that a variable is always undefined.
```python
y = x  # E: Name "x" is used before definition [used-before-def]
x = 0
```
This feature was contributed by Stas Ilinskiy.

### Detect Possibly Undefined Variables (Experimental)

A new experimental possibly-undefined error code is now available that will detect variables that may be undefined:
```python
    if b:
        x = 0
    print(x)  # Error: Name "x" may be undefined [possibly-undefined]
```
The error code is disabled be default, since it can generate false positives.

This feature was contributed by Stas Ilinskiy.

### Support the “Self” Type

There is now a simpler syntax for declaring [generic self types](https://mypy.readthedocs.io/en/stable/generics.html#generic-methods-and-generic-self) introduced in [PEP 673](https://peps.python.org/pep-0673/): the Self type. You no longer have to define a type variable to use “self types”, and you can use them with attributes. Example from mypy documentation:
```python
from typing import Self

class Friend:
    other: Self | None = None

    @classmethod
    def make_pair(cls) -> tuple[Self, Self]:
        a, b = cls(), cls()
        a.other = b
        b.other = a
        return a, b

class SuperFriend(Friend):
    pass

# a and b have the inferred type "SuperFriend", not "Friend"
a, b = SuperFriend.make_pair()
```
The feature was introduced in Python 3.11. In earlier Python versions a backport of Self is available in `typing_extensions`.

This was contributed by Ivan Levkivskyi (PR [14041](https://github.com/python/mypy/pull/14041)).

### Support ParamSpec in Type Aliases

ParamSpec and Concatenate can now be used in type aliases. Example:
```python
from typing import ParamSpec, Callable

P = ParamSpec("P")
A = Callable[P, None]

def f(c: A[int, str]) -> None:
    c(1, "x")
```
This feature was contributed by Ivan Levkivskyi (PR [14159](https://github.com/python/mypy/pull/14159)).

### ParamSpec and Generic Self Types No Longer Experimental

Support for ParamSpec ([PEP 612](https://www.python.org/dev/peps/pep-0612/)) and generic self types are no longer considered experimental.

### Miscellaneous New Features

*   Minimal, partial implementation of dataclass\_transform ([PEP 681](https://peps.python.org/pep-0681/)) (Wesley Collin Wright, PR [14523](https://github.com/python/mypy/pull/14523))
*   Add basic support for `typing_extensions`.TypeVar (Marc Mueller, PR [14313](https://github.com/python/mypy/pull/14313))
*   Add \--debug-serialize option (Marc Mueller, PR [14155](https://github.com/python/mypy/pull/14155))
*   Constant fold initializers of final variables (Jukka Lehtosalo, PR [14283](https://github.com/python/mypy/pull/14283))
*   Enable Final instance attributes for attrs (Tin Tvrtković, PR [14232](https://github.com/python/mypy/pull/14232))
*   Allow function arguments as base classes (Ivan Levkivskyi, PR [14135](https://github.com/python/mypy/pull/14135))
*   Allow super() with mixin protocols (Ivan Levkivskyi, PR [14082](https://github.com/python/mypy/pull/14082))
*   Add type inference for dict.keys membership (Matthew Hughes, PR [13372](https://github.com/python/mypy/pull/13372))
*   Generate error for class attribute access if attribute is defined with `__slots__` (Harrison McCarty, PR [14125](https://github.com/python/mypy/pull/14125))
*   Support additional attributes in callback protocols (Ivan Levkivskyi, PR [14084](https://github.com/python/mypy/pull/14084))

### Fixes to Crashes

*   Fix crash on prefixed ParamSpec with forward reference (Ivan Levkivskyi, PR [14569](https://github.com/python/mypy/pull/14569))
*   Fix internal crash when resolving the same partial type twice (Shantanu, PR [14552](https://github.com/python/mypy/pull/14552))
*   Fix crash in daemon mode on new import cycle (Ivan Levkivskyi, PR [14508](https://github.com/python/mypy/pull/14508))
*   Fix crash in mypy daemon (Ivan Levkivskyi, PR [14497](https://github.com/python/mypy/pull/14497))
*   Fix crash on Any metaclass in incremental mode (Ivan Levkivskyi, PR [14495](https://github.com/python/mypy/pull/14495))
*   Fix crash in await inside comprehension outside function (Ivan Levkivskyi, PR [14486](https://github.com/python/mypy/pull/14486))
*   Fix crash in Self type on forward reference in upper bound (Ivan Levkivskyi, PR [14206](https://github.com/python/mypy/pull/14206))
*   Fix a crash when incorrect super() is used outside a method (Ivan Levkivskyi, PR [14208](https://github.com/python/mypy/pull/14208))
*   Fix crash on overriding with frozen attrs (Ivan Levkivskyi, PR [14186](https://github.com/python/mypy/pull/14186))
*   Fix incremental mode crash on generic function appearing in nested position (Ivan Levkivskyi, PR [14148](https://github.com/python/mypy/pull/14148))
*   Fix daemon crash on malformed NamedTuple (Ivan Levkivskyi, PR [14119](https://github.com/python/mypy/pull/14119))
*   Fix crash during ParamSpec inference (Ivan Levkivskyi, PR [14118](https://github.com/python/mypy/pull/14118))
*   Fix crash on nested generic callable (Ivan Levkivskyi, PR [14093](https://github.com/python/mypy/pull/14093))
*   Fix crashes with unpacking SyntaxError (Shantanu, PR [11499](https://github.com/python/mypy/pull/11499))
*   Fix crash on partial type inference within a lambda (Ivan Levkivskyi, PR [14087](https://github.com/python/mypy/pull/14087))
*   Fix crash with enums (Michael Lee, PR [14021](https://github.com/python/mypy/pull/14021))
*   Fix crash with malformed TypedDicts and disllow-any-expr (Michael Lee, PR [13963](https://github.com/python/mypy/pull/13963))

### Error Reporting Improvements

*   More helpful error for missing self (Shantanu, PR [14386](https://github.com/python/mypy/pull/14386))
*   Add error-code truthy-iterable (Marc Mueller, PR [13762](https://github.com/python/mypy/pull/13762))
*   Fix pluralization in error messages (KotlinIsland, PR [14411](https://github.com/python/mypy/pull/14411))

### Mypyc: Support Match Statement

Mypyc can now compile Python 3.10 match statements.

This was contributed by dosisod (PR [13953](https://github.com/python/mypy/pull/13953)).

### Other Mypyc Fixes and Improvements

*   Optimize int(x)/float(x)/complex(x) on instances of native classes (Richard Si, PR [14450](https://github.com/python/mypy/pull/14450))
*   Always emit warnings (Richard Si, PR [14451](https://github.com/python/mypy/pull/14451))
*   Faster bool and integer conversions (Jukka Lehtosalo, PR [14422](https://github.com/python/mypy/pull/14422))
*   Support attributes that override properties (Jukka Lehtosalo, PR [14377](https://github.com/python/mypy/pull/14377))
*   Precompute set literals for "in" operations and iteration (Richard Si, PR [14409](https://github.com/python/mypy/pull/14409))
*   Don't load targets with forward references while setting up non-extension class `__all__` (Richard Si, PR [14401](https://github.com/python/mypy/pull/14401))
*   Compile away NewType type calls (Richard Si, PR [14398](https://github.com/python/mypy/pull/14398))
*   Improve error message for multiple inheritance (Joshua Bronson, PR [14344](https://github.com/python/mypy/pull/14344))
*   Simplify union types (Jukka Lehtosalo, PR [14363](https://github.com/python/mypy/pull/14363))
*   Fixes to union simplification (Jukka Lehtosalo, PR [14364](https://github.com/python/mypy/pull/14364))
*   Fix for typeshed changes to Collection (Shantanu, PR [13994](https://github.com/python/mypy/pull/13994))
*   Allow use of enum.Enum (Shantanu, PR [13995](https://github.com/python/mypy/pull/13995))
*   Fix compiling on Arch Linux (dosisod, PR [13978](https://github.com/python/mypy/pull/13978))

### Documentation Improvements

*   Various documentation and error message tweaks (Jukka Lehtosalo, PR [14574](https://github.com/python/mypy/pull/14574))
*   Improve Generics documentation (Shantanu, PR [14587](https://github.com/python/mypy/pull/14587))
*   Improve protocols documentation (Shantanu, PR [14577](https://github.com/python/mypy/pull/14577))
*   Improve dynamic typing documentation (Shantanu, PR [14576](https://github.com/python/mypy/pull/14576))
*   Improve the Common Issues page (Shantanu, PR [14581](https://github.com/python/mypy/pull/14581))
*   Add a top-level TypedDict page (Shantanu, PR [14584](https://github.com/python/mypy/pull/14584))
*   More improvements to getting started documentation (Shantanu, PR [14572](https://github.com/python/mypy/pull/14572))
*   Move truthy-function documentation from “optional checks” to “enabled by default” (Anders Kaseorg, PR [14380](https://github.com/python/mypy/pull/14380))
*   Avoid use of implicit optional in decorator factory documentation (Tom Schraitle, PR [14156](https://github.com/python/mypy/pull/14156))
*   Clarify documentation surrounding install-types (Shantanu, PR [14003](https://github.com/python/mypy/pull/14003))
*   Improve searchability for module level type ignore errors (Shantanu, PR [14342](https://github.com/python/mypy/pull/14342))
*   Advertise mypy daemon in README (Ivan Levkivskyi, PR [14248](https://github.com/python/mypy/pull/14248))
*   Add link to error codes in README (Ivan Levkivskyi, PR [14249](https://github.com/python/mypy/pull/14249))
*   Document that report generation disables cache (Ilya Konstantinov, PR [14402](https://github.com/python/mypy/pull/14402))
*   Stop saying mypy is beta software (Ivan Levkivskyi, PR [14251](https://github.com/python/mypy/pull/14251))
*   Flycheck-mypy is deprecated, since its functionality was merged to Flycheck (Ivan Levkivskyi, PR [14247](https://github.com/python/mypy/pull/14247))
*   Update code example in "Declaring decorators" (ChristianWitzler, PR [14131](https://github.com/python/mypy/pull/14131))

### Stubtest Improvements

Stubtest is a tool for testing that stubs conform to the implementations.

*   Improve error message for `__all__`\-related errors (Alex Waygood, PR [14362](https://github.com/python/mypy/pull/14362))
*   Improve heuristics for determining whether global-namespace names are imported (Alex Waygood, PR [14270](https://github.com/python/mypy/pull/14270))
*   Catch BaseException on module imports (Shantanu, PR [14284](https://github.com/python/mypy/pull/14284))
*   Associate exported symbol error with `__all__` object\_path (Nikita Sobolev, PR [14217](https://github.com/python/mypy/pull/14217))
*   Add \_\_warningregistry\_\_ to the list of ignored module dunders (Nikita Sobolev, PR [14218](https://github.com/python/mypy/pull/14218))
*   If a default is present in the stub, check that it is correct (Jelle Zijlstra, PR [14085](https://github.com/python/mypy/pull/14085))

### Stubgen Improvements

Stubgen is a tool for automatically generating draft stubs for libraries.

*   Treat dlls as C modules (Shantanu, PR [14503](https://github.com/python/mypy/pull/14503))

### Other Notable Fixes and Improvements

*   Update stub suggestions based on recent typeshed changes (Alex Waygood, PR [14265](https://github.com/python/mypy/pull/14265))
*   Fix attrs protocol check with cache (Marc Mueller, PR [14558](https://github.com/python/mypy/pull/14558))
*   Fix strict equality check if operand item type has custom \_\_eq\_\_ (Jukka Lehtosalo, PR [14513](https://github.com/python/mypy/pull/14513))
*   Don't consider object always truthy (Jukka Lehtosalo, PR [14510](https://github.com/python/mypy/pull/14510))
*   Properly support union of TypedDicts as dict literal context (Ivan Levkivskyi, PR [14505](https://github.com/python/mypy/pull/14505))
*   Properly expand type in generic class with Self and TypeVar with values (Ivan Levkivskyi, PR [14491](https://github.com/python/mypy/pull/14491))
*   Fix recursive TypedDicts/NamedTuples defined with call syntax (Ivan Levkivskyi, PR [14488](https://github.com/python/mypy/pull/14488))
*   Fix type inference issue when a class inherits from Any (Shantanu, PR [14404](https://github.com/python/mypy/pull/14404))
*   Fix false positive on generic base class with six (Ivan Levkivskyi, PR [14478](https://github.com/python/mypy/pull/14478))
*   Don't read scripts without extensions as modules in namespace mode (Tim Geypens, PR [14335](https://github.com/python/mypy/pull/14335))
*   Fix inference for constrained type variables within unions (Christoph Tyralla, PR [14396](https://github.com/python/mypy/pull/14396))
*   Fix Unpack imported from typing (Marc Mueller, PR [14378](https://github.com/python/mypy/pull/14378))
*   Allow trailing commas in ini configuration of multiline values (Nikita Sobolev, PR [14240](https://github.com/python/mypy/pull/14240))
*   Fix false negatives involving Unions and generators or coroutines (Shantanu, PR [14224](https://github.com/python/mypy/pull/14224))
*   Fix ParamSpec constraint for types as callable (Vincent Vanlaer, PR [14153](https://github.com/python/mypy/pull/14153))
*   Fix type aliases with fixed-length tuples (Jukka Lehtosalo, PR [14184](https://github.com/python/mypy/pull/14184))
*   Fix issues with type aliases and new style unions (Jukka Lehtosalo, PR [14181](https://github.com/python/mypy/pull/14181))
*   Simplify unions less aggressively (Ivan Levkivskyi, PR [14178](https://github.com/python/mypy/pull/14178))
*   Simplify callable overlap logic (Ivan Levkivskyi, PR [14174](https://github.com/python/mypy/pull/14174))
*   Try empty context when assigning to union typed variables (Ivan Levkivskyi, PR [14151](https://github.com/python/mypy/pull/14151))
*   Improvements to recursive types (Ivan Levkivskyi, PR [14147](https://github.com/python/mypy/pull/14147))
*   Make non-numeric non-empty FORCE\_COLOR truthy (Shantanu, PR [14140](https://github.com/python/mypy/pull/14140))
*   Fix to recursive type aliases (Ivan Levkivskyi, PR [14136](https://github.com/python/mypy/pull/14136))
*   Correctly handle Enum name on Python 3.11 (Ivan Levkivskyi, PR [14133](https://github.com/python/mypy/pull/14133))
*   Fix class objects falling back to metaclass for callback protocol (Ivan Levkivskyi, PR [14121](https://github.com/python/mypy/pull/14121))
*   Correctly support self types in callable ClassVar (Ivan Levkivskyi, PR [14115](https://github.com/python/mypy/pull/14115))
*   Fix type variable clash in nested positions and in attributes (Ivan Levkivskyi, PR [14095](https://github.com/python/mypy/pull/14095))
*   Allow class variable as implementation for read only attribute (Ivan Levkivskyi, PR [14081](https://github.com/python/mypy/pull/14081))
*   Prevent warnings from causing dmypy to fail (Andrzej Bartosiński, PR [14102](https://github.com/python/mypy/pull/14102))
*   Correctly process nested definitions in mypy daemon (Ivan Levkivskyi, PR [14104](https://github.com/python/mypy/pull/14104))
*   Don't consider a branch unreachable if there is a possible promotion (Ivan Levkivskyi, PR [14077](https://github.com/python/mypy/pull/14077))
*   Fix incompatible overrides of overloaded methods in concrete subclasses (Shantanu, PR [14017](https://github.com/python/mypy/pull/14017))
*   Fix new style union syntax in type aliases (Jukka Lehtosalo, PR [14008](https://github.com/python/mypy/pull/14008))
*   Fix and optimise overload compatibility checking (Shantanu, PR [14018](https://github.com/python/mypy/pull/14018))
*   Improve handling of redefinitions through imports (Shantanu, PR [13969](https://github.com/python/mypy/pull/13969))
*   Preserve (some) implicitly exported types (Shantanu, PR [13967](https://github.com/python/mypy/pull/13967))

### Typeshed Updates

Typeshed is now modular and distributed as separate PyPI packages for everything except the standard library stubs. Please see [git log](https://github.com/python/typeshed/commits/main?after=ea0ae2155e8a04c9837903c3aff8dd5ad5f36ebc+0&branch=main&path=stdlib) for full list of typeshed changes.

### Acknowledgements

Thanks to all mypy contributors who contributed to this release:

*   Alessio Izzo
*   Alex Waygood
*   Anders Kaseorg
*   Andrzej Bartosiński
*   Avasam
*   ChristianWitzler
*   Christoph Tyralla
*   dosisod
*   Harrison McCarty
*   Hugo van Kemenade
*   Hugues
*   Ilya Konstantinov
*   Ivan Levkivskyi
*   Jelle Zijlstra
*   jhance
*   johnthagen
*   Jonathan Daniel
*   Joshua Bronson
*   Jukka Lehtosalo
*   KotlinIsland
*   Lakshay Bisht
*   Lefteris Karapetsas
*   Marc Mueller
*   Matthew Hughes
*   Michael Lee
*   Nick Drozd
*   Nikita Sobolev
*   Richard Si
*   Shantanu
*   Stas Ilinskiy
*   Tim Geypens
*   Tin Tvrtković
*   Tom Schraitle
*   Valentin Stanciu
*   Vincent Vanlaer

We’d also like to thank our employer, Dropbox, for funding the mypy core team.

Posted by Stas Ilinskiy

## Previous releases

For information about previous releases, refer to the posts at https://mypy-lang.blogspot.com/<|MERGE_RESOLUTION|>--- conflicted
+++ resolved
@@ -2,7 +2,6 @@
 
 ## Next Release
 
-<<<<<<< HEAD
 ### Drop Support for Python 3.9
 
 Mypy no longer supports running with Python 3.9, which has reached end-of-life.
@@ -11,7 +10,7 @@
 Support for this will be dropped in the first half of 2026!
 
 Contributed by Marc Mueller (PR [20156](https://github.com/python/mypy/pull/20156)).
-=======
+
 ## Mypy 1.19
 
 We’ve just uploaded mypy 1.19.0 to the Python Package Index ([PyPI](https://pypi.org/project/mypy/)).
@@ -246,7 +245,6 @@
 - wyattscarpenter
 
 I’d also like to thank my employer, Dropbox, for supporting mypy development.
->>>>>>> 81eaa5d1
 
 ## Mypy 1.18.1
 
