#!/usr/bin/env python3
"""Mypy test runner."""

from typing import List, Optional, Set, Iterable, Tuple

import itertools
import os
from os.path import join, isdir
import sys

from waiter import Waiter, LazySubprocess
from mypy.test.testsamples import find_files, file_to_module


def get_versions() -> List[str]:
    # generates list of python versions to use.
    # For Python2, this is only [2.7].
    # Otherwise, it is [3.x, ..., 3.1, 3.0], where x is the version
    # of the running interpreter.
    major = sys.version_info[0]
    minor = sys.version_info[1]
    if major == 2:
        return ['2.7']
    else:
        return ['%d.%d' % (major, i) for i in range(minor, -1, -1)]


class Driver:

    def __init__(self, *, whitelist: List[str], blacklist: List[str],
            lf: bool, ff: bool,
            arglist: List[str], pyt_arglist: List[str],
            verbosity: int, parallel_limit: int,
            xfail: List[str], coverage: bool) -> None:
        self.whitelist = whitelist
        self.blacklist = blacklist
        self.arglist = arglist
        self.pyt_arglist = pyt_arglist
        self.verbosity = verbosity
        self.waiter = Waiter(verbosity=verbosity, limit=parallel_limit, xfail=xfail, lf=lf, ff=ff)
        self.versions = get_versions()
        self.cwd = os.getcwd()
        self.env = dict(os.environ)
        self.coverage = coverage

    def prepend_path(self, name: str, paths: List[str]) -> None:
        old_val = self.env.get(name)
        paths = [p for p in paths if isdir(p)]
        if not paths:
            return
        if old_val is not None:
            new_val = os.pathsep.join(itertools.chain(paths, [old_val]))
        else:
            new_val = os.pathsep.join(paths)
        self.env[name] = new_val

    def allow(self, name: str) -> bool:
        if any(f in name for f in self.whitelist):
            if not any(f in name for f in self.blacklist):
                if self.verbosity >= 2:
                    print('SELECT   #%d %s' % (len(self.waiter.queue), name))
                return True
        if self.verbosity >= 3:
            print('OMIT     %s' % name)
        return False

    def add_mypy_cmd(self, name: str, mypy_args: List[str], cwd: Optional[str] = None) -> None:
        full_name = 'check %s' % name
        if not self.allow(full_name):
            return
        args = [sys.executable, '-m', 'mypy'] + mypy_args
        args.append('--show-traceback')
        args.append('--no-site-packages')
        self.waiter.add(LazySubprocess(full_name, args, cwd=cwd, env=self.env))

    def add_mypy_modules(self, name: str, modules: Iterable[str], cwd: Optional[str] = None,
                         extra_args: Optional[List[str]] = None) -> None:
        args = extra_args or []
        args.extend(list(itertools.chain(*(['-m', mod] for mod in modules))))
        self.add_mypy_cmd(name, args, cwd=cwd)

    def add_pytest(self, files: List[Tuple[str, str]], coverage: bool = True) -> None:
        pytest_files = [name for kind, name in files
                        if self.allow('pytest {} {}'.format(kind, name))]
        if not pytest_files:
            return
        pytest_args = pytest_files + self.arglist + self.pyt_arglist
        if coverage and self.coverage:
            args = [sys.executable, '-m', 'pytest', '--cov=mypy'] + pytest_args
        else:
            args = [sys.executable, '-m', 'pytest'] + pytest_args

        self.waiter.add(LazySubprocess('pytest', args, env=self.env,
                                       passthrough=self.verbosity),
                        sequential=True)

    def add_flake8(self, cwd: Optional[str] = None) -> None:
        name = 'lint'
        if not self.allow(name):
            return
        largs = ['flake8', '-j0']
        env = self.env
        self.waiter.add(LazySubprocess(name, largs, cwd=cwd, env=env))

    def list_tasks(self) -> None:
        for id, task in enumerate(self.waiter.queue):
            print('{id}:{task}'.format(id=id, task=task.name))


def test_path(*names: str) -> List[str]:
    return [os.path.join('mypy', 'test', '{}.py'.format(name))
            for name in names]


PYTEST_FILES = test_path(
    'testcheck',
    'testextensions',
    'testdeps',
    'testdiff',
    'testfinegrained',
    'testfinegrainedcache',
    'testmerge',
    'testtransform',
    'testtypegen',
    'testparse',
    'testsemanal',
    'testerrorstream',
    # non-data-driven:
    'testgraph',
    'testinfer',
    'testmoduleinfo',
    'teststubgen',
    'testargs',
    'testreports',
    'testsolve',
    'testsubtypes',
    'testtypes',
)

SLOW_FILES = test_path(
    'testpep561',
    'testpythoneval',
    'testcmdline',
    'teststubgen',
    'testsamples',
)

SELFCHECK_FILES = test_path(
    'testselfcheck',
)


def add_pytest(driver: Driver) -> None:
    for f in find_files('mypy', prefix='test', suffix='.py'):
        assert f in PYTEST_FILES + SLOW_FILES + SELFCHECK_FILES, f
    driver.add_pytest([('unit-test', name) for name in PYTEST_FILES] +
<<<<<<< HEAD
                      [('integration', name) for name in SLOW_FILES])


def add_stubs(driver: Driver) -> None:
    def check_stubs(version: str, name: str = None) -> None:
        if name is None:
            name = version
        modules = {'typing', '__builtin__', 'builtins'}
        for stub_type in ['stdlib', 'third_party']:
            stubdir = join('typeshed', stub_type, name)
            for f in find_files(stubdir, suffix='.pyi'):
                module = file_to_module(f[len(stubdir) + 1:])
                modules.add(module)
        modules.remove('__builtin__')
        modules.remove('builtins')
        if version == "3":
            version = "3.3"
        driver.add_mypy_modules('stubs Python {}'.format(name), sorted(modules),
                                extra_args=['--python-version={}'.format(version)])

    for version in ["3.3", "3.4", "3.5", "3.6", "3.7"]:
        check_stubs(version)
    sys_ver_str = '.'.join(map(str, sys.version_info[:2]))
    check_stubs(sys_ver_str, name="2and3-3.x")
    check_stubs("2.7", name="2and3-2.7")
    check_stubs("2.7", name="2")
    check_stubs("3")


def add_stdlibsamples(driver: Driver) -> None:
    seen = set()  # type: Set[str]
    stdlibsamples_dir = join(driver.cwd, 'test-data', 'stdlib-samples', '3.2', 'test')
    modules = []  # type: List[str]
    for f in find_files(stdlibsamples_dir, prefix='test_', suffix='.py'):
        module = file_to_module(f[len(stdlibsamples_dir) + 1:])
        if module not in seen:
            seen.add(module)
            modules.append(module)
    if modules:
        # TODO: Remove need for --no-strict-optional
        driver.add_mypy_modules('stdlibsamples (3.2)', modules,
                                cwd=stdlibsamples_dir, extra_args=['--no-strict-optional'])


def add_samples(driver: Driver) -> None:
    for f in find_files(os.path.join('test-data', 'samples'), suffix='.py'):
        mypy_args = ['--no-strict-optional']
        if f == os.path.join('test-data', 'samples', 'crawl2.py'):
            # This test requires 3.5 for async functions
            mypy_args.append('--python-version=3.5')
        driver.add_mypy_cmd('file {}'.format(f), mypy_args + [f])
=======
                      [('integration', name) for name in SLOW_FILES] +
                      [('self-check', name) for name in SELFCHECK_FILES])
>>>>>>> 90757f95


def usage(status: int) -> None:
    print('Usage: %s [-h | -v | -q | --lf | --ff | [-x] FILTER | -a ARG | -p ARG]'
          '... [-- FILTER ...]'
          % sys.argv[0])
    print()
    print('Run mypy tests. If given no arguments, run all tests.')
    print()
    print('Examples:')
    print('  %s unit-test  (run unit tests only)' % sys.argv[0])
    print('  %s testcheck  (run type checking unit tests only)' % sys.argv[0])
    print('  %s "pytest unit-test" -a -k -a Tuple' % sys.argv[0])
    print('       (run all pytest unit tests with "Tuple" in test name)')
    print()
    print('You can also run pytest directly without using %s:' % sys.argv[0])
    print('  pytest mypy/test/testcheck.py -k Tuple')
    print()
    print('Options:')
    print('  -h, --help             show this help')
    print('  -v, --verbose          increase driver verbosity')
    print('  --lf                   rerun only the tests that failed at the last run')
    print('  --ff                   run all tests but run the last failures first')
    print('  -q, --quiet            decrease driver verbosity')
    print('  -jN                    run N tasks at once (default: one per CPU)')
    print('  -p, --pytest_arg ARG   pass an argument to pytest tasks')
    print('                         (-v: verbose; glob pattern: filter by test name)')
    print('  -l, --list             list included tasks (after filtering) and exit')
    print('  FILTER                 include tasks matching FILTER')
    print('  -x, --exclude FILTER   exclude tasks matching FILTER')
    print('  -c, --coverage         calculate code coverage while running tests')
    print('  --                     treat all remaining arguments as positional')
    sys.exit(status)


def sanity() -> None:
    paths = os.getenv('PYTHONPATH')
    if paths is None:
        return
    failed = False
    for p in paths.split(os.pathsep):
        if not os.path.isabs(p):
            print('Relative PYTHONPATH entry %r' % p)
            failed = True
    if failed:
        print('Please use absolute so that chdir() tests can work.')
        print('Cowardly refusing to continue.')
        sys.exit(1)


def main() -> None:
    import time
    t0 = time.perf_counter()
    sanity()

    verbosity = 0
    parallel_limit = 0
    whitelist = []  # type: List[str]
    blacklist = []  # type: List[str]
    arglist = []  # type: List[str]
    pyt_arglist = []  # type: List[str]
    lf = False
    ff = False
    list_only = False
    coverage = False

    allow_opts = True
    curlist = whitelist
    for a in sys.argv[1:]:
        if not (curlist is arglist or curlist is pyt_arglist) and allow_opts and a.startswith('-'):
            if curlist is not whitelist:
                break
            if a == '--':
                allow_opts = False
            elif a == '-v' or a == '--verbose':
                verbosity += 1
            elif a == '-q' or a == '--quiet':
                verbosity -= 1
            elif a.startswith('-j'):
                try:
                    parallel_limit = int(a[2:])
                except ValueError:
                    usage(1)
            elif a == '-x' or a == '--exclude':
                curlist = blacklist
            elif a == '-a' or a == '--argument':
                curlist = arglist
            elif a == '-p' or a == '--pytest_arg':
                curlist = pyt_arglist
            # will also pass this option to pytest
            elif a == '--lf':
                lf = True
            # will also pass this option to pytest
            elif a == '--ff':
                ff = True
            elif a == '-l' or a == '--list':
                list_only = True
            elif a == '-c' or a == '--coverage':
                coverage = True
            elif a == '-h' or a == '--help':
                usage(0)
            else:
                usage(1)
        else:
            curlist.append(a)
            curlist = whitelist
    if curlist is blacklist:
        sys.exit('-x must be followed by a filter')
    if curlist is arglist:
        sys.exit('-a must be followed by an argument')
    if curlist is pyt_arglist:
        sys.exit('-p must be followed by an argument')
    if lf and ff:
        sys.exit('use either --lf or --ff, not both')
    # empty string is a substring of all names
    if not whitelist:
        whitelist.append('')
    if lf:
        pyt_arglist.append('--lf')
    if ff:
        pyt_arglist.append('--ff')
    if verbosity >= 1:
        pyt_arglist.extend(['-v'] * verbosity)
    elif verbosity < 0:
        pyt_arglist.extend(['-q'] * (-verbosity))
    if parallel_limit:
        if '-n' not in pyt_arglist:
            pyt_arglist.append('-n{}'.format(parallel_limit))

    driver = Driver(whitelist=whitelist, blacklist=blacklist, lf=lf, ff=ff,
                    arglist=arglist, pyt_arglist=pyt_arglist, verbosity=verbosity,
                    parallel_limit=parallel_limit, xfail=[], coverage=coverage)

    driver.prepend_path('PATH', [join(driver.cwd, 'scripts')])
    driver.prepend_path('MYPYPATH', [driver.cwd])
    driver.prepend_path('PYTHONPATH', [driver.cwd])

    driver.add_flake8()
    add_pytest(driver)

    if list_only:
        driver.list_tasks()
        return

    exit_code = driver.waiter.run()
    t1 = time.perf_counter()
    print('total runtime:', t1 - t0, 'sec')

    if verbosity >= 1:
        times = driver.waiter.times2 if verbosity >= 2 else driver.waiter.times1
        times_sortable = ((t, tp) for (tp, t) in times.items())
        for total_time, test_type in sorted(times_sortable, reverse=True):
            print('total time in %s: %f' % (test_type, total_time))

    sys.exit(exit_code)


if __name__ == '__main__':
    main()<|MERGE_RESOLUTION|>--- conflicted
+++ resolved
@@ -154,62 +154,8 @@
     for f in find_files('mypy', prefix='test', suffix='.py'):
         assert f in PYTEST_FILES + SLOW_FILES + SELFCHECK_FILES, f
     driver.add_pytest([('unit-test', name) for name in PYTEST_FILES] +
-<<<<<<< HEAD
-                      [('integration', name) for name in SLOW_FILES])
-
-
-def add_stubs(driver: Driver) -> None:
-    def check_stubs(version: str, name: str = None) -> None:
-        if name is None:
-            name = version
-        modules = {'typing', '__builtin__', 'builtins'}
-        for stub_type in ['stdlib', 'third_party']:
-            stubdir = join('typeshed', stub_type, name)
-            for f in find_files(stubdir, suffix='.pyi'):
-                module = file_to_module(f[len(stubdir) + 1:])
-                modules.add(module)
-        modules.remove('__builtin__')
-        modules.remove('builtins')
-        if version == "3":
-            version = "3.3"
-        driver.add_mypy_modules('stubs Python {}'.format(name), sorted(modules),
-                                extra_args=['--python-version={}'.format(version)])
-
-    for version in ["3.3", "3.4", "3.5", "3.6", "3.7"]:
-        check_stubs(version)
-    sys_ver_str = '.'.join(map(str, sys.version_info[:2]))
-    check_stubs(sys_ver_str, name="2and3-3.x")
-    check_stubs("2.7", name="2and3-2.7")
-    check_stubs("2.7", name="2")
-    check_stubs("3")
-
-
-def add_stdlibsamples(driver: Driver) -> None:
-    seen = set()  # type: Set[str]
-    stdlibsamples_dir = join(driver.cwd, 'test-data', 'stdlib-samples', '3.2', 'test')
-    modules = []  # type: List[str]
-    for f in find_files(stdlibsamples_dir, prefix='test_', suffix='.py'):
-        module = file_to_module(f[len(stdlibsamples_dir) + 1:])
-        if module not in seen:
-            seen.add(module)
-            modules.append(module)
-    if modules:
-        # TODO: Remove need for --no-strict-optional
-        driver.add_mypy_modules('stdlibsamples (3.2)', modules,
-                                cwd=stdlibsamples_dir, extra_args=['--no-strict-optional'])
-
-
-def add_samples(driver: Driver) -> None:
-    for f in find_files(os.path.join('test-data', 'samples'), suffix='.py'):
-        mypy_args = ['--no-strict-optional']
-        if f == os.path.join('test-data', 'samples', 'crawl2.py'):
-            # This test requires 3.5 for async functions
-            mypy_args.append('--python-version=3.5')
-        driver.add_mypy_cmd('file {}'.format(f), mypy_args + [f])
-=======
                       [('integration', name) for name in SLOW_FILES] +
                       [('self-check', name) for name in SELFCHECK_FILES])
->>>>>>> 90757f95
 
 
 def usage(status: int) -> None:
