--- conflicted
+++ resolved
@@ -38,13 +38,9 @@
             or len(strict_part) > 2000
         ):
             raise ValueError(f"{strict_part=}, which doesn't look right (by a simple heuristic).")
-<<<<<<< HEAD
-        self.strict_file.write_text(strict_part)
-=======
         self.strict_file.write_text(
-            "For this version of mypy, the list of flags enabled by strict is: " + strict_part
+            "For this version of mypy, the flags enabled by strict are: " + strict_part
         )
->>>>>>> 68657d24
 
     def _verify_error_codes(self) -> None:
         from mypy.errorcodes import error_codes
