--- conflicted
+++ resolved
@@ -2046,7 +2046,20 @@
 [builtins fixtures/tuple.pyi]
 [typing fixtures/typing-full.pyi]
 
-<<<<<<< HEAD
+[case testForwardNestedPrecedesForwardGlobal]
+from typing import NewType
+
+class W[T]: pass
+
+class R:
+    class M(W[Action.V], type):
+        FOO = R.Action.V(0)
+    class Action(metaclass=M):
+        V = NewType('V', int)
+
+class Action:
+    pass
+
 [case testPEP695TypeVarConstraintsDefaultAliases]
 from typing import Generic
 from typing_extensions import TypeVar
@@ -2069,19 +2082,4 @@
 reveal_type(A1().x)  # N: Revealed type is "builtins.int"
 reveal_type(A2().x)  # N: Revealed type is "builtins.int"
 reveal_type(A3().x)  # N: Revealed type is "builtins.list[builtins.int]"
-[builtins fixtures/tuple.pyi]
-=======
-[case testForwardNestedPrecedesForwardGlobal]
-from typing import NewType
-
-class W[T]: pass
-
-class R:
-    class M(W[Action.V], type):
-        FOO = R.Action.V(0)
-    class Action(metaclass=M):
-        V = NewType('V', int)
-
-class Action:
-    pass
->>>>>>> 8c772c75
+[builtins fixtures/tuple.pyi]