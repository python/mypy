[case test695TypeAlias]
type MyInt = int  # E: PEP 695 type aliases are not yet supported. Use --enable-incomplete-feature=NewGenericSyntax for experimental support

def f(x: MyInt) -> MyInt:
    return reveal_type(x)  # N: Revealed type is "builtins.int"

type MyList[T] = list[T]  # E: PEP 695 type aliases are not yet supported. Use --enable-incomplete-feature=NewGenericSyntax for experimental support \
                          # E: Name "T" is not defined

def g(x: MyList[int]) -> MyList[int]:  # E: Variable "__main__.MyList" is not valid as a type \
                                       # N: See https://mypy.readthedocs.io/en/stable/common_issues.html#variables-vs-type-aliases
    return reveal_type(x)  # N: Revealed type is "MyList?[builtins.int]"

type MyInt2 = int  # type: ignore[valid-type]

def h(x: MyInt2) -> MyInt2:
    return reveal_type(x)  # N: Revealed type is "builtins.int"

[case test695Class]
class MyGen[T]:  # E: PEP 695 generics are not yet supported. Use --enable-incomplete-feature=NewGenericSyntax for experimental support
    def __init__(self, x: T) -> None:  # E: Name "T" is not defined
        self.x = x

def f(x: MyGen[int]):  # E: "MyGen" expects no type arguments, but 1 given
    reveal_type(x.x)  # N: Revealed type is "Any"

[case test695Function]
def f[T](x: T) -> T:  # E: PEP 695 generics are not yet supported. Use --enable-incomplete-feature=NewGenericSyntax for experimental support \
                      # E: Name "T" is not defined
    return reveal_type(x)  # N: Revealed type is "Any"

reveal_type(f(1))  # N: Revealed type is "Any"

async def g[T](x: T) -> T:  # E: PEP 695 generics are not yet supported. Use --enable-incomplete-feature=NewGenericSyntax for experimental support \
                            # E: Name "T" is not defined
    return reveal_type(x)  # N: Revealed type is "Any"

reveal_type(g(1))  # E: Value of type "Coroutine[Any, Any, Any]" must be used \
                   # N: Are you missing an await? \
                   # N: Revealed type is "typing.Coroutine[Any, Any, Any]"

[case test695TypeVar]
from typing import Callable
type Alias1[T: int] = list[T]  # E: PEP 695 type aliases are not yet supported. Use --enable-incomplete-feature=NewGenericSyntax for experimental support \
                               # E: Name "T" is not defined
type Alias2[**P] = Callable[P, int]  # E: PEP 695 type aliases are not yet supported. Use --enable-incomplete-feature=NewGenericSyntax for experimental support \
                                     # E: Value of type "int" is not indexable \
                                     # E: Name "P" is not defined
type Alias3[*Ts] = tuple[*Ts]  # E: PEP 695 type aliases are not yet supported. Use --enable-incomplete-feature=NewGenericSyntax for experimental support \
                               # E: Name "Ts" is not defined

class Cls1[T: int]: ...  # E: PEP 695 generics are not yet supported. Use --enable-incomplete-feature=NewGenericSyntax for experimental support
class Cls2[**P]: ...  # E: PEP 695 generics are not yet supported. Use --enable-incomplete-feature=NewGenericSyntax for experimental support
class Cls3[*Ts]: ...  # E: PEP 695 generics are not yet supported. Use --enable-incomplete-feature=NewGenericSyntax for experimental support

def func1[T: int](x: T) -> T: ...  # E: PEP 695 generics are not yet supported. Use --enable-incomplete-feature=NewGenericSyntax for experimental support \
                                   # E: Name "T" is not defined

def func2[**P](x: Callable[P, int]) -> Callable[P, str]: ...  # E: PEP 695 generics are not yet supported. Use --enable-incomplete-feature=NewGenericSyntax for experimental support \
                                                              # E: The first argument to Callable must be a list of types, parameter specification, or "..." \
                                                              # N: See https://mypy.readthedocs.io/en/stable/kinds_of_types.html#callable-types-and-lambdas \
                                                              # E: Name "P" is not defined
def func3[*Ts](x: tuple[*Ts]) -> tuple[int, *Ts]: ...  # E: PEP 695 generics are not yet supported. Use --enable-incomplete-feature=NewGenericSyntax for experimental support \
                                                       # E: Name "Ts" is not defined
[builtins fixtures/tuple.pyi]

[case test695TypeAliasType]
from typing import Callable, TypeAliasType, TypeVar, TypeVarTuple

T = TypeVar("T")
Ts = TypeVarTuple("Ts")

TestType = TypeAliasType("TestType", int | str)
x: TestType = 42
y: TestType = 'a'
z: TestType = object()  # E: Incompatible types in assignment (expression has type "object", variable has type "Union[int, str]")

BadAlias1 = TypeAliasType("BadAlias1", tuple[*Ts])  # E: TypeVarTuple "Ts" is not included in type_params
ba1: BadAlias1[int]  # E: Bad number of arguments for type alias, expected 0, given 1
reveal_type(ba1)  # N: Revealed type is "builtins.tuple[Any, ...]"

BadAlias2 = TypeAliasType("BadAlias2", Callable[[*Ts], str])  # E: TypeVarTuple "Ts" is not included in type_params
ba2: BadAlias2[int]  # E: Bad number of arguments for type alias, expected 0, given 1
reveal_type(ba2)  # N: Revealed type is "def (*Any) -> builtins.str"

[builtins fixtures/tuple.pyi]
[typing fixtures/typing-full.pyi]

[case testPEP695GenericFunctionSyntax]
# flags: --enable-incomplete-feature=NewGenericSyntax

def ident[TV](x: TV) -> TV:
    y: TV = x
    y = 1  # E: Incompatible types in assignment (expression has type "int", variable has type "TV")
    return x

reveal_type(ident(1))  # N: Revealed type is "builtins.int"
reveal_type(ident('x'))  # N: Revealed type is "builtins.str"

a: TV  # E: Name "TV" is not defined

def tup[T, S](x: T, y: S) -> tuple[T, S]:
    reveal_type((x, y))  # N: Revealed type is "Tuple[T`-1, S`-2]"
    return (x, y)

reveal_type(tup(1, 'x'))  # N: Revealed type is "Tuple[builtins.int, builtins.str]"
[builtins fixtures/tuple.pyi]

[case testPEP695GenericClassSyntax]
# flags: --enable-incomplete-feature=NewGenericSyntax

class C[T]:
    x: T

    def __init__(self, x: T) -> None:
        self.x = x

    def ident(self, x: T) -> T:
        y: T = x
        if int():
            return self.x
        else:
            return y

reveal_type(C("x"))  # N: Revealed type is "__main__.C[builtins.str]"
c: C[int] = C(1)
reveal_type(c.x)  # N: Revealed type is "builtins.int"
reveal_type(c.ident(1))  # N: Revealed type is "builtins.int"

[case testPEP695GenericMethodInGenericClass]
# flags: --enable-incomplete-feature=NewGenericSyntax

class C[T]:
    def m[S](self, x: S) -> T | S: ...

a: C[int] = C[object]()  # E: Incompatible types in assignment (expression has type "C[object]", variable has type "C[int]")
b: C[object] = C[int]()

reveal_type(C[str]().m(1))  # N: Revealed type is "Union[builtins.str, builtins.int]"

[case testPEP695InferVarianceSimpleFromMethod]
# flags: --enable-incomplete-feature=NewGenericSyntax

class Invariant[T]:
    def f(self, x: T) -> None:
        pass

    def g(self) -> T | None:
        return None

a: Invariant[object]
b: Invariant[int]
if int():
    a = b  # E: Incompatible types in assignment (expression has type "Invariant[int]", variable has type "Invariant[object]")
if int():
    b = a  # E: Incompatible types in assignment (expression has type "Invariant[object]", variable has type "Invariant[int]")

class Covariant[T]:
    def g(self) -> T | None:
        return None

c: Covariant[object]
d: Covariant[int]
if int():
    c = d
if int():
    d = c  # E: Incompatible types in assignment (expression has type "Covariant[object]", variable has type "Covariant[int]")

class Contravariant[T]:
    def f(self, x: T) -> None:
        pass

e: Contravariant[object]
f: Contravariant[int]
if int():
    e = f  # E: Incompatible types in assignment (expression has type "Contravariant[int]", variable has type "Contravariant[object]")
if int():
    f = e

[case testPEP695InferVarianceSimpleFromAttribute]
# flags: --enable-incomplete-feature=NewGenericSyntax

class Invariant1[T]:
    def __init__(self, x: T) -> None:
        self.x = x

a: Invariant1[object]
b: Invariant1[int]
if int():
    a = b  # E: Incompatible types in assignment (expression has type "Invariant1[int]", variable has type "Invariant1[object]")
if int():
    b = a  # E: Incompatible types in assignment (expression has type "Invariant1[object]", variable has type "Invariant1[int]")

class Invariant2[T]:
    def __init__(self) -> None:
        self.x: list[T] = []

a2: Invariant2[object]
b2: Invariant2[int]
if int():
    a2 = b2  # E: Incompatible types in assignment (expression has type "Invariant2[int]", variable has type "Invariant2[object]")
if int():
    b2 = a2  # E: Incompatible types in assignment (expression has type "Invariant2[object]", variable has type "Invariant2[int]")

class Invariant3[T]:
    def __init__(self) -> None:
        self.x: T | None = None

a3: Invariant3[object]
b3: Invariant3[int]
if int():
    a3 = b3  # E: Incompatible types in assignment (expression has type "Invariant3[int]", variable has type "Invariant3[object]")
if int():
    b3 = a3  # E: Incompatible types in assignment (expression has type "Invariant3[object]", variable has type "Invariant3[int]")

[case testPEP695InferVarianceRecursive]
# flags: --enable-incomplete-feature=NewGenericSyntax

class Invariant[T]:
    def f(self, x: Invariant[T]) -> Invariant[T]:
        return x

class Covariant[T]:
    def f(self) -> Covariant[T]:
        return self

class Contravariant[T]:
    def f(self, x: Contravariant[T]) -> None:
        pass

a: Invariant[object]
b: Invariant[int]
if int():
    a = b  # E: Incompatible types in assignment (expression has type "Invariant[int]", variable has type "Invariant[object]")
if int():
    b = a  # E: Incompatible types in assignment (expression has type "Invariant[object]", variable has type "Invariant[int]")

c: Covariant[object]
d: Covariant[int]
if int():
    c = d
if int():
    d = c  # E: Incompatible types in assignment (expression has type "Covariant[object]", variable has type "Covariant[int]")

e: Contravariant[object]
f: Contravariant[int]
if int():
    e = f  # E: Incompatible types in assignment (expression has type "Contravariant[int]", variable has type "Contravariant[object]")
if int():
    f = e

[case testPEP695InferVarianceCalculateOnDemand]
# flags: --enable-incomplete-feature=NewGenericSyntax

class Covariant[T]:
    def __init__(self) -> None:
        self.x = [1]

    def f(self) -> None:
        c = Covariant[int]()
        # We need to know that T is covariant here
        self.g(c)
        c2 = Covariant[object]()
        self.h(c2)  # E: Argument 1 to "h" of "Covariant" has incompatible type "Covariant[object]"; expected "Covariant[int]"

    def g(self, x: Covariant[object]) -> None: pass
    def h(self, x: Covariant[int]) -> None: pass

[case testPEP695InferVarianceNotReadyWhenNeeded]
# flags: --enable-incomplete-feature=NewGenericSyntax

class Covariant[T]:
    def f(self) -> None:
        c = Covariant[int]()
        # We need to know that T is covariant here
        self.g(c)
        c2 = Covariant[object]()
        self.h(c2)  # E: Argument 1 to "h" of "Covariant" has incompatible type "Covariant[object]"; expected "Covariant[int]"

    def g(self, x: Covariant[object]) -> None: pass
    def h(self, x: Covariant[int]) -> None: pass

    def __init__(self) -> None:
        self.x = [1]

class Invariant[T]:
    def f(self) -> None:
        c = Invariant(1)
        # We need to know that T is invariant here, and for this we need the type
        # of self.x, which won't be available on the first type checking pass,
        # since __init__ is defined later in the file. In this case we fall back
        # covariance.
        self.g(c)
        c2 = Invariant(object())
        self.h(c2)  # E: Argument 1 to "h" of "Invariant" has incompatible type "Invariant[object]"; expected "Invariant[int]"

    def g(self, x: Invariant[object]) -> None: pass
    def h(self, x: Invariant[int]) -> None: pass

    def __init__(self, x: T) -> None:
        self.x = x

# Now we should have the variance correct.
a: Invariant[object]
b: Invariant[int]
if int():
    a = b  # E: Incompatible types in assignment (expression has type "Invariant[int]", variable has type "Invariant[object]")
if int():
    b = a  # E: Incompatible types in assignment (expression has type "Invariant[object]", variable has type "Invariant[int]")

[case testPEP695InferVarianceNotReadyForJoin]
# flags: --enable-incomplete-feature=NewGenericSyntax

class Invariant[T]:
    def f(self) -> None:
        # Assume covariance if variance us not ready
        reveal_type([Invariant(1), Invariant(object())]) \
            # N: Revealed type is "builtins.list[__main__.Invariant[builtins.object]]"

    def __init__(self, x: T) -> None:
        self.x = x

reveal_type([Invariant(1), Invariant(object())])   # N: Revealed type is "builtins.list[builtins.object]"

[case testPEP695InferVarianceNotReadyForMeet]
# flags: --enable-incomplete-feature=NewGenericSyntax

from typing import TypeVar, Callable

S = TypeVar("S")
def c(a: Callable[[S], None], b: Callable[[S], None]) -> S: ...

def a1(x: Invariant[int]) -> None: pass
def a2(x: Invariant[object]) -> None: pass

class Invariant[T]:
    def f(self) -> None:
        reveal_type(c(a1, a2))  # N: Revealed type is "__main__.Invariant[builtins.int]"

    def __init__(self, x: T) -> None:
        self.x = x

reveal_type(c(a1, a2))  # N: Revealed type is "Never"

[case testPEP695InheritInvariant]
# flags: --enable-incomplete-feature=NewGenericSyntax

class Invariant[T]:
    x: T

class Subclass[T](Invariant[T]):
    pass

x: Invariant[int]
y: Invariant[object]
if int():
    x = y  # E: Incompatible types in assignment (expression has type "Invariant[object]", variable has type "Invariant[int]")
if int():
    y = x  # E: Incompatible types in assignment (expression has type "Invariant[int]", variable has type "Invariant[object]")

a: Subclass[int]
b: Subclass[object]
if int():
    a = b  # E: Incompatible types in assignment (expression has type "Subclass[object]", variable has type "Subclass[int]")
if int():
    b = a  # E: Incompatible types in assignment (expression has type "Subclass[int]", variable has type "Subclass[object]")

[case testPEP695InheritanceMakesInvariant]
# flags: --enable-incomplete-feature=NewGenericSyntax
class Covariant[T]:
    def f(self) -> T:
        ...

class Subclass[T](Covariant[list[T]]):
    pass

x: Covariant[int] = Covariant[object]()  # E: Incompatible types in assignment (expression has type "Covariant[object]", variable has type "Covariant[int]")
y: Covariant[object] = Covariant[int]()

a: Subclass[int] = Subclass[object]()  # E: Incompatible types in assignment (expression has type "Subclass[object]", variable has type "Subclass[int]")
b: Subclass[object] = Subclass[int]()  # E: Incompatible types in assignment (expression has type "Subclass[int]", variable has type "Subclass[object]")

[case testPEP695InheritCoOrContravariant]
# flags: --enable-incomplete-feature=NewGenericSyntax
class Contravariant[T]:
    def f(self, x: T) -> None: pass

class CovSubclass[T](Contravariant[T]):
    pass

a: CovSubclass[int] = CovSubclass[object]()
b: CovSubclass[object] = CovSubclass[int]()  # E: Incompatible types in assignment (expression has type "CovSubclass[int]", variable has type "CovSubclass[object]")

class Covariant[T]:
    def f(self) -> T: ...

class CoSubclass[T](Covariant[T]):
    pass

c: CoSubclass[int] = CoSubclass[object]()  # E: Incompatible types in assignment (expression has type "CoSubclass[object]", variable has type "CoSubclass[int]")
d: CoSubclass[object] = CoSubclass[int]()

class InvSubclass[T](Covariant[T]):
    def g(self, x: T) -> None: pass

e: InvSubclass[int] = InvSubclass[object]()  # E: Incompatible types in assignment (expression has type "InvSubclass[object]", variable has type "InvSubclass[int]")
f: InvSubclass[object] = InvSubclass[int]()  # E: Incompatible types in assignment (expression has type "InvSubclass[int]", variable has type "InvSubclass[object]")

[case testPEP695FinalAttribute]
# flags: --enable-incomplete-feature=NewGenericSyntax
from typing import Final

class C[T]:
    def __init__(self, x: T) -> None:
        self.x: Final = x

a: C[int] = C[object](1)  # E: Incompatible types in assignment (expression has type "C[object]", variable has type "C[int]")
b: C[object] = C[int](1)

[case testPEP695TwoTypeVariables]
# flags: --enable-incomplete-feature=NewGenericSyntax

class C[T, S]:
    def f(self, x: T) -> None: ...
    def g(self) -> S: ...

a: C[int, int] = C[object, int]()
b: C[object, int] = C[int, int]()  # E: Incompatible types in assignment (expression has type "C[int, int]", variable has type "C[object, int]")
c: C[int, int] = C[int, object]()  # E: Incompatible types in assignment (expression has type "C[int, object]", variable has type "C[int, int]")
d: C[int, object] = C[int, int]()

[case testPEP695Properties]
# flags: --enable-incomplete-feature=NewGenericSyntax

class R[T]:
    @property
    def p(self) -> T: ...

class RW[T]:
    @property
    def p(self) -> T: ...
    @p.setter
    def p(self, x: T) -> None: ...

a: R[int] = R[object]()  # E: Incompatible types in assignment (expression has type "R[object]", variable has type "R[int]")
b: R[object] = R[int]()
c: RW[int] = RW[object]()  # E: Incompatible types in assignment (expression has type "RW[object]", variable has type "RW[int]")
d: RW[object] = RW[int]()  # E: Incompatible types in assignment (expression has type "RW[int]", variable has type "RW[object]")
[builtins fixtures/property.pyi]

[case testPEP695Protocol]
# flags: --enable-incomplete-feature=NewGenericSyntax
from typing import Protocol

class PContra[T](Protocol):
    def f(self, x: T) -> None: ...

PContra()  # E: Cannot instantiate protocol class "PContra"
a: PContra[int]
b: PContra[object]
if int():
    a = b
if int():
    b = a  # E: Incompatible types in assignment (expression has type "PContra[int]", variable has type "PContra[object]")

class PCov[T](Protocol):
    def f(self) -> T: ...

PCov()  # E: Cannot instantiate protocol class "PCov"
c: PCov[int]
d: PCov[object]
if int():
    c = d  # E: Incompatible types in assignment (expression has type "PCov[object]", variable has type "PCov[int]")
if int():
    d = c

class PInv[T](Protocol):
    def f(self, x: T) -> T: ...

PInv()  # E: Cannot instantiate protocol class "PInv"
e: PInv[int]
f: PInv[object]
if int():
    e = f  # E: Incompatible types in assignment (expression has type "PInv[object]", variable has type "PInv[int]")
if int():
    f = e  # E: Incompatible types in assignment (expression has type "PInv[int]", variable has type "PInv[object]")

[case testPEP695TypeAlias]
# flags: --enable-incomplete-feature=NewGenericSyntax

class C[T]: pass
class D[T, S]: pass

type A[S] = C[S]

a: A[int]
reveal_type(a)  # N: Revealed type is "__main__.C[builtins.int]"

type A2[T] = C[C[T]]
a2: A2[str]
reveal_type(a2)  # N: Revealed type is "__main__.C[__main__.C[builtins.str]]"

type A3[T, S] = D[S, C[T]]
a3: A3[int, str]
reveal_type(a3)  # N: Revealed type is "__main__.D[builtins.str, __main__.C[builtins.int]]"

type A4 = int | str
a4: A4
reveal_type(a4)  # N: Revealed type is "Union[builtins.int, builtins.str]"
[builtins fixtures/type.pyi]

[case testPEP695TypeAliasWithUnusedTypeParams]
# flags: --enable-incomplete-feature=NewGenericSyntax
type A[T] = int
a: A[str]
reveal_type(a)  # N: Revealed type is "builtins.int"

[case testPEP695TypeAliasForwardReference1]
# flags: --enable-incomplete-feature=NewGenericSyntax

type A[T] = C[T]

a: A[int]
reveal_type(a)  # N: Revealed type is "__main__.C[builtins.int]"

class C[T]: pass

[case testPEP695TypeAliasForwardReference2]
# flags: --enable-incomplete-feature=NewGenericSyntax

type X = C
type A = X

a: A
reveal_type(a)  # N: Revealed type is "__main__.C"

class C: pass
[builtins fixtures/tuple.pyi]
[typing fixtures/typing-full.pyi]

[case testPEP695TypeAliasForwardReference3]
# flags: --enable-incomplete-feature=NewGenericSyntax

type X = D
type A = C[X]

a: A
reveal_type(a)  # N: Revealed type is "__main__.C[__main__.D]"

class C[T]: pass
class D: pass

[case testPEP695TypeAliasForwardReference4]
# flags: --enable-incomplete-feature=NewGenericSyntax

type A = C

# Note that this doesn't actually work at runtime, but we currently don't
# keep track whether a type alias is valid in various runtime type contexts.
class D(A):
    pass

class C: pass

x: C = D()
y: D = C()  # E: Incompatible types in assignment (expression has type "C", variable has type "D")

[case testPEP695TypeAliasForwardReference5]
# flags: --enable-incomplete-feature=NewGenericSyntax
type A = str
type B[T] = C[T]
class C[T]: pass
a: A
b: B[int]
c: C[str]
reveal_type(a)  # N: Revealed type is "builtins.str"
reveal_type(b)  # N: Revealed type is "__main__.C[builtins.int]"
reveal_type(c)  # N: Revealed type is "__main__.C[builtins.str]"

[case testPEP695TypeAliasWithUndefineName]
# flags: --enable-incomplete-feature=NewGenericSyntax
type A[T] = XXX  # E: Name "XXX" is not defined
a: A[int]
reveal_type(a)  # N: Revealed type is "Any"

[case testPEP695TypeAliasInvalidType]
# flags: --enable-incomplete-feature=NewGenericSyntax
type A = int | 1  # E: Invalid type: try using Literal[1] instead?

a: A
reveal_type(a)  # N: Revealed type is "Union[builtins.int, Any]"
type B = int + str  # E: Invalid type alias: expression is not a valid type
b: B
reveal_type(b)  # N: Revealed type is "Any"
[builtins fixtures/type.pyi]

[case testPEP695TypeAliasBoundForwardReference]
# mypy: enable-incomplete-feature=NewGenericSyntax
type B[T: Foo] = list[T]
class Foo: pass

[case testPEP695UpperBound]
# flags: --enable-incomplete-feature=NewGenericSyntax

class D:
    x: int
class E(D): pass

class C[T: D]: pass

a: C[D]
b: C[E]
reveal_type(a)  # N: Revealed type is "__main__.C[__main__.D]"
reveal_type(b)  # N: Revealed type is "__main__.C[__main__.E]"

c: C[int]  # E: Type argument "int" of "C" must be a subtype of "D"

def f[T: D](a: T) -> T:
    reveal_type(a.x)  # N: Revealed type is "builtins.int"
    return a

reveal_type(f(D()))  # N: Revealed type is "__main__.D"
reveal_type(f(E()))  # N: Revealed type is "__main__.E"
f(1)  # E: Value of type variable "T" of "f" cannot be "int"

[case testPEP695UpperBoundForwardReference1]
# flags: --enable-incomplete-feature=NewGenericSyntax

class C[T: D]: pass

a: C[D]
b: C[E]
reveal_type(a)  # N: Revealed type is "__main__.C[__main__.D]"
reveal_type(b)  # N: Revealed type is "__main__.C[__main__.E]"

c: C[int]  # E: Type argument "int" of "C" must be a subtype of "D"

class D: pass
class E(D): pass

[case testPEP695UpperBoundForwardReference2]
# flags: --enable-incomplete-feature=NewGenericSyntax

type A = D
class C[T: A]: pass

class D: pass
class E(D): pass

a: C[D]
b: C[E]
reveal_type(a)  # N: Revealed type is "__main__.C[__main__.D]"
reveal_type(b)  # N: Revealed type is "__main__.C[__main__.E]"

c: C[int]  # E: Type argument "int" of "C" must be a subtype of "D"

[case testPEP695UpperBoundForwardReference3]
# flags: --enable-incomplete-feature=NewGenericSyntax

class D[T]: pass
class E[T](D[T]): pass

type A = D[X]

class C[T: A]: pass

class X: pass

a: C[D[X]]
b: C[E[X]]
reveal_type(a)  # N: Revealed type is "__main__.C[__main__.D[__main__.X]]"
reveal_type(b)  # N: Revealed type is "__main__.C[__main__.E[__main__.X]]"

c: C[D[int]]  # E: Type argument "D[int]" of "C" must be a subtype of "D[X]"

[case testPEP695UpperBoundForwardReference4]
# flags: --enable-incomplete-feature=NewGenericSyntax

def f[T: D](a: T) -> T:
    reveal_type(a.x)  # N: Revealed type is "builtins.int"
    return a

class D:
    x: int
class E(D): pass

reveal_type(f(D()))  # N: Revealed type is "__main__.D"
reveal_type(f(E()))  # N: Revealed type is "__main__.E"
f(1)  # E: Value of type variable "T" of "f" cannot be "int"

[case testPEP695UpperBoundUndefinedName]
# flags: --enable-incomplete-feature=NewGenericSyntax

class C[T: XX]:  # E: Name "XX" is not defined
    pass

a: C[int]

def f[T: YY](x: T) -> T:  # E: Name "YY" is not defined
    return x
reveal_type(f)  # N: Revealed type is "def [T <: Any] (x: T`-1) -> T`-1"

[case testPEP695UpperBoundWithMultipleParams]
# flags: --enable-incomplete-feature=NewGenericSyntax

class C[T, S: int]: pass
class D[A: int, B]: pass

def f[T: int, S: int | str](x: T, y: S) -> T | S:
    return x

C[str, int]()
C[str, str]()  # E: Value of type variable "S" of "C" cannot be "str"
D[int, str]()
D[str, str]()  # E: Value of type variable "A" of "D" cannot be "str"
f(1, 1)
u: int | str
f(1, u)
f('x', None)  # E: Value of type variable "T" of "f" cannot be "str" \
              # E: Value of type variable "S" of "f" cannot be "None"

[case testPEP695InferVarianceOfTupleType]
# flags: --enable-incomplete-feature=NewGenericSyntax

class Cov[T](tuple[int, str]):
    def f(self) -> T: pass

class Cov2[T](tuple[T, T]):
    pass

class Contra[T](tuple[int, str]):
    def f(self, x: T) -> None: pass

a: Cov[object] = Cov[int]()
b: Cov[int] = Cov[object]()  # E: Incompatible types in assignment (expression has type "Cov[object]", variable has type "Cov[int]")

c: Cov2[object] = Cov2[int]()
d: Cov2[int] = Cov2[object]()  # E: Incompatible types in assignment (expression has type "Cov2[object]", variable has type "Cov2[int]")

e: Contra[int] = Contra[object]()
f: Contra[object] = Contra[int]()  # E: Incompatible types in assignment (expression has type "Contra[int]", variable has type "Contra[object]")
[builtins fixtures/tuple-simple.pyi]

[case testPEP695ValueRestiction]
# flags: --enable-incomplete-feature=NewGenericSyntax

def f[T: (int, str)](x: T) -> T:
    reveal_type(x)  # N: Revealed type is "builtins.int" \
                    # N: Revealed type is "builtins.str"
    return x

reveal_type(f(1))  # N: Revealed type is "builtins.int"
reveal_type(f('x'))  # N: Revealed type is "builtins.str"
f(None)  # E: Value of type variable "T" of "f" cannot be "None"

class C[T: (object, None)]: pass

a: C[object]
b: C[None]
c: C[int]  # E: Value of type variable "T" of "C" cannot be "int"

[case testPEP695ValueRestictionForwardReference]
# flags: --enable-incomplete-feature=NewGenericSyntax

class C[T: (int, D)]:
    def __init__(self, x: T) -> None:
        a = x
        if int():
            a = 'x'  # E: Incompatible types in assignment (expression has type "str", variable has type "int") \
                     # E: Incompatible types in assignment (expression has type "str", variable has type "D")
        self.x: T = x

reveal_type(C(1).x)  # N: Revealed type is "builtins.int"
C(None)  # E: Value of type variable "T" of "C" cannot be "None"

class D: pass

C(D())

[case testPEP695ValueRestictionUndefinedName]
# flags: --enable-incomplete-feature=NewGenericSyntax

class C[T: (int, XX)]:  # E: Name "XX" is not defined
    pass

def f[S: (int, YY)](x: S) -> S:  # E: Name "YY" is not defined
    return x

[case testPEP695ParamSpec]
# flags: --enable-incomplete-feature=NewGenericSyntax
from typing import Callable

def g[**P](f: Callable[P, None], *args: P.args, **kwargs: P.kwargs) -> None:
    f(*args, **kwargs)
    f(1, *args, **kwargs)  # E: Argument 1 has incompatible type "int"; expected "P.args"

def h(x: int, y: str) -> None: pass

g(h, 1, y='x')
g(h, 1, x=1)  # E: "g" gets multiple values for keyword argument "x" \
              # E: Missing positional argument "y" in call to "g"

class C[**P, T]:
    def m(self, *args: P.args, **kwargs: P.kwargs) -> T: ...

a: C[[int, str], None]
reveal_type(a)  # N: Revealed type is "__main__.C[[builtins.int, builtins.str], None]"
reveal_type(a.m)  # N: Revealed type is "def (builtins.int, builtins.str)"
[builtins fixtures/tuple.pyi]

[case testPEP695ParamSpecTypeAlias]
# flags: --enable-incomplete-feature=NewGenericSyntax
from typing import Callable

type C[**P] = Callable[P, int]

f: C[[str, int | None]]
reveal_type(f)  # N: Revealed type is "def (builtins.str, Union[builtins.int, None]) -> builtins.int"
[builtins fixtures/tuple.pyi]
[typing fixtures/typing-full.pyi]

[case testPEP695TypeVarTuple]
# flags: --enable-incomplete-feature=NewGenericSyntax

def f[*Ts](t: tuple[*Ts]) -> tuple[*Ts]:
    reveal_type(t)  # N: Revealed type is "Tuple[Unpack[Ts`-1]]"
    return t

reveal_type(f((1, 'x')))  # N: Revealed type is "Tuple[Literal[1]?, Literal['x']?]"
a: tuple[int, ...]
reveal_type(f(a))  # N: Revealed type is "builtins.tuple[builtins.int, ...]"

class C[T, *Ts]:
    pass

b: C[int, str, None]
reveal_type(b)  # N: Revealed type is "__main__.C[builtins.int, builtins.str, None]"
c: C[str]
reveal_type(c)  # N: Revealed type is "__main__.C[builtins.str]"
b = c  # E: Incompatible types in assignment (expression has type "C[str]", variable has type "C[int, str, None]")
[builtins fixtures/tuple.pyi]

[case testPEP695TypeVarTupleAlias]
# flags: --enable-incomplete-feature=NewGenericSyntax
from typing import Callable

type C[*Ts] = tuple[*Ts, int]

a: C[str, None]
reveal_type(a)  # N: Revealed type is "Tuple[builtins.str, None, builtins.int]"
[builtins fixtures/tuple.pyi]

[case testPEP695IncrementalFunction]
# flags: --enable-incomplete-feature=NewGenericSyntax
import a

[file a.py]
import b

[file a.py.2]
import b
reveal_type(b.f(1))
reveal_type(b.g(1, 'x'))
b.g('x', 'x')
b.g(1, 2)

[file b.py]
def f[T](x: T) -> T:
    return x

def g[T: int, S: (str, None)](x: T, y: S) -> T | S:
    return x

[out2]
tmp/a.py:2: note: Revealed type is "builtins.int"
tmp/a.py:3: note: Revealed type is "Union[builtins.int, builtins.str]"
tmp/a.py:4: error: Value of type variable "T" of "g" cannot be "str"
tmp/a.py:5: error: Value of type variable "S" of "g" cannot be "int"

[case testPEP695IncrementalClass]
# flags: --enable-incomplete-feature=NewGenericSyntax
import a

[file a.py]
import b

[file a.py.2]
from b import C, D
x: C[int]
reveal_type(x)

class N(int): pass
class SS(str): pass

y1: D[int, str]
y2: D[N, str]
y3: D[int, None]
y4: D[int, None]
y5: D[int, SS]  # Error
y6: D[object, str]  # Error

[file b.py]
class C[T]: pass

class D[T: int, S: (str, None)]:
    pass

[out2]
tmp/a.py:3: note: Revealed type is "b.C[builtins.int]"
tmp/a.py:12: error: Value of type variable "S" of "D" cannot be "SS"
tmp/a.py:13: error: Type argument "object" of "D" must be a subtype of "int"

[case testPEP695IncrementalParamSpecAndTypeVarTuple]
# flags: --enable-incomplete-feature=NewGenericSyntax
import a

[file a.py]
import b

[file a.py.2]
from b import C, D
x1: C[()]
x2: C[int]
x3: C[int, str]
y: D[[int, str]]
reveal_type(y.m)

[file b.py]
class C[*Ts]: pass
class D[**P]:
    def m(self, *args: P.args, **kwargs: P.kwargs) -> None: pass

[builtins fixtures/tuple.pyi]
[out2]
tmp/a.py:6: note: Revealed type is "def (builtins.int, builtins.str)"

[case testPEP695IncrementalTypeAlias]
# flags: --enable-incomplete-feature=NewGenericSyntax
import a

[file a.py]
import b

[file a.py.2]
from b import A, B
a: A
reveal_type(a)
b: B[int]
reveal_type(b)

[file b.py]
type A = str
class Foo[T]: pass
type B[T] = Foo[T]

[builtins fixtures/tuple.pyi]
[out2]
tmp/a.py:3: note: Revealed type is "builtins.str"
tmp/a.py:5: note: Revealed type is "b.Foo[builtins.int]"

[case testPEP695UndefinedNameInGenericFunction]
# mypy: enable-incomplete-feature=NewGenericSyntax

def f[T](x: T) -> T:
    return unknown()  # E: Name "unknown" is not defined

class C:
    def m[T](self, x: T) -> T:
        return unknown()  # E: Name "unknown" is not defined

[case testPEP695FunctionTypeVarAccessInFunction]
# mypy: enable-incomplete-feature=NewGenericSyntax
from typing import cast

class C:
    def m[T](self, x: T) -> T:
        y: T = x
        reveal_type(y)  # N: Revealed type is "T`-1"
        return cast(T, y)

reveal_type(C().m(1))  # N: Revealed type is "builtins.int"

[case testPEP695ScopingBasics]
# mypy: enable-incomplete-feature=NewGenericSyntax

T = 1

def f[T](x: T) -> T:
    T = 'a'
    reveal_type(T)  # N: Revealed type is "builtins.str"
    return x

reveal_type(T)  # N: Revealed type is "builtins.int"

class C[T]:
    T = 1.2
    reveal_type(T)  # N: Revealed type is "builtins.float"

reveal_type(T)  # N: Revealed type is "builtins.int"

[case testPEP695ClassScoping]
# mypy: enable-incomplete-feature=NewGenericSyntax

class C:
    class D: pass

    def m[T: D](self, x: T, y: D) -> T:
        return x

C().m(C.D(), C.D())
C().m(1, C.D())  # E: Value of type variable "T" of "m" of "C" cannot be "int"

[case testPEP695NestedGenericFunction]
# mypy: enable-incomplete-feature=NewGenericSyntax
def f[T](x: T) -> T:
    reveal_type(f(x))  # N: Revealed type is "T`-1"
    reveal_type(f(1))  # N: Revealed type is "builtins.int"

    def ff(x: T) -> T:
        y: T = x
        return y
    reveal_type(ff(x))  # N: Revealed type is "T`-1"
    ff(1)  # E: Argument 1 to "ff" has incompatible type "int"; expected "T"

    def g[S](a: S) -> S:
        ff(a)  # E: Argument 1 to "ff" has incompatible type "S"; expected "T"
        return a
    reveal_type(g(1))  # N: Revealed type is "builtins.int"
    reveal_type(g(x))  # N: Revealed type is "T`-1"

    def h[S](a: S) -> S:
        return a
    reveal_type(h(1))  # N: Revealed type is "builtins.int"
    reveal_type(h(x))  # N: Revealed type is "T`-1"
    return x

[case testPEP695NonLocalAndGlobal]
# mypy: enable-incomplete-feature=NewGenericSyntax
def f() -> None:
    T = 1
    def g[T](x: T) -> T:
        nonlocal T  # E: nonlocal binding not allowed for type parameter "T"
        T = 'x'  # E: "T" is a type variable and only valid in type context
        return x
    reveal_type(T)  # N: Revealed type is "builtins.int"

def g() -> None:
    a = 1
    def g[T](x: T) -> T:
        nonlocal a
        a = 'x'  # E: Incompatible types in assignment (expression has type "str", variable has type "int")
        return x

x = 1

def h[T](a: T) -> T:
    global x
    x = ''  # E: Incompatible types in assignment (expression has type "str", variable has type "int")
    return a

class C[T]:
    def m[S](self, a: S) -> S:
        global x
        x = ''  # E: Incompatible types in assignment (expression has type "str", variable has type "int")
        return a

[case testPEP695ArgumentDefault]
# mypy: enable-incomplete-feature=NewGenericSyntax
from typing import cast

def f[T](
    x: T =
        T  # E: Name "T" is not defined \
           # E: Incompatible default for argument "x" (default has type "TypeVar", argument has type "T")
) -> T:
    return x

def g[T](x: T = cast(T, None)) -> T:  # E: Name "T" is not defined
    return x

class C:
    def m[T](self, x: T = cast(T, None)) -> T:  # E: Name "T" is not defined
        return x
[builtins fixtures/tuple.pyi]
[typing fixtures/typing-full.pyi]

[case testPEP695ListComprehension]
# mypy: enable-incomplete-feature=NewGenericSyntax
from typing import cast

def f[T](x: T) -> T:
    b = [cast(T, a) for a in [1, 2]]
    reveal_type(b)  # N: Revealed type is "builtins.list[T`-1]"
    return x

[case testPEP695ReuseNameInSameScope]
# mypy: enable-incomplete-feature=NewGenericSyntax

class C[T]:
    def m[S](self, x: S, y: T) -> S | T:
        return x

    def m2[S](self, x: S, y: T) -> S | T:
        return x

class D[T]:
    pass

def f[T](x: T) -> T:
    return x

def g[T](x: T) -> T:
    def nested[S](y: S) -> S:
        return y
    def nested2[S](y: S) -> S:
        return y
    return x

[case testPEP695NestedScopingSpecialCases]
# mypy: enable-incomplete-feature=NewGenericSyntax
# This is adapted from PEP 695
S = 0

def outer1[S]() -> None:
    S = 1
    T = 1

    def outer2[T]() -> None:
        def inner1() -> None:
            nonlocal S
            nonlocal T  # E: nonlocal binding not allowed for type parameter "T"

        def inner2() -> None:
            global S

[case testPEP695ScopingWithBaseClasses]
# mypy: enable-incomplete-feature=NewGenericSyntax
# This is adapted from PEP 695
class Outer:
    class Private:
        pass

    # If the type parameter scope was like a traditional scope,
    # the base class 'Private' would not be accessible here.
    class Inner[T](Private, list[T]):
        pass

    # Likewise, 'Inner' would not be available in these type annotations.
    def method1[T](self, a: Inner[T]) -> Inner[T]:
        return a

[case testPEP695RedefineTypeParameterInScope]
# mypy: enable-incomplete-feature=NewGenericSyntax
class C[T]:
    def m[T](self, x: T) -> T:  # E: "T" already defined as a type parameter
        return x
    def m2(self) -> None:
        def nested[T](x: T) -> T:  # E: "T" already defined as a type parameter
            return x

def f[S, S](x: S) -> S:  # E: "S" already defined as a type parameter
    return x

[case testPEP695ClassDecorator]
# mypy: enable-incomplete-feature=NewGenericSyntax
from typing import Any

T = 0

def decorator(x: str) -> Any: ...

@decorator(T)  # E: Argument 1 to "decorator" has incompatible type "int"; expected "str"
class C[T]:
    pass

[case testPEP695RecursiceTypeAlias]
# mypy: enable-incomplete-feature=NewGenericSyntax

type A = str | list[A]
a: A
reveal_type(a)  # N: Revealed type is "Union[builtins.str, builtins.list[...]]"

class C[T]: pass

type B[T] = C[T] | list[B[T]]
b: B[int]
reveal_type(b)  # N: Revealed type is "Union[__main__.C[builtins.int], builtins.list[...]]"
[builtins fixtures/type.pyi]

[case testPEP695BadRecursiveTypeAlias]
# mypy: enable-incomplete-feature=NewGenericSyntax

type A = A  # E: Cannot resolve name "A" (possible cyclic definition)
type B = B | int  # E: Invalid recursive alias: a union item of itself
a: A
reveal_type(a)  # N: Revealed type is "Any"
b: B
reveal_type(b)  # N: Revealed type is "Any"
[builtins fixtures/type.pyi]
[typing fixtures/typing-full.pyi]

[case testPEP695RecursiveTypeAliasForwardReference]
# mypy: enable-incomplete-feature=NewGenericSyntax

def f(a: A) -> None:
    if isinstance(a, str):
        reveal_type(a)  # N: Revealed type is "builtins.str"
    else:
        reveal_type(a)  # N: Revealed type is "__main__.C[Union[builtins.str, __main__.C[...]]]"

type A = str | C[A]

class C[T]: pass

f('x')
f(C[str]())
f(C[C[str]]())
f(1)  # E: Argument 1 to "f" has incompatible type "int"; expected "A"
f(C[int]())  # E: Argument 1 to "f" has incompatible type "C[int]"; expected "A"
[builtins fixtures/isinstance.pyi]

[case testPEP695InvalidGenericOrProtocolBaseClass]
# mypy: enable-incomplete-feature=NewGenericSyntax
from typing import Generic, Protocol, TypeVar

S = TypeVar("S")

class C[T](Generic[T]):  # E: Generic[...] base class is redundant
    pass
class C2[T](Generic[S]): # E: Generic[...] base class is redundant
    pass

a: C[int]
b: C2[int, str]

class P[T](Protocol[T]):  # E: No arguments expected for "Protocol" base class
    pass
class P2[T](Protocol[S]):  # E: No arguments expected for "Protocol" base class
    pass

[case testPEP695MixNewAndOldStyleGenerics]
# mypy: enable-incomplete-feature=NewGenericSyntax
from typing import TypeVar

S = TypeVar("S")
U = TypeVar("U")

def f[T](x: T, y: S) -> T | S: ...  # E: All type parameters should be declared ("S" not declared)
def g[T](x: S, y: U) -> T | S | U: ...  # E: All type parameters should be declared ("S", "U" not declared)

def h[S: int](x: S) -> S:
   a: int = x
   return x

class C[T]:
    def m[X, S](self, x: S, y: U) -> X | S | U: ...  # E: All type parameters should be declared ("U" not declared)
    def m2(self, x: T, y: S) -> T | S: ...

class D[T](C[S]):  # E: All type parameters should be declared ("S" not declared)
    pass

[case testPEP695MixNewAndOldStyleTypeVarTupleAndParamSpec]
# mypy: enable-incomplete-feature=NewGenericSyntax
from typing import TypeVarTuple, ParamSpec, Callable
Ts = TypeVarTuple("Ts")
P = ParamSpec("P")

def f[T](x: T, f: Callable[P, None]  # E: All type parameters should be declared ("P" not declared)
        ) -> Callable[P, T]: ...
def g[T](x: T, f: tuple[*Ts]  # E: All type parameters should be declared ("Ts" not declared)
        ) -> tuple[T, *Ts]: ...
[builtins fixtures/tuple.pyi]

[case testPEP695MixNewAndOldStyleGenericsInTypeAlias]
# mypy: enable-incomplete-feature=NewGenericSyntax
from typing import TypeVar, ParamSpec, TypeVarTuple, Callable

T = TypeVar("T")
Ts = TypeVarTuple("Ts")
P = ParamSpec("P")

type A = list[T]  # E: All type parameters should be declared ("T" not declared)
a: A[int]  # E: Bad number of arguments for type alias, expected 0, given 1
reveal_type(a)   # N: Revealed type is "builtins.list[Any]"

type B = tuple[*Ts]  # E: All type parameters should be declared ("Ts" not declared)
type C = Callable[P, None]  # E: All type parameters should be declared ("P" not declared)
[builtins fixtures/tuple.pyi]
[typing fixtures/typing-full.pyi]

[case testPEP695NonGenericAliasToGenericClass]
# mypy: enable-incomplete-feature=NewGenericSyntax
class C[T]: pass
type A = C
x: C
y: A
reveal_type(x)  # N: Revealed type is "__main__.C[Any]"
reveal_type(y)  # N: Revealed type is "__main__.C[Any]"
z: A[int]  # E: Bad number of arguments for type alias, expected 0, given 1

[case testPEP695SelfType]
# mypy: enable-incomplete-feature=NewGenericSyntax
from typing import Self

class C:
    @classmethod
    def m[T](cls, x: T) -> tuple[Self, T]:
        return cls(), x

class D(C):
    pass

reveal_type(C.m(1))  # N: Revealed type is "Tuple[__main__.C, builtins.int]"
reveal_type(D.m(1))  # N: Revealed type is "Tuple[__main__.D, builtins.int]"

class E[T]:
    def m(self) -> Self:
        return self

    def mm[S](self, x: S) -> tuple[Self, S]:
        return self, x

class F[T](E[T]):
    pass

reveal_type(E[int]().m())  # N: Revealed type is "__main__.E[builtins.int]"
reveal_type(E[int]().mm(b'x'))  # N: Revealed type is "Tuple[__main__.E[builtins.int], builtins.bytes]"
reveal_type(F[str]().m())  # N: Revealed type is "__main__.F[builtins.str]"
reveal_type(F[str]().mm(b'x'))  # N: Revealed type is "Tuple[__main__.F[builtins.str], builtins.bytes]"
[builtins fixtures/tuple.pyi]

[case testPEP695CallAlias]
# mypy: enable-incomplete-feature=NewGenericSyntax

class C:
    def __init__(self, x: str) -> None: ...
type A = C

class D[T]: pass
type B[T] = D[T]

reveal_type(A)  # N: Revealed type is "typing.TypeAliasType"
reveal_type(B)  # N: Revealed type is "typing.TypeAliasType"
reveal_type(B[int])  # N: Revealed type is "typing.TypeAliasType"

A(1)  # E: "TypeAliasType" not callable
B[int]()  # E: "TypeAliasType" not callable

A2 = C
B2 = D
A2(1)  # E: Argument 1 to "C" has incompatible type "int"; expected "str"
B2[int]()
[builtins fixtures/tuple.pyi]
[typing fixtures/typing-full.pyi]

[case testPEP695IncrementalTypeAliasKinds]
# flags: --enable-incomplete-feature=NewGenericSyntax
import a

[file a.py]
from b import A

[file a.py.2]
from b import A, B, C
A()
B()
C()

[file b.py]
from typing_extensions import TypeAlias
type A = int
B = int
C: TypeAlias = int
[builtins fixtures/tuple.pyi]
[typing fixtures/typing-full.pyi]
[out2]
tmp/a.py:2: error: "TypeAliasType" not callable

[case testPEP695TypeAliasBoundAndValueChecking]
# flags: --enable-incomplete-feature=NewGenericSyntax
from typing import Any, cast

class C: pass
class D(C): pass

type A[T: C] = list[T]
a1: A
reveal_type(a1)  # N: Revealed type is "builtins.list[Any]"
a2: A[Any]
a3: A[C]
a4: A[D]
a5: A[object]  # E: Type argument "object" of "A" must be a subtype of "C"
a6: A[int]  # E: Type argument "int" of "A" must be a subtype of "C"

x1 = cast(A[C], a1)
x2 = cast(A[None], a1)  # E: Type argument "None" of "A" must be a subtype of "C"

type A2[T: (int, C)] = list[T]
b1: A2
reveal_type(b1)  # N: Revealed type is "builtins.list[Any]"
b2: A2[Any]
b3: A2[int]
b4: A2[C]
b5: A2[D]  # E: Value of type variable "T" of "A2" cannot be "D"
b6: A2[object]  # E: Value of type variable "T" of "A2" cannot be "object"

list[A2[int]]()
list[A2[None]]()  # E: Invalid type argument value for "A2"

class N(int): pass

type A3[T: C, S: (int, str)] = T | S
c1: A3[C, int]
c2: A3[D, str]
c3: A3[C, N]  # E: Value of type variable "S" of "A3" cannot be "N"
c4: A3[int, str]  # E: Type argument "int" of "A3" must be a subtype of "C"
[builtins fixtures/type.pyi]
[typing fixtures/typing-full.pyi]

[case testPEP695TypeAliasInClassBodyOrFunction]
# flags: --enable-incomplete-feature=NewGenericSyntax

class C:
    type A = int
    type B[T] = list[T] | None
    a: A
    b: B[str]

    def method(self) -> None:
        v: C.A
        reveal_type(v)  # N: Revealed type is "builtins.int"

reveal_type(C.a)  # N: Revealed type is "builtins.int"
reveal_type(C.b)  # N: Revealed type is "Union[builtins.list[builtins.str], None]"

C.A = str  # E: Incompatible types in assignment (expression has type "Type[str]", variable has type "TypeAliasType")

x: C.A
y: C.B[int]
reveal_type(x)  # N: Revealed type is "builtins.int"
reveal_type(y)  # N: Revealed type is "Union[builtins.list[builtins.int], None]"

def f() -> None:
    type A = int
    type B[T] = list[T] | None
    a: A
    reveal_type(a)  # N: Revealed type is "builtins.int"

    def g() -> None:
        b: B[int]
        reveal_type(b)  # N: Revealed type is "Union[builtins.list[builtins.int], None]"

class D:
    def __init__(self) -> None:
        type A = int
        self.a: A = 0
        type B[T] = list[T]
        self.b: B[int] = [1]

reveal_type(D().a)  # N: Revealed type is "builtins.int"
reveal_type(D().b)  # N: Revealed type is "builtins.list[builtins.int]"

class E[T]:
    type X = list[T]  # E: All type parameters should be declared ("T" not declared)

    def __init__(self) -> None:
        type A = list[T]  # E: All type parameters should be declared ("T" not declared)
        self.a: A

reveal_type(E[str]().a)  # N: Revealed type is "builtins.list[Any]"
[builtins fixtures/type.pyi]
[typing fixtures/typing-full.pyi]

[case testPEP695RedefineAsTypeAlias1]
# flags: --enable-incomplete-feature=NewGenericSyntax
class C: pass
type C = int  # E: Name "C" already defined on line 2

A = 0
type A = str  # E: Name "A" already defined on line 5
reveal_type(A)  # N: Revealed type is "builtins.int"

[case testPEP695RedefineAsTypeAlias2]
# flags: --enable-incomplete-feature=NewGenericSyntax
from m import D
type D = int  # E: Name "D" already defined (possibly by an import)
a: D
reveal_type(a)  # N: Revealed type is "m.D"
[file m.py]
class D: pass

[case testPEP695RedefineAsTypeAlias3]
# flags: --enable-incomplete-feature=NewGenericSyntax
D = list["Forward"]
type D = int  # E: Name "D" already defined on line 2
Forward = str
x: D
reveal_type(x)  # N: Revealed type is "builtins.list[builtins.str]"

[case testPEP695MultiDefinitionsForTypeAlias]
# flags: --enable-incomplete-feature=NewGenericSyntax
if int():
    type A[T] = list[T]
else:
    type A[T] = str  # E: Name "A" already defined on line 3
x: T  # E: Name "T" is not defined
a: A[int]
reveal_type(a)  # N: Revealed type is "builtins.list[builtins.int]"

[case testPEP695UndefinedNameInAnnotation]
# flags: --enable-incomplete-feature=NewGenericSyntax
def f[T](x: foobar, y: T) -> T: ...  # E: Name "foobar" is not defined
reveal_type(f)  # N: Revealed type is "def [T] (x: Any, y: T`-1) -> T`-1"

[case testPEP695WrongNumberOfConstrainedTypes]
# flags: --enable-incomplete-feature=NewGenericSyntax
type A[T: ()] = list[T]  # E: Type variable must have at least two constrained types
a: A[int]
reveal_type(a)  # N: Revealed type is "builtins.list[builtins.int]"

type B[T: (int,)] = list[T]  # E: Type variable must have at least two constrained types
b: B[str]
reveal_type(b)  # N: Revealed type is "builtins.list[builtins.str]"

[case testPEP695UsingTypeVariableInOwnBoundOrConstraint]
# flags: --enable-incomplete-feature=NewGenericSyntax
type A[T: list[T]] = str  # E: Name "T" is not defined
type B[S: (list[S], str)] = str  # E: Name "S" is not defined
type C[T, S: list[T]] = str  # E: Name "T" is not defined

def f[T: T](x: T) -> T: ...  # E: Name "T" is not defined
class D[T: T]:  # E: Name "T" is not defined
    pass

[case testPEP695InvalidType]
# flags: --enable-incomplete-feature=NewGenericSyntax
def f[T: 1](x: T) -> T: ...  # E: Invalid type: try using Literal[1] instead?
class C[T: (int, (1 + 2))]: pass  # E: Invalid type comment or annotation
type A = list[1]  # E: Invalid type: try using Literal[1] instead?
type B = (1 + 2)  # E: Invalid type alias: expression is not a valid type
a: A
reveal_type(a)  # N: Revealed type is "builtins.list[Any]"
b: B
reveal_type(b)  # N: Revealed type is "Any"

[case testPEP695GenericNamedTuple]
# flags: --enable-incomplete-feature=NewGenericSyntax
from typing import NamedTuple

# Invariant because of the signature of the generated _replace method
class N[T](NamedTuple):
    x: T
    y: int

a: N[object]
reveal_type(a.x)  # N: Revealed type is "builtins.object"
b: N[int]
reveal_type(b.x)  # N: Revealed type is "builtins.int"
if int():
    a = b  # E: Incompatible types in assignment (expression has type "N[int]", variable has type "N[object]")
if int():
    b = a  # E: Incompatible types in assignment (expression has type "N[object]", variable has type "N[int]")

class M[T: (int, str)](NamedTuple):
    x: T

c: M[int]
d: M[str]
e: M[bool]  # E: Value of type variable "T" of "M" cannot be "bool"

[builtins fixtures/tuple.pyi]

[case testPEP695GenericTypedDict]
# flags: --enable-incomplete-feature=NewGenericSyntax
from typing import TypedDict

class D[T](TypedDict):
    x: T
    y: int

class E[T: str](TypedDict):
    x: T
    y: int

a: D[object]
reveal_type(a["x"])  # N: Revealed type is "builtins.object"
b: D[int]
reveal_type(b["x"])  # N: Revealed type is "builtins.int"
c: E[str]
d: E[int]  # E: Type argument "int" of "E" must be a subtype of "str"
[builtins fixtures/tuple.pyi]
[typing fixtures/typing-full.pyi]

[case testCurrentClassWorksAsBound]
# flags: --enable-incomplete-feature=NewGenericSyntax
from typing import Protocol

class Comparable[T: Comparable](Protocol):
    def compare(self, other: T) -> bool: ...

class Good:
    def compare(self, other: Good) -> bool: ...

x: Comparable[Good]
y: Comparable[int]  # E: Type argument "int" of "Comparable" must be a subtype of "Comparable[Any]"

[case testPEP695TypeAliasWithDifferentTargetTypes]
# flags: --enable-incomplete-feature=NewGenericSyntax
import types  # We need GenericAlias from here, and test stubs don't bring in 'types'
from typing import Any, Callable, List, Literal, TypedDict

# Test that various type expressions don't generate false positives as type alias
# values, as they are type checked as expressions. There is a similar test case in
# pythoneval.test that uses typeshed stubs.

class C[T]: pass

class TD(TypedDict):
    x: int

type A1 = type[int]
type A2 = type[int] | None
type A3 = None | type[int]
type A4 = type[Any]

type B1[**P, R] = Callable[P, R] | None
type B2[**P, R] = None | Callable[P, R]
type B3 = Callable[[str], int]
type B4 = Callable[..., int]

type C1 = A1 | None
type C2 = None | A1

type D1 = Any | None
type D2 = None | Any

type E1 = List[int]
type E2 = List[int] | None
type E3 = None | List[int]

type F1 = Literal[1]
type F2 = Literal['x'] | None
type F3 = None | Literal[True]

type G1 = tuple[int, Any]
type G2 = tuple[int, Any] | None
type G3 = None | tuple[int, Any]

type H1 = TD
type H2 = TD | None
type H3 = None | TD

type I1 = C[int]
type I2 = C[Any] | None
type I3 = None | C[TD]
[builtins fixtures/type.pyi]
[typing fixtures/typing-full.pyi]

[case testTypedDictInlineYesNewStyleAlias]
# flags: --enable-incomplete-feature=NewGenericSyntax --enable-incomplete-feature=InlineTypedDict
type X[T] = {"item": T, "other": X[T] | None}
x: X[str]
reveal_type(x)  # N: Revealed type is "TypedDict({'item': builtins.str, 'other': Union[..., None]})"
if x["other"] is not None:
    reveal_type(x["other"]["item"])  # N: Revealed type is "builtins.str"

type Y[T] = {"item": T, **Y[T]}  # E: Overwriting TypedDict field "item" while merging
[builtins fixtures/dict.pyi]
[typing fixtures/typing-full.pyi]

[case testPEP695UsingIncorrectExpressionsInTypeVariableBound]
# flags: --enable-incomplete-feature=NewGenericSyntax

type X[T: (yield 1)] = Any  # E: Yield expression cannot be used as a type variable bound
type Y[T: (yield from [])] = Any # E: Yield expression cannot be used as a type variable bound
type Z[T: (a := 1)] = Any  # E: Named expression cannot be used as a type variable bound
type K[T: (await 1)] = Any # E: Await expression cannot be used as a type variable bound

type XNested[T: (1 + (yield 1))] = Any  # E: Yield expression cannot be used as a type variable bound
type YNested[T: (1 + (yield from []))] = Any # E: Yield expression cannot be used as a type variable bound
type ZNested[T: (1 + (a := 1))] = Any  # E: Named expression cannot be used as a type variable bound
type KNested[T: (1 + (await 1))] = Any # E: Await expression cannot be used as a type variable bound

class FooX[T: (yield 1)]: pass  # E: Yield expression cannot be used as a type variable bound
class FooY[T: (yield from [])]: pass  # E: Yield expression cannot be used as a type variable bound
class FooZ[T: (a := 1)]: pass  # E: Named expression cannot be used as a type variable bound
class FooK[T: (await 1)]: pass  # E: Await expression cannot be used as a type variable bound

class FooXNested[T: (1 + (yield 1))]: pass  # E: Yield expression cannot be used as a type variable bound
class FooYNested[T: (1 + (yield from []))]: pass  # E: Yield expression cannot be used as a type variable bound
class FooZNested[T: (1 + (a := 1))]: pass  # E: Named expression cannot be used as a type variable bound
class FooKNested[T: (1 + (await 1))]: pass  # E: Await expression cannot be used as a type variable bound

def foox[T: (yield 1)](): pass  # E: Yield expression cannot be used as a type variable bound
def fooy[T: (yield from [])](): pass  # E: Yield expression cannot be used as a type variable bound
def fooz[T: (a := 1)](): pass  # E: Named expression cannot be used as a type variable bound
def fook[T: (await 1)](): pass  # E: Await expression cannot be used as a type variable bound

def foox_nested[T: (1 + (yield 1))](): pass  # E: Yield expression cannot be used as a type variable bound
def fooy_nested[T: (1 + (yield from []))](): pass  # E: Yield expression cannot be used as a type variable bound
def fooz_nested[T: (1 + (a := 1))](): pass  # E: Named expression cannot be used as a type variable bound
def fook_nested[T: (1 +(await 1))](): pass  # E: Await expression cannot be used as a type variable bound

[case testPEP695UsingIncorrectExpressionsInTypeAlias]
# flags: --enable-incomplete-feature=NewGenericSyntax

type X = (yield 1)  # E: Yield expression cannot be used within a type alias
type Y = (yield from []) # E: Yield expression cannot be used within a type alias
type Z = (a := 1)  # E: Named expression cannot be used within a type alias
type K = (await 1)  # E: Await expression cannot be used within a type alias

type XNested = (1 + (yield 1))  # E: Yield expression cannot be used within a type alias
type YNested = (1 + (yield from [])) # E: Yield expression cannot be used within a type alias
type ZNested = (1 + (a := 1))  # E: Named expression cannot be used within a type alias
type KNested = (1 + (await 1))  # E: Await expression cannot be used within a type alias

<<<<<<< HEAD
[case testPEP695TypeAliasAndAnnotated]
# flags: --enable-incomplete-feature=NewGenericSyntax
from typing_extensions import Annotated, Annotated as _Annotated
import typing_extensions as t

def ann(*args): ...

type A = Annotated[int, ann()]
type B = Annotated[int | str, ann((1, 2))]
type C = _Annotated[int, ann()]
type D = t.Annotated[str, ann()]

x: A
y: B
z: C
zz: D
reveal_type(x)  # N: Revealed type is "builtins.int"
reveal_type(y)  # N: Revealed type is "Union[builtins.int, builtins.str]"
reveal_type(z)  # N: Revealed type is "builtins.int"
reveal_type(zz)  # N: Revealed type is "builtins.str"
[builtins fixtures/tuple.pyi]
=======
[case testPEP695NestedGenericClass1]
# flags: --enable-incomplete-feature=NewGenericSyntax
class C[T]:
    def f(self) -> T: ...

class A:
    class B[Q]:
        def __init__(self, a: Q) -> None:
            self.a = a

        def f(self) -> Q:
            return self.a

        def g(self, x: Q) -> None: ...

    b: B[str]

x: A.B[int]
x.g("x")  # E: Argument 1 to "g" of "B" has incompatible type "str"; expected "int"
reveal_type(x.a)  # N: Revealed type is "builtins.int"
reveal_type(x)  # N: Revealed type is "__main__.A.B[builtins.int]"
reveal_type(A.b)  # N: Revealed type is "__main__.A.B[builtins.str]"

[case testPEP695NestedGenericClass2]
# flags: --enable-incomplete-feature=NewGenericSyntax
class A:
    def m(self) -> None:
        class B[T]:
            def f(self) -> T: ...
        x: B[int]
        reveal_type(x.f())  # N: Revealed type is "builtins.int"
        self.a = B[str]()

reveal_type(A().a)  # N: Revealed type is "__main__.B@4[builtins.str]"
reveal_type(A().a.f())  # N: Revealed type is "builtins.str"

[case testPEP695NestedGenericClass3]
# flags: --enable-incomplete-feature=NewGenericSyntax
class C[T]:
    def f(self) -> T: ...
    class D[S]:
        x: T  # E: Name "T" is not defined
        def g(self) -> S: ...

a: C[int]
reveal_type(a.f())  # N: Revealed type is "builtins.int"
b: C.D[str]
reveal_type(b.g())  # N: Revealed type is "builtins.str"

class E[T]:
    class F[T]:  # E: "T" already defined as a type parameter
        x: T

c: E.F[int]

[case testPEP695NestedGenericClass4]
# flags: --enable-incomplete-feature=NewGenericSyntax
class A:
    class B[T]:
        def __get__(self, instance: A, owner: type[A]) -> T:
            return None  # E: Incompatible return value type (got "None", expected "T")
    f = B[int]()

a = A()
v = a.f
>>>>>>> f68f76d7
<|MERGE_RESOLUTION|>--- conflicted
+++ resolved
@@ -1714,7 +1714,6 @@
 type ZNested = (1 + (a := 1))  # E: Named expression cannot be used within a type alias
 type KNested = (1 + (await 1))  # E: Await expression cannot be used within a type alias
 
-<<<<<<< HEAD
 [case testPEP695TypeAliasAndAnnotated]
 # flags: --enable-incomplete-feature=NewGenericSyntax
 from typing_extensions import Annotated, Annotated as _Annotated
@@ -1736,7 +1735,7 @@
 reveal_type(z)  # N: Revealed type is "builtins.int"
 reveal_type(zz)  # N: Revealed type is "builtins.str"
 [builtins fixtures/tuple.pyi]
-=======
+
 [case testPEP695NestedGenericClass1]
 # flags: --enable-incomplete-feature=NewGenericSyntax
 class C[T]:
@@ -1801,5 +1800,4 @@
     f = B[int]()
 
 a = A()
-v = a.f
->>>>>>> f68f76d7
+v = a.f