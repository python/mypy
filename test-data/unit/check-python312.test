--- conflicted
+++ resolved
@@ -1162,7 +1162,6 @@
 class C[T]:
     pass
 
-<<<<<<< HEAD
 [case testPEP695RecursiceTypeAlias]
 # mypy: enable-incomplete-feature=NewGenericSyntax
 
@@ -1205,7 +1204,7 @@
 f(1)  # E: Argument 1 to "f" has incompatible type "int"; expected "A"
 f(C[int]())  # E: Argument 1 to "f" has incompatible type "C[int]"; expected "A"
 [builtins fixtures/isinstance.pyi]
-=======
+
 [case testPEP695InvalidGenericOrProtocolBaseClass]
 # mypy: enable-incomplete-feature=NewGenericSyntax
 from typing import Generic, Protocol, TypeVar
@@ -1244,5 +1243,4 @@
     def m2(self, x: T, y: S) -> T | S: ...
 
 class D[T](C[S]):  # E: All type parameters should be declared ("S" not declared)
-    pass
->>>>>>> 7032f8c7
+    pass