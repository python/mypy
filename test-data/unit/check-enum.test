--- conflicted
+++ resolved
@@ -609,8 +609,7 @@
 [out]
 main:2: note: Revealed type is 'builtins.int'
 [out2]
-<<<<<<< HEAD
-main:2: error: Revealed type is 'builtins.str'
+main:2: note: Revealed type is 'builtins.str'
 
 [case testEnumReachabilityChecksBasic]
 from enum import Enum
@@ -854,7 +853,4 @@
         reveal_type(response)  # E: Revealed type is 'builtins.str'
         return 'PROCESSED: ' + response
 
-[builtins fixtures/primitives.pyi]
-=======
-main:2: note: Revealed type is 'builtins.str'
->>>>>>> 18a9fe14
+[builtins fixtures/primitives.pyi]