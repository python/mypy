--- conflicted
+++ resolved
@@ -2331,12 +2331,7 @@
     B = 2
     __my_dict = {A: "ham", B: "spam"}
 
-<<<<<<< HEAD
-x: MyEnum = MyEnum._MyEnum__my_dict  # E: Incompatible types in assignment (expression has type "Dict[int, str]", variable has type "MyEnum")
-=======
-# TODO: change the next line to use MyEnum._MyEnum__my_dict when mypy implements name mangling
-x: MyEnum = MyEnum.__my_dict  # E: Incompatible types in assignment (expression has type "dict[int, str]", variable has type "MyEnum")
->>>>>>> b8ee1f5d
+x: MyEnum = MyEnum._MyEnum__my_dict  # E: Incompatible types in assignment (expression has type "dict[int, str]", variable has type "MyEnum")
 [builtins fixtures/enum.pyi]
 
 [case testEnumWithPrivateAttributeReachability]
