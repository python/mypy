-- This test file checks Enum

[case testEnumBasics]
from enum import Enum
class Medal(Enum):
    gold = 1
    silver = 2
    bronze = 3
reveal_type(Medal.bronze)  # N: Revealed type is '__main__.Medal'
m = Medal.gold
if int():
    m = 1  # E: Incompatible types in assignment (expression has type "int", variable has type "Medal")

[case testEnumFromEnumMetaBasics]
from enum import EnumMeta
class Medal(metaclass=EnumMeta):
    gold = 1
    silver = "hello"
    bronze = None
    # Without __init__ the definition fails at runtime, but we want to verify that mypy
    # uses `enum.EnumMeta` and not `enum.Enum` as the definition of what is enum.
    def __init__(self, *args): pass
reveal_type(Medal.bronze)  # N: Revealed type is '__main__.Medal'
m = Medal.gold
if int():
    m = 1  # E: Incompatible types in assignment (expression has type "int", variable has type "Medal")

[case testEnumFromEnumMetaSubclass]
from enum import EnumMeta
class Achievement(metaclass=EnumMeta): pass
class Medal(Achievement):
    gold = 1
    silver = "hello"
    bronze = None
    # See comment in testEnumFromEnumMetaBasics
    def __init__(self, *args): pass
reveal_type(Medal.bronze)  # N: Revealed type is '__main__.Medal'
m = Medal.gold
if int():
    m = 1  # E: Incompatible types in assignment (expression has type "int", variable has type "Medal")

[case testEnumFromEnumMetaGeneric]
from enum import EnumMeta
from typing import Generic, TypeVar
T = TypeVar("T")
class Medal(Generic[T], metaclass=EnumMeta):  # E: Enum class cannot be generic
    q = None

[case testEnumNameAndValue]
from enum import Enum
class Truth(Enum):
    true = True
    false = False
x = ''
x = Truth.true.name
reveal_type(Truth.true.name)    # N: Revealed type is 'builtins.str'
reveal_type(Truth.false.value)  # N: Revealed type is 'builtins.bool'
[builtins fixtures/bool.pyi]

[case testEnumUnique]
import enum
@enum.unique
class E(enum.Enum):
    x = 1
    y = 1  # NOTE: This duplicate value is not detected by mypy at the moment
x = 1
x = E.x
[out]
main:7: error: Incompatible types in assignment (expression has type "E", variable has type "int")

[case testIntEnum_assignToIntVariable]
from enum import IntEnum
class N(IntEnum):
    x = 1
    y = 1
n = 1
if int():
    n = N.x  # Subclass of int, so it's okay
s = ''
if int():
    s = N.y # E: Incompatible types in assignment (expression has type "N", variable has type "str")

[case testIntEnum_functionTakingIntEnum]
from enum import IntEnum
class SomeIntEnum(IntEnum):
    x = 1
def takes_some_int_enum(n: SomeIntEnum):
    pass
takes_some_int_enum(SomeIntEnum.x)
takes_some_int_enum(1)  # Error
takes_some_int_enum(SomeIntEnum(1))  # How to deal with the above
[out]
main:7: error: Argument 1 to "takes_some_int_enum" has incompatible type "int"; expected "SomeIntEnum"

[case testIntEnum_functionTakingInt]
from enum import IntEnum
class SomeIntEnum(IntEnum):
    x = 1
def takes_int(i: int):
    pass
takes_int(SomeIntEnum.x)
takes_int(2)

[case testIntEnum_functionReturningIntEnum]
from enum import IntEnum
class SomeIntEnum(IntEnum):
    x = 1
def returns_some_int_enum() -> SomeIntEnum:
    return SomeIntEnum.x
an_int = 1
an_int = returns_some_int_enum()

an_enum = SomeIntEnum.x
an_enum = returns_some_int_enum()
[out]

[case testEnumMethods]
from enum import Enum

class Color(Enum):
    red = 1
    green = 2

    def m(self, x: int): pass
    @staticmethod
    def m2(x: int): pass

Color.red.m('')
Color.m2('')
[builtins fixtures/staticmethod.pyi]
[out]
main:11: error: Argument 1 to "m" of "Color" has incompatible type "str"; expected "int"
main:12: error: Argument 1 to "m2" of "Color" has incompatible type "str"; expected "int"

[case testIntEnum_ExtendedIntEnum_functionTakingExtendedIntEnum]
from enum import IntEnum
class ExtendedIntEnum(IntEnum):
    pass
class SomeExtIntEnum(ExtendedIntEnum):
    x = 1

def takes_int(i: int):
    pass
takes_int(SomeExtIntEnum.x)

def takes_some_ext_int_enum(s: SomeExtIntEnum):
    pass
takes_some_ext_int_enum(SomeExtIntEnum.x)

[case testNamedTupleEnum]
from typing import NamedTuple
from enum import Enum

N = NamedTuple('N', [('bar', int)])

class E(N, Enum):
    X = N(1)

def f(x: E) -> None: pass

f(E.X)

[case testEnumCall]
from enum import IntEnum
class E(IntEnum):
    a = 1
x = None  # type: int
reveal_type(E(x))
[out]
main:5: note: Revealed type is '__main__.E'

[case testEnumIndex]
from enum import IntEnum
class E(IntEnum):
    a = 1
s = None  # type: str
reveal_type(E[s])
[out]
main:5: note: Revealed type is '__main__.E'

[case testEnumIndexError]
from enum import IntEnum
class E(IntEnum):
    a = 1
E[1]  # E: Enum index should be a string (actual index type "int")
x = E[1]  # E: Enum index should be a string (actual index type "int")

[case testEnumIndexIsNotAnAlias]
from enum import Enum

class E(Enum):
    a = 1
    b = 2
reveal_type(E['a'])  # N: Revealed type is '__main__.E'
E['a']
x = E['a']
reveal_type(x)  # N: Revealed type is '__main__.E'

def get_member(name: str) -> E:
    val = E[name]
    return val

reveal_type(get_member('a'))  # N: Revealed type is '__main__.E'

[case testGenericEnum]
from enum import Enum
from typing import Generic, TypeVar

T = TypeVar('T')

class F(Generic[T], Enum):  # E: Enum class cannot be generic
    x: T
    y: T

reveal_type(F[int].x)  # N: Revealed type is '__main__.F[builtins.int*]'

[case testEnumFlag]
from enum import Flag
class C(Flag):
    a = 1
    b = 2
x = C.a
if int():
    x = 1 # E: Incompatible types in assignment (expression has type "int", variable has type "C")
if int():
    x = x | C.b

[case testEnumIntFlag]
from enum import IntFlag
class C(IntFlag):
    a = 1
    b = 2
x = C.a
if int():
    x = 1 # E: Incompatible types in assignment (expression has type "int", variable has type "C")
if int():
    x = x | C.b

[case testAnonymousEnum]
from enum import Enum
class A:
    def f(self) -> None:
        class E(Enum):
            a = 1
        self.x = E.a
a = A()
reveal_type(a.x)
[out]
main:8: note: Revealed type is '__main__.E@4'

[case testEnumInClassBody]
from enum import Enum
class A:
    class E(Enum):
        a = 1
class B:
    class E(Enum):
        a = 1
x = A.E.a
y = B.E.a
if int():
    x = y # E: Incompatible types in assignment (expression has type "__main__.B.E", variable has type "__main__.A.E")

[case testFunctionalEnumString]
from enum import Enum, IntEnum
E = Enum('E', 'foo bar')
I = IntEnum('I', ' bar, baz ')
reveal_type(E.foo)
reveal_type(E.bar.value)
reveal_type(I.bar)
reveal_type(I.baz.value)
[out]
main:4: note: Revealed type is '__main__.E'
main:5: note: Revealed type is 'Any'
main:6: note: Revealed type is '__main__.I'
main:7: note: Revealed type is 'builtins.int'

[case testFunctionalEnumListOfStrings]
from enum import Enum, IntEnum
E = Enum('E', ('foo', 'bar'))
F = IntEnum('F', ['bar', 'baz'])
reveal_type(E.foo)
reveal_type(F.baz)
[out]
main:4: note: Revealed type is '__main__.E'
main:5: note: Revealed type is '__main__.F'

[case testFunctionalEnumListOfPairs]
from enum import Enum, IntEnum
E = Enum('E', [('foo', 1), ['bar', 2]])
F = IntEnum('F', (['bar', 1], ('baz', 2)))
reveal_type(E.foo)
reveal_type(F.baz)
reveal_type(E.foo.value)
reveal_type(F.bar.name)
[out]
main:4: note: Revealed type is '__main__.E'
main:5: note: Revealed type is '__main__.F'
main:6: note: Revealed type is 'builtins.int'
main:7: note: Revealed type is 'builtins.str'

[case testFunctionalEnumDict]
from enum import Enum, IntEnum
E = Enum('E', {'foo': 1, 'bar': 2})
F = IntEnum('F', {'bar': 1, 'baz': 2})
reveal_type(E.foo)
reveal_type(F.baz)
reveal_type(E.foo.value)
reveal_type(F.bar.name)
[out]
main:4: note: Revealed type is '__main__.E'
main:5: note: Revealed type is '__main__.F'
main:6: note: Revealed type is 'builtins.int'
main:7: note: Revealed type is 'builtins.str'

[case testFunctionalEnumErrors]
from enum import Enum, IntEnum
A = Enum('A')
B = Enum('B', 42)
C = Enum('C', 'a b', 'x')
D = Enum('D', foo)
bar = 'x y z'
E = Enum('E', bar)
I = IntEnum('I')
J = IntEnum('I', 42)
K = IntEnum('I', 'p q', 'z')
L = Enum('L', ' ')
M = Enum('M', ())
N = IntEnum('M', [])
P = Enum('P', [42])
Q = Enum('Q', [('a', 42, 0)])
R = IntEnum('R', [[0, 42]])
S = Enum('S', {1: 1})
T = Enum('T', keyword='a b')
U = Enum('U', *['a'])
V = Enum('U', **{'a': 1})
W = Enum('W', 'a b')
W.c
[typing fixtures/typing-full.pyi]
[out]
main:2: error: Too few arguments for Enum()
main:3: error: Enum() expects a string, tuple, list or dict literal as the second argument
main:4: error: Too many arguments for Enum()
main:5: error: Enum() expects a string, tuple, list or dict literal as the second argument
main:5: error: Name 'foo' is not defined
main:7: error: Enum() expects a string, tuple, list or dict literal as the second argument
main:8: error: Too few arguments for IntEnum()
main:9: error: IntEnum() expects a string, tuple, list or dict literal as the second argument
main:10: error: Too many arguments for IntEnum()
main:11: error: Enum() needs at least one item
main:12: error: Enum() needs at least one item
main:13: error: IntEnum() needs at least one item
main:14: error: Enum() with tuple or list expects strings or (name, value) pairs
main:15: error: Enum() with tuple or list expects strings or (name, value) pairs
main:16: error: IntEnum() with tuple or list expects strings or (name, value) pairs
main:17: error: Enum() with dict literal requires string literals
main:18: error: Unexpected arguments to Enum()
main:19: error: Unexpected arguments to Enum()
main:20: error: Unexpected arguments to Enum()
main:22: error: "Type[W]" has no attribute "c"

[case testFunctionalEnumFlag]
from enum import Flag, IntFlag
A = Flag('A', 'x y')
B = IntFlag('B', 'a b')
reveal_type(A.x)        # N: Revealed type is '__main__.A'
reveal_type(B.a)        # N: Revealed type is '__main__.B'
reveal_type(A.x.name)   # N: Revealed type is 'builtins.str'
reveal_type(B.a.name)   # N: Revealed type is 'builtins.str'

# TODO: The revealed type should be 'int' here
reveal_type(A.x.value)  # N: Revealed type is 'Any'
reveal_type(B.a.value)  # N: Revealed type is 'Any'

[case testAnonymousFunctionalEnum]
from enum import Enum
class A:
    def f(self) -> None:
        E = Enum('E', 'a b')
        self.x = E.a
a = A()
reveal_type(a.x)
[out]
main:7: note: Revealed type is '__main__.A.E@4'

[case testFunctionalEnumInClassBody]
from enum import Enum
class A:
    E = Enum('E', 'a b')
class B:
    E = Enum('E', 'a b')
x = A.E.a
y = B.E.a
if int():
    x = y # E: Incompatible types in assignment (expression has type "__main__.B.E", variable has type "__main__.A.E")

[case testFunctionalEnumProtocols]
from enum import IntEnum
Color = IntEnum('Color', 'red green blue')
reveal_type(Color['green'])  # N: Revealed type is '__main__.Color'
for c in Color:
    reveal_type(c)  # N: Revealed type is '__main__.Color*'
reveal_type(list(Color))  # N: Revealed type is 'builtins.list[__main__.Color*]'

[builtins fixtures/list.pyi]

[case testEnumWorkWithForward]
from enum import Enum
a: E = E.x
class E(Enum):
    x = 1
    y = 2
[out]

[case testEnumWorkWithForward2]
from enum import Enum
b: F
F = Enum('F', {'x': 1, 'y': 2})

def fn(x: F) -> None:
    pass
fn(b)
[out]

[case testFunctionalEnum_python2]
from enum import Enum
Eu = Enum(u'Eu', u'a b')
Eb = Enum(b'Eb', b'a b')
Gu = Enum(u'Gu', {u'a': 1})
Gb = Enum(b'Gb', {b'a': 1})
Hu = Enum(u'Hu', [u'a'])
Hb = Enum(b'Hb', [b'a'])
Eu.a
Eb.a
Gu.a
Gb.a
Hu.a
Hb.a
[out]

[case testEnumIncremental]
import m
reveal_type(m.E.a)
reveal_type(m.F.b)
[file m.py]
from enum import Enum
class E(Enum):
    a = 1
    b = 2
F = Enum('F', 'a b')
[rechecked]
[stale]
[out1]
main:2: note: Revealed type is 'm.E'
main:3: note: Revealed type is 'm.F'
[out2]
main:2: note: Revealed type is 'm.E'
main:3: note: Revealed type is 'm.F'

[case testEnumAuto]
from enum import Enum, auto
class Test(Enum):
    a = auto()
    b = auto()

reveal_type(Test.a)  # N: Revealed type is '__main__.Test'
[builtins fixtures/primitives.pyi]

[case testEnumAttributeAccessMatrix]
from enum import Enum, IntEnum, IntFlag, Flag, EnumMeta, auto
from typing_extensions import Literal

def is_x(val: Literal['x']) -> None: pass

A1 = Enum('A1', 'x')
class A2(Enum):
    x = auto()
class A3(Enum):
    x = 1

is_x(reveal_type(A1.x.name))    # N: Revealed type is 'Literal['x']'
is_x(reveal_type(A1.x._name_))  # N: Revealed type is 'Literal['x']'
reveal_type(A1.x.value)         # N: Revealed type is 'Any'
reveal_type(A1.x._value_)       # N: Revealed type is 'Any'
is_x(reveal_type(A2.x.name))    # N: Revealed type is 'Literal['x']'
is_x(reveal_type(A2.x._name_))  # N: Revealed type is 'Literal['x']'
reveal_type(A2.x.value)         # N: Revealed type is 'Any'
reveal_type(A2.x._value_)       # N: Revealed type is 'Any'
is_x(reveal_type(A3.x.name))    # N: Revealed type is 'Literal['x']'
is_x(reveal_type(A3.x._name_))  # N: Revealed type is 'Literal['x']'
reveal_type(A3.x.value)         # N: Revealed type is 'builtins.int'
reveal_type(A3.x._value_)       # N: Revealed type is 'builtins.int'

B1 = IntEnum('B1', 'x')
class B2(IntEnum):
    x = auto()
class B3(IntEnum):
    x = 1

# TODO: getting B1.x._value_ and B2.x._value_ to have type 'int' requires a typeshed change

is_x(reveal_type(B1.x.name))    # N: Revealed type is 'Literal['x']'
is_x(reveal_type(B1.x._name_))  # N: Revealed type is 'Literal['x']'
reveal_type(B1.x.value)         # N: Revealed type is 'builtins.int'
reveal_type(B1.x._value_)       # N: Revealed type is 'Any'
is_x(reveal_type(B2.x.name))    # N: Revealed type is 'Literal['x']'
is_x(reveal_type(B2.x._name_))  # N: Revealed type is 'Literal['x']'
reveal_type(B2.x.value)         # N: Revealed type is 'builtins.int'
reveal_type(B2.x._value_)       # N: Revealed type is 'Any'
is_x(reveal_type(B3.x.name))    # N: Revealed type is 'Literal['x']'
is_x(reveal_type(B3.x._name_))  # N: Revealed type is 'Literal['x']'
reveal_type(B3.x.value)         # N: Revealed type is 'builtins.int'
reveal_type(B3.x._value_)       # N: Revealed type is 'builtins.int'

# TODO: C1.x.value and C2.x.value should also be of type 'int'
# This requires either a typeshed change or a plugin refinement

C1 = IntFlag('C1', 'x')
class C2(IntFlag):
    x = auto()
class C3(IntFlag):
    x = 1

is_x(reveal_type(C1.x.name))    # N: Revealed type is 'Literal['x']'
is_x(reveal_type(C1.x._name_))  # N: Revealed type is 'Literal['x']'
reveal_type(C1.x.value)         # N: Revealed type is 'Any'
reveal_type(C1.x._value_)       # N: Revealed type is 'Any'
is_x(reveal_type(C2.x.name))    # N: Revealed type is 'Literal['x']'
is_x(reveal_type(C2.x._name_))  # N: Revealed type is 'Literal['x']'
reveal_type(C2.x.value)         # N: Revealed type is 'Any'
reveal_type(C2.x._value_)       # N: Revealed type is 'Any'
is_x(reveal_type(C3.x.name))    # N: Revealed type is 'Literal['x']'
is_x(reveal_type(C3.x._name_))  # N: Revealed type is 'Literal['x']'
reveal_type(C3.x.value)         # N: Revealed type is 'builtins.int'
reveal_type(C3.x._value_)       # N: Revealed type is 'builtins.int'

D1 = Flag('D1', 'x')
class D2(Flag):
    x = auto()
class D3(Flag):
    x = 1

is_x(reveal_type(D1.x.name))    # N: Revealed type is 'Literal['x']'
is_x(reveal_type(D1.x._name_))  # N: Revealed type is 'Literal['x']'
reveal_type(D1.x.value)         # N: Revealed type is 'Any'
reveal_type(D1.x._value_)       # N: Revealed type is 'Any'
is_x(reveal_type(D2.x.name))    # N: Revealed type is 'Literal['x']'
is_x(reveal_type(D2.x._name_))  # N: Revealed type is 'Literal['x']'
reveal_type(D2.x.value)         # N: Revealed type is 'Any'
reveal_type(D2.x._value_)       # N: Revealed type is 'Any'
is_x(reveal_type(D3.x.name))    # N: Revealed type is 'Literal['x']'
is_x(reveal_type(D3.x._name_))  # N: Revealed type is 'Literal['x']'
reveal_type(D3.x.value)         # N: Revealed type is 'builtins.int'
reveal_type(D3.x._value_)       # N: Revealed type is 'builtins.int'

# TODO: Generalize our enum functional API logic to work with subclasses of Enum
# See https://github.com/python/mypy/issues/6037

class Parent(Enum): pass
# E1 = Parent('E1', 'x')  # See above TODO
class E2(Parent):
    x = auto()
class E3(Parent):
    x = 1

is_x(reveal_type(E2.x.name))    # N: Revealed type is 'Literal['x']'
is_x(reveal_type(E2.x._name_))  # N: Revealed type is 'Literal['x']'
reveal_type(E2.x.value)         # N: Revealed type is 'Any'
reveal_type(E2.x._value_)       # N: Revealed type is 'Any'
is_x(reveal_type(E3.x.name))    # N: Revealed type is 'Literal['x']'
is_x(reveal_type(E3.x._name_))  # N: Revealed type is 'Literal['x']'
reveal_type(E3.x.value)         # N: Revealed type is 'builtins.int'
reveal_type(E3.x._value_)       # N: Revealed type is 'builtins.int'


# TODO: Figure out if we can construct enums using EnumMetas using the functional API.
# Also figure out if we even care about supporting that use case.
class F2(metaclass=EnumMeta):
    x = auto()
class F3(metaclass=EnumMeta):
    x = 1

F2.x.name      # E: "F2" has no attribute "name"
F2.x._name_    # E: "F2" has no attribute "_name_"
F2.x.value     # E: "F2" has no attribute "value"
F2.x._value_   # E: "F2" has no attribute "_value_"
F3.x.name      # E: "F3" has no attribute "name"
F3.x._name_    # E: "F3" has no attribute "_name_"
F3.x.value     # E: "F3" has no attribute "value"
F3.x._value_   # E: "F3" has no attribute "_value_"
[builtins fixtures/primitives.pyi]

[case testEnumAttributeChangeIncremental]
from a import SomeEnum
reveal_type(SomeEnum.a.value)

[file a.py]
from b import SomeEnum

[file b.py]
from enum import Enum
class SomeEnum(Enum):
    a = 1

[file b.py.2]
from enum import Enum
class SomeEnum(Enum):
    a = "foo"
[out]
main:2: note: Revealed type is 'builtins.int'
[out2]
<<<<<<< HEAD
main:2: error: Revealed type is 'builtins.str'

[case testEnumReachabilityChecksBasic]
from enum import Enum
from typing_extensions import Literal

class Foo(Enum):
    A = 1
    B = 2
    C = 3

x: Literal[Foo.A, Foo.B, Foo.C]
if x is Foo.A:
    reveal_type(x)  # E: Revealed type is 'Literal[__main__.Foo.A]'
elif x is Foo.B:
    reveal_type(x)  # E: Revealed type is 'Literal[__main__.Foo.B]'
elif x is Foo.C:
    reveal_type(x)  # E: Revealed type is 'Literal[__main__.Foo.C]'
else:
    reveal_type(x)  # No output here: this branch is unreachable

if Foo.A is x:
    reveal_type(x)  # E: Revealed type is 'Literal[__main__.Foo.A]'
elif Foo.B is x:
    reveal_type(x)  # E: Revealed type is 'Literal[__main__.Foo.B]'
elif Foo.C is x:
    reveal_type(x)  # E: Revealed type is 'Literal[__main__.Foo.C]'
else:
    reveal_type(x)  # No output here: this branch is unreachable

y: Foo
if y is Foo.A:
    reveal_type(y)  # E: Revealed type is 'Literal[__main__.Foo.A]'
elif y is Foo.B:
    reveal_type(y)  # E: Revealed type is 'Literal[__main__.Foo.B]'
elif y is Foo.C:
    reveal_type(y)  # E: Revealed type is 'Literal[__main__.Foo.C]'
else:
    reveal_type(y)  # No output here: this branch is unreachable

if Foo.A is y:
    reveal_type(y)  # E: Revealed type is 'Literal[__main__.Foo.A]'
elif Foo.B is y:
    reveal_type(y)  # E: Revealed type is 'Literal[__main__.Foo.B]'
elif Foo.C is y:
    reveal_type(y)  # E: Revealed type is 'Literal[__main__.Foo.C]'
else:
    reveal_type(y)  # No output here: this branch is unreachable
[builtins fixtures/bool.pyi]

[case testEnumReachabilityChecksIndirect]
from enum import Enum
from typing_extensions import Literal, Final

class Foo(Enum):
    A = 1
    B = 2
    C = 3

def accepts_foo_a(x: Literal[Foo.A]) -> None: ...

x: Foo
y: Literal[Foo.A]
z: Final = Foo.A

if x is y:
    reveal_type(x)  # E: Revealed type is 'Literal[__main__.Foo.A]'
    reveal_type(y)  # E: Revealed type is 'Literal[__main__.Foo.A]'
else:
    reveal_type(x)  # E: Revealed type is 'Union[Literal[__main__.Foo.B], Literal[__main__.Foo.C]]'
    reveal_type(y)  # E: Revealed type is 'Literal[__main__.Foo.A]'
if y is x:
    reveal_type(x)  # E: Revealed type is 'Literal[__main__.Foo.A]'
    reveal_type(y)  # E: Revealed type is 'Literal[__main__.Foo.A]'
else:
    reveal_type(x)  # E: Revealed type is 'Union[Literal[__main__.Foo.B], Literal[__main__.Foo.C]]'
    reveal_type(y)  # E: Revealed type is 'Literal[__main__.Foo.A]'

if x is z:
    reveal_type(x)  # E: Revealed type is 'Literal[__main__.Foo.A]'
    reveal_type(z)  # E: Revealed type is '__main__.Foo'
    accepts_foo_a(z)
else:
    reveal_type(x)  # E: Revealed type is 'Union[Literal[__main__.Foo.B], Literal[__main__.Foo.C]]'
    reveal_type(z)  # E: Revealed type is '__main__.Foo'
    accepts_foo_a(z)
if z is x:
    reveal_type(x)  # E: Revealed type is 'Literal[__main__.Foo.A]'
    reveal_type(z)  # E: Revealed type is '__main__.Foo'
    accepts_foo_a(z)
else:
    reveal_type(x)  # E: Revealed type is 'Union[Literal[__main__.Foo.B], Literal[__main__.Foo.C]]'
    reveal_type(z)  # E: Revealed type is '__main__.Foo'
    accepts_foo_a(z)

if y is z:
    reveal_type(y)  # E: Revealed type is 'Literal[__main__.Foo.A]'
    reveal_type(z)  # E: Revealed type is '__main__.Foo'
    accepts_foo_a(z)
else:
    reveal_type(y)  # No output: this branch is unreachable
    reveal_type(z)  # No output: this branch is unreachable
if z is y:
    reveal_type(y)  # E: Revealed type is 'Literal[__main__.Foo.A]'
    reveal_type(z)  # E: Revealed type is '__main__.Foo'
    accepts_foo_a(z)
else:
    reveal_type(y)  # No output: this branch is unreachable
    reveal_type(z)  # No output: this branch is unreachable
[builtins fixtures/bool.pyi]

[case testEnumReachabilityNoNarrowingForUnionMessiness]
from enum import Enum
from typing_extensions import Literal

class Foo(Enum):
    A = 1
    B = 2
    C = 3

x: Foo
y: Literal[Foo.A, Foo.B]
z: Literal[Foo.B, Foo.C]

# For the sake of simplicity, no narrowing is done when the narrower type is a Union.
if x is y:
    reveal_type(x)  # E: Revealed type is '__main__.Foo'
    reveal_type(y)  # E: Revealed type is 'Union[Literal[__main__.Foo.A], Literal[__main__.Foo.B]]'
else:
    reveal_type(x)  # E: Revealed type is '__main__.Foo'
    reveal_type(y)  # E: Revealed type is 'Union[Literal[__main__.Foo.A], Literal[__main__.Foo.B]]'

if y is z:
    reveal_type(y)  # E: Revealed type is 'Union[Literal[__main__.Foo.A], Literal[__main__.Foo.B]]'
    reveal_type(z)  # E: Revealed type is 'Union[Literal[__main__.Foo.B], Literal[__main__.Foo.C]]'
else:
    reveal_type(y)  # E: Revealed type is 'Union[Literal[__main__.Foo.A], Literal[__main__.Foo.B]]'
    reveal_type(z)  # E: Revealed type is 'Union[Literal[__main__.Foo.B], Literal[__main__.Foo.C]]'
[builtins fixtures/bool.pyi]

[case testEnumReachabilityWithNone]
# flags: --strict-optional
from enum import Enum
from typing import Optional

class Foo(Enum):
    A = 1
    B = 2
    C = 3

x: Optional[Foo]
if x:
    reveal_type(x)  # E: Revealed type is '__main__.Foo'
else:
    reveal_type(x)  # E: Revealed type is 'Union[__main__.Foo, None]'

if x is not None:
    reveal_type(x)  # E: Revealed type is '__main__.Foo'
else:
    reveal_type(x)  # E: Revealed type is 'None'

if x is Foo.A:
    reveal_type(x)  # E: Revealed type is 'Literal[__main__.Foo.A]'
else:
    reveal_type(x)  # E: Revealed type is 'Union[Literal[__main__.Foo.B], Literal[__main__.Foo.C], None]'
[builtins fixtures/bool.pyi]

[case testEnumReachabilityWithMultipleEnums]
from enum import Enum
from typing import Union
from typing_extensions import Literal

class Foo(Enum):
    A = 1
    B = 2
class Bar(Enum):
    A = 1
    B = 2

x1: Union[Foo, Bar]
if x1 is Foo.A:
    reveal_type(x1)  # E: Revealed type is 'Literal[__main__.Foo.A]'
else:
    reveal_type(x1)  # E: Revealed type is 'Union[Literal[__main__.Foo.B], __main__.Bar]'

x2: Union[Foo, Bar]
if x2 is Bar.A:
    reveal_type(x2)  # E: Revealed type is 'Literal[__main__.Bar.A]'
else:
    reveal_type(x2)  # E: Revealed type is 'Union[__main__.Foo, Literal[__main__.Bar.B]]'

x3: Union[Foo, Bar]
if x3 is Foo.A or x3 is Bar.A:
    reveal_type(x3)  # E: Revealed type is 'Union[Literal[__main__.Foo.A], Literal[__main__.Bar.A]]'
else:
    reveal_type(x3)  # E: Revealed type is 'Union[Literal[__main__.Foo.B], Literal[__main__.Bar.B]]'

[builtins fixtures/bool.pyi]

[case testEnumReachabilityPEP484Example1]
# flags: --strict-optional
from typing import Union
from typing_extensions import Final
from enum import Enum

class Empty(Enum):
    token = 0
_empty: Final = Empty.token

def func(x: Union[int, None, Empty] = _empty) -> int:
    boom = x + 42       # E: Unsupported left operand type for + ("None") \
                        # E: Unsupported left operand type for + ("Empty") \
                        # N: Left operand is of type "Union[int, None, Empty]"
    if x is _empty:
        reveal_type(x)  # E: Revealed type is 'Literal[__main__.Empty.token]'
        return 0
    elif x is None:
        reveal_type(x)  # E: Revealed type is 'None'
        return 1
    else:  # At this point typechecker knows that x can only have type int
        reveal_type(x)  # E: Revealed type is 'builtins.int'
        return x + 2
[builtins fixtures/primitives.pyi]

[case testEnumReachabilityPEP484Example2]
from typing import Union
from enum import Enum

class Reason(Enum):
    timeout = 1
    error = 2

def process(response: Union[str, Reason] = '') -> str:
    if response is Reason.timeout:
        reveal_type(response)  # E: Revealed type is 'Literal[__main__.Reason.timeout]'
        return 'TIMEOUT'
    elif response is Reason.error:
        reveal_type(response)  # E: Revealed type is 'Literal[__main__.Reason.error]'
        return 'ERROR'
    else:
        # response can be only str, all other possible values exhausted
        reveal_type(response)  # E: Revealed type is 'builtins.str'
        return 'PROCESSED: ' + response

[builtins fixtures/primitives.pyi]
=======
main:2: note: Revealed type is 'builtins.str'
>>>>>>> 95ac93fd
<|MERGE_RESOLUTION|>--- conflicted
+++ resolved
@@ -609,8 +609,7 @@
 [out]
 main:2: note: Revealed type is 'builtins.int'
 [out2]
-<<<<<<< HEAD
-main:2: error: Revealed type is 'builtins.str'
+main:2: note: Revealed type is 'builtins.str'
 
 [case testEnumReachabilityChecksBasic]
 from enum import Enum
@@ -623,39 +622,39 @@
 
 x: Literal[Foo.A, Foo.B, Foo.C]
 if x is Foo.A:
-    reveal_type(x)  # E: Revealed type is 'Literal[__main__.Foo.A]'
+    reveal_type(x)  # N: Revealed type is 'Literal[__main__.Foo.A]'
 elif x is Foo.B:
-    reveal_type(x)  # E: Revealed type is 'Literal[__main__.Foo.B]'
+    reveal_type(x)  # N: Revealed type is 'Literal[__main__.Foo.B]'
 elif x is Foo.C:
-    reveal_type(x)  # E: Revealed type is 'Literal[__main__.Foo.C]'
+    reveal_type(x)  # N: Revealed type is 'Literal[__main__.Foo.C]'
 else:
     reveal_type(x)  # No output here: this branch is unreachable
 
 if Foo.A is x:
-    reveal_type(x)  # E: Revealed type is 'Literal[__main__.Foo.A]'
+    reveal_type(x)  # N: Revealed type is 'Literal[__main__.Foo.A]'
 elif Foo.B is x:
-    reveal_type(x)  # E: Revealed type is 'Literal[__main__.Foo.B]'
+    reveal_type(x)  # N: Revealed type is 'Literal[__main__.Foo.B]'
 elif Foo.C is x:
-    reveal_type(x)  # E: Revealed type is 'Literal[__main__.Foo.C]'
+    reveal_type(x)  # N: Revealed type is 'Literal[__main__.Foo.C]'
 else:
     reveal_type(x)  # No output here: this branch is unreachable
 
 y: Foo
 if y is Foo.A:
-    reveal_type(y)  # E: Revealed type is 'Literal[__main__.Foo.A]'
+    reveal_type(y)  # N: Revealed type is 'Literal[__main__.Foo.A]'
 elif y is Foo.B:
-    reveal_type(y)  # E: Revealed type is 'Literal[__main__.Foo.B]'
+    reveal_type(y)  # N: Revealed type is 'Literal[__main__.Foo.B]'
 elif y is Foo.C:
-    reveal_type(y)  # E: Revealed type is 'Literal[__main__.Foo.C]'
+    reveal_type(y)  # N: Revealed type is 'Literal[__main__.Foo.C]'
 else:
     reveal_type(y)  # No output here: this branch is unreachable
 
 if Foo.A is y:
-    reveal_type(y)  # E: Revealed type is 'Literal[__main__.Foo.A]'
+    reveal_type(y)  # N: Revealed type is 'Literal[__main__.Foo.A]'
 elif Foo.B is y:
-    reveal_type(y)  # E: Revealed type is 'Literal[__main__.Foo.B]'
+    reveal_type(y)  # N: Revealed type is 'Literal[__main__.Foo.B]'
 elif Foo.C is y:
-    reveal_type(y)  # E: Revealed type is 'Literal[__main__.Foo.C]'
+    reveal_type(y)  # N: Revealed type is 'Literal[__main__.Foo.C]'
 else:
     reveal_type(y)  # No output here: this branch is unreachable
 [builtins fixtures/bool.pyi]
@@ -676,45 +675,45 @@
 z: Final = Foo.A
 
 if x is y:
-    reveal_type(x)  # E: Revealed type is 'Literal[__main__.Foo.A]'
-    reveal_type(y)  # E: Revealed type is 'Literal[__main__.Foo.A]'
-else:
-    reveal_type(x)  # E: Revealed type is 'Union[Literal[__main__.Foo.B], Literal[__main__.Foo.C]]'
-    reveal_type(y)  # E: Revealed type is 'Literal[__main__.Foo.A]'
+    reveal_type(x)  # N: Revealed type is 'Literal[__main__.Foo.A]'
+    reveal_type(y)  # N: Revealed type is 'Literal[__main__.Foo.A]'
+else:
+    reveal_type(x)  # N: Revealed type is 'Union[Literal[__main__.Foo.B], Literal[__main__.Foo.C]]'
+    reveal_type(y)  # N: Revealed type is 'Literal[__main__.Foo.A]'
 if y is x:
-    reveal_type(x)  # E: Revealed type is 'Literal[__main__.Foo.A]'
-    reveal_type(y)  # E: Revealed type is 'Literal[__main__.Foo.A]'
-else:
-    reveal_type(x)  # E: Revealed type is 'Union[Literal[__main__.Foo.B], Literal[__main__.Foo.C]]'
-    reveal_type(y)  # E: Revealed type is 'Literal[__main__.Foo.A]'
+    reveal_type(x)  # N: Revealed type is 'Literal[__main__.Foo.A]'
+    reveal_type(y)  # N: Revealed type is 'Literal[__main__.Foo.A]'
+else:
+    reveal_type(x)  # N: Revealed type is 'Union[Literal[__main__.Foo.B], Literal[__main__.Foo.C]]'
+    reveal_type(y)  # N: Revealed type is 'Literal[__main__.Foo.A]'
 
 if x is z:
-    reveal_type(x)  # E: Revealed type is 'Literal[__main__.Foo.A]'
-    reveal_type(z)  # E: Revealed type is '__main__.Foo'
+    reveal_type(x)  # N: Revealed type is 'Literal[__main__.Foo.A]'
+    reveal_type(z)  # N: Revealed type is '__main__.Foo'
     accepts_foo_a(z)
 else:
-    reveal_type(x)  # E: Revealed type is 'Union[Literal[__main__.Foo.B], Literal[__main__.Foo.C]]'
-    reveal_type(z)  # E: Revealed type is '__main__.Foo'
+    reveal_type(x)  # N: Revealed type is 'Union[Literal[__main__.Foo.B], Literal[__main__.Foo.C]]'
+    reveal_type(z)  # N: Revealed type is '__main__.Foo'
     accepts_foo_a(z)
 if z is x:
-    reveal_type(x)  # E: Revealed type is 'Literal[__main__.Foo.A]'
-    reveal_type(z)  # E: Revealed type is '__main__.Foo'
+    reveal_type(x)  # N: Revealed type is 'Literal[__main__.Foo.A]'
+    reveal_type(z)  # N: Revealed type is '__main__.Foo'
     accepts_foo_a(z)
 else:
-    reveal_type(x)  # E: Revealed type is 'Union[Literal[__main__.Foo.B], Literal[__main__.Foo.C]]'
-    reveal_type(z)  # E: Revealed type is '__main__.Foo'
+    reveal_type(x)  # N: Revealed type is 'Union[Literal[__main__.Foo.B], Literal[__main__.Foo.C]]'
+    reveal_type(z)  # N: Revealed type is '__main__.Foo'
     accepts_foo_a(z)
 
 if y is z:
-    reveal_type(y)  # E: Revealed type is 'Literal[__main__.Foo.A]'
-    reveal_type(z)  # E: Revealed type is '__main__.Foo'
+    reveal_type(y)  # N: Revealed type is 'Literal[__main__.Foo.A]'
+    reveal_type(z)  # N: Revealed type is '__main__.Foo'
     accepts_foo_a(z)
 else:
     reveal_type(y)  # No output: this branch is unreachable
     reveal_type(z)  # No output: this branch is unreachable
 if z is y:
-    reveal_type(y)  # E: Revealed type is 'Literal[__main__.Foo.A]'
-    reveal_type(z)  # E: Revealed type is '__main__.Foo'
+    reveal_type(y)  # N: Revealed type is 'Literal[__main__.Foo.A]'
+    reveal_type(z)  # N: Revealed type is '__main__.Foo'
     accepts_foo_a(z)
 else:
     reveal_type(y)  # No output: this branch is unreachable
@@ -736,18 +735,18 @@
 
 # For the sake of simplicity, no narrowing is done when the narrower type is a Union.
 if x is y:
-    reveal_type(x)  # E: Revealed type is '__main__.Foo'
-    reveal_type(y)  # E: Revealed type is 'Union[Literal[__main__.Foo.A], Literal[__main__.Foo.B]]'
-else:
-    reveal_type(x)  # E: Revealed type is '__main__.Foo'
-    reveal_type(y)  # E: Revealed type is 'Union[Literal[__main__.Foo.A], Literal[__main__.Foo.B]]'
+    reveal_type(x)  # N: Revealed type is '__main__.Foo'
+    reveal_type(y)  # N: Revealed type is 'Union[Literal[__main__.Foo.A], Literal[__main__.Foo.B]]'
+else:
+    reveal_type(x)  # N: Revealed type is '__main__.Foo'
+    reveal_type(y)  # N: Revealed type is 'Union[Literal[__main__.Foo.A], Literal[__main__.Foo.B]]'
 
 if y is z:
-    reveal_type(y)  # E: Revealed type is 'Union[Literal[__main__.Foo.A], Literal[__main__.Foo.B]]'
-    reveal_type(z)  # E: Revealed type is 'Union[Literal[__main__.Foo.B], Literal[__main__.Foo.C]]'
-else:
-    reveal_type(y)  # E: Revealed type is 'Union[Literal[__main__.Foo.A], Literal[__main__.Foo.B]]'
-    reveal_type(z)  # E: Revealed type is 'Union[Literal[__main__.Foo.B], Literal[__main__.Foo.C]]'
+    reveal_type(y)  # N: Revealed type is 'Union[Literal[__main__.Foo.A], Literal[__main__.Foo.B]]'
+    reveal_type(z)  # N: Revealed type is 'Union[Literal[__main__.Foo.B], Literal[__main__.Foo.C]]'
+else:
+    reveal_type(y)  # N: Revealed type is 'Union[Literal[__main__.Foo.A], Literal[__main__.Foo.B]]'
+    reveal_type(z)  # N: Revealed type is 'Union[Literal[__main__.Foo.B], Literal[__main__.Foo.C]]'
 [builtins fixtures/bool.pyi]
 
 [case testEnumReachabilityWithNone]
@@ -762,19 +761,19 @@
 
 x: Optional[Foo]
 if x:
-    reveal_type(x)  # E: Revealed type is '__main__.Foo'
-else:
-    reveal_type(x)  # E: Revealed type is 'Union[__main__.Foo, None]'
+    reveal_type(x)  # N: Revealed type is '__main__.Foo'
+else:
+    reveal_type(x)  # N: Revealed type is 'Union[__main__.Foo, None]'
 
 if x is not None:
-    reveal_type(x)  # E: Revealed type is '__main__.Foo'
-else:
-    reveal_type(x)  # E: Revealed type is 'None'
+    reveal_type(x)  # N: Revealed type is '__main__.Foo'
+else:
+    reveal_type(x)  # N: Revealed type is 'None'
 
 if x is Foo.A:
-    reveal_type(x)  # E: Revealed type is 'Literal[__main__.Foo.A]'
-else:
-    reveal_type(x)  # E: Revealed type is 'Union[Literal[__main__.Foo.B], Literal[__main__.Foo.C], None]'
+    reveal_type(x)  # N: Revealed type is 'Literal[__main__.Foo.A]'
+else:
+    reveal_type(x)  # N: Revealed type is 'Union[Literal[__main__.Foo.B], Literal[__main__.Foo.C], None]'
 [builtins fixtures/bool.pyi]
 
 [case testEnumReachabilityWithMultipleEnums]
@@ -791,21 +790,21 @@
 
 x1: Union[Foo, Bar]
 if x1 is Foo.A:
-    reveal_type(x1)  # E: Revealed type is 'Literal[__main__.Foo.A]'
-else:
-    reveal_type(x1)  # E: Revealed type is 'Union[Literal[__main__.Foo.B], __main__.Bar]'
+    reveal_type(x1)  # N: Revealed type is 'Literal[__main__.Foo.A]'
+else:
+    reveal_type(x1)  # N: Revealed type is 'Union[Literal[__main__.Foo.B], __main__.Bar]'
 
 x2: Union[Foo, Bar]
 if x2 is Bar.A:
-    reveal_type(x2)  # E: Revealed type is 'Literal[__main__.Bar.A]'
-else:
-    reveal_type(x2)  # E: Revealed type is 'Union[__main__.Foo, Literal[__main__.Bar.B]]'
+    reveal_type(x2)  # N: Revealed type is 'Literal[__main__.Bar.A]'
+else:
+    reveal_type(x2)  # N: Revealed type is 'Union[__main__.Foo, Literal[__main__.Bar.B]]'
 
 x3: Union[Foo, Bar]
 if x3 is Foo.A or x3 is Bar.A:
-    reveal_type(x3)  # E: Revealed type is 'Union[Literal[__main__.Foo.A], Literal[__main__.Bar.A]]'
-else:
-    reveal_type(x3)  # E: Revealed type is 'Union[Literal[__main__.Foo.B], Literal[__main__.Bar.B]]'
+    reveal_type(x3)  # N: Revealed type is 'Union[Literal[__main__.Foo.A], Literal[__main__.Bar.A]]'
+else:
+    reveal_type(x3)  # N: Revealed type is 'Union[Literal[__main__.Foo.B], Literal[__main__.Bar.B]]'
 
 [builtins fixtures/bool.pyi]
 
@@ -824,13 +823,13 @@
                         # E: Unsupported left operand type for + ("Empty") \
                         # N: Left operand is of type "Union[int, None, Empty]"
     if x is _empty:
-        reveal_type(x)  # E: Revealed type is 'Literal[__main__.Empty.token]'
+        reveal_type(x)  # N: Revealed type is 'Literal[__main__.Empty.token]'
         return 0
     elif x is None:
-        reveal_type(x)  # E: Revealed type is 'None'
+        reveal_type(x)  # N: Revealed type is 'None'
         return 1
     else:  # At this point typechecker knows that x can only have type int
-        reveal_type(x)  # E: Revealed type is 'builtins.int'
+        reveal_type(x)  # N: Revealed type is 'builtins.int'
         return x + 2
 [builtins fixtures/primitives.pyi]
 
@@ -844,17 +843,14 @@
 
 def process(response: Union[str, Reason] = '') -> str:
     if response is Reason.timeout:
-        reveal_type(response)  # E: Revealed type is 'Literal[__main__.Reason.timeout]'
+        reveal_type(response)  # N: Revealed type is 'Literal[__main__.Reason.timeout]'
         return 'TIMEOUT'
     elif response is Reason.error:
-        reveal_type(response)  # E: Revealed type is 'Literal[__main__.Reason.error]'
+        reveal_type(response)  # N: Revealed type is 'Literal[__main__.Reason.error]'
         return 'ERROR'
     else:
         # response can be only str, all other possible values exhausted
-        reveal_type(response)  # E: Revealed type is 'builtins.str'
+        reveal_type(response)  # N: Revealed type is 'builtins.str'
         return 'PROCESSED: ' + response
 
-[builtins fixtures/primitives.pyi]
-=======
-main:2: note: Revealed type is 'builtins.str'
->>>>>>> 95ac93fd
+[builtins fixtures/primitives.pyi]