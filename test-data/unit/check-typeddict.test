--- conflicted
+++ resolved
@@ -343,13 +343,9 @@
 def as_dict(p: Point) -> Dict[str, int]:
     return p  # E: Incompatible return value type (got "Point", expected "Dict[str, int]")
 def as_mutable_mapping(p: Point) -> MutableMapping[str, int]:
-<<<<<<< HEAD
-    return p  # E: Incompatible return value type (got "Point", expected "MutableMapping[str, int]")
-=======
-    return p  # E: Incompatible return value type (got "Point", expected MutableMapping[str, int]) \
+    return p  # E: Incompatible return value type (got "Point", expected "MutableMapping[str, int])" \
               # N: 'Point' is missing following 'MutableMapping' protocol member: \
               # N:     __setitem__
->>>>>>> 23a81aba
 [builtins fixtures/dict.pyi]
 
 [case testCanConvertTypedDictToAny]
