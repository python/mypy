-- Create Instance

[case testCanCreateTypedDictInstanceWithKeywordArguments]
from typing import TypedDict
Point = TypedDict('Point', {'x': int, 'y': int})
p = Point(x=42, y=1337)
reveal_type(p)  # N: Revealed type is "TypedDict('__main__.Point', {'x': builtins.int, 'y': builtins.int})"
# Use values() to check fallback value type.
reveal_type(p.values()) # N: Revealed type is "typing.Iterable[builtins.object]"
[builtins fixtures/dict.pyi]
[typing fixtures/typing-typeddict.pyi]
[targets __main__]

[case testCanCreateTypedDictInstanceWithDictCall]
from typing import TypedDict
Point = TypedDict('Point', {'x': int, 'y': int})
p = Point(dict(x=42, y=1337))
reveal_type(p)  # N: Revealed type is "TypedDict('__main__.Point', {'x': builtins.int, 'y': builtins.int})"
# Use values() to check fallback value type.
reveal_type(p.values()) # N: Revealed type is "typing.Iterable[builtins.object]"
[builtins fixtures/dict.pyi]
[typing fixtures/typing-typeddict.pyi]

[case testCanCreateTypedDictInstanceWithDictLiteral]
from typing import TypedDict
Point = TypedDict('Point', {'x': int, 'y': int})
p = Point({'x': 42, 'y': 1337})
reveal_type(p)  # N: Revealed type is "TypedDict('__main__.Point', {'x': builtins.int, 'y': builtins.int})"
# Use values() to check fallback value type.
reveal_type(p.values()) # N: Revealed type is "typing.Iterable[builtins.object]"
[builtins fixtures/dict.pyi]
[typing fixtures/typing-typeddict.pyi]

[case testCanCreateTypedDictInstanceWithNoArguments]
from typing import TypedDict, TypeVar, Union
EmptyDict = TypedDict('EmptyDict', {})
p = EmptyDict()
reveal_type(p)  # N: Revealed type is "TypedDict('__main__.EmptyDict', {})"
reveal_type(p.values()) # N: Revealed type is "typing.Iterable[builtins.object]"
[builtins fixtures/dict.pyi]
[typing fixtures/typing-typeddict.pyi]


-- Create Instance (Errors)

[case testCannotCreateTypedDictInstanceWithUnknownArgumentPattern]
from typing import TypedDict
Point = TypedDict('Point', {'x': int, 'y': int})
p = Point(42, 1337)  # E: Expected keyword arguments, {...}, or dict(...) in TypedDict constructor
[builtins fixtures/dict.pyi]
[typing fixtures/typing-typeddict.pyi]

[case testCannotCreateTypedDictInstanceNonLiteralItemName]
from typing import TypedDict
Point = TypedDict('Point', {'x': int, 'y': int})
x = 'x'
p = Point({x: 42, 'y': 1337})  # E: Expected TypedDict key to be string literal
[builtins fixtures/dict.pyi]
[typing fixtures/typing-typeddict.pyi]

[case testCannotCreateTypedDictInstanceWithExtraItems]
from typing import TypedDict
Point = TypedDict('Point', {'x': int, 'y': int})
p = Point(x=42, y=1337, z=666)  # E: Extra key "z" for TypedDict "Point"
[builtins fixtures/dict.pyi]
[typing fixtures/typing-typeddict.pyi]

[case testCannotCreateTypedDictInstanceWithMissingItems]
from typing import TypedDict
Point = TypedDict('Point', {'x': int, 'y': int})
p = Point(x=42)  # E: Missing key "y" for TypedDict "Point"
[builtins fixtures/dict.pyi]
[typing fixtures/typing-typeddict.pyi]

[case testCannotCreateTypedDictInstanceWithIncompatibleItemType]
from typing import TypedDict
Point = TypedDict('Point', {'x': int, 'y': int})
p = Point(x='meaning_of_life', y=1337)  # E: Incompatible types (expression has type "str", TypedDict item "x" has type "int")
[builtins fixtures/dict.pyi]
[typing fixtures/typing-typeddict.pyi]

[case testCannotCreateTypedDictInstanceWithInlineTypedDict]
from typing import TypedDict
D = TypedDict('D', {
    'x': TypedDict('E', {  # E: Use dict literal for nested TypedDict
        'y': int
    })
})
[builtins fixtures/dict.pyi]
[typing fixtures/typing-typeddict.pyi]

-- Define TypedDict (Class syntax)

[case testCanCreateTypedDictWithClass]
from typing import TypedDict

class Point(TypedDict):
    x: int
    y: int

p = Point(x=42, y=1337)
reveal_type(p)  # N: Revealed type is "TypedDict('__main__.Point', {'x': builtins.int, 'y': builtins.int})"
[builtins fixtures/dict.pyi]
[typing fixtures/typing-typeddict.pyi]

[case testCanCreateTypedDictWithSubclass]
from typing import TypedDict

class Point1D(TypedDict):
    x: int
class Point2D(Point1D):
    y: int
r: Point1D
p: Point2D
reveal_type(r)  # N: Revealed type is "TypedDict('__main__.Point1D', {'x': builtins.int})"
reveal_type(p)  # N: Revealed type is "TypedDict('__main__.Point2D', {'x': builtins.int, 'y': builtins.int})"
[builtins fixtures/dict.pyi]
[typing fixtures/typing-typeddict.pyi]

[case testCanCreateTypedDictWithSubclass2]
from typing import TypedDict

class Point1D(TypedDict):
    x: int
class Point2D(TypedDict, Point1D): # We also allow to include TypedDict in bases, it is simply ignored at runtime
    y: int

p: Point2D
reveal_type(p)  # N: Revealed type is "TypedDict('__main__.Point2D', {'x': builtins.int, 'y': builtins.int})"
[builtins fixtures/dict.pyi]
[typing fixtures/typing-typeddict.pyi]

[case testCanCreateTypedDictClassEmpty]
from typing import TypedDict

class EmptyDict(TypedDict):
    pass

p = EmptyDict()
reveal_type(p)  # N: Revealed type is "TypedDict('__main__.EmptyDict', {})"
[builtins fixtures/dict.pyi]
[typing fixtures/typing-typeddict.pyi]


[case testCanCreateTypedDictWithClassOldVersion]
# Test that we can use class-syntax to merge function-based TypedDicts
from typing import TypedDict

MovieBase1 = TypedDict(
    'MovieBase1', {'name': str, 'year': int})
MovieBase2 = TypedDict(
    'MovieBase2', {'based_on': str}, total=False)

class Movie(MovieBase1, MovieBase2):
    pass

def foo(x):
    # type: (Movie) -> None
    pass

foo({})  # E: Missing keys ("name", "year") for TypedDict "Movie"
foo({'name': 'lol', 'year': 2009, 'based_on': 0})  # E: Incompatible types (expression has type "int", TypedDict item "based_on" has type "str")
[builtins fixtures/dict.pyi]
[typing fixtures/typing-typeddict.pyi]

-- Define TypedDict (Class syntax errors)

[case testCannotCreateTypedDictWithClassOtherBases]
from typing import TypedDict

class A: pass

class Point1D(TypedDict, A): # E: All bases of a new TypedDict must be TypedDict types
    x: int
class Point2D(Point1D, A): # E: All bases of a new TypedDict must be TypedDict types
    y: int

p: Point2D
reveal_type(p)  # N: Revealed type is "TypedDict('__main__.Point2D', {'x': builtins.int, 'y': builtins.int})"
[builtins fixtures/dict.pyi]
[typing fixtures/typing-typeddict.pyi]

[case testCannotCreateTypedDictWithDuplicateBases]
# https://github.com/python/mypy/issues/3673
from typing import TypedDict

class A(TypedDict):
    x: str
    y: int

class B(A, A): # E: Duplicate base class "A"
    z: str

class C(TypedDict, TypedDict): # E: Duplicate base class "TypedDict"
    c1: int
[typing fixtures/typing-typeddict.pyi]

[case testCannotCreateTypedDictWithClassWithOtherStuff]
from typing import TypedDict

class Point(TypedDict):
    x: int
    y: int = 1 # E: Right hand side values are not supported in TypedDict
    def f(): pass # E: Invalid statement in TypedDict definition; expected "field_name: field_type"
    z = int # E: Invalid statement in TypedDict definition; expected "field_name: field_type"

p = Point(x=42, y=1337, z='whatever')
reveal_type(p)  # N: Revealed type is "TypedDict('__main__.Point', {'x': builtins.int, 'y': builtins.int, 'z': Any})"
[builtins fixtures/dict.pyi]
[typing fixtures/typing-typeddict.pyi]

[case testCannotCreateTypedDictWithClassWithFunctionUsedToCrash]
# https://github.com/python/mypy/issues/11079
from typing import TypedDict
class D(TypedDict):
    y: int
    def x(self, key: int):  # E: Invalid statement in TypedDict definition; expected "field_name: field_type"
        pass

d = D(y=1)
reveal_type(d)  # N: Revealed type is "TypedDict('__main__.D', {'y': builtins.int})"
[builtins fixtures/dict.pyi]
[typing fixtures/typing-typeddict.pyi]

[case testCannotCreateTypedDictWithDecoratedFunction]
# flags: --disallow-any-expr
# https://github.com/python/mypy/issues/13066
from typing import TypedDict
class D(TypedDict):
    @classmethod  # E: Invalid statement in TypedDict definition; expected "field_name: field_type"
    def m(self) -> D:
        pass
d = D()
reveal_type(d)  # N: Revealed type is "TypedDict('__main__.D', {})"
[builtins fixtures/dict.pyi]
[typing fixtures/typing-typeddict.pyi]

[case testTypedDictWithClassmethodAlternativeConstructorDoesNotCrash]
# https://github.com/python/mypy/issues/5653
from typing import TypedDict

class Foo(TypedDict):
    bar: str
    @classmethod  # E: Invalid statement in TypedDict definition; expected "field_name: field_type"
    def baz(cls) -> "Foo": ...
[builtins fixtures/dict.pyi]
[typing fixtures/typing-typeddict.pyi]

[case testCanCreateTypedDictTypeWithUnderscoreItemName]
from typing import TypedDict
Point = TypedDict('Point', {'x': int, 'y': int, '_fallback': object})
[builtins fixtures/dict.pyi]
[typing fixtures/typing-typeddict.pyi]

[case testCanCreateTypedDictWithClassUnderscores]
from typing import TypedDict

class Point(TypedDict):
    x: int
    _y: int

p: Point
reveal_type(p) # N: Revealed type is "TypedDict('__main__.Point', {'x': builtins.int, '_y': builtins.int})"
[builtins fixtures/dict.pyi]
[typing fixtures/typing-typeddict.pyi]

[case testCannotCreateTypedDictWithDuplicateKey1]
from typing import TypedDict

class Bad(TypedDict):
    x: int
    x: str # E: Duplicate TypedDict key "x"

b: Bad
reveal_type(b) # N: Revealed type is "TypedDict('__main__.Bad', {'x': builtins.int})"
[builtins fixtures/dict.pyi]
[typing fixtures/typing-typeddict.pyi]

[case testCannotCreateTypedDictWithDuplicateKey2]
from typing import TypedDict

D1 = TypedDict("D1", {
    "x": int,
    "x": int,  # E: Duplicate TypedDict key "x"
})
D2 = TypedDict("D2", {"x": int, "x": str})  # E: Duplicate TypedDict key "x"

d1: D1
d2: D2
reveal_type(d1) # N: Revealed type is "TypedDict('__main__.D1', {'x': builtins.int})"
reveal_type(d2) # N: Revealed type is "TypedDict('__main__.D2', {'x': builtins.str})"
[builtins fixtures/dict.pyi]
[typing fixtures/typing-typeddict.pyi]

[case testCanCreateTypedDictWithClassOverwriting]
from typing import TypedDict

class Point1(TypedDict):
    x: int
class Point2(TypedDict):
    x: float
class Bad(Point1, Point2): # E: Overwriting TypedDict field "x" while merging
    pass

b: Bad
reveal_type(b) # N: Revealed type is "TypedDict('__main__.Bad', {'x': builtins.int})"
[builtins fixtures/dict.pyi]
[typing fixtures/typing-typeddict.pyi]

[case testCanCreateTypedDictWithClassOverwriting2]
from typing import TypedDict

class Point1(TypedDict):
    x: int
class Point2(Point1):
    x: float # E: Overwriting TypedDict field "x" while extending

p2: Point2
reveal_type(p2) # N: Revealed type is "TypedDict('__main__.Point2', {'x': builtins.float})"
[builtins fixtures/dict.pyi]
[typing fixtures/typing-typeddict.pyi]


-- Subtyping

[case testCanConvertTypedDictToItself]
from typing import TypedDict
Point = TypedDict('Point', {'x': int, 'y': int})
def identity(p: Point) -> Point:
    return p
[builtins fixtures/dict.pyi]
[typing fixtures/typing-typeddict.pyi]

[case testCanConvertTypedDictToEquivalentTypedDict]
from typing import TypedDict
PointA = TypedDict('PointA', {'x': int, 'y': int})
PointB = TypedDict('PointB', {'x': int, 'y': int})
def identity(p: PointA) -> PointB:
    return p
[builtins fixtures/dict.pyi]
[typing fixtures/typing-typeddict.pyi]

[case testCannotConvertTypedDictToSimilarTypedDictWithNarrowerItemTypes]
from typing import TypedDict
Point = TypedDict('Point', {'x': int, 'y': int})
ObjectPoint = TypedDict('ObjectPoint', {'x': object, 'y': object})
def convert(op: ObjectPoint) -> Point:
    return op  # E: Incompatible return value type (got "ObjectPoint", expected "Point")
[builtins fixtures/dict.pyi]
[typing fixtures/typing-typeddict.pyi]

[case testCannotConvertTypedDictToSimilarTypedDictWithWiderItemTypes]
from typing import TypedDict
Point = TypedDict('Point', {'x': int, 'y': int})
ObjectPoint = TypedDict('ObjectPoint', {'x': object, 'y': object})
def convert(p: Point) -> ObjectPoint:
    return p  # E: Incompatible return value type (got "Point", expected "ObjectPoint")
[builtins fixtures/dict.pyi]
[typing fixtures/typing-typeddict.pyi]

[case testCannotConvertTypedDictToSimilarTypedDictWithIncompatibleItemTypes]
from typing import TypedDict
Point = TypedDict('Point', {'x': int, 'y': int})
Chameleon = TypedDict('Chameleon', {'x': str, 'y': str})
def convert(p: Point) -> Chameleon:
    return p  # E: Incompatible return value type (got "Point", expected "Chameleon")
[builtins fixtures/dict.pyi]
[typing fixtures/typing-typeddict.pyi]

[case testCanConvertTypedDictToNarrowerTypedDict]
from typing import TypedDict
Point = TypedDict('Point', {'x': int, 'y': int})
Point1D = TypedDict('Point1D', {'x': int})
def narrow(p: Point) -> Point1D:
    return p
[builtins fixtures/dict.pyi]
[typing fixtures/typing-typeddict.pyi]

[case testCannotConvertTypedDictToWiderTypedDict]
from typing import TypedDict
Point = TypedDict('Point', {'x': int, 'y': int})
Point3D = TypedDict('Point3D', {'x': int, 'y': int, 'z': int})
def widen(p: Point) -> Point3D:
    return p  # E: Incompatible return value type (got "Point", expected "Point3D")
[builtins fixtures/dict.pyi]
[typing fixtures/typing-typeddict.pyi]

[case testCanConvertTypedDictToCompatibleMapping]
from typing import Mapping, TypedDict
Point = TypedDict('Point', {'x': int, 'y': int})
def as_mapping(p: Point) -> Mapping[str, object]:
    return p
[builtins fixtures/dict.pyi]
[typing fixtures/typing-typeddict.pyi]

[case testCannotConvertTypedDictToIncompatibleMapping]
from typing import Mapping, TypedDict
Point = TypedDict('Point', {'x': int, 'y': int})
def as_mapping(p: Point) -> Mapping[str, int]:
    return p  # E: Incompatible return value type (got "Point", expected "Mapping[str, int]")
[builtins fixtures/dict.pyi]
[typing fixtures/typing-typeddict.pyi]

[case testTypedDictAcceptsIntForFloatDuckTypes]
from typing import Any, Mapping, TypedDict
Point = TypedDict('Point', {'x': float, 'y': float})
def create_point() -> Point:
    return Point(x=1, y=2)
reveal_type(Point(x=1, y=2))  # N: Revealed type is "TypedDict('__main__.Point', {'x': builtins.float, 'y': builtins.float})"
[builtins fixtures/dict.pyi]
[typing fixtures/typing-typeddict.pyi]

[case testTypedDictDoesNotAcceptsFloatForInt]
from typing import Any, Mapping, TypedDict
Point = TypedDict('Point', {'x': int, 'y': int})
def create_point() -> Point:
    return Point(x=1.2, y=2.5)
[out]
main:4: error: Incompatible types (expression has type "float", TypedDict item "x" has type "int")
main:4: error: Incompatible types (expression has type "float", TypedDict item "y" has type "int")
[builtins fixtures/dict.pyi]
[typing fixtures/typing-typeddict.pyi]

[case testTypedDictAcceptsAnyType]
from typing import Any, Mapping, TypedDict
Point = TypedDict('Point', {'x': float, 'y': float})
def create_point(something: Any) -> Point:
    return Point({
      'x': something.x,
      'y': something.y
    })
[builtins fixtures/dict.pyi]
[typing fixtures/typing-typeddict.pyi]

[case testTypedDictValueTypeContext]
from typing import List, TypedDict
D = TypedDict('D', {'x': List[int]})
reveal_type(D(x=[]))  # N: Revealed type is "TypedDict('__main__.D', {'x': builtins.list[builtins.int]})"
[builtins fixtures/dict.pyi]
[typing fixtures/typing-typeddict.pyi]

[case testCannotConvertTypedDictToDictOrMutableMapping]
from typing import Dict, MutableMapping, TypedDict
Point = TypedDict('Point', {'x': int, 'y': int})
def as_dict(p: Point) -> Dict[str, int]:
    return p  # E: Incompatible return value type (got "Point", expected "Dict[str, int]")
def as_mutable_mapping(p: Point) -> MutableMapping[str, object]:
    return p  # E: Incompatible return value type (got "Point", expected "MutableMapping[str, object]")
[builtins fixtures/dict.pyi]
[typing fixtures/typing-full.pyi]

[case testCanConvertTypedDictToAny]
from typing import Any, TypedDict
Point = TypedDict('Point', {'x': int, 'y': int})
def unprotect(p: Point) -> Any:
    return p
[builtins fixtures/dict.pyi]
[typing fixtures/typing-typeddict.pyi]

[case testAnonymousTypedDictInErrorMessages]
from typing import TypedDict

A = TypedDict('A', {'x': int, 'y': str})
B = TypedDict('B', {'x': int, 'z': str, 'a': int})
C = TypedDict('C', {'x': int, 'z': str, 'a': str})
a: A
b: B
c: C

def f(a: A) -> None: pass

l = [a, b]  # Join generates an anonymous TypedDict
f(l) # E: Argument 1 to "f" has incompatible type "List[TypedDict({'x': int})]"; expected "A"
ll = [b, c]
f(ll) # E: Argument 1 to "f" has incompatible type "List[TypedDict({'x': int, 'z': str})]"; expected "A"
[builtins fixtures/dict.pyi]
[typing fixtures/typing-typeddict.pyi]

[case testTypedDictWithSimpleProtocol]
from typing import Protocol, TypedDict

class StrObjectMap(Protocol):
    def __getitem__(self, key: str) -> object: ...
class StrIntMap(Protocol):
    def __getitem__(self, key: str) -> int: ...

A = TypedDict('A', {'x': int, 'y': int})
B = TypedDict('B', {'x': int, 'y': str})

def fun(arg: StrObjectMap) -> None: ...
def fun2(arg: StrIntMap) -> None: ...
a: A
b: B
fun(a)
fun(b)
fun2(a) # Error
[builtins fixtures/dict.pyi]
[typing fixtures/typing-typeddict.pyi]
[out]
main:17: error: Argument 1 to "fun2" has incompatible type "A"; expected "StrIntMap"
main:17: note: Following member(s) of "A" have conflicts:
main:17: note:     Expected:
main:17: note:         def __getitem__(self, str, /) -> int
main:17: note:     Got:
main:17: note:         def __getitem__(self, str, /) -> object

[case testTypedDictWithSimpleProtocolInference]
from typing import Protocol, TypedDict, TypeVar

T_co = TypeVar('T_co', covariant=True)
T = TypeVar('T')

class StrMap(Protocol[T_co]):
    def __getitem__(self, key: str) -> T_co: ...

A = TypedDict('A', {'x': int, 'y': int})
B = TypedDict('B', {'x': int, 'y': str})

def fun(arg: StrMap[T]) -> T:
    return arg['whatever']
a: A
b: B
reveal_type(fun(a))  # N: Revealed type is "builtins.object"
reveal_type(fun(b))  # N: Revealed type is "builtins.object"
[builtins fixtures/dict.pyi]
[typing fixtures/typing-typeddict.pyi]

-- Join

[case testJoinOfTypedDictHasOnlyCommonKeysAndNewFallback]
from typing import TypedDict
TaggedPoint = TypedDict('TaggedPoint', {'type': str, 'x': int, 'y': int})
Point3D = TypedDict('Point3D', {'x': int, 'y': int, 'z': int})
p1 = TaggedPoint(type='2d', x=0, y=0)
p2 = Point3D(x=1, y=1, z=1)
joined_points = [p1, p2][0]
reveal_type(p1.values())   # N: Revealed type is "typing.Iterable[builtins.object]"
reveal_type(p2.values())   # N: Revealed type is "typing.Iterable[builtins.object]"
reveal_type(joined_points)  # N: Revealed type is "TypedDict({'x': builtins.int, 'y': builtins.int})"
[builtins fixtures/dict.pyi]
[typing fixtures/typing-typeddict.pyi]

[case testJoinOfTypedDictRemovesNonequivalentKeys]
from typing import TypedDict
CellWithInt = TypedDict('CellWithInt', {'value': object, 'meta': int})
CellWithObject = TypedDict('CellWithObject', {'value': object, 'meta': object})
c1 = CellWithInt(value=1, meta=42)
c2 = CellWithObject(value=2, meta='turtle doves')
joined_cells = [c1, c2]
reveal_type(c1)             # N: Revealed type is "TypedDict('__main__.CellWithInt', {'value': builtins.object, 'meta': builtins.int})"
reveal_type(c2)             # N: Revealed type is "TypedDict('__main__.CellWithObject', {'value': builtins.object, 'meta': builtins.object})"
reveal_type(joined_cells)   # N: Revealed type is "builtins.list[TypedDict({'value': builtins.object})]"
[builtins fixtures/dict.pyi]
[typing fixtures/typing-typeddict.pyi]

[case testJoinOfDisjointTypedDictsIsEmptyTypedDict]
from typing import TypedDict
Point = TypedDict('Point', {'x': int, 'y': int})
Cell = TypedDict('Cell', {'value': object})
d1 = Point(x=0, y=0)
d2 = Cell(value='pear tree')
joined_dicts = [d1, d2]
reveal_type(d1)             # N: Revealed type is "TypedDict('__main__.Point', {'x': builtins.int, 'y': builtins.int})"
reveal_type(d2)             # N: Revealed type is "TypedDict('__main__.Cell', {'value': builtins.object})"
reveal_type(joined_dicts)   # N: Revealed type is "builtins.list[TypedDict({})]"
[builtins fixtures/dict.pyi]
[typing fixtures/typing-typeddict.pyi]

[case testJoinOfTypedDictWithCompatibleMappingIsMapping]
from typing import Mapping, TypedDict
Cell = TypedDict('Cell', {'value': int})
left = Cell(value=42)
right = {'score': 999}  # type: Mapping[str, int]
joined1 = [left, right]
joined2 = [right, left]
reveal_type(joined1)  # N: Revealed type is "builtins.list[typing.Mapping[builtins.str, builtins.object]]"
reveal_type(joined2)  # N: Revealed type is "builtins.list[typing.Mapping[builtins.str, builtins.object]]"
[builtins fixtures/dict.pyi]
[typing fixtures/typing-typeddict.pyi]

[case testJoinOfTypedDictWithCompatibleMappingSupertypeIsSupertype]
from typing import Sized, TypedDict
Cell = TypedDict('Cell', {'value': int})
left = Cell(value=42)
right = {'score': 999}  # type: Sized
joined1 = [left, right]
joined2 = [right, left]
reveal_type(joined1)  # N: Revealed type is "builtins.list[typing.Sized]"
reveal_type(joined2)  # N: Revealed type is "builtins.list[typing.Sized]"
[builtins fixtures/dict.pyi]
[typing fixtures/typing-typeddict.pyi]

[case testJoinOfTypedDictWithIncompatibleTypeIsObject]
from typing import Mapping, TypedDict
Cell = TypedDict('Cell', {'value': int})
left = Cell(value=42)
right = 42
joined1 = [left, right]
joined2 = [right, left]
reveal_type(joined1)  # N: Revealed type is "builtins.list[builtins.object]"
reveal_type(joined2)  # N: Revealed type is "builtins.list[builtins.object]"
[builtins fixtures/dict.pyi]
[typing fixtures/typing-typeddict.pyi]


-- Meet

[case testMeetOfTypedDictsWithCompatibleCommonKeysHasAllKeysAndNewFallback]
from typing import TypedDict, TypeVar, Callable
XY = TypedDict('XY', {'x': int, 'y': int})
YZ = TypedDict('YZ', {'y': int, 'z': int})
T = TypeVar('T')
def f(x: Callable[[T, T], None]) -> T: pass
def g(x: XY, y: YZ) -> None: pass
reveal_type(f(g))  # N: Revealed type is "TypedDict({'x': builtins.int, 'y': builtins.int, 'z': builtins.int})"
[builtins fixtures/dict.pyi]
[typing fixtures/typing-typeddict.pyi]

[case testMeetOfTypedDictsWithIncompatibleCommonKeysIsUninhabited]
from typing import TypedDict, TypeVar, Callable
XYa = TypedDict('XYa', {'x': int, 'y': int})
YbZ = TypedDict('YbZ', {'y': object, 'z': int})
T = TypeVar('T')
def f(x: Callable[[T, T], None]) -> T: pass
def g(x: XYa, y: YbZ) -> None: pass
reveal_type(f(g))  # N: Revealed type is "Never"
[builtins fixtures/dict.pyi]
[typing fixtures/typing-typeddict.pyi]

[case testMeetOfTypedDictsWithNoCommonKeysHasAllKeysAndNewFallback]
from typing import TypedDict, TypeVar, Callable
X = TypedDict('X', {'x': int})
Z = TypedDict('Z', {'z': int})
T = TypeVar('T')
def f(x: Callable[[T, T], None]) -> T: pass
def g(x: X, y: Z) -> None: pass
reveal_type(f(g))  # N: Revealed type is "TypedDict({'x': builtins.int, 'z': builtins.int})"
[builtins fixtures/dict.pyi]
[typing fixtures/typing-typeddict.pyi]

# TODO: It would be more accurate for the meet to be TypedDict instead.
[case testMeetOfTypedDictWithCompatibleMappingIsUninhabitedForNow]
from typing import TypedDict, TypeVar, Callable, Mapping
X = TypedDict('X', {'x': int})
M = Mapping[str, int]
T = TypeVar('T')
def f(x: Callable[[T, T], None]) -> T: pass
def g(x: X, y: M) -> None: pass
reveal_type(f(g))  # N: Revealed type is "Never"
[builtins fixtures/dict.pyi]
[typing fixtures/typing-typeddict.pyi]

[case testMeetOfTypedDictWithIncompatibleMappingIsUninhabited]
from typing import TypedDict, TypeVar, Callable, Mapping
X = TypedDict('X', {'x': int})
M = Mapping[str, str]
T = TypeVar('T')
def f(x: Callable[[T, T], None]) -> T: pass
def g(x: X, y: M) -> None: pass
reveal_type(f(g))  # N: Revealed type is "Never"
[builtins fixtures/dict.pyi]
[typing fixtures/typing-typeddict.pyi]

[case testMeetOfTypedDictWithCompatibleMappingSuperclassIsUninhabitedForNow]
from typing import TypedDict, TypeVar, Callable, Iterable
X = TypedDict('X', {'x': int})
I = Iterable[str]
T = TypeVar('T')
def f(x: Callable[[T, T], None]) -> T: pass
def g(x: X, y: I) -> None: pass
reveal_type(f(g))  # N: Revealed type is "TypedDict('__main__.X', {'x': builtins.int})"
[builtins fixtures/dict.pyi]
[typing fixtures/typing-typeddict.pyi]

[case testMeetOfTypedDictsWithNonTotal]
from typing import TypedDict, TypeVar, Callable
XY = TypedDict('XY', {'x': int, 'y': int}, total=False)
YZ = TypedDict('YZ', {'y': int, 'z': int}, total=False)
T = TypeVar('T')
def f(x: Callable[[T, T], None]) -> T: pass
def g(x: XY, y: YZ) -> None: pass
reveal_type(f(g))  # N: Revealed type is "TypedDict({'x'?: builtins.int, 'y'?: builtins.int, 'z'?: builtins.int})"
[builtins fixtures/dict.pyi]
[typing fixtures/typing-typeddict.pyi]

[case testMeetOfTypedDictsWithNonTotalAndTotal]
from typing import TypedDict, TypeVar, Callable
XY = TypedDict('XY', {'x': int}, total=False)
YZ = TypedDict('YZ', {'y': int, 'z': int})
T = TypeVar('T')
def f(x: Callable[[T, T], None]) -> T: pass
def g(x: XY, y: YZ) -> None: pass
reveal_type(f(g))  # N: Revealed type is "TypedDict({'x'?: builtins.int, 'y': builtins.int, 'z': builtins.int})"
[builtins fixtures/dict.pyi]
[typing fixtures/typing-typeddict.pyi]

[case testMeetOfTypedDictsWithIncompatibleNonTotalAndTotal]
from typing import TypedDict, TypeVar, Callable
XY = TypedDict('XY', {'x': int, 'y': int}, total=False)
YZ = TypedDict('YZ', {'y': int, 'z': int})
T = TypeVar('T')
def f(x: Callable[[T, T], None]) -> T: pass
def g(x: XY, y: YZ) -> None: pass
reveal_type(f(g)) # N: Revealed type is "Never"
[builtins fixtures/dict.pyi]
[typing fixtures/typing-typeddict.pyi]


-- Constraint Solver

[case testTypedDictConstraintsAgainstIterable]
from typing import TypedDict, TypeVar, Iterable
T = TypeVar('T')
def f(x: Iterable[T]) -> T: pass
A = TypedDict('A', {'x': int})
a: A
reveal_type(f(a)) # N: Revealed type is "builtins.str"
[builtins fixtures/dict.pyi]
[typing fixtures/typing-typeddict.pyi]

-- TODO: Figure out some way to trigger the ConstraintBuilderVisitor.visit_typeddict_type() path.


-- Special Method: __getitem__

[case testCanGetItemOfTypedDictWithValidStringLiteralKey]
from typing import TypedDict
TaggedPoint = TypedDict('TaggedPoint', {'type': str, 'x': int, 'y': int})
p = TaggedPoint(type='2d', x=42, y=1337)
reveal_type(p['type'])  # N: Revealed type is "builtins.str"
reveal_type(p['x'])     # N: Revealed type is "builtins.int"
reveal_type(p['y'])     # N: Revealed type is "builtins.int"
[builtins fixtures/dict.pyi]
[typing fixtures/typing-typeddict.pyi]

[case testCannotGetItemOfTypedDictWithInvalidStringLiteralKey]
from typing import TypedDict
TaggedPoint = TypedDict('TaggedPoint', {'type': str, 'x': int, 'y': int})
p: TaggedPoint
p['typ']  # E: TypedDict "TaggedPoint" has no key "typ" \
          # N: Did you mean "type"?
[builtins fixtures/dict.pyi]
[typing fixtures/typing-typeddict.pyi]

[case testCannotGetItemOfAnonymousTypedDictWithInvalidStringLiteralKey]
from typing import TypedDict, TypeVar
A = TypedDict('A', {'x': str, 'y': int, 'z': str})
B = TypedDict('B', {'x': str, 'z': int})
C = TypedDict('C', {'x': str, 'y': int, 'z': int})
T = TypeVar('T')
def join(x: T, y: T) -> T: return x
ab = join(A(x='', y=1, z=''), B(x='', z=1))
ac = join(A(x='', y=1, z=''), C(x='', y=0, z=1))
ab['y']  # E: "y" is not a valid TypedDict key; expected one of ("x")
ac['a']  # E: "a" is not a valid TypedDict key; expected one of ("x", "y")
[builtins fixtures/dict.pyi]
[typing fixtures/typing-typeddict.pyi]

[case testCannotGetItemOfTypedDictWithNonLiteralKey]
from typing import TypedDict, Union
TaggedPoint = TypedDict('TaggedPoint', {'type': str, 'x': int, 'y': int})
p = TaggedPoint(type='2d', x=42, y=1337)
def get_coordinate(p: TaggedPoint, key: str) -> Union[str, int]:
    return p[key]  # E: TypedDict key must be a string literal; expected one of ("type", "x", "y")
[builtins fixtures/dict.pyi]
[typing fixtures/typing-typeddict.pyi]


-- Special Method: __setitem__

[case testCanSetItemOfTypedDictWithValidStringLiteralKeyAndCompatibleValueType]
from typing import TypedDict
TaggedPoint = TypedDict('TaggedPoint', {'type': str, 'x': int, 'y': int})
p = TaggedPoint(type='2d', x=42, y=1337)
p['type'] = 'two_d'
p['x'] = 1
[builtins fixtures/dict.pyi]
[typing fixtures/typing-typeddict.pyi]

[case testCannotSetItemOfTypedDictWithIncompatibleValueType]
from typing import TypedDict
TaggedPoint = TypedDict('TaggedPoint', {'type': str, 'x': int, 'y': int})
p = TaggedPoint(type='2d', x=42, y=1337)
p['x'] = 'y'  # E: Value of "x" has incompatible type "str"; expected "int"
[builtins fixtures/dict.pyi]
[typing fixtures/typing-typeddict.pyi]

[case testCannotSetItemOfTypedDictWithInvalidStringLiteralKey]
from typing import TypedDict
TaggedPoint = TypedDict('TaggedPoint', {'type': str, 'x': int, 'y': int})
p = TaggedPoint(type='2d', x=42, y=1337)
p['z'] = 1  # E: TypedDict "TaggedPoint" has no key "z"
[builtins fixtures/dict.pyi]
[typing fixtures/typing-typeddict.pyi]

[case testCannotSetItemOfTypedDictWithNonLiteralKey]
from typing import TypedDict, Union
TaggedPoint = TypedDict('TaggedPoint', {'type': str, 'x': int, 'y': int})
p = TaggedPoint(type='2d', x=42, y=1337)
def set_coordinate(p: TaggedPoint, key: str, value: int) -> None:
    p[key] = value  # E: TypedDict key must be a string literal; expected one of ("type", "x", "y")
[builtins fixtures/dict.pyi]
[typing fixtures/typing-typeddict.pyi]


-- isinstance

[case testTypedDictWithIsInstanceAndIsSubclass]
from typing import TypedDict
D = TypedDict('D', {'x': int})
d: object
if isinstance(d, D):   # E: Cannot use isinstance() with TypedDict type
    reveal_type(d)     # N: Revealed type is "TypedDict('__main__.D', {'x': builtins.int})"
issubclass(object, D)  # E: Cannot use issubclass() with TypedDict type
[builtins fixtures/isinstancelist.pyi]
[typing fixtures/typing-typeddict.pyi]


-- Scoping

[case testTypedDictInClassNamespace]
# https://github.com/python/mypy/pull/2553#issuecomment-266474341
from typing import TypedDict
class C:
    def f(self):
        A = TypedDict('A', {'x': int})
    def g(self):
        A = TypedDict('A', {'y': int})
C.A  # E: "Type[C]" has no attribute "A"
[builtins fixtures/dict.pyi]
[typing fixtures/typing-typeddict.pyi]

[case testTypedDictInFunction]
from typing import TypedDict
def f() -> None:
    A = TypedDict('A', {'x': int})
A  # E: Name "A" is not defined
[builtins fixtures/dict.pyi]
[typing fixtures/typing-typeddict.pyi]


-- Union simplification / proper subtype checks

[case testTypedDictUnionSimplification]
from typing import TypedDict, TypeVar, Union, Any, cast

T = TypeVar('T')
S = TypeVar('S')
def u(x: T, y: S) -> Union[S, T]: pass

C = TypedDict('C', {'a': int})
D = TypedDict('D', {'a': int, 'b': int})
E = TypedDict('E', {'a': str})
F = TypedDict('F', {'x': int})
G = TypedDict('G', {'a': Any})

c = C(a=1)
d = D(a=1, b=1)
e = E(a='')
f = F(x=1)
g = G(a=cast(Any, 1))  # Work around #2610

reveal_type(u(d, d)) # N: Revealed type is "TypedDict('__main__.D', {'a': builtins.int, 'b': builtins.int})"
reveal_type(u(c, d)) # N: Revealed type is "TypedDict('__main__.C', {'a': builtins.int})"
reveal_type(u(d, c)) # N: Revealed type is "TypedDict('__main__.C', {'a': builtins.int})"
reveal_type(u(c, e)) # N: Revealed type is "Union[TypedDict('__main__.E', {'a': builtins.str}), TypedDict('__main__.C', {'a': builtins.int})]"
reveal_type(u(e, c)) # N: Revealed type is "Union[TypedDict('__main__.C', {'a': builtins.int}), TypedDict('__main__.E', {'a': builtins.str})]"
reveal_type(u(c, f)) # N: Revealed type is "Union[TypedDict('__main__.F', {'x': builtins.int}), TypedDict('__main__.C', {'a': builtins.int})]"
reveal_type(u(f, c)) # N: Revealed type is "Union[TypedDict('__main__.C', {'a': builtins.int}), TypedDict('__main__.F', {'x': builtins.int})]"
reveal_type(u(c, g)) # N: Revealed type is "Union[TypedDict('__main__.G', {'a': Any}), TypedDict('__main__.C', {'a': builtins.int})]"
reveal_type(u(g, c)) # N: Revealed type is "Union[TypedDict('__main__.C', {'a': builtins.int}), TypedDict('__main__.G', {'a': Any})]"
[builtins fixtures/dict.pyi]
[typing fixtures/typing-typeddict.pyi]

[case testTypedDictUnionSimplification2]
from typing import TypedDict, TypeVar, Union, Mapping, Any

T = TypeVar('T')
S = TypeVar('S')
def u(x: T, y: S) -> Union[S, T]: pass

C = TypedDict('C', {'a': int, 'b': int})

c = C(a=1, b=1)
m_s_o: Mapping[str, object]
m_s_s: Mapping[str, str]
m_i_i: Mapping[int, int]
m_s_a: Mapping[str, Any]

reveal_type(u(c, m_s_o)) # N: Revealed type is "typing.Mapping[builtins.str, builtins.object]"
reveal_type(u(m_s_o, c)) # N: Revealed type is "typing.Mapping[builtins.str, builtins.object]"
reveal_type(u(c, m_s_s)) # N: Revealed type is "Union[typing.Mapping[builtins.str, builtins.str], TypedDict('__main__.C', {'a': builtins.int, 'b': builtins.int})]"
reveal_type(u(c, m_i_i)) # N: Revealed type is "Union[typing.Mapping[builtins.int, builtins.int], TypedDict('__main__.C', {'a': builtins.int, 'b': builtins.int})]"
reveal_type(u(c, m_s_a)) # N: Revealed type is "Union[typing.Mapping[builtins.str, Any], TypedDict('__main__.C', {'a': builtins.int, 'b': builtins.int})]"
[builtins fixtures/dict.pyi]
[typing fixtures/typing-typeddict.pyi]

[case testTypedDictUnionUnambiguousCase]
from typing import Union, Literal, Mapping, TypedDict, Any, cast

A = TypedDict('A', {'@type': Literal['a-type'], 'a': str})
B = TypedDict('B', {'@type': Literal['b-type'], 'b': int})

c: Union[A, B] = {'@type': 'a-type', 'a': 'Test'}
reveal_type(c) # N: Revealed type is "Union[TypedDict('__main__.A', {'@type': Literal['a-type'], 'a': builtins.str}), TypedDict('__main__.B', {'@type': Literal['b-type'], 'b': builtins.int})]"
[builtins fixtures/dict.pyi]
[typing fixtures/typing-typeddict.pyi]

[case testTypedDictUnionAmbiguousCaseBothMatch]
from typing import Union, Literal, Mapping, TypedDict, Any, cast

A = TypedDict('A', {'@type': Literal['a-type'], 'value': str})
B = TypedDict('B', {'@type': Literal['b-type'], 'value': str})

c: Union[A, B] = {'@type': 'a-type', 'value': 'Test'}
[builtins fixtures/dict.pyi]
[typing fixtures/typing-typeddict.pyi]

[case testTypedDictUnionAmbiguousCaseNoMatch]
from typing import Union, Literal, Mapping, TypedDict, Any, cast

A = TypedDict('A', {'@type': Literal['a-type'], 'value': int})
B = TypedDict('B', {'@type': Literal['b-type'], 'value': int})

c: Union[A, B] = {'@type': 'a-type', 'value': 'Test'}  # E: Type of TypedDict is ambiguous, none of ("A", "B") matches cleanly \
                                                       # E: Incompatible types in assignment (expression has type "Dict[str, str]", variable has type "Union[A, B]")
[builtins fixtures/dict.pyi]
[typing fixtures/typing-typeddict.pyi]

-- Use dict literals

[case testTypedDictDictLiterals]
from typing import TypedDict

Point = TypedDict('Point', {'x': int, 'y': int})

def f(p: Point) -> None:
    if int():
        p = {'x': 2, 'y': 3}
        p = {'x': 2}  # E: Missing key "y" for TypedDict "Point"
        p = dict(x=2, y=3)

f({'x': 1, 'y': 3})
f({'x': 1, 'y': 'z'})  # E: Incompatible types (expression has type "str", TypedDict item "y" has type "int")

f(dict(x=1, y=3))
f(dict(x=1, y=3, z=4))  # E: Extra key "z" for TypedDict "Point"
f(dict(x=1, y=3, z=4, a=5))  # E: Extra keys ("z", "a") for TypedDict "Point"

[builtins fixtures/dict.pyi]
[typing fixtures/typing-typeddict.pyi]

[case testTypedDictExplicitTypes]
from typing import TypedDict

Point = TypedDict('Point', {'x': int, 'y': int})

p1a: Point = {'x': 'hi'}  # E: Missing key "y" for TypedDict "Point"
p1b: Point = {}           # E: Missing keys ("x", "y") for TypedDict "Point"

p2: Point
p2 = dict(x='bye')  # E: Missing key "y" for TypedDict "Point"

p3 = Point(x=1, y=2)
if int():
    p3 = {'x': 'hi'}  # E: Missing key "y" for TypedDict "Point"

p4: Point = {'x': 1, 'y': 2}

[builtins fixtures/dict.pyi]
[typing fixtures/typing-typeddict.pyi]

[case testCannotCreateAnonymousTypedDictInstanceUsingDictLiteralWithExtraItems]
from typing import TypedDict, TypeVar
A = TypedDict('A', {'x': int, 'y': int})
B = TypedDict('B', {'x': int, 'y': str})
T = TypeVar('T')
def join(x: T, y: T) -> T: return x
ab = join(A(x=1, y=1), B(x=1, y=''))
if int():
    ab = {'x': 1, 'z': 1} # E: Expected TypedDict key "x" but found keys ("x", "z")
[builtins fixtures/dict.pyi]
[typing fixtures/typing-typeddict.pyi]

[case testCannotCreateAnonymousTypedDictInstanceUsingDictLiteralWithMissingItems]
from typing import TypedDict, TypeVar
A = TypedDict('A', {'x': int, 'y': int, 'z': int})
B = TypedDict('B', {'x': int, 'y': int, 'z': str})
T = TypeVar('T')
def join(x: T, y: T) -> T: return x
ab = join(A(x=1, y=1, z=1), B(x=1, y=1, z=''))
if int():
    ab = {} # E: Expected TypedDict keys ("x", "y") but found no keys
[builtins fixtures/dict.pyi]
[typing fixtures/typing-typeddict.pyi]


-- Other TypedDict methods

[case testTypedDictGetMethod]
from typing import TypedDict
class A: pass
D = TypedDict('D', {'x': int, 'y': str})
d: D
reveal_type(d.get('x')) # N: Revealed type is "Union[builtins.int, None]"
reveal_type(d.get('y')) # N: Revealed type is "Union[builtins.str, None]"
reveal_type(d.get('x', A())) # N: Revealed type is "Union[builtins.int, __main__.A]"
reveal_type(d.get('x', 1)) # N: Revealed type is "builtins.int"
reveal_type(d.get('y', None)) # N: Revealed type is "Union[builtins.str, None]"
[builtins fixtures/dict.pyi]
[typing fixtures/typing-typeddict.pyi]

[case testTypedDictGetMethodTypeContext]
from typing import List, TypedDict
class A: pass
D = TypedDict('D', {'x': List[int], 'y': int})
d: D
reveal_type(d.get('x', [])) # N: Revealed type is "builtins.list[builtins.int]"
d.get('x', ['x']) # E: List item 0 has incompatible type "str"; expected "int"
a = ['']
reveal_type(d.get('x', a)) # N: Revealed type is "Union[builtins.list[builtins.int], builtins.list[builtins.str]]"
[builtins fixtures/dict.pyi]
[typing fixtures/typing-typeddict.pyi]

[case testTypedDictGetMethodInvalidArgs]
from typing import TypedDict
D = TypedDict('D', {'x': int, 'y': str})
d: D
d.get() # E: All overload variants of "get" of "Mapping" require at least one argument \
        # N: Possible overload variants: \
        # N:     def get(self, k: str) -> object \
        # N:     def [V] get(self, k: str, default: object) -> object
d.get('x', 1, 2) # E: No overload variant of "get" of "Mapping" matches argument types "str", "int", "int" \
                 # N: Possible overload variants: \
                 # N:     def get(self, k: str) -> object \
                 # N:     def [V] get(self, k: str, default: Union[int, V]) -> object
x = d.get('z')
reveal_type(x) # N: Revealed type is "builtins.object"
s = ''
y = d.get(s)
reveal_type(y) # N: Revealed type is "builtins.object"
[builtins fixtures/dict.pyi]
[typing fixtures/typing-typeddict.pyi]

[case testTypedDictMissingMethod]
from typing import TypedDict
D = TypedDict('D', {'x': int, 'y': str})
d: D
d.bad(1) # E: "D" has no attribute "bad"
[builtins fixtures/dict.pyi]
[typing fixtures/typing-typeddict.pyi]

[case testTypedDictChainedGetMethodWithDictFallback]
from typing import TypedDict
D = TypedDict('D', {'x': int, 'y': str})
E = TypedDict('E', {'d': D})
p = E(d=D(x=0, y=''))
reveal_type(p.get('d', {'x': 1, 'y': ''})) # N: Revealed type is "TypedDict('__main__.D', {'x': builtins.int, 'y': builtins.str})"
[builtins fixtures/dict.pyi]
[typing fixtures/typing-typeddict.pyi]

[case testTypedDictGetDefaultParameterStillTypeChecked]
from typing import TypedDict
TaggedPoint = TypedDict('TaggedPoint', {'type': str, 'x': int, 'y': int})
p = TaggedPoint(type='2d', x=42, y=1337)
p.get('x', 1 + 'y')     # E: Unsupported operand types for + ("int" and "str")
[builtins fixtures/dict.pyi]
[typing fixtures/typing-typeddict.pyi]

[case testTypedDictChainedGetWithEmptyDictDefault]
from typing import TypedDict
C = TypedDict('C', {'a': int})
D = TypedDict('D', {'x': C, 'y': str})
d: D
reveal_type(d.get('x', {})) \
    # N: Revealed type is "TypedDict('__main__.C', {'a'?: builtins.int})"
reveal_type(d.get('x', None)) \
    # N: Revealed type is "Union[TypedDict('__main__.C', {'a': builtins.int}), None]"
reveal_type(d.get('x', {}).get('a')) # N: Revealed type is "Union[builtins.int, None]"
reveal_type(d.get('x', {})['a']) # N: Revealed type is "builtins.int"
[builtins fixtures/dict.pyi]
[typing fixtures/typing-typeddict.pyi]


-- Totality (the "total" keyword argument)

[case testTypedDictWithTotalTrue]
from typing import TypedDict
D = TypedDict('D', {'x': int, 'y': str}, total=True)
d: D
reveal_type(d) \
    # N: Revealed type is "TypedDict('__main__.D', {'x': builtins.int, 'y': builtins.str})"
[builtins fixtures/dict.pyi]
[typing fixtures/typing-typeddict.pyi]

[case testTypedDictWithInvalidTotalArgument]
from typing import TypedDict
A = TypedDict('A', {'x': int}, total=0) # E: "total" argument must be a True or False literal
B = TypedDict('B', {'x': int}, total=bool) # E: "total" argument must be a True or False literal
C = TypedDict('C', {'x': int}, x=False) # E: Unexpected keyword argument "x" for "TypedDict"
D = TypedDict('D', {'x': int}, False) # E: Unexpected arguments to TypedDict()
[builtins fixtures/dict.pyi]
[typing fixtures/typing-typeddict.pyi]

[case testTypedDictWithTotalFalse]
from typing import TypedDict
D = TypedDict('D', {'x': int, 'y': str}, total=False)
def f(d: D) -> None:
    reveal_type(d) # N: Revealed type is "TypedDict('__main__.D', {'x'?: builtins.int, 'y'?: builtins.str})"
f({})
f({'x': 1})
f({'y': ''})
f({'x': 1, 'y': ''})
f({'x': 1, 'z': ''}) # E: Extra key "z" for TypedDict "D"
f({'x': ''}) # E: Incompatible types (expression has type "str", TypedDict item "x" has type "int")
[builtins fixtures/dict.pyi]
[typing fixtures/typing-typeddict.pyi]

[case testTypedDictConstructorWithTotalFalse]
from typing import TypedDict
D = TypedDict('D', {'x': int, 'y': str}, total=False)
def f(d: D) -> None: pass
reveal_type(D()) # N: Revealed type is "TypedDict('__main__.D', {'x'?: builtins.int, 'y'?: builtins.str})"
reveal_type(D(x=1)) # N: Revealed type is "TypedDict('__main__.D', {'x'?: builtins.int, 'y'?: builtins.str})"
f(D(y=''))
f(D(x=1, y=''))
f(D(x=1, z='')) # E: Extra key "z" for TypedDict "D"
f(D(x='')) # E: Incompatible types (expression has type "str", TypedDict item "x" has type "int")
[builtins fixtures/dict.pyi]
[typing fixtures/typing-typeddict.pyi]

[case testTypedDictIndexingWithNonRequiredKey]
from typing import TypedDict
D = TypedDict('D', {'x': int, 'y': str}, total=False)
d: D
reveal_type(d['x']) # N: Revealed type is "builtins.int"
reveal_type(d['y']) # N: Revealed type is "builtins.str"
reveal_type(d.get('x')) # N: Revealed type is "Union[builtins.int, None]"
reveal_type(d.get('y')) # N: Revealed type is "Union[builtins.str, None]"
[builtins fixtures/dict.pyi]
[typing fixtures/typing-typeddict.pyi]

[case testTypedDictSubtypingWithTotalFalse]
from typing import TypedDict
A = TypedDict('A', {'x': int})
B = TypedDict('B', {'x': int}, total=False)
C = TypedDict('C', {'x': int, 'y': str}, total=False)
def fa(a: A) -> None: pass
def fb(b: B) -> None: pass
def fc(c: C) -> None: pass
a: A
b: B
c: C
fb(b)
fc(c)
fb(c)
fb(a) # E: Argument 1 to "fb" has incompatible type "A"; expected "B"
fa(b) # E: Argument 1 to "fa" has incompatible type "B"; expected "A"
fc(b) # E: Argument 1 to "fc" has incompatible type "B"; expected "C"
[builtins fixtures/dict.pyi]
[typing fixtures/typing-typeddict.pyi]

[case testTypedDictJoinWithTotalFalse]
from typing import TypedDict, TypeVar
A = TypedDict('A', {'x': int})
B = TypedDict('B', {'x': int}, total=False)
C = TypedDict('C', {'x': int, 'y': str}, total=False)
T = TypeVar('T')
def j(x: T, y: T) -> T: return x
a: A
b: B
c: C
reveal_type(j(a, b)) \
    # N: Revealed type is "TypedDict({})"
reveal_type(j(b, b)) \
    # N: Revealed type is "TypedDict({'x'?: builtins.int})"
reveal_type(j(c, c)) \
    # N: Revealed type is "TypedDict({'x'?: builtins.int, 'y'?: builtins.str})"
reveal_type(j(b, c)) \
    # N: Revealed type is "TypedDict({'x'?: builtins.int})"
reveal_type(j(c, b)) \
    # N: Revealed type is "TypedDict({'x'?: builtins.int})"
[builtins fixtures/dict.pyi]
[typing fixtures/typing-typeddict.pyi]

[case testTypedDictClassWithTotalArgument]
from typing import TypedDict
class D(TypedDict, total=False):
    x: int
    y: str
d: D
reveal_type(d) # N: Revealed type is "TypedDict('__main__.D', {'x'?: builtins.int, 'y'?: builtins.str})"
[builtins fixtures/dict.pyi]
[typing fixtures/typing-typeddict.pyi]

[case testTypedDictClassWithInvalidTotalArgument]
from typing import TypedDict
class D(TypedDict, total=1): # E: "total" argument must be a True or False literal
    x: int
class E(TypedDict, total=bool): # E: "total" argument must be a True or False literal
    x: int
class F(TypedDict, total=xyz): # E: Name "xyz" is not defined \
                               # E: "total" argument must be a True or False literal
    x: int
[builtins fixtures/dict.pyi]
[typing fixtures/typing-typeddict.pyi]

[case testTypedDictClassInheritanceWithTotalArgument]
from typing import TypedDict
class A(TypedDict):
    x: int
class B(TypedDict, A, total=False):
    y: int
class C(TypedDict, B, total=True):
    z: str
c: C
reveal_type(c) # N: Revealed type is "TypedDict('__main__.C', {'x': builtins.int, 'y'?: builtins.int, 'z': builtins.str})"
[builtins fixtures/dict.pyi]
[typing fixtures/typing-typeddict.pyi]

[case testNonTotalTypedDictInErrorMessages]
from typing import TypedDict

A = TypedDict('A', {'x': int, 'y': str}, total=False)
B = TypedDict('B', {'x': int, 'z': str, 'a': int}, total=False)
C = TypedDict('C', {'x': int, 'z': str, 'a': str}, total=False)
a: A
b: B
c: C

def f(a: A) -> None: pass

l = [a, b]  # Join generates an anonymous TypedDict
f(l) # E: Argument 1 to "f" has incompatible type "List[TypedDict({'x'?: int})]"; expected "A"
ll = [b, c]
f(ll) # E: Argument 1 to "f" has incompatible type "List[TypedDict({'x'?: int, 'z'?: str})]"; expected "A"
[builtins fixtures/dict.pyi]
[typing fixtures/typing-typeddict.pyi]

[case testNonTotalTypedDictCanBeEmpty]
# flags: --warn-unreachable
from typing import TypedDict

class A(TypedDict):
    ...

class B(TypedDict, total=False):
    x: int

a: A = {}
b: B = {}

if not a:
    reveal_type(a) # N: Revealed type is "TypedDict('__main__.A', {})"

if not b:
    reveal_type(b) # N: Revealed type is "TypedDict('__main__.B', {'x'?: builtins.int})"
[builtins fixtures/dict.pyi]
[typing fixtures/typing-typeddict.pyi]

-- Create Type (Errors)

[case testCannotCreateTypedDictTypeWithTooFewArguments]
from typing import TypedDict
Point = TypedDict('Point')  # E: Too few arguments for TypedDict()
[builtins fixtures/dict.pyi]
[typing fixtures/typing-typeddict.pyi]

[case testCannotCreateTypedDictTypeWithTooManyArguments]
from typing import TypedDict
Point = TypedDict('Point', {'x': int, 'y': int}, dict)  # E: Unexpected arguments to TypedDict()
[builtins fixtures/dict.pyi]
[typing fixtures/typing-typeddict.pyi]

[case testCannotCreateTypedDictTypeWithInvalidName]
from typing import TypedDict
Point = TypedDict(dict, {'x': int, 'y': int})  # E: TypedDict() expects a string literal as the first argument
[builtins fixtures/dict.pyi]
[typing fixtures/typing-typeddict.pyi]

[case testCannotCreateTypedDictTypeWithInvalidItems]
from typing import TypedDict
Point = TypedDict('Point', {'x'})  # E: TypedDict() expects a dictionary literal as the second argument
[builtins fixtures/dict.pyi]
[typing fixtures/typing-typeddict.pyi]

[case testCannotCreateTypedDictTypeWithKwargs]
from typing import TypedDict
d = {'x': int, 'y': int}
Point = TypedDict('Point', {**d})  # E: Invalid TypedDict() field name
[builtins fixtures/dict.pyi]
[typing fixtures/typing-typeddict.pyi]

[case testCannotCreateTypedDictTypeWithBytes]
from typing import TypedDict
Point = TypedDict(b'Point', {'x': int, 'y': int})  # E: TypedDict() expects a string literal as the first argument
# This technically works at runtime but doesn't make sense.
Point2 = TypedDict('Point2', {b'x': int})  # E: Invalid TypedDict() field name
[builtins fixtures/dict.pyi]
[typing fixtures/typing-typeddict.pyi]

-- NOTE: The following code works at runtime but is not yet supported by mypy.
--       Keyword arguments may potentially be supported in the future.
[case testCannotCreateTypedDictTypeWithNonpositionalArgs]
from typing import TypedDict
Point = TypedDict(typename='Point', fields={'x': int, 'y': int})  # E: Unexpected arguments to TypedDict()
[builtins fixtures/dict.pyi]
[typing fixtures/typing-typeddict.pyi]

[case testCannotCreateTypedDictTypeWithInvalidItemName]
from typing import TypedDict
Point = TypedDict('Point', {int: int, int: int})  # E: Invalid TypedDict() field name
[builtins fixtures/dict.pyi]
[typing fixtures/typing-typeddict.pyi]

[case testCannotCreateTypedDictTypeWithInvalidItemType]
from typing import TypedDict
Point = TypedDict('Point', {'x': 1, 'y': 1})  # E: Invalid type: try using Literal[1] instead?
[builtins fixtures/dict.pyi]
[typing fixtures/typing-typeddict.pyi]

[case testCannotCreateTypedDictTypeWithInvalidName2]
from typing import TypedDict
X = TypedDict('Y', {'x': int})  # E: First argument "Y" to TypedDict() does not match variable name "X"
[builtins fixtures/dict.pyi]
[typing fixtures/typing-typeddict.pyi]


-- Overloading

[case testTypedDictOverloading]
from typing import overload, Iterable, TypedDict

A = TypedDict('A', {'x': int})

@overload
def f(x: Iterable[str]) -> str: ...
@overload
def f(x: int) -> int: ...
def f(x): pass

a: A
reveal_type(f(a))  # N: Revealed type is "builtins.str"
reveal_type(f(1))  # N: Revealed type is "builtins.int"
[builtins fixtures/dict.pyi]
[typing fixtures/typing-typeddict.pyi]

[case testTypedDictOverloading2]
from typing import overload, Iterable, TypedDict

A = TypedDict('A', {'x': int})

@overload
def f(x: Iterable[int]) -> None: ...
@overload
def f(x: int) -> None: ...
def f(x): pass

a: A
f(a)
[builtins fixtures/dict.pyi]
[typing fixtures/typing-typeddict.pyi]
[out]
main:12: error: Argument 1 to "f" has incompatible type "A"; expected "Iterable[int]"
main:12: note: Following member(s) of "A" have conflicts:
main:12: note:     Expected:
main:12: note:         def __iter__(self) -> Iterator[int]
main:12: note:     Got:
main:12: note:         def __iter__(self) -> Iterator[str]

[case testTypedDictOverloading3]
from typing import TypedDict, overload

A = TypedDict('A', {'x': int})

@overload
def f(x: str) -> None: ...
@overload
def f(x: int) -> None: ...
def f(x): pass

a: A
f(a)  # E: No overload variant of "f" matches argument type "A" \
      # N: Possible overload variants: \
      # N:     def f(x: str) -> None \
      # N:     def f(x: int) -> None
[builtins fixtures/dict.pyi]
[typing fixtures/typing-typeddict.pyi]

[case testTypedDictOverloading4]
from typing import TypedDict, overload

A = TypedDict('A', {'x': int})
B = TypedDict('B', {'x': str})

@overload
def f(x: A) -> int: ...
@overload
def f(x: int) -> str: ...
def f(x): pass

a: A
b: B
reveal_type(f(a)) # N: Revealed type is "builtins.int"
reveal_type(f(1)) # N: Revealed type is "builtins.str"
f(b) # E: Argument 1 to "f" has incompatible type "B"; expected "A"
[builtins fixtures/dict.pyi]
[typing fixtures/typing-typeddict.pyi]

[case testTypedDictOverloading5]
from typing import TypedDict, overload

A = TypedDict('A', {'x': int})
B = TypedDict('B', {'y': str})
C = TypedDict('C', {'y': int})

@overload
def f(x: A) -> None: ...
@overload
def f(x: B) -> None: ...
def f(x): pass

a: A
b: B
c: C
f(a)
f(b)
f(c) # E: Argument 1 to "f" has incompatible type "C"; expected "A"
[builtins fixtures/dict.pyi]
[typing fixtures/typing-typeddict.pyi]

[case testTypedDictOverloading6]
from typing import TypedDict, overload

A = TypedDict('A', {'x': int})
B = TypedDict('B', {'y': str})

@overload
def f(x: A) -> int: ...
@overload
def f(x: B) -> str: ...
def f(x): pass

a: A
b: B
reveal_type(f(a)) # N: Revealed type is "builtins.int"
reveal_type(f(b)) # N: Revealed type is "builtins.str"
[builtins fixtures/dict.pyi]
[typing fixtures/typing-typeddict.pyi]


-- Special cases

[case testForwardReferenceInTypedDict]
from typing import TypedDict, Mapping
X = TypedDict('X', {'b': 'B', 'c': 'C'})
class B: pass
class C(B): pass
x: X
reveal_type(x) # N: Revealed type is "TypedDict('__main__.X', {'b': __main__.B, 'c': __main__.C})"
m1: Mapping[str, object] = x
m2: Mapping[str, B] = x # E: Incompatible types in assignment (expression has type "X", variable has type "Mapping[str, B]")
[builtins fixtures/dict.pyi]
[typing fixtures/typing-typeddict.pyi]

[case testForwardReferenceInClassTypedDict]
from typing import TypedDict, Mapping
class X(TypedDict):
    b: 'B'
    c: 'C'
class B: pass
class C(B): pass
x: X
reveal_type(x) # N: Revealed type is "TypedDict('__main__.X', {'b': __main__.B, 'c': __main__.C})"
m1: Mapping[str, object] = x
m2: Mapping[str, B] = x # E: Incompatible types in assignment (expression has type "X", variable has type "Mapping[str, B]")
[builtins fixtures/dict.pyi]
[typing fixtures/typing-typeddict.pyi]

[case testForwardReferenceToTypedDictInTypedDict]
from typing import TypedDict, Mapping
X = TypedDict('X', {'a': 'A'})
A = TypedDict('A', {'b': int})
x: X
reveal_type(x) # N: Revealed type is "TypedDict('__main__.X', {'a': TypedDict('__main__.A', {'b': builtins.int})})"
reveal_type(x['a']['b']) # N: Revealed type is "builtins.int"
[builtins fixtures/dict.pyi]
[typing fixtures/typing-typeddict.pyi]

[case testSelfRecursiveTypedDictInheriting]
from typing import TypedDict

def test() -> None:
    class MovieBase(TypedDict):
        name: str
        year: int

    class Movie(MovieBase):
        director: 'Movie' # E: Cannot resolve name "Movie" (possible cyclic definition) \
                          # N: Recursive types are not allowed at function scope
    m: Movie
    reveal_type(m['director']['name']) # N: Revealed type is "Any"
[builtins fixtures/dict.pyi]
[typing fixtures/typing-typeddict.pyi]

[case testSubclassOfRecursiveTypedDict]
from typing import List, TypedDict

def test() -> None:
    class Command(TypedDict):
        subcommands: List['Command']  # E: Cannot resolve name "Command" (possible cyclic definition) \
                                      # N: Recursive types are not allowed at function scope

    class HelpCommand(Command):
        pass

    hc = HelpCommand(subcommands=[])
    reveal_type(hc)  # N: Revealed type is "TypedDict('__main__.HelpCommand@7', {'subcommands': builtins.list[Any]})"
[builtins fixtures/list.pyi]
[typing fixtures/typing-typeddict.pyi]
[out]

[case testTypedDictForwardAsUpperBound]
from typing import TypedDict, TypeVar, Generic
T = TypeVar('T', bound='M')
class G(Generic[T]):
    x: T

yb: G[int] # E: Type argument "int" of "G" must be a subtype of "M"
yg: G[M]
z: int = G[M]().x['x']  # type: ignore[used-before-def]

class M(TypedDict):
    x: int
[builtins fixtures/dict.pyi]
[typing fixtures/typing-typeddict.pyi]
[out]

[case testTypedDictWithImportCycleForward]
import a
[file a.py]
from typing import TypedDict
from b import f

N = TypedDict('N', {'a': str})
[file b.py]
import a

def f(x: a.N) -> None:
    reveal_type(x)
    reveal_type(x['a'])
[builtins fixtures/dict.pyi]
[typing fixtures/typing-typeddict.pyi]
[out]
tmp/b.py:4: note: Revealed type is "TypedDict('a.N', {'a': builtins.str})"
tmp/b.py:5: note: Revealed type is "builtins.str"

[case testTypedDictImportCycle]

import b
[file a.py]
class C:
    pass

from b import tp
x: tp
reveal_type(x['x'])  # N: Revealed type is "builtins.int"

reveal_type(tp)  # N: Revealed type is "def (*, x: builtins.int) -> TypedDict('b.tp', {'x': builtins.int})"
tp(x='no')  # E: Incompatible types (expression has type "str", TypedDict item "x" has type "int")

[file b.py]
from a import C
from typing import TypedDict

tp = TypedDict('tp', {'x': int})
[builtins fixtures/dict.pyi]
[typing fixtures/typing-typeddict.pyi]
[out]

[case testTypedDictAsStarStarArg]
from typing import TypedDict

A = TypedDict('A', {'x': int, 'y': str})
class B: pass

def f1(x: int, y: str) -> None: ...
def f2(x: int, y: int) -> None: ...
def f3(x: B, y: str) -> None: ...
def f4(x: int) -> None: pass
def f5(x: int, y: str, z: int) -> None: pass
def f6(x: int, z: str) -> None: pass

a: A
f1(**a)
f2(**a) # E: Argument "y" to "f2" has incompatible type "str"; expected "int"
f3(**a) # E: Argument "x" to "f3" has incompatible type "int"; expected "B"
f4(**a) # E: Extra argument "y" from **args for "f4"
f5(**a) # E: Missing positional arguments "y", "z" in call to "f5"
f6(**a) # E: Extra argument "y" from **args for "f6"
f1(1, **a) # E: "f1" gets multiple values for keyword argument "x"
[builtins fixtures/dict.pyi]
[typing fixtures/typing-typeddict.pyi]

[case testTypedDictAsStarStarArgConstraints]
from typing import TypedDict, TypeVar, Union

T = TypeVar('T')
S = TypeVar('S')
def f1(x: T, y: S) -> Union[T, S]: ...

A = TypedDict('A', {'y': int, 'x': str})
a: A
reveal_type(f1(**a)) # N: Revealed type is "Union[builtins.str, builtins.int]"
[builtins fixtures/dict.pyi]
[typing fixtures/typing-typeddict.pyi]

[case testTypedDictAsStarStarArgCalleeKwargs]
from typing import TypedDict

A = TypedDict('A', {'x': int, 'y': str})
B = TypedDict('B', {'x': str, 'y': str})

def f(**kwargs: str) -> None: ...
def g(x: int, **kwargs: str) -> None: ...

a: A
b: B
f(**a) # E: Argument 1 to "f" has incompatible type "**A"; expected "str"
f(**b)
g(**a)
g(**b) # E: Argument "x" to "g" has incompatible type "str"; expected "int"
g(1, **a) # E: "g" gets multiple values for keyword argument "x"
g(1, **b) # E: "g" gets multiple values for keyword argument "x" \
          # E: Argument "x" to "g" has incompatible type "str"; expected "int"
[builtins fixtures/dict.pyi]
[typing fixtures/typing-typeddict.pyi]

[case testTypedDictAsStarStarTwice]
from typing import TypedDict

A = TypedDict('A', {'x': int, 'y': str})
B = TypedDict('B', {'z': bytes})
C = TypedDict('C', {'x': str, 'z': bytes})

def f1(x: int, y: str, z: bytes) -> None: ...
def f2(x: int, y: float, z: bytes) -> None: ...
def f3(x: int, y: str, z: float) -> None: ...

a: A
b: B
c: C
f1(**a, **b)
f1(**b, **a)
f2(**a, **b) # E: Argument "y" to "f2" has incompatible type "str"; expected "float"
f3(**a, **b) # E: Argument "z" to "f3" has incompatible type "bytes"; expected "float"
f3(**b, **a) # E: Argument "z" to "f3" has incompatible type "bytes"; expected "float"
f1(**a, **c) # E: "f1" gets multiple values for keyword argument "x" \
             # E: Argument "x" to "f1" has incompatible type "str"; expected "int"
f1(**c, **a) # E: "f1" gets multiple values for keyword argument "x" \
             # E: Argument "x" to "f1" has incompatible type "str"; expected "int"
[builtins fixtures/dict.pyi]
[typing fixtures/typing-typeddict.pyi]

[case testTypedDictAsStarStarAndDictAsStarStar]
from typing import Any, Dict, TypedDict

TD = TypedDict('TD', {'x': int, 'y': str})

def f1(x: int, y: str, z: bytes) -> None: ...
def f2(x: int, y: str) -> None: ...

td: TD
d: Dict[Any, Any]

f1(**td, **d)
f1(**d, **td)
f2(**td, **d)
f2(**d, **td)
[builtins fixtures/dict.pyi]
[typing fixtures/typing-typeddict.pyi]

[case testTypedDictNonMappingMethods]
from typing import List, TypedDict

A = TypedDict('A', {'x': int, 'y': List[int]})
a: A

reveal_type(a.copy()) # N: Revealed type is "TypedDict('__main__.A', {'x': builtins.int, 'y': builtins.list[builtins.int]})"
a.has_key('x') # E: "A" has no attribute "has_key"
# TODO: Better error message
a.clear() # E: "A" has no attribute "clear"

a.setdefault('invalid', 1) # E: TypedDict "A" has no key "invalid"
reveal_type(a.setdefault('x', 1)) # N: Revealed type is "builtins.int"
reveal_type(a.setdefault('y', [])) # N: Revealed type is "builtins.list[builtins.int]"
a.setdefault('y', '') # E: Argument 2 to "setdefault" of "TypedDict" has incompatible type "str"; expected "List[int]"
x = ''
a.setdefault(x, 1) # E: Expected TypedDict key to be string literal
alias = a.setdefault
alias(x, 1) # E: Argument 1 has incompatible type "str"; expected "Never"

a.update({})
a.update({'x': 1})
a.update({'x': ''}) # E: Incompatible types (expression has type "str", TypedDict item "x" has type "int")
a.update({'x': 1, 'y': []})
a.update({'x': 1, 'y': [1]})
a.update({'z': 1}) # E: Unexpected TypedDict key "z"
a.update({'z': 1, 'zz': 1}) # E: Unexpected TypedDict keys ("z", "zz")
a.update({'z': 1, 'x': 1}) # E: Expected TypedDict key "x" but found keys ("z", "x")
d = {'x': 1}
a.update(d) # E: Argument 1 to "update" of "TypedDict" has incompatible type "Dict[str, int]"; expected "TypedDict({'x'?: int, 'y'?: List[int]})"
[builtins fixtures/dict.pyi]
[typing fixtures/typing-typeddict.pyi]

[case testTypedDictPopMethod]
from typing import List, TypedDict

A = TypedDict('A', {'x': int, 'y': List[int]}, total=False)
B = TypedDict('B', {'x': int})
a: A
b: B

reveal_type(a.pop('x')) # N: Revealed type is "builtins.int"
reveal_type(a.pop('y', [])) # N: Revealed type is "builtins.list[builtins.int]"
reveal_type(a.pop('x', '')) # N: Revealed type is "Union[builtins.int, Literal['']?]"
reveal_type(a.pop('x', (1, 2))) # N: Revealed type is "Union[builtins.int, Tuple[Literal[1]?, Literal[2]?]]"
a.pop('invalid', '') # E: TypedDict "A" has no key "invalid"
b.pop('x') # E: Key "x" of TypedDict "B" cannot be deleted
x = ''
b.pop(x) # E: Expected TypedDict key to be string literal
pop = b.pop
pop('x') # E: Argument 1 has incompatible type "str"; expected "Never"
pop('invalid') # E: Argument 1 has incompatible type "str"; expected "Never"
[builtins fixtures/dict.pyi]
[typing fixtures/typing-typeddict.pyi]

[case testTypedDictDel]
from typing import List, TypedDict

A = TypedDict('A', {'x': int, 'y': List[int]}, total=False)
B = TypedDict('B', {'x': int})
a: A
b: B

del a['x']
del a['invalid'] # E: TypedDict "A" has no key "invalid"
del b['x'] # E: Key "x" of TypedDict "B" cannot be deleted
s = ''
del a[s] # E: Expected TypedDict key to be string literal
del b[s] # E: Expected TypedDict key to be string literal
alias = b.__delitem__
alias('x')
alias(s)
[builtins fixtures/dict.pyi]
[typing fixtures/typing-typeddict.pyi]

[case testPluginUnionsOfTypedDicts]
from typing import TypedDict, Union

class TDA(TypedDict):
    a: int
    b: str

class TDB(TypedDict):
    a: int
    b: int
    c: int

td: Union[TDA, TDB]

reveal_type(td.get('a'))  # N: Revealed type is "Union[builtins.int, None]"
reveal_type(td.get('b'))  # N: Revealed type is "Union[builtins.str, None, builtins.int]"
reveal_type(td.get('c'))  # N: Revealed type is "builtins.object"

reveal_type(td['a'])  # N: Revealed type is "builtins.int"
reveal_type(td['b'])  # N: Revealed type is "Union[builtins.str, builtins.int]"
reveal_type(td['c'])  # N: Revealed type is "Union[Any, builtins.int]" \
                      # E: TypedDict "TDA" has no key "c"
[builtins fixtures/dict.pyi]
[typing fixtures/typing-typeddict.pyi]

[case testPluginUnionsOfTypedDictsNonTotal]
from typing import TypedDict, Union

class TDA(TypedDict, total=False):
    a: int
    b: str

class TDB(TypedDict, total=False):
    a: int
    b: int
    c: int

td: Union[TDA, TDB]

reveal_type(td.pop('a'))  # N: Revealed type is "builtins.int"
reveal_type(td.pop('b'))  # N: Revealed type is "Union[builtins.str, builtins.int]"
reveal_type(td.pop('c'))  # N: Revealed type is "Union[Any, builtins.int]" \
                          # E: TypedDict "TDA" has no key "c"

[builtins fixtures/dict.pyi]
[typing fixtures/typing-typeddict.pyi]

[case testCanCreateTypedDictWithTypingExtensions]
from typing_extensions import TypedDict

class Point(TypedDict):
    x: int
    y: int

p = Point(x=42, y=1337)
reveal_type(p)  # N: Revealed type is "TypedDict('__main__.Point', {'x': builtins.int, 'y': builtins.int})"
[builtins fixtures/dict.pyi]
[typing fixtures/typing-typeddict.pyi]

[case testCanCreateTypedDictWithTypingProper]
from typing import TypedDict

class Point(TypedDict):
    x: int
    y: int

p = Point(x=42, y=1337)
reveal_type(p)  # N: Revealed type is "TypedDict('__main__.Point', {'x': builtins.int, 'y': builtins.int})"
[builtins fixtures/dict.pyi]
[typing fixtures/typing-typeddict.pyi]

[case testTypedDictOptionalUpdate]
from typing import TypedDict, Union

class A(TypedDict):
    x: int

d: A
d.update({'x': 1})
[builtins fixtures/dict.pyi]
[typing fixtures/typing-typeddict.pyi]

[case testTypedDictOverlapWithDict]
# mypy: strict-equality
from typing import TypedDict, Dict

class Config(TypedDict):
    a: str
    b: str

x: Dict[str, str]
y: Config

x == y
[builtins fixtures/dict.pyi]
[typing fixtures/typing-typeddict.pyi]

[case testTypedDictOverlapWithDictNonOverlapping]
# mypy: strict-equality
from typing import TypedDict, Dict

class Config(TypedDict):
    a: str
    b: int

x: Dict[str, str]
y: Config

x == y  # E: Non-overlapping equality check (left operand type: "Dict[str, str]", right operand type: "Config")
[builtins fixtures/dict.pyi]
[typing fixtures/typing-typeddict.pyi]

[case testTypedDictOverlapWithDictNonTotal]
# mypy: strict-equality
from typing import TypedDict, Dict

class Config(TypedDict, total=False):
    a: str
    b: int

x: Dict[str, str]
y: Config

x == y
[builtins fixtures/dict.pyi]
[typing fixtures/typing-typeddict.pyi]

[case testTypedDictOverlapWithDictNonTotalNonOverlapping]
# mypy: strict-equality
from typing import TypedDict, Dict

class Config(TypedDict, total=False):
    a: int
    b: int

x: Dict[str, str]
y: Config

x == y  # E: Non-overlapping equality check (left operand type: "Dict[str, str]", right operand type: "Config")
[builtins fixtures/dict.pyi]
[typing fixtures/typing-typeddict.pyi]

[case testTypedDictOverlapWithDictEmpty]
# mypy: strict-equality
from typing import TypedDict

class Config(TypedDict):
    a: str
    b: str

x: Config
x == {}  # E: Non-overlapping equality check (left operand type: "Config", right operand type: "Dict[Never, Never]")
[builtins fixtures/dict.pyi]
[typing fixtures/typing-typeddict.pyi]

[case testTypedDictOverlapWithDictNonTotalEmpty]
# mypy: strict-equality
from typing import TypedDict

class Config(TypedDict, total=False):
    a: str
    b: str

x: Config
x == {}
[builtins fixtures/dict.pyi]
[typing fixtures/typing-typeddict.pyi]

[case testTypedDictOverlapWithDictNonStrKey]
# mypy: strict-equality
from typing import TypedDict, Dict, Union

class Config(TypedDict):
    a: str
    b: str

x: Config
y: Dict[Union[str, int], str]
x == y
[builtins fixtures/dict.pyi]
[typing fixtures/typing-typeddict.pyi]

[case testTypedDictOverlapWithDictOverload]
from typing import overload, TypedDict, Dict

class Map(TypedDict):
    x: int
    y: str

@overload
def func(x: Map) -> int: ...
@overload
def func(x: Dict[str, str]) -> str: ...
def func(x):
    pass
[builtins fixtures/dict.pyi]
[typing fixtures/typing-typeddict.pyi]

[case testTypedDictOverlapWithDictOverloadBad]
from typing import overload, TypedDict, Dict

class Map(TypedDict, total=False):
    x: int
    y: str

@overload
def func(x: Map) -> int: ...  # E: Overloaded function signatures 1 and 2 overlap with incompatible return types
@overload
def func(x: Dict[str, str]) -> str: ...
def func(x):
    pass
[builtins fixtures/dict.pyi]
[typing fixtures/typing-typeddict.pyi]

[case testTypedDictOverlapWithDictOverloadMappingBad]
from typing import overload, TypedDict, Mapping

class Map(TypedDict, total=False):
    x: int
    y: str

@overload
def func(x: Map) -> int: ...  # E: Overloaded function signatures 1 and 2 overlap with incompatible return types
@overload
def func(x: Mapping[str, str]) -> str: ...
def func(x):
    pass
[builtins fixtures/dict.pyi]
[typing fixtures/typing-typeddict.pyi]

[case testTypedDictOverlapWithDictOverloadNonStrKey]
from typing import overload, TypedDict, Dict

class Map(TypedDict):
    x: str
    y: str

@overload
def func(x: Map) -> int: ...
@overload
def func(x: Dict[int, str]) -> str: ...
def func(x):
    pass
[builtins fixtures/dict.pyi]
[typing fixtures/typing-typeddict.pyi]

[case testTypedDictIsInstance]
from typing import TypedDict, Union

class User(TypedDict):
    id: int
    name: str

u: Union[str, User]
u2: User

if isinstance(u, dict):
    reveal_type(u)  # N: Revealed type is "TypedDict('__main__.User', {'id': builtins.int, 'name': builtins.str})"
else:
    reveal_type(u)  # N: Revealed type is "builtins.str"

assert isinstance(u2, dict)
reveal_type(u2)  # N: Revealed type is "TypedDict('__main__.User', {'id': builtins.int, 'name': builtins.str})"
[builtins fixtures/dict.pyi]
[typing fixtures/typing-typeddict.pyi]

[case testTypedDictIsInstanceABCs]
from typing import TypedDict, Union, Mapping, Iterable

class User(TypedDict):
    id: int
    name: str

u: Union[int, User]
u2: User

if isinstance(u, Iterable):
    reveal_type(u)  # N: Revealed type is "TypedDict('__main__.User', {'id': builtins.int, 'name': builtins.str})"
else:
    reveal_type(u)  # N: Revealed type is "builtins.int"

assert isinstance(u2, Mapping)
reveal_type(u2)  # N: Revealed type is "TypedDict('__main__.User', {'id': builtins.int, 'name': builtins.str})"
[builtins fixtures/dict.pyi]
[typing fixtures/typing-full.pyi]

[case testTypedDictLiteralTypeKeyInCreation]
from typing import TypedDict, Final, Literal

class Value(TypedDict):
    num: int

num: Final = 'num'
v: Value = {num: 5}
v = {num: ''}  # E: Incompatible types (expression has type "str", TypedDict item "num" has type "int")

bad: Final = 2
v = {bad: 3}  # E: Expected TypedDict key to be string literal
union: Literal['num', 'foo']
v = {union: 2} # E: Expected TypedDict key to be string literal
num2: Literal['num']
v = {num2: 2}
bad2: Literal['bad']
v = {bad2: 2}  # E: Missing key "num" for TypedDict "Value" \
               # E: Extra key "bad" for TypedDict "Value"

[builtins fixtures/dict.pyi]
[typing fixtures/typing-typeddict.pyi]

[case testOperatorContainsNarrowsTypedDicts_unionWithList]
from __future__ import annotations
from typing import assert_type, final, TypedDict, Union

@final
class D(TypedDict):
    foo: int


d_or_list: D | list[str]

if 'foo' in d_or_list:
    assert_type(d_or_list, Union[D, list[str]])
elif 'bar' in d_or_list:
    assert_type(d_or_list, list[str])
else:
    assert_type(d_or_list, list[str])

[builtins fixtures/dict.pyi]
[typing fixtures/typing-full.pyi]

[case testOperatorContainsNarrowsTypedDicts_total]
from __future__ import annotations
from typing import assert_type, final, Literal, TypedDict, TypeVar, Union

@final
class D1(TypedDict):
    foo: int


@final
class D2(TypedDict):
    bar: int


d: D1 | D2

if 'foo' in d:
    assert_type(d, D1)
else:
    assert_type(d, D2)

foo_or_bar: Literal['foo', 'bar']
if foo_or_bar in d:
    assert_type(d, Union[D1, D2])
else:
    assert_type(d, Union[D1, D2])

foo_or_invalid: Literal['foo', 'invalid']
if foo_or_invalid in d:
    assert_type(d, D1)
    # won't narrow 'foo_or_invalid'
    assert_type(foo_or_invalid, Literal['foo', 'invalid'])
else:
    assert_type(d, Union[D1, D2])
    # won't narrow 'foo_or_invalid'
    assert_type(foo_or_invalid, Literal['foo', 'invalid'])

TD = TypeVar('TD', D1, D2)

def f(arg: TD) -> None:
    value: int
    if 'foo' in arg:
        assert_type(arg['foo'], int)
    else:
        assert_type(arg['bar'], int)


[builtins fixtures/dict.pyi]
[typing fixtures/typing-full.pyi]

[case testOperatorContainsNarrowsTypedDicts_final]
# flags: --warn-unreachable
from __future__ import annotations
from typing import assert_type, final, TypedDict, Union

@final
class DFinal(TypedDict):
    foo: int


class DNotFinal(TypedDict):
    bar: int


d_not_final: DNotFinal

if 'bar' in d_not_final:
    assert_type(d_not_final, DNotFinal)
else:
    spam = 'ham'  # E: Statement is unreachable

if 'spam' in d_not_final:
    assert_type(d_not_final, DNotFinal)
else:
    assert_type(d_not_final, DNotFinal)

d_final: DFinal

if 'spam' in d_final:
    spam = 'ham'  # E: Statement is unreachable
else:
    assert_type(d_final, DFinal)

d_union: DFinal | DNotFinal

if 'foo' in d_union:
    assert_type(d_union, Union[DFinal, DNotFinal])
else:
    assert_type(d_union, DNotFinal)

[builtins fixtures/dict.pyi]
[typing fixtures/typing-full.pyi]

[case testOperatorContainsNarrowsTypedDicts_partialThroughTotalFalse]
from __future__ import annotations
from typing import assert_type, final, Literal, TypedDict, Union

@final
class DTotal(TypedDict):
    required_key: int


@final
class DNotTotal(TypedDict, total=False):
    optional_key: int


d: DTotal | DNotTotal

if 'required_key' in d:
    assert_type(d, DTotal)
else:
    assert_type(d, DNotTotal)

if 'optional_key' in d:
    assert_type(d, DNotTotal)
else:
    assert_type(d, Union[DTotal, DNotTotal])

key: Literal['optional_key', 'required_key']
if key in d:
    assert_type(d, Union[DTotal, DNotTotal])
else:
    assert_type(d, Union[DTotal, DNotTotal])

[builtins fixtures/dict.pyi]
[typing fixtures/typing-full.pyi]

[case testOperatorContainsNarrowsTypedDicts_partialThroughNotRequired]
from __future__ import annotations
from typing import assert_type, final, TypedDict, Union
from typing_extensions import Required, NotRequired

@final
class D1(TypedDict):
    required_key: Required[int]
    optional_key: NotRequired[int]


@final
class D2(TypedDict):
    abc: int
    xyz: int


d: D1 | D2

if 'required_key' in d:
    assert_type(d, D1)
else:
    assert_type(d, D2)

if 'optional_key' in d:
    assert_type(d, D1)
else:
    assert_type(d, Union[D1, D2])

[builtins fixtures/dict.pyi]
[typing fixtures/typing-full.pyi]

[case testCannotSubclassFinalTypedDict]
from typing import TypedDict, final

@final
class DummyTypedDict(TypedDict):
    int_val: int
    float_val: float
    str_val: str

class SubType(DummyTypedDict): # E: Cannot inherit from final class "DummyTypedDict"
    pass

[builtins fixtures/dict.pyi]
[typing fixtures/typing-full.pyi]

[case testCannotSubclassFinalTypedDictWithForwardDeclarations]
from typing import TypedDict, final

@final
class DummyTypedDict(TypedDict):
    forward_declared: "ForwardDeclared"

class SubType(DummyTypedDict): # E: Cannot inherit from final class "DummyTypedDict"
    pass

class ForwardDeclared: pass

[builtins fixtures/dict.pyi]
[typing fixtures/typing-full.pyi]

[case testTypedDictTypeNarrowingWithFinalKey]
from typing import Final, Optional, TypedDict

KEY_NAME: Final = "bar"
class Foo(TypedDict):
    bar: Optional[str]

foo = Foo(bar="hello")
if foo["bar"] is not None:
    reveal_type(foo["bar"])     # N: Revealed type is "builtins.str"
    reveal_type(foo[KEY_NAME])  # N: Revealed type is "builtins.str"
if foo[KEY_NAME] is not None:
    reveal_type(foo["bar"])     # N: Revealed type is "builtins.str"
    reveal_type(foo[KEY_NAME])  # N: Revealed type is "builtins.str"
[builtins fixtures/dict.pyi]
[typing fixtures/typing-typeddict.pyi]

[case testTypedDictDoubleForwardClass]
from typing import Any, List, TypedDict

class Foo(TypedDict):
    bar: Bar
    baz: Bar

Bar = List[Any]

foo: Foo
reveal_type(foo['bar'])  # N: Revealed type is "builtins.list[Any]"
reveal_type(foo['baz'])  # N: Revealed type is "builtins.list[Any]"
[builtins fixtures/dict.pyi]
[typing fixtures/typing-typeddict.pyi]

[case testTypedDictDoubleForwardFunc]
from typing import Any, List, TypedDict

Foo = TypedDict('Foo', {'bar': 'Bar', 'baz': 'Bar'})

Bar = List[Any]

foo: Foo
reveal_type(foo['bar'])   # N: Revealed type is "builtins.list[Any]"
reveal_type(foo['baz'])  # N: Revealed type is "builtins.list[Any]"
[builtins fixtures/dict.pyi]
[typing fixtures/typing-typeddict.pyi]

[case testTypedDictDoubleForwardMixed]
from typing import Any, List, TypedDict

Bar = List[Any]

class Foo(TypedDict):
    foo: Toto
    bar: Bar
    baz: Bar

Toto = int

foo: Foo
reveal_type(foo['foo'])  # N: Revealed type is "builtins.int"
reveal_type(foo['bar'])  # N: Revealed type is "builtins.list[Any]"
reveal_type(foo['baz'])  # N: Revealed type is "builtins.list[Any]"
[builtins fixtures/dict.pyi]
[typing fixtures/typing-typeddict.pyi]

[case testAssignTypedDictAsAttribute]
from typing import TypedDict

class A:
    def __init__(self) -> None:
        self.b = TypedDict('b', {'x': int, 'y': str})  # E: TypedDict type as attribute is not supported

reveal_type(A().b)  # N: Revealed type is "Any"
[builtins fixtures/dict.pyi]
[typing fixtures/typing-typeddict.pyi]

[case testTypedDictAsUpperBoundAndIndexedAssign]
from typing import TypeVar, Generic, TypedDict


class BaseDict(TypedDict, total=False):
    foo: int


_DICT_T = TypeVar('_DICT_T', bound=BaseDict)


class SomeGeneric(Generic[_DICT_T]):
    def __init__(self, data: _DICT_T) -> None:
        self._data: _DICT_T = data

    def set_state(self) -> None:
        self._data['foo'] = 1
[builtins fixtures/dict.pyi]
[typing fixtures/typing-typeddict.pyi]

[case testTypedDictCreatedWithEmptyDict]
from typing import TypedDict

class TD(TypedDict, total=False):
    foo: int
    bar: int

d: TD = dict()
d2: TD = dict(foo=1)
[builtins fixtures/dict.pyi]
[typing fixtures/typing-typeddict.pyi]

[case testTypedDictBytesKey]
from typing import TypedDict

class TD(TypedDict):
    foo: int

d: TD = {b'foo': 2} # E: Expected TypedDict key to be string literal
d[b'foo'] = 3 # E: TypedDict key must be a string literal; expected one of ("foo") \
    # E: Argument 1 to "__setitem__" has incompatible type "bytes"; expected "str"
d[b'foo'] # E: TypedDict key must be a string literal; expected one of ("foo")
d[3] # E: TypedDict key must be a string literal; expected one of ("foo")
d[True] # E: TypedDict key must be a string literal; expected one of ("foo")
[builtins fixtures/dict.pyi]
[typing fixtures/typing-typeddict.pyi]

[case testTypedDictUppercaseKey]
from typing import TypedDict

Foo = TypedDict('Foo', {'camelCaseKey': str})
value: Foo = {}  # E: Missing key "camelCaseKey" for TypedDict "Foo"
[builtins fixtures/dict.pyi]
[typing fixtures/typing-typeddict.pyi]

[case testTypedDictWithDeferredFieldTypeEval]
from typing import Generic, TypeVar, TypedDict, NotRequired

class Foo(TypedDict):
    y: NotRequired[int]
    x: Outer[Inner[ForceDeferredEval]]

var: Foo
reveal_type(var)  # N: Revealed type is "TypedDict('__main__.Foo', {'y'?: builtins.int, 'x': __main__.Outer[__main__.Inner[__main__.ForceDeferredEval]]})"

T1 = TypeVar("T1")
class Outer(Generic[T1]): pass

T2 = TypeVar("T2", bound="ForceDeferredEval")
class Inner(Generic[T2]): pass

class ForceDeferredEval: pass
[builtins fixtures/dict.pyi]
[typing fixtures/typing-typeddict.pyi]

[case testTypedDictRequiredUnimportedAny]
# flags: --disallow-any-unimported
from typing import NotRequired, TypedDict, ReadOnly
from nonexistent import Foo  # type: ignore[import-not-found]
class Bar(TypedDict):
    foo: NotRequired[Foo]  # E: Type of variable becomes "Any" due to an unfollowed import
    bar: ReadOnly[Foo]  # E: Type of variable becomes "Any" due to an unfollowed import
    baz: NotRequired[ReadOnly[Foo]]  # E: Type of variable becomes "Any" due to an unfollowed import
[typing fixtures/typing-typeddict.pyi]

-- Required[]

[case testDoesRecognizeRequiredInTypedDictWithClass]
from typing import TypedDict
from typing import Required
class Movie(TypedDict, total=False):
    title: Required[str]
    year: int
m = Movie(title='The Matrix')
m = Movie()  # E: Missing key "title" for TypedDict "Movie"
[typing fixtures/typing-typeddict.pyi]

[case testDoesRecognizeRequiredInTypedDictWithAssignment]
from typing import TypedDict
from typing import Required
Movie = TypedDict('Movie', {
    'title': Required[str],
    'year': int,
}, total=False)
m = Movie(title='The Matrix')
m = Movie()  # E: Missing key "title" for TypedDict "Movie"
[typing fixtures/typing-typeddict.pyi]

[case testDoesDisallowRequiredOutsideOfTypedDict]
from typing import Required
x: Required[int] = 42  # E: Required[] can be only used in a TypedDict definition
[typing fixtures/typing-typeddict.pyi]

[case testDoesOnlyAllowRequiredInsideTypedDictAtTopLevel]
from typing import TypedDict
from typing import Union
from typing import Required
Movie = TypedDict('Movie', {
    'title': Union[
        Required[str],  # E: Required[] can be only used in a TypedDict definition
        bytes
    ],
    'year': int,
}, total=False)
[typing fixtures/typing-typeddict.pyi]

[case testDoesDisallowRequiredInsideRequired]
from typing import TypedDict
from typing import Union
from typing import Required
Movie = TypedDict('Movie', {
    'title': Required[Union[
        Required[str],  # E: Required[] can be only used in a TypedDict definition
        bytes
    ]],
    'year': int,
}, total=False)
[typing fixtures/typing-typeddict.pyi]

[case testRequiredOnlyAllowsOneItem]
from typing import TypedDict
from typing import Required
class Movie(TypedDict, total=False):
    title: Required[str, bytes]  # E: Required[] must have exactly one type argument
    year: int
[typing fixtures/typing-typeddict.pyi]

[case testRequiredExplicitAny]
# flags: --disallow-any-explicit
from typing import TypedDict
from typing import Required
Foo = TypedDict("Foo", {"a.x": Required[int]})
[typing fixtures/typing-typeddict.pyi]

-- NotRequired[]

[case testDoesRecognizeNotRequiredInTypedDictWithClass]
from typing import TypedDict
from typing import NotRequired
class Movie(TypedDict):
    title: str
    year: NotRequired[int]
m = Movie(title='The Matrix')
m = Movie()  # E: Missing key "title" for TypedDict "Movie"
[typing fixtures/typing-typeddict.pyi]

[case testDoesRecognizeNotRequiredInTypedDictWithAssignment]
from typing import TypedDict
from typing import NotRequired
Movie = TypedDict('Movie', {
    'title': str,
    'year': NotRequired[int],
})
m = Movie(title='The Matrix')
m = Movie()  # E: Missing key "title" for TypedDict "Movie"
[typing fixtures/typing-typeddict.pyi]

[case testDoesDisallowNotRequiredOutsideOfTypedDict]
from typing import NotRequired
x: NotRequired[int] = 42  # E: NotRequired[] can be only used in a TypedDict definition
[typing fixtures/typing-typeddict.pyi]

[case testDoesOnlyAllowNotRequiredInsideTypedDictAtTopLevel]
from typing import TypedDict
from typing import Union
from typing import NotRequired
Movie = TypedDict('Movie', {
    'title': Union[
        NotRequired[str],  # E: NotRequired[] can be only used in a TypedDict definition
        bytes
    ],
    'year': int,
})
[typing fixtures/typing-typeddict.pyi]

[case testDoesDisallowNotRequiredInsideNotRequired]
from typing import TypedDict
from typing import Union
from typing import NotRequired
Movie = TypedDict('Movie', {
    'title': NotRequired[Union[
        NotRequired[str],  # E: NotRequired[] can be only used in a TypedDict definition
        bytes
    ]],
    'year': int,
})
[typing fixtures/typing-typeddict.pyi]

[case testNotRequiredOnlyAllowsOneItem]
from typing import TypedDict
from typing import NotRequired
class Movie(TypedDict):
    title: NotRequired[str, bytes]  # E: NotRequired[] must have exactly one type argument
    year: int
[typing fixtures/typing-typeddict.pyi]

[case testNotRequiredExplicitAny]
# flags: --disallow-any-explicit
from typing import TypedDict
from typing import NotRequired
Foo = TypedDict("Foo", {"a.x": NotRequired[int]})
[typing fixtures/typing-typeddict.pyi]

-- Union dunders

[case testTypedDictUnionGetItem]
from typing import TypedDict, Union

class Foo1(TypedDict):
    z: str
    a: int
class Foo2(TypedDict):
    z: str
    b: int

def func(foo: Union[Foo1, Foo2]) -> str:
    reveal_type(foo["z"])  # N: Revealed type is "builtins.str"
    # ok, but type is incorrect:
    reveal_type(foo.__getitem__("z"))  # N: Revealed type is "builtins.object"

    reveal_type(foo["a"])  # N: Revealed type is "Union[builtins.int, Any]" \
                           # E: TypedDict "Foo2" has no key "a"
    reveal_type(foo["b"])  # N: Revealed type is "Union[Any, builtins.int]" \
                           # E: TypedDict "Foo1" has no key "b"
    reveal_type(foo["missing"])  # N: Revealed type is "Any" \
                                 # E: TypedDict "Foo1" has no key "missing" \
                                 # E: TypedDict "Foo2" has no key "missing"
    reveal_type(foo[1])  # N: Revealed type is "Any" \
                         # E: TypedDict key must be a string literal; expected one of ("z", "a") \
                         # E: TypedDict key must be a string literal; expected one of ("z", "b")

    return foo["z"]
[builtins fixtures/dict.pyi]
[typing fixtures/typing-typeddict.pyi]


[case testTypedDictUnionSetItem]
from typing import TypedDict, Union

class Foo1(TypedDict):
    z: str
    a: int
class Foo2(TypedDict):
    z: str
    b: int

def func(foo: Union[Foo1, Foo2]):
    foo["z"] = "a"  # ok
    foo.__setitem__("z", "a")  # ok

    foo["z"] = 1  # E: Value of "z" has incompatible type "int"; expected "str"

    foo["a"] = 1  # E: TypedDict "Foo2" has no key "a"
    foo["b"] = 2  # E: TypedDict "Foo1" has no key "b"

    foo["missing"] = 1  # E: TypedDict "Foo1" has no key "missing" \
                        # E: TypedDict "Foo2" has no key "missing"
    foo[1] = "m"  # E: TypedDict key must be a string literal; expected one of ("z", "a") \
                  # E: TypedDict key must be a string literal; expected one of ("z", "b") \
                  # E: Argument 1 to "__setitem__" has incompatible type "int"; expected "str"
[builtins fixtures/dict.pyi]
[typing fixtures/typing-typeddict.pyi]


[case testTypedDictUnionDelItem]
from typing import TypedDict, Union

class Foo1(TypedDict):
    z: str
    a: int
class Foo2(TypedDict):
    z: str
    b: int

def func(foo: Union[Foo1, Foo2]):
    del foo["z"]  # E: Key "z" of TypedDict "Foo1" cannot be deleted \
                  # E: Key "z" of TypedDict "Foo2" cannot be deleted
    foo.__delitem__("z")  # E: Key "z" of TypedDict "Foo1" cannot be deleted \
                          # E: Key "z" of TypedDict "Foo2" cannot be deleted

    del foo["a"]  # E: Key "a" of TypedDict "Foo1" cannot be deleted \
                  # E: TypedDict "Foo2" has no key "a"
    del foo["b"]  # E: TypedDict "Foo1" has no key "b" \
                  # E: Key "b" of TypedDict "Foo2" cannot be deleted

    del foo["missing"]  # E: TypedDict "Foo1" has no key "missing" \
                        # E: TypedDict "Foo2" has no key "missing"
    del foo[1]  # E: Argument 1 to "__delitem__" has incompatible type "int"; expected "str" \
                # E: Expected TypedDict key to be string literal

[builtins fixtures/dict.pyi]
[typing fixtures/typing-typeddict.pyi]


[case testTypedDictTypeVarUnionSetItem]
from typing import TypedDict, Union, TypeVar

F1 = TypeVar('F1', bound='Foo1')
F2 = TypeVar('F2', bound='Foo2')

class Foo1(TypedDict):
    z: str
    a: int
class Foo2(TypedDict):
    z: str
    b: int

def func(foo: Union[F1, F2]):
    foo["z"] = "a"  # ok
    foo["z"] = 1  # E: Value of "z" has incompatible type "int"; expected "str"

    foo["a"] = 1  # E: TypedDict "Foo2" has no key "a"
    foo["b"] = 2  # E: TypedDict "Foo1" has no key "b"

    foo["missing"] = 1  # E: TypedDict "Foo1" has no key "missing" \
                        # E: TypedDict "Foo2" has no key "missing"
    foo[1] = "m"  # E: TypedDict key must be a string literal; expected one of ("z", "a") \
                  # E: TypedDict key must be a string literal; expected one of ("z", "b") \
                  # E: Argument 1 to "__setitem__" has incompatible type "int"; expected "str"
[builtins fixtures/dict.pyi]
[typing fixtures/typing-typeddict.pyi]

[case testGenericTypedDictCreation]
from typing import TypedDict, Generic, TypeVar

T = TypeVar("T")

class TD(TypedDict, Generic[T]):
    key: int
    value: T

tds: TD[str]
reveal_type(tds)  # N: Revealed type is "TypedDict('__main__.TD', {'key': builtins.int, 'value': builtins.str})"

tdi = TD(key=0, value=0)
reveal_type(tdi)  # N: Revealed type is "TypedDict('__main__.TD', {'key': builtins.int, 'value': builtins.int})"
TD[str](key=0, value=0)  # E: Incompatible types (expression has type "int", TypedDict item "value" has type "str")
TD[str]({"key": 0, "value": 0})  # E: Incompatible types (expression has type "int", TypedDict item "value" has type "str")
[builtins fixtures/dict.pyi]
[typing fixtures/typing-typeddict.pyi]

[case testGenericTypedDictInference]
from typing import TypedDict, Generic, TypeVar, List

T = TypeVar("T")

class TD(TypedDict, Generic[T]):
    key: int
    value: T

def foo(x: TD[T]) -> List[T]: ...

reveal_type(foo(TD(key=1, value=2)))  # N: Revealed type is "builtins.list[builtins.int]"
reveal_type(foo({"key": 1, "value": 2}))  # N: Revealed type is "builtins.list[builtins.int]"
reveal_type(foo(dict(key=1, value=2)))  # N: Revealed type is "builtins.list[builtins.int]"
[builtins fixtures/dict.pyi]
[typing fixtures/typing-typeddict.pyi]

[case testGenericTypedDictExtending]
from typing import TypedDict, Generic, TypeVar, List

T = TypeVar("T")
class TD(TypedDict, Generic[T]):
    key: int
    value: T

S = TypeVar("S")
class STD(TD[List[S]]):
    other: S

std: STD[str]
reveal_type(std)  # N: Revealed type is "TypedDict('__main__.STD', {'key': builtins.int, 'value': builtins.list[builtins.str], 'other': builtins.str})"
[builtins fixtures/dict.pyi]
[typing fixtures/typing-typeddict.pyi]

[case testGenericTypedDictExtendingErrors]
from typing import TypedDict, Generic, TypeVar

T = TypeVar("T")
class Base(TypedDict, Generic[T]):
    x: T
class Sub(Base[{}]):  # E: Invalid TypedDict type argument \
                      # E: Type expected within [...] \
                      # E: Invalid base class "Base"
    y: int
s: Sub
reveal_type(s)  # N: Revealed type is "TypedDict('__main__.Sub', {'y': builtins.int})"

class Sub2(Base[int, str]):  # E: Invalid number of type arguments for "Base" \
                             # E: "Base" expects 1 type argument, but 2 given
    y: int
s2: Sub2
reveal_type(s2)  # N: Revealed type is "TypedDict('__main__.Sub2', {'x': Any, 'y': builtins.int})"

class Sub3(Base):  # OK
    y: int
s3: Sub3
reveal_type(s3)  # N: Revealed type is "TypedDict('__main__.Sub3', {'x': Any, 'y': builtins.int})"
[builtins fixtures/dict.pyi]
[typing fixtures/typing-typeddict.pyi]

[case testTypedDictAttributeOnClassObject]
from typing import TypedDict

class TD(TypedDict):
    x: str
    y: str

reveal_type(TD.__iter__)  # N: Revealed type is "def (typing._TypedDict) -> typing.Iterator[builtins.str]"
reveal_type(TD.__annotations__)  # N: Revealed type is "typing.Mapping[builtins.str, builtins.object]"
reveal_type(TD.values)  # N: Revealed type is "def (self: typing.Mapping[T`1, T_co`2]) -> typing.Iterable[T_co`2]"
[builtins fixtures/dict-full.pyi]
[typing fixtures/typing-typeddict.pyi]

[case testGenericTypedDictAlias]
# flags: --disallow-any-generics
from typing import TypedDict, Generic, TypeVar, List

T = TypeVar("T")
class TD(TypedDict, Generic[T]):
    key: int
    value: T

Alias = TD[List[T]]

ad: Alias[str]
reveal_type(ad)  # N: Revealed type is "TypedDict('__main__.TD', {'key': builtins.int, 'value': builtins.list[builtins.str]})"
Alias[str](key=0, value=0)  # E: Incompatible types (expression has type "int", TypedDict item "value" has type "List[str]")

# Generic aliases are *always* filled with Any, so this is different from TD(...) call.
Alias(key=0, value=0)  # E: Missing type parameters for generic type "Alias" \
                       # E: Incompatible types (expression has type "int", TypedDict item "value" has type "List[Any]")
[builtins fixtures/dict.pyi]
[typing fixtures/typing-typeddict.pyi]

[case testGenericTypedDictMultipleGenerics]
# See https://github.com/python/mypy/issues/13755
from typing import Generic, TypeVar, TypedDict

T = TypeVar("T")
Foo = TypedDict("Foo", {"bar": T})
class Stack(Generic[T]): pass

a = Foo[str]
b = Foo[int]
reveal_type(a)  # N: Revealed type is "def (*, bar: builtins.str) -> TypedDict('__main__.Foo', {'bar': builtins.str})"
reveal_type(b)  # N: Revealed type is "def (*, bar: builtins.int) -> TypedDict('__main__.Foo', {'bar': builtins.int})"

[builtins fixtures/dict.pyi]
[typing fixtures/typing-typeddict.pyi]

[case testGenericTypedDictCallSyntax]
from typing import TypedDict, TypeVar

T = TypeVar("T")
TD = TypedDict("TD", {"key": int, "value": T})
reveal_type(TD)  # N: Revealed type is "def [T] (*, key: builtins.int, value: T`1) -> TypedDict('__main__.TD', {'key': builtins.int, 'value': T`1})"

tds: TD[str]
reveal_type(tds)  # N: Revealed type is "TypedDict('__main__.TD', {'key': builtins.int, 'value': builtins.str})"

tdi = TD(key=0, value=0)
reveal_type(tdi)  # N: Revealed type is "TypedDict('__main__.TD', {'key': builtins.int, 'value': builtins.int})"
TD[str](key=0, value=0)  # E: Incompatible types (expression has type "int", TypedDict item "value" has type "str")
TD[str]({"key": 0, "value": 0})  # E: Incompatible types (expression has type "int", TypedDict item "value" has type "str")
[builtins fixtures/dict.pyi]
[typing fixtures/typing-typeddict.pyi]

[case testTypedDictSelfItemNotAllowed]
from typing import Self, TypedDict, Optional

class TD(TypedDict):
    val: int
    next: Optional[Self]  # E: Self type cannot be used in TypedDict item type
TDC = TypedDict("TDC", {"val": int, "next": Optional[Self]})  # E: Self type cannot be used in TypedDict item type

[builtins fixtures/dict.pyi]
[typing fixtures/typing-typeddict.pyi]

[case testUnionOfEquivalentTypedDictsInferred]
from typing import TypedDict, Dict

D = TypedDict("D", {"foo": int}, total=False)

def f(d: Dict[str, D]) -> None:
    args = d["a"]
    args.update(d.get("b", {}))  # OK
[builtins fixtures/dict.pyi]
[typing fixtures/typing-typeddict.pyi]

[case testUnionOfEquivalentTypedDictsDeclared]
from typing import TypedDict, Union

class A(TypedDict, total=False):
    name: str
class B(TypedDict, total=False):
    name: str

def foo(data: Union[A, B]) -> None: ...
foo({"name": "Robert"})  # OK
[builtins fixtures/dict.pyi]
[typing fixtures/typing-typeddict.pyi]

[case testUnionOfEquivalentTypedDictsEmpty]
from typing import TypedDict, Union

class Foo(TypedDict, total=False):
    foo: str
class Bar(TypedDict, total=False):
    bar: str

def foo(body: Union[Foo, Bar] = {}) -> None:  # OK
    ...
[builtins fixtures/dict.pyi]
[typing fixtures/typing-typeddict.pyi]

[case testUnionOfEquivalentTypedDictsDistinct]
from typing import TypedDict, Union, Literal

class A(TypedDict):
    type: Literal['a']
    value: bool
class B(TypedDict):
    type: Literal['b']
    value: str

Response = Union[A, B]
def method(message: Response) -> None: ...

method({'type': 'a', 'value': True})  # OK
method({'type': 'b', 'value': 'abc'})  # OK
method({'type': 'a', 'value': 'abc'})  # E: Type of TypedDict is ambiguous, none of ("A", "B") matches cleanly \
                                       # E: Argument 1 to "method" has incompatible type "Dict[str, str]"; expected "Union[A, B]"
[builtins fixtures/dict.pyi]
[typing fixtures/typing-typeddict.pyi]

[case testUnionOfEquivalentTypedDictsNested]
from typing import TypedDict, Union

class A(TypedDict, total=False):
    foo: C
class B(TypedDict, total=False):
    foo: D
class C(TypedDict, total=False):
    c: str
class D(TypedDict, total=False):
    d: str

def foo(data: Union[A, B]) -> None: ...
foo({"foo": {"c": "foo"}})  # OK
foo({"foo": {"e": "foo"}})  # E: Type of TypedDict is ambiguous, none of ("A", "B") matches cleanly \
                            # E: Argument 1 to "foo" has incompatible type "Dict[str, Dict[str, str]]"; expected "Union[A, B]"
[builtins fixtures/dict.pyi]
[typing fixtures/typing-typeddict.pyi]

[case testTypedDictMissingEmptyKey]
from typing import TypedDict

class A(TypedDict):
    my_attr_1: str
    my_attr_2: int

d: A
d['']  # E: TypedDict "A" has no key ""
[builtins fixtures/dict.pyi]
[typing fixtures/typing-typeddict.pyi]

[case testTypedDictFlexibleUpdate]
from typing import TypedDict

A = TypedDict("A", {"foo": int, "bar": int})
B = TypedDict("B", {"foo": int})

a = A({"foo": 1, "bar": 2})
b = B({"foo": 2})
a.update({"foo": 2})
a.update(b)
a.update(a)
[builtins fixtures/dict.pyi]
[typing fixtures/typing-typeddict.pyi]

[case testTypedDictStrictUpdate]
# flags: --extra-checks
from typing import TypedDict

A = TypedDict("A", {"foo": int, "bar": int})
B = TypedDict("B", {"foo": int})

a = A({"foo": 1, "bar": 2})
b = B({"foo": 2})
a.update({"foo": 2})  # OK
a.update(b)  # E: Argument 1 to "update" of "TypedDict" has incompatible type "B"; expected "TypedDict({'foo': int, 'bar'?: int})"
a.update(a)  # OK
[builtins fixtures/dict.pyi]
[typing fixtures/typing-typeddict.pyi]

[case testTypedDictFlexibleUpdateUnion]
from typing import TypedDict, Union

A = TypedDict("A", {"foo": int, "bar": int})
B = TypedDict("B", {"foo": int})
C = TypedDict("C", {"bar": int})

a = A({"foo": 1, "bar": 2})
u: Union[B, C]
a.update(u)
[builtins fixtures/dict.pyi]
[typing fixtures/typing-typeddict.pyi]

[case testTypedDictFlexibleUpdateUnionExtra]
from typing import TypedDict, Union

A = TypedDict("A", {"foo": int, "bar": int})
B = TypedDict("B", {"foo": int, "extra": int})
C = TypedDict("C", {"bar": int, "extra": int})

a = A({"foo": 1, "bar": 2})
u: Union[B, C]
a.update(u)
[builtins fixtures/dict.pyi]
[typing fixtures/typing-typeddict.pyi]

[case testTypedDictFlexibleUpdateUnionStrict]
# flags: --extra-checks
from typing import TypedDict, Union, NotRequired

A = TypedDict("A", {"foo": int, "bar": int})
A1 = TypedDict("A1", {"foo": int, "bar": NotRequired[int]})
A2 = TypedDict("A2", {"foo": NotRequired[int], "bar": int})
B = TypedDict("B", {"foo": int})
C = TypedDict("C", {"bar": int})

a = A({"foo": 1, "bar": 2})
u: Union[B, C]
a.update(u)  # E: Argument 1 to "update" of "TypedDict" has incompatible type "Union[B, C]"; expected "Union[TypedDict({'foo': int, 'bar'?: int}), TypedDict({'foo'?: int, 'bar': int})]"
u2: Union[A1, A2]
a.update(u2)  # OK
[builtins fixtures/dict.pyi]
[typing fixtures/typing-typeddict.pyi]

[case testTypedDictUnpackSame]
# flags: --extra-checks
from typing import TypedDict

class Foo(TypedDict):
    a: int
    b: int

foo1: Foo = {"a": 1, "b": 1}
foo2: Foo = {**foo1, "b": 2}
foo3 = Foo(**foo1, b=2)
foo4 = Foo({**foo1, "b": 2})
foo5 = Foo(dict(**foo1, b=2))
[builtins fixtures/dict.pyi]
[typing fixtures/typing-typeddict.pyi]

[case testTypedDictUnpackCompatible]
# flags: --extra-checks
from typing import TypedDict

class Foo(TypedDict):
    a: int

class Bar(TypedDict):
    a: int
    b: int

foo: Foo = {"a": 1}
bar: Bar = {**foo, "b": 2}
[builtins fixtures/dict.pyi]
[typing fixtures/typing-typeddict.pyi]

[case testTypedDictUnpackIncompatible]
from typing import TypedDict

class Foo(TypedDict):
    a: int
    b: str

class Bar(TypedDict):
    a: int
    b: int

foo: Foo = {"a": 1, "b": "a"}
bar1: Bar = {**foo, "b": 2}  # Incompatible item is overridden
bar2: Bar = {**foo, "a": 2}  # E: Incompatible types (expression has type "str", TypedDict item "b" has type "int")
[builtins fixtures/dict.pyi]
[typing fixtures/typing-typeddict.pyi]

[case testTypedDictUnpackNotRequiredKeyIncompatible]
from typing import TypedDict, NotRequired

class Foo(TypedDict):
    a: NotRequired[str]

class Bar(TypedDict):
    a: NotRequired[int]

foo: Foo = {}
bar: Bar = {**foo}  # E: Incompatible types (expression has type "str", TypedDict item "a" has type "int")
[builtins fixtures/dict.pyi]
[typing fixtures/typing-typeddict.pyi]


[case testTypedDictUnpackMissingOrExtraKey]
from typing import TypedDict

class Foo(TypedDict):
    a: int

class Bar(TypedDict):
    a: int
    b: int

foo1: Foo = {"a": 1}
bar1: Bar = {"a": 1, "b": 1}
foo2: Foo = {**bar1}  # E: Extra key "b" for TypedDict "Foo"
bar2: Bar = {**foo1}  # E: Missing key "b" for TypedDict "Bar"
[builtins fixtures/dict.pyi]
[typing fixtures/typing-typeddict.pyi]

[case testTypedDictUnpackNotRequiredKeyExtra]
from typing import TypedDict, NotRequired

class Foo(TypedDict):
    a: int

class Bar(TypedDict):
    a: int
    b: NotRequired[int]

foo1: Foo = {"a": 1}
bar1: Bar = {"a": 1}
foo2: Foo = {**bar1}  # E: Extra key "b" for TypedDict "Foo"
bar2: Bar = {**foo1}
[builtins fixtures/dict.pyi]
[typing fixtures/typing-typeddict.pyi]

[case testTypedDictUnpackRequiredKeyMissing]
from typing import TypedDict, NotRequired

class Foo(TypedDict):
    a: NotRequired[int]

class Bar(TypedDict):
    a: int

foo: Foo = {"a": 1}
bar: Bar = {**foo}  # E: Missing key "a" for TypedDict "Bar"
[builtins fixtures/dict.pyi]
[typing fixtures/typing-typeddict.pyi]

[case testTypedDictUnpackMultiple]
# flags: --extra-checks
from typing import TypedDict

class Foo(TypedDict):
    a: int

class Bar(TypedDict):
    b: int

class Baz(TypedDict):
    a: int
    b: int
    c: int

foo: Foo = {"a": 1}
bar: Bar = {"b": 1}
baz: Baz = {**foo, **bar, "c": 1}
[builtins fixtures/dict.pyi]
[typing fixtures/typing-typeddict.pyi]

[case testTypedDictUnpackNested]
from typing import TypedDict

class Foo(TypedDict):
    a: int
    b: int

class Bar(TypedDict):
    c: Foo
    d: int

foo: Foo = {"a": 1, "b": 1}
bar: Bar = {"c": foo, "d": 1}
bar2: Bar = {**bar, "c": {**bar["c"], "b": 2}, "d": 2}
[builtins fixtures/dict.pyi]
[typing fixtures/typing-typeddict.pyi]

[case testTypedDictUnpackNestedError]
from typing import TypedDict

class Foo(TypedDict):
    a: int
    b: int

class Bar(TypedDict):
    c: Foo
    d: int

foo: Foo = {"a": 1, "b": 1}
bar: Bar = {"c": foo, "d": 1}
bar2: Bar = {**bar, "c": {**bar["c"], "b": "wrong"}, "d": 2}  # E: Incompatible types (expression has type "str", TypedDict item "b" has type "int")
[builtins fixtures/dict.pyi]
[typing fixtures/typing-typeddict.pyi]

[case testTypedDictUnpackOverrideRequired]
from typing import TypedDict

Details = TypedDict('Details', {'first_name': str, 'last_name': str})
DetailsSubset = TypedDict('DetailsSubset', {'first_name': str, 'last_name': str}, total=False)
defaults: Details = {'first_name': 'John', 'last_name': 'Luther'}

def generate(data: DetailsSubset) -> Details:
    return {**defaults, **data}  # OK
[builtins fixtures/dict.pyi]
[typing fixtures/typing-typeddict.pyi]

[case testTypedDictUnpackUntypedDict]
from typing import Any, Dict, TypedDict

class Bar(TypedDict):
    pass

foo: Dict[str, Any] = {}
bar: Bar = {**foo}  # E: Unsupported type "Dict[str, Any]" for ** expansion in TypedDict
[builtins fixtures/dict.pyi]
[typing fixtures/typing-typeddict.pyi]

[case testTypedDictUnpackIntoUnion]
from typing import TypedDict, Union

class Foo(TypedDict):
    a: int

class Bar(TypedDict):
    b: int

foo: Foo = {'a': 1}
foo_or_bar: Union[Foo, Bar] = {**foo}
[builtins fixtures/dict.pyi]
[typing fixtures/typing-typeddict.pyi]

[case testTypedDictUnpackFromUnion]
from typing import TypedDict, Union

class Foo(TypedDict):
    a: int
    b: int

class Bar(TypedDict):
    b: int

foo_or_bar: Union[Foo, Bar] = {'b': 1}
foo: Bar = {**foo_or_bar}  # E: Extra key "a" for TypedDict "Bar"
[builtins fixtures/dict.pyi]
[typing fixtures/typing-typeddict.pyi]

[case testTypedDictUnpackUnionRequiredMissing]
from typing import TypedDict, NotRequired, Union

class Foo(TypedDict):
    a: int
    b: int

class Bar(TypedDict):
    a: int
    b: NotRequired[int]

foo_or_bar: Union[Foo, Bar] = {"a": 1}
foo: Foo = {**foo_or_bar}  # E: Missing key "b" for TypedDict "Foo"
[builtins fixtures/dict.pyi]
[typing fixtures/typing-typeddict.pyi]

[case testTypedDictUnpackInference]
from typing import TypedDict, Generic, TypeVar

class Foo(TypedDict):
    a: int
    b: str

T = TypeVar("T")
class TD(TypedDict, Generic[T]):
    a: T
    b: str

foo: Foo
bar = TD(**foo)
reveal_type(bar)  # N: Revealed type is "TypedDict('__main__.TD', {'a': builtins.int, 'b': builtins.str})"
[builtins fixtures/dict.pyi]
[typing fixtures/typing-typeddict.pyi]

[case testTypedDictUnpackStrictMode]
# flags: --extra-checks
from typing import TypedDict, NotRequired

class Foo(TypedDict):
    a: int

class Bar(TypedDict):
    a: int
    b: NotRequired[int]

foo: Foo
bar: Bar = {**foo}  # E: Non-required key "b" not explicitly found in any ** item
[builtins fixtures/dict.pyi]
[typing fixtures/typing-typeddict.pyi]

[case testTypedDictUnpackAny]
from typing import Any, TypedDict, NotRequired, Dict, Union

class Foo(TypedDict):
    a: int
    b: NotRequired[int]

x: Any
y: Dict[Any, Any]
z: Union[Any, Dict[Any, Any]]
t1: Foo = {**x}  # E: Missing key "a" for TypedDict "Foo"
t2: Foo = {**y}  # E: Missing key "a" for TypedDict "Foo"
t3: Foo = {**z}  # E: Missing key "a" for TypedDict "Foo"
[builtins fixtures/dict.pyi]
[typing fixtures/typing-typeddict.pyi]

[case testTypedDictUnpackError]
from typing import TypedDict

class Foo(TypedDict):
    a: int

def foo(x: int) -> Foo: ...

f: Foo = {**foo("no")}  # E: Argument 1 to "foo" has incompatible type "str"; expected "int"
[builtins fixtures/dict.pyi]
[typing fixtures/typing-typeddict.pyi]


[case testTypedDictWith__or__method]
from typing import Dict, TypedDict

class Foo(TypedDict):
    key: int

foo1: Foo = {'key': 1}
foo2: Foo = {'key': 2}

reveal_type(foo1 | foo2)  # N: Revealed type is "TypedDict('__main__.Foo', {'key': builtins.int})"
reveal_type(foo1 | {'key': 1})  # N: Revealed type is "TypedDict('__main__.Foo', {'key': builtins.int})"
reveal_type(foo1 | {'key': 'a'})  # N: Revealed type is "builtins.dict[builtins.str, builtins.object]"
reveal_type(foo1 | {})  # N: Revealed type is "TypedDict('__main__.Foo', {'key': builtins.int})"

d1: Dict[str, int]
d2: Dict[int, str]

reveal_type(foo1 | d1)  # N: Revealed type is "builtins.dict[builtins.str, builtins.object]"
foo1 | d2  # E: Unsupported operand types for | ("Foo" and "Dict[int, str]")


class Bar(TypedDict):
    key: int
    value: str

bar: Bar
reveal_type(bar | {})  # N: Revealed type is "TypedDict('__main__.Bar', {'key': builtins.int, 'value': builtins.str})"
reveal_type(bar | {'key': 1, 'value': 'v'})  # N: Revealed type is "TypedDict('__main__.Bar', {'key': builtins.int, 'value': builtins.str})"
reveal_type(bar | {'key': 1})  # N: Revealed type is "TypedDict('__main__.Bar', {'key': builtins.int, 'value': builtins.str})"
reveal_type(bar | {'value': 'v'})  # N: Revealed type is "TypedDict('__main__.Bar', {'key': builtins.int, 'value': builtins.str})"
reveal_type(bar | {'key': 'a'})  # N: Revealed type is "builtins.dict[builtins.str, builtins.object]"
reveal_type(bar | {'value': 1})  # N: Revealed type is "builtins.dict[builtins.str, builtins.object]"
reveal_type(bar | {'key': 'a', 'value': 1})  # N: Revealed type is "builtins.dict[builtins.str, builtins.object]"

reveal_type(bar | foo1)  # N: Revealed type is "TypedDict('__main__.Bar', {'key': builtins.int, 'value': builtins.str})"
reveal_type(bar | d1)  # N: Revealed type is "builtins.dict[builtins.str, builtins.object]"
bar | d2  # E: Unsupported operand types for | ("Bar" and "Dict[int, str]")
[builtins fixtures/dict.pyi]
[typing fixtures/typing-typeddict-iror.pyi]

[case testTypedDictWith__or__method_error]
from typing import TypedDict

class Foo(TypedDict):
    key: int

foo: Foo = {'key': 1}
foo | 1

class SubDict(dict): ...
foo | SubDict()
[out]
main:7: error: No overload variant of "__or__" of "TypedDict" matches argument type "int"
main:7: note: Possible overload variants:
main:7: note:     def __or__(self, TypedDict({'key'?: int}), /) -> Foo
main:7: note:     def __or__(self, Dict[str, Any], /) -> Dict[str, object]
main:10: error: No overload variant of "__ror__" of "dict" matches argument type "Foo"
main:10: note: Possible overload variants:
main:10: note:     def __ror__(self, Dict[Any, Any], /) -> Dict[Any, Any]
main:10: note:     def [T, T2] __ror__(self, Dict[T, T2], /) -> Dict[Union[Any, T], Union[Any, T2]]
[builtins fixtures/dict-full.pyi]
[typing fixtures/typing-typeddict-iror.pyi]

[case testTypedDictWith__ror__method]
from typing import Dict, TypedDict

class Foo(TypedDict):
    key: int

foo: Foo = {'key': 1}

reveal_type({'key': 1} | foo)  # N: Revealed type is "TypedDict('__main__.Foo', {'key': builtins.int})"
reveal_type({'key': 'a'} | foo)  # N: Revealed type is "builtins.dict[builtins.str, builtins.object]"
reveal_type({} | foo)  # N: Revealed type is "TypedDict('__main__.Foo', {'key': builtins.int})"
{1: 'a'} | foo  # E: Dict entry 0 has incompatible type "int": "str"; expected "str": "Any"

d1: Dict[str, int]
d2: Dict[int, str]

reveal_type(d1 | foo)  # N: Revealed type is "builtins.dict[builtins.str, builtins.object]"
d2 | foo  # E: Unsupported operand types for | ("Dict[int, str]" and "Foo")
1 | foo  # E: Unsupported left operand type for | ("int")


class Bar(TypedDict):
    key: int
    value: str

bar: Bar
reveal_type({} | bar)  # N: Revealed type is "TypedDict('__main__.Bar', {'key': builtins.int, 'value': builtins.str})"
reveal_type({'key': 1, 'value': 'v'} | bar)  # N: Revealed type is "TypedDict('__main__.Bar', {'key': builtins.int, 'value': builtins.str})"
reveal_type({'key': 1} | bar)  # N: Revealed type is "TypedDict('__main__.Bar', {'key': builtins.int, 'value': builtins.str})"
reveal_type({'value': 'v'} | bar)  # N: Revealed type is "TypedDict('__main__.Bar', {'key': builtins.int, 'value': builtins.str})"
reveal_type({'key': 'a'} | bar)  # N: Revealed type is "builtins.dict[builtins.str, builtins.object]"
reveal_type({'value': 1} | bar)  # N: Revealed type is "builtins.dict[builtins.str, builtins.object]"
reveal_type({'key': 'a', 'value': 1} | bar)  # N: Revealed type is "builtins.dict[builtins.str, builtins.object]"

reveal_type(d1 | bar)  # N: Revealed type is "builtins.dict[builtins.str, builtins.object]"
d2 | bar  # E: Unsupported operand types for | ("Dict[int, str]" and "Bar")
[builtins fixtures/dict.pyi]
[typing fixtures/typing-typeddict-iror.pyi]

[case testTypedDictWith__ior__method]
from typing import Dict, TypedDict

class Foo(TypedDict):
    key: int

foo: Foo = {'key': 1}
foo |= {'key': 2}

foo |= {}
foo |= {'key': 'a', 'b': 'a'}  # E: Expected TypedDict key "key" but found keys ("key", "b")  \
                               # E: Incompatible types (expression has type "str", TypedDict item "key" has type "int")
foo |= {'b': 2}  # E: Unexpected TypedDict key "b"

d1: Dict[str, int]
d2: Dict[int, str]

foo |= d1  # E: Argument 1 to "__ior__" of "TypedDict" has incompatible type "Dict[str, int]"; expected "TypedDict({'key'?: int})"
foo |= d2  # E: Argument 1 to "__ior__" of "TypedDict" has incompatible type "Dict[int, str]"; expected "TypedDict({'key'?: int})"


class Bar(TypedDict):
    key: int
    value: str

bar: Bar
bar |= {}
bar |= {'key': 1, 'value': 'a'}
bar |= {'key': 'a', 'value': 'a', 'b': 'a'}  # E: Expected TypedDict keys ("key", "value") but found keys ("key", "value", "b") \
                                             # E: Incompatible types (expression has type "str", TypedDict item "key" has type "int")

bar |= foo
bar |= d1  # E: Argument 1 to "__ior__" of "TypedDict" has incompatible type "Dict[str, int]"; expected "TypedDict({'key'?: int, 'value'?: str})"
bar |= d2  # E: Argument 1 to "__ior__" of "TypedDict" has incompatible type "Dict[int, str]"; expected "TypedDict({'key'?: int, 'value'?: str})"
[builtins fixtures/dict.pyi]
[typing fixtures/typing-typeddict-iror.pyi]

[case testGenericTypedDictStrictOptionalExtending]
from typing import Generic, TypeVar, TypedDict, Optional

T = TypeVar("T")
class Foo(TypedDict, Generic[T], total=False):
    a: Optional[str]
    g: Optional[T]

class Bar(Foo[T], total=False):
    other: str

b: Bar[int]
reveal_type(b["a"])  # N: Revealed type is "Union[builtins.str, None]"
reveal_type(b["g"])  # N: Revealed type is "Union[builtins.int, None]"
[builtins fixtures/dict.pyi]
[typing fixtures/typing-typeddict.pyi]

[case testNoCrashOnUnImportedAnyNotRequired]
# flags: --disallow-any-unimported
from typing import NotRequired, Required, TypedDict
from thismoduledoesntexist import T  # type: ignore[import]

B = TypedDict("B", {  # E: Type of a TypedDict key becomes "Any" due to an unfollowed import
    "T1": NotRequired[T],
    "T2": Required[T],
})
[builtins fixtures/dict.pyi]
[typing fixtures/typing-typeddict.pyi]

[case testTypedDictWithClassLevelKeywords]
from typing import TypedDict, Generic, TypeVar

T = TypeVar('T')

class Meta(type): ...

class WithMetaKeyword(TypedDict, metaclass=Meta):  # E: Unexpected keyword argument "metaclass" for "__init_subclass__" of "TypedDict"
    ...

class GenericWithMetaKeyword(TypedDict, Generic[T], metaclass=Meta):  # E: Unexpected keyword argument "metaclass" for "__init_subclass__" of "TypedDict"
    ...

# We still don't allow this, because the implementation is much easier
# and it does not make any practical sense to do it:
class WithTypeMeta(TypedDict, metaclass=type):  # E: Unexpected keyword argument "metaclass" for "__init_subclass__" of "TypedDict"
    ...

class OtherKeywords(TypedDict, a=1, b=2, c=3, total=True):  # E: Unexpected keyword argument "a" for "__init_subclass__" of "TypedDict" \
                                                            # E: Unexpected keyword argument "b" for "__init_subclass__" of "TypedDict" \
                                                            # E: Unexpected keyword argument "c" for "__init_subclass__" of "TypedDict"
    ...

class TotalInTheMiddle(TypedDict, a=1, total=True, b=2, c=3):  # E: Unexpected keyword argument "a" for "__init_subclass__" of "TypedDict" \
                                                            # E: Unexpected keyword argument "b" for "__init_subclass__" of "TypedDict" \
                                                            # E: Unexpected keyword argument "c" for "__init_subclass__" of "TypedDict"
    ...
[builtins fixtures/dict.pyi]
[typing fixtures/typing-typeddict.pyi]

[case testCanCreateClassWithFunctionBasedTypedDictBase]
from typing import TypedDict

class Params(TypedDict("Params", {'x': int})):
    pass

p: Params = {'x': 2}
reveal_type(p) # N: Revealed type is "TypedDict('__main__.Params', {'x': builtins.int})"
[builtins fixtures/dict.pyi]
[typing fixtures/typing-typeddict.pyi]

[case testInitTypedDictFromType]
from typing import TypedDict, Type
from typing_extensions import Required

class Point(TypedDict, total=False):
    x: Required[int]
    y: int

def func(cls: Type[Point]) -> None:
    reveal_type(cls)  # N: Revealed type is "Type[TypedDict('__main__.Point', {'x': builtins.int, 'y'?: builtins.int})]"
    cls(x=1, y=2)
    cls(1, 2)  # E: Too many positional arguments
    cls(x=1)
    cls(y=2)  # E: Missing named argument "x"
    cls(x=1, y=2, error="")  # E: Unexpected keyword argument "error"
[typing fixtures/typing-full.pyi]
[builtins fixtures/tuple.pyi]

[case testInitTypedDictFromTypeGeneric]
from typing import Generic, TypedDict, Type, TypeVar
from typing_extensions import Required

class Point(TypedDict, total=False):
    x: Required[int]
    y: int

T = TypeVar("T", bound=Point)

class A(Generic[T]):
    def __init__(self, a: Type[T]) -> None:
        self.a = a

    def func(self) -> T:
        reveal_type(self.a)  # N: Revealed type is "Type[T`1]"
        self.a(x=1, y=2)
        self.a(y=2)  # E: Missing named argument "x"
        return self.a(x=1)
[typing fixtures/typing-full.pyi]
[builtins fixtures/tuple.pyi]

[case testNameUndefinedErrorDoesNotLoseUnpackedKWArgsInformation]
from typing import TypedDict, overload
from typing_extensions import Unpack

class TD(TypedDict, total=False):
    x: int
    y: str

@overload
def f(self, *, x: int) -> None: ...
@overload
def f(self, *, y: str) -> None: ...
def f(self, **kwargs: Unpack[TD]) -> None:
    z  # E: Name "z" is not defined

@overload
def g(self, *, x: float) -> None: ...
@overload
def g(self, *, y: str) -> None: ...
def g(self, **kwargs: Unpack[TD]) -> None:  # E: Overloaded function implementation does not accept all possible arguments of signature 1
    z  # E: Name "z" is not defined

class A:
    def f(self, *, x: int) -> None: ...
    def g(self, *, x: float) -> None: ...
class B(A):
    def f(self, **kwargs: Unpack[TD]) -> None:
        z  # E: Name "z" is not defined
    def g(self, **kwargs: Unpack[TD]) -> None:  # E: Signature of "g" incompatible with supertype "A" \
                                                # N:      Superclass: \
                                                # N:          def g(self, *, x: float) -> None \
                                                # N:      Subclass: \
                                                # N:          def g(*, x: int = ..., y: str = ...) -> None
        z  # E: Name "z" is not defined
reveal_type(B.f)  # N: Revealed type is "def (self: __main__.B, **kwargs: Unpack[TypedDict('__main__.TD', {'x'?: builtins.int, 'y'?: builtins.str})])"
B().f(x=1.0)  # E: Argument "x" to "f" of "B" has incompatible type "float"; expected "int"
[builtins fixtures/primitives.pyi]
[typing fixtures/typing-typeddict.pyi]

[case testTypedDictUnpackWithParamSpecInference]
from typing import TypedDict, TypeVar, ParamSpec, Callable
from typing_extensions import Unpack

P = ParamSpec("P")
R = TypeVar("R")

def run(func: Callable[P, R], *args: P.args, **kwargs: P.kwargs) -> R: ...

class Params(TypedDict):
    temperature: float

def test(temperature: int) -> None: ...
def test2(temperature: float, other: str) -> None: ...

class Test:
    def f(self, c: Callable[..., None], **params: Unpack[Params]) -> None:
        run(c, **params)
    def g(self, **params: Unpack[Params]) -> None:
        run(test, **params)  # E: Argument "temperature" to "run" has incompatible type "float"; expected "int"
    def h(self, **params: Unpack[Params]) -> None:
        run(test2, other="yes", **params)
        run(test2, other=0, **params)  # E: Argument "other" to "run" has incompatible type "int"; expected "str"
[builtins fixtures/dict.pyi]
[typing fixtures/typing-full.pyi]

[case testTypedDictUnpackSingleWithSubtypingNoCrash]
from typing import Callable, TypedDict
from typing_extensions import Unpack

class Kwargs(TypedDict):
    name: str

def f(**kwargs: Unpack[Kwargs]) -> None:
    pass

class C:
    d: Callable[[Unpack[Kwargs]], None]

# TODO: it is an old question whether we should allow this, for now simply don't crash.
class D(C):
    d = f
[builtins fixtures/dict.pyi]
[typing fixtures/typing-typeddict.pyi]

[case testTypedDictInlineNoOldStyleAlias]
# flags: --enable-incomplete-feature=InlineTypedDict
X = {"int": int, "str": str}
reveal_type(X)  # N: Revealed type is "builtins.dict[builtins.str, def () -> builtins.object]"
[builtins fixtures/dict.pyi]
[typing fixtures/typing-typeddict.pyi]

[case testTypedDictInlineYesMidStyleAlias]
# flags: --enable-incomplete-feature=InlineTypedDict
from typing_extensions import TypeAlias
X: TypeAlias = {"int": int, "str": str}
x: X
reveal_type(x)  # N:  # N: Revealed type is "TypedDict({'int': builtins.int, 'str': builtins.str})"
[builtins fixtures/dict.pyi]
[typing fixtures/typing-typeddict.pyi]

[case testTypedDictInlineNoEmpty]
# flags: --enable-incomplete-feature=InlineTypedDict
x: {}  # E: Invalid type comment or annotation
reveal_type(x)  # N: Revealed type is "Any"
[builtins fixtures/dict.pyi]
[typing fixtures/typing-typeddict.pyi]

[case testTypedDictInlineNotRequired]
# flags: --enable-incomplete-feature=InlineTypedDict
from typing import NotRequired

x: {"one": int, "other": NotRequired[int]}
x = {"one": 1}  # OK
y: {"one": int, "other": int}
y = {"one": 1}  # E: Expected TypedDict keys ("one", "other") but found only key "one"
[builtins fixtures/dict.pyi]
[typing fixtures/typing-typeddict.pyi]

[case testTypedDictInlineReadOnly]
# flags: --enable-incomplete-feature=InlineTypedDict
from typing import ReadOnly

x: {"one": int, "other": ReadOnly[int]}
x["one"] = 1  # ok
x["other"] = 1  # E: ReadOnly TypedDict key "other" TypedDict is mutated
[builtins fixtures/dict.pyi]
[typing fixtures/typing-typeddict.pyi]

[case testTypedDictInlineNestedSchema]
# flags: --enable-incomplete-feature=InlineTypedDict
def nested() -> {"one": str, "other": {"a": int, "b": int}}:
    if bool():
        return {"one": "yes", "other": {"a": 1, "b": 2}}  # OK
    else:
        return {"one": "no", "other": {"a": 1, "b": "2"}}  # E: Incompatible types (expression has type "str", TypedDict item "b" has type "int")
[builtins fixtures/dict.pyi]
[typing fixtures/typing-typeddict.pyi]

[case testTypedDictInlineMergeAnother]
# flags: --enable-incomplete-feature=InlineTypedDict
from typing import TypeVar
from typing_extensions import TypeAlias

T = TypeVar("T")
X: TypeAlias = {"item": T}
x: {"a": int, **X[str], "b": int}
reveal_type(x)  # N: Revealed type is "TypedDict({'a': builtins.int, 'b': builtins.int, 'item': builtins.str})"
[builtins fixtures/dict.pyi]
[typing fixtures/typing-full.pyi]


# ReadOnly
# See: https://peps.python.org/pep-0705

[case testTypedDictReadOnly]
# flags: --show-error-codes
from typing import ReadOnly, TypedDict

class TP(TypedDict):
    one: int
    other: ReadOnly[str]

x: TP
reveal_type(x["one"])   # N: Revealed type is "builtins.int"
reveal_type(x["other"]) # N: Revealed type is "builtins.str"
x["one"] = 1  # ok
x["other"] = "a"  # E: ReadOnly TypedDict key "other" TypedDict is mutated  [typeddict-readonly-mutated]
[builtins fixtures/dict.pyi]
[typing fixtures/typing-typeddict.pyi]

[case testTypedDictReadOnlyCreation]
from typing import ReadOnly, TypedDict

class TD(TypedDict):
    x: ReadOnly[int]
    y: int

# Ok:
x = TD({"x": 1, "y": 2})
y = TD(x=1, y=2)
z: TD = {"x": 1, "y": 2}

# Error:
x2 = TD({"x": "a", "y": 2})  # E: Incompatible types (expression has type "str", TypedDict item "x" has type "int")
y2 = TD(x="a", y=2)          # E: Incompatible types (expression has type "str", TypedDict item "x" has type "int")
z2: TD = {"x": "a", "y": 2}  # E: Incompatible types (expression has type "str", TypedDict item "x" has type "int")
[builtins fixtures/dict.pyi]
[typing fixtures/typing-typeddict.pyi]

[case testTypedDictReadOnlyDel]
from typing import ReadOnly, TypedDict, NotRequired

class TP(TypedDict):
    required_key: ReadOnly[str]
    optional_key: ReadOnly[NotRequired[str]]

x: TP
del x["required_key"]  # E: Key "required_key" of TypedDict "TP" cannot be deleted
del x["optional_key"]  # E: Key "optional_key" of TypedDict "TP" cannot be deleted
[builtins fixtures/dict.pyi]
[typing fixtures/typing-typeddict.pyi]

[case testTypedDictReadOnlyMutateMethods]
from typing import ReadOnly, TypedDict

class TP(TypedDict):
    key: ReadOnly[str]
    other: ReadOnly[int]
    mutable: bool

x: TP
reveal_type(x.pop("key"))  # N: Revealed type is "builtins.str" \
                           # E: Key "key" of TypedDict "TP" cannot be deleted


x.update({"key": "abc", "other": 1, "mutable": True})  # E: ReadOnly TypedDict keys ("key", "other") TypedDict are mutated
x.setdefault("key", "abc")  # E: ReadOnly TypedDict key "key" TypedDict is mutated
x.setdefault("other", 1)  # E: ReadOnly TypedDict key "other" TypedDict is mutated
x.setdefault("mutable", False)  # ok
[builtins fixtures/dict.pyi]
[typing fixtures/typing-typeddict.pyi]

[case testTypedDictFromTypingExtensionsReadOnlyMutateMethods]
from typing_extensions import ReadOnly, TypedDict

class TP(TypedDict):
    key: ReadOnly[str]

x: TP
x.update({"key": "abc"})  # E: ReadOnly TypedDict key "key" TypedDict is mutated
[builtins fixtures/dict.pyi]
[typing fixtures/typing-typeddict.pyi]

[case testTypedDictFromMypyExtensionsReadOnlyMutateMethods]
from mypy_extensions import TypedDict
from typing_extensions import ReadOnly

class TP(TypedDict):
    key: ReadOnly[str]

x: TP
x.update({"key": "abc"})  # E: ReadOnly TypedDict key "key" TypedDict is mutated
[builtins fixtures/dict.pyi]
[typing fixtures/typing-typeddict.pyi]

[case testTypedDictReadOnlyMutate__ior__Statements]
from typing import TypedDict
from typing_extensions import ReadOnly

class TP(TypedDict):
    key: ReadOnly[str]
    other: ReadOnly[int]
    mutable: bool

x: TP
x |= {"mutable": True}  # ok
x |= {"key": "a"}  # E: ReadOnly TypedDict key "key" TypedDict is mutated
x |= {"key": "a", "other": 1, "mutable": True}  # E: ReadOnly TypedDict keys ("key", "other") TypedDict are mutated
[builtins fixtures/dict.pyi]
[typing fixtures/typing-typeddict-iror.pyi]

[case testTypedDictReadOnlyMutate__or__Statements]
from typing import TypedDict
from typing_extensions import ReadOnly

class TP(TypedDict):
    key: ReadOnly[str]
    other: ReadOnly[int]
    mutable: bool

x: TP
# These are new objects, not mutation:
x = x | {"mutable": True}
x = x | {"key": "a"}
x = x | {"key": "a", "other": 1, "mutable": True}
y1 = x | {"mutable": True}
y2 = x | {"key": "a"}
[builtins fixtures/dict.pyi]
[typing fixtures/typing-typeddict-iror.pyi]

[case testTypedDictReadOnlyMutateWithOtherDicts]
from typing import ReadOnly, TypedDict, Dict

class TP(TypedDict):
    key: ReadOnly[str]
    mutable: bool

class Mutable(TypedDict):
    mutable: bool

class Regular(TypedDict):
    key: str

m: Mutable
r: Regular
d: Dict[str, object]

# Creating new objects is ok:
tp: TP = {**r, **m}
tp1: TP = {**tp, **m}
tp2: TP = {**r, **m}
tp3: TP = {**tp, **r}
tp4: TP = {**tp, **d}  # E: Unsupported type "Dict[str, object]" for ** expansion in TypedDict
[builtins fixtures/dict.pyi]
[typing fixtures/typing-typeddict.pyi]

[case testTypedDictGenericReadOnly]
from typing import ReadOnly, TypedDict, TypeVar, Generic

T = TypeVar('T')

class TP(TypedDict, Generic[T]):
    key: ReadOnly[T]

x: TP[int]
reveal_type(x["key"])   # N: Revealed type is "builtins.int"
x["key"] = 1  # E: ReadOnly TypedDict key "key" TypedDict is mutated
x["key"] = "a"  # E: ReadOnly TypedDict key "key" TypedDict is mutated \
                # E: Value of "key" has incompatible type "str"; expected "int"
[builtins fixtures/dict.pyi]
[typing fixtures/typing-typeddict.pyi]

[case testTypedDictReadOnlyOtherTypedDict]
from typing import ReadOnly, TypedDict

class First(TypedDict):
    field: int

class TP(TypedDict):
    key: ReadOnly[First]

x: TP
reveal_type(x["key"]["field"])   # N: Revealed type is "builtins.int"
x["key"]["field"] = 1  # ok
x["key"] = {"field": 2}  # E: ReadOnly TypedDict key "key" TypedDict is mutated
[builtins fixtures/dict.pyi]
[typing fixtures/typing-typeddict.pyi]

[case testTypedDictReadOnlyInheritance]
from typing import ReadOnly, TypedDict

class Base(TypedDict):
    a: ReadOnly[str]

class Child(Base):
    b: ReadOnly[int]

base: Base
reveal_type(base["a"])   # N: Revealed type is "builtins.str"
base["a"] = "x"  # E: ReadOnly TypedDict key "a" TypedDict is mutated
base["b"]  # E: TypedDict "Base" has no key "b"

child: Child
reveal_type(child["a"])   # N: Revealed type is "builtins.str"
reveal_type(child["b"])   # N: Revealed type is "builtins.int"
child["a"] = "x"  # E: ReadOnly TypedDict key "a" TypedDict is mutated
child["b"] = 1  # E: ReadOnly TypedDict key "b" TypedDict is mutated
[builtins fixtures/dict.pyi]
[typing fixtures/typing-typeddict.pyi]

[case testTypedDictReadOnlySubtyping]
from typing import ReadOnly, TypedDict

class A(TypedDict):
    key: ReadOnly[str]

class B(TypedDict):
    key: str

a: A
b: B

def accepts_A(d: A): ...
def accepts_B(d: B): ...

accepts_A(a)
accepts_A(b)
accepts_B(a)  # E: Argument 1 to "accepts_B" has incompatible type "A"; expected "B"
accepts_B(b)
[builtins fixtures/dict.pyi]
[typing fixtures/typing-typeddict.pyi]

[case testTypedDictRequiredConsistentWithNotRequiredReadOnly]
from typing import NotRequired, ReadOnly, Required, TypedDict

class A(TypedDict):
    x: NotRequired[ReadOnly[str]]

class B(TypedDict):
    x: Required[str]

def f(b: B):
    a: A = b  # ok
[builtins fixtures/dict.pyi]
[typing fixtures/typing-typeddict.pyi]

[case testTypedDictReadOnlyCall]
from typing import ReadOnly, TypedDict

TP = TypedDict("TP", {"one": int, "other": ReadOnly[str]})

x: TP
reveal_type(x["one"])   # N: Revealed type is "builtins.int"
reveal_type(x["other"]) # N: Revealed type is "builtins.str"
x["one"] = 1  # ok
x["other"] = "a"  # E: ReadOnly TypedDict key "other" TypedDict is mutated
[builtins fixtures/dict.pyi]
[typing fixtures/typing-typeddict.pyi]

[case testTypedDictReadOnlyABCSubtypes]
from typing import ReadOnly, TypedDict, Mapping, Dict, MutableMapping

class TP(TypedDict):
    one: int
    other: ReadOnly[int]

def accepts_mapping(m: Mapping[str, object]): ...
def accepts_mutable_mapping(mm: MutableMapping[str, object]): ...
def accepts_dict(d: Dict[str, object]): ...

x: TP
accepts_mapping(x)
accepts_mutable_mapping(x)  # E: Argument 1 to "accepts_mutable_mapping" has incompatible type "TP"; expected "MutableMapping[str, object]"
accepts_dict(x)  # E: Argument 1 to "accepts_dict" has incompatible type "TP"; expected "Dict[str, object]"
[builtins fixtures/dict.pyi]
[typing fixtures/typing-typeddict.pyi]

[case testTypedDictReadOnlyAndNotRequired]
from typing import ReadOnly, TypedDict, NotRequired

class TP(TypedDict):
    one: ReadOnly[NotRequired[int]]
    two: NotRequired[ReadOnly[str]]

x: TP
reveal_type(x)  # N: Revealed type is "TypedDict('__main__.TP', {'one'?=: builtins.int, 'two'?=: builtins.str})"
reveal_type(x.get("one"))  # N: Revealed type is "Union[builtins.int, None]"
reveal_type(x.get("two"))  # N: Revealed type is "Union[builtins.str, None]"
x["one"] = 1  # E: ReadOnly TypedDict key "one" TypedDict is mutated
x["two"] = "a"  # E: ReadOnly TypedDict key "two" TypedDict is mutated
[builtins fixtures/dict.pyi]
[typing fixtures/typing-typeddict.pyi]

[case testMeetOfTypedDictsWithReadOnly]
from typing import TypeVar, Callable, TypedDict, ReadOnly
XY = TypedDict('XY', {'x': ReadOnly[int], 'y': int})
YZ = TypedDict('YZ', {'y': int, 'z': ReadOnly[int]})
T = TypeVar('T')
def f(x: Callable[[T, T], None]) -> T: pass
def g(x: XY, y: YZ) -> None: pass
reveal_type(f(g))  # N: Revealed type is "TypedDict({'x'=: builtins.int, 'y': builtins.int, 'z'=: builtins.int})"
[builtins fixtures/dict.pyi]
[typing fixtures/typing-typeddict.pyi]

[case testTypedDictReadOnlyUnpack]
from typing import TypedDict
from typing_extensions import Unpack, ReadOnly

class TD(TypedDict):
    x: ReadOnly[int]
    y: str

def func(**kwargs: Unpack[TD]):
    kwargs["x"] = 1  # E: ReadOnly TypedDict key "x" TypedDict is mutated
    kwargs["y" ] = "a"
[builtins fixtures/dict.pyi]
[typing fixtures/typing-typeddict.pyi]

[case testIncorrectTypedDictSpecialFormsUsage]
from typing import ReadOnly, TypedDict, NotRequired, Required

x: ReadOnly[int]     # E: ReadOnly[] can be only used in a TypedDict definition
y: Required[int]     # E: Required[] can be only used in a TypedDict definition
z: NotRequired[int]  # E: NotRequired[] can be only used in a TypedDict definition

class TP(TypedDict):
    a: ReadOnly[ReadOnly[int]]              # E: "ReadOnly[]" type cannot be nested
    b: ReadOnly[NotRequired[ReadOnly[str]]] # E: "ReadOnly[]" type cannot be nested
    c: NotRequired[Required[int]]           # E: "Required[]" type cannot be nested
    d: Required[NotRequired[int]]           # E: "NotRequired[]" type cannot be nested
    e: Required[ReadOnly[NotRequired[int]]] # E: "NotRequired[]" type cannot be nested
    f: ReadOnly[ReadOnly[ReadOnly[int]]]    # E: "ReadOnly[]" type cannot be nested
    g: Required[Required[int]]              # E: "Required[]" type cannot be nested
    h: NotRequired[NotRequired[int]]        # E: "NotRequired[]" type cannot be nested

    j: NotRequired[ReadOnly[Required[ReadOnly[int]]]]  # E: "Required[]" type cannot be nested \
                                                       # E: "ReadOnly[]" type cannot be nested

    k: ReadOnly  # E: "ReadOnly[]" must have exactly one type argument
[builtins fixtures/dict.pyi]
[typing fixtures/typing-typeddict.pyi]

[case testTypedDictAnnotatedWithSpecialForms]
from typing import NotRequired, ReadOnly, Required, TypedDict
from typing_extensions import Annotated

class A(TypedDict):
    a: Annotated[NotRequired[ReadOnly[int]], ""]  # ok
    b: NotRequired[ReadOnly[Annotated[int, ""]]]  # ok
[builtins fixtures/dict.pyi]
[typing fixtures/typing-typeddict.pyi]

[case testTypedDictReadOnlyCovariant]
from typing import ReadOnly, TypedDict, Union

class A(TypedDict):
    a: ReadOnly[Union[int, str]]

class A2(TypedDict):
    a: ReadOnly[int]

class B(TypedDict):
    a: int

class B2(TypedDict):
    a: Union[int, str]

class B3(TypedDict):
    a: int

def fa(a: A) -> None: ...
def fa2(a: A2) -> None: ...

b: B = {"a": 1}
fa(b)
fa2(b)
b2: B2 = {"a": 1}
fa(b2)
fa2(b2)  # E: Argument 1 to "fa2" has incompatible type "B2"; expected "A2"

class C(TypedDict):
    a: ReadOnly[Union[int, str]]
    b: Union[str, bytes]

class D(TypedDict):
    a: int
    b: str

d: D = {"a": 1, "b": "x"}
c: C = d  # E: Incompatible types in assignment (expression has type "D", variable has type "C")
[builtins fixtures/dict.pyi]
[typing fixtures/typing-typeddict.pyi]


[case testTypedDictFinalAndClassVar]
from typing import TypedDict, Final, ClassVar

class My(TypedDict):
    a: Final      # E: Final[...] can't be used inside a TypedDict
    b: Final[int] # E: Final[...] can't be used inside a TypedDict
    c: ClassVar       # E: ClassVar[...] can't be used inside a TypedDict
    d: ClassVar[int]  # E: ClassVar[...] can't be used inside a TypedDict

Func = TypedDict('Func', {
    'a': Final,         # E: Final[...] can't be used inside a TypedDict
    'b': Final[int],    # E: Final[...] can't be used inside a TypedDict
    'c': ClassVar,      # E: ClassVar[...] can't be used inside a TypedDict
    'd': ClassVar[int], # E: ClassVar[...] can't be used inside a TypedDict
})
[builtins fixtures/dict.pyi]
[typing fixtures/typing-typeddict.pyi]

[case testTypedDictNestedInClassAndInherited]
from typing import TypedDict

class Base:
    class Params(TypedDict):
        name: str

class Derived(Base):
    pass

class DerivedOverride(Base):
    class Params(Base.Params):
        pass

Base.Params(name="Robert")
Derived.Params(name="Robert")
DerivedOverride.Params(name="Robert")
[builtins fixtures/dict.pyi]
[typing fixtures/typing-typeddict.pyi]

<<<<<<< HEAD
[case testTypedDictAlias]
from typing import NotRequired, TypedDict
from typing_extensions import TypeAlias

class Base(TypedDict):
    foo: int

Base1 = Base
class Child1(Base1):
    bar: NotRequired[int]
c11: Child1 = {"foo": 0}
c12: Child1 = {"foo": 0, "bar": 1}
c13: Child1 = {"foo": 0, "bar": 1, "baz": "error"}  # E: Extra key "baz" for TypedDict "Child1"

Base2: TypeAlias = Base
class Child2(Base2):
    bar: NotRequired[int]
c21: Child2 = {"foo": 0}
c22: Child2 = {"foo": 0, "bar": 1}
c23: Child2 = {"foo": 0, "bar": 1, "baz": "error"}  # E: Extra key "baz" for TypedDict "Child2"
[builtins fixtures/dict.pyi]
[typing fixtures/typing-typeddict.pyi]

[case testTypedDictAliasInheritance]
from typing import TypedDict
from typing_extensions import TypeAlias

class A(TypedDict):
    x: str
class B(TypedDict):
    y: int

B1 = B
B2: TypeAlias = B

class C(A, B1):
    pass
c1: C = {"y": 1}  # E: Missing key "x" for TypedDict "C"
c2: C = {"x": "x", "y": 2}
c3: C = {"x": 1, "y": 2}  # E: Incompatible types (expression has type "int", TypedDict item "x" has type "str")

class D(A, B2):
    pass
d1: D = {"y": 1}  # E: Missing key "x" for TypedDict "D"
d2: D = {"x": "x", "y": 2}
d3: D = {"x": 1, "y": 2}  # E: Incompatible types (expression has type "int", TypedDict item "x" has type "str")
[builtins fixtures/dict.pyi]
[typing fixtures/typing-typeddict.pyi]

[case testTypedDictAliasDuplicateBases]
from typing import TypedDict
from typing_extensions import TypeAlias

class A(TypedDict):
    x: str

A1 = A
A2 = A
A3: TypeAlias = A

class E(A1, A2): pass  # E: Duplicate base class "A"
class F(A1, A3): pass # E: Duplicate base class "A"
class G(A, A1): pass # E: Duplicate base class "A"

class H(A, list): pass  # E: All bases of a new TypedDict must be TypedDict types
[builtins fixtures/dict.pyi]
[typing fixtures/typing-typeddict.pyi]

[case testTypedDictAliasGeneric]
from typing import Generic, TypedDict, TypeVar
from typing_extensions import TypeAlias

_T = TypeVar("_T")

class A(Generic[_T], TypedDict):
    x: _T

# This is by design - no_args aliases are only supported for instances
A0 = A
class B(A0[str]):  # E: Bad number of arguments for type alias, expected 0, given 1
    y: int

A1 = A[_T]
A2: TypeAlias = A[_T]
Aint = A[int]

class C(A1[_T]):
    y: str
c1: C[int] = {"x": 0, "y": "a"}
c2: C[int] = {"x": "no", "y": "a"}  # E: Incompatible types (expression has type "str", TypedDict item "x" has type "int")

class D(A2[_T]):
    y: str
d1: D[int] = {"x": 0, "y": "a"}
d2: D[int] = {"x": "no", "y": "a"}  # E: Incompatible types (expression has type "str", TypedDict item "x" has type "int")

class E(Aint):
    y: str
e1: E = {"x": 0, "y": "a"}
e2: E = {"x": "no", "y": "a"}
=======
[case testEnumAsClassMemberNoCrash]
# https://github.com/python/mypy/issues/18736
from typing import TypedDict

class Base:
    def __init__(self, namespace: dict[str, str]) -> None:
        # Not a bug: trigger defer
        names = {n: n for n in namespace if fail}  # E: Name "fail" is not defined
        self.d = TypedDict("d", names)  # E: TypedDict type as attribute is not supported \
                                        # E: TypedDict() expects a dictionary literal as the second argument
>>>>>>> 1214a74a
[builtins fixtures/dict.pyi]
[typing fixtures/typing-typeddict.pyi]<|MERGE_RESOLUTION|>--- conflicted
+++ resolved
@@ -4139,7 +4139,19 @@
 [builtins fixtures/dict.pyi]
 [typing fixtures/typing-typeddict.pyi]
 
-<<<<<<< HEAD
+[case testEnumAsClassMemberNoCrash]
+# https://github.com/python/mypy/issues/18736
+from typing import TypedDict
+
+class Base:
+    def __init__(self, namespace: dict[str, str]) -> None:
+        # Not a bug: trigger defer
+        names = {n: n for n in namespace if fail}  # E: Name "fail" is not defined
+        self.d = TypedDict("d", names)  # E: TypedDict type as attribute is not supported \
+                                        # E: TypedDict() expects a dictionary literal as the second argument
+[builtins fixtures/dict.pyi]
+[typing fixtures/typing-typeddict.pyi]
+
 [case testTypedDictAlias]
 from typing import NotRequired, TypedDict
 from typing_extensions import TypeAlias
@@ -4240,17 +4252,5 @@
     y: str
 e1: E = {"x": 0, "y": "a"}
 e2: E = {"x": "no", "y": "a"}
-=======
-[case testEnumAsClassMemberNoCrash]
-# https://github.com/python/mypy/issues/18736
-from typing import TypedDict
-
-class Base:
-    def __init__(self, namespace: dict[str, str]) -> None:
-        # Not a bug: trigger defer
-        names = {n: n for n in namespace if fail}  # E: Name "fail" is not defined
-        self.d = TypedDict("d", names)  # E: TypedDict type as attribute is not supported \
-                                        # E: TypedDict() expects a dictionary literal as the second argument
->>>>>>> 1214a74a
 [builtins fixtures/dict.pyi]
 [typing fixtures/typing-typeddict.pyi]