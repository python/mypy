--- conflicted
+++ resolved
@@ -250,13 +250,9 @@
 
 import sys
 y: sys  # E: Module "sys" is not valid as a type  [valid-type]
-<<<<<<< HEAD
 z: y  # E: Variable "__main__.y" is not valid as a type  [valid-type] \
       # N: See https://mypy.readthedocs.io/en/latest/common_issues.html#differentiate-variables-and-aliases
-=======
-z: y  # E: Variable "__main__.y" is not valid as a type  [valid-type]
 [builtins fixtures/tuple.pyi]
->>>>>>> be883f67
 
 [case testErrorCodeNeedTypeAnnotation]
 from typing import TypeVar
