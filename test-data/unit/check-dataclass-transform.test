[case testDataclassTransformReusesDataclassLogic]
# flags: --python-version 3.11
from typing import dataclass_transform, Type

@dataclass_transform()
def my_dataclass(cls: Type) -> Type:
    return cls

@my_dataclass
class Person:
    name: str
    age: int

    def summary(self):
        return "%s is %d years old." % (self.name, self.age)

reveal_type(Person)  # N: Revealed type is "def (name: builtins.str, age: builtins.int) -> __main__.Person"
Person('John', 32)
Person('Jonh', 21, None)  # E: Too many arguments for "Person"

[typing fixtures/typing-full.pyi]
[builtins fixtures/dataclasses.pyi]

[case testDataclassTransformIsFoundInTypingExtensions]
# flags: --python-version 3.7
from typing import Type
from typing_extensions import dataclass_transform

@dataclass_transform()
def my_dataclass(cls: Type) -> Type:
    return cls

@my_dataclass
class Person:
    name: str
    age: int

    def summary(self):
        return "%s is %d years old." % (self.name, self.age)

reveal_type(Person)  # N: Revealed type is "def (name: builtins.str, age: builtins.int) -> __main__.Person"
Person('John', 32)
Person('Jonh', 21, None)  # E: Too many arguments for "Person"

[typing fixtures/typing-full.pyi]
[builtins fixtures/dataclasses.pyi]

[case testDataclassTransformParametersAreApplied]
# flags: --python-version 3.11
from typing import dataclass_transform, Callable, Type

@dataclass_transform()
def my_dataclass(*, eq: bool, order: bool) -> Callable[[Type], Type]:
    def transform(cls: Type) -> Type:
        return cls
    return transform

@my_dataclass(eq=False, order=True)  # E: "eq" must be True if "order" is True
class Person:
    name: str
    age: int

reveal_type(Person)  # N: Revealed type is "def (name: builtins.str, age: builtins.int) -> __main__.Person"
Person('John', 32)
Person('John', 21, None)  # E: Too many arguments for "Person"

[typing fixtures/typing-full.pyi]
[builtins fixtures/dataclasses.pyi]

[case testDataclassTransformParametersMustBeBoolLiterals]
# flags: --python-version 3.11
from typing import dataclass_transform, Callable, Type

@dataclass_transform()
def my_dataclass(*, eq: bool = True, order: bool = False) -> Callable[[Type], Type]:
    def transform(cls: Type) -> Type:
        return cls
    return transform
@dataclass_transform()
class BaseClass:
    def __init_subclass__(cls, *, eq: bool): ...
@dataclass_transform()
class Metaclass(type): ...

BOOL_CONSTANT = True
@my_dataclass(eq=BOOL_CONSTANT)  # E: "eq" argument must be True or False.
class A: ...
@my_dataclass(order=not False)  # E: "order" argument must be True or False.
class B: ...
class C(BaseClass, eq=BOOL_CONSTANT): ...  # E: "eq" argument must be True or False
class D(metaclass=Metaclass, order=not False): ...  # E: "order" argument must be True or False

[typing fixtures/typing-full.pyi]
[builtins fixtures/dataclasses.pyi]

[case testDataclassTransformDefaultParamsMustBeLiterals]
# flags: --python-version 3.11
from typing import dataclass_transform, Type, Final

BOOLEAN_CONSTANT = True
FINAL_BOOLEAN: Final = True

@dataclass_transform(eq_default=BOOLEAN_CONSTANT) # E: "eq_default" argument must be a True or False literal
def foo(cls: Type) -> Type:
    return cls
@dataclass_transform(eq_default=(not True)) # E: "eq_default" argument must be a True or False literal
def bar(cls: Type) -> Type:
    return cls
@dataclass_transform(eq_default=FINAL_BOOLEAN) # E: "eq_default" argument must be a True or False literal
def baz(cls: Type) -> Type:
    return cls

[typing fixtures/typing-full.pyi]
[builtins fixtures/dataclasses.pyi]

[case testDataclassTransformUnrecognizedParamsAreErrors]
# flags: --python-version 3.11
from typing import dataclass_transform, Type

BOOLEAN_CONSTANT = True

@dataclass_transform(nonexistant=True) # E: Unrecognized dataclass_transform parameter "nonexistant"
def foo(cls: Type) -> Type:
    return cls

[typing fixtures/typing-full.pyi]
[builtins fixtures/dataclasses.pyi]


[case testDataclassTransformDefaultParams]
# flags: --python-version 3.11
from typing import dataclass_transform, Type, Callable

@dataclass_transform(eq_default=False)
def no_eq(*, order: bool = False) -> Callable[[Type], Type]:
    return lambda cls: cls
@no_eq()
class Foo: ...
@no_eq(order=True)  # E: "eq" must be True if "order" is True
class Bar: ...


@dataclass_transform(kw_only_default=True)
def always_use_kw(cls: Type) -> Type:
    return cls
@always_use_kw
class Baz:
    x: int
Baz(x=5)
Baz(5)  # E: Too many positional arguments for "Baz"

@dataclass_transform(order_default=True)
def ordered(*, eq: bool = True) -> Callable[[Type], Type]:
    return lambda cls: cls
@ordered()
class A:
    x: int
A(1) > A(2)

@dataclass_transform(frozen_default=True)
def frozen(cls: Type) -> Type:
    return cls
@frozen
class B:
    x: int
b = B(x=1)
b.x = 2  # E: Property "x" defined in "B" is read-only

[typing fixtures/typing-full.pyi]
[builtins fixtures/dataclasses.pyi]

[case testDataclassTransformDefaultsCanBeOverridden]
# flags: --python-version 3.11
from typing import dataclass_transform, Callable, Type

@dataclass_transform(kw_only_default=True)
def my_dataclass(*, kw_only: bool = True) -> Callable[[Type], Type]:
    return lambda cls: cls

@my_dataclass()
class KwOnly:
    x: int
@my_dataclass(kw_only=False)
class KwOptional:
    x: int

KwOnly(5)  # E: Too many positional arguments for "KwOnly"
KwOptional(5)

[typing fixtures/typing-full.pyi]
[builtins fixtures/dataclasses.pyi]

[case testDataclassTransformFieldSpecifiersDefaultsToEmpty]
# flags: --python-version 3.11
from dataclasses import field, dataclass
from typing import dataclass_transform, Type

@dataclass_transform()
def my_dataclass(cls: Type) -> Type:
    return cls

@my_dataclass
class Foo:
    foo: int = field(kw_only=True)

# Does not cause a type error because `dataclasses.field` is not a recognized field specifier by
# default
Foo(5)

[typing fixtures/typing-full.pyi]
[builtins fixtures/dataclasses.pyi]

<<<<<<< HEAD
[case testDataclassTransformOverloadsDecoratorOnOverload]
# flags: --python-version 3.11
from typing import dataclass_transform, overload, Any, Callable, Type, Literal

@overload
def my_dataclass(*, foo: str) -> Callable[[Type], Type]: ...
@overload
@dataclass_transform(frozen_default=True)
def my_dataclass(*, foo: int) -> Callable[[Type], Type]: ...
def my_dataclass(*, foo: Any) -> Callable[[Type], Type]:
    return lambda cls: cls
@my_dataclass(foo="hello")
class A:
    a: int
@my_dataclass(foo=5)
class B:
    b: int

reveal_type(A)  # N: Revealed type is "def (a: builtins.int) -> __main__.A"
reveal_type(B)  # N: Revealed type is "def (b: builtins.int) -> __main__.B"
A(1, "hello")  # E: Too many arguments for "A"
a = A(1)
a.a = 2  # E: Property "a" defined in "A" is read-only
=======
[case testDataclassTransformViaBaseClass]
# flags: --python-version 3.11
from typing import dataclass_transform

@dataclass_transform(frozen_default=True)
class Dataclass:
    def __init_subclass__(cls, *, kw_only: bool = False): ...

class Person(Dataclass, kw_only=True):
    name: str
    age: int

reveal_type(Person)  # N: Revealed type is "def (*, name: builtins.str, age: builtins.int) -> __main__.Person"
Person('Jonh', 21)  # E: Too many positional arguments for "Person"
person = Person(name='John', age=32)
person.name = "John Smith"  # E: Property "name" defined in "Person" is read-only

class Contact(Person):
    email: str

reveal_type(Contact)  # N: Revealed type is "def (email: builtins.str, *, name: builtins.str, age: builtins.int) -> __main__.Contact"
Contact('john@john.com', name='John', age=32)
>>>>>>> 99b04cac

[typing fixtures/typing-full.pyi]
[builtins fixtures/dataclasses.pyi]

<<<<<<< HEAD
[case testDataclassTransformOverloadsDecoratorOnImpl]
# flags: --python-version 3.11
from typing import dataclass_transform, overload, Any, Callable, Type, Literal

@overload
def my_dataclass(*, foo: str) -> Callable[[Type], Type]: ...
@overload
def my_dataclass(*, foo: int) -> Callable[[Type], Type]: ...
@dataclass_transform(frozen_default=True)
def my_dataclass(*, foo: Any) -> Callable[[Type], Type]:
    return lambda cls: cls
@my_dataclass(foo="hello")
class A:
    a: int
@my_dataclass(foo=5)
class B:
    b: int

reveal_type(A)  # N: Revealed type is "def (a: builtins.int) -> __main__.A"
reveal_type(B)  # N: Revealed type is "def (b: builtins.int) -> __main__.B"
A(1, "hello")  # E: Too many arguments for "A"
a = A(1)
a.a = 2  # E: Property "a" defined in "A" is read-only
=======
[case testDataclassTransformViaMetaclass]
# flags: --python-version 3.11
from typing import dataclass_transform

@dataclass_transform(frozen_default=True)
class Dataclass(type): ...

class Person(metaclass=Dataclass, kw_only=True):
    name: str
    age: int

reveal_type(Person)  # N: Revealed type is "def (*, name: builtins.str, age: builtins.int) -> __main__.Person"
Person('Jonh', 21)  # E: Too many positional arguments for "Person"
person = Person(name='John', age=32)
person.name = "John Smith"  # E: Property "name" defined in "Person" is read-only

class Contact(Person):
    email: str

reveal_type(Contact)  # N: Revealed type is "def (email: builtins.str, *, name: builtins.str, age: builtins.int) -> __main__.Contact"
Contact('john@john.com', name='John', age=32)

[typing fixtures/typing-full.pyi]
[builtins fixtures/dataclasses.pyi]

[case testDataclassTransformViaSubclassOfMetaclass]
# flags: --python-version 3.11
from typing import dataclass_transform

@dataclass_transform(frozen_default=True)
class BaseMeta(type): ...
class SubMeta(BaseMeta): ...

# MyPy does *not* recognize this as a dataclass because the metaclass is not directly decorated with
# dataclass_transform
class Foo(metaclass=SubMeta):
    foo: int

reveal_type(Foo)  # N: Revealed type is "def () -> __main__.Foo"
Foo(1)  # E: Too many arguments for "Foo"
>>>>>>> 99b04cac

[typing fixtures/typing-full.pyi]
[builtins fixtures/dataclasses.pyi]<|MERGE_RESOLUTION|>--- conflicted
+++ resolved
@@ -210,7 +210,6 @@
 [typing fixtures/typing-full.pyi]
 [builtins fixtures/dataclasses.pyi]
 
-<<<<<<< HEAD
 [case testDataclassTransformOverloadsDecoratorOnOverload]
 # flags: --python-version 3.11
 from typing import dataclass_transform, overload, Any, Callable, Type, Literal
@@ -234,7 +233,7 @@
 A(1, "hello")  # E: Too many arguments for "A"
 a = A(1)
 a.a = 2  # E: Property "a" defined in "A" is read-only
-=======
+
 [case testDataclassTransformViaBaseClass]
 # flags: --python-version 3.11
 from typing import dataclass_transform
@@ -257,12 +256,10 @@
 
 reveal_type(Contact)  # N: Revealed type is "def (email: builtins.str, *, name: builtins.str, age: builtins.int) -> __main__.Contact"
 Contact('john@john.com', name='John', age=32)
->>>>>>> 99b04cac
-
-[typing fixtures/typing-full.pyi]
-[builtins fixtures/dataclasses.pyi]
-
-<<<<<<< HEAD
+
+[typing fixtures/typing-full.pyi]
+[builtins fixtures/dataclasses.pyi]
+
 [case testDataclassTransformOverloadsDecoratorOnImpl]
 # flags: --python-version 3.11
 from typing import dataclass_transform, overload, Any, Callable, Type, Literal
@@ -286,7 +283,7 @@
 A(1, "hello")  # E: Too many arguments for "A"
 a = A(1)
 a.a = 2  # E: Property "a" defined in "A" is read-only
-=======
+
 [case testDataclassTransformViaMetaclass]
 # flags: --python-version 3.11
 from typing import dataclass_transform
@@ -327,7 +324,6 @@
 
 reveal_type(Foo)  # N: Revealed type is "def () -> __main__.Foo"
 Foo(1)  # E: Too many arguments for "Foo"
->>>>>>> 99b04cac
 
 [typing fixtures/typing-full.pyi]
 [builtins fixtures/dataclasses.pyi]