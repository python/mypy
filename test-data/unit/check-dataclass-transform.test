--- conflicted
+++ resolved
@@ -840,7 +840,6 @@
 [typing fixtures/typing-full.pyi]
 [builtins fixtures/dataclasses.pyi]
 
-<<<<<<< HEAD
 [case testDataclassTransformReplace]
 from dataclasses import replace
 from typing import dataclass_transform, Type
@@ -856,7 +855,6 @@
 p = Person('John')
 y = replace(p, name='Jonh')  # E: Argument 1 to "replace" has incompatible type "Person"; expected a dataclass
 
-=======
 [case testDataclassTransformSimpleDescriptor]
 # flags: --python-version 3.11
 
@@ -1068,6 +1066,6 @@
 class C:
     x: Desc  # E: Unsupported signature for "__set__" in "Desc"
     y: Desc2  # E: Unsupported "__set__" in "Desc2"
->>>>>>> e21ddbf3
+
 [typing fixtures/typing-full.pyi]
 [builtins fixtures/dataclasses.pyi]