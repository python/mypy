-- Test cases for fine-grained incremental mode related to modules
--
-- Covers adding and deleting modules, changes to multiple modules,
-- changes to import graph, and changes to module references.
--
-- The comments in fine-grained.test explain how these tests work.


-- Add file
-- --------


[case testAddFile]
import b
[file b.py]
[file a.py.2]
def f() -> None: pass
[file b.py.3]
import a
a.f(1)
[out]
==
==
b.py:2: error: Too many arguments for "f"

[case testAddFileWithErrors]
import b
[file b.py]
[file a.py.2]
def f() -> str:
    return 1
[file b.py.3]
import a
a.f(1)
[file a.py.4]
def f(x: int) -> None: pass
[out]
==
a.py:2: error: Incompatible return value type (got "int", expected "str")
==
b.py:2: error: Too many arguments for "f"
a.py:2: error: Incompatible return value type (got "int", expected "str")
==

[case testAddFileFixesError]
import b
[file b.py]
[file b.py.2]
from a import f
f()
[file a.py.3]
def f() -> None: pass
[out]
==
b.py:1: error: Cannot find implementation or library stub for module named "a"
b.py:1: note: See https://mypy.readthedocs.io/en/stable/running_mypy.html#missing-imports
==

[case testAddFileFixesAndGeneratesError1]
import b
[file b.py]
[file b.py.2]
from a import f
[file b.py.3]
from a import f
f(1)
[file a.py.4]
def f() -> None: pass
[out]
==
b.py:1: error: Cannot find implementation or library stub for module named "a"
b.py:1: note: See https://mypy.readthedocs.io/en/stable/running_mypy.html#missing-imports
==
b.py:1: error: Cannot find implementation or library stub for module named "a"
b.py:1: note: See https://mypy.readthedocs.io/en/stable/running_mypy.html#missing-imports
==
b.py:2: error: Too many arguments for "f"

[case testAddFileFixesAndGeneratesError2]
import b
[file b.py]
[file b.py.2]
from a import f
f(1)
[file c.py.3]
x = 'whatever'
[file a.py.4]
def f() -> None: pass
[out]
==
b.py:1: error: Cannot find implementation or library stub for module named "a"
b.py:1: note: See https://mypy.readthedocs.io/en/stable/running_mypy.html#missing-imports
==
b.py:1: error: Cannot find implementation or library stub for module named "a"
b.py:1: note: See https://mypy.readthedocs.io/en/stable/running_mypy.html#missing-imports
==
b.py:2: error: Too many arguments for "f"

[case testAddFileGeneratesError1]
# flags: --ignore-missing-imports
import a
[file a.py]
from b import f
f(1)
[file b.py.2]
def f() -> None: pass
[out]
==
a.py:2: error: Too many arguments for "f"

[case testAddFilePreservesError1]
import b
[file b.py]
[file b.py.2]
from a import f
f(1)
[file x.py.3]
# unrelated change
[out]
==
b.py:1: error: Cannot find implementation or library stub for module named "a"
b.py:1: note: See https://mypy.readthedocs.io/en/stable/running_mypy.html#missing-imports
==
b.py:1: error: Cannot find implementation or library stub for module named "a"
b.py:1: note: See https://mypy.readthedocs.io/en/stable/running_mypy.html#missing-imports

[case testAddFilePreservesError2]
import b
[file b.py]
f()
[file a.py.2]
[out]
b.py:1: error: Name "f" is not defined
==
b.py:1: error: Name "f" is not defined

[case testRemoveSubmoduleFromBuild1]
# cmd1: mypy a.py b/__init__.py b/c.py
# cmd2: mypy a.py b/__init__.py
# flags: --follow-imports=skip --ignore-missing-imports
[file a.py]
from b import c
x=1
[file a.py.2]
from b import c
x=2
[file a.py.3]
from b import c
x=3
[file b/__init__.py]
[file b/c.py]
[out]
==
==

[case testImportLineNumber1]
import b
[file b.py]
[file b.py.2]
x = 1
import a
[out]
==
b.py:2: error: Cannot find implementation or library stub for module named "a"
b.py:2: note: See https://mypy.readthedocs.io/en/stable/running_mypy.html#missing-imports

[case testImportLineNumber2]
import b
[file b.py]
[file b.py.2]
x = 1
import a
from c import f
[file x.py.3]
[out]
==
b.py:2: error: Cannot find implementation or library stub for module named "a"
b.py:2: note: See https://mypy.readthedocs.io/en/stable/running_mypy.html#missing-imports
b.py:3: error: Cannot find implementation or library stub for module named "c"
==
b.py:2: error: Cannot find implementation or library stub for module named "a"
b.py:2: note: See https://mypy.readthedocs.io/en/stable/running_mypy.html#missing-imports
b.py:3: error: Cannot find implementation or library stub for module named "c"

[case testAddPackage1]
import p.a
p.a.f(1)
[file p/__init__.py.2]
[file p/a.py.2]
def f(x: str) -> None: pass
[out]
main:1: error: Cannot find implementation or library stub for module named "p.a"
main:1: note: See https://mypy.readthedocs.io/en/stable/running_mypy.html#missing-imports
main:1: error: Cannot find implementation or library stub for module named "p"
==
main:2: error: Argument 1 to "f" has incompatible type "int"; expected "str"

[case testAddPackage2]
import p
p.f(1)
[file p/__init__.py.2]
from p.a import f
[file p/a.py.2]
def f(x: str) -> None: pass
[out]
main:1: error: Cannot find implementation or library stub for module named "p"
main:1: note: See https://mypy.readthedocs.io/en/stable/running_mypy.html#missing-imports
==
main:2: error: Argument 1 to "f" has incompatible type "int"; expected "str"

[case testAddPackage3]
import p.a
p.a.f(1)
[file p/__init__.py.2]
[file p/a.py.3]
def f(x: str) -> None: pass
[out]
main:1: error: Cannot find implementation or library stub for module named "p.a"
main:1: note: See https://mypy.readthedocs.io/en/stable/running_mypy.html#missing-imports
main:1: error: Cannot find implementation or library stub for module named "p"
==
main:1: error: Cannot find implementation or library stub for module named "p.a"
main:1: note: See https://mypy.readthedocs.io/en/stable/running_mypy.html#missing-imports
==
main:2: error: Argument 1 to "f" has incompatible type "int"; expected "str"
[builtins fixtures/module.pyi]

[case testAddPackage4]
import p.a
p.a.f(1)
[file p/a.py.2]
def f(x: str) -> None: pass
[file p/__init__.py.3]
[out]
main:1: error: Cannot find implementation or library stub for module named "p.a"
main:1: note: See https://mypy.readthedocs.io/en/stable/running_mypy.html#missing-imports
main:1: error: Cannot find implementation or library stub for module named "p"
==
main:1: error: Cannot find implementation or library stub for module named "p.a"
main:1: note: See https://mypy.readthedocs.io/en/stable/running_mypy.html#missing-imports
main:1: error: Cannot find implementation or library stub for module named "p"
==
main:2: error: Argument 1 to "f" has incompatible type "int"; expected "str"

[case testAddNonPackageSubdir]
# cmd: mypy x.py
# cmd2: mypy x.py foo/a.py foo/b.py
[file x.py]
[file foo/a.py.2]
import b
b.foo(5)
[file foo/b.py.2]
def foo(x: str) -> None: pass
[out]
==
foo/a.py:2: error: Argument 1 to "foo" has incompatible type "int"; expected "str"

[case testAddPackage5]
# cmd: mypy main p/a.py
# cmd2: mypy main p/a.py
# cmd3: mypy main p/a.py p/__init__.py
import p.a
p.a.f(1)
[file p/a.py]
[file p/a.py.2]
def f(x: str) -> None: pass
[file p/__init__.py.3]
[out]
main:4: error: Cannot find implementation or library stub for module named "p.a"
main:4: note: See https://mypy.readthedocs.io/en/stable/running_mypy.html#missing-imports
main:4: error: Cannot find implementation or library stub for module named "p"
==
main:4: error: Cannot find implementation or library stub for module named "p.a"
main:4: note: See https://mypy.readthedocs.io/en/stable/running_mypy.html#missing-imports
main:4: error: Cannot find implementation or library stub for module named "p"
==
main:5: error: Argument 1 to "f" has incompatible type "int"; expected "str"

[case testAddPackage6]
# flags: --follow-imports=skip --ignore-missing-imports
# cmd: mypy x.py
# cmd2: mypy x.py p/a.py
[file x.py]
import p.a
p.a.f(1)
[file p/a.py.2]
def f(x: str) -> None: pass
[file p/__init__.py.2]
[out]
==
-- It is a bug (#4797) that this isn't an error, but not a fine-grained specific one

[case testAddPackage7]
# flags: --follow-imports=skip
# cmd: mypy x.py
# cmd2: mypy x.py p/a.py
[file x.py]
from p.a import f
f(1)
[file p/a.py.2]
def f(x: str) -> None: pass
[file p/__init__.py.2]
[out]
x.py:1: error: Cannot find implementation or library stub for module named "p.a"
x.py:1: note: See https://mypy.readthedocs.io/en/stable/running_mypy.html#missing-imports
==
x.py:2: error: Argument 1 to "f" has incompatible type "int"; expected "str"


[case testAddPackage8]
# cmd: mypy x.py p/a.py
# cmd2: mypy x.py p/a.py p/__init__.py
# cmd3: mypy x.py p/a.py p/__init__.py
[file x.py]
[file p/a.py]
1+'hi'
[file p/__init__.py.2]
[file p/a.py.3]
1+3
[out]
p/a.py:1: error: Unsupported operand types for + ("int" and "str")
==
p/a.py:1: error: Unsupported operand types for + ("int" and "str")
==


-- Delete file
-- -----------


[case testDeleteBasic]
import a
[file a.py]
import b
[file b.py]
def f() -> None: pass
[file a.py.2]
[delete b.py.3]
[out]
==
==

[case testDeleteDepOfDunderInit1]
[file p/__init__.py]
from .foo import Foo
[file p/foo.py]
class Foo: pass
[file p/__init__.py.2]
[delete p/foo.py.2]
[out]
==

[case testDeleteDepOfDunderInit2]
[file p/__init__.py]
from p.foo import Foo
[file p/foo.py]
class Foo: pass
[file p/__init__.py.2]
[delete p/foo.py.2]
[out]
==

[case testDeletionTriggersImportFrom]
import a
[file a.py]
from b import f

def g() -> None:
    f()
[file b.py]
def f() -> None: pass
[delete b.py.2]
[file b.py.3]
def f(x: int) -> None: pass
[out]
==
a.py:1: error: Cannot find implementation or library stub for module named "b"
a.py:1: note: See https://mypy.readthedocs.io/en/stable/running_mypy.html#missing-imports
==
a.py:4: error: Missing positional argument "x" in call to "f"

[case testDeletionTriggersImport]
import a
[file a.py]
def f() -> None: pass
[delete a.py.2]
[file a.py.3]
def f() -> None: pass
[out]
==
main:1: error: Cannot find implementation or library stub for module named "a"
main:1: note: See https://mypy.readthedocs.io/en/stable/running_mypy.html#missing-imports
==

[case testDeletionOfSubmoduleTriggersImportFrom1-only_when_nocache]
-- Different cache/no-cache tests because:
-- missing module error message mismatch
from p import q
[file p/__init__.py]
[file p/q.py]
[delete p/q.py.2]
[file p/q.py.3]
[out]
==
main:1: error: Module "p" has no attribute "q"
-- TODO: The following messages are different compared to non-incremental mode
main:1: error: Cannot find implementation or library stub for module named "p.q"
main:1: note: See https://mypy.readthedocs.io/en/stable/running_mypy.html#missing-imports
==

-- TODO: Fix this bug. It is a real bug that was been papered over
-- by the test harness.
[case testDeletionOfSubmoduleTriggersImportFrom1-only_when_cache-skip]
-- Different cache/no-cache tests because:
-- missing module error message mismatch
from p import q
[file p/__init__.py]
[file p/q.py]
[delete p/q.py.2]
[file p/q.py.3]
[out]
==
main:1: error: Cannot find implementation or library stub for module named "p.q"
main:1: note: See https://mypy.readthedocs.io/en/stable/running_mypy.html#missing-imports
==

[case testDeletionOfSubmoduleTriggersImportFrom2]
from p.q import f
f()
[file p/__init__.py]
[file p/q.py]
def f() -> None: pass
[delete p/q.py.2]
[file p/q.py.3]
def f(x: int) -> None: pass
[out]
==
main:1: error: Cannot find implementation or library stub for module named "p.q"
main:1: note: See https://mypy.readthedocs.io/en/stable/running_mypy.html#missing-imports
==
main:2: error: Missing positional argument "x" in call to "f"

[case testDeletionOfSubmoduleTriggersImport]
import p.q
[file p/__init__.py]
[file p/q.py]
def f() -> None: pass
[delete p/q.py.2]
[file p/q.py.3]
def f(x: int) -> None: pass
[out]
==
main:1: error: Cannot find implementation or library stub for module named "p.q"
main:1: note: See https://mypy.readthedocs.io/en/stable/running_mypy.html#missing-imports
==

[case testDeleteSubpackageWithNontrivialParent1]
[file p/__init__.py]
def g() -> None:
    pass
[file p/b.py.2]
def foo() -> None: pass
foo()
[delete p/b.py.3]
[out]
==
==

[case testDeleteModuleWithError]
import a
[file a.py]
def f() -> int:
    return 1
[file a.py.2]
def f() -> str:
    return 1
[delete a.py.3]
def f() -> str:
    return 1
[out]
==
a.py:2: error: Incompatible return value type (got "int", expected "str")
==
main:1: error: Cannot find implementation or library stub for module named "a"
main:1: note: See https://mypy.readthedocs.io/en/stable/running_mypy.html#missing-imports

[case testDeleteModuleWithErrorInsidePackage]
import a.b
[file a/__init__.py]
[file a/b.py]
def f() -> int:
    return ''
[delete a/b.py.2]
def f() -> str:
    return 1
[out]
a/b.py:2: error: Incompatible return value type (got "str", expected "int")
==
main:1: error: Cannot find implementation or library stub for module named "a.b"
main:1: note: See https://mypy.readthedocs.io/en/stable/running_mypy.html#missing-imports

[case testModifyTwoFilesNoError1]
import a
[file a.py]
import b
b.f()
[file b.py]
def f() -> None: pass
[file a.py.2]
import b
b.f(1)
[file b.py.2]
def f(x: int) -> None: pass
[out]
==

[case testDeleteSubpackageInit1]
# cmd: mypy q/r/s.py
# flags: --follow-imports=skip --ignore-missing-imports
[file q/__init__.py]
[file q/r/__init__.py]
[file q/r/s.py]
[delete q/__init__.py.2]
[out]
==

[case testAddSubpackageInit2]
# cmd: mypy q/r/s.py
# flags: --follow-imports=skip --ignore-missing-imports
[file q/r/__init__.py]
[file q/r/s.py]
1
[file q/r/s.py.2]
2
[file q/__init__.py.2]
[out]
==

[case testModifyTwoFilesNoError2]
import a
[file a.py]
from b import g
def f() -> None: pass
[file b.py]
import a
def g() -> None: pass
a.f()
[file a.py.2]
from b import g
def f(x: int) -> None: pass
[file b.py.2]
import a
def g() -> None: pass
a.f(1)
[out]
==

[case testModifyTwoFilesErrorsElsewhere]
import a
import b
a.f()
b.g(1)
[file a.py]
def f() -> None: pass
[file b.py]
def g(x: int) -> None: pass
[file a.py.2]
def f(x: int) -> None: pass
[file b.py.2]
def g() -> None: pass
[out]
==
main:3: error: Missing positional argument "x" in call to "f"
main:4: error: Too many arguments for "g"

[case testModifyTwoFilesErrorsInBoth]
import a
[file a.py]
import b
def f() -> None: pass
b.g(1)
[file b.py]
import a
def g(x: int) -> None: pass
a.f()
[file a.py.2]
import b
def f(x: int) -> None: pass
b.g(1)
[file b.py.2]
import a
def g() -> None: pass
a.f()
[out]
==
b.py:3: error: Missing positional argument "x" in call to "f"
a.py:3: error: Too many arguments for "g"

[case testModifyTwoFilesFixErrorsInBoth]
import a
[file a.py]
import b
def f(x: int) -> None: pass
b.g(1)
[file b.py]
import a
def g() -> None: pass
a.f()
[file a.py.2]
import b
def f() -> None: pass
b.g(1)
[file b.py.2]
import a
def g(x: int) -> None: pass
a.f()
[out]
b.py:3: error: Missing positional argument "x" in call to "f"
a.py:3: error: Too many arguments for "g"
==

[case testAddTwoFilesNoError]
import a
[file a.py]
import b
import c
b.f()
c.g()
[file b.py.2]
import c
def f() -> None: pass
c.g()
[file c.py.2]
import b
def g() -> None: pass
b.f()
[out]
a.py:1: error: Cannot find implementation or library stub for module named "b"
a.py:1: note: See https://mypy.readthedocs.io/en/stable/running_mypy.html#missing-imports
a.py:2: error: Cannot find implementation or library stub for module named "c"
==

[case testAddTwoFilesErrorsInBoth]
import a
[file a.py]
import b
import c
b.f()
c.g()
[file b.py.2]
import c
def f() -> None: pass
c.g(1)
[file c.py.2]
import b
def g() -> None: pass
b.f(1)
[out]
a.py:1: error: Cannot find implementation or library stub for module named "b"
a.py:1: note: See https://mypy.readthedocs.io/en/stable/running_mypy.html#missing-imports
a.py:2: error: Cannot find implementation or library stub for module named "c"
==
c.py:3: error: Too many arguments for "f"
b.py:3: error: Too many arguments for "g"

[case testAddTwoFilesErrorsElsewhere]
import a
import b
a.f(1)
b.g(1)
[file a.py.2]
def f() -> None: pass
[file b.py.2]
def g() -> None: pass
[out]
main:1: error: Cannot find implementation or library stub for module named "a"
main:1: note: See https://mypy.readthedocs.io/en/stable/running_mypy.html#missing-imports
main:2: error: Cannot find implementation or library stub for module named "b"
==
main:3: error: Too many arguments for "f"
main:4: error: Too many arguments for "g"

[case testDeleteTwoFilesErrorsElsewhere]
import a
import b
a.f()
b.g()
[file a.py]
def f() -> None: pass
[file b.py]
def g() -> None: pass
[delete a.py.2]
[delete b.py.2]
[out]
==
main:1: error: Cannot find implementation or library stub for module named "a"
main:1: note: See https://mypy.readthedocs.io/en/stable/running_mypy.html#missing-imports
main:2: error: Cannot find implementation or library stub for module named "b"

[case testDeleteTwoFilesNoErrors]
import a
[file a.py]
import b
import c
b.f()
c.g()
[file b.py]
def f() -> None: pass
[file c.py]
def g() -> None: pass
[file a.py.2]
[delete b.py.3]
[delete c.py.3]
[out]
==
==

[case testDeleteTwoFilesFixErrors]
import a
import b
a.f()
b.g()
[file a.py]
import b
def f() -> None: pass
b.g(1)
[file b.py]
import a
def g() -> None: pass
a.f(1)
[delete a.py.2]
[delete b.py.2]
[out]
b.py:3: error: Too many arguments for "f"
a.py:3: error: Too many arguments for "g"
==
main:1: error: Cannot find implementation or library stub for module named "a"
main:1: note: See https://mypy.readthedocs.io/en/stable/running_mypy.html#missing-imports
main:2: error: Cannot find implementation or library stub for module named "b"

[case testAddFileWhichImportsLibModule]
import a
a.x = 0
[file a.py.2]
import sys
x = sys.platform
[builtins fixtures/tuple.pyi]
[out]
main:1: error: Cannot find implementation or library stub for module named "a"
main:1: note: See https://mypy.readthedocs.io/en/stable/running_mypy.html#missing-imports
==
main:2: error: Incompatible types in assignment (expression has type "int", variable has type "str")

[case testAddFileWhichImportsLibModuleWithErrors]
# flags: --no-silence-site-packages
import a
a.x = 0
[file a.py.2]
import broken
x = broken.x
z
[out]
main:2: error: Cannot find implementation or library stub for module named "a"
main:2: note: See https://mypy.readthedocs.io/en/stable/running_mypy.html#missing-imports
==
a.py:3: error: Name "z" is not defined
<ROOT>/test-data/unit/lib-stub/broken.pyi:2: error: Name "y" is not defined

[case testRenameModule]
import a
[file a.py]
import b
b.f()
[file b.py]
def f() -> None: pass
[file a.py.2]
import c
c.f()
[file c.py.2]
def f() -> None: pass
[file a.py.3]
import c
c.f(1)
[out]
==
==
a.py:2: error: Too many arguments for "f"

[case testDeleteFileWSuperClass]
# flags: --ignore-missing-imports
[file a.py]
from c import Bar
from b import Foo
z = (1, Foo())
[file b.py]
from e import Quux
from d import Baz
class Foo(Baz, Quux):
    pass

[file e.py]
from c import Bar
class Quux(Bar):
    pass
[file c.py]
class Bar:
    pass
[file d.py]
class Baz:
    pass
[delete c.py.2]
[builtins fixtures/tuple.pyi]
[out]
==

[case testDeleteFileWithinPackage]

import a
[file a.py]
import m.x
m.x.g(1)
[file m/__init__.py]
[file m/x.py]
def g() -> None: pass
[delete m/x.py.2]
[builtins fixtures/module.pyi]
[out]
a.py:2: error: Too many arguments for "g"
==
a.py:1: error: Cannot find implementation or library stub for module named "m.x"
a.py:1: note: See https://mypy.readthedocs.io/en/stable/running_mypy.html#missing-imports
a.py:2: error: Module has no attribute "x"

[case testDeletePackage1]
import p.a
p.a.f(1)
[file p/__init__.py]
[file p/a.py]
def f(x: str) -> None: pass
[delete p/__init__.py.2]
[delete p/a.py.2]
def f(x: str) -> None: pass
[out]
main:2: error: Argument 1 to "f" has incompatible type "int"; expected "str"
==
<<<<<<< HEAD
main:1: error: Cannot find implementation or library stub for module named 'p.a'
main:1: note: See https://mypy.readthedocs.io/en/latest/running_mypy.html#missing-imports
main:2: error: "object" has no attribute "a"
=======
main:1: error: Cannot find implementation or library stub for module named "p.a"
main:1: note: See https://mypy.readthedocs.io/en/stable/running_mypy.html#missing-imports
main:1: error: Cannot find implementation or library stub for module named "p"
>>>>>>> c90026bd

[case testDeletePackage2]
import p
p.f(1)
[file p/__init__.py]
from p.a import f
[file p/a.py]
def f(x: str) -> None: pass
[delete p/__init__.py.2]
[delete p/a.py.2]
[out]
main:2: error: Argument 1 to "f" has incompatible type "int"; expected "str"
==
main:1: error: Cannot find implementation or library stub for module named "p"
main:1: note: See https://mypy.readthedocs.io/en/stable/running_mypy.html#missing-imports

[case testDeletePackage3]

import p.a
p.a.f(1)
[file p/__init__.py]
[file p/a.py]
def f(x: str) -> None: pass
[delete p/a.py.2]
[delete p/__init__.py.3]
[builtins fixtures/module.pyi]
[out]
main:3: error: Argument 1 to "f" has incompatible type "int"; expected "str"
==
main:2: error: Cannot find implementation or library stub for module named "p.a"
main:2: note: See https://mypy.readthedocs.io/en/stable/running_mypy.html#missing-imports
main:3: error: Module has no attribute "a"
==
main:2: error: Cannot find implementation or library stub for module named "p.a"
main:2: note: See https://mypy.readthedocs.io/en/stable/running_mypy.html#missing-imports
main:2: error: Cannot find implementation or library stub for module named "p"

[case testDeletePackage4]
import p.a
p.a.f(1)
[file p/a.py]
def f(x: str) -> None: pass
[file p/__init__.py]
[delete p/__init__.py.2]
[delete p/a.py.3]
[out]
main:2: error: Argument 1 to "f" has incompatible type "int"; expected "str"
==
main:1: error: Cannot find implementation or library stub for module named "p.a"
main:1: note: See https://mypy.readthedocs.io/en/stable/running_mypy.html#missing-imports
main:1: error: Cannot find implementation or library stub for module named "p"
==
main:1: error: Cannot find implementation or library stub for module named "p.a"
main:1: note: See https://mypy.readthedocs.io/en/stable/running_mypy.html#missing-imports
main:1: error: Cannot find implementation or library stub for module named "p"

[case testDeletePackage5]
# cmd1: mypy main p/a.py p/__init__.py
# cmd2: mypy main p/a.py
# cmd3: mypy main

import p.a
p.a.f(1)
[file p/a.py]
def f(x: str) -> None: pass
[file p/__init__.py]
[delete p/__init__.py.2]
[delete p/a.py.3]
[out]
main:6: error: Argument 1 to "f" has incompatible type "int"; expected "str"
==
main:5: error: Cannot find implementation or library stub for module named "p.a"
main:5: note: See https://mypy.readthedocs.io/en/stable/running_mypy.html#missing-imports
main:5: error: Cannot find implementation or library stub for module named "p"
==
main:5: error: Cannot find implementation or library stub for module named "p.a"
main:5: note: See https://mypy.readthedocs.io/en/stable/running_mypy.html#missing-imports
main:5: error: Cannot find implementation or library stub for module named "p"


[case testDeletePackage6]
# cmd1: mypy p/a.py p/b.py p/__init__.py
# cmd2: mypy p/a.py p/b.py
# cmd3: mypy p/a.py p/b.py
[file p/a.py]
def f(x: str) -> None: pass
[file p/b.py]
from p.a import f
f(12)
[file p/__init__.py]
[delete p/__init__.py.2]
[file p/b.py.3]
from a import f
f(12)
[out]
p/b.py:2: error: Argument 1 to "f" has incompatible type "int"; expected "str"
==
p/b.py:1: error: Cannot find implementation or library stub for module named "p.a"
p/b.py:1: note: See https://mypy.readthedocs.io/en/stable/running_mypy.html#missing-imports
==
p/b.py:2: error: Argument 1 to "f" has incompatible type "int"; expected "str"


-- TODO:
-- - add one file which imports another new file, blocking error in new file
-- - arbitrary blocking errors
-- - order of processing makes a difference
-- - mix of modify, add and delete in one iteration


-- Controlling imports using command line options
-- ----------------------------------------------


[case testIgnoreMissingImports]
# flags: --ignore-missing-imports
import a
[file a.py]
import b
import c
[file c.py]
[delete c.py.2]
[file b.py.3]
import d
1 + ''
[out]
==
==
b.py:2: error: Unsupported operand types for + ("int" and "str")

[case testSkipImports]
# cmd: mypy main a.py
# flags: --follow-imports=skip --ignore-missing-imports
import a
[file a.py]
import b
[file b.py]
1 + ''
class A: pass
[file a.py.2]
import b
reveal_type(b)
reveal_type(b.A)
[file a.py.3]
import b
reveal_type(b)
reveal_type(b.A)
[file b.py.3]
1 + ''
class A: pass
[out]
==
a.py:2: note: Revealed type is "Any"
a.py:3: note: Revealed type is "Any"
==
a.py:2: note: Revealed type is "Any"
a.py:3: note: Revealed type is "Any"

[case testSkipImportsWithinPackage]
# cmd: mypy a/b.py
# flags: --follow-imports=skip --ignore-missing-imports
[file a/__init__.py]
1 + ''
[file a/b.py]
import a.c
[file a/b.py.2]
import a.c
import x
reveal_type(a.c)
[file a/b.py.3]
import a.c
import x
1 + ''
[out]
==
a/b.py:3: note: Revealed type is "Any"
==
a/b.py:3: error: Unsupported operand types for + ("int" and "str")

[case testDeleteModuleWithinPackageInitIgnored-only_when_nocache]
-- Disabled in cache mode because incorrect behavior:
-- Having deleted files specified on command line seems dodgy, though.
# cmd: mypy x.py a/b.py
# flags: --follow-imports=skip --ignore-missing-imports
[file x.py]
import a.b
[file a/__init__.py]
[file a/b.py]
x = 1
[delete a/b.py.2]
[out]
==

[case testAddImport]
import what.b
[file aaa/__init__.py]
[file aaa/z.py]
def foo(x: int) -> None:
    pass
[file aaa/z.py.2]
import config
def foo() -> None:
    pass
[file what/__init__.py]
[file what/b.py]
import config
import aaa.z
def main() -> None:
    aaa.z.foo(5)
[file what/b.py.2]
import aaa.z
def main() -> None:
    aaa.z.foo()
[file config.py]
[out]
==

[case testAddImport2]
import what.b
[file aaa/__init__.py]
[file aaa/z.py]
def foo(x: int) -> None:
    pass
[file aaa/z.py.2]
def foo() -> None:
    pass
[file what/__init__.py]
[file what/b.py]
import aaa.z
def main() -> None:
    aaa.z.foo(5)
[file what/b.py.2]
import config
import aaa.z
def main() -> None:
    aaa.z.foo()
[file config.py]
[out]
==


-- Misc
-- ----


[case testChangeModuleToVariable]
from a import m
m.x
[file a.py]
from b import m
[file b.py]
import m
[file b.py.2]
m = ''
[file m.py]
x = 1
[file m2.py]
[out]
==
main:2: error: "str" has no attribute "x"

[case testChangeVariableToModule]
from a import m
y: str = m
[file a.py]
from b import m
[file b.py]
m = ''
[file b.py.2]
import m
[file m.py]
x = 1
[file m2.py]
[builtins fixtures/module.pyi]
[out]
==
main:2: error: Incompatible types in assignment (expression has type Module, variable has type "str")

[case testRefreshImportOfIgnoredModule1]
# flags: --follow-imports=skip --ignore-missing-imports
# cmd: mypy c.py a/__init__.py b.py
[file c.py]
from a import a2
import b
b.x
[file a/__init__.py]
[file b.py]
x = 0
[file b.py.2]
x = ''
[file b.py.3]
x = 0
[file a/a2.py]
[out]
==
==

[case testRefreshImportOfIgnoredModule2]
# flags: --follow-imports=skip --ignore-missing-imports
# cmd: mypy c.py a/__init__.py b.py
[file c.py]
from a import a2
import b
b.x
[file a/__init__.py]
[file b.py]
x = 0
[file b.py.2]
x = ''
[file b.py.3]
x = 0
[file a/a2/__init__.py]
[out]
==
==

[case testIncrementalWithIgnoresTwice]
import a
[file a.py]
import b
import foo # type: ignore
[file b.py]
x = 1
[file b.py.2]
x = 'hi'
[file b.py.3]
x = 1
[out]
==
==

[case testIgnoredImport2]
import x
[file y.py]
import xyz  # type: ignore
B = 0
from x import A
[file x.py]
A = 0
from y import B
[file x.py.2]
A = 1
from y import B
[file x.py.3]
A = 2
from y import B
[out]
==
==

[case testDeleteIndirectDependency]
import b
b.x.foo()
[file b.py]
import c
x = c.Foo()
[file c.py]
class Foo:
    def foo(self) -> None: pass
[delete c.py.2]
[file b.py.2]
class Foo:
    def foo(self) -> None: pass
x = Foo()
[file b.py.3]
class Foo:
    def foo(self, x: int) -> None: pass
x = Foo()
[out]
==
==
main:2: error: Missing positional argument "x" in call to "foo" of "Foo"

-- This series of tests is designed to test adding a new module that
-- does not appear in the cache, for cache mode. They are run in
-- cache mode only because stale and rechecked differ heavily between
-- the modes.
[case testAddModuleAfterCache1-only_when_cache]
# cmd: mypy main a.py
# cmd2: mypy main a.py b.py
# cmd3: mypy main a.py b.py
import a
[file a.py]
pass
[file a.py.2]
import b
b.foo(0)
[file b.py.2]
def foo() -> None: pass

[stale a, b]
[rechecked a, b]

[file b.py.3]
def foo(x: int) -> None: pass

[stale2 b]
[rechecked2 b]

[out]
==
a.py:2: error: Too many arguments for "foo"
==

[case testAddModuleAfterCache2-only_when_cache]
# cmd: mypy main a.py
# cmd2: mypy main a.py b.py
# cmd3: mypy main a.py b.py
# flags: --ignore-missing-imports --follow-imports=skip
import a
[file a.py]
import b
b.foo(0)
[file b.py.2]
def foo() -> None: pass

[stale b]
[rechecked a, b]

[file b.py.3]
def foo(x: int) -> None: pass

[stale2 b]

[out]
==
a.py:2: error: Too many arguments for "foo"
==

[case testAddModuleAfterCache3-only_when_cache]
# cmd: mypy main a.py
# cmd2: mypy main a.py b.py c.py d.py e.py f.py g.py h.py
# cmd3: mypy main a.py b.py c.py d.py e.py f.py g.py h.py
# flags: --ignore-missing-imports --follow-imports=skip
import a
[file a.py]
import b, c, d, e, f, g, h
b.foo(10)
[file b.py.2]
def foo() -> None: pass
[file c.py.2]
[file d.py.2]
[file e.py.2]
[file f.py.2]
[file g.py.2]
[file h.py.2]

-- No files should be stale or reprocessed in the first step since the large number
-- of missing files will force build to give up on cache loading.
[stale]

[file b.py.3]
def foo(x: int) -> None: pass
[stale2 b]

[out]
==
a.py:2: error: Too many arguments for "foo"
==


[case testAddModuleAfterCache4-only_when_cache]
# cmd: mypy main a.py
# cmd2: mypy main a.py b.py
# cmd3: mypy main a.py b.py
# flags: --ignore-missing-imports --follow-imports=skip
import a
import b
[file a.py]
def foo() -> None: pass
[file b.py.2]
import a
a.foo(10)
[file a.py.3]
def foo(x: int) -> None: pass
[out]
==
b.py:2: error: Too many arguments for "foo"
==

[case testAddModuleAfterCache5-only_when_cache]
# cmd: mypy main a.py
# cmd2: mypy main a.py b.py
# cmd3: mypy main a.py b.py
# flags: --ignore-missing-imports --follow-imports=skip
import a
import b
[file a.py]
def foo(x: int) -> None: pass
[file a.py.2]
def foo() -> None: pass
[file b.py.2]
import a
a.foo(10)

[stale a, b]

[file a.py.3]
def foo(x: int) -> None: pass

[stale2 a]

[out]
==
b.py:2: error: Too many arguments for "foo"
==

[case testAddModuleAfterCache6-only_when_cache]
# cmd: mypy main a.py
# cmd2: mypy main a.py b.py
# cmd3: mypy main a.py b.py
# flags: --ignore-missing-imports --follow-imports=skip
import a
[file a.py]
import b
b.foo()

[file a.py.2]
import b
b.foo(0)
[file b.py.2]
def foo() -> None: pass

[stale a, b]

[file b.py.3]
def foo(x: int) -> None: pass

[stale2 b]

[out]
==
a.py:2: error: Too many arguments for "foo"
==

[case testRenameAndDeleteModuleAfterCache-only_when_cache]
import a
[file a.py]
from b1 import f
f()
[file b1.py]
def f() -> None: pass
[file b2.py.2]
def f() -> None: pass
[delete b1.py.2]
[file a.py.2]
from b2 import f
f()

-- in cache mode, there is no way to know about b1 yet
[stale a, b2]

[out]
==

[case testDeleteModuleAfterCache-only_when_cache]
import a
[file a.py]
from b import f
f()
[file b.py]
def f() -> None: pass
[delete b.py.2]

-- in cache mode, there is no way to know about b yet,
-- but a should get flagged as changed by the initial cache
-- check, since one of its dependencies is missing.
[stale a]

[out]
==
a.py:1: error: Cannot find implementation or library stub for module named "b"
a.py:1: note: See https://mypy.readthedocs.io/en/stable/running_mypy.html#missing-imports


[case testRefreshImportIfMypyElse1]
import a
[file a.py]
from b import foo

MYPY = False
if MYPY:
    x = 0
else:
    from fictional import x

x = 1
[file b/__init__.py]
[file b/foo.py]
[file b/__init__.py.2]
# Dummy change
[builtins fixtures/primitives.pyi]
[out]
==

[case testImportStarPropagateChange1]
from b import f
f()
[file b.py]
from c import *
[file c.py]
def f() -> None: pass
[file c.py.2]
def f(x: int) -> None: pass
[out]
==
main:2: error: Missing positional argument "x" in call to "f"

[case testImportStarPropagateChange2]
from b import *
f()
[file b.py]
def f() -> None: pass
[file b.py.2]
def f(x: int) -> None: pass
[out]
==
main:2: error: Missing positional argument "x" in call to "f"

[case testImportStarAddMissingDependency1]
from b import f
f()
[file b.py]
from c import *
[file c.py]
[file c.py.2]
def f(x: int) -> None: pass
[out]
main:1: error: Module "b" has no attribute "f"
==
main:2: error: Missing positional argument "x" in call to "f"

[case testImportStarAddMissingDependency2]
from b import *
f()
[file b.py]
[file b.py.2]
def f(x: int) -> None: pass
[out]
main:2: error: Name "f" is not defined
==
main:2: error: Missing positional argument "x" in call to "f"

[case testImportStarAddMissingDependencyWithinClass]
class A:
    from b import *
    f()
    x: C
[file b.py]
[file b.py.2]
def f(x: int) -> None: pass
[file b.py.3]
def f(x: int) -> None: pass
class C: pass
[file b.py.4]
def f() -> None: pass
class C: pass
[out]
main:3: error: Name "f" is not defined
main:4: error: Name "C" is not defined
==
main:3: error: Missing positional argument "x" in call to "f"
main:4: error: Name "C" is not defined
==
main:3: error: Missing positional argument "x" in call to "f"
==

[case testImportStarAddMissingDependencyInsidePackage1]
from p.b import f
f()
[file p/__init__.py]
[file p/b.py]
from p.c import *
[file p/c.py]
[file p/c.py.2]
def f(x: int) -> None: pass
[out]
main:1: error: Module "p.b" has no attribute "f"
==
main:2: error: Missing positional argument "x" in call to "f"

[case testImportStarAddMissingDependencyInsidePackage2]
import p.a
[file p/__init__.py]
[file p/a.py]
from p.b import *
f()
[file p/b.py]
[file p/b.py.2]
def f(x: int) -> None: pass
[out]
p/a.py:2: error: Name "f" is not defined
==
p/a.py:2: error: Missing positional argument "x" in call to "f"

[case testImportStarRemoveDependency1]
from b import f
f()
[file b.py]
from c import *
[file c.py]
def f() -> None: pass
[file c.py.2]
[out]
==
main:1: error: Module "b" has no attribute "f"

[case testImportStarRemoveDependency2]
from b import *
f()
[file b.py]
def f() -> None: pass
[file b.py.2]
[out]
==
main:2: error: Name "f" is not defined

[case testImportStarWithinFunction]
def f() -> None:
    from m import *
    f()
[file m.py]
[file m.py.2]
def f(x: int) -> None: pass
[file m.py.3]
def f() -> None: pass
[out]
==
main:3: error: Missing positional argument "x" in call to "f"
==

[case testImportStarMutuallyRecursive-skip]
# FIXME: busted with new analyzer?
import a
[file a.py]
from b import *
[file b.py]
from a import *
[file b.py.2]
from a import *
x = 0
[file b.py.3]
from a import *
x = ''
[out]
==
==

[case testImportStarSomethingMoved]
import p
[file p.py]
from r2 import *
[file r2.py]
class A: pass

[file p.py.2]
from r1 import *
from r2 import *
[file r2.py.2]

[file r1.py.2]
class A: pass

[out]
==

[case testImportStarOverlap]
from b import *
from c import *  # type: ignore
[file b.py]
from d import T
[file c.py]
from d import T
[file c.py.2]
from d import T
z = 10
[file d.py]
from typing import TypeVar
T = TypeVar('T')
[out]
==

[case testImportStarOverlap2]
from b import *
import typing
def foo(x: typing.List[int]) -> int:
    return x[0]
[file b.py]
import typing
z = 10
[file b.py.2]
import typing
z = '10'
[builtins fixtures/list.pyi]
[out]
==


[case testImportStarOverlap3]
from b import *
from c import typing
def foo(x: typing.List[int]) -> int:
    return x[0]
[file b.py]
import typing
z = 10
[file b.py.2]
import typing
z = '10'
[file c.py]
import typing
z = 10
[builtins fixtures/list.pyi]
[out]
==


[case testImportPartialAssign]
import a
[file a.py]
from c import *
from b import A, x
[file b.py]
A = 10
x = 1
[file b.py.2]
class A: pass
x = 1
[file c.py]
x = 10
[out]
==

[case testDeleteFileWithErrors]
# cmd: mypy main a.py
# cmd2: mypy main
# flags: --follow-imports=skip --ignore-missing-imports
import a
[file a.py]
def f() -> None:
    1()
''()
[file b.py.2]
# unrelated change
[out]
a.py:2: error: "int" not callable
a.py:3: error: "str" not callable
==

[case testAddAndUseClass1]
[file a.py]
[file a.py.2]
from b import Foo
def bar(f: Foo) -> None:
    f.foo(12)
[file b.py.2]
class Foo:
    def foo(self, s: str) -> None: pass
[out]
==
a.py:3: error: Argument 1 to "foo" of "Foo" has incompatible type "int"; expected "str"

[case testAddAndUseClass2]
[file a.py]
[file a.py.3]
from b import Foo
def bar(f: Foo) -> None:
    f.foo(12)
[file b.py.2]
class Foo:
    def foo(self, s: str) -> None: pass
[out]
==
==
a.py:3: error: Argument 1 to "foo" of "Foo" has incompatible type "int"; expected "str"

[case testAddAndUseClass3]
# flags: --ignore-missing-imports
[file a.py]
[file a.py.2]
from b import Foo
def bar(f: Foo) -> None:
    f.foo(12)
[file b.py.3]
class Foo:
    def foo(self, s: str) -> None: pass
[out]
==
==
a.py:3: error: Argument 1 to "foo" of "Foo" has incompatible type "int"; expected "str"

[case testAddAndUseClass4]
[file a.py]
[file a.py.2]
from b import *
def bar(f: Foo) -> None:
    f.foo(12)
[file b.py.2]
class Foo:
    def foo(self, s: str) -> None: pass
[out]
==
a.py:3: error: Argument 1 to "foo" of "Foo" has incompatible type "int"; expected "str"

[case testAddAndUseClass4]
[file a.py]
[file a.py.2]
from p.b import *
def bar(f: Foo) -> None:
    f.foo(12)
[file p/__init__.py]
[file p/b.py.2]
class Foo:
    def foo(self, s: str) -> None: pass
[out]
==
a.py:3: error: Argument 1 to "foo" of "Foo" has incompatible type "int"; expected "str"

[case testAddAndUseClass5]
[file a.py]
[file a.py.2]
from b import *
def bar(f: Foo) -> None:
    f.foo(12)
[file b.py.2]
class Foo:
    def foo(self, s: str) -> None: pass
[out]
==
a.py:3: error: Argument 1 to "foo" of "Foo" has incompatible type "int"; expected "str"

[case testSkipButDontIgnore1]
# cmd: mypy a.py c.py
# flags: --follow-imports=skip
[file a.py]
import b
from c import x
[file b.py]
1+'lol'
[file c.py]
x = 1
[file c.py.2]
x = '2'
[file b.py.3]
[out]
==
==

[case testSkipButDontIgnore2]
# cmd: mypy a.py c.py
# flags: --follow-imports=skip
[file a.py]
from c import x
import b
[file b.py]
[file c.py]
x = 1
[file b.py]
1+'x'
[file c.py.2]
x = '2'
[file c.py.3]
x = 2
[delete b.py.3]
[out]
==
==
a.py:2: error: Cannot find implementation or library stub for module named "b"
a.py:2: note: See https://mypy.readthedocs.io/en/stable/running_mypy.html#missing-imports

[case testErrorButDontIgnore1]
# cmd: mypy a.py c.py
# flags: --follow-imports=error
[file a.py]
from c import x
import b
[file b.py]
[file c.py]
x = 1
[file c.py.2]
x = '2'
[out]
a.py:2: error: Import of "b" ignored
a.py:2: note: (Using --follow-imports=error, module not passed on command line)
==
a.py:2: error: Import of "b" ignored
a.py:2: note: (Using --follow-imports=error, module not passed on command line)

[case testErrorButDontIgnore2]
# cmd1: mypy a.py c.py b.py
# cmd2: mypy a.py c.py
# flags: --follow-imports=error
[file a.py]
from c import x
import b
[file b.py]
[file c.py]
x = 1
[file c.py.2]
x = '2'
[out]
==
a.py:2: error: Import of "b" ignored
a.py:2: note: (Using --follow-imports=error, module not passed on command line)

-- TODO: This test fails because p.b does not depend on p (#4847)
[case testErrorButDontIgnore3-skip]
# cmd1: mypy a.py c.py p/b.py p/__init__.py
# cmd2: mypy a.py c.py p/b.py
# flags: --follow-imports=error
[file a.py]
from c import x
from p.b import y
[file p/b.py]
y = 12
[file p/__init__.py]
[file c.py]
x = 1
[file c.py.2]
x = '2'
[out]
==
p/b.py: error: Ancestor package "p" ignored
p/b.py: note: (Using --follow-imports=error, submodule passed on command line)

[case testErrorButDontIgnore4]
# cmd: mypy a.py z.py p/b.py p/__init__.py
# cmd2: mypy a.py p/b.py
# flags: --follow-imports=error
[file a.py]
from p.b import y
[file p/b.py]
from z import x
y = 12
[file p/__init__.py]
[file z.py]
x = 1
[delete z.py.2]
[out]
==
p/b.py: error: Ancestor package "p" ignored
p/b.py: note: (Using --follow-imports=error, submodule passed on command line)
p/b.py:1: error: Cannot find implementation or library stub for module named "z"
p/b.py:1: note: See https://mypy.readthedocs.io/en/stable/running_mypy.html#missing-imports

[case testTurnPackageToModule]
[file a.py]
[file b.py]
import p
x = p.f()
[file p/__init__.py]
def f() -> int: pass
[delete p/__init__.py.2]
[file p.py.2]
def f() -> str: pass
[file a.py.3]
import b
reveal_type(b.x)
[out]
==
==
a.py:2: note: Revealed type is "builtins.str"

[case testModuleToPackage]
[file a.py]
[file b.py]
import p
x = p.f()
[file p.py]
def f() -> str: pass
[delete p.py.2]
[file p/__init__.py.2]
def f() -> int: pass
[file a.py.3]
import b
reveal_type(b.x)
[out]
==
==
a.py:2: note: Revealed type is "builtins.int"

[case testQualifiedSubpackage1]
[file c/__init__.py]
[file c/a.py]
from lurr import x
from c.d import f

[file c/d.py]
def f() -> None: pass
def g(x: int) -> None: pass
[file lurr.py]
x = 10
[file lurr.py.2]
x = '10'
[out]
==

[case testImportedMissingSubpackage]
# flags: --follow-imports=skip --ignore-missing-imports
# cmd: mypy a.py b/__init__.py
[file a.py]
from b.foo import bar
x = 10
[file b/__init__.py]
[file a.py.2]
from b.foo import bar
x = '10'
[out]
==

[case testFineAddedMissingStubs]
# flags: --ignore-missing-imports
from missing import f
f(int())
[file missing.pyi.2]
def f(x: str) -> None: pass
[out]
==
main:3: error: Argument 1 to "f" has incompatible type "int"; expected "str"

[case testFineAddedMissingStubsPackage]
# flags: --ignore-missing-imports
import package.missing
package.missing.f(int())
[file package/__init__.pyi.2]
[file package/missing.pyi.2]
def f(x: str) -> None: pass
[out]
==
main:3: error: Argument 1 to "f" has incompatible type "int"; expected "str"

[case testFineAddedMissingStubsPackageFrom]
# flags: --ignore-missing-imports
from package import missing
missing.f(int())
[file package/__init__.pyi.2]
[file package/missing.pyi.2]
def f(x: str) -> None: pass
[out]
==
main:3: error: Argument 1 to "f" has incompatible type "int"; expected "str"

[case testFineAddedMissingStubsPackagePartial]
# flags: --ignore-missing-imports
import package.missing
package.missing.f(int())
[file package/__init__.pyi]
[file package/missing.pyi.2]
def f(x: str) -> None: pass
[out]
==
main:3: error: Argument 1 to "f" has incompatible type "int"; expected "str"

[case testFineAddedMissingStubsPackagePartialGetAttr]
import package.missing
package.missing.f(int())
[file package/__init__.pyi]
from typing import Any
def __getattr__(attr: str) -> Any: ...
[file package/missing.pyi.2]
def f(x: str) -> None: pass
[out]
==
main:2: error: Argument 1 to "f" has incompatible type "int"; expected "str"

[case testFineAddedMissingStubsIgnore]
from missing import f  # type: ignore
f(int())
[file missing.pyi.2]
def f(x: str) -> None: pass
[out]
==
main:2: error: Argument 1 to "f" has incompatible type "int"; expected "str"

[case testFineAddedMissingStubsIgnorePackage]
import package.missing  # type: ignore
package.missing.f(int())
[file package/__init__.pyi.2]
[file package/missing.pyi.2]
def f(x: str) -> None: pass
[out]
==
main:2: error: Argument 1 to "f" has incompatible type "int"; expected "str"

[case testFineAddedMissingStubsIgnorePackageFrom]
from package import missing  # type: ignore
missing.f(int())
[file package/__init__.pyi.2]
[file package/missing.pyi.2]
def f(x: str) -> None: pass
[out]
==
main:2: error: Argument 1 to "f" has incompatible type "int"; expected "str"

[case testFineAddedMissingStubsIgnorePackagePartial]
import package.missing  # type: ignore
package.missing.f(int())
[file package/__init__.pyi]
[file package/missing.pyi.2]
def f(x: str) -> None: pass
[out]
==
main:2: error: Argument 1 to "f" has incompatible type "int"; expected "str"

[case testFineFollowImportSkipNotInvalidatedOnPresent]
# flags: --follow-imports=skip
# cmd: mypy main.py
[file main.py]
import other
[file other.py]
x = 1
[file other.py.2]
x = 'hi'
[stale]
[rechecked]
[out]
==

[case testFineFollowImportSkipNotInvalidatedOnPresentPackage]
# flags: --follow-imports=skip
# cmd: mypy main.py
[file main.py]
import other
[file other/__init__.py]
x = 1
[file other/__init__.py.2]
x = 'hi'
[stale]
[rechecked]
[out]
==

[case testFineFollowImportSkipNotInvalidatedOnAdded]
# flags: --follow-imports=skip --ignore-missing-imports
# cmd: mypy main.py
[file main.py]
import other
[file other.py.2]
x = 1
[stale]
[rechecked]
[out]
==

-- TODO: Fix this: stubs should be followed normally even with follow-imports=skip
[case testFineFollowImportSkipInvalidatedOnAddedStub-skip]
# flags: --follow-imports=skip --ignore-missing-imports
# cmd: mypy main.py
[file main.py]
import other
x: str = other.x
[file other.pyi.2]
x = 1
[stale main, other]
[rechecked main, other]
[out]
==
main:2: error: Incompatible types in assignment (expression has type "int", variable has type "str")

[case testFineAddedSkippedStubsPackageFrom]
# flags: --follow-imports=skip --ignore-missing-imports
# cmd: mypy main.py
# cmd2: mypy main.py package/__init__.py package/missing.py
[file main.py]
from package import missing
missing.f(int())
[file package/__init__.py]
[file package/missing.py]
def f(x: str) -> None: pass
[out]
==
main.py:2: error: Argument 1 to "f" has incompatible type "int"; expected "str"

[case testIgnoredAttrReprocessedModule]
import a
[file a.py]
import b
x = b.x  # type: ignore
y: int = x
[file b.py]
import c
[file b.py.2]
import c
x = c.x
[file c.py]
x: str
[out]
==
a.py:3: error: Incompatible types in assignment (expression has type "str", variable has type "int")

[case testMissingStubAdded1]
# flags: --follow-imports=skip
# cmd: mypy main.py

[file main.py]
import foo
foo.x = 1
[file foo.pyi.2]
x = 'x'
[file main.py.3]
import foo
foo.x = 'y'
[out]
main.py:1: error: Cannot find implementation or library stub for module named "foo"
main.py:1: note: See https://mypy.readthedocs.io/en/stable/running_mypy.html#missing-imports
==
main.py:2: error: Incompatible types in assignment (expression has type "int", variable has type "str")
==

[case testMissingStubAdded2]
# flags: --follow-imports=skip --py2
# cmd: mypy main.py

[file main.py]
import foo  # type: ignore
foo.x = 1
[file foo.pyi.2]
x = 'x'
[file main.py.3]
import foo
foo.x = 'y'
[out]
==
main.py:2: error: Incompatible types in assignment (expression has type "int", variable has type "str")
==

[case testDoNotFollowImportToNonStubFile]
# flags: --follow-imports=skip
# cmd: mypy main.py

[file main.py]
import foo  # type: ignore
foo.x = 1
[file foo.py.2]
x = 'x'
1 + 'x'

[out]
==

[case testLibraryStubsNotInstalled]
import a
[file a.py]
import waitress
[file a.py.2]
# nothing
[file a.py.3]
import requests
[out]
a.py:1: error: Library stubs not installed for "waitress" (or incompatible with Python 3.6)
a.py:1: note: Hint: "python3 -m pip install types-waitress"
a.py:1: note: See https://mypy.readthedocs.io/en/stable/running_mypy.html#missing-imports
==
==
a.py:1: error: Library stubs not installed for "requests" (or incompatible with Python 3.6)
a.py:1: note: Hint: "python3 -m pip install types-requests"
a.py:1: note: See https://mypy.readthedocs.io/en/stable/running_mypy.html#missing-imports<|MERGE_RESOLUTION|>--- conflicted
+++ resolved
@@ -843,15 +843,9 @@
 [out]
 main:2: error: Argument 1 to "f" has incompatible type "int"; expected "str"
 ==
-<<<<<<< HEAD
-main:1: error: Cannot find implementation or library stub for module named 'p.a'
+main:1: error: Cannot find implementation or library stub for module named "p.a"
 main:1: note: See https://mypy.readthedocs.io/en/latest/running_mypy.html#missing-imports
 main:2: error: "object" has no attribute "a"
-=======
-main:1: error: Cannot find implementation or library stub for module named "p.a"
-main:1: note: See https://mypy.readthedocs.io/en/stable/running_mypy.html#missing-imports
-main:1: error: Cannot find implementation or library stub for module named "p"
->>>>>>> c90026bd
 
 [case testDeletePackage2]
 import p
