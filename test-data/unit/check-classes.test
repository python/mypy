--- conflicted
+++ resolved
@@ -1666,15 +1666,10 @@
 class B: pass
 a = None  # type: A
 b = None  # type: B
-<<<<<<< HEAD
 if int():
     b = a # E: Incompatible types in assignment (expression has type "A", variable has type "B")
     a = b
-=======
-b = a # E: Incompatible types in assignment (expression has type "A", variable has type "B")
-a = b
 [typing fixtures/typing-full.pyi]
->>>>>>> 49726682
 
 [case testDucktypeTransitivityDecorator]
 from typing import _promote
@@ -1685,15 +1680,10 @@
 class C: pass
 a = None  # type: A
 c = None  # type: C
-<<<<<<< HEAD
 if int():
     c = a # E: Incompatible types in assignment (expression has type "A", variable has type "C")
     a = c
-=======
-c = a # E: Incompatible types in assignment (expression has type "A", variable has type "C")
-a = c
 [typing fixtures/typing-full.pyi]
->>>>>>> 49726682
 
 
 -- Hard coded type promotions
