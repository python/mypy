-- Methods
-- -------


[case testMethodCall]
class A:
    def foo(self, x: 'A') -> None: pass
class B:
    def bar(self, x: 'B', y: A) -> None: pass

a: A
b: B

a.foo(B())  # E: Argument 1 to "foo" of "A" has incompatible type "B"; expected "A"
a.bar(B(), A())  # E: "A" has no attribute "bar"

a.foo(A())
b.bar(B(), A())

[case testMethodCallWithSubtype]
class A:
    def foo(self, x: 'A') -> None: pass
    def bar(self, x: 'B') -> None: pass
class B(A): pass

a: A
a.foo(A())
a.foo(B())
a.bar(A()) # E: Argument 1 to "bar" of "A" has incompatible type "A"; expected "B"
a.bar(B())

[case testInheritingMethod]
class A:
    def foo(self, x: 'B') -> None: pass
class B(A): pass

a: B
a.foo(A()) # Fail
a.foo(B())

[targets __main__, __main__.A.foo]
[out]
main:6: error: Argument 1 to "foo" of "A" has incompatible type "A"; expected "B"

[case testMethodCallWithInvalidNumberOfArguments]
class A:
    def foo(self, x: 'A') -> None: pass

a: A
a.foo()               # Fail
a.foo(object(), A())  # Fail
[out]
main:5: error: Missing positional argument "x" in call to "foo" of "A"
main:6: error: Too many arguments for "foo" of "A"
main:6: error: Argument 1 to "foo" of "A" has incompatible type "object"; expected "A"

[case testMethodBody]
import typing
class A:
    def f(self) -> None:
        a = object() # type: A    # Fail
[out]
main:4: error: Incompatible types in assignment (expression has type "object", variable has type "A")

[case testMethodArguments]
import typing
class A:
    def f(self, a: 'A', b: 'B') -> None:
        if int():
            a = B() # E: Incompatible types in assignment (expression has type "B", variable has type "A")
            b = A() # E: Incompatible types in assignment (expression has type "A", variable has type "B")
            a = A()
            b = B()
            a = a
            a = b # E: Incompatible types in assignment (expression has type "B", variable has type "A")
class B: pass
[out]

[case testReturnFromMethod]
import typing
class A:
    def f(self) -> 'A':
        return B() # Fail
        return A()
class B: pass
[out]
main:4: error: Incompatible return value type (got "B", expected "A")

[case testSelfArgument]
import typing
class A:
    def f(self) -> None:
        o = self # type: B    # Fail
        self.g()      # Fail
        a = self # type: A
        self.f()
class B: pass
[out]
main:4: error: Incompatible types in assignment (expression has type "A", variable has type "B")
main:5: error: "A" has no attribute "g"

[case testAssignToMethodViaInstance]
import typing
class A:
    def f(self): pass
A().f = None  # E: Cannot assign to a method \
              # E: Incompatible types in assignment (expression has type "None", variable has type "Callable[[], Any]")


[case testOverrideAttributeWithMethod]
# This was crashing:
# https://github.com/python/mypy/issues/10134
from typing import Protocol

class Base:
    __hash__: None = None

class Derived(Base):
    def __hash__(self) -> int:  # E: Signature of "__hash__" incompatible with supertype "Base" \
                                # N:      Superclass: \
                                # N:          None \
                                # N:      Subclass: \
                                # N:          def __hash__(self) -> int
        pass

# Correct:

class CallableProtocol(Protocol):
    def __call__(self, arg: int) -> int:
        pass

class CorrectBase:
    attr: CallableProtocol

class CorrectDerived(CorrectBase):
    def attr(self, arg: int) -> int:
        pass

[case testOverrideMethodWithAttribute]
# The reverse should not crash as well:
from typing import Callable

class Base:
    def __hash__(self) -> int:
        pass

class Derived(Base):
    __hash__ = 1  # E: Incompatible types in assignment (expression has type "int", base class "Base" defined the type as "Callable[[], int]")

[case testOverridePartialAttributeWithMethod]
# This was crashing: https://github.com/python/mypy/issues/11686.
class Base:
    def __init__(self, arg: int):
        self.partial_type = []  # E: Need type annotation for "partial_type" (hint: "partial_type: list[<type>] = ...")
        self.force_deferral = []

    # Force inference of the `force_deferral` attribute in `__init__` to be
    # deferred to a later pass by providing a definition in another context,
    # which means `partial_type` remains only partially inferred.
    force_deferral = []  # E: Need type annotation for "force_deferral" (hint: "force_deferral: list[<type>] = ...")


class Derived(Base):
    def partial_type(self) -> int:  # E: Signature of "partial_type" incompatible with supertype "Base" \
                                    # N:      Superclass: \
                                    # N:          list[Any] \
                                    # N:      Subclass: \
                                    # N:          def partial_type(self) -> int
        ...


-- Attributes
-- ----------


[case testReferToInvalidAttribute]

class A:
    def __init__(self) -> None:
        self.x = object()
a: A
a.y  # E: "A" has no attribute "y"
a.y = object()  # E: "A" has no attribute "y"
a.x
a.x = object()

[case testReferToInvalidAttributeUnannotatedInit]
class A:
    def __init__(self):
        self.x = object()

a: A
a.y  # E: "A" has no attribute "y"
a.y = object()  # E: "A" has no attribute "y"
a.x
a.x = object()

[case testArgumentTypeInference]

class A:
    def __init__(self, aa: 'A', bb: 'B') -> None:
        self.a = aa
        self.b = bb
class B: pass
a: A
b: B
a.a = b # Fail
a.b = a # Fail
b.a     # Fail
a.a = a
a.b = b
[out]
main:9: error: Incompatible types in assignment (expression has type "B", variable has type "A")
main:10: error: Incompatible types in assignment (expression has type "A", variable has type "B")
main:11: error: "B" has no attribute "a"

[case testExplicitAttributeInBody]

class A:
  x: A
a: A
a.x = object() # E: Incompatible types in assignment (expression has type "object", variable has type "A")
a.x = A()

[case testAttributeDefinedInNonInitMethod]
import typing
class A:
    def f(self) -> None:
        self.x = 1
        self.y = ''
        self.x = 1
a = A()
a.x = 1
a.y = ''
a.x = '' # E: Incompatible types in assignment (expression has type "str", variable has type "int")
a.z = 0  # E: "A" has no attribute "z"

[case testInheritanceAndAttributeAssignment]
import typing
class A:
    def f(self) -> None:
        self.x = 0
class B(A):
    def f(self) -> None:
        self.x = '' # E: Incompatible types in assignment (expression has type "str", variable has type "int")
[targets __main__, __main__.A.f, __main__.B.f]

[case testAssignmentToAttributeInMultipleMethods]
import typing
class A:
    def f(self) -> None:
        self.x = 0
    def g(self) -> None:
        self.x = '' # Fail
    def __init__(self) -> None:
        self.x = '' # Fail
[out]
main:6: error: Incompatible types in assignment (expression has type "str", variable has type "int")
main:8: error: Incompatible types in assignment (expression has type "str", variable has type "int")

[case testClassNamesDefinedOnSelUsedInClassBody]
class A(object):
    def f(self):
        self.attr = 1
    attr = 0

class B(object):
    attr = 0
    def f(self):
        self.attr = 1

class C(object):
    attr = 0
    def f(self):
        self.attr = 1
    attr = 0

class D(object):
    def g(self):
        self.attr = 1
    attr = 0
    def f(self):
        self.attr = 1
[out]

[case testClassNamesDefinedOnSelUsedInClassBodyReveal]

class A(object):
    def f(self) -> None:
        self.attr = 1
    attr  # E: Name "attr" is not defined

class B(object):
    attr = 0
    def f(self) -> None:
        reveal_type(self.attr)  # N: Revealed type is "builtins.int"
[out]


-- Method overriding
-- -----------------


[case testMethodOverridingWithIdenticalSignature]
import typing
class A:
    def f(self, x: 'A') -> None: pass
    def g(self, x: 'B' , y: object) -> 'A': pass
    def h(self) -> None: pass
class B(A):
    def f(self, x: A) -> None: pass
    def g(self, x: 'B' , y: object) -> A: pass
    def h(self) -> None: pass
[out]

[case testMethodOverridingWithCovariantType]
import typing
class A:
  def f(self, x: 'A', y: 'B') -> 'A': pass
  def g(self, x: 'A', y: 'B') -> 'A': pass
class B(A):
  def f(self, x: A, y: 'B') -> 'B': pass
  def g(self, x: A, y: A) -> 'A': pass
[out]

[case testMethodOverridingWithIncompatibleTypes]
import typing
class A:
  def f(self, x: 'A', y: 'B') -> 'A': pass
  def g(self, x: 'A', y: 'B') -> 'A': pass
  def h(self, x: 'A', y: 'B') -> 'A': pass
class B(A):
  def f(self, x: 'B', y: 'B') -> A: pass  # Fail
  def g(self, x: A, y: A) -> A: pass
  def h(self, x: A, y: 'B') -> object: pass  # Fail
[out]
main:7: error: Argument 1 of "f" is incompatible with supertype "A"; supertype defines the argument type as "A"
main:7: note: This violates the Liskov substitution principle
main:7: note: See https://mypy.readthedocs.io/en/stable/common_issues.html#incompatible-overrides
main:9: error: Return type "object" of "h" incompatible with return type "A" in supertype "A"

[case testMethodOverridingWithIncompatibleTypesOnMultipleLines]
class A:
    def f(self, x: int, y: str) -> None: pass
class B(A):
    def f(
        self,
        x: int,
        y: bool,
    ) -> None:
        pass
[out]
main:7: error: Argument 2 of "f" is incompatible with supertype "A"; supertype defines the argument type as "str"
main:7: note: This violates the Liskov substitution principle
main:7: note: See https://mypy.readthedocs.io/en/stable/common_issues.html#incompatible-overrides

[case testMultiLineMethodOverridingWithIncompatibleTypesIgnorableAtArgument]
class A:
    def f(self, x: int, y: str) -> None: pass

class B(A):
    def f(
        self,
        x: int,
        y: bool,  # type: ignore[override]
    ) -> None:
        pass

[case testMultiLineMethodOverridingWithIncompatibleTypesIgnorableAtDefinition]
class A:
    def f(self, x: int, y: str) -> None: pass
class B(A):
    def f(  # type: ignore[override]
        self,
        x: int,
        y: bool,
    ) -> None:
        pass

[case testMultiLineMethodOverridingWithIncompatibleTypesWrongIgnore]
class A:
    def f(self, x: int, y: str) -> None: pass
class B(A):
    def f(  # type: ignore[return-type]
        self,
        x: int,
        y: bool,
    ) -> None:
        pass
[out]
main:7: error: Argument 2 of "f" is incompatible with supertype "A"; supertype defines the argument type as "str"
main:7: note: This violates the Liskov substitution principle
main:7: note: See https://mypy.readthedocs.io/en/stable/common_issues.html#incompatible-overrides

[case testEqMethodsOverridingWithNonObjects]
class A:
  def __eq__(self, other: A) -> bool: pass  # Fail
[builtins fixtures/plugin_attrs.pyi]
[out]
main:2: error: Argument 1 of "__eq__" is incompatible with supertype "builtins.object"; supertype defines the argument type as "object"
main:2: note: This violates the Liskov substitution principle
main:2: note: See https://mypy.readthedocs.io/en/stable/common_issues.html#incompatible-overrides
main:2: note: It is recommended for "__eq__" to work with arbitrary objects, for example:
main:2: note:     def __eq__(self, other: object) -> bool:
main:2: note:         if not isinstance(other, A):
main:2: note:             return NotImplemented
main:2: note:         return <logic to compare two A instances>

[case testMethodOverridingWithIncompatibleArgumentCount]
import typing
class A:
    def f(self, x: 'A') -> None: pass
    def g(self, x: 'A', y: 'B') -> 'A': pass
class B(A):
    def f(self, x: A, y: A) -> None: pass # Fail
    def g(self, x: A) -> A: pass # Fail
[out]
main:6: error: Signature of "f" incompatible with supertype "A"
main:6: note:      Superclass:
main:6: note:          def f(self, x: A) -> None
main:6: note:      Subclass:
main:6: note:          def f(self, x: A, y: A) -> None
main:7: error: Signature of "g" incompatible with supertype "A"
main:7: note:      Superclass:
main:7: note:          def g(self, x: A, y: B) -> A
main:7: note:      Subclass:
main:7: note:          def g(self, x: A) -> A

[case testMethodOverridingAcrossDeepInheritanceHierarchy1]
import typing
class A:
    def f(self, x: 'B') -> None: pass
class B(A): pass
class C(B): # with gap in implementations
    def f(self, x: 'C') -> None:  # Fail
        pass
[out]
main:6: error: Argument 1 of "f" is incompatible with supertype "A"; supertype defines the argument type as "B"
main:6: note: This violates the Liskov substitution principle
main:6: note: See https://mypy.readthedocs.io/en/stable/common_issues.html#incompatible-overrides

[case testMethodOverridingAcrossDeepInheritanceHierarchy2]
import typing
class A:
    def f(self) -> 'B': pass
class B(A):
    def f(self) -> 'C': pass
class C(B): # with multiple implementations
    def f(self) -> B:  # Fail
        pass
[out]
main:7: error: Return type "B" of "f" incompatible with return type "C" in supertype "B"

[case testMethodOverridingWithVoidReturnValue]
import typing
class A:
    def f(self) -> None: pass
    def g(self) -> 'A': pass
class B(A):
    def f(self) -> A: pass  # Fail
    def g(self) -> None: pass  # Fail
[out]
main:6: error: Return type "A" of "f" incompatible with return type "None" in supertype "A"
main:7: error: Return type "None" of "g" incompatible with return type "A" in supertype "A"

[case testOverride__new__WithDifferentSignature]
class A:
    def __new__(cls, x: int) -> A:
        pass

class B(A):
    def __new__(cls) -> B:
        pass

[case testOverride__new__AndCallObject]
from typing import TypeVar, Generic

class A:
    def __new__(cls, x: int) -> 'A':
        return object.__new__(cls)

T = TypeVar('T')
class B(Generic[T]):
    def __new__(cls, foo: T) -> 'B[T]':
        x = object.__new__(cls)
        # object.__new__ doesn't have a great type :(
        reveal_type(x)  # N: Revealed type is "Any"
        return x

[builtins fixtures/__new__.pyi]

[case testInnerFunctionNotOverriding]
class A:
    def f(self) -> int: pass

class B(A):
    def g(self) -> None:
        def f(self) -> str: pass

[case testOverride__init_subclass__WithDifferentSignature]
class A:
    def __init_subclass__(cls, x: int) -> None: pass
class B(A):  # E: Missing positional argument "x" in call to "__init_subclass__" of "A"
    def __init_subclass__(cls) -> None: pass

[case testOverrideWithDecorator]
from typing import Callable

def int_to_none(f: Callable[..., int]) -> Callable[..., None]: ...
def str_to_int(f: Callable[..., str]) -> Callable[..., int]: ...

class A:
    def f(self) -> None: pass
    def g(self) -> str: pass
    def h(self) -> None: pass

class B(A):
    @int_to_none
    def f(self) -> int: pass
    @str_to_int
    def g(self) -> str: pass # Fail
    @int_to_none
    @str_to_int
    def h(self) -> str: pass
[out]
main:15: error: Signature of "g" incompatible with supertype "A"
main:15: note:      Superclass:
main:15: note:          def g(self) -> str
main:15: note:      Subclass:
main:15: note:          def g(*Any, **Any) -> int

[case testOverrideDecorated]
from typing import Callable

def str_to_int(f: Callable[..., str]) -> Callable[..., int]: ...

class A:
    @str_to_int
    def f(self) -> str: pass
    @str_to_int
    def g(self) -> str: pass
    @str_to_int
    def h(self) -> str: pass

class B(A):
    def f(self) -> int: pass
    def g(self) -> str: pass # Fail
    @str_to_int
    def h(self) -> str: pass
[out]
main:15: error: Signature of "g" incompatible with supertype "A"
main:15: note:      Superclass:
main:15: note:          def g(*Any, **Any) -> int
main:15: note:      Subclass:
main:15: note:          def g(self) -> str

[case testOverrideWithDecoratorReturningAny]
def dec(f): pass

class A:
    def f(self) -> str: pass

class B(A):
    @dec
    def f(self) -> int: pass

[case testOverrideWithDecoratorReturningInstance]
def dec(f) -> str: pass

class A:
    def f(self) -> str: pass
    @dec
    def g(self) -> int: pass
    @dec
    def h(self) -> int: pass

class B(A):
    @dec
    def f(self) -> int: pass # E: Signature of "f" incompatible with supertype "A" \
                             # N:      Superclass: \
                             # N:          def f(self) -> str \
                             # N:      Subclass: \
                             # N:          str
    def g(self) -> int: pass # E: Signature of "g" incompatible with supertype "A" \
                             # N:      Superclass: \
                             # N:          str \
                             # N:      Subclass: \
                             # N:          def g(self) -> int
    @dec
    def h(self) -> str: pass

[case testOverrideIncompatibleWithMultipleSupertypes]
class A:
    def f(self, *, a: int) -> None:
        return

class B(A):
    def f(self, *, b: int) -> None:  # E: Signature of "f" incompatible with supertype "A" \
                                     # N:      Superclass: \
                                     # N:          def f(self, *, a: int) -> None \
                                     # N:      Subclass: \
                                     # N:          def f(self, *, b: int) -> None
        return

class C(B):
    def f(self, *, c: int) -> None:  # E: Signature of "f" incompatible with supertype "B" \
                                     # N:      Superclass: \
                                     # N:          def f(self, *, b: int) -> None \
                                     # N:      Subclass: \
                                     # N:          def f(self, *, c: int) -> None \
                                     # E: Signature of "f" incompatible with supertype "A" \
                                     # N:      Superclass: \
                                     # N:          def f(self, *, a: int) -> None \
                                     # N:      Subclass: \
                                     # N:          def f(self, *, c: int) -> None
        return

[case testOverrideStaticMethodWithStaticMethod]
class A:
    @staticmethod
    def f(x: int, y: str) -> None: pass
    @staticmethod
    def g(x: int, y: str) -> None: pass

class B(A):
    @staticmethod
    def f(x: int, y: str) -> None: pass
    @staticmethod
    def g(x: str, y: str) -> None: pass # E: Argument 1 of "g" is incompatible with supertype "A"; supertype defines the argument type as "int" \
                                        # N: This violates the Liskov substitution principle \
                                        # N: See https://mypy.readthedocs.io/en/stable/common_issues.html#incompatible-overrides
[builtins fixtures/classmethod.pyi]

[case testOverrideClassMethodWithClassMethod]
class A:
    @classmethod
    def f(cls, x: int, y: str) -> None: pass
    @classmethod
    def g(cls, x: int, y: str) -> None: pass

class B(A):
    @classmethod
    def f(cls, x: int, y: str) -> None: pass
    @classmethod
    def g(cls, x: str, y: str) -> None: pass # E: Argument 1 of "g" is incompatible with supertype "A"; supertype defines the argument type as "int" \
                                             # N: This violates the Liskov substitution principle \
                                             # N: See https://mypy.readthedocs.io/en/stable/common_issues.html#incompatible-overrides
[builtins fixtures/classmethod.pyi]

[case testOverrideClassMethodWithStaticMethod]
class A:
    @classmethod
    def f(cls, x: int) -> None: pass
    @classmethod
    def g(cls, x: int) -> int: pass
    @classmethod
    def h(cls) -> int: pass

class B(A):
    @staticmethod
    def f(x: int) -> None: pass
    @staticmethod
    def g(x: str) -> int: pass # E: Argument 1 of "g" is incompatible with supertype "A"; supertype defines the argument type as "int" \
                               # N: This violates the Liskov substitution principle \
                               # N: See https://mypy.readthedocs.io/en/stable/common_issues.html#incompatible-overrides
    @staticmethod
    def h() -> int: pass
[builtins fixtures/classmethod.pyi]

[case testOverrideStaticMethodWithClassMethod]
class A:
    @staticmethod
    def f(x: int) -> None: pass
    @staticmethod
    def g(x: str) -> int: pass
    @staticmethod
    def h() -> int: pass

class B(A):
    @classmethod
    def f(cls, x: int) -> None: pass
    @classmethod
    def g(cls, x: int) -> int: pass # E: Argument 1 of "g" is incompatible with supertype "A"; supertype defines the argument type as "str" \
                                    # N: This violates the Liskov substitution principle \
                                    # N: See https://mypy.readthedocs.io/en/stable/common_issues.html#incompatible-overrides
    @classmethod
    def h(cls) -> int: pass
[builtins fixtures/classmethod.pyi]

[case testOverrideReplaceMethod]
# flags: --show-error-codes
from typing import Optional
from typing_extensions import Self
class A:
    def __replace__(self, x: Optional[str]) -> Self: pass

class B(A):
    def __replace__(self, x: str) -> Self: pass # E: \
        # E: Argument 1 of "__replace__" is incompatible with supertype "A"; supertype defines the argument type as "Optional[str]"  [override] \
        # N: This violates the Liskov substitution principle \
        # N: See https://mypy.readthedocs.io/en/stable/common_issues.html#incompatible-overrides
[builtins fixtures/tuple.pyi]

[case testAllowCovarianceInReadOnlyAttributes]
from typing import Callable, TypeVar

T = TypeVar('T')

class X:
    pass


class Y(X):
    pass

def dec(f: Callable[..., T]) -> T: pass

class A:
    @dec
    def f(self) -> X: pass

class B(A):
    @dec
    def f(self) -> Y: pass

[case testOverrideCallableAttributeWithMethod]
from typing import Callable

class A:
    f1: Callable[[str], None]
    f2: Callable[[str], None]
    f3: Callable[[str], None]

class B(A):
    def f1(self, x: object) -> None:
        pass

    @classmethod
    def f2(cls, x: object) -> None:
        pass

    @staticmethod
    def f3(x: object) -> None:
        pass
[builtins fixtures/classmethod.pyi]

[case testOverrideCallableAttributeWithMethodMutableOverride]
# flags: --enable-error-code=mutable-override
from typing import Callable

class A:
    f1: Callable[[str], None]
    f2: Callable[[str], None]
    f3: Callable[[str], None]

class B(A):
    def f1(self, x: object) -> None: pass   # E: Covariant override of a mutable attribute (base class "A" defined the type as "Callable[[str], None]", override has type "Callable[[object], None]")

    @classmethod
    def f2(cls, x: object) -> None: pass    # E: Covariant override of a mutable attribute (base class "A" defined the type as "Callable[[str], None]", override has type "Callable[[object], None]")

    @staticmethod
    def f3(x: object) -> None: pass         # E: Covariant override of a mutable attribute (base class "A" defined the type as "Callable[[str], None]", override has type "Callable[[object], None]")
[builtins fixtures/classmethod.pyi]

[case testOverrideCallableAttributeWithSettableProperty]
from typing import Callable

class A:
    f: Callable[[str], None]

class B(A):
    @property
    def f(self) -> Callable[[object], None]: pass
    @f.setter
    def f(self, x: object) -> None: pass
[builtins fixtures/property.pyi]

[case testOverrideCallableAttributeWithSettablePropertyMutableOverride]
# flags: --enable-error-code=mutable-override
from typing import Callable

class A:
    f: Callable[[str], None]

class B(A):
    @property
    def f(self) -> Callable[[object], None]: pass
    @f.setter
    def f(self, x: object) -> None: pass
[builtins fixtures/property.pyi]

[case testOverrideCallableUnionAttributeWithMethod]
from typing import Callable, Union

class A:
    f1: Union[Callable[[str], str], str]
    f2: Union[Callable[[str], str], str]
    f3: Union[Callable[[str], str], str]
    f4: Union[Callable[[str], str], str]

class B(A):
    def f1(self, x: str) -> str:
        pass

    def f2(self, x: object) -> str:
        pass

    @classmethod
    def f3(cls, x: str) -> str:
        pass

    @staticmethod
    def f4(x: str) -> str:
        pass
[builtins fixtures/classmethod.pyi]

[case testOverrideCallableUnionAttributeWithMethodMutableOverride]
# flags: --enable-error-code=mutable-override
from typing import Callable, Union

class A:
    f1: Union[Callable[[str], str], str]
    f2: Union[Callable[[str], str], str]
    f3: Union[Callable[[str], str], str]
    f4: Union[Callable[[str], str], str]

class B(A):
    def f1(self, x: str) -> str:     # E: Covariant override of a mutable attribute (base class "A" defined the type as "Union[Callable[[str], str], str]", override has type "Callable[[str], str]")
        pass

    def f2(self, x: object) -> str:  # E: Covariant override of a mutable attribute (base class "A" defined the type as "Union[Callable[[str], str], str]", override has type "Callable[[object], str]")
        pass

    @classmethod
    def f3(cls, x: str) -> str:      # E: Covariant override of a mutable attribute (base class "A" defined the type as "Union[Callable[[str], str], str]", override has type "Callable[[str], str]")
        pass

    @staticmethod
    def f4(x: str) -> str:           # E: Covariant override of a mutable attribute (base class "A" defined the type as "Union[Callable[[str], str], str]", override has type "Callable[[str], str]")
        pass
[builtins fixtures/classmethod.pyi]

-- Constructors
-- ------------


[case testTrivialConstructor]
class A:
    def __init__(self) -> None: pass

a = A() # type: A
b = A() # type: B # E: Incompatible types in assignment (expression has type "A", variable has type "B")
class B: pass
[case testConstructor]
class A:
    def __init__(self, x: 'B') -> None: pass
class B: pass

a = A(B()) # type: A
aa = A(object()) # type: A  # E: Argument 1 to "A" has incompatible type "object"; expected "B"
b = A(B()) # type: B # E: Incompatible types in assignment (expression has type "A", variable has type "B")

[case testConstructorWithTwoArguments]
class A:
    def __init__(self, x: 'B', y: 'C') -> None: pass
class B: pass
class C(B): pass

a = A(C(), B()) # type: A  # E: Argument 2 to "A" has incompatible type "B"; expected "C"

[case testInheritedConstructor]
class B(A): pass
class C: pass
class D: pass

b = B(C()) # type: B
a = B(D()) # type: A # E: Argument 1 to "B" has incompatible type "D"; expected "C"
class A:
    def __init__(self, x: 'C') -> None: pass

[case testOverridingWithIncompatibleConstructor]
class A:
    def __init__(self, x: 'C') -> None: pass
class B(A):
    def __init__(self) -> None: pass
class C: pass

A()    # E: Missing positional argument "x" in call to "A"
B(C()) # E: Too many arguments for "B"
A(C())
B()

[case testConstructorWithReturnValueType]
import typing
class A:
    def __init__(self) -> 'A': pass
[out]
main:3: error: The return type of "__init__" must be None

[case testConstructorWithImplicitReturnValueType]
import typing
class A:
    def __init__(self, x: int): pass
[out]

[case testDecoratedConstructorWithImplicitReturnValueType]
import typing
from typing import Callable

def deco(fn: Callable) -> Callable:
    return fn

class A:
    @deco
    def __init__(self, x: int): pass
[out]

[case testOverloadedConstructorWithImplicitReturnValueType]
from foo import *
[file foo.pyi]
from typing import overload
class Foo:
    @overload
    def __init__(self, a: int):
        pass

    @overload
    def __init__(self, a: str):
        pass

[case testConstructorWithAnyReturnValueType]
import typing
from typing import Any
class A:
    def __init__(self) -> Any: pass # E: The return type of "__init__" must be None

[case testDecoratedConstructorWithAnyReturnValueType]
import typing
from typing import Callable, Any

def deco(fn: Callable) -> Callable:
    return fn

class A:
    @deco
    def __init__(self) -> Any: pass # E: The return type of "__init__" must be None

[case testOverloadedConstructorWithAnyReturnValueType]
from foo import *
[file foo.pyi]
from typing import overload, Any
class Foo:
    @overload
    def __init__(self, a: int) -> Any: # E: The return type of "__init__" must be None
        pass

    @overload
    def __init__(self, a: str) -> Any: # E: The return type of "__init__" must be None
        pass

[case testInitSubclassWithReturnValueType]
import typing
class A:
    def __init_subclass__(cls) -> 'A': pass
[out]
main:3: error: The return type of "__init_subclass__" must be None

[case testInitSubclassWithImplicitReturnValueType]
import typing
class A:
    def __init_subclass__(cls, x: int=1): pass
[out]

[case testDecoratedInitSubclassWithImplicitReturnValueType]
import typing
from typing import Callable

def deco(fn: Callable) -> Callable:
    return fn

class A:
    @deco
    def __init_subclass__(cls, x: int=1): pass
[out]

[case testOverloadedInitSubclassWithImplicitReturnValueType]
from foo import *
[file foo.pyi]
from typing import overload
class Foo:
    @overload
    def __init_subclass__(cls, a: int):
        pass

    @overload
    def __init_subclass__(cls, a: str):
        pass

[case testInitSubclassWithAnyReturnValueType]
import typing
from typing import Any
class A:
    def __init_subclass__(cls) -> Any: pass # E: The return type of "__init_subclass__" must be None

[case testDecoratedInitSubclassWithAnyReturnValueType]
import typing
from typing import Callable, Any

def deco(fn: Callable) -> Callable:
    return fn

class A:
    @deco
    def __init_subclass__(cls) -> Any: pass # E: The return type of "__init_subclass__" must be None
[out]

[case testOverloadedInitSubclassWithAnyReturnValueType]
from foo import *
[file foo.pyi]
from typing import overload, Any
class Foo:
    @overload
    def __init_subclass__(cls, a: int) -> Any: # E: The return type of "__init_subclass__" must be None
        pass

    @overload
    def __init_subclass__(cls, a: str) -> Any: # E: The return type of "__init_subclass__" must be None
        pass

[case testGlobalFunctionInitWithReturnType]
class A: pass
class B: pass
def __init__() -> 'A': pass

a = __init__() # type: A
b = __init__() # type: B # E: Incompatible types in assignment (expression has type "A", variable has type "B")
[case testAccessingInit]
from typing import Any, cast
class A:
    def __init__(self, a: 'A') -> None: pass
a: A
a.__init__(a)  # E: Accessing "__init__" on an instance is unsound, since instance.__init__ could be from an incompatible subclass
(cast(Any, a)).__init__(a)

[case testDeepInheritanceHierarchy]
class A: pass
class B(A): pass
class C(B): pass
class D(C): pass
class D2(C): pass

d = C() # type: D  # E: Incompatible types in assignment (expression has type "C", variable has type "D")
if int():
    d = B()      # E: Incompatible types in assignment (expression has type "B", variable has type "D")
if int():
    d = A()      # E: Incompatible types in assignment (expression has type "A", variable has type "D")
if int():
    d = D2()     # E: Incompatible types in assignment (expression has type "D2", variable has type "D")
a = D() # type: A
if int():
    a = D2()
b = D() # type: B
if int():
    b = D2()

[case testConstructorJoinsWithCustomMetaclass]
from typing import TypeVar
import abc

def func() -> None: pass
class NormalClass: pass
class WithMetaclass(metaclass=abc.ABCMeta): pass

T = TypeVar('T')
def join(x: T, y: T) -> T: pass

f1 = join(func, WithMetaclass)
reveal_type(f1())  # N: Revealed type is "Union[__main__.WithMetaclass, None]"

f2 = join(WithMetaclass, func)
reveal_type(f2())  # N: Revealed type is "Union[__main__.WithMetaclass, None]"

-- Attribute access in class body
-- ------------------------------


[case testDataAttributeRefInClassBody]
import typing
class B: pass
class A:
    x = B()
    y = x
    b = x # type: B
    if int():
        b = x
    c = x # type: A # E: Incompatible types in assignment (expression has type "B", variable has type "A")
    if int():
        c = b   # E: Incompatible types in assignment (expression has type "B", variable has type "A")
[out]

[case testMethodRefInClassBody]
from typing import Callable
class B: pass
class A:
    def f(self) -> None: pass
    g = f
    h = f # type: Callable[[A], None]
    if int():
        h = f
        g = h
    ff = f # type: Callable[[B], None]  # E: Incompatible types in assignment (expression has type "Callable[[A], None]", variable has type "Callable[[B], None]")
    if int():
        g = ff  # E: Incompatible types in assignment (expression has type "Callable[[B], None]", variable has type "Callable[[A], None]")
[out]


-- Arbitrary statements in class body
-- ----------------------------------


[case testStatementsInClassBody]
import typing
class B: pass
class A:
    for x in [A()]:
        y = x
        if int():
            y = B() # E: Incompatible types in assignment (expression has type "B", variable has type "A")
    if int():
        x = A()
    if int():
        y = A()
    if int():
        x = B() # E: Incompatible types in assignment (expression has type "B", variable has type "A")
[builtins fixtures/for.pyi]
[out]


-- Class attributes
-- ----------------


[case testAccessMethodViaClass]
import typing
class A:
    def f(self) -> None: pass
A.f(A())
A.f(object())     # E: Argument 1 to "f" of "A" has incompatible type "object"; expected "A"
A.f()             # E: Missing positional argument "self" in call to "f" of "A"
A.f(None, None)   # E: Too many arguments for "f" of "A" \
                  # E: Argument 1 to "f" of "A" has incompatible type "None"; expected "A"

[case testAccessAttributeViaClass]
import typing
class B: pass
class A:
    x: A
a = A.x # type: A
b = A.x # type: B # E: Incompatible types in assignment (expression has type "A", variable has type "B")

[case testAccessingUndefinedAttributeViaClass]
import typing
class A: pass
A.x # E: "type[A]" has no attribute "x"

[case testAccessingUndefinedAttributeViaClassWithOverloadedInit]
from foo import *
[file foo.pyi]
from typing import overload
class A:
    @overload
    def __init__(self): pass
    @overload
    def __init__(self, x): pass
A.x # E: "type[A]" has no attribute "x"

[case testAccessMethodOfClassWithOverloadedInit]
from foo import *
[file foo.pyi]
from typing import overload, Any
class A:
    @overload
    def __init__(self) -> None: pass
    @overload
    def __init__(self, x: Any) -> None: pass
    def f(self) -> None: pass
A.f(A())
A.f()    # E: Missing positional argument "self" in call to "f" of "A"

[case testAssignmentToClassDataAttribute]
import typing
class B: pass
class A:
    x: B
A.x = B()
A.x = object()  # E: Incompatible types in assignment (expression has type "object", variable has type "B")

[case testAssignmentToInferredClassDataAttribute]
import typing
class B: pass
class A:
     x = B()
A.x = B()
A.x = A()   # E: Incompatible types in assignment (expression has type "A", variable has type "B")

[case testInitMethodUnbound]

class B: pass
class A:
    def __init__(self, b: B) -> None: pass
a: A
b: B
A.__init__(a, b)
A.__init__(b, b) # E: Argument 1 to "__init__" of "A" has incompatible type "B"; expected "A"
A.__init__(a, a) # E: Argument 2 to "__init__" of "A" has incompatible type "A"; expected "B"

[case testAssignToMethodViaClass]
import typing
class A:
    def f(self): pass
A.f = None  # E: Cannot assign to a method \
            # E: Incompatible types in assignment (expression has type "None", variable has type "Callable[[A], Any]")

[case testAssignToNestedClassViaClass]
import typing
class A:
    class B: pass
A.B = None  # E: Cannot assign to a type \
            # E: Incompatible types in assignment (expression has type "None", variable has type "type[B]")
[targets __main__]

[case testAccessingClassAttributeWithTypeInferenceIssue]
x = C.x # E: Cannot determine type of "x" # E: Name "C" is used before definition
def f() -> int: return 1
class C:
    x = f()
[builtins fixtures/list.pyi]

[case testAccessingClassAttributeWithTypeInferenceIssue2]
class C:
    x = []
x = C.x
[builtins fixtures/list.pyi]
[out]
main:2: error: Need type annotation for "x" (hint: "x: list[<type>] = ...")

[case testAccessingGenericClassAttribute]
from typing import Generic, TypeVar
T = TypeVar('T')
class A(Generic[T]):
    x = None  # type: T
A.x  # E: Access to generic instance variables via class is ambiguous
A[int].x  # E: Access to generic instance variables via class is ambiguous
[targets __main__]

[case testAccessingNestedGenericClassAttribute]
from typing import Generic, List, TypeVar, Union
T = TypeVar('T')
U = TypeVar('U')
class A(Generic[T, U]):
    x = None  # type: Union[T, List[U]]
A.x  # E: Access to generic instance variables via class is ambiguous
A[int, int].x  # E: Access to generic instance variables via class is ambiguous
[builtins fixtures/list.pyi]


-- Nested classes
-- --------------


[case testClassWithinFunction]
def f() -> None:
    class A:
        def g(self) -> None: pass
    a: A
    a.g()
    a.g(a) # E: Too many arguments for "g" of "A"
[targets __main__, __main__.f]

[case testGenericClassWithinFunction]
from typing import TypeVar

def test() -> None:
    T = TypeVar('T', bound='Foo')
    class Foo:
        def returns_int(self) -> int:
            return 0

        def bar(self, foo: T) -> T:
            x: T = foo
            reveal_type(x)  # N: Revealed type is "T`-1"
            reveal_type(x.returns_int())  # N: Revealed type is "builtins.int"
            return foo
    reveal_type(Foo.bar)  # N: Revealed type is "def [T <: __main__.Foo@5] (self: __main__.Foo@5, foo: T`1) -> T`1"

[case testGenericClassWithInvalidTypevarUseWithinFunction]
from typing import TypeVar

def test() -> None:
    T = TypeVar('T', bound='Foo')
    class Foo:
        invalid: T  # E: Type variable "T" is unbound \
                    # N: (Hint: Use "Generic[T]" or "Protocol[T]" base class to bind "T" inside a class) \
                    # N: (Hint: Use "T" in function signature to bind "T" inside a function)

        def bar(self, foo: T) -> T:
            pass

[case testConstructNestedClass]
import typing
class A:
    class B: pass
    b = B()
    if int():
        b = A() # E: Incompatible types in assignment (expression has type "A", variable has type "B")
    if int():
        b = B(b) # E: Too many arguments for "B"
[out]

[case testConstructNestedClassWithCustomInit]
import typing
class A:
    def f(self) -> None:
        class B:
            def __init__(self, a: 'A') -> None: pass
        b = B(A())
        if int():
            b = A() # E: Incompatible types in assignment (expression has type "A", variable has type "B")
            b = B() # E: Missing positional argument "a" in call to "B"
[out]

[case testDeclareVariableWithNestedClassType]

def f() -> None:
    class A: pass
    a: A
    if int():
        a = A()
        a = object() # E: Incompatible types in assignment (expression has type "object", variable has type "A")
[out]

[case testExternalReferenceToClassWithinClass]
class A:
    class B: pass
b: A.B
if int():
    b = A.B()
if int():
    b = A() # E: Incompatible types in assignment (expression has type "A", variable has type "B")
if int():
    b = A.B(b) # E: Too many arguments for "B"

[case testAliasNestedClass]
class Outer:
    class Inner:
        def make_int(self) -> int: return 1
    reveal_type(Inner().make_int)  # N: Revealed type is "def () -> builtins.int"
    some_int = Inner().make_int()

reveal_type(Outer.Inner.make_int)  # N: Revealed type is "def (self: __main__.Outer.Inner) -> builtins.int"
reveal_type(Outer().some_int) # N: Revealed type is "builtins.int"
Bar = Outer.Inner
reveal_type(Bar.make_int)  # N: Revealed type is "def (self: __main__.Outer.Inner) -> builtins.int"
x = Bar()  # type: Bar
def produce() -> Bar:
    reveal_type(Bar().make_int)  # N: Revealed type is "def () -> builtins.int"
    return Bar()

[case testInnerClassPropertyAccess]
class Foo:
    class Meta:
        name = 'Bar'
    meta = Meta

reveal_type(Foo.Meta)  # N: Revealed type is "def () -> __main__.Foo.Meta"
reveal_type(Foo.meta)  # N: Revealed type is "def () -> __main__.Foo.Meta"
reveal_type(Foo.Meta.name)  # N: Revealed type is "builtins.str"
reveal_type(Foo.meta.name)  # N: Revealed type is "builtins.str"
reveal_type(Foo().Meta)  # N: Revealed type is "def () -> __main__.Foo.Meta"
reveal_type(Foo().meta)  # N: Revealed type is "def () -> __main__.Foo.Meta"
reveal_type(Foo().meta.name)  # N: Revealed type is "builtins.str"
reveal_type(Foo().Meta.name)  # N: Revealed type is "builtins.str"

-- Declaring attribute type in method
-- ----------------------------------


[case testDeclareAttributeTypeInInit]

class A:
    def __init__(self):
        self.x: int  # N: By default the bodies of untyped functions are not checked, consider using --check-untyped-defs
a: A
a.x = 1
a.x = '' # E: Incompatible types in assignment (expression has type "str", variable has type "int")

[case testAccessAttributeDeclaredInInitBeforeDeclaration]

a: A
a.x = 1
a.x = '' # E: Incompatible types in assignment (expression has type "str", variable has type "int")
class A:
    def __init__(self):
        self.x: int  # N: By default the bodies of untyped functions are not checked, consider using --check-untyped-defs


-- Special cases
-- -------------


[case testMultipleClassDefinition]
class A: pass
class A: pass  # E: Name "A" already defined on line 1
A()
[case testDocstringInClass]
import typing
class A:
    """Foo"""
class B:
    'x'
    y = B()
[builtins fixtures/primitives.pyi]

[case testErrorMessageInFunctionNestedWithinMethod]
import typing
class A:
    def f(self) -> None:
        def g() -> None:
            "" + 1  # E: Unsupported operand types for + ("str" and "int")
        "" + 1  # E: Unsupported operand types for + ("str" and "int")
[builtins fixtures/primitives.pyi]

-- Static methods
-- --------------


[case testSimpleStaticMethod]
import typing
class A:
  @staticmethod
  def f(x: int) -> None: pass
A.f(1)
A().f(1)
A.f('') # E: Argument 1 to "f" of "A" has incompatible type "str"; expected "int"
A().f('') # E: Argument 1 to "f" of "A" has incompatible type "str"; expected "int"
[builtins fixtures/staticmethod.pyi]

[case testBuiltinStaticMethod]
import typing
int.from_bytes(b'', '')
int.from_bytes('', '') # E: Argument 1 to "from_bytes" of "int" has incompatible type "str"; expected "bytes"
[builtins fixtures/staticmethod.pyi]

[case testAssignStaticMethodOnInstance]
import typing
class A:
  @staticmethod
  def f(x: int) -> None: pass
A().f = A.f # E: Cannot assign to a method
[builtins fixtures/staticmethod.pyi]


-- Class methods
-- -------------


[case testSimpleClassMethod]
import typing
class A:
  @classmethod
  def f(cls, x: int) -> None: pass
A.f(1)
A().f(1)
A.f('') # E: Argument 1 to "f" of "A" has incompatible type "str"; expected "int"
A().f('') # E: Argument 1 to "f" of "A" has incompatible type "str"; expected "int"
[builtins fixtures/classmethod.pyi]
[targets __main__, __main__.A.f]

[case testBuiltinClassMethod]
import typing
int.from_bytes(b'', '')
int.from_bytes('', '') # E: Argument 1 to "from_bytes" of "int" has incompatible type "str"; expected "bytes"
[builtins fixtures/classmethod.pyi]

[case testAssignClassMethodOnClass]
import typing
class A:
  @classmethod
  def f(cls, x: int) -> None: pass
A.f = A.f # E: Cannot assign to a method
[builtins fixtures/classmethod.pyi]

[case testAssignClassMethodOnInstance]
import typing
class A:
  @classmethod
  def f(cls, x: int) -> None: pass
A().f = A.f # E: Cannot assign to a method
[builtins fixtures/classmethod.pyi]

[case testClassMethodCalledInClassMethod]
import typing
class C:
  @classmethod
  def foo(cls) -> None: pass
  @classmethod
  def bar(cls) -> None:
    cls()
    cls(1)      # E: Too many arguments for "C"
    cls.bar()
    cls.bar(1)  # E: Too many arguments for "bar" of "C"
    cls.bozo()  # E: "type[C]" has no attribute "bozo"
[builtins fixtures/classmethod.pyi]
[out]

[case testClassMethodCalledOnClass]
import typing
class C:
  @classmethod
  def foo(cls) -> None: pass
C.foo()
C.foo(1)  # E: Too many arguments for "foo" of "C"
C.bozo()  # E: "type[C]" has no attribute "bozo"
[builtins fixtures/classmethod.pyi]

[case testClassMethodCalledOnInstance]
import typing
class C:
  @classmethod
  def foo(cls) -> None: pass
C().foo()
C().foo(1)  # E: Too many arguments for "foo" of "C"
C.bozo()    # E: "type[C]" has no attribute "bozo"
[builtins fixtures/classmethod.pyi]

[case testClassMethodMayCallAbstractMethod]
from abc import abstractmethod
import typing
class C:
  @classmethod
  def foo(cls) -> None:
      cls().bar()
  @abstractmethod
  def bar(self) -> None:
      pass
[builtins fixtures/classmethod.pyi]

[case testClassMethodSubclassing]
class A:
    @classmethod
    def f(cls) -> None: pass

    def g(self) -> None: pass

class B(A):
    def f(self) -> None: pass  # Fail

    @classmethod
    def g(cls) -> None: pass

class C(A):
    @staticmethod
    def f() -> None: pass
[builtins fixtures/classmethod.pyi]
[out]
main:8: error: Signature of "f" incompatible with supertype "A"
main:8: note:      Superclass:
main:8: note:          @classmethod
main:8: note:          def f(cls) -> None
main:8: note:      Subclass:
main:8: note:          def f(self) -> None

[case testClassMethodAndStaticMethod]
class C:
  @classmethod  # E: Cannot have both classmethod and staticmethod
  @staticmethod
  def foo(cls) -> None: pass
[builtins fixtures/classmethod.pyi]

-- Properties
-- ----------


[case testAccessingReadOnlyProperty]
import typing
class A:
    @property
    def f(self) -> str: pass
a = A()
reveal_type(a.f)  # N: Revealed type is "builtins.str"
[builtins fixtures/property.pyi]

[case testAssigningToReadOnlyProperty]
import typing
class A:
    @property
    def f(self) -> str: pass
A().f = '' # E: Property "f" defined in "A" is read-only
[builtins fixtures/property.pyi]

[case testAssigningToInheritedReadOnlyProperty]
class A:
    @property
    def f(self) -> str: pass
class B(A): pass
class C(A):
    @property
    def f(self) -> str: pass

A().f = '' # E: Property "f" defined in "A" is read-only
B().f = '' # E: Property "f" defined in "A" is read-only
C().f = '' # E: Property "f" defined in "C" is read-only
[builtins fixtures/property.pyi]

[case testPropertyGetterBody]
import typing
class A:
    @property
    def f(self) -> str:
        self.x = 1
        self.x = '' # E: Incompatible types in assignment (expression has type "str", variable has type "int")
        return ''
<<<<<<< HEAD
[builtins fixtures/property-full.pyi]
=======
[builtins fixtures/property.pyi]

[case testPropertyNameIsChecked]
class A:
    @property
    def f(self) -> str: ...
    @not_f.setter  # E: Only supported top decorators are "@f.setter" and "@f.deleter"
    def f(self, val: str) -> None: ...

a = A()
reveal_type(a.f)  # N: Revealed type is "builtins.str"
a.f = ''  # E: Property "f" defined in "A" is read-only

class B:
    @property
    def f(self) -> str: ...
    @not_f.deleter  # E: Only supported top decorators are "@f.setter" and "@f.deleter"
    def f(self) -> None: ...

class C:
    @property
    def f(self) -> str: ...
    @not_f.setter  # E: Only supported top decorators are "@f.setter" and "@f.deleter"
    def f(self, val: str) -> None: ...
    @not_f.deleter  # E: Only supported top decorators are "@f.setter" and "@f.deleter"
    def f(self) -> None: ...
[builtins fixtures/property.pyi]

[case testPropertyAttributeIsChecked]
class A:
    @property
    def f(self) -> str: ...
    @f.unknown  # E: Only supported top decorators are "@f.setter" and "@f.deleter"
    def f(self, val: str) -> None: ...
    @f.bad.setter  # E: Only supported top decorators are "@f.setter" and "@f.deleter"
    def f(self, val: str) -> None: ...
    @f  # E: Only supported top decorators are "@f.setter" and "@f.deleter"
    def f(self, val: str) -> None: ...
    @int  # E: Only supported top decorators are "@f.setter" and "@f.deleter"
    def f(self, val: str) -> None: ...
[builtins fixtures/property.pyi]

[case testPropertyNameAndAttributeIsCheckedPretty]
# flags: --pretty
class A:
    @property
    def f(self) -> str: ...
    @not_f.setter
    def f(self, val: str) -> None: ...
    @not_f.deleter
    def f(self) -> None: ...

class B:
    @property
    def f(self) -> str: ...
    @f.unknown
    def f(self, val: str) -> None: ...
[builtins fixtures/property.pyi]
[out]
main:5: error: Only supported top decorators are "@f.setter" and "@f.deleter"
        @not_f.setter
         ^~~~~~~~~~~~
main:7: error: Only supported top decorators are "@f.setter" and "@f.deleter"
        @not_f.deleter
         ^~~~~~~~~~~~~
main:13: error: Only supported top decorators are "@f.setter" and "@f.deleter"
        @f.unknown
         ^~~~~~~~~

[case testPropertyGetterDecoratorIsRejected]
class A:
    @property
    def f(self) -> str: ...
    @f.getter  # E: Only supported top decorators are "@f.setter" and "@f.deleter"
    def f(self, val: str) -> None: ...
[builtins fixtures/property.pyi]
>>>>>>> db678886

[case testDynamicallyTypedProperty]
import typing
class A:
    @property
    def f(self): pass
a = A()
a.f.xx
a.f = '' # E: Property "f" defined in "A" is read-only
[builtins fixtures/property-full.pyi]

[case testPropertyWithSetter]
import typing
class A:
    @property
    def f(self) -> int:
        return 1
    @f.setter
    def f(self, x: int) -> None:
        pass
a = A()
a.f = a.f
a.f.x # E: "int" has no attribute "x"
a.f = '' # E: Incompatible types in assignment (expression has type "str", variable has type "int")
a.f = 1
reveal_type(a.f)  # N: Revealed type is "builtins.int"
[builtins fixtures/property-full.pyi]

[case testPropertyWithDeleterButNoSetter]
import typing
class A:
    @property
    def f(self) -> int:
        return 1
    @f.deleter
    def f(self, x) -> None:
        pass
a = A()
a.f = a.f # E: Property "f" defined in "A" is read-only
a.f.x # E: "int" has no attribute "x"
[builtins fixtures/property-full.pyi]

[case testPropertyAccessOnClass]
class Foo:
    @property
    def bar(self) -> bool:
        return True

    reveal_type(bar)  # N: Revealed type is "builtins.property"

reveal_type(Foo.bar)  # N: Revealed type is "builtins.property"
reveal_type(Foo.bar(Foo()))  # E: "property" not callable \
                             # N: Revealed type is "Any"
reveal_type(Foo.bar.fget(Foo()))  # E: "None" not callable \
                                  # N: Revealed type is "Any"

class Bar:
    @property
    def bar(self) -> bool:
        return True
    @bar.setter
    def bar(self, bar: bool) -> None:
        pass

    reveal_type(bar)  # N: Revealed type is "builtins.property"

reveal_type(Bar.bar)  # N: Revealed type is "builtins.property"
reveal_type(Bar.bar(Bar()))  # E: "property" not callable \
                             # N: Revealed type is "Any"
reveal_type(Bar.bar.fget(Bar()))  # E: "None" not callable \
                                  # N: Revealed type is "Any"
[builtins fixtures/property-full.pyi]

[case testPropertyAccessOnClass2]
import functools
from functools import cached_property

class Foo:
    @cached_property
    def foo(self) -> bool:
        return True

    @functools.cached_property
    def bar(self) -> bool:
        return True

    reveal_type(foo)  # N: Revealed type is "functools.cached_property[Any]"
    reveal_type(bar)  # N: Revealed type is "functools.cached_property[Any]"

reveal_type(Foo.foo)  # N: Revealed type is "functools.cached_property[Any]"
reveal_type(Foo.bar)  # N: Revealed type is "functools.cached_property[Any]"
Foo.foo(Foo())  # E: "cached_property[Any]" not callable
Foo.bar(Foo())  # E: "cached_property[Any]" not callable
[builtins fixtures/property-full.pyi]

-- Descriptors
-- -----------


[case testAccessingNonDataDescriptor]
from typing import Any
class D:
    def __get__(self, inst: Any, own: Any) -> str: return 's'
class A:
    f = D()
a = A()
reveal_type(a.f)  # N: Revealed type is "builtins.str"

[case testSettingNonDataDescriptor]
from typing import Any
class D:
    def __get__(self, inst: Any, own: Any) -> str: return 's'
class A:
    f = D()
a = A()
a.f = 'foo'
a.f = D()  # E: Incompatible types in assignment (expression has type "D", variable has type "str")

[case testSettingDataDescriptor]
from typing import Any
class D:
    def __get__(self, inst: Any, own: Any) -> str: return 's'
    def __set__(self, inst: Any, value: str) -> None: pass
class A:
    f = D()
a = A()
a.f = ''
a.f = 1 # E: Incompatible types in assignment (expression has type "int", variable has type "str")

[case testSettingDescriptorWithOverloadedDunderSet1]
from typing import Any, overload, Union
class D:
    @overload
    def __set__(self, inst: Any, value: str) -> None: pass
    @overload
    def __set__(self, inst: Any, value: int) -> None: pass
    def __set__(self, inst: Any, value: Union[str, int]) -> None: pass
class A:
    f = D()
a = A()
a.f = ''
a.f = 1
a.f = 1.5  # E
[out]
main:13: error: No overload variant of "__set__" of "D" matches argument types "A", "float"
main:13: note: Possible overload variants:
main:13: note:     def __set__(self, inst: Any, value: str) -> None
main:13: note:     def __set__(self, inst: Any, value: int) -> None

[case testSettingDescriptorWithOverloadedDunderSet2]
from typing import overload, Union
class D:
    @overload
    def __set__(self, inst: A, value: str) -> None: pass
    @overload
    def __set__(self, inst: B, value: int) -> None: pass
    def __set__(self, inst: Union[A, B], value: Union[str, int]) -> None: pass
class A:
    f = D()
class B:
    f = D()
a = A()
b = B()
a.f = ''
b.f = 1
a.f = 1   # E
b.f = ''  # E
[out]
main:16: error: No overload variant of "__set__" of "D" matches argument types "A", "int"
main:16: note: Possible overload variants:
main:16: note:     def __set__(self, inst: A, value: str) -> None
main:16: note:     def __set__(self, inst: B, value: int) -> None
main:17: error: No overload variant of "__set__" of "D" matches argument types "B", "str"
main:17: note: Possible overload variants:
main:17: note:     def __set__(self, inst: A, value: str) -> None
main:17: note:     def __set__(self, inst: B, value: int) -> None

[case testReadingDescriptorWithoutDunderGet]
from typing import Union, Any
class D:
    def __set__(self, inst: Any, value: str) -> None: pass
class A:
    f = D()
    def __init__(self): self.f = 's'
a = A()
reveal_type(a.f)  # N: Revealed type is "__main__.D"

[case testAccessingDescriptorFromClass]
from d import D, Base
class A(Base):
    f = D()
reveal_type(A.f)  # N: Revealed type is "d.D"
reveal_type(A().f)  # N: Revealed type is "builtins.str"
[file d.pyi]
from typing import TypeVar, Type, Generic, overload
class Base: pass
class D:
    def __init__(self) -> None: pass
    @overload
    def __get__(self, inst: None, own: Type[Base]) -> D: pass
    @overload
    def __get__(self, inst: Base, own: Type[Base]) -> str: pass
[builtins fixtures/bool.pyi]

[case testAccessingDescriptorFromClassWrongBase]
from d import D, Base
class A:
    f = D()
reveal_type(A.f)
reveal_type(A().f)
[file d.pyi]
from typing import TypeVar, Type, Generic, overload
class Base: pass
class D:
    def __init__(self) -> None: pass
    @overload
    def __get__(self, inst: None, own: Type[Base]) -> D: pass
    @overload
    def __get__(self, inst: Base, own: Type[Base]) -> str: pass
[builtins fixtures/bool.pyi]
[out]
main:4: error: Argument 2 to "__get__" of "D" has incompatible type "type[A]"; expected "type[Base]"
main:4: note: Revealed type is "d.D"
main:5: error: No overload variant of "__get__" of "D" matches argument types "A", "type[A]"
main:5: note: Possible overload variants:
main:5: note:     def __get__(self, inst: None, own: type[Base]) -> D
main:5: note:     def __get__(self, inst: Base, own: type[Base]) -> str
main:5: note: Revealed type is "Any"

[case testAccessingGenericNonDataDescriptor]
from typing import TypeVar, Type, Generic, Any
V = TypeVar('V')
class D(Generic[V]):
    def __init__(self, v: V) -> None: self.v = v
    def __get__(self, inst: Any, own: Type) -> V: return self.v
class A:
    f = D(10)
    g = D('10')
a = A()
reveal_type(a.f)  # N: Revealed type is "builtins.int"
reveal_type(a.g)  # N: Revealed type is "builtins.str"

[case testSettingGenericDataDescriptor]
from typing import TypeVar, Type, Generic, Any
V = TypeVar('V')
class D(Generic[V]):
    def __init__(self, v: V) -> None: self.v = v
    def __get__(self, inst: Any, own: Type) -> V: return self.v
    def __set__(self, inst: Any, v: V) -> None: pass
class A:
    f = D(10)
    g = D('10')
a = A()
a.f = 1
a.f = '' # E: Incompatible types in assignment (expression has type "str", variable has type "int")
a.g = ''
a.g = 1 # E: Incompatible types in assignment (expression has type "int", variable has type "str")

[case testAccessingGenericDescriptorFromClass]
from d import D
class A:
    f = D(10)  # type: D[A, int]
    g = D('10')  # type: D[A, str]
reveal_type(A.f)  # N: Revealed type is "d.D[__main__.A, builtins.int]"
reveal_type(A.g)  # N: Revealed type is "d.D[__main__.A, builtins.str]"
reveal_type(A().f)  # N: Revealed type is "builtins.int"
reveal_type(A().g)  # N: Revealed type is "builtins.str"
[file d.pyi]
from typing import TypeVar, Type, Generic, overload
T = TypeVar('T')
V = TypeVar('V')
class D(Generic[T, V]):
    def __init__(self, v: V) -> None: pass
    @overload
    def __get__(self, inst: None, own: Type[T]) -> 'D[T, V]': pass
    @overload
    def __get__(self, inst: T, own: Type[T]) -> V: pass
[builtins fixtures/bool.pyi]

[case testAccessingGenericDescriptorFromInferredClass]
from typing import Type
from d import D
class A:
    f = D(10)  # type: D[A, int]
    g = D('10')  # type: D[A, str]
def f(some_class: Type[A]):
    reveal_type(some_class.f)
    reveal_type(some_class.g)
[file d.pyi]
from typing import TypeVar, Type, Generic, overload
T = TypeVar('T')
V = TypeVar('V')
class D(Generic[T, V]):
    def __init__(self, v: V) -> None: pass
    @overload
    def __get__(self, inst: None, own: Type[T]) -> 'D[T, V]': pass
    @overload
    def __get__(self, inst: T, own: Type[T]) -> V: pass
[builtins fixtures/bool.pyi]
[out]
main:7: note: Revealed type is "d.D[__main__.A, builtins.int]"
main:8: note: Revealed type is "d.D[__main__.A, builtins.str]"

[case testAccessingGenericDescriptorFromClassBadOverload]
from d import D
class A:
    f = D(10)  # type: D[A, int]
reveal_type(A.f)
[file d.pyi]
from typing import TypeVar, Type, Generic, overload
T = TypeVar('T')
V = TypeVar('V')
class D(Generic[T, V]):
    def __init__(self, v: V) -> None: pass
    @overload
    def __get__(self, inst: None, own: None) -> 'D[T, V]': pass
    @overload
    def __get__(self, inst: T, own: Type[T]) -> V: pass
[builtins fixtures/bool.pyi]
[out]
main:4: error: No overload variant of "__get__" of "D" matches argument types "None", "type[A]"
main:4: note: Possible overload variants:
main:4: note:     def __get__(self, inst: None, own: None) -> D[A, int]
main:4: note:     def __get__(self, inst: A, own: type[A]) -> int
main:4: note: Revealed type is "Any"

[case testAccessingNonDataDescriptorSubclass]
from typing import Any
class C:
    def __get__(self, inst: Any, own: Any) -> str: return 's'
class D(C): pass
class A:
    f = D()
a = A()
reveal_type(a.f)  # N: Revealed type is "builtins.str"

[case testSettingDataDescriptorSubclass]
from typing import Any
class C:
    def __get__(self, inst: Any, own: Any) -> str: return 's'
    def __set__(self, inst: Any, v: str) -> None: pass
class D(C): pass
class A:
    f = D()
a = A()
a.f = ''
a.f = 1 # E: Incompatible types in assignment (expression has type "int", variable has type "str")

[case testReadingDescriptorSubclassWithoutDunderGet]
from typing import Union, Any
class C:
    def __set__(self, inst: Any, v: str) -> None: pass
class D(C): pass
class A:
    f = D()
    def __init__(self): self.f = 's'
a = A()
reveal_type(a.f)  # N: Revealed type is "__main__.D"

[case testAccessingGenericNonDataDescriptorSubclass]
from typing import TypeVar, Type, Generic, Any
V = TypeVar('V')
class C(Generic[V]):
    def __init__(self, v: V) -> None: self.v = v
    def __get__(self, inst: Any, own: Type) -> V: return self.v
class D(C[V], Generic[V]): pass
class A:
    f = D(10)
    g = D('10')
a = A()
reveal_type(a.f)  # N: Revealed type is "builtins.int"
reveal_type(a.g)  # N: Revealed type is "builtins.str"

[case testSettingGenericDataDescriptorSubclass]
from typing import TypeVar, Type, Generic
T = TypeVar('T')
V = TypeVar('V')
class C(Generic[T, V]):
    def __init__(self, v: V) -> None: self.v = v
    def __get__(self, inst: T, own: Type[T]) -> V: return self.v
    def __set__(self, inst: T, v: V) -> None: pass
class D(C[T, V], Generic[T, V]): pass
class A:
    f = D(10)  # type: D[A, int]
    g = D('10')  # type: D[A, str]
a = A()
a.f = 1
a.f = '' # E: Incompatible types in assignment (expression has type "str", variable has type "int")
a.g = ''
a.g = 1 # E: Incompatible types in assignment (expression has type "int", variable has type "str")

[case testSetDescriptorOnClass]
from typing import TypeVar, Type, Generic
T = TypeVar('T')
V = TypeVar('V')
class D(Generic[T, V]):
    def __init__(self, v: V) -> None: self.v = v
    def __get__(self, inst: T, own: Type[T]) -> V: return self.v
    def __set__(self, inst: T, v: V) -> None: pass
class A:
    f = D(10)  # type: D[A, int]
A.f = D(20)
A.f = D('some string')  # E: Argument 1 to "D" has incompatible type "str"; expected "int"

[case testSetDescriptorOnInferredClass]
from typing import TypeVar, Type, Generic, Any
V = TypeVar('V')
class D(Generic[V]):
    def __init__(self, v: V) -> None: self.v = v
    def __get__(self, inst: Any, own: Type) -> V: return self.v
    def __set__(self, inst: Any, v: V) -> None: pass
class A:
    f = D(10)
def f(some_class: Type[A]):
    A.f = D(20)
    A.f = D('some string')
[out]
main:11: error: Argument 1 to "D" has incompatible type "str"; expected "int"

[case testDescriptorUncallableDunderSet]
class D:
    __set__ = 's'
class A:
    f = D()
A().f = 'x'  # E: __main__.D.__set__ is not callable

[case testDescriptorDunderSetTooFewArgs]
class D:
    def __set__(self, inst): pass
class A:
    f = D()
A().f = 'x'  # E: Too many arguments for "__set__"

[case testDescriptorDunderSetTooManyArgs]
class D:
    def __set__(self, inst, v, other): pass
class A:
    f = D()
A().f = 'x'  # E: Too few arguments for "__set__"

[case testDescriptorDunderSetWrongArgTypes]
class D:
    def __set__(self, inst: str, v:str) -> None: pass
class A:
    f = D()
A().f = 'x'  # E: Argument 1 to "__set__" of "D" has incompatible type "A"; expected "str"

[case testDescriptorUncallableDunderGet]
class D:
    __get__ = 's'
class A:
    f = D()
A().f  # E: __main__.D.__get__ is not callable

[case testDescriptorDunderGetTooFewArgs]
class D:
    def __get__(self, inst): pass
class A:
    f = D()
A().f  # E: Too many arguments for "__get__"

[case testDescriptorDunderGetTooManyArgs]
class D:
    def __get__(self, inst, own, other): pass
class A:
    f = D()
A().f = 'x'  # E: Too few arguments for "__get__"

[case testDescriptorDunderGetWrongArgTypeForInstance]
from typing import Any
class D:
    def __get__(self, inst: str, own: Any) -> Any: pass
class A:
    f = D()
A().f  # E: Argument 1 to "__get__" of "D" has incompatible type "A"; expected "str"

[case testDescriptorDunderGetWrongArgTypeForOwner]
from typing import Any
class D:
    def __get__(self, inst: Any, own: str) -> Any: pass
class A:
    f = D()
A().f  # E: Argument 2 to "__get__" of "D" has incompatible type "type[A]"; expected "str"

[case testDescriptorGetSetDifferentTypes]
from typing import Any
class D:
    def __get__(self, inst: Any, own: Any) -> str: return 's'
    def __set__(self, inst: Any, v: int) -> None: pass
class A:
    f = D()
a = A()
a.f = 1
reveal_type(a.f)  # N: Revealed type is "builtins.str"

[case testDescriptorGetUnion]
from typing import Any, Union
class String:
    def __get__(self, inst: Any, owner: Any) -> str:
        return ''

class A:
    attr: str

class B:
    attr = String()

def foo(x: Union[A, B]) -> None:
    reveal_type(x.attr)  # N: Revealed type is "builtins.str"

[case testDescriptorGetUnionRestricted]
from typing import Any, Union

class getter:
    def __get__(self, instance: X1, owner: Any) -> str: ...

class X1:
    prop = getter()

class X2:
    prop: str

def foo(x: Union[X1, X2]) -> None:
    reveal_type(x.prop)  # N: Revealed type is "builtins.str"

[case testDescriptorGetUnionType]
from typing import Any, Union, Type, overload

class getter:
    @overload
    def __get__(self, instance: None, owner: Any) -> getter: ...
    @overload
    def __get__(self, instance: object, owner: Any) -> str: ...
    def __get__(self, instance, owner):
        ...

class X1:
    prop = getter()
class X2:
    prop = getter()

def foo(x: Type[Union[X1, X2]]) -> None:
    reveal_type(x.prop)  # N: Revealed type is "__main__.getter"


-- _promote decorators
-- -------------------


[case testSimpleDucktypeDecorator]
from typing import _promote
class A: pass
@_promote(A)
class B: pass
a: A
b: B
if int():
    b = a # E: Incompatible types in assignment (expression has type "A", variable has type "B")
    a = b
[typing fixtures/typing-medium.pyi]

[case testDucktypeTransitivityDecorator]
from typing import _promote
class A: pass
@_promote(A)
class B: pass
@_promote(B)
class C: pass
a: A
c: C
if int():
    c = a # E: Incompatible types in assignment (expression has type "A", variable has type "C")
    a = c
[typing fixtures/typing-medium.pyi]


-- Hard coded type promotions
-- --------------------------

[case testHardCodedTypePromotions]
import typing
def f(x: float) -> None: pass
def g(x: complex) -> None: pass
f(1)
g(1)
g(1.1)
[builtins fixtures/complex.pyi]


-- Operator methods
-- ----------------


[case testOperatorMethodOverrideIntroducingOverloading]
from foo import *
[file foo.pyi]
from typing import overload
class A:
    def __add__(self, x: int) -> int: pass
class B(A):
    @overload  # Fail
    def __add__(self, x: int) -> int: pass
    @overload
    def __add__(self, x: str) -> str: pass
[out]
tmp/foo.pyi:5: error: Signature of "__add__" incompatible with supertype "A"
tmp/foo.pyi:5: note:      Superclass:
tmp/foo.pyi:5: note:          def __add__(self, int, /) -> int
tmp/foo.pyi:5: note:      Subclass:
tmp/foo.pyi:5: note:          @overload
tmp/foo.pyi:5: note:          def __add__(self, int, /) -> int
tmp/foo.pyi:5: note:          @overload
tmp/foo.pyi:5: note:          def __add__(self, str, /) -> str
tmp/foo.pyi:5: note: Overloaded operator methods can't have wider argument types in overrides

[case testOperatorMethodOverrideWideningArgumentType]
import typing
class A:
    def __add__(self, x: int) -> int: pass
class B(A):
    def __add__(self, x: object) -> int: pass
[out]

[case testOperatorMethodOverrideNarrowingReturnType]
import typing
class A:
    def __add__(self, x: int) -> 'A': pass
class B(A):
    def __add__(self, x: int) -> 'B': pass

[case testOperatorMethodOverrideWithDynamicallyTyped]
import typing
class A:
    def __add__(self, x: int) -> 'A': pass
class B(A):
    def __add__(self, x): pass

[case testOperatorMethodAgainstSameType]
class A:
    def __add__(self, x: int) -> 'A':
        if isinstance(x, int):
            return A()
        else:
            return NotImplemented

    def __radd__(self, x: 'A') -> 'A':
        if isinstance(x, A):
            return A()
        else:
            return NotImplemented

class B(A): pass

# Note: This is a runtime error. If we run x.__add__(y)
# where x and y are *not* the same type, Python will not try
# calling __radd__.
A() + A()               # E: Unsupported operand types for + ("A" and "A")

# Here, Python *will* call __radd__(...)
reveal_type(B() + A())  # N: Revealed type is "__main__.A"
reveal_type(A() + B())  # N: Revealed type is "__main__.A"
[builtins fixtures/isinstance.pyi]

[case testBinaryOperatorMethodPositionalArgumentsOnly]
class A:
    def __add__(self, other: int) -> int: pass
    def __iadd__(self, other: int) -> int: pass
    def __radd__(self, other: int) -> int: pass

reveal_type(A.__add__)  # N: Revealed type is "def (__main__.A, builtins.int) -> builtins.int"
reveal_type(A.__iadd__) # N: Revealed type is "def (__main__.A, builtins.int) -> builtins.int"
reveal_type(A.__radd__) # N: Revealed type is "def (__main__.A, builtins.int) -> builtins.int"

[case testOperatorMethodOverrideWithIdenticalOverloadedType]
from foo import *
[file foo.pyi]
from typing import overload
class A:
    @overload
    def __add__(self, x: int) -> 'A': pass
    @overload
    def __add__(self, x: str) -> 'A': pass
class B(A):
    @overload
    def __add__(self, x: int) -> 'A': pass
    @overload
    def __add__(self, x: str) -> 'A': pass

[case testOverloadedOperatorMethodOverrideWithDynamicallyTypedMethod]
from foo import *
[file foo.pyi]
from typing import overload, Any
class A:
    @overload
    def __add__(self, x: int) -> 'A': pass
    @overload
    def __add__(self, x: str) -> 'A': pass
class B(A):
    def __add__(self, x): pass
class C(A):
    def __add__(self, x: Any) -> A: pass

[case testOverloadedOperatorMethodOverrideWithNewItem]
from foo import *
[file foo.pyi]
from typing import overload, Any
class A:
    @overload
    def __add__(self, x: int) -> 'A': pass
    @overload
    def __add__(self, x: str) -> 'A': pass
class B(A):
    @overload  # Fail
    def __add__(self, x: int) -> A: pass
    @overload
    def __add__(self, x: str) -> A: pass
    @overload
    def __add__(self, x: type) -> A: pass
[out]
tmp/foo.pyi:8: error: Signature of "__add__" incompatible with supertype "A"
tmp/foo.pyi:8: note:      Superclass:
tmp/foo.pyi:8: note:          @overload
tmp/foo.pyi:8: note:          def __add__(self, int, /) -> A
tmp/foo.pyi:8: note:          @overload
tmp/foo.pyi:8: note:          def __add__(self, str, /) -> A
tmp/foo.pyi:8: note:      Subclass:
tmp/foo.pyi:8: note:          @overload
tmp/foo.pyi:8: note:          def __add__(self, int, /) -> A
tmp/foo.pyi:8: note:          @overload
tmp/foo.pyi:8: note:          def __add__(self, str, /) -> A
tmp/foo.pyi:8: note:          @overload
tmp/foo.pyi:8: note:          def __add__(self, type, /) -> A
tmp/foo.pyi:8: note: Overloaded operator methods can't have wider argument types in overrides

[case testOverloadedOperatorMethodOverrideWithSwitchedItemOrder]
from foo import *
[file foo.pyi]
from typing import overload, Any
class A:
    @overload
    def __add__(self, x: 'B') -> 'B': pass
    @overload
    def __add__(self, x: 'A') -> 'A': pass
class B(A):
    @overload
    def __add__(self, x: 'A') -> 'A': pass
    @overload
    def __add__(self, x: 'B') -> 'B': pass
class C(A):
    @overload
    def __add__(self, x: 'B') -> 'B': pass
    @overload
    def __add__(self, x: 'A') -> 'A': pass
[out]
tmp/foo.pyi:8: error: Signature of "__add__" incompatible with supertype "A"
tmp/foo.pyi:8: note: Overload variants must be defined in the same order as they are in "A"
tmp/foo.pyi:11: error: Overloaded function signature 2 will never be matched: signature 1's parameter type(s) are the same or broader

[case testReverseOperatorMethodArgumentType]
from typing import Any
class A: pass
class B:
    def __radd__(self, x: A) -> int: pass # Error
class C:
    def __radd__(self, x: A) -> Any: pass
class D:
    def __radd__(self, x: A) -> object: pass
[out]

[case testReverseOperatorMethodArgumentType2]
from typing import Any, Tuple, Callable
class A:
    def __radd__(self, x: Tuple[int, str]) -> int: pass
class B:
    def __radd__(self, x: Callable[[], int]) -> int: pass
class C:
    def __radd__(self, x: Any) -> int: pass
[builtins fixtures/tuple.pyi]
[out]

[case testReverseOperatorMethodInvalid]
from foo import *
[file foo.pyi]
class A: ...
class B:
    def __rmul__(self) -> A: ...
class C:
    def __radd__(self, other, oops) -> int: ...
[out]
tmp/foo.pyi:3: error: Invalid signature "Callable[[B], A]"
tmp/foo.pyi:5: error: Invalid signature "Callable[[C, Any, Any], int]"

[case testReverseOperatorOrderingCase1]
class A:
    def __radd__(self, other: 'A') -> int: ...

# Note: Python only tries calling __add__ and never __radd__, even though it's present
A() + A()  # E: Unsupported left operand type for + ("A")

[case testReverseOperatorOrderingCase2]
class A:
    def __lt__(self, other: object) -> bool: ...

# Not all operators have the above shortcut though.
reveal_type(A() > A())   # N: Revealed type is "builtins.bool"
reveal_type(A() < A())   # N: Revealed type is "builtins.bool"
[builtins fixtures/bool.pyi]

[case testReverseOperatorOrderingCase3]
class A:
    def __add__(self, other: B) -> int: ...

class B:
    def __radd__(self, other: A) -> str: ...  # E: Signatures of "__radd__" of "B" and "__add__" of "A" are unsafely overlapping

# Normally, we try calling __add__ before __radd__
reveal_type(A() + B())  # N: Revealed type is "builtins.int"

[case testReverseOperatorOrderingCase4]
class A:
    def __add__(self, other: B) -> int: ...

class B(A):
    def __radd__(self, other: A) -> str: ...  # E: Signatures of "__radd__" of "B" and "__add__" of "A" are unsafely overlapping

# However, if B is a subtype of A, we try calling __radd__ first.
reveal_type(A() + B())  # N: Revealed type is "builtins.str"

[case testReverseOperatorOrderingCase5]
# Note: these two methods are not unsafely overlapping because __radd__ is
# never called -- see case 1.
class A:
    def __add__(self, other: B) -> int: ...
    def __radd__(self, other: A) -> str: ...

class B(A): pass

# ...but only if B specifically defines a new __radd__.
reveal_type(A() + B())  # N: Revealed type is "builtins.int"

[case testReverseOperatorOrderingCase6]
class A:
    def __add__(self, other: B) -> int: ...
    def __radd__(self, other: A) -> str: ...

class B(A):
    # Although A.__radd__ can never be called, B.__radd__ *can* be -- so the
    # unsafe overlap check kicks in here.
    def __radd__(self, other: A) -> str: ...  # E: Signatures of "__radd__" of "B" and "__add__" of "A" are unsafely overlapping

reveal_type(A() + B())  # N: Revealed type is "builtins.str"

[case testReverseOperatorOrderingCase7]
class A:
    def __add__(self, other: B) -> int: ...
    def __radd__(self, other: A) -> str: ...

class B(A):
    def __radd__(self, other: A) -> str: ...  # E: Signatures of "__radd__" of "B" and "__add__" of "A" are unsafely overlapping

class C(B): pass

# A refinement made by a parent also counts
reveal_type(A() + C())  # N: Revealed type is "builtins.str"

[case testReverseOperatorWithOverloads1]
from typing import overload

class A:
    def __add__(self, other: C) -> int: ...

class B:
    def __add__(self, other: C) -> int: ...

class C:
    @overload
    def __radd__(self, other: A) -> str: ...   # E: Signatures of "__radd__" of "C" and "__add__" of "A" are unsafely overlapping
    @overload
    def __radd__(self, other: B) -> str: ...   # E: Signatures of "__radd__" of "C" and "__add__" of "B" are unsafely overlapping
    def __radd__(self, other): pass

reveal_type(A() + C())   # N: Revealed type is "builtins.int"
reveal_type(B() + C())   # N: Revealed type is "builtins.int"

[case testReverseOperatorWithOverloads2]
from typing import overload, Union

class Num1:
    def __add__(self, other: Num1) -> Num1: ...
    def __radd__(self, other: Num1) -> Num1: ...

class Num2(Num1):
    @overload
    def __add__(self, other: Num2) -> Num2: ...
    @overload
    def __add__(self, other: Num1) -> Num2: ...
    def __add__(self, other): pass

    @overload
    def __radd__(self, other: Num2) -> Num2: ...
    @overload
    def __radd__(self, other: Num1) -> Num2: ...
    def __radd__(self, other): pass

class Num3(Num1):
    def __add__(self, other: Union[Num1, Num3]) -> Num3: ...
    def __radd__(self, other: Union[Num1, Num3]) -> Num3: ...

reveal_type(Num1() + Num2())  # N: Revealed type is "__main__.Num2"
reveal_type(Num2() + Num1())  # N: Revealed type is "__main__.Num2"

reveal_type(Num1() + Num3())  # N: Revealed type is "__main__.Num3"
reveal_type(Num3() + Num1())  # N: Revealed type is "__main__.Num3"

reveal_type(Num2() + Num3())  # N: Revealed type is "__main__.Num2"
reveal_type(Num3() + Num2())  # N: Revealed type is "__main__.Num3"

[case testReverseOperatorWithOverloads3]
from typing import Union, overload

class A:
    def __mul__(self, value: A, /) -> A: ...
    def __rmul__(self, value: A, /) -> A: ...

class B:
    @overload
    def __mul__(self, other: B, /) -> B: ...
    @overload
    def __mul__(self, other: A, /) -> str: ...
    def __mul__(self, other: Union[B, A], /) -> Union[B, str]: pass

    @overload
    def __rmul__(self, other: B, /) -> B: ...
    @overload
    def __rmul__(self, other: A, /) -> str: ...
    def __rmul__(self, other: Union[B, A], /) -> Union[B, str]: pass

[case testReverseOperatorWithOverloadsNested]
from typing import Union, overload

class A:
    def __mul__(self, value: A, /) -> A: ...
    def __rmul__(self, value: A, /) -> A: ...

class B:
    @overload
    def __mul__(self, other: B, /) -> B: ...
    @overload
    def __mul__(self, other: A, /) -> str: ...
    def __mul__(self, other: Union[B, A], /) -> Union[B, str]: pass

    @overload
    def __rmul__(self, other: B, /) -> B: ...
    @overload
    def __rmul__(self, other: A, /) -> str: ...
    def __rmul__(self, other: Union[B, A], /) -> Union[B, str]:
        class A1:
            def __add__(self, other: C1) -> int: ...

        class B1:
            def __add__(self, other: C1) -> int: ...

        class C1:
            @overload
            def __radd__(self, other: A1) -> str: ...   # E: Signatures of "__radd__" of "C1" and "__add__" of "A1" are unsafely overlapping
            @overload
            def __radd__(self, other: B1) -> str: ...   # E: Signatures of "__radd__" of "C1" and "__add__" of "B1" are unsafely overlapping
            def __radd__(self, other): pass

        return ""

[case testDivReverseOperator]
# No error: __div__ has no special meaning in Python 3
class A1:
    def __div__(self, x: B1) -> int: ...
class B1:
    def __rdiv__(self, x: A1) -> str: ...

class A2:
    def __truediv__(self, x: B2) -> int: ...
class B2:
    def __rtruediv__(self, x: A2) -> str: ...  # E: Signatures of "__rtruediv__" of "B2" and "__truediv__" of "A2" are unsafely overlapping

A1() / B1()                 # E: Unsupported left operand type for / ("A1")
reveal_type(A2() / B2())    # N: Revealed type is "builtins.int"

[case testReverseOperatorMethodForwardIsAny]
from typing import Any
def deco(f: Any) -> Any: return f
class C:
    @deco
    def __add__(self, other: C) -> C: return C()
    def __radd__(self, other: C) -> C: return C()
[out]

[case testReverseOperatorMethodForwardIsAny2]
from typing import Any
def deco(f: Any) -> Any: return f
class C:
    __add__ = None  # type: Any
    def __radd__(self, other: C) -> C: return C()
[out]

[case testReverseOperatorMethodForwardIsAny3]
from typing import Any
def deco(f: Any) -> Any: return f
class C:
    __add__ = 42
    def __radd__(self, other: C) -> C: return C()
[out]
main:5: error: Forward operator "__add__" is not callable

[case testOverloadedReverseOperatorMethodArgumentType]
from foo import *
[file foo.pyi]
from typing import overload, Any
class A:
    @overload
    def __radd__(self, x: 'A') -> str: pass
    @overload
    def __radd__(self, x: 'A') -> Any: pass  # E: Overloaded function signature 2 will never be matched: signature 1's parameter type(s) are the same or broader
[out]

[case testReverseOperatorMethodArgumentTypeAndOverloadedMethod]
from foo import *
[file foo.pyi]
from typing import overload
class A:
    @overload
    def __add__(self, x: int) -> int: pass
    @overload
    def __add__(self, x: str) -> int: pass
    def __radd__(self, x: 'A') -> str: pass

[case testReverseOperatorStar]
class B:
    def __radd__(*self) -> int: pass
    def __rsub__(*self: 'B') -> int: pass
[builtins fixtures/tuple.pyi]

[case testReverseOperatorTypeVar1]
from typing import TypeVar
T = TypeVar("T", bound='Real')
class Real:
    def __add__(self, other: object) -> str: ...
class Fraction(Real):
    def __radd__(self, other: T) -> T: ...  # E: Signatures of "__radd__" of "Fraction" and "__add__" of "T" are unsafely overlapping

# Note: When doing A + B and if B is a subtype of A, we will always call B.__radd__(A) first
# and only try A.__add__(B) second if necessary.
reveal_type(Real() + Fraction())      # N: Revealed type is "__main__.Real"

# Note: When doing A + A, we only ever call A.__add__(A), never A.__radd__(A).
reveal_type(Fraction() + Fraction())  # N: Revealed type is "builtins.str"

[case testReverseOperatorTypeVar2a]
from typing import TypeVar
T = TypeVar("T", bound='Real')
class Real:
    def __add__(self, other: Fraction) -> str: ...
class Fraction(Real):
    def __radd__(self, other: T) -> T: ...  # E: Signatures of "__radd__" of "Fraction" and "__add__" of "T" are unsafely overlapping

reveal_type(Real() + Fraction())      # N: Revealed type is "__main__.Real"
reveal_type(Fraction() + Fraction())  # N: Revealed type is "builtins.str"


[case testReverseOperatorTypeVar2b]
from typing import TypeVar
T = TypeVar("T", "Real", "Fraction")
class Real:
    def __add__(self, other: Fraction) -> str: ...
class Fraction(Real):
    def __radd__(self, other: T) -> T: ...  # E: Signatures of "__radd__" of "Fraction" and "__add__" of "Real" are unsafely overlapping

reveal_type(Real() + Fraction())      # N: Revealed type is "__main__.Real"
reveal_type(Fraction() + Fraction())  # N: Revealed type is "builtins.str"

[case testReverseOperatorTypeVar3]
from typing import TypeVar
T = TypeVar("T", bound='Real')
class Real:
    def __add__(self, other: FractionChild) -> str: ...
class Fraction(Real):
    def __radd__(self, other: T) -> T: ...  # E: Signatures of "__radd__" of "Fraction" and "__add__" of "T" are unsafely overlapping
class FractionChild(Fraction): pass

reveal_type(Real() + Fraction())                # N: Revealed type is "__main__.Real"
reveal_type(FractionChild() + Fraction())       # N: Revealed type is "__main__.FractionChild"
reveal_type(FractionChild() + FractionChild())  # N: Revealed type is "builtins.str"

# Runtime error: we try calling __add__, it doesn't match, and we don't try __radd__ since
# the LHS and the RHS are not the same.
Fraction() + Fraction()                         # E: Unsupported operand types for + ("Fraction" and "Fraction")

[case testReverseOperatorTypeType]
from typing import TypeVar, Type
class Real(type):
    def __add__(self, other: FractionChild) -> str: ...
class Fraction(Real):
    def __radd__(self, other: Type['A']) -> Real: ...  # E: Signatures of "__radd__" of "Fraction" and "__add__" of "type[A]" are unsafely overlapping
class FractionChild(Fraction): pass

class A(metaclass=Real): pass

[case testOperatorDoubleUnionIntFloat]
from typing import Union

a: Union[int, float]
b: int
c: float

reveal_type(a + a)  # N: Revealed type is "Union[builtins.int, builtins.float]"
reveal_type(a + b)  # N: Revealed type is "Union[builtins.int, builtins.float]"
reveal_type(b + a)  # N: Revealed type is "Union[builtins.int, builtins.float]"
reveal_type(a + c)  # N: Revealed type is "builtins.float"
reveal_type(c + a)  # N: Revealed type is "builtins.float"
[builtins fixtures/ops.pyi]

[case testOperatorDoubleUnionStandardSubtyping]
from typing import Union

class Parent:
    def __add__(self, x: Parent) -> Parent: pass
    def __radd__(self, x: Parent) -> Parent: pass

class Child(Parent):
    def __add__(self, x: Parent) -> Child: pass
    def __radd__(self, x: Parent) -> Child: pass

a: Union[Parent, Child]
b: Parent
c: Child

reveal_type(a + a)  # N: Revealed type is "__main__.Parent"
reveal_type(a + b)  # N: Revealed type is "__main__.Parent"
reveal_type(b + a)  # N: Revealed type is "__main__.Parent"
reveal_type(a + c)  # N: Revealed type is "__main__.Child"
reveal_type(c + a)  # N: Revealed type is "__main__.Child"

[case testOperatorDoubleUnionNoRelationship1]
from typing import Union

class Foo:
    def __add__(self, x: Foo) -> Foo: pass
    def __radd__(self, x: Foo) -> Foo: pass

class Bar:
    def __add__(self, x: Bar) -> Bar: pass
    def __radd__(self, x: Bar) -> Bar: pass

a: Union[Foo, Bar]
b: Foo
c: Bar

a + a  # E: Unsupported operand types for + ("Foo" and "Bar") \
       # E: Unsupported operand types for + ("Bar" and "Foo") \
       # N: Both left and right operands are unions

a + b  # E: Unsupported operand types for + ("Bar" and "Foo") \
       # N: Left operand is of type "Union[Foo, Bar]"

b + a  # E: Unsupported operand types for + ("Foo" and "Bar") \
       # N: Right operand is of type "Union[Foo, Bar]"

a + c  # E: Unsupported operand types for + ("Foo" and "Bar") \
       # N: Left operand is of type "Union[Foo, Bar]"

c + a  # E: Unsupported operand types for + ("Bar" and "Foo") \
       # N: Right operand is of type "Union[Foo, Bar]"

[case testOperatorDoubleUnionNoRelationship2]
from typing import Union

class Foo:
    def __add__(self, x: Foo) -> Foo: pass
    def __radd__(self, x: Foo) -> Foo: pass

class Bar:
    def __add__(self, x: Union[Foo, Bar]) -> Bar: pass
    def __radd__(self, x: Union[Foo, Bar]) -> Bar: pass

a: Union[Foo, Bar]
b: Foo
c: Bar

reveal_type(a + a)  # N: Revealed type is "Union[__main__.Foo, __main__.Bar]"
reveal_type(a + b)  # N: Revealed type is "Union[__main__.Foo, __main__.Bar]"
reveal_type(b + a)  # N: Revealed type is "Union[__main__.Foo, __main__.Bar]"
reveal_type(a + c)  # N: Revealed type is "__main__.Bar"
reveal_type(c + a)  # N: Revealed type is "__main__.Bar"

[case testOperatorDoubleUnionNaiveAdd]
from typing import Union

class A: pass
class B: pass
class C:
    def __radd__(self, x: A) -> int: pass
class D:
    def __radd__(self, x: B) -> str: pass

x: Union[A, B]
y: Union[C, D]

x + y  # E: Unsupported operand types for + ("A" and "D") \
       # E: Unsupported operand types for + ("B" and "C") \
       # N: Both left and right operands are unions

[case testOperatorDoubleUnionInterwovenUnionAdd]
from typing import Union

class Out1: pass
class Out2: pass
class Out3: pass
class Out4: pass

class A:
    def __add__(self, x: D) -> Out1: pass
class B:
    def __add__(self, x: C) -> Out2: pass
class C:
    def __radd__(self, x: A) -> Out3: pass
class D:
    def __radd__(self, x: B) -> Out4: pass

x: Union[A, B]
y: Union[C, D]

reveal_type(x + y)    # N: Revealed type is "Union[__main__.Out3, __main__.Out1, __main__.Out2, __main__.Out4]"
reveal_type(A() + y)  # N: Revealed type is "Union[__main__.Out3, __main__.Out1]"
reveal_type(B() + y)  # N: Revealed type is "Union[__main__.Out2, __main__.Out4]"
reveal_type(x + C())  # N: Revealed type is "Union[__main__.Out3, __main__.Out2]"
reveal_type(x + D())  # N: Revealed type is "Union[__main__.Out1, __main__.Out4]"

[case testOperatorDoubleUnionDivision]
from typing import Union
def f(a):
    # type: (Union[int, float]) -> None
    a /= 1.1
    b = a / 1.1
    reveal_type(b)  # N: Revealed type is "builtins.float"
[builtins fixtures/ops.pyi]

[case testOperatorWithInference]
from typing import TypeVar, Iterable, Union

T = TypeVar('T')
def sum(x: Iterable[T]) -> Union[T, int]: ...

def len(x: Iterable[T]) -> int: ...

x = [1.1, 2.2, 3.3]
reveal_type(sum(x))  # N: Revealed type is "Union[builtins.float, builtins.int]"
reveal_type(sum(x) / len(x))  # N: Revealed type is "Union[builtins.float, builtins.int]"
[builtins fixtures/floatdict.pyi]

[case testOperatorWithEmptyListAndSum]
from typing import TypeVar, Iterable, Union, overload

T = TypeVar('T')
S = TypeVar('S')
@overload
def sum(x: Iterable[T]) -> Union[T, int]: ...
@overload
def sum(x: Iterable[T], default: S) -> Union[T, S]: ...
def sum(*args): pass

x = ["a", "b", "c"]
reveal_type(x + sum([x, x, x], []))  # N: Revealed type is "builtins.list[builtins.str]"
[builtins fixtures/floatdict.pyi]

[case testAbstractReverseOperatorMethod]
import typing
from abc import abstractmethod
class A:
    @abstractmethod
    def __lt__(self, x: 'A') -> int: pass
class B:
    @abstractmethod
    def __lt__(self, x: 'B') -> int: pass
    @abstractmethod
    def __gt__(self, x: 'B') -> int: pass
[out]

[case testOperatorMethodsAndOverloadingSpecialCase]
from foo import *
[file foo.pyi]
from typing import overload
class A:
    @overload
    def __add__(self, x: 'A') -> int: pass
    @overload
    def __add__(self, x: str) -> int: pass
class B:
    def __radd__(self, x: 'A') -> str: pass
[out]

[case testUnsafeOverlappingWithOperatorMethodsAndOverloading2]
from foo import A, B
from foo import *
[file foo.pyi]
from typing import overload
class A:
    def __add__(self, x: 'A') -> int: pass
class B:
    @overload
    def __radd__(self, x: 'X') -> str: pass # Error
    @overload
    def __radd__(self, x: A) -> str: pass   # Error
class X:
    def __add__(self, x: B) -> int: pass
[out]
tmp/foo.pyi:6: error: Signatures of "__radd__" of "B" and "__add__" of "X" are unsafely overlapping

[case testUnsafeOverlappingNotWithAny]
from typing import TypeVar
class Real:
    def __add__(self, other) -> str: ...
class Fraction(Real):
    def __radd__(self, other: Real) -> Real: ...

[case testOverlappingNormalAndInplaceOperatorMethod]
import typing
class A:
    # Incompatible (potential trouble with __radd__)
    def __add__(self, x: 'A') -> int: pass
    def __iadd__(self, x: 'B') -> int: pass
class B:
    # Safe
    def __add__(self, x: 'C') -> int: pass
    def __iadd__(self, x: A) -> int: pass
class C(A): pass
[out]
main:5: error: Signatures of "__iadd__" and "__add__" are incompatible

[case testOverloadedNormalAndInplaceOperatorMethod]
from foo import *
[file foo.pyi]
from typing import overload
class A:
    @overload
    def __add__(self, x: int) -> int: pass
    @overload
    def __add__(self, x: str) -> int: pass
    @overload # Error
    def __iadd__(self, x: int) -> int: pass
    @overload
    def __iadd__(self, x: object) -> int: pass
class B:
    @overload
    def __add__(self, x: int) -> int: pass
    @overload
    def __add__(self, x: str) -> str: pass
    @overload
    def __iadd__(self, x: int) -> int: pass
    @overload
    def __iadd__(self, x: str) -> str: pass
[out]
tmp/foo.pyi:7: error: Signatures of "__iadd__" and "__add__" are incompatible

[case testIntroducingInplaceOperatorInSubclass]
import typing
class A:
    def __add__(self, x: 'A') -> 'B': pass
class B(A):
    # __iadd__ effectively partially overrides __add__
    def __iadd__(self, x: 'A') -> 'A': pass # Error
class C(A):
    def __iadd__(self, x: int) -> 'B': pass # Error
class D(A):
    def __iadd__(self, x: 'A') -> 'B': pass
[out]
main:6: error: Return type "A" of "__iadd__" incompatible with return type "B" in "__add__" of supertype "A"
main:8: error: Signatures of "__iadd__" and "__add__" are incompatible
main:8: error: Argument 1 of "__iadd__" is incompatible with "__add__" of supertype "A"; supertype defines the argument type as "A"
main:8: note: This violates the Liskov substitution principle
main:8: note: See https://mypy.readthedocs.io/en/stable/common_issues.html#incompatible-overrides

[case testGetattribute]
a: A
b: B
class A:
    def __getattribute__(self, x: str) -> A:
        return A()
class B: pass

a = a.foo
b = a.bar
[builtins fixtures/tuple.pyi]
[out]
main:9: error: Incompatible types in assignment (expression has type "A", variable has type "B")

[case testDecoratedGetAttribute]
from typing import Callable, TypeVar

T = TypeVar('T', bound=Callable)

def decorator(f: T) -> T:
    return f

def bad(f: Callable) -> Callable[..., int]:
    return f

class A:
    @decorator
    def __getattribute__(self, x: str) -> A:
        return A()
class B:
    @bad  # We test that type will be taken from decorated type, not node itself
    def __getattribute__(self, x: str) -> A:
        return A()

a: A
b: B

a1: A = a.foo
b1: B = a.bar  # E: Incompatible types in assignment (expression has type "A", variable has type "B")
a2: A = b.baz  # E: Incompatible types in assignment (expression has type "int", variable has type "A")
b2: B = b.roo  # E: Incompatible types in assignment (expression has type "int", variable has type "B")
[builtins fixtures/tuple.pyi]

[case testGetattributeSignature]
class A:
    def __getattribute__(self, x: str) -> A: pass
class B:
    def __getattribute__(self, x: A) -> B: pass
class C:
    def __getattribute__(self, x: str, y: str) -> C: pass
class D:
    def __getattribute__(self, x: str) -> None: pass
[out]
main:4: error: Invalid signature "Callable[[B, A], B]" for "__getattribute__"
main:6: error: Invalid signature "Callable[[C, str, str], C]" for "__getattribute__"

[case testGetattr]
a: A
b: B
class A:
    def __getattr__(self, x: str) -> A:
        return A()
class B: pass

a = a.foo
b = a.bar
[builtins fixtures/tuple.pyi]
[out]
main:9: error: Incompatible types in assignment (expression has type "A", variable has type "B")

[case testDecoratedGetattr]
from typing import Callable, TypeVar

T = TypeVar('T', bound=Callable)

def decorator(f: T) -> T:
    return f

def bad(f: Callable) -> Callable[..., int]:
    return f

class A:
    @decorator
    def __getattr__(self, x: str) -> A:
        return A()
class B:
    @bad  # We test that type will be taken from decorated type, not node itself
    def __getattr__(self, x: str) -> A:
        return A()

a: A
b: B

a1: A = a.foo
b1: B = a.bar  # E: Incompatible types in assignment (expression has type "A", variable has type "B")
a2: A = b.baz  # E: Incompatible types in assignment (expression has type "int", variable has type "A")
b2: B = b.roo  # E: Incompatible types in assignment (expression has type "int", variable has type "B")
[builtins fixtures/tuple.pyi]

[case testGetattrWithGetitem]
class A:
    def __getattr__(self, x: str) -> 'A':
        return A()

a = A()
a[0]  # E: Value of type "A" is not indexable

[case testGetattrWithCall]
class A:
    def __getattr__(self, x: str) -> 'A':
        return A()

a = A()
a.y()  # E: "A" not callable

[case testGetattrWithCallable]
from typing import Callable, Any

class C:
    def __getattr__(self, attr: str) -> C: ...

def do(cd: Callable[..., Any]) -> None: ...

do(C())  # E: Argument 1 to "do" has incompatible type "C"; expected "Callable[..., Any]"

[case testGetattrWithCallableTypeVar]
from typing import Callable, Any, TypeVar

class C:
    def __getattr__(self, attr: str) -> C: ...

T = TypeVar('T', bound=Callable[..., Any])

def do(cd: T) -> T: ...

do(C())  # E: Value of type variable "T" of "do" cannot be "C"

[case testNestedGetattr]
def foo() -> object:
    def __getattr__() -> None:  # no error because not in a class
        pass
    return __getattr__

class X:
    def foo(self) -> object:
        def __getattr__() -> None:  # no error because not directly inside a class
            pass
        return __getattr__

[case testGetattrSignature]
class A:
    def __getattr__(self, x: str) -> A: pass
class B:
    def __getattr__(self, x: A) -> B: pass
class C:
    def __getattr__(self, x: str, y: str) -> C: pass
class D:
    def __getattr__(self, x: str) -> None: pass
[out]
main:4: error: Invalid signature "Callable[[B, A], B]" for "__getattr__"
main:6: error: Invalid signature "Callable[[C, str, str], C]" for "__getattr__"

[case testSetattr]
from typing import Union, Any
class A:
    def __setattr__(self, name: str, value: Any) -> None: ...

a = A()
a.test = 'hello'

class B:
   def __setattr__(self, name: str, value: Union[int, str]) -> None: ...

b = B()
b.both = 1
b.work = '2'

class C:
    def __setattr__(self, name: str, value: str) -> None: ...

c = C()
c.fail = 4  # E: Incompatible types in assignment (expression has type "int", variable has type "str")

class D:
    __setattr__ = 'hello'  # E: Invalid signature "str" for "__setattr__"

d = D()
d.crash = 4  # E: "D" has no attribute "crash"

class Ex:
    def __setattr__(self, name: str, value: int) -> None:...
    test = '42'  # type: str
e = Ex()
e.test = 'hello'
e.t = 4

class Super:
    def __setattr__(self, name: str, value: int) -> None: ...

class Sub(Super):
    ...
s = Sub()
s.success = 4
s.fail = 'fail'  # E: Incompatible types in assignment (expression has type "str", variable has type "int")

[case testDecoratedSetattr]
from typing import Any, Callable, TypeVar

T = TypeVar('T', bound=Callable)

def decorator(f: T) -> T:
    return f

def bad(f: Callable) -> Callable[[Any, str, int], None]:
    return f

class A:
    @decorator
    def __setattr__(self, k: str, v: str) -> None:
        pass
class B:
    @bad  # We test that type will be taken from decorated type, not node itself
    def __setattr__(self, k: str, v: str) -> None:
        pass

a: A
a.foo = 'a'
a.bar = 1  # E: Incompatible types in assignment (expression has type "int", variable has type "str")

b: B
b.good = 1
b.bad = 'a'  # E: Incompatible types in assignment (expression has type "str", variable has type "int")
[builtins fixtures/tuple.pyi]

[case testSetattrSignature]
from typing import Any

class Test:
    def __setattr__() -> None: ...  # E: Method must have at least one argument. Did you forget the "self" argument? # E: Invalid signature "Callable[[], None]" for "__setattr__"
t = Test()
t.crash = 'test'  # E: Attribute function "__setattr__" with type "Callable[[], None]" does not accept self argument \
                  # E: "Test" has no attribute "crash"

class A:
    def __setattr__(self): ...  # E: Invalid signature "Callable[[A], Any]" for "__setattr__"
a = A()
a.test = 4  # E: "A" has no attribute "test"

class B:
    def __setattr__(self, name, value: int): ...
b = B()
b.integer = 5

class C:
    def __setattr__(self, name: int, value: int) -> None: ...  # E: Invalid signature "Callable[[C, int, int], None]" for "__setattr__"
c = C()
c.check = 13

class X:
    __setattr__ = ...  # type: Any

[case testGetattrAndSetattr]
from typing import Any
class A:
    def __setattr__(self, name: str, value: Any) -> None: ...
    def __getattr__(self, name: str) -> Any: ...
a = A()
a.test = 4
t = a.test

class B:
    def __setattr__(self, name: str, value: int) -> None: ...
    def __getattr__(self, name: str) -> str: ...
integer = 0
b = B()
b.at = '3'  # E: Incompatible types in assignment (expression has type "str", variable has type "int")
if int():
    integer = b.at  # E: Incompatible types in assignment (expression has type "str", variable has type "int")

[case testSetattrKeywordArg]
from typing import Any

class C:
    def __setattr__(self, key: str, value: Any, p: bool = False) -> None: ...

c: C
c.__setattr__("x", 42, p=True)

-- CallableType objects
-- ----------------


[case testCallableObject]
class A:
    def __call__(self, x: 'A') -> 'A':
        pass
class B: pass

a = A()
b = B()

a()  # E: Missing positional argument "x" in call to "__call__" of "A"
a(a, a)  # E: Too many arguments for "__call__" of "A"
if int():
    a = a(a)
if int():
    a = a(b)  # E: Argument 1 to "__call__" of "A" has incompatible type "B"; expected "A"
if int():
    b = a(a)  # E: Incompatible types in assignment (expression has type "A", variable has type "B")


-- __new__
-- --------


[case testConstructInstanceWith__new__]
from typing import Optional
class C:
    def __new__(cls, foo: Optional[int] = None) -> 'C':
        obj = object.__new__(cls)
        return obj

x = C(foo=12)
x.a # E: "C" has no attribute "a"
C(foo='') # E: Argument "foo" to "C" has incompatible type "str"; expected "Optional[int]"
[builtins fixtures/__new__.pyi]

[case testConstructInstanceWithDynamicallyTyped__new__]
class C:
    def __new__(cls, foo):  # N: "C" defined here
        obj = object.__new__(cls)
        return obj

x = C(foo=12)
x = C(foo='x')
x.a # E: "C" has no attribute "a"
C(bar='') # E: Unexpected keyword argument "bar" for "C"
[builtins fixtures/__new__.pyi]

[case testClassWith__new__AndCompatibilityWithType]
from typing import Optional
class C:
    def __new__(cls, foo: Optional[int] = None) -> 'C':
        obj = object.__new__(cls)
        return obj
def f(x: type) -> None: pass
def g(x: int) -> None: pass
f(C)
g(C) # E: Argument 1 to "g" has incompatible type "type[C]"; expected "int"
[builtins fixtures/__new__.pyi]

[case testClassWith__new__AndCompatibilityWithType2]
class C:
    def __new__(cls, foo):
        obj = object.__new__(cls)
        return obj
def f(x: type) -> None: pass
def g(x: int) -> None: pass
f(C)
g(C) # E: Argument 1 to "g" has incompatible type "type[C]"; expected "int"
[builtins fixtures/__new__.pyi]

[case testGenericClassWith__new__]
from typing import TypeVar, Generic
T = TypeVar('T')
class C(Generic[T]):
    def __new__(cls, foo: T) -> 'C[T]':
        obj = object.__new__(cls)
        return obj
    def set(self, x: T) -> None: pass
c = C('')
c.set('')
c.set(1) # E: Argument 1 to "set" of "C" has incompatible type "int"; expected "str"
[builtins fixtures/__new__.pyi]

[case testOverloaded__new__]
from foo import *
[file foo.pyi]
from typing import overload
class C:
    @overload
    def __new__(cls, foo: int) -> 'C':
        obj = object.__new__(cls)
        return obj
    @overload
    def __new__(cls, x: str, y: str) -> 'C':
        obj = object.__new__(cls)
        return obj
c = C(1)
c.a # E: "C" has no attribute "a"
C('', '')
C('') # E: No overload variant of "C" matches argument type "str" \
      # N: Possible overload variants: \
      # N:     def __new__(cls, foo: int) -> C \
      # N:     def __new__(cls, x: str, y: str) -> C
[builtins fixtures/__new__.pyi]


-- Special cases
-- -------------


[case testSubclassInt]
import typing
class A(int): pass
n = 0
if int():
    n = A()
a = A()
if int():
    a = 0 # E: Incompatible types in assignment (expression has type "int", variable has type "A")

[case testForwardReferenceToNestedClass]
def f(o: 'B.C') -> None:
    o.f('') # E: Argument 1 to "f" of "C" has incompatible type "str"; expected "int"

class B:
    class C:
        def f(self, x: int) -> None: pass
[out]

[case testForwardReferenceToNestedClassDeep]
def f(o: 'B.C.D') -> None:
    o.f('') # E: Argument 1 to "f" of "D" has incompatible type "str"; expected "int"

class B:
    class C:
        class D:
            def f(self, x: int) -> None: pass
[out]

[case testForwardReferenceToNestedClassWithinClass]
class B:
    def f(self, o: 'C.D') -> None:
        o.f('') # E: Argument 1 to "f" of "D" has incompatible type "str"; expected "int"

    class C:
        class D:
            def f(self, x: int) -> None: pass
[out]

[case testClassVsInstanceDisambiguation]
class A: pass
def f(x: A) -> None: pass
f(A) # E: Argument 1 to "f" has incompatible type "type[A]"; expected "A"
[out]

-- TODO
--   attribute inherited from superclass; assign in __init__
--   refer to attribute before type has been inferred (the initialization in
--   __init__ has not been analyzed)

[case testAnyBaseClassUnconstrainedConstructor]
from typing import Any
B = None  # type: Any
class C(B): pass
C(0)
C(arg=0)
[out]

[case testErrorMapToSupertype]
import typing
class X(Nope): pass  # E: Name "Nope" is not defined
a, b = X()  # Used to crash here (#2244)


-- Class-valued attributes
-- -----------------------

[case testClassValuedAttributesBasics]
class A: ...
class B:
    a = A
    bad = lambda: 42

B().bad() # E: Attribute function "bad" with type "Callable[[], int]" does not accept self argument
reveal_type(B.a) # N: Revealed type is "def () -> __main__.A"
reveal_type(B().a) # N: Revealed type is "def () -> __main__.A"
reveal_type(B().a()) # N: Revealed type is "__main__.A"

class C:
    a = A
    def __init__(self) -> None:
        self.aa = self.a()

reveal_type(C().aa) # N: Revealed type is "__main__.A"
[out]

[case testClassValuedAttributesGeneric]
from typing import Generic, TypeVar, Type
T = TypeVar('T')

class A(Generic[T]):
    def __init__(self, x: T) -> None:
        self.x = x
class B(Generic[T]):
    a: Type[A[T]] = A

reveal_type(B[int]().a) # N: Revealed type is "type[__main__.A[builtins.int]]"
B[int]().a('hi') # E: Argument 1 to "A" has incompatible type "str"; expected "int"

class C(Generic[T]):
    a = A
    def __init__(self) -> None:
        self.aa = self.a(42)

reveal_type(C().aa) # N: Revealed type is "__main__.A[builtins.int]"
[out]

[case testClassValuedAttributesAlias]
from typing import Generic, TypeVar
T = TypeVar('T')
S = TypeVar('S')

class A(Generic[T, S]): ...

SameA = A[T, T]

class B:
    a_any = SameA
    a_int = SameA[int]

reveal_type(B().a_any) # N: Revealed type is "def () -> __main__.A[Any, Any]"
reveal_type(B().a_int()) # N: Revealed type is "__main__.A[builtins.int, builtins.int]"

class C:
    a_int = SameA[int]
    def __init__(self) -> None:
        self.aa = self.a_int()

reveal_type(C().aa) # N: Revealed type is "__main__.A[builtins.int, builtins.int]"
[out]


-- Type[C]
-- -------


[case testTypeUsingTypeCBasic]
from typing import Type
class User: pass
class ProUser(User): pass
def new_user(user_class: Type[User]) -> User:
    return user_class()
reveal_type(new_user(User))  # N: Revealed type is "__main__.User"
reveal_type(new_user(ProUser))  # N: Revealed type is "__main__.User"
[out]

[case testTypeUsingTypeCDefaultInit]
from typing import Type
class B:
    pass
def f(A: Type[B]) -> None:
    A(0)  # E: Too many arguments for "B"
    A()
[out]

[case testTypeUsingTypeCInitWithArg]
from typing import Type
class B:
    def __init__(self, a: int) -> None: pass
def f(A: Type[B]) -> None:
    A(0)
    A()  # E: Missing positional argument "a" in call to "B"
[out]

[case testTypeUsingTypeCTypeVar]
from typing import Type, TypeVar
class User: pass
class ProUser(User): pass
U = TypeVar('U', bound=User)
def new_user(user_class: Type[U]) -> U:
    user = user_class()
    reveal_type(user)
    return user
pro_user = new_user(ProUser)
reveal_type(pro_user)
[out]
main:7: note: Revealed type is "U`-1"
main:10: note: Revealed type is "__main__.ProUser"

[case testTypeUsingTypeCTypeVarDefaultInit]
from typing import Type, TypeVar
class B:
    pass
T = TypeVar('T', bound=B)
def f(A: Type[T]) -> None:
    A()
    A(0)  # E: Too many arguments for "B"
[out]

[case testTypeUsingTypeCTypeVarWithInit]
from typing import Type, TypeVar
class B:
    def __init__(self, a: int) -> None: pass
T = TypeVar('T', bound=B)
def f(A: Type[T]) -> None:
    A()  # E: Missing positional argument "a" in call to "B"
    A(0)
[out]

[case testTypeUsingTypeCTwoTypeVars]
from typing import Type, TypeVar
class User: pass
class ProUser(User): pass
class WizUser(ProUser): pass
U = TypeVar('U', bound=User)
def new_user(u_c: Type[U]) -> U: pass
P = TypeVar('P', bound=ProUser)
def new_pro(pro_c: Type[P]) -> P:
    return new_user(pro_c)
wiz = new_pro(WizUser)
reveal_type(wiz)
def error(u_c: Type[U]) -> P: # Error here, see below
    return new_pro(u_c)  # Error here, see below
[out]
main:11: note: Revealed type is "__main__.WizUser"
main:12: error: A function returning TypeVar should receive at least one argument containing the same TypeVar
main:12: note: Consider using the upper bound "ProUser" instead
main:13: error: Value of type variable "P" of "new_pro" cannot be "U"
main:13: error: Incompatible return value type (got "U", expected "P")

[case testTypeUsingTypeCCovariance]
from typing import Type, TypeVar
class User: pass
class ProUser(User): pass
def new_user(user_class: Type[User]) -> User:
    return user_class()
def new_pro_user(user_class: Type[ProUser]):
    new_user(user_class)
[out]

[case testAllowCovariantArgsInConstructor]
from typing import Generic, TypeVar

T_co = TypeVar('T_co', covariant=True)

class C(Generic[T_co]):
    def __init__(self, x: T_co) -> None: # This should be allowed
        self.x = x
    def meth(self) -> None:
        reveal_type(self.x) # N: Revealed type is "T_co`1"

reveal_type(C(1).x) # N: Revealed type is "builtins.int"
[builtins fixtures/property.pyi]
[out]

[case testTypeUsingTypeCErrorCovariance]
from typing import Type, TypeVar
class User: pass
def new_user(user_class: Type[User]):
    return user_class()
def foo(arg: Type[int]):
    new_user(arg)  # E: Argument 1 to "new_user" has incompatible type "type[int]"; expected "type[User]"
[out]

[case testTypeUsingTypeCUnionOverload]
from foo import *
[file foo.pyi]
from typing import Type, Union, overload
class X:
    @overload
    def __init__(self) -> None: pass
    @overload
    def __init__(self, a: int) -> None: pass
class Y:
    def __init__(self) -> None: pass
def bar(o: Type[Union[X, Y]]): pass
bar(X)
bar(Y)
[out]

[case testTypeUsingTypeCTypeAny]
from typing import Type, Any
def foo(arg: Type[Any]):
    x = arg()
    x = arg(0)
    x = arg('', ())
    reveal_type(x)  # N: Revealed type is "Any"
    x.foo
class X: pass
foo(X)
[builtins fixtures/tuple.pyi]
[out]

[case testTypeUsingTypeCTypeAnyMember]
from typing import Type, Any
def foo(arg: Type[Any]):
    x = arg.member_name
    arg.new_member_name = 42
    # Member access is ok and types as Any
    reveal_type(x)  # N: Revealed type is "Any"
    # But type[Any] is distinct from Any
    y: int = arg  # E: Incompatible types in assignment (expression has type "type[Any]", variable has type "int")
[out]

[case testTypeUsingTypeCTypeAnyMemberFallback]
from typing import Type, Any
def foo(arg: Type[Any]):
    reveal_type(arg.__str__)  # N: Revealed type is "def () -> builtins.str"
    reveal_type(arg.mro())  # N: Revealed type is "builtins.list[builtins.type]"
[builtins fixtures/type.pyi]
[out]

[case testTypeUsingTypeCTypeNoArg]
from typing import Type
def foo(arg: Type):
    x = arg()
    reveal_type(x)  # N: Revealed type is "Any"
class X: pass
foo(X)
[out]

[case testTypeUsingTypeCBuiltinType]
from typing import Type
def foo(arg: type): pass
class X: pass
def bar(arg: Type[X]):
    foo(arg)
foo(X)
[builtins fixtures/tuple.pyi]
[out]

[case testTypeUsingTypeCClassMethod]
from typing import Type
class User:
    @classmethod
    def foo(cls) -> int: pass
    def bar(self) -> int: pass
def process(cls: Type[User]):
    reveal_type(cls.foo())  # N: Revealed type is "builtins.int"
    obj = cls()
    reveal_type(cls.bar(obj))  # N: Revealed type is "builtins.int"
    cls.mro()  # Defined in class type
    cls.error  # E: "type[User]" has no attribute "error"
[builtins fixtures/classmethod.pyi]
[out]

[case testTypeUsingTypeCClassMethodUnion]
from typing import Type, Union
class User:
    @classmethod
    def foo(cls) -> int: pass
    def bar(self) -> int: pass
class ProUser(User): pass
class BasicUser(User): pass
def process(cls: Type[Union[BasicUser, ProUser]]):
    cls.foo()
    obj = cls()
    cls.bar(obj)
    cls.mro()  # Defined in class type
    cls.error  # E: Item "type" of "Union[type[BasicUser], type[ProUser]]" has no attribute "error"
[builtins fixtures/classmethod.pyi]
[out]

[case testTypeUsingTypeCClassMethodFromTypeVar]
from typing import Type, TypeVar
class User:
    @classmethod
    def foo(cls) -> int: pass
    def bar(self) -> int: pass
U = TypeVar('U', bound=User)
def process(cls: Type[U]):
    reveal_type(cls.foo())  # N: Revealed type is "builtins.int"
    obj = cls()
    reveal_type(cls.bar(obj))  # N: Revealed type is "builtins.int"
    cls.mro()  # Defined in class type
    cls.error  # E: "type[U]" has no attribute "error"
[builtins fixtures/classmethod.pyi]
[out]

[case testTypeUsingTypeCClassMethodFromTypeVarUnionBound]
# Ideally this would work, but not worth the effort; just don't crash
from typing import Type, TypeVar, Union
class User:
    @classmethod
    def foo(cls) -> int: pass
    def bar(self) -> int: pass
class ProUser(User): pass
class BasicUser(User): pass
U = TypeVar('U', bound=Union[ProUser, BasicUser])
def process(cls: Type[U]):
    cls.foo()
    obj = cls()
    cls.bar(obj)
    cls.mro()  # Defined in class type
    cls.error  # E: "type[U]" has no attribute "error"
[builtins fixtures/classmethod.pyi]
[out]

[case testTypeUsingTypeCErrorUnsupportedType]
from typing import Type, Tuple
def foo(arg: Type[Tuple[int]]):
    arg()  # E: Cannot instantiate type "type[tuple[int]]"
[builtins fixtures/tuple.pyi]

[case testTypeUsingTypeCOverloadedClass]
from foo import *
[file foo.pyi]
from typing import Type, TypeVar, overload
class User:
    @overload
    def __init__(self) -> None: pass
    @overload
    def __init__(self, arg: int) -> None: pass
    @classmethod
    def foo(cls) -> None: pass
U = TypeVar('U', bound=User)
def new(uc: Type[U]) -> U:
    uc.foo()
    u = uc()
    u.foo()
    if 1:
        u = uc(0)
        u.foo()
        uc('')  # Error
        u.foo(0)  # Error
        return uc()
u = new(User)
[builtins fixtures/classmethod.pyi]
[out]
tmp/foo.pyi:17: error: No overload variant of "User" matches argument type "str"
tmp/foo.pyi:17: note: Possible overload variants:
tmp/foo.pyi:17: note:     def __init__(self) -> U
tmp/foo.pyi:17: note:     def __init__(self, arg: int) -> U
tmp/foo.pyi:18: error: Too many arguments for "foo" of "User"

[case testTypeUsingTypeCInUpperBound]
from typing import TypeVar, Type
class B: pass
T = TypeVar('T', bound=Type[B])
def f(a: T): pass
[out]

[case testTypeUsingTypeCTuple]
from typing import Type, Tuple
def f(a: Type[Tuple[int, int]]):
    a()  # E: Cannot instantiate type "type[tuple[int, int]]"
[builtins fixtures/tuple.pyi]

[case testTypeUsingTypeCNamedTuple]
from typing import Type, NamedTuple
N = NamedTuple('N', [('x', int), ('y', int)])
def f(a: Type[N]):
    a()
[builtins fixtures/list.pyi]
[out]
main:4: error: Missing positional arguments "x", "y" in call to "N"

[case testTypeUsingTypeCJoin]
from typing import Type
class B: pass
class C(B): pass
class D(B): pass
def foo(c: Type[C], d: Type[D]) -> None:
    x = [c, d]
    reveal_type(x)

[builtins fixtures/list.pyi]
[out]
main:7: note: Revealed type is "builtins.list[type[__main__.B]]"

[case testTypeEquivalentTypeAny]
from typing import Type, Any

a: Type[Any]
b = a # type: type

x: type
y = x # type: Type[Any]

class C: ...

p: type
q = p # type: Type[C]

[builtins fixtures/list.pyi]
[out]

[case testTypeEquivalentTypeAny2]
from typing import Type, Any, TypeVar, Generic

class C: ...
x: type
y: Type[Any]
z: Type[C]

lst = [x, y, z]
reveal_type(lst) # N: Revealed type is "builtins.list[builtins.type]"

T1 = TypeVar('T1', bound=type)
T2 = TypeVar('T2', bound=Type[Any])
class C1(Generic[T1]): ...
class C2(Generic[T2]): ...

C1[Type[Any]], C2[type] # both these should not fail
[builtins fixtures/list.pyi]
[out]

[case testTypeEquivalentTypeAnyEdgeCase]
class C:
    pass

class M(type):
    def __init__(cls, x) -> None:
        type.__init__(cls, x)

class Mbad(type):
    def __init__(cls, x) -> None:
        type.__init__(C(), x) # E: Argument 1 to "__init__" of "type" has incompatible type "C"; expected "type"
[builtins fixtures/primitives.pyi]
[out]

[case testTypeMatchesOverloadedFunctions]
from foo import *
[file foo.pyi]
from typing import Type, overload, Any

class User: pass
UserType = User  # type: Type[User]

@overload
def f(a: int) -> Any: pass
@overload
def f(a: object) -> int: pass

reveal_type(f(User))  # N: Revealed type is "builtins.int"
reveal_type(f(UserType))  # N: Revealed type is "builtins.int"
[builtins fixtures/classmethod.pyi]
[out]

[case testTypeMatchesGeneralTypeInOverloadedFunctions]
from foo import *
[file foo.pyi]
from typing import Type, overload

class User: pass
UserType = User  # type: Type[User]

@overload
def f(a: type) -> int:
    return 1
@overload
def f(a: int) -> str:
    return "a"

reveal_type(f(User))  # N: Revealed type is "builtins.int"
reveal_type(f(UserType))  # N: Revealed type is "builtins.int"
reveal_type(f(1))  # N: Revealed type is "builtins.str"
[builtins fixtures/classmethod.pyi]
[out]

[case testTypeMatchesSpecificTypeInOverloadedFunctions]
from foo import *
[file foo.pyi]
from typing import Type, overload

class User: pass
UserType = User  # type: Type[User]

@overload
def f(a: User) -> User:
    return User()
@overload
def f(a: Type[User]) -> int:
    return 1
@overload
def f(a: int) -> str:
    return "a"

reveal_type(f(User))  # N: Revealed type is "builtins.int"
reveal_type(f(UserType))  # N: Revealed type is "builtins.int"
reveal_type(f(User()))  # N: Revealed type is "foo.User"
reveal_type(f(1))  # N: Revealed type is "builtins.str"
[builtins fixtures/classmethod.pyi]
[out]

[case testMixingTypeTypeInOverloadedFunctions]
from foo import *
[file foo.pyi]
from typing import Type, overload

class User: pass

@overload
def f(a: User) -> Type[User]:
    return User
@overload
def f(a: Type[User]) -> User:
    return a()
@overload
def f(a: int) -> Type[User]:
    return User
@overload
def f(a: str) -> User:
    return User()

reveal_type(f(User()))  # N: Revealed type is "type[foo.User]"
reveal_type(f(User))  # N: Revealed type is "foo.User"
reveal_type(f(3))  # N: Revealed type is "type[foo.User]"
reveal_type(f("hi"))  # N: Revealed type is "foo.User"
[builtins fixtures/classmethod.pyi]
[out]

[case testGeneralTypeMatchesSpecificTypeInOverloadedFunctions]
from foo import *
[file foo.pyi]
from typing import Type, Any, overload

class User: pass

@overload
def f(a: Type[User]) -> None: pass
@overload
def f(a: int) -> None: pass

def mock_1() -> type: return User
def mock_2() -> Type[Any]: return User

f(User)
f(mock_1())
f(mock_2())
[builtins fixtures/classmethod.pyi]
[out]

[case testNonTypeDoesNotMatchOverloadedFunctions]
from foo import *
[file foo.pyi]
from typing import Type, overload

class User: pass

@overload
def f(a: Type[User]) -> None: pass
@overload
def f(a: type) -> None: pass

f(3)  # E: No overload variant of "f" matches argument type "int" \
      # N: Possible overload variants: \
      # N:     def f(a: type[User]) -> None \
      # N:     def f(a: type) -> None
[builtins fixtures/classmethod.pyi]
[out]

[case testInstancesDoNotMatchTypeInOverloadedFunctions]
from foo import *
[file foo.pyi]
from typing import Type, overload

class User: pass

@overload
def f(a: Type[User]) -> None: pass
@overload
def f(a: int) -> None: pass

f(User)
f(User())  # E: No overload variant of "f" matches argument type "User" \
           # N: Possible overload variants: \
           # N:     def f(a: type[User]) -> None \
           # N:     def f(a: int) -> None
[builtins fixtures/classmethod.pyi]
[out]

[case testTypeCovarianceWithOverloadedFunctions]
from foo import *
[file foo.pyi]
from typing import Type, overload

class A: pass
class B(A): pass
class C(B): pass
AType = A  # type: Type[A]
BType = B  # type: Type[B]
CType = C  # type: Type[C]

@overload
def f(a: Type[B]) -> None: pass
@overload
def f(a: int) -> None: pass

f(A)  # E: Argument 1 to "f" has incompatible type "type[A]"; expected "type[B]"
f(B)
f(C)
f(AType)  # E: Argument 1 to "f" has incompatible type "type[A]"; expected "type[B]"
f(BType)
f(CType)
[builtins fixtures/classmethod.pyi]
[out]


[case testOverloadedCovariantTypesFail]
from foo import *
[file foo.pyi]
from typing import Type, overload

class A: pass
class B(A): pass

@overload
def f(a: Type[B]) -> int: pass  # E: Overloaded function signatures 1 and 2 overlap with incompatible return types
@overload
def f(a: Type[A]) -> str: pass
[builtins fixtures/classmethod.pyi]
[out]

[case testDistinctOverloadedCovariantTypesSucceed]
from foo import *
[file foo.pyi]
from typing import Type, overload

class A: pass
class AChild(A): pass
class B: pass
class BChild(B): pass

@overload
def f(a: Type[A]) -> int: pass
@overload
def f(a: Type[B]) -> str: pass
@overload
def f(a: A) -> A: pass
@overload
def f(a: B) -> B: pass

reveal_type(f(A))  # N: Revealed type is "builtins.int"
reveal_type(f(AChild))  # N: Revealed type is "builtins.int"
reveal_type(f(B))  # N: Revealed type is "builtins.str"
reveal_type(f(BChild))  # N: Revealed type is "builtins.str"

reveal_type(f(A()))  # N: Revealed type is "foo.A"
reveal_type(f(AChild()))  # N: Revealed type is "foo.A"
reveal_type(f(B()))  # N: Revealed type is "foo.B"
reveal_type(f(BChild()))  # N: Revealed type is "foo.B"
[builtins fixtures/classmethod.pyi]
[out]

[case testSubtypeWithMoreOverloadsThanSupertypeSucceeds]
from foo import *
[file foo.pyi]
from typing import overload


class X: pass
class Y: pass
class Z: pass


class A:
    @overload
    def f(self, x: X) -> X: pass
    @overload
    def f(self, y: Y) -> Y: pass

class B(A):
    @overload
    def f(self, x: X) -> X: pass
    @overload
    def f(self, y: Y) -> Y: pass
    @overload
    def f(self, z: Z) -> Z: pass
[builtins fixtures/classmethod.pyi]
[out]

[case testSubtypeOverloadCoveringMultipleSupertypeOverloadsSucceeds]
from foo import *
[file foo.pyi]
from typing import overload


class A: pass
class B(A): pass
class C(A): pass
class D: pass


class Super:
    @overload
    def foo(self, a: B) -> C: pass
    @overload
    def foo(self, a: C) -> A: pass
    @overload
    def foo(self, a: D) -> D: pass

class Sub(Super):
    @overload
    def foo(self, a: A) -> C: pass
    @overload
    def foo(self, a: D) -> D: pass
[builtins fixtures/classmethod.pyi]
[out]

[case testSubtypeOverloadWithOverlappingArgumentsButWrongReturnType]
from foo import *
[file foo.pyi]
from typing import overload


class A: pass
class B(A): pass
class C: pass


class Super:
    @overload
    def foo(self, a: A) -> A: pass
    @overload
    def foo(self, a: C) -> C: pass

class Sub(Super):
    @overload
    def foo(self, a: A) -> A: pass
    @overload
    def foo(self, a: B) -> C: pass  # Fail
    @overload
    def foo(self, a: C) -> C: pass

class Sub2(Super):
    @overload
    def foo(self, a: B) -> C: pass  # Fail
    @overload
    def foo(self, a: A) -> A: pass
    @overload
    def foo(self, a: C) -> C: pass

class Sub3(Super):
    @overload
    def foo(self, a: A) -> int: pass
    @overload
    def foo(self, a: A) -> A: pass
    @overload
    def foo(self, a: C) -> C: pass
[builtins fixtures/classmethod.pyi]
[out]
tmp/foo.pyi:19: error: Overloaded function signature 2 will never be matched: signature 1's parameter type(s) are the same or broader
tmp/foo.pyi:24: error: Signature of "foo" incompatible with supertype "Super"
tmp/foo.pyi:24: note:      Superclass:
tmp/foo.pyi:24: note:          @overload
tmp/foo.pyi:24: note:          def foo(self, a: A) -> A
tmp/foo.pyi:24: note:          @overload
tmp/foo.pyi:24: note:          def foo(self, a: C) -> C
tmp/foo.pyi:24: note:      Subclass:
tmp/foo.pyi:24: note:          @overload
tmp/foo.pyi:24: note:          def foo(self, a: B) -> C
tmp/foo.pyi:24: note:          @overload
tmp/foo.pyi:24: note:          def foo(self, a: A) -> A
tmp/foo.pyi:24: note:          @overload
tmp/foo.pyi:24: note:          def foo(self, a: C) -> C
tmp/foo.pyi:25: error: Overloaded function signatures 1 and 2 overlap with incompatible return types
tmp/foo.pyi:32: error: Signature of "foo" incompatible with supertype "Super"
tmp/foo.pyi:32: note:      Superclass:
tmp/foo.pyi:32: note:          @overload
tmp/foo.pyi:32: note:          def foo(self, a: A) -> A
tmp/foo.pyi:32: note:          @overload
tmp/foo.pyi:32: note:          def foo(self, a: C) -> C
tmp/foo.pyi:32: note:      Subclass:
tmp/foo.pyi:32: note:          @overload
tmp/foo.pyi:32: note:          def foo(self, a: A) -> int
tmp/foo.pyi:32: note:          @overload
tmp/foo.pyi:32: note:          def foo(self, a: A) -> A
tmp/foo.pyi:32: note:          @overload
tmp/foo.pyi:32: note:          def foo(self, a: C) -> C
tmp/foo.pyi:35: error: Overloaded function signature 2 will never be matched: signature 1's parameter type(s) are the same or broader

[case testTypeTypeOverlapsWithObjectAndType]
from foo import *
[file foo.pyi]
from typing import Type, overload

class User: pass

@overload
def f(a: Type[User]) -> int: pass  # E: Overloaded function signatures 1 and 2 overlap with incompatible return types
@overload
def f(a: object) -> str: pass

# Note: plain type is equivalent to Type[Any] so no error here
@overload
def g(a: Type[User]) -> int: pass
@overload
def g(a: type) -> str: pass

@overload
def h(a: Type[User]) -> int: pass  # E: Overloaded function signatures 1 and 2 overlap with incompatible return types
@overload
def h(a: Type[object]) -> str: pass
[builtins fixtures/classmethod.pyi]
[out]

[case testTypeOverlapsWithObject]
from foo import *
[file foo.pyi]
from typing import Type, overload

class User: pass

@overload
def f(a: type) -> int: pass  # E: Overloaded function signatures 1 and 2 overlap with incompatible return types
@overload
def f(a: object) -> str: pass
[builtins fixtures/classmethod.pyi]
[out]

[case testTypeConstructorReturnsTypeType]
class User:
    @classmethod
    def test_class_method(cls) -> int: pass
    @staticmethod
    def test_static_method() -> str: pass
    def test_instance_method(self) -> None: pass

u = User()

reveal_type(type(u))  # N: Revealed type is "type[__main__.User]"
reveal_type(type(u).test_class_method())  # N: Revealed type is "builtins.int"
reveal_type(type(u).test_static_method())  # N: Revealed type is "builtins.str"
type(u).test_instance_method()  # E: Missing positional argument "self" in call to "test_instance_method" of "User"
[builtins fixtures/classmethod.pyi]
[out]

[case testObfuscatedTypeConstructorReturnsTypeType]
from typing import TypeVar
class User: pass

f1 = type

A = TypeVar('A')
def f2(func: A) -> A:
    return func

u = User()

reveal_type(f1(u))  # N: Revealed type is "type[__main__.User]"
reveal_type(f2(type)(u))  # N: Revealed type is "type[__main__.User]"
[builtins fixtures/classmethod.pyi]
[out]

[case testTypeConstructorLookalikeFails]
class User: pass

def fake1(a: object) -> type:
    return User
def fake2(a: int) -> type:
    return User

reveal_type(type(User()))  # N: Revealed type is "type[__main__.User]"
reveal_type(fake1(User()))  # N: Revealed type is "builtins.type"
reveal_type(fake2(3))  # N: Revealed type is "builtins.type"
[builtins fixtures/classmethod.pyi]
[out]

[case testOtherTypeConstructorsSucceed]
def foo(self) -> int: return self.attr

User = type('User', (object,), {'foo': foo, 'attr': 3})
reveal_type(User)  # N: Revealed type is "builtins.type"
[builtins fixtures/args.pyi]
[out]

[case testTypeTypeComparisonWorks]
class User: pass

User == User
User == type(User())
type(User()) == User
type(User()) == type(User())

User != User
User != type(User())
type(User()) != User
type(User()) != type(User())

int == int
int == type(3)
type(3) == int
type(3) == type(3)

int != int
int != type(3)
type(3) != int
type(3) != type(3)

User is User
User is type(User)
type(User) is User
type(User) is type(User)

int is int
int is type(3)
type(3) is int
type(3) is type(3)

int.__eq__(int)
int.__eq__(3, 4)
[builtins fixtures/args.pyi]
[out]
main:33: error: Too few arguments for "__eq__" of "int"
main:33: error: Unsupported operand types for == ("type[int]" and "type[int]")

[case testDupBaseClasses]
class A:
    def method(self) -> str: ...

class B(A, A):  # E: Duplicate base class "A"
    attr: int

b: B

reveal_type(b.method())  # N: Revealed type is "Any"
reveal_type(b.missing())  # N: Revealed type is "Any"
reveal_type(b.attr)  # N: Revealed type is "builtins.int"

[case testDupBaseClassesGeneric]
from typing import Generic, TypeVar

T = TypeVar('T')
class A(Generic[T]):
    def method(self) -> T: ...

class B(A[int], A[str]):  # E: Duplicate base class "A"
    attr: int

reveal_type(B().method())  # N: Revealed type is "Any"
reveal_type(B().attr)   # N: Revealed type is "builtins.int"

[case testCannotDetermineMro]
class A: pass
class B(A): pass
class C(B): pass
class D(A, B): pass # E: Cannot determine consistent method resolution order (MRO) for "D"
class E(C, D): pass

[case testInconsistentMroLocalRef]
class A: pass
class B(object, A): # E: Cannot determine consistent method resolution order (MRO) for "B"
    def readlines(self): pass
    __iter__ = readlines

[case testDynamicMetaclass]
class C(metaclass=int()):  # E: Dynamic metaclass not supported for "C"
    pass

[case testDynamicMetaclassCrash]
class C(metaclass=int().x):  # E: Dynamic metaclass not supported for "C"
    pass

[case testVariableSubclass]
class A:
    a = 1  # type: int
class B(A):
    a = 1
[out]

[case testVariableSubclassAssignMismatch]
class A:
    a = 1  # type: int
class B(A):
    a = "a"
[out]
main:4: error: Incompatible types in assignment (expression has type "str", base class "A" defined the type as "int")

[case testVariableSubclassAssignment]
class A:
    a = None  # type: int
class B(A):
    def __init__(self) -> None:
        self.a = "a"
[out]
main:5: error: Incompatible types in assignment (expression has type "str", variable has type "int")

[case testVariableSubclassTypeOverwrite]
class A:
    a = None  # type: int
class B(A):
    a = None  # type: str
class C(B):
    a = "a"
[out]
main:4: error: Incompatible types in assignment (expression has type "str", base class "A" defined the type as "int")

[case testVariableSubclassTypeOverwriteImplicit]
class A:
    a = 1
class B(A):
    a = None  # type: str
[out]
main:4: error: Incompatible types in assignment (expression has type "str", base class "A" defined the type as "int")

[case testVariableSuperUsage]
class A:
    a = []  # type: list
class B(A):
    a = [1, 2]
class C(B):
    a = B.a + [3]
[builtins fixtures/list.pyi]
[out]

[case testClassAllBases]
from typing import Union
class A:
    a = None  # type: Union[int, str]
class B(A):
    a = 1
class C(B):
    a = "str"
class D(A):
    a = "str"
[out]
main:7: error: Incompatible types in assignment (expression has type "str", base class "B" defined the type as "int")

[case testVariableTypeVar]
from typing import TypeVar, Generic
T = TypeVar('T')
class A(Generic[T]):
    a = None  # type: T
class B(A[int]):
    a = 1

[case testVariableTypeVarInvalid]
from typing import TypeVar, Generic
T = TypeVar('T')
class A(Generic[T]):
    a = None  # type: T
class B(A[int]):
    a = "abc"
[out]
main:6: error: Incompatible types in assignment (expression has type "str", base class "A" defined the type as "int")

[case testVariableTypeVarIndirectly]
from typing import TypeVar, Generic
T = TypeVar('T')
class A(Generic[T]):
    a = None  # type: T
class B(A[int]):
    pass
class C(B):
    a = "a"
[out]
main:8: error: Incompatible types in assignment (expression has type "str", base class "A" defined the type as "int")

[case testVariableTypeVarList]
from typing import List, TypeVar, Generic
T = TypeVar('T')
class A(Generic[T]):
    a = None  # type: List[T]
    b = None  # type: List[T]
class B(A[int]):
    a = [1]
    b = ['']
[builtins fixtures/list.pyi]
[out]
main:8: error: List item 0 has incompatible type "str"; expected "int"

[case testVariableMethod]
class A:
    def a(self) -> None: pass
    b = 1
class B(A):
    a = 1  # E: Incompatible types in assignment (expression has type "int", base class "A" defined the type as "Callable[[], None]")
    def b(self) -> None: pass  # E: Signature of "b" incompatible with supertype "A" \
                               # N:      Superclass: \
                               # N:          int \
                               # N:      Subclass: \
                               # N:          def b(self) -> None

[case testVariableProperty]
class A:
    @property
    def a(self) -> bool: pass
class B(A):
    a = None  # type: bool
class C(A):
    a = True
class D(A):
    a = 1
[builtins fixtures/property.pyi]
[out]
main:9: error: Incompatible types in assignment (expression has type "int", base class "A" defined the type as "bool")

[case testVariableOverwriteAny]
from typing import Any
class A:
    a = 1
class B(A):
    a = 'x'  # type: Any
[out]

[case testInstanceMethodOverwrite]
class B():
    def n(self, a: int) -> None: pass
class C(B):
    def m(self, a: int) -> None: pass
    n = m
[out]

[case testInstanceMethodOverwriteError]
class B():
    def n(self, a: int) -> None: pass
class C(B):
    def m(self, a: str) -> None: pass
    n = m
[out]
main:5: error: Incompatible types in assignment (expression has type "Callable[[str], None]", base class "B" defined the type as "Callable[[int], None]")

[case testInstanceMethodOverwriteTypevar]
from typing import Generic, TypeVar
T = TypeVar("T")
class B(Generic[T]):
    def n(self, a: T) -> None: pass
class C(B[int]):
    def m(self, a: int) -> None: pass
    n = m

[case testInstanceMethodOverwriteTwice]
class I:
    def foo(self) -> None: pass
class A(I):
    def foo(self) -> None: pass
class B(A):
    def bar(self) -> None: pass
    foo = bar
class C(B):
    def bar(self) -> None: pass
    foo = bar

[case testClassMethodOverwrite]
class B():
    @classmethod
    def n(self, a: int) -> None: pass
class C(B):
    @classmethod
    def m(self, a: int) -> None: pass
    n = m
[builtins fixtures/classmethod.pyi]
[out]

[case testClassMethodOverwriteError]
class B():
    @classmethod
    def n(self, a: int) -> None: pass
class C(B):
    @classmethod
    def m(self, a: str) -> None: pass
    n = m
[builtins fixtures/classmethod.pyi]
[out]
main:7: error: Incompatible types in assignment (expression has type "Callable[[str], None]", base class "B" defined the type as "Callable[[int], None]")

[case testClassSpec]
from typing import Callable
class A():
    b = None  # type: Callable[[int], int]
class B(A):
    def c(self, a: int) -> int: pass
    b = c
reveal_type(A().b)  # N: Revealed type is "def (builtins.int) -> builtins.int"
reveal_type(B().b)  # N: Revealed type is "def (a: builtins.int) -> builtins.int"

[case testClassSpecError]
from typing import Callable
class A():
    b = None  # type: Callable[[int], int]
class B(A):
    def c(self, a: str) -> int: pass
    b = c  # E: Incompatible types in assignment (expression has type "Callable[[str], int]", base class "A" defined the type as "Callable[[int], int]")

[case testClassStaticMethod]
class A():
    @staticmethod
    def a(a: int) -> None: pass
class B(A):
    @staticmethod
    def b(a: str) -> None: pass
    a = b
[builtins fixtures/staticmethod.pyi]
[out]
main:7: error: Incompatible types in assignment (expression has type "Callable[[str], None]", base class "A" defined the type as "Callable[[int], None]")

[case testClassStaticMethodIndirect]
class A():
    @staticmethod
    def a(a: int) -> None: pass
    c = a
class B(A):
    @staticmethod
    def b(a: str) -> None: pass
    c = b  # E: Incompatible types in assignment (expression has type "Callable[[str], None]", base class "A" defined the type as "Callable[[int], None]")
a: A
reveal_type(a.a)  # N: Revealed type is "def (a: builtins.int)"
reveal_type(a.c)  # N: Revealed type is "def (a: builtins.int)"
[builtins fixtures/staticmethod.pyi]

[case testClassStaticMethodIndirectOverloaded]
from typing import overload
class A:
    @overload
    @staticmethod
    def a(x: int) -> int: ...
    @overload
    @staticmethod
    def a(x: str) -> str: ...
    @staticmethod
    def a(x):
        ...
    c = a
reveal_type(A.c)  # N: Revealed type is "Overload(def (x: builtins.int) -> builtins.int, def (x: builtins.str) -> builtins.str)"
reveal_type(A().c)  # N: Revealed type is "Overload(def (x: builtins.int) -> builtins.int, def (x: builtins.str) -> builtins.str)"
[builtins fixtures/staticmethod.pyi]

[case testClassStaticMethodSubclassing]
class A:
    @staticmethod
    def a() -> None: pass

    def b(self) -> None: pass

    @staticmethod
    def c() -> None: pass

class B(A):
    def a(self) -> None: pass  # Fail

    @classmethod
    def b(cls) -> None: pass

    @staticmethod
    def c() -> None: pass
[builtins fixtures/classmethod.pyi]
[out]
main:11: error: Signature of "a" incompatible with supertype "A"
main:11: note:      Superclass:
main:11: note:          @staticmethod
main:11: note:          def a() -> None
main:11: note:      Subclass:
main:11: note:          def a(self) -> None

[case testTempNode]
class A():
    def a(self) -> None: pass
class B(A):
    def b(self) -> None: pass
    a = c = b

[case testListObject]
from typing import List
class A:
    x = []  # type: List[object]
class B(A):
    x = [1]
[builtins fixtures/list.pyi]

[case testClassMemberObject]
class A:
    x = object()
class B(A):
    x = 1
class C(B):
    x = ''
[out]
main:6: error: Incompatible types in assignment (expression has type "str", base class "B" defined the type as "int")

[case testSlots]
class A:
    __slots__ = ("a")
class B(A):
    __slots__ = ("a", "b")
[builtins fixtures/tuple.pyi]

[case testClassOrderOfError]
class A:
    x = 1
class B(A):
    x = "a"  # E: Incompatible types in assignment (expression has type "str", base class "A" defined the type as "int")
class C(B):
    x = object()  # E: Incompatible types in assignment (expression has type "object", base class "B" defined the type as "str")

[case testClassOneErrorPerLine]
class A:
    x = 1
class B(A):
    x: str = ""  # E: Incompatible types in assignment (expression has type "str", base class "A" defined the type as "int")
    x = 1.0  # E: Incompatible types in assignment (expression has type "float", variable has type "str")
class BInfer(A):
    x = ""  # E: Incompatible types in assignment (expression has type "str", base class "A" defined the type as "int")
    x = 1.0  # E: Incompatible types in assignment (expression has type "float", variable has type "str") \
             # E: Incompatible types in assignment (expression has type "float", base class "A" defined the type as "int")

[case testClassIgnoreType_RedefinedAttributeAndGrandparentAttributeTypesNotIgnored]
class A:
    x = 0
class B(A):
    x = ''  # type: ignore
class C(B):
    x = ''

[case testClassIgnoreType_RedefinedAttributeTypeIgnoredInChildren]
class A:
    x = 0
class B(A):
    x = ''  # type: ignore
class C(B):
    x = ''  # type: ignore

[case testInvalidMetaclassStructure]
class X(type): pass
class Y(type): pass
class A(metaclass=X): pass
class B(A, metaclass=Y): pass  # E: Metaclass conflict: the metaclass of a derived class must be a (non-strict) subclass of the metaclasses of all its bases \
                               # N: "__main__.Y" (metaclass of "__main__.B") conflicts with "__main__.X" (metaclass of "__main__.A")
[case testMetaclassNoTypeReveal]
class M:
    x = 0  # type: int

class A(metaclass=M): pass  # E: Metaclasses not inheriting from "type" are not supported

A.x  # E: "type[A]" has no attribute "x"

[case testMetaclassTypeReveal]
from typing import Type
class M(type):
    x = 0  # type: int

class A(metaclass=M): pass

def f(TA: Type[A]):
    reveal_type(TA)  # N: Revealed type is "type[__main__.A]"
    reveal_type(TA.x)  # N: Revealed type is "builtins.int"

[case testMetaclassConflictingInstanceVars]
from typing import ClassVar

class Meta(type):
    foo: int
    bar: int
    eggs: ClassVar[int] = 42
    spam: ClassVar[int] = 42

class Foo(metaclass=Meta):
    foo: str
    bar: ClassVar[str] = 'bar'
    eggs: str
    spam: ClassVar[str] = 'spam'

reveal_type(Foo.foo)  # N: Revealed type is "builtins.int"
reveal_type(Foo.bar)  # N: Revealed type is "builtins.str"
reveal_type(Foo.eggs)  # N: Revealed type is "builtins.int"
reveal_type(Foo.spam)  # N: Revealed type is "builtins.str"

class MetaSub(Meta): ...

class Bar(metaclass=MetaSub):
    foo: str
    bar: ClassVar[str] = 'bar'
    eggs: str
    spam: ClassVar[str] = 'spam'

reveal_type(Bar.foo)  # N: Revealed type is "builtins.int"
reveal_type(Bar.bar)  # N: Revealed type is "builtins.str"
reveal_type(Bar.eggs)  # N: Revealed type is "builtins.int"
reveal_type(Bar.spam)  # N: Revealed type is "builtins.str"

[case testSubclassMetaclass]
class M1(type):
    x = 0
class M2(M1): pass
class C(metaclass=M2):
    pass
reveal_type(C.x) # N: Revealed type is "builtins.int"

[case testMetaclassSubclass]
from typing import Type
class M(type):
    x = 0  # type: int

class A(metaclass=M): pass
class B(A): pass

def f(TB: Type[B]):
    reveal_type(TB)  # N: Revealed type is "type[__main__.B]"
    reveal_type(TB.x)  # N: Revealed type is "builtins.int"

[case testMetaclassAsAny]
from typing import Any, ClassVar, Type

MyAny: Any
class WithMeta(metaclass=MyAny):
    x: ClassVar[int]

reveal_type(WithMeta.a)   # N: Revealed type is "Any"
reveal_type(WithMeta.m)   # N: Revealed type is "Any"
reveal_type(WithMeta.x)   # N: Revealed type is "builtins.int"
reveal_type(WithMeta().x) # N: Revealed type is "builtins.int"
WithMeta().m              # E: "WithMeta" has no attribute "m"
WithMeta().a              # E: "WithMeta" has no attribute "a"
t: Type[WithMeta]
t.unknown  # OK

[case testMetaclassAsAnyWithAFlag]
# flags: --disallow-subclassing-any
from typing import Any, ClassVar, Type

MyAny: Any
class WithMeta(metaclass=MyAny):  # E: Class cannot use "MyAny" as a metaclass (has type "Any")
    x: ClassVar[int]

reveal_type(WithMeta.a)   # N: Revealed type is "Any"
reveal_type(WithMeta.m)   # N: Revealed type is "Any"
reveal_type(WithMeta.x)   # N: Revealed type is "builtins.int"
reveal_type(WithMeta().x) # N: Revealed type is "builtins.int"
WithMeta().m              # E: "WithMeta" has no attribute "m"
WithMeta().a              # E: "WithMeta" has no attribute "a"
t: Type[WithMeta]
t.unknown  # OK

[case testUnpackIterableClassWithOverloadedIter]
from typing import Generic, overload, Iterator, TypeVar, Union

AnyNum = TypeVar('AnyNum', int, float)

class Foo(Generic[AnyNum]):
    @overload
    def __iter__(self: Foo[int]) -> Iterator[float]: ...
    @overload
    def __iter__(self: Foo[float]) -> Iterator[int]: ...
    def __iter__(self) -> Iterator[Union[float, int]]:
        ...

a, b, c = Foo[int]()
reveal_type(a)  # N: Revealed type is "builtins.float"
reveal_type(b)  # N: Revealed type is "builtins.float"
reveal_type(c)  # N: Revealed type is "builtins.float"

x, y = Foo[float]()
reveal_type(x)  # N: Revealed type is "builtins.int"
reveal_type(y)  # N: Revealed type is "builtins.int"
[builtins fixtures/list.pyi]

[case testUnpackIterableClassWithOverloadedIter2]
from typing import Union, TypeVar, Generic, overload, Iterator

X = TypeVar('X')

class Foo(Generic[X]):
    @overload
    def __iter__(self: Foo[str]) -> Iterator[int]: ...  # type: ignore
    @overload
    def __iter__(self: Foo[X]) -> Iterator[str]: ...
    def __iter__(self) -> Iterator[Union[int, str]]:
        ...

a, b, c = Foo[str]()
reveal_type(a)  # N: Revealed type is "builtins.int"
reveal_type(b)  # N: Revealed type is "builtins.int"
reveal_type(c)  # N: Revealed type is "builtins.int"

x, y = Foo[float]()
reveal_type(x)  # N: Revealed type is "builtins.str"
reveal_type(y)  # N: Revealed type is "builtins.str"
[builtins fixtures/list.pyi]

[case testUnpackIterableRegular]
from typing import TypeVar, Generic, Iterator

X = TypeVar('X')

class Foo(Generic[X]):
    def __iter__(self) -> Iterator[X]:
        ...

a, b = Foo[int]()
reveal_type(a)  # N: Revealed type is "builtins.int"
reveal_type(b)  # N: Revealed type is "builtins.int"
[builtins fixtures/list.pyi]

[case testUnpackNotIterableClass]
class Foo: ...

a, b, c = Foo()  # E: "Foo" object is not iterable
[builtins fixtures/list.pyi]

[case testMetaclassIterable]
from typing import Iterable, Iterator

class ImplicitMeta(type):
    def __iter__(self) -> Iterator[int]: yield 1

class Implicit(metaclass=ImplicitMeta): pass

for _ in Implicit: pass
reveal_type(list(Implicit))  # N: Revealed type is "builtins.list[builtins.int]"

class ExplicitMeta(type, Iterable[int]):
    def __iter__(self) -> Iterator[int]: yield 1

class Explicit(metaclass=ExplicitMeta): pass
for _ in Explicit: pass
reveal_type(list(Explicit))  # N: Revealed type is "builtins.list[builtins.int]"

[builtins fixtures/list.pyi]

[case testMetaclassTuple]
from typing import Tuple

class M(Tuple[int]): pass
class C(metaclass=M): pass  # E: Invalid metaclass "M"

[builtins fixtures/tuple.pyi]

[case testMetaclassOperatorBeforeReversed]
class X:
    def __radd__(self, x: int) -> int: ...

class Meta(type):
    def __add__(cls, x: X) -> str: ...

class Concrete(metaclass=Meta):
    pass

reveal_type(Concrete + X())  # N: Revealed type is "builtins.str"
Concrete + "hello"  # E: Unsupported operand types for + ("type[Concrete]" and "str")

[case testMetaclassOperatorTypeVar]
from typing import Type, TypeVar

class MetaClass(type):
    def __mul__(cls, other: int) -> str:
        return ""

class Test(metaclass=MetaClass):
    pass

S = TypeVar("S", bound=Test)

def f(x: Type[Test]) -> str:
    return x * 0
def g(x: Type[S]) -> str:
    return reveal_type(x * 0)  # N: Revealed type is "builtins.str"

[case testMetaclassGetitem]
import types

class M(type):
    def __getitem__(self, key) -> int: return 1

class A(metaclass=M): pass

reveal_type(A[M])  # N: Revealed type is "builtins.int"
[builtins fixtures/tuple.pyi]

[case testMetaclassSelfType]
from typing import TypeVar, Type

class M(type): pass
T = TypeVar('T')

class M1(M):
    def foo(cls: Type[T]) -> T: ...

class A(metaclass=M1): pass
reveal_type(A.foo())  # N: Revealed type is "__main__.A"

[case testMetaclassAndSkippedImport]
# flags: --ignore-missing-imports
from missing import M
class A(metaclass=M):
    y = 0
reveal_type(A.y) # N: Revealed type is "builtins.int"
reveal_type(A.x) # N: Revealed type is "Any"

[case testValidTypeAliasAsMetaclass]
from typing_extensions import TypeAlias

Explicit: TypeAlias = type
Implicit = type

class E(metaclass=Explicit): ...
class I(metaclass=Implicit): ...
[builtins fixtures/classmethod.pyi]

[case testValidTypeAliasOfTypeAliasAsMetaclass]
from typing_extensions import TypeAlias

Explicit: TypeAlias = type
Implicit = type

A1: TypeAlias = Explicit
A2 = Explicit
A3: TypeAlias = Implicit
A4 = Implicit

class C1(metaclass=A1): ...
class C2(metaclass=A2): ...
class C3(metaclass=A3): ...
class C4(metaclass=A4): ...
[builtins fixtures/classmethod.pyi]

[case testTypeAliasWithArgsAsMetaclass]
from typing import Generic, TypeVar
from typing_extensions import TypeAlias

T = TypeVar('T')
class Meta(Generic[T]): ...

Explicit: TypeAlias = Meta[T]
Implicit = Meta[T]

class E(metaclass=Explicit): ...  # E: Invalid metaclass "Explicit"
class I(metaclass=Implicit): ...  # E: Invalid metaclass "Implicit"
[builtins fixtures/classmethod.pyi]

[case testTypeAliasNonTypeAsMetaclass]
from typing_extensions import TypeAlias

Explicit: TypeAlias = int
Implicit = int

class E(metaclass=Explicit): ...  # E: Metaclasses not inheriting from "type" are not supported
class I(metaclass=Implicit): ...  # E: Metaclasses not inheriting from "type" are not supported
[builtins fixtures/classmethod.pyi]

[case testInvalidVariableAsMetaclass]
from typing import Any
M = 0  # type: int
MM = 0
class A(metaclass=M): # E: Invalid metaclass "M"
    y = 0
class B(metaclass=MM): # E: Invalid metaclass "MM"
    y = 0
reveal_type(A.y) # N: Revealed type is "builtins.int"
A.x # E: "type[A]" has no attribute "x"

[case testAnyAsBaseOfMetaclass]
from typing import Any, Type
M = None  # type: Any
class MM(M): pass

class A(metaclass=MM):
    y = 0
    @classmethod
    def f(cls) -> None: pass
    def g(self) -> None: pass

def h(a: Type[A], b: Type[object]) -> None:
    h(a, a)
    h(b, a) # E: Argument 1 to "h" has incompatible type "type[object]"; expected "type[A]"
    a.f(1) # E: Too many arguments for "f" of "A"
    reveal_type(a.y) # N: Revealed type is "builtins.int"

x = A # type: MM
reveal_type(A.y) # N: Revealed type is "builtins.int"
reveal_type(A.x) # N: Revealed type is "Any"
A.f(1) # E: Too many arguments for "f" of "A"
A().g(1) # E: Too many arguments for "g" of "A"
[builtins fixtures/classmethod.pyi]

[case testMetaclassTypeCallable]
class M(type):
    x = 5

class A(metaclass=M): pass
reveal_type(type(A).x)  # N: Revealed type is "builtins.int"

[case testMetaclassStrictSupertypeOfTypeWithClassmethods]
from typing import Type, TypeVar
TA = TypeVar('TA', bound='A')
TTA = TypeVar('TTA', bound='Type[A]')
TM = TypeVar('TM', bound='M')

class M(type):
    def g1(cls: 'Type[A]') -> A: pass  # E: The erased type of self "type[__main__.A]" is not a supertype of its class "__main__.M"
    def g2(cls: Type[TA]) -> TA: pass  # E: The erased type of self "type[__main__.A]" is not a supertype of its class "__main__.M"
    def g3(cls: TTA) -> TTA: pass  # E: The erased type of self "type[__main__.A]" is not a supertype of its class "__main__.M"
    def g4(cls: TM) -> TM: pass
m: M

class A(metaclass=M):
    def foo(self): pass

reveal_type(A.g1)  # N: Revealed type is "def () -> __main__.A"
reveal_type(A.g2)  # N: Revealed type is "def () -> __main__.A"
reveal_type(A.g3)  # N: Revealed type is "def () -> def () -> __main__.A"
reveal_type(A.g4)  # N: Revealed type is "def () -> def () -> __main__.A"

class B(metaclass=M):
    def foo(self): pass

B.g1  # E: Invalid self argument "type[B]" to attribute function "g1" with type "Callable[[type[A]], A]"
B.g2  # E: Invalid self argument "type[B]" to attribute function "g2" with type "Callable[[type[TA]], TA]"
B.g3  # E: Invalid self argument "type[B]" to attribute function "g3" with type "Callable[[TTA], TTA]"
reveal_type(B.g4)  # N: Revealed type is "def () -> def () -> __main__.B"

# 4 examples of unsoundness - instantiation, classmethod, staticmethod and ClassVar:

ta: Type[A] = m  # E: Incompatible types in assignment (expression has type "M", variable has type "type[A]")
a: A = ta()
reveal_type(ta.g1)  # N: Revealed type is "def () -> __main__.A"
reveal_type(ta.g2)  # N: Revealed type is "def () -> __main__.A"
reveal_type(ta.g3)  # N: Revealed type is "def () -> type[__main__.A]"
reveal_type(ta.g4)  # N: Revealed type is "def () -> type[__main__.A]"

x: M = ta
x.g1  # E: Invalid self argument "M" to attribute function "g1" with type "Callable[[type[A]], A]"
x.g2  # E: Invalid self argument "M" to attribute function "g2" with type "Callable[[type[TA]], TA]"
x.g3  # E: Invalid self argument "M" to attribute function "g3" with type "Callable[[TTA], TTA]"
reveal_type(x.g4)  # N: Revealed type is "def () -> __main__.M"

def r(ta: Type[TA], tta: TTA) -> None:
    x: M = ta
    y: M = tta

class Class(metaclass=M):
    @classmethod
    def f1(cls: Type[Class]) -> None: pass
    @classmethod
    def f2(cls: M) -> None: pass
cl: Type[Class] = m  # E: Incompatible types in assignment (expression has type "M", variable has type "type[Class]")
reveal_type(cl.f1)  # N: Revealed type is "def ()"
reveal_type(cl.f2)  # N: Revealed type is "def ()"
x1: M = cl

class Static(metaclass=M):
    @staticmethod
    def f() -> None: pass
s: Type[Static] = m  # E: Incompatible types in assignment (expression has type "M", variable has type "type[Static]")
reveal_type(s.f)  # N: Revealed type is "def ()"
x2: M = s

from typing import ClassVar
class Cvar(metaclass=M):
    x = 1  # type: ClassVar[int]
cv: Type[Cvar] = m  # E: Incompatible types in assignment (expression has type "M", variable has type "type[Cvar]")
cv.x
x3: M = cv

[builtins fixtures/classmethod.pyi]

[case testMetaclassOverloadResolution]
from typing import Type, overload
class A: pass

class EM(type): pass
class E(metaclass=EM): pass

class EM1(type): pass
class E1(metaclass=EM1): pass

@overload
def f(x: EM) -> int: ...
@overload
def f(x: EM1) -> A: ...
@overload
def f(x: str) -> str: ...
def f(x: object) -> object: return ''

e: EM
reveal_type(f(e))  # N: Revealed type is "builtins.int"

et: Type[E]
reveal_type(f(et))  # N: Revealed type is "builtins.int"

e1: EM1
reveal_type(f(e1))  # N: Revealed type is "__main__.A"

e1t: Type[E1]
reveal_type(f(e1t))  # N: Revealed type is "__main__.A"

reveal_type(f(''))  # N: Revealed type is "builtins.str"

[case testTypeCErasesGenericsFromC]
from typing import Generic, Type, TypeVar

K = TypeVar('K')
V = TypeVar('V')
class ExampleDict(Generic[K, V]): ...

D = TypeVar('D')
def mkdict(dict_type: Type[D]) -> D: ...
reveal_type(mkdict(ExampleDict))  # N: Revealed type is "__main__.ExampleDict[Any, Any]"

[case testTupleForwardBase]
from m import a
a[0]()  # E: "int" not callable

[file m.py]
from typing import Tuple
a: A
class A(Tuple[int, str]): pass
[builtins fixtures/tuple.pyi]

-- Synthetic types crashes
-- -----------------------

[case testCrashOnSelfRecursiveNamedTupleVar]
from typing import NamedTuple

def test() -> None:
    N = NamedTuple('N', [('x', N)]) # E: Cannot resolve name "N" (possible cyclic definition) \
                                    # N: Recursive types are not allowed at function scope
    n: N
    reveal_type(n) # N: Revealed type is "tuple[Any, fallback=__main__.N@4]"
[builtins fixtures/tuple.pyi]

[case testCrashOnSelfRecursiveTypedDictVar]
from typing import TypedDict

A = TypedDict('A', {'a': 'A'})  # type: ignore
a: A
[builtins fixtures/isinstancelist.pyi]
[typing fixtures/typing-typeddict.pyi]

[case testCrashInJoinOfSelfRecursiveNamedTuples]

from typing import NamedTuple

class N(NamedTuple):
    x: N # type: ignore
class M(NamedTuple):
    x: M # type: ignore

n: N
m: M
lst = [n, m]
[builtins fixtures/isinstancelist.pyi]

[case testCorrectJoinOfSelfRecursiveTypedDicts]
from typing import TypedDict

def test() -> None:
    class N(TypedDict):
        x: N  # E: Cannot resolve name "N" (possible cyclic definition) \
              # N: Recursive types are not allowed at function scope
    class M(TypedDict):
        x: M  # E: Cannot resolve name "M" (possible cyclic definition) \
              # N: Recursive types are not allowed at function scope

    n: N
    m: M
    lst = [n, m]
    reveal_type(lst[0]['x'])  # N: Revealed type is "Any"
[builtins fixtures/isinstancelist.pyi]
[typing fixtures/typing-typeddict.pyi]

[case testCrashInForwardRefToNamedTupleWithIsinstance]
from typing import Dict, NamedTuple

NameDict = Dict[str, 'NameInfo']
class NameInfo(NamedTuple):
    ast: bool

def parse_ast(name_dict: NameDict) -> None:
    if isinstance(name_dict[''], int):
        pass
    reveal_type(name_dict['test']) # N: Revealed type is "tuple[builtins.bool, fallback=__main__.NameInfo]"
[builtins fixtures/isinstancelist.pyi]
[typing fixtures/typing-medium.pyi]

[case testCrashInForwardRefToTypedDictWithIsinstance]
from typing import Dict, TypedDict

NameDict = Dict[str, 'NameInfo']
class NameInfo(TypedDict):
    ast: bool

def parse_ast(name_dict: NameDict) -> None:
    if isinstance(name_dict[''], int):
        pass
    reveal_type(name_dict['']['ast'])  # N: Revealed type is "builtins.bool"
[builtins fixtures/isinstancelist.pyi]
[typing fixtures/typing-typeddict.pyi]

[case testCorrectIsinstanceInForwardRefToNewType]
from typing import Dict, NewType

NameDict = Dict[str, 'NameInfo']
class Base:
    ast: bool
NameInfo = NewType('NameInfo', Base)

def parse_ast(name_dict: NameDict) -> None:
    if isinstance(name_dict[''], int):
        pass
    x = name_dict['']
    reveal_type(x) # N: Revealed type is "__main__.NameInfo"
    if int():
        x = NameInfo(Base()) # OK
        x = Base() # E: Incompatible types in assignment (expression has type "Base", variable has type "NameInfo")
[builtins fixtures/isinstancelist.pyi]
[typing fixtures/typing-medium.pyi]

[case testNoCrashForwardRefToBrokenDoubleNewType]
from typing import Any, Dict, List, NewType

Foo = NewType('NotFoo', int) # E: String argument 1 "NotFoo" to NewType(...) does not match variable name "Foo"
Foos = NewType('Foos', List[Foo]) # type: ignore

def frob(foos: Dict[Any, Foos]) -> None:
    foo = foos.get(1)
    assert foo
    dict(foo)
[builtins fixtures/dict.pyi]
[out]

[case testNoCrashForwardRefToBrokenDoubleNewTypeClass]
from typing import Any, Dict, List, NewType

Foo = NewType('NotFoo', int) # type: ignore
Foos = NewType('Foos', List[Foo]) # type: ignore

x: C
class C:
    def frob(self, foos: Dict[Any, Foos]) -> None:
        foo = foos.get(1)
        assert foo
        dict(foo)

reveal_type(x.frob) # N: Revealed type is "def (foos: builtins.dict[Any, __main__.Foos])"
[builtins fixtures/dict.pyi]
[out]

[case testNewTypeFromForwardNamedTuple]
from typing import NewType, NamedTuple, Tuple

NT = NewType('NT', 'N')
class N(NamedTuple):
    x: int

x: NT = N(1) # E: Incompatible types in assignment (expression has type "N", variable has type "NT")
x = NT(N(1))
[builtins fixtures/tuple.pyi]
[out]

[case testNewTypeFromForwardTypedDict]

from typing import NewType, Tuple, TypedDict

NT = NewType('NT', 'N') # E: Argument 2 to NewType(...) must be subclassable (got "N")
class N(TypedDict):
    x: int
[builtins fixtures/dict.pyi]
[typing fixtures/typing-typeddict.pyi]
[out]

[case testCorrectAttributeInForwardRefToNamedTuple]
from typing import NamedTuple
proc: Process
reveal_type(proc.state)  # N: Revealed type is "builtins.int"

def get_state(proc: 'Process') -> int:
    return proc.state
class Process(NamedTuple):
     state: int
[builtins fixtures/tuple.pyi]
[out]

[case testCorrectItemTypeInForwardRefToTypedDict]
from typing import TypedDict
proc: Process
reveal_type(proc['state'])  # N: Revealed type is "builtins.int"

def get_state(proc: 'Process') -> int:
    return proc['state']
class Process(TypedDict):
     state: int
[builtins fixtures/isinstancelist.pyi]
[typing fixtures/typing-typeddict.pyi]
[out]

[case testCorrectDoubleForwardNamedTuple]
from typing import NamedTuple

x: A
class A(NamedTuple):
    one: 'B'
    other: int
class B(NamedTuple):
    attr: str
y: A
y = x
reveal_type(x.one.attr)  # N: Revealed type is "builtins.str"
[builtins fixtures/tuple.pyi]
[out]

[case testCrashOnDoubleForwardTypedDict]
from typing import TypedDict

x: A
class A(TypedDict):
    one: 'B'
    other: int
class B(TypedDict):
    attr: str

reveal_type(x['one']['attr'])  # N: Revealed type is "builtins.str"
[builtins fixtures/isinstancelist.pyi]
[typing fixtures/typing-typeddict.pyi]
[out]

[case testCrashOnForwardUnionOfNamedTuples]
from typing import Union, NamedTuple

Node = Union['Foo', 'Bar']
class Foo(NamedTuple):
    x: int
class Bar(NamedTuple):
    x: int

def foo(node: Node) -> int:
    x = node
    reveal_type(node) # N: Revealed type is "Union[tuple[builtins.int, fallback=__main__.Foo], tuple[builtins.int, fallback=__main__.Bar]]"
    return x.x
[builtins fixtures/tuple.pyi]
[out]

[case testCrashOnForwardUnionOfTypedDicts]
from typing import TypedDict, Union

NodeType = Union['Foo', 'Bar']
class Foo(TypedDict):
    x: int
class Bar(TypedDict):
    x: int

def foo(node: NodeType) -> int:
    x = node
    return x['x']
[builtins fixtures/isinstancelist.pyi]
[typing fixtures/typing-typeddict.pyi]
[out]

[case testSupportForwardUnionOfNewTypes]
from typing import Union, NewType
x: Node
reveal_type(x.x) # N: Revealed type is "builtins.int"

class A:
    x: int
class B:
    x: int

Node = Union['Foo', 'Bar']
Foo = NewType('Foo', A)
Bar = NewType('Bar', B)

def foo(node: Node) -> Node:
    x = node
    return Foo(A())
[out]

[case testForwardReferencesInNewTypeMRORecomputed]
from typing import NewType
x: Foo
Foo = NewType('Foo', 'B')
class A:
    x: int
class B(A):
    pass

reveal_type(x.x) # N: Revealed type is "builtins.int"
[out]

[case testCrashOnComplexNamedTupleUnionProperty]
from typing import NamedTuple, Union

x: AOrB
AOrB = Union['A', 'B']
class A(NamedTuple):
    x: int

class B(object):
    def __init__(self, a: AOrB) -> None:
        self.a = a
    @property
    def x(self) -> int:
        return self.a.x

reveal_type(x.x) # N: Revealed type is "builtins.int"
[builtins fixtures/property.pyi]
[out]

[case testCorrectIsinstanceWithForwardUnion]
from typing import Union, NamedTuple

ForwardUnion = Union['TP', int]
class TP(NamedTuple('TP', [('x', int)])): pass

def f(x: ForwardUnion) -> None:
  reveal_type(x)  # N: Revealed type is "Union[tuple[builtins.int, fallback=__main__.TP], builtins.int]"
  if isinstance(x, TP):
    reveal_type(x)  # N: Revealed type is "tuple[builtins.int, fallback=__main__.TP]"
[builtins fixtures/isinstance.pyi]
[out]

[case testCrashInvalidArgsSyntheticClassSyntax]
from typing import List, NamedTuple, TypedDict
class TD(TypedDict):
    x: List[int, str] # E: "list" expects 1 type argument, but 2 given
class NM(NamedTuple):
    x: List[int, str] # E: "list" expects 1 type argument, but 2 given

# These two should never crash, reveals are in the next test
TD({'x': []})
NM(x=[])
[builtins fixtures/dict.pyi]
[typing fixtures/typing-typeddict.pyi]
[out]

[case testCrashInvalidArgsSyntheticClassSyntaxReveals]
from typing import List, NamedTuple, TypedDict
class TD(TypedDict):
    x: List[int, str] # E: "list" expects 1 type argument, but 2 given
class NM(NamedTuple):
    x: List[int, str] # E: "list" expects 1 type argument, but 2 given

x: TD
x1 = TD({'x': []})
y: NM
y1 = NM(x=[])
reveal_type(x) # N: Revealed type is "TypedDict('__main__.TD', {'x': builtins.list[Any]})"
reveal_type(x1) # N: Revealed type is "TypedDict('__main__.TD', {'x': builtins.list[Any]})"
reveal_type(y) # N: Revealed type is "tuple[builtins.list[Any], fallback=__main__.NM]"
reveal_type(y1) # N: Revealed type is "tuple[builtins.list[Any], fallback=__main__.NM]"
[builtins fixtures/dict.pyi]
[typing fixtures/typing-typeddict.pyi]
[out]

[case testCrashInvalidArgsSyntheticFunctionSyntax]
from typing import List, NewType, NamedTuple, TypedDict
TD = TypedDict('TD', {'x': List[int, str]}) # E: "list" expects 1 type argument, but 2 given
NM = NamedTuple('NM', [('x', List[int, str])]) # E: "list" expects 1 type argument, but 2 given
NT = NewType('NT', List[int, str]) # E: "list" expects 1 type argument, but 2 given

# These three should not crash
TD({'x': []})
NM(x=[])
NT([])
[builtins fixtures/dict.pyi]
[typing fixtures/typing-typeddict.pyi]
[out]

[case testCrashForwardSyntheticClassSyntax]
from typing import NamedTuple, TypedDict
class A1(NamedTuple):
    b: 'B'
    x: int
class A2(TypedDict):
    b: 'B'
    x: int
class B:
    pass
x: A1
y: A2
reveal_type(x.b) # N: Revealed type is "__main__.B"
reveal_type(y['b']) # N: Revealed type is "__main__.B"
[builtins fixtures/dict.pyi]
[typing fixtures/typing-typeddict.pyi]
[out]

[case testCrashForwardSyntheticFunctionSyntax]
from typing import NamedTuple, TypedDict
A1 = NamedTuple('A1', [('b', 'B'), ('x', int)])
A2 = TypedDict('A2', {'b': 'B', 'x': int})
class B:
    pass
x: A1
y: A2
reveal_type(x.b) # N: Revealed type is "__main__.B"
reveal_type(y['b']) # N: Revealed type is "__main__.B"
[builtins fixtures/dict.pyi]
[typing fixtures/typing-typeddict.pyi]
[out]

-- Special support for six
-- -----------------------

[case testSixMetaclass]
import six
class M(type):
    x = 5
class A(six.with_metaclass(M)): pass
@six.add_metaclass(M)
class B: pass
reveal_type(type(A).x)  # N: Revealed type is "builtins.int"
reveal_type(type(B).x)  # N: Revealed type is "builtins.int"
[builtins fixtures/tuple.pyi]

[case testFromSixMetaclass]
from six import with_metaclass, add_metaclass
class M(type):
    x = 5
class A(with_metaclass(M)): pass
@add_metaclass(M)
class B: pass
reveal_type(type(A).x)  # N: Revealed type is "builtins.int"
reveal_type(type(B).x)  # N: Revealed type is "builtins.int"
[builtins fixtures/tuple.pyi]

[case testSixMetaclassImportFrom]
import six
from metadefs import M
class A(six.with_metaclass(M)): pass
@six.add_metaclass(M)
class B: pass
reveal_type(type(A).x)  # N: Revealed type is "builtins.int"
reveal_type(type(B).x)  # N: Revealed type is "builtins.int"
[file metadefs.py]
class M(type):
    x = 5
[builtins fixtures/tuple.pyi]

[case testSixMetaclassImport]
import six
import metadefs
class A(six.with_metaclass(metadefs.M)): pass
@six.add_metaclass(metadefs.M)
class B: pass
reveal_type(type(A).x)  # N: Revealed type is "builtins.int"
reveal_type(type(B).x)  # N: Revealed type is "builtins.int"
[file metadefs.py]
class M(type):
    x = 5
[builtins fixtures/tuple.pyi]

[case testSixMetaclassAndBase]
from typing import Iterable, Iterator
import six
class M(type, Iterable[int]):
    x = 5
    def __iter__(self) -> Iterator[int]: ...
class A:
    def foo(self): pass
class B:
    def bar(self): pass
class C1(six.with_metaclass(M, A)): pass
@six.add_metaclass(M)
class D1(A): pass
class C2(six.with_metaclass(M, A, B)): pass
@six.add_metaclass(M)
class D2(A, B): pass
reveal_type(type(C1).x)  # N: Revealed type is "builtins.int"
reveal_type(type(D1).x)  # N: Revealed type is "builtins.int"
reveal_type(type(C2).x)  # N: Revealed type is "builtins.int"
reveal_type(type(D2).x)  # N: Revealed type is "builtins.int"
C1().foo()
D1().foo()
C1().bar()  # E: "C1" has no attribute "bar"
D1().bar()  # E: "D1" has no attribute "bar"
for x in C1: reveal_type(x)  # N: Revealed type is "builtins.int"
for x in C2: reveal_type(x)  # N: Revealed type is "builtins.int"
C2().foo()
D2().foo()
C2().bar()
D2().bar()
C2().baz()  # E: "C2" has no attribute "baz"
D2().baz()  # E: "D2" has no attribute "baz"
[builtins fixtures/tuple.pyi]

[case testSixMetaclassGenerics]
from typing import Generic, GenericMeta, TypeVar
import six
class DestroyableMeta(type):
    pass
class Destroyable(six.with_metaclass(DestroyableMeta)):
    pass
T_co = TypeVar('T_co', bound='Destroyable', covariant=True)
class ArcMeta(GenericMeta, DestroyableMeta):
    pass
class Arc(six.with_metaclass(ArcMeta, Generic[T_co], Destroyable)):
    pass
@six.add_metaclass(ArcMeta)
class Arc1(Generic[T_co], Destroyable):
    pass
class MyDestr(Destroyable):
    pass
reveal_type(Arc[MyDestr]())  # N: Revealed type is "__main__.Arc[__main__.MyDestr]"
reveal_type(Arc1[MyDestr]())  # N: Revealed type is "__main__.Arc1[__main__.MyDestr]"
[builtins fixtures/bool.pyi]
[typing fixtures/typing-full.pyi]

[case testSixMetaclassErrors]

import six
class M(type): pass
class A(object): pass
def f() -> type: return M
class C1(six.with_metaclass(M), object): pass  # E: Unsupported dynamic base class "six.with_metaclass"
class C2(C1, six.with_metaclass(M)): pass  # E: Unsupported dynamic base class "six.with_metaclass"
class C3(six.with_metaclass(A)): pass  # E: Metaclasses not inheriting from "type" are not supported
@six.add_metaclass(A)  # E: Metaclasses not inheriting from "type" are not supported \
                       # E: Argument 1 to "add_metaclass" has incompatible type "type[A]"; expected "type[type]"

class D3(A): pass
class C4(six.with_metaclass(M), metaclass=M): pass  # E: Multiple metaclass definitions
@six.add_metaclass(M)
class D4(metaclass=M): pass  # E: Multiple metaclass definitions
class C5(six.with_metaclass(f())): pass  # E: Dynamic metaclass not supported for "C5"
@six.add_metaclass(f())  # E: Dynamic metaclass not supported for "D5"
class D5: pass

@six.add_metaclass(M)
class CD(six.with_metaclass(M)): pass  # E: Multiple metaclass definitions

class M1(type): pass
class Q1(metaclass=M1): pass
@six.add_metaclass(M)
class CQA(Q1): pass  # E: Metaclass conflict: the metaclass of a derived class must be a (non-strict) subclass of the metaclasses of all its bases \
                     # N: "__main__.M" (metaclass of "__main__.CQA") conflicts with "__main__.M1" (metaclass of "__main__.Q1")
class CQW(six.with_metaclass(M, Q1)): pass  # E: Metaclass conflict: the metaclass of a derived class must be a (non-strict) subclass of the metaclasses of all its bases \
                                            # N: "__main__.M" (metaclass of "__main__.CQW") conflicts with "__main__.M1" (metaclass of "__main__.Q1")
[builtins fixtures/tuple.pyi]

[case testSixMetaclassAny]
import t  # type: ignore
import six
class E(metaclass=t.M): pass
class F(six.with_metaclass(t.M)): pass
@six.add_metaclass(t.M)
class G: pass
[builtins fixtures/tuple.pyi]

[case testSixMetaclassGenericBase]
import six
import abc
from typing import TypeVar, Generic

T = TypeVar("T")

class C(six.with_metaclass(abc.ABCMeta, Generic[T])):
    pass
class D(six.with_metaclass(abc.ABCMeta, C[T])):
    pass
[builtins fixtures/tuple.pyi]

-- Special support for future.utils
-- --------------------------------

[case testFutureMetaclass]
import future.utils
class M(type):
    x = 5
class A(future.utils.with_metaclass(M)): pass
reveal_type(type(A).x)  # N: Revealed type is "builtins.int"
[builtins fixtures/tuple.pyi]

[case testFromFutureMetaclass]
from future.utils import with_metaclass
class M(type):
    x = 5
class A(with_metaclass(M)): pass
reveal_type(type(A).x)  # N: Revealed type is "builtins.int"
[builtins fixtures/tuple.pyi]

[case testFutureMetaclassImportFrom]
import future.utils
from metadefs import M
class A(future.utils.with_metaclass(M)): pass
reveal_type(type(A).x)  # N: Revealed type is "builtins.int"
[file metadefs.py]
class M(type):
    x = 5
[builtins fixtures/tuple.pyi]

[case testFutureMetaclassImport]
import future.utils
import metadefs
class A(future.utils.with_metaclass(metadefs.M)): pass
reveal_type(type(A).x)  # N: Revealed type is "builtins.int"
[file metadefs.py]
class M(type):
    x = 5
[builtins fixtures/tuple.pyi]

[case testFutureMetaclassAndBase]
from typing import Iterable, Iterator
import future.utils
class M(type, Iterable[int]):
    x = 5
    def __iter__(self) -> Iterator[int]: ...
class A:
    def foo(self): pass
class B:
    def bar(self): pass
class C1(future.utils.with_metaclass(M, A)): pass
class C2(future.utils.with_metaclass(M, A, B)): pass
reveal_type(type(C1).x)  # N: Revealed type is "builtins.int"
reveal_type(type(C2).x)  # N: Revealed type is "builtins.int"
C1().foo()
C1().bar()  # E: "C1" has no attribute "bar"
for x in C1: reveal_type(x)  # N: Revealed type is "builtins.int"
for x in C2: reveal_type(x)  # N: Revealed type is "builtins.int"
C2().foo()
C2().bar()
C2().baz()  # E: "C2" has no attribute "baz"
[builtins fixtures/tuple.pyi]

[case testFutureMetaclassGenerics]
from typing import Generic, GenericMeta, TypeVar
import future.utils
class DestroyableMeta(type):
    pass
class Destroyable(future.utils.with_metaclass(DestroyableMeta)):
    pass
T_co = TypeVar('T_co', bound='Destroyable', covariant=True)
class ArcMeta(GenericMeta, DestroyableMeta):
    pass
class Arc(future.utils.with_metaclass(ArcMeta, Generic[T_co], Destroyable)):
    pass
class MyDestr(Destroyable):
    pass
reveal_type(Arc[MyDestr]())  # N: Revealed type is "__main__.Arc[__main__.MyDestr]"
[builtins fixtures/bool.pyi]
[typing fixtures/typing-full.pyi]

[case testFutureMetaclassErrors]
import future.utils
class M(type): pass
class A(object): pass
def f() -> type: return M
class C1(future.utils.with_metaclass(M), object): pass  # E: Unsupported dynamic base class "future.utils.with_metaclass"
class C2(C1, future.utils.with_metaclass(M)): pass  # E: Unsupported dynamic base class "future.utils.with_metaclass"
class C3(future.utils.with_metaclass(A)): pass  # E: Metaclasses not inheriting from "type" are not supported
class C4(future.utils.with_metaclass(M), metaclass=M): pass  # E: Multiple metaclass definitions
class C5(future.utils.with_metaclass(f())): pass  # E: Dynamic metaclass not supported for "C5"

class M1(type): pass
class Q1(metaclass=M1): pass
class CQW(future.utils.with_metaclass(M, Q1)): pass  # E: Metaclass conflict: the metaclass of a derived class must be a (non-strict) subclass of the metaclasses of all its bases \
                                                     # N: "__main__.M" (metaclass of "__main__.CQW") conflicts with "__main__.M1" (metaclass of "__main__.Q1")
[builtins fixtures/tuple.pyi]

[case testFutureMetaclassAny]
import t  # type: ignore
import future.utils
class E(metaclass=t.M): pass
class F(future.utils.with_metaclass(t.M)): pass

-- Misc
-- ----
[builtins fixtures/tuple.pyi]

[case testCorrectEnclosingClassPushedInDeferred]
class C:
    def __getattr__(self, attr: str) -> int:
        x: F
        return x.f

class F:
    def __init__(self, f: int) -> None:
        self.f = f
[out]

[case testCorrectEnclosingClassPushedInDeferred2]
from typing import TypeVar
T = TypeVar('T', bound='C')
class C:
    def m(self: T) -> T:
        class Inner:
            x: F
            f = x.f
        return self

class F:
    def __init__(self, f: int) -> None:
        self.f = f
[out]

[case testCorrectEnclosingClassPushedInDeferred3]
class A:
    def f(self) -> None:
        def g(x: int) -> int:
            return y

y = int()
[out]

[case testMetaclassMemberAccessViaType]
from typing import Type
class M(type):
    def m(cls, x: int) -> int:
        pass

class C(metaclass=M):
    pass
x = C
y: Type[C] = C

reveal_type(type(C).m) # N: Revealed type is "def (cls: __main__.M, x: builtins.int) -> builtins.int"
reveal_type(type(x).m) # N: Revealed type is "def (cls: __main__.M, x: builtins.int) -> builtins.int"
reveal_type(type(y).m) # N: Revealed type is "def (cls: __main__.M, x: builtins.int) -> builtins.int"
[out]

[case testMetaclassMemberAccessViaType2]
from typing import Any, Type
class M(type):
    def m(cls, x: int) -> int:
        pass
B: Any
class C(B, metaclass=M):
    pass

x: Type[C]
reveal_type(x.m) # N: Revealed type is "def (x: builtins.int) -> builtins.int"
reveal_type(x.whatever) # N: Revealed type is "Any"
[out]

[case testMetaclassMemberAccessViaType3]
from typing import Any, Type, TypeVar
T = TypeVar('T')
class C(Any):
    def bar(self: T) -> Type[T]: pass
    def foo(self) -> None:
        reveal_type(self.bar()) # N: Revealed type is "type[__main__.C]"
        reveal_type(self.bar().__name__) # N: Revealed type is "builtins.str"
[builtins fixtures/type.pyi]
[out]

[case testClassDecoratorIsTypeChecked]
from typing import Callable, Type
def decorate(x: int) -> Callable[[type], type]:  # N: "decorate" defined here
    ...
def decorate_forward_ref() -> Callable[[Type[A]], Type[A]]:
    ...
@decorate(y=17)    # E: Unexpected keyword argument "y" for "decorate"
@decorate()        # E: Missing positional argument "x" in call to "decorate"
@decorate(22, 25)  # E: Too many arguments for "decorate"
@decorate_forward_ref()
@decorate(11)
class A: pass

@decorate  # E: Argument 1 to "decorate" has incompatible type "type[A2]"; expected "int"
class A2: pass

[case testClassDecoratorIncorrect]
def not_a_class_decorator(x: int) -> int: ...
@not_a_class_decorator(7)
class A3: pass  # E: "int" not callable

not_a_function = 17
@not_a_function()  # E: "int" not callable
class B: pass

@not_a_function
class B2: pass    # E: "int" not callable

b = object()
@b.nothing         # E: "object" has no attribute "nothing"
class C: pass

@undefined         # E: Name "undefined" is not defined
class D: pass

[case testSlotsCompatibility]
class A:
    __slots__ = ()
class B(A):
    __slots__ = ('a', 'b')
class C:
    __slots__ = ('x',)
class D(B, C):
    __slots__ = ('aa', 'bb', 'cc')
[builtins fixtures/tuple.pyi]

[case testRevealLocalsOnClassVars]
class C1(object):
    t = 'a'
    y = 3.0
    class Inner(object): pass
    reveal_locals()

[out]
main:5: note: Revealed local types are:
main:5: note:     t: builtins.str
main:5: note:     y: builtins.float

[case testAbstractClasses]
import a
import b

[file a.pyi]
from abc import ABCMeta, abstractmethod
from typing import Protocol

class A:  # OK, has @abstractmethod
    @abstractmethod
    def f(self) -> None:
        pass

class B(A):  # E: Class a.B has abstract attributes "f"  # N: If it is meant to be abstract, add 'abc.ABCMeta' as an explicit metaclass
    pass

class C(A, metaclass=ABCMeta):  # OK, has ABCMeta as a metaclass
    pass

class D(A):  # OK, implements the abstract method
    def f(self) -> None:
        pass

class E(Protocol):  # OK, is a protocol
    @abstractmethod
    def f(self) -> None:
        pass

class F(E, Protocol):  # OK, is a protocol
    pass

# Custom metaclass subclassing `ABCMeta`, see #13561
class CustomMeta(ABCMeta):
    pass

class G(A, metaclass=CustomMeta):  # Ok, has CustomMeta as a metaclass
    pass

[file b.py]
# All of these are OK because this is not a stub file.
from abc import ABCMeta, abstractmethod
from typing import Protocol

class A:
    @abstractmethod
    def f(self) -> None:
        pass

class B(A):
    pass

class C(A, metaclass=ABCMeta):
    pass

class D(A):
    def f(self) -> None:
        pass

class E(Protocol):
    @abstractmethod
    def f(self) -> None:
        pass

class F(E, Protocol):
    pass

class CustomMeta(ABCMeta):
    pass

class G(A, metaclass=CustomMeta):
    pass

[case testClassMethodOverride]
from typing import Callable, Any

def deco(f: Callable[..., Any]) -> Callable[..., Any]: ...

class B:
    @classmethod
    def meth(cls, x: int) -> int: ...

class C(B):
    @classmethod
    @deco
    def meth(cls, x: int) -> int: ...
[builtins fixtures/classmethod.pyi]
[out]

[case testGetAttrImportAnnotation]
import a
x: a.A
y: a.A.B.C
reveal_type(x)  # N: Revealed type is "Any"
reveal_type(y)  # N: Revealed type is "Any"
[file a.pyi]
from typing import Any
def __getattr__(attr: str) -> Any: ...
[builtins fixtures/module.pyi]
[out]

[case testGetAttrImportBaseClass]
import a
class B(a.A): ...
[file a.pyi]
from typing import Any
def __getattr__(attr: str) -> Any: ...
[builtins fixtures/module.pyi]
[out]

[case testGetAttrDescriptor]
from typing import TypeVar, Generic, Any

T = TypeVar('T')
class C(Generic[T]):
    normal: T
    def __getattr__(self, attr: str) -> T: ...

class Descr:
    def __get__(self, inst: Any, owner: Any) -> int: ...

class D(C[Descr]):
    other: Descr

d: D
reveal_type(d.normal)  # N: Revealed type is "builtins.int"
reveal_type(d.dynamic)  # N: Revealed type is "__main__.Descr"
reveal_type(D.other)  # N: Revealed type is "builtins.int"
D.dynamic  # E: "type[D]" has no attribute "dynamic"
[out]

[case testSelfDescriptorAssign]
from typing import Any

class Descr:
    def __get__(self, inst: Any, owner: Any) -> int: ...

class C:
    def __init__(self, x: Descr) -> None:
        self.x = x

c = C(Descr())
reveal_type(c.x)  # N: Revealed type is "__main__.Descr"
[out]

[case testForwardInstanceWithWrongArgCount]
from typing import TypeVar, Generic

T = TypeVar('T')
class G(Generic[T]): ...

A = G
x: A[B[int, int]]  # E: "G" expects 1 type argument, but 2 given
B = G
[out]

[case testForwardInstanceWithNoArgs]
from typing import TypeVar, Generic

T = TypeVar('T')
class G(Generic[T]): ...

A = G
x: A[B]
reveal_type(x)  # N: Revealed type is "__main__.G[__main__.G[Any]]"
B = G
[out]

[case testForwardInstanceWithBound]
# flags: --show-column-numbers
from typing import TypeVar, Generic

T = TypeVar('T', bound=str)
class G(Generic[T]): ...

A = G
x: A[B[int]] # E
B = G
[out]
main:8:6: error: Type argument "G[int]" of "G" must be a subtype of "str"
main:8:8: error: Type argument "int" of "G" must be a subtype of "str"

[case testExtremeForwardReferencing]
from typing import TypeVar, Generic

T = TypeVar('T', covariant=True)
class B(Generic[T]): ...

y: A
z: A[int]
x = [y, z]
reveal_type(x)  # N: Revealed type is "builtins.list[__main__.B[Any]]"

A = B
[builtins fixtures/list.pyi]
[out]

[case testNoneAnyFallback]
from typing import Any
dynamic: Any
class C(dynamic): pass
x: None = C()  # E: Incompatible types in assignment (expression has type "C", variable has type "None")
[out]

[case testNoneAnyFallbackDescriptor]
from typing import Any
from d import Descr

dynamic: Any
class C(dynamic):
    id = Descr(int)
    name = Descr(str)

c: C
reveal_type(c.id)  # N: Revealed type is "builtins.int"
reveal_type(C.name)  # N: Revealed type is "d.Descr[builtins.str]"

[file d.pyi]
from typing import Any, overload, Generic, TypeVar, Type

T = TypeVar('T')
class Descr(Generic[T]):
    def __init__(self, tp: Type[T]) -> None: ...
    @overload
    def __get__(self, inst: None, owner: Any) -> Descr[T]: ...
    @overload
    def __get__(self, inst: object, owner: Any) -> T: ...
[out]

[case testClassCustomPropertyWorks]
from typing import TypeVar, Generic, Callable, Any

V = TypeVar('V')

class classproperty(Generic[V]):
    def __init__(self, getter: Callable[[Any], V]) -> None:
        self.getter = getter
    def __get__(self, instance: Any, owner: Any) -> V:
        return self.getter(owner)

class C:
    @classproperty
    def foo(cls) -> int:
        return 42

reveal_type(C.foo)  # N: Revealed type is "builtins.int"
reveal_type(C().foo)  # N: Revealed type is "builtins.int"
[out]

[case testMultipleInheritanceCycle]
import b
[file a.py]
from b import B
class A: ...
class C(A, B): ...
class D(C): ...
class Other: ...
[file b.py]
from a import Other
class B: ...
[out]

[case testMultipleInheritanceCycle2]
import b
[file a.py]
from b import B
class A: ...
class C(A, B): ...
class D(C): ...
class Other: ...
a: A
b: B
c: C
d: D
d = A()  # E: Incompatible types in assignment (expression has type "A", variable has type "D")
if int():
    d = B()  # E: Incompatible types in assignment (expression has type "B", variable has type "D")
if int():
    d = C()  # E: Incompatible types in assignment (expression has type "C", variable has type "D")
a = D()
b = D()
c = D()
[file b.py]
from a import Other
class B: ...
[out]

[case testAllowPropertyAndInit1]
class C:
    def __init__(self, x: int) -> None:
        self.x = x
    @property
    def x(self) -> int: pass
    @x.setter
    def x(self, x: int) -> None: pass
[builtins fixtures/property.pyi]
[out]

[case testAllowPropertyAndInit2]
class C:
    @property
    def x(self) -> int: pass
    @x.setter
    def x(self, x: int) -> None: pass
    def __init__(self, x: int) -> None:
        self.x = x
[builtins fixtures/property.pyi]

[case testAllowPropertyAndInit3]
class C:
    def __init__(self, x: int) -> None:
        self.x = x  # type: ignore
    @property  # Should be no error here
    def x(self) -> int: pass
[builtins fixtures/property.pyi]
[out]

[case testClassMethodBeforeInit1]
class Foo:
    @classmethod
    def bar(cls) -> Foo:
        return cls("bar")

    def __init__(self, baz: str) -> None:
        self.baz = baz
[builtins fixtures/classmethod.pyi]

[case testClassMethodBeforeInit2]
class Foo:
    @classmethod
    def bar(cls) -> Foo:
        return cls(Bar())

    def __init__(self, baz: 'Bar') -> None:
        self.baz = baz

class Bar: pass
[builtins fixtures/classmethod.pyi]

[case testClassMethodBeforeInit3]
from typing import overload
class Foo:
    @classmethod
    @overload
    def bar(cls, x: int) -> Foo: ...
    @classmethod
    @overload
    def bar(cls, x: str) -> Foo: ...
    @classmethod
    def bar(cls, x: object) -> Foo:
        return cls(x)

    def __init__(self, baz: object) -> None:
        self.baz = baz

[builtins fixtures/classmethod.pyi]

[case testNewAndInit1]
class A:
    def __init__(self, x: int) -> None:
        pass

class B(A):
    def __new__(cls) -> B:
        pass

B()

[case testNewAndInit2]
from typing import Any

class A:
    def __new__(cls, *args: Any) -> 'A':
        ...

class B(A):
    def __init__(self, x: int) -> None:
        pass

reveal_type(B)  # N: Revealed type is "def (x: builtins.int) -> __main__.B"
[builtins fixtures/tuple.pyi]

[case testNewAndInit3]
from typing import Any

class A:
    def __new__(cls, *args: Any) -> 'A':
        ...
    def __init__(self, x: int) -> None:
        pass

reveal_type(A)  # N: Revealed type is "def (x: builtins.int) -> __main__.A"
[builtins fixtures/tuple.pyi]

[case testCyclicDecorator]
import b
[file a.py]
import b
import c

class A(b.B):
    @c.deco
    def meth(self) -> int: ...
[file b.py]
import a
import c

class B:
    @c.deco
    def meth(self) -> int: ...
[file c.py]
from typing import TypeVar, Tuple, Callable
T = TypeVar('T')
def deco(f: Callable[..., T]) -> Callable[..., Tuple[T, int]]: ...
[builtins fixtures/tuple.pyi]
[out]

[case testCyclicOverload]
import b
[file a.pyi]
import b
from typing import overload

class A(b.B):
    @overload
    def meth(self, x: int) -> int: ...
    @overload
    def meth(self, x: str) -> str: ...
[file b.pyi]
import a
from typing import overload

class B:
    @overload
    def meth(self, x: int) -> int: ...
    @overload
    def meth(self, x: str) -> str: ...
[out]

[case testCyclicOverloadDeferred]
import b
[file a.py]
import b
from typing import overload, Union

class A(b.B):
    @overload
    def meth(self, x: int) -> int: ...
    @overload
    def meth(self, x: str) -> str: ...
    def meth(self, x) -> Union[int, str]:
        reveal_type(other.x)  # N: Revealed type is "builtins.int"
        return 0

other: Other
class Other:
    def __init__(self) -> None:
        self.x = f()
def f() -> int: ...
[file b.py]
import a
from typing import overload

class B:
    @overload
    def meth(self, x: int) -> int: ...
    @overload
    def meth(self, x: str) -> str: ...
    def meth(self, x):
        pass
[out]

[case testCyclicOverrideAny]
import a
[file b.py]
import a
class Sub(a.Base):
    def x(self) -> int: pass

[file a.py]
import b
class Base:
    def __init__(self):
        self.x = 1
[out]

[case testCyclicOverrideChecked]
import a
[file b.py]
import a
class Sub(a.Base):
    def x(self) -> int: pass  # E: Signature of "x" incompatible with supertype "Base" \
                              # N:      Superclass: \
                              # N:          int \
                              # N:      Subclass: \
                              # N:          def x(self) -> int

[file a.py]
import b
class Base:
    def __init__(self) -> None:
        self.x = 1
[out]

[case testCyclicOverrideCheckedDecorator]
import a
[file b.py]
import a
import c
class Sub(a.Base):
    @c.deco
    def x(self) -> int: pass  # E: Signature of "x" incompatible with supertype "Base" \
                              # N:      Superclass: \
                              # N:          int \
                              # N:      Subclass: \
                              # N:          def x(*Any, **Any) -> tuple[int, int]

[file a.py]
import b
import c
class Base:
    def __init__(self) -> None:
        self.x = 1
[file c.py]
from typing import TypeVar, Tuple, Callable
T = TypeVar('T')
def deco(f: Callable[..., T]) -> Callable[..., Tuple[T, int]]: ...
[builtins fixtures/tuple.pyi]
[out]

[case testCyclicOverrideCheckedDecoratorDeferred]
import a
[file b.py]
import a
import c
class Sub(a.Base):
    @c.deco
    def x(self) -> int: pass  # E: Signature of "x" incompatible with supertype "Base" \
                              # N:      Superclass: \
                              # N:          int \
                              # N:      Subclass: \
                              # N:          def x(*Any, **Any) -> tuple[int, int]

[file a.py]
import b
import c
class Base:
    def __init__(self) -> None:
        self.x = f()

def f() -> int: ...
[file c.py]
from typing import TypeVar, Tuple, Callable
T = TypeVar('T')
def deco(f: Callable[..., T]) -> Callable[..., Tuple[T, int]]: ...
[builtins fixtures/tuple.pyi]
[out]

[case testCyclicOverrideAnyDecoratorDeferred]
import a
[file b.py]
import a
import c
class Sub(a.Base):
    @c.deco
    def x(self) -> int: pass

[file a.py]
from b import Sub
import c
class Base:
    def __init__(self) -> None:
        self.x = f()

def f() -> int: ...
[file c.py]
from typing import Any, Callable
def deco(f: Callable[..., Any]) -> Any: ...
[out]

[case testCyclicDecoratorDoubleDeferred]
import b
[file a.py]
import b
import c

class A(b.B):
    @c.deco
    def meth(self) -> int:
        reveal_type(other.x)  # N: Revealed type is "builtins.int"
        return 0

other: Other
class Other:
    def __init__(self) -> None:
        self.x = f()
def f() -> int: ...
[file b.py]
from a import A
import c

class B:
    @c.deco
    def meth(self) -> int:
        pass
[file c.py]
from typing import TypeVar, Tuple, Callable
T = TypeVar('T')
def deco(f: Callable[..., T]) -> Callable[..., Tuple[T, int]]: ...
[builtins fixtures/tuple.pyi]
[out]

[case testCyclicDecoratorSuper]
import b
[file a.py]
import b
import c

class A(b.B):
    @c.deco
    def meth(self) -> int:
        y = super().meth()
        reveal_type(y)  # N: Revealed type is "tuple[builtins.int, builtins.int]"
        return 0
[file b.py]
from a import A
import c

class B:
    @c.deco
    def meth(self) -> int:
        pass
[file c.py]
from typing import TypeVar, Tuple, Callable
T = TypeVar('T')
def deco(f: Callable[..., T]) -> Callable[..., Tuple[T, int]]: ...
[builtins fixtures/tuple.pyi]
[out]

[case testCyclicDecoratorBothDeferred]
import b
[file a.py]
import b
import c

class A(b.B):
    @c.deco
    def meth(self) -> int:
        pass
[file b.py]
from a import A
import c

class B:
    @c.deco
    def meth(self) -> int:
        reveal_type(other.x)  # N: Revealed type is "builtins.int"
        return 0

other: Other
class Other:
    def __init__(self) -> None:
        self.x = f()
def f() -> int: ...
[file c.py]
from typing import TypeVar, Tuple, Callable
T = TypeVar('T')
def deco(f: Callable[..., T]) -> Callable[..., Tuple[T, int]]: ...
[builtins fixtures/tuple.pyi]
[out]

[case testCyclicDecoratorSuperDeferred]
import b
[file a.py]
import b
import c

class A(b.B):
    @c.deco
    def meth(self) -> int:
        y = super().meth()
        reveal_type(y)  # N: Revealed type is "tuple[builtins.int, builtins.int]"
        reveal_type(other.x)  # N: Revealed type is "builtins.int"
        return 0

other: Other
class Other:
    def __init__(self) -> None:
        self.x = f()
def f() -> int: ...
[file b.py]
from a import A
import c

class B:
    @c.deco
    def meth(self) -> int:
        pass
[file c.py]
from typing import TypeVar, Tuple, Callable
T = TypeVar('T')
def deco(f: Callable[..., T]) -> Callable[..., Tuple[T, int]]: ...
[builtins fixtures/tuple.pyi]

[case testOverrideWithUntypedNotChecked]
class Parent:
    def foo(self, x):
        ...
    def bar(self, x):
        ...
    def baz(self, x: int) -> str:
        return ""

class Child(Parent):
    def foo(self, y):  # OK: names not checked
        ...
    def bar(self, x, y):
        ...
    def baz(self, x, y):
        return ""
[builtins fixtures/tuple.pyi]

[case testOverrideWithUntypedCheckedWithCheckUntypedDefs]
# flags: --check-untyped-defs
class Parent:
    def foo(self, x):
        ...
    def bar(self, x):
        ...
    def baz(self, x: int) -> str:
        return ""

class Child(Parent):
    def foo(self, y):  # OK: names not checked
        ...
    def bar(self, x, y) -> None:  # E: Signature of "bar" incompatible with supertype "Parent" \
                                  # N:      Superclass: \
                                  # N:          def bar(self, x: Any) -> Any \
                                  # N:      Subclass: \
                                  # N:          def bar(self, x: Any, y: Any) -> None
        ...
    def baz(self, x, y):  # E: Signature of "baz" incompatible with supertype "Parent" \
                          # N:      Superclass: \
                          # N:          def baz(self, x: int) -> str \
                          # N:      Subclass: \
                          # N:          def baz(self, x: Any, y: Any) -> Any
        return ""
[builtins fixtures/tuple.pyi]

[case testOptionalDescriptorsBinder]
from typing import Type, TypeVar, Optional
T = TypeVar('T')

class IntDescr:
    def __get__(self, obj: T, typ: Type[T]) -> Optional[int]: ...
    def __set__(self, obj: T, value: Optional[int]) -> None: ...

class C:
    spec = IntDescr()

    def meth_spec(self) -> None:
        if self.spec is None:
            self.spec = 0
        reveal_type(self.spec)  # N: Revealed type is "builtins.int"
[builtins fixtures/bool.pyi]

[case testUnionDescriptorsBinder]
from typing import Type, TypeVar, Union
T = TypeVar('T')

class A: ...
class B: ...

class UnionDescr:
    def __get__(self, obj: T, typ: Type[T]) -> Union[A, B]: ...
    def __set__(self, obj: T, value: Union[A, B]) -> None: ...

class C:
    spec = UnionDescr()

    def meth_spec(self) -> None:
        self.spec = A()
        reveal_type(self.spec)  # N: Revealed type is "__main__.A"
[builtins fixtures/bool.pyi]

[case testSubclassDescriptorsBinder]
from typing import Type, TypeVar, Optional
T = TypeVar('T')

class A: ...
class B(A): ...

class SubDescr:
    def __get__(self, obj: T, typ: Type[T]) -> A: ...
    def __set__(self, obj: T, value: A) -> None: ...

class C:
    spec = SubDescr()

    def meth_spec(self) -> None:
        self.spec = B()
        reveal_type(self.spec)  # N: Revealed type is "__main__.B"
[builtins fixtures/bool.pyi]

[case testDecoratedDunderGet]
from typing import Any, Callable, TypeVar, Type

F = TypeVar('F', bound=Callable)
T = TypeVar('T')

def decorator(f: F) -> F:
    return f

def change(f: Callable) -> Callable[..., int]:
    pass

def untyped(f):
    return f

class A: ...

class Descr1:
    @decorator
    def __get__(self, obj: T, typ: Type[T]) -> A: ...
class Descr2:
    @change
    def __get__(self, obj: T, typ: Type[T]) -> A: ...
class Descr3:
    @untyped
    def __get__(self, obj: T, typ: Type[T]) -> A: ...

class C:
    spec1 = Descr1()
    spec2 = Descr2()
    spec3 = Descr3()

c: C
reveal_type(c.spec1)  # N: Revealed type is "__main__.A"
reveal_type(c.spec2)  # N: Revealed type is "builtins.int"
reveal_type(c.spec3)  # N: Revealed type is "Any"
[builtins fixtures/bool.pyi]

[case testDecoratedDunderSet]
from typing import Any, Callable, TypeVar, Type

F = TypeVar('F', bound=Callable)
T = TypeVar('T')

def decorator(f: F) -> F:
    return f

def change(f: Callable) -> Callable[[Any, Any, int], None]:
    pass

def untyped(f):
    return f

class A: ...

class Descr1:
    @decorator
    def __set__(self, obj: T, value: A) -> None: ...
class Descr2:
    @change
    def __set__(self, obj: T, value: A) -> None: ...
class Descr3:
    @untyped
    def __set__(self, obj: T, value: A) -> None: ...

class C:
    spec1 = Descr1()
    spec2 = Descr2()
    spec3 = Descr3()

c: C
c.spec1 = A()
c.spec1 = 1  # E: Incompatible types in assignment (expression has type "int", variable has type "A")
c.spec2 = A()  # E: Incompatible types in assignment (expression has type "A", variable has type "int")
c.spec2 = 1
c.spec3 = A()
c.spec3 = 1
[builtins fixtures/bool.pyi]

[case testClassLevelImport]
# flags: --ignore-missing-imports
class Test:
    import a
    def __init__(self) -> None:
        some_module = self.a
[out]

[case testIsInstanceTypeVsMetaclass]
from typing import Type
class Meta(type):
    pass
class Thing(metaclass=Meta):
    pass

def foo(x: Type[Thing]) -> Type[Thing]:
    assert isinstance(x, Meta)
    return x
[builtins fixtures/isinstancelist.pyi]

[case testIsInstanceTypeVsUnionOfType]
from typing import Type, Union

class AA: pass
class AB: pass

class M: pass

class A(M, AA): pass
class B(M, AB): pass

AOrB = Union[A, B]

class T(object):
    def __init__(self, typ: Type[AOrB] = A) -> None:
        assert isinstance(typ, type(M))
        self.typ: Type[AOrB] = typ
[builtins fixtures/isinstancelist.pyi]

[case testIsInstanceTypeIsSubclass]
from typing import Union, Type

class C: ...

x: Union[C, Type[C]]

if isinstance(x, type) and issubclass(x, C):
    reveal_type(x)  # N: Revealed type is "type[__main__.C]"
[builtins fixtures/isinstancelist.pyi]

[case testIsInstanceTypeByAssert]
class A:
    x = 42

i: type = A
assert issubclass(i, A)
reveal_type(i.x)  # N: Revealed type is "builtins.int"
[builtins fixtures/isinstancelist.pyi]

[case testIsInstanceTypeTypeVar]
from typing import Type, TypeVar, Generic, ClassVar

class Base: ...
class Sub(Base):
    other: ClassVar[int]

T = TypeVar('T', bound=Base)

class C(Generic[T]):
    def meth(self, cls: Type[T]) -> None:
        if not issubclass(cls, Sub):
            return
        reveal_type(cls)  # N: Revealed type is "type[T`1]"
        reveal_type(cls.other)  # N: Revealed type is "builtins.int"
[builtins fixtures/isinstance.pyi]

[case testIsInstanceTypeSubclass]
from typing import Type, Optional
class Base: ...
class One(Base):
    x: int
class Other(Base):
    x: int

def test() -> None:
    x: Optional[Type[Base]]
    if int():
        x = One
    elif int():
        x = Other
    else:
        return
    reveal_type(x)  # N: Revealed type is "Union[def () -> __main__.One, def () -> __main__.Other]"
    reveal_type(x.x)  # N: Revealed type is "builtins.int"
[builtins fixtures/isinstancelist.pyi]

[case testMemberRedefinition]
class C:
    def __init__(self) -> None:
        self.foo = 12
        self.foo: int = 12  # E: Attribute "foo" already defined on line 3

[case testMemberRedefinitionDefinedInClass]
class C:
    foo = 12
    def __init__(self) -> None:
        self.foo: int = 12  # E: Attribute "foo" already defined on line 2

[case testAbstractInit]
from abc import abstractmethod, ABCMeta
class A(metaclass=ABCMeta):
    @abstractmethod
    def __init__(self, a: int) -> None:
        pass
class B(A):
    pass
class C(B):
    def __init__(self, a: int) -> None:
        self.c = a
a = A(1) # E: Cannot instantiate abstract class "A" with abstract attribute "__init__"
A.c # E: "type[A]" has no attribute "c"
b = B(2) # E: Cannot instantiate abstract class "B" with abstract attribute "__init__"
B.c # E: "type[B]" has no attribute "c"
c = C(3)
c.c
C.c

[case testDecoratedConstructors]
from typing import TypeVar, Callable, Any

F = TypeVar('F', bound=Callable[..., Any])

def dec(f: F) -> F: ...

class A:
    @dec
    def __init__(self, x: int) -> None: ...

class B:
    @dec
    def __new__(cls, x: int) -> B: ...

reveal_type(A)  # N: Revealed type is "def (x: builtins.int) -> __main__.A"
reveal_type(B)  # N: Revealed type is "def (x: builtins.int) -> __main__.B"

[case testDecoratedConstructorsBad]
from typing import Callable, Any

def dec(f: Callable[[Any, int], Any]) -> int: ...

class A:
    @dec  # E: Unsupported decorated constructor type
    def __init__(self, x: int) -> None: ...

class B:
    @dec  # E: Unsupported decorated constructor type
    def __new__(cls, x: int) -> B: ...

[case testIgnorePrivateAttributesTypeCheck]
class B:
    __foo_: int
class C(B):
    __foo_: str
[out]

[case testIgnorePrivateMethodsTypeCheck]
class B:
    def __foo_(self) -> int: ...
class C(B):
    def __foo_(self) -> str: ...
[out]

[case testCheckForPrivateMethodsWhenPublicCheck]
class B:
    __foo__: int
class C(B):
    __foo__: str
[out]
main:4: error: Incompatible types in assignment (expression has type "str", base class "B" defined the type as "int")

[case testIgnorePrivateMethodsTypeCheck2]
class A:
    def __foo_(self) -> int: ...
class B:
    def __foo_(self) -> str: ...

class C(A, B): pass
[out]

[case testAttributeDefOrder1]
import a

[file a.py]
from b import C

class D(C):
    def g(self) -> None:
        self.x = '' # E: Incompatible types in assignment (expression has type "str", variable has type "int")

    def f(self) -> None:
        reveal_type(self.x) # N: Revealed type is "builtins.int"


[file b.py]
import a

class C:
    def __init__(self) -> None:
        self.x = 0

[targets b, a, b.C.__init__, a.D.g, a.D.f, __main__]

[case testAttributeDefOrder2]
class D(C):
    def g(self) -> None:
        self.x = ''  # E: Incompatible types in assignment (expression has type "str", variable has type "int")

    def f(self) -> None:
        reveal_type(self.x) # N: Revealed type is "builtins.int"


class C:
    def __init__(self) -> None:
        self.x = 0

class E(C):
    def g(self) -> None:
        self.x = '' # E: Incompatible types in assignment (expression has type "str", variable has type "int")

    def f(self) -> None:
        reveal_type(self.x) # N: Revealed type is "builtins.int"

[targets __main__, __main__, __main__.C.__init__, __main__.D.g, __main__.D.f, __main__.E.g, __main__.E.f]

[case testNewReturnType1]
class A:
    def __new__(cls) -> B:
        pass

class B(A): pass

reveal_type(A())  # N: Revealed type is "__main__.B"
reveal_type(B())  # N: Revealed type is "__main__.B"

[case testNewReturnType2]
from typing import Any

# make sure that __new__ method that return Any are ignored when
# determining the return type
class A:
    def __new__(cls):
        pass

class B:
    def __new__(cls) -> Any:
        pass

reveal_type(A())  # N: Revealed type is "__main__.A"
reveal_type(B())  # N: Revealed type is "__main__.B"

[case testNewReturnType3]

# Check for invalid __new__ typing

class A:
    def __new__(cls) -> int:  # E: Incompatible return type for "__new__" (returns "int", but must return a subtype of "A")
        pass

reveal_type(A())  # N: Revealed type is "__main__.A"

[case testNewReturnType4]
from typing import TypeVar, Type

# Check for __new__ using type vars

TX = TypeVar('TX', bound='X')
class X:
    def __new__(lol: Type[TX], x: int) -> TX:
        pass
class Y(X): pass

reveal_type(X(20))  # N: Revealed type is "__main__.X"
reveal_type(Y(20))  # N: Revealed type is "__main__.Y"

[case testNewReturnType5]
from typing import Any, TypeVar, Generic, overload

T = TypeVar('T')
class O(Generic[T]):
    @overload
    def __new__(cls) -> O[int]:
        pass
    @overload
    def __new__(cls, x: int) -> O[str]:
        pass
    def __new__(cls, x: int = 0) -> O[Any]:
        pass

reveal_type(O())  # N: Revealed type is "__main__.O[builtins.int]"
reveal_type(O(10))  # N: Revealed type is "__main__.O[builtins.str]"

[case testNewReturnType6]
from typing import Tuple, Optional

# Check for some cases that aren't allowed

class X:
    def __new__(cls) -> Optional[Y]:  # E: "__new__" must return a class instance (got "Optional[Y]")
        pass
class Y:
    def __new__(cls) -> Optional[int]:  # E: "__new__" must return a class instance (got "Optional[int]")
        pass


[case testNewReturnType7]
from typing import NamedTuple

# ... test __new__ returning tuple type
class A:
    def __new__(cls) -> 'B':
        pass

N = NamedTuple('N', [('x', int)])
class B(A, N): pass

reveal_type(A())  # N: Revealed type is "tuple[builtins.int, fallback=__main__.B]"
[builtins fixtures/tuple.pyi]

[case testNewReturnType8]
from typing import TypeVar, Any

# test type var from a different argument
TX = TypeVar('TX', bound='X')
class X:
    def __new__(cls, x: TX) -> TX:  # E: "__new__" must return a class instance (got "TX")
        pass

[case testNewReturnType9]
class A:
    def __new__(cls) -> A:
        pass

class B(A):
    pass

reveal_type(B())  # N: Revealed type is "__main__.B"

[case testNewReturnType10]
# https://github.com/python/mypy/issues/11398
from typing import Type

class MyMetaClass(type):
    def __new__(cls, name, bases, attrs) -> Type['MyClass']:
        pass

class MyClass(metaclass=MyMetaClass):
    pass

[case testNewReturnType11]
# https://github.com/python/mypy/issues/11398
class MyMetaClass(type):
    def __new__(cls, name, bases, attrs) -> type:
        pass

class MyClass(metaclass=MyMetaClass):
    pass

[case testNewReturnType12]
# https://github.com/python/mypy/issues/11398
from typing import Type

class MyMetaClass(type):
    def __new__(cls, name, bases, attrs) -> int:  # E: Incompatible return type for "__new__" (returns "int", but must return a subtype of "type")
        pass

class MyClass(metaclass=MyMetaClass):
    pass


[case testMetaclassPlaceholderNode]
from sympy.assumptions import ManagedProperties
from sympy.ops import AssocOp
reveal_type(AssocOp.x)  # N: Revealed type is "sympy.basic.Basic"
reveal_type(AssocOp.y)  # N: Revealed type is "builtins.int"

[file sympy/__init__.py]

[file sympy/assumptions.py]
from .basic import Basic
class ManagedProperties(type):
    x: Basic
    y: int
# The problem is with the next line,
# it creates the following order (classname, metaclass):
# 1. Basic NameExpr(ManagedProperties)
# 2. AssocOp None
# 3. ManagedProperties None
# 4. Basic NameExpr(ManagedProperties [sympy.assumptions.ManagedProperties])
# So, `AssocOp` will still have `metaclass_type` as `None`
# and all its `mro` types will have `declared_metaclass` as `None`.
from sympy.ops import AssocOp

[file sympy/basic.py]
from .assumptions import ManagedProperties
class Basic(metaclass=ManagedProperties): ...

[file sympy/ops.py]
from sympy.basic import Basic
class AssocOp(Basic): ...

[case testMetaclassSubclassSelf]
# This does not make much sense, but we must not crash:
import a
[file m.py]
from a import A  # E: Module "a" has no attribute "A"
class Meta(A): pass
[file a.py]
from m import Meta
class A(metaclass=Meta): pass

[case testMetaclassConflict]
class MyMeta1(type): ...
class MyMeta2(type): ...
class MyMeta3(type): ...
class A(metaclass=MyMeta1): ...
class B(metaclass=MyMeta2): ...
class C(metaclass=type): ...
class A1(A): ...
class E: ...

class CorrectMeta(MyMeta1, MyMeta2): ...
class CorrectSubclass1(A1, B, E, metaclass=CorrectMeta): ...
class CorrectSubclass2(A, B, E, metaclass=CorrectMeta): ...
class CorrectSubclass3(B, A, metaclass=CorrectMeta): ...

class ChildOfCorrectSubclass1(CorrectSubclass1): ...

class CorrectWithType1(C, A1): ...
class CorrectWithType2(B, C): ...

class Conflict1(A1, B, E): ...  # E: Metaclass conflict: the metaclass of a derived class must be a (non-strict) subclass of the metaclasses of all its bases \
                                # N: "__main__.MyMeta1" (metaclass of "__main__.A") conflicts with "__main__.MyMeta2" (metaclass of "__main__.B")
class Conflict2(A, B): ...  # E: Metaclass conflict: the metaclass of a derived class must be a (non-strict) subclass of the metaclasses of all its bases \
                            # N: "__main__.MyMeta1" (metaclass of "__main__.A") conflicts with "__main__.MyMeta2" (metaclass of "__main__.B")
class Conflict3(B, A): ...  # E: Metaclass conflict: the metaclass of a derived class must be a (non-strict) subclass of the metaclasses of all its bases \
                            # N: "__main__.MyMeta2" (metaclass of "__main__.B") conflicts with "__main__.MyMeta1" (metaclass of "__main__.A")

class ChildOfConflict1(Conflict3): ...
class ChildOfConflict2(Conflict3, metaclass=CorrectMeta): ...

class ConflictingMeta(MyMeta1, MyMeta3): ...
class Conflict4(A1, B, E, metaclass=ConflictingMeta): ...  # E: Metaclass conflict: the metaclass of a derived class must be a (non-strict) subclass of the metaclasses of all its bases \
                                                           # N: "__main__.ConflictingMeta" (metaclass of "__main__.Conflict4") conflicts with "__main__.MyMeta2" (metaclass of "__main__.B")

class ChildOfCorrectButWrongMeta(CorrectSubclass1, metaclass=ConflictingMeta):  # E: Metaclass conflict: the metaclass of a derived class must be a (non-strict) subclass of the metaclasses of all its bases \
                                                                                # N: "__main__.ConflictingMeta" (metaclass of "__main__.ChildOfCorrectButWrongMeta") conflicts with "__main__.CorrectMeta" (metaclass of "__main__.CorrectSubclass1")
    ...

[case testMetaClassConflictIssue14033]
class M1(type): pass
class M2(type): pass
class Mx(M1, M2): pass

class A1(metaclass=M1): pass
class A2(A1): pass

class B1(metaclass=M2): pass

class C1(metaclass=Mx): pass

class TestABC(A2, B1, C1): pass  # E: Metaclass conflict: the metaclass of a derived class must be a (non-strict) subclass of the metaclasses of all its bases \
                                 # N: "__main__.M1" (metaclass of "__main__.A1") conflicts with "__main__.M2" (metaclass of "__main__.B1")
class TestBAC(B1, A2, C1): pass  # E: Metaclass conflict: the metaclass of a derived class must be a (non-strict) subclass of the metaclasses of all its bases \
                                 # N: "__main__.M2" (metaclass of "__main__.B1") conflicts with "__main__.M1" (metaclass of "__main__.A1")

# should not warn again for children
class ChildOfTestABC(TestABC): pass

# no metaclass is assumed if super class has a metaclass conflict
class ChildOfTestABCMetaMx(TestABC, metaclass=Mx): pass
class ChildOfTestABCMetaM1(TestABC, metaclass=M1): pass

class TestABCMx(A2, B1, C1, metaclass=Mx): pass
class TestBACMx(B1, A2, C1, metaclass=Mx): pass

class TestACB(A2, C1, B1): pass
class TestBCA(B1, C1, A2): pass

class TestCAB(C1, A2, B1): pass
class TestCBA(C1, B1, A2): pass

[case testGenericOverride]
from typing import Generic, TypeVar, Any

T = TypeVar('T')

class B(Generic[T]):
    x: T

class C(B):
    def __init__(self) -> None:
        self.x: Any

[case testGenericOverridePreciseInvalid]
from typing import Generic, TypeVar, Any

T = TypeVar('T')

class B(Generic[T]):
    x: T

class C(B[str]):
    def __init__(self) -> None:
        self.x: int  # E: Incompatible types in assignment (expression has type "int", base class "B" defined the type as "str")

[case testGenericOverridePreciseValid]
from typing import Generic, TypeVar

T = TypeVar('T')

class B(Generic[T]):
    x: T

class C(B[float]):
    def __init__(self) -> None:
        self.x: int  # We currently allow covariant overriding.

[case testGenericOverrideGeneric]
from typing import Generic, TypeVar, List

T = TypeVar('T')

class B(Generic[T]):
    x: T

class C(B[T]):
    def __init__(self) -> None:
        self.x: List[T]  # E: Incompatible types in assignment (expression has type "list[T]", base class "B" defined the type as "T")
[builtins fixtures/list.pyi]

[case testGenericOverrideGenericChained]
from typing import Generic, TypeVar, Tuple

T = TypeVar('T')
S = TypeVar('S')

class A(Generic[T]):
    x: T

class B(A[Tuple[T, S]]): ...

class C(B[int, T]):
    def __init__(self) -> None:
        # TODO: error message could be better.
        self.x: Tuple[str, T]  # E: Incompatible types in assignment (expression has type "tuple[str, T]", base class "A" defined the type as "tuple[int, T]")
[builtins fixtures/tuple.pyi]

[case testInitSubclassWrongType]
class Base:
    default_name: str

    def __init_subclass__(cls, default_name: str):
        super().__init_subclass__()
        cls.default_name = default_name
        return

class Child(Base, default_name=5):  # E: Argument "default_name" to "__init_subclass__" of "Base" has incompatible type "int"; expected "str"
    pass
[builtins fixtures/object_with_init_subclass.pyi]

[case testInitSubclassTooFewArgs]
class Base:
    default_name: str

    def __init_subclass__(cls, default_name: str, **kwargs):
        super().__init_subclass__()
        cls.default_name = default_name
        return

class Child(Base):  # E: Missing positional argument "default_name" in call to "__init_subclass__" of "Base"
    pass
[builtins fixtures/object_with_init_subclass.pyi]

[case testInitSubclassTooFewArgs2]
class Base:
    default_name: str

    def __init_subclass__(cls, default_name: str, thing: int):
        super().__init_subclass__()
        cls.default_name = default_name
        return
# TODO implement this, so that no error is raised?
d = {"default_name": "abc", "thing": 0}
class Child(Base, **d):  # E: Missing positional arguments "default_name", "thing" in call to "__init_subclass__" of "Base"
    pass
[builtins fixtures/object_with_init_subclass.pyi]

[case testInitSubclassOK]
class Base:
    default_name: str
    thing: int

    def __init_subclass__(cls, default_name: str, thing:int, **kwargs):
        super().__init_subclass__()
        cls.default_name = default_name
        return

class Child(Base, thing=5, default_name=""):
    pass
[builtins fixtures/object_with_init_subclass.pyi]

[case testInitSubclassWithMetaclassOK]
class Base:
    thing: int

    def __init_subclass__(cls, thing: int):
        cls.thing = thing

class Child(Base, metaclass=type, thing=0):
    pass
[builtins fixtures/object_with_init_subclass.pyi]

[case testInitSubclassWithCustomMetaclassOK]
class M(type): ...
class Child(metaclass=M, thing=0):
    pass
[builtins fixtures/object_with_init_subclass.pyi]

[case testTooManyArgsForObject]
class A(thing=5):
    pass
[out]
main:1: error: Unexpected keyword argument "thing" for "__init_subclass__" of "object"
tmp/builtins.pyi:5: note: "__init_subclass__" of "object" defined here
[builtins fixtures/object_with_init_subclass.pyi]

[case testInitSubclassWithImports]
from init_subclass.a import Base
class Child(Base, thing=5):  # E: Missing positional argument "default_name" in call to "__init_subclass__" of "Base"
    pass
[file init_subclass/a.py]
class Base:
    default_name: str
    thing: int

    def __init_subclass__(cls, default_name: str, thing:int, **kwargs):
        pass
[file init_subclass/__init__.py]
[builtins fixtures/object_with_init_subclass.pyi]

[case testInitSubclassWithImportsOK]
from init_subclass.a import MidBase
class Main(MidBase, test=True): pass
[file init_subclass/a.py]
class Base:
    def __init_subclass__(cls, **kwargs) -> None: pass
class MidBase(Base): pass
[file init_subclass/__init__.py]
[builtins fixtures/object_with_init_subclass.pyi]

[case testInitSubclassUnannotated]
class A:
    def __init_subclass__(cls, *args, **kwargs):
        super().__init_subclass__(*args, **kwargs)

class B(A):
    pass

reveal_type(A.__init_subclass__)  # N: Revealed type is "def (*args: Any, **kwargs: Any) -> Any"
[builtins fixtures/object_with_init_subclass.pyi]

[case testInitSubclassUnannotatedMulti]
from typing import ClassVar, List, Type

class A:
    registered_classes: ClassVar[List[Type[A]]] = []
    def __init_subclass__(cls, *args, register=True, **kwargs):
        if register:
            cls.registered_classes.append(cls)
        super().__init_subclass__(*args, **kwargs)

class B(A): ...
class C(A, register=False): ...
class D(C): ...
[builtins fixtures/object_with_init_subclass.pyi]

[case testClassMethodUnannotated]
class C:
    def __new__(cls): ...
    @classmethod
    def meth(cls): ...

reveal_type(C.meth)  # N: Revealed type is "def () -> Any"
reveal_type(C.__new__)  # N: Revealed type is "def (cls: type[__main__.C]) -> Any"
[builtins fixtures/classmethod.pyi]

[case testOverrideGenericSelfClassMethod]
from typing import Generic, TypeVar, Type, List

T = TypeVar('T', bound='A')

class A:
    @classmethod
    def meth(cls: Type[T]) -> List[T]: ...

class B(A):
    @classmethod
    def meth(cls: Type[T]) -> List[T]: ...

[builtins fixtures/isinstancelist.pyi]

[case testCheckUntypedDefsSelf1]
# flags: --check-untyped-defs

from typing import Generic, TypeVar
T = TypeVar('T')

class Desc:
    def __get__(self, x, y):
        # type: (...) -> bool
        pass

class Foo:
    y = Desc()

    def __init__(self):
        self.x = 0

    def foo(self):
        reveal_type(self.x)  # N: Revealed type is "builtins.int"
        reveal_type(self.y)  # N: Revealed type is "builtins.bool"
        self.bar()
        self.baz()  # E: "Foo" has no attribute "baz"

    @classmethod
    def bar(cls):
        cls.baz()  # E: "type[Foo]" has no attribute "baz"

class C(Generic[T]):
    x: T
    def meth(self):
        self.x + 1  # E: Unsupported left operand type for + ("T")
[builtins fixtures/classmethod.pyi]

[case testCheckUntypedDefsSelf2]
# flags: --check-untyped-defs

class Foo:
    def __init__(self):
        self.x = None
        self.y = []

reveal_type(Foo().x)  # N: Revealed type is "Union[Any, None]"
reveal_type(Foo().y)  # N: Revealed type is "builtins.list[Any]"
[builtins fixtures/list.pyi]

[case testCheckUntypedDefsSelf3]
# flags: --check-untyped-defs

class Foo:
    def bad():  # E: Method must have at least one argument. Did you forget the "self" argument?
        self.x = 0  # E: Name "self" is not defined

[case testTypeAfterAttributeAccessWithDisallowAnyExpr]
# flags: --disallow-any-expr

def access_before_declaration(self) -> None:
    obj = Foo('bar')
    obj.value
    x = 1

    reveal_type(x)  # N: Revealed type is "builtins.int"
    x = x + 1

class Foo:
    def __init__(self, value: str) -> None:
        self.value = value

def access_after_declaration(self) -> None:
    obj = Foo('bar')
    obj.value
    x = 1

    reveal_type(x)  # N: Revealed type is "builtins.int"
    x = x + 1

[case testIsSubClassNarrowDownTypesOfTypeVariables]
from typing import Type, TypeVar, Generic

class Base:
    field: int = 42

TypeT = TypeVar("TypeT", bound=type)

TypeT1 = TypeVar("TypeT1", bound=Type[Base])

class C1:
    def method(self, other: type) -> int:
        if issubclass(other, Base):
            reveal_type(other)  # N: Revealed type is "type[__main__.Base]"
            return other.field
        return 0

class C2(Generic[TypeT]):
    def method(self, other: TypeT) -> int:
        if issubclass(other, Base):
            reveal_type(other)  # N: Revealed type is "TypeT`1"
            return other.field
        return 0

class C3(Generic[TypeT1]):
    def method(self, other: TypeT1) -> int:
        if issubclass(other, Base):
            reveal_type(other)  # N: Revealed type is "TypeT1`1"
            return other.field
        return 0

[builtins fixtures/isinstancelist.pyi]

[case testPropertyWithExtraMethod]
def dec(f):
    return f

class A:
    @property
    def x(self): ...
    @x.setter
    def x(self, value) -> None: ...
    def x(self) -> None: ...  # E: Unexpected definition for property "x"

    @property
    def y(self) -> int: ...
    @y.setter
    def y(self, value: int) -> None: ...
    @dec  # E: Only supported top decorators are "@y.setter" and "@y.deleter"
    def y(self) -> None: ...

reveal_type(A().y)  # N: Revealed type is "builtins.int"
[builtins fixtures/property.pyi]

[case testEnclosingScopeLambdaNoCrash]
class C:
    x = lambda x: x.y.g()

[case testEnclosingScopeLambdaNoCrashExplicit]
from typing import Callable
class C:
    x: Callable[[C], int] = lambda x: x.y.g()  # E: "C" has no attribute "y"

[case testOpWithInheritedFromAny-xfail]
from typing import Any
C: Any
class D(C):
    pass

class D1(C):
    def __add__(self, rhs: float) -> D1:
        return self

reveal_type(0.5 + C)  # N: Revealed type is "Any"

reveal_type(0.5 + D())  # N: Revealed type is "Any"
reveal_type(D() + 0.5)  # N: Revealed type is "Any"
reveal_type("str" + D())  # N: Revealed type is "builtins.str"
reveal_type(D() + "str")  # N: Revealed type is "Any"


reveal_type(0.5 + D1())  # N: Revealed type is "Any"
reveal_type(D1() + 0.5)  # N: Revealed type is "__main__.D1"
[builtins fixtures/primitives.pyi]

[case testRefMethodWithDecorator]
from typing import Type, final

class A:
    pass

class B:
    @staticmethod
    def A() -> Type[A]: ...
    @staticmethod
    def B() -> Type[A]:  # E: Function "__main__.B.A" is not valid as a type \
                         # N: Perhaps you need "Callable[...]" or a callback protocol?
        return A

class C:
    @final
    @staticmethod
    def A() -> Type[A]:
        return A

[builtins fixtures/staticmethod.pyi]

[case testRefMethodWithOverloadDecorator]
from typing import Type, overload

class A:
    pass

class B:
    @classmethod
    @overload
    def A(cls, x: int) -> Type[A]: ...
    @classmethod
    @overload
    def A(cls, x: str) -> Type[A]: ...
    @classmethod
    def A(cls, x: object) -> Type[A]: ...
    def B(cls, x: int) -> Type[A]: ...  # E: Function "__main__.B.A" is not valid as a type \
                                        # N: Perhaps you need "Callable[...]" or a callback protocol?

[builtins fixtures/classmethod.pyi]

[case testFinalClassWithAbstractAttributes]
from abc import abstractmethod, ABCMeta
from typing import final

@final
class A(metaclass=ABCMeta):  # E: Final class __main__.A has abstract attributes "bar", "foo"
    @abstractmethod
    def foo(self):
        pass

    @property
    @abstractmethod
    def bar(self):
        pass

[builtins fixtures/property.pyi]

[case testFinalClassWithoutABCMeta]
from abc import abstractmethod
from typing import final

@final
class A():  # E: Final class __main__.A has abstract attributes "bar", "foo"
    @abstractmethod
    def foo(self):
        pass

    @property
    @abstractmethod
    def bar(self):
        pass

[builtins fixtures/property.pyi]

[case testFinalClassInheritedAbstractAttributes]
from abc import abstractmethod, ABCMeta
from typing import final

class A(metaclass=ABCMeta):
    @abstractmethod
    def foo(self):
        pass

@final
class B(A):  # E: Final class __main__.B has abstract attributes "foo"
    pass

[case testUndefinedBaseclassInNestedClass]
class C:
    class C1(XX): pass  # E: Name "XX" is not defined

[case testArgsKwargsInheritance]
from typing import Any

class A(object):
    def f(self, *args: Any, **kwargs: Any) -> int: ...

class B(A):
    def f(self, x: int) -> int: ...
[builtins fixtures/dict.pyi]

[case testClassScopeImports]
class Foo:
    from mod import plain_function  # E: Unsupported class scoped import
    from mod import plain_var

reveal_type(Foo.plain_function)  # N: Revealed type is "Any"
reveal_type(Foo().plain_function)  # N: Revealed type is "Any"

reveal_type(Foo.plain_var)  # N: Revealed type is "builtins.int"
reveal_type(Foo().plain_var)  # N: Revealed type is "builtins.int"

[file mod.py]
def plain_function(x: int, y: int) -> int: ...
plain_var: int

[case testClassScopeImportModule]
class Foo:
    import mod

reveal_type(Foo.mod)  # N: Revealed type is "builtins.object"
reveal_type(Foo.mod.foo)  # N: Revealed type is "builtins.int"
[file mod.py]
foo: int

[case testClassScopeImportAlias]
class Foo:
    from mod import function  # E: Unsupported class scoped import
    foo = function

    from mod import var1
    bar = var1

    from mod import var2
    baz = var2

    from mod import var3
    qux = var3

reveal_type(Foo.foo)  # N: Revealed type is "Any"
reveal_type(Foo.function)  # N: Revealed type is "Any"

reveal_type(Foo.bar)  # N: Revealed type is "builtins.int"
reveal_type(Foo.var1)  # N: Revealed type is "builtins.int"

reveal_type(Foo.baz)  # N: Revealed type is "mod.C"
reveal_type(Foo.var2)  # N: Revealed type is "mod.C"

reveal_type(Foo.qux)  # N: Revealed type is "builtins.int"
reveal_type(Foo.var3)  # N: Revealed type is "builtins.int"

[file mod.py]
def function(x: int, y: int) -> int: ...
var1: int

class C: ...
var2: C

A = int
var3: A


[case testClassScopeImportModuleStar]
class Foo:
    from mod import *  # E: Unsupported class scoped import

reveal_type(Foo.foo)  # N: Revealed type is "builtins.int"
reveal_type(Foo.bar)  # N: Revealed type is "Any"
reveal_type(Foo.baz)  # E: "type[Foo]" has no attribute "baz" \
                      # N: Revealed type is "Any"

[file mod.py]
foo: int
def bar(x: int) -> int: ...

[case testClassScopeImportFunctionNested]
class Foo:
    class Bar:
        from mod import baz  # E: Unsupported class scoped import

reveal_type(Foo.Bar.baz)  # N: Revealed type is "Any"
reveal_type(Foo.Bar().baz)  # N: Revealed type is "Any"

[file mod.py]
def baz(x: int) -> int: ...

[case testClassScopeImportUndefined]
class Foo:
    from unknown import foo  # E: Cannot find implementation or library stub for module named "unknown" \
                             # N: See https://mypy.readthedocs.io/en/stable/running_mypy.html#missing-imports

reveal_type(Foo.foo)  # N: Revealed type is "Any"
reveal_type(Foo().foo)  # N: Revealed type is "Any"

[case testClassScopeImportWithFollowImports]
# flags: --follow-imports=skip
class Foo:
    from mod import foo

reveal_type(Foo().foo)  # N: Revealed type is "Any"
[file mod.py]
def foo(x: int, y: int) -> int: ...

[case testClassScopeImportVarious]
class Foo:
    from mod1 import foo  # E: Unsupported class scoped import
    from mod2 import foo

    from mod1 import meth1  # E: Unsupported class scoped import
    def meth1(self, a: str) -> str: ...  # E: Name "meth1" already defined on line 5

    def meth2(self, a: str) -> str: ...
    from mod1 import meth2  # E: Incompatible import of "meth2" (imported name has type "Callable[[int], int]", local name has type "Callable[[Foo, str], str]")

class Bar:
    from mod1 import foo  # E: Unsupported class scoped import

import mod1
reveal_type(Foo.foo)  # N: Revealed type is "Any"
reveal_type(Bar.foo)  # N: Revealed type is "Any"
reveal_type(mod1.foo)  # N: Revealed type is "def (x: builtins.int, y: builtins.int) -> builtins.int"

[file mod1.py]
def foo(x: int, y: int) -> int: ...
def meth1(x: int) -> int: ...
def meth2(x: int) -> int: ...
[file mod2.py]
def foo(z: str) -> int: ...


[case testClassScopeImportWithError]
class Foo:
    from mod import meth1  # E: Unsupported class scoped import
    from mod import meth2  # E: Unsupported class scoped import
    from mod import T

reveal_type(Foo.T)  # N: Revealed type is "typing.TypeVar"

[file mod.pyi]
from typing import Any, TypeVar, overload

@overload
def meth1(self: Any, y: int) -> int: ...
@overload
def meth1(self: Any, y: str) -> str: ...

T = TypeVar("T")
def meth2(self: Any, y: T) -> T: ...
[builtins fixtures/tuple.pyi]
[typing fixtures/typing-full.pyi]

[case testNewAndInitNoReturn]
from typing import NoReturn

class A:
    def __new__(cls) -> NoReturn: ...

class B:
    def __init__(self) -> NoReturn: ...

class C:
    def __new__(cls) -> "C": ...
    def __init__(self) -> NoReturn: ...

class D:
    def __new__(cls) -> NoReturn: ...
    def __init__(self) -> NoReturn: ...

if object():
    reveal_type(A())  # N: Revealed type is "Never"
if object():
    reveal_type(B())  # N: Revealed type is "Never"
if object():
    reveal_type(C())  # N: Revealed type is "Never"
if object():
    reveal_type(D())  # N: Revealed type is "Never"

[case testOverloadedNewAndInitNoReturn]
from typing import NoReturn, overload

class A:
    @overload
    def __new__(cls) -> NoReturn: ...
    @overload
    def __new__(cls, a: int) -> "A": ...
    def __new__(cls, a: int = ...) -> "A": ...

class B:
    @overload
    def __init__(self) -> NoReturn: ...
    @overload
    def __init__(self, a: int) -> None: ...
    def __init__(self, a: int = ...) -> None: ...

class C:
    def __new__(cls, a: int = ...) -> "C": ...
    @overload
    def __init__(self) -> NoReturn: ...
    @overload
    def __init__(self, a: int) -> None: ...
    def __init__(self, a: int = ...) -> None: ...

class D:
    @overload
    def __new__(cls) -> NoReturn: ...
    @overload
    def __new__(cls, a: int) -> "D": ...
    def __new__(cls, a: int = ...) -> "D": ...
    @overload
    def __init__(self) -> NoReturn: ...
    @overload
    def __init__(self, a: int) -> None: ...
    def __init__(self, a: int = ...) -> None: ...

if object():
    reveal_type(A())  # N: Revealed type is "Never"
reveal_type(A(1))  # N: Revealed type is "__main__.A"

if object():
    reveal_type(B())  # N: Revealed type is "Never"
reveal_type(B(1))  # N: Revealed type is "__main__.B"

if object():
    reveal_type(C())  # N: Revealed type is "Never"
reveal_type(C(1))  # N: Revealed type is "__main__.C"

if object():
    reveal_type(D())  # N: Revealed type is "Never"
reveal_type(D(1))  # N: Revealed type is "__main__.D"

[case testClassScopeImportWithWrapperAndError]
class Foo:
    from mod import foo # E: Unsupported class scoped import

[file mod.py]
from typing import Any, Callable, TypeVar

FuncT = TypeVar("FuncT", bound=Callable[..., Any])
def identity_wrapper(func: FuncT) -> FuncT:
    return func

@identity_wrapper
def foo(self: Any) -> str:
    return ""

[case testParentClassWithTypeAliasAndSubclassWithMethod]
from typing import Any, Callable, TypeVar

class Parent:
    foo = Callable[..., int]
    class bar:
        pass
    import typing as baz
    foobar = TypeVar("foobar")

class Child(Parent):
    def foo(self, val: int) -> int:  # E: Signature of "foo" incompatible with supertype "Parent" \
                                     # N:      Superclass: \
                                     # N:          <typing special form> \
                                     # N:      Subclass: \
                                     # N:          def foo(self, val: int) -> int
        return val
    def bar(self, val: str) -> str:  # E: Signature of "bar" incompatible with supertype "Parent" \
                                     # N:      Superclass: \
                                     # N:          def __init__(self) -> bar \
                                     # N:      Subclass: \
                                     # N:          def bar(self, val: str) -> str
        return val
    def baz(self, val: float) -> float:  # E: Signature of "baz" incompatible with supertype "Parent" \
                                         # N:      Superclass: \
                                         # N:          Module \
                                         # N:      Subclass: \
                                         # N:          def baz(self, val: float) -> float
        return val
    def foobar(self) -> bool:  # E: Signature of "foobar" incompatible with supertype "Parent" \
                               # N:      Superclass: \
                               # N:          TypeVar \
                               # N:      Subclass: \
                               # N:          def foobar(self) -> bool
        return False

x: Parent.foo = lambda: 5
y: Parent.bar = Parent.bar()
z: Parent.baz.Any = 1
child = Child()
a: int = child.foo(1)
b: str = child.bar("abc")
c: float = child.baz(3.4)
d: bool = child.foobar()
[builtins fixtures/module.pyi]
[typing fixtures/typing-full.pyi]

[case testGenericTupleTypeCreation]
from typing import Generic, Tuple, TypeVar

T = TypeVar("T")
S = TypeVar("S")
class C(Tuple[T, S]):
    def __init__(self, x: T, y: S) -> None: ...
    def foo(self, arg: T) -> S: ...

cis: C[int, str]
reveal_type(cis)  # N: Revealed type is "tuple[builtins.int, builtins.str, fallback=__main__.C[builtins.int, builtins.str]]"
cii = C(0, 1)
reveal_type(cii)  # N: Revealed type is "tuple[builtins.int, builtins.int, fallback=__main__.C[builtins.int, builtins.int]]"
reveal_type(cis.foo)  # N: Revealed type is "def (arg: builtins.int) -> builtins.str"
[builtins fixtures/tuple.pyi]

[case testGenericTupleTypeSubclassing]
from typing import Generic, Tuple, TypeVar, List

T = TypeVar("T")
class C(Tuple[T, T]): ...
class D(C[List[T]]): ...

di: D[int]
reveal_type(di)  # N: Revealed type is "tuple[builtins.list[builtins.int], builtins.list[builtins.int], fallback=__main__.D[builtins.int]]"
[builtins fixtures/tuple.pyi]

[case testOverrideAttrWithSettableProperty]
class Foo:
    def __init__(self) -> None:
        self.x = 42

class Bar(Foo):
    @property
    def x(self) -> int: ...
    @x.setter
    def x(self, value: int) -> None: ...
[builtins fixtures/property.pyi]

[case testOverrideAttrWithSettablePropertyAnnotation]
class Foo:
    x: int

class Bar(Foo):
    @property
    def x(self) -> int: ...
    @x.setter
    def x(self, value: int) -> None: ...
[builtins fixtures/property.pyi]

[case testOverridePropertyDifferentSetterBoth]
class B: ...
class C(B): ...

class B1:
    @property
    def foo(self) -> str: ...
    @foo.setter
    def foo(self, x: C) -> None: ...
class C1(B1):
    @property
    def foo(self) -> str: ...
    @foo.setter
    def foo(self, x: B) -> None: ...

class B2:
    @property
    def foo(self) -> str: ...
    @foo.setter
    def foo(self, x: B) -> None: ...
class C2(B2):
    @property
    def foo(self) -> str: ...
    @foo.setter  # E: Incompatible override of a setter type \
                 # N:  (base class "B2" defined the type as "B", \
                 # N:  override has type "C") \
                 # N:  Setter types should behave contravariantly
    def foo(self, x: C) -> None: ...

class B3:
    @property
    def foo(self) -> C: ...
    @foo.setter
    def foo(self, x: C) -> None: ...
class C3(B3):
    @property
    def foo(self) -> C: ...
    @foo.setter
    def foo(self, x: B) -> None: ...

class B4:
    @property
    def foo(self) -> C: ...
    @foo.setter
    def foo(self, x: B) -> None: ...
class C4(B4):
    @property
    def foo(self) -> C: ...
    @foo.setter  # E: Incompatible override of a setter type \
                 # N:  (base class "B4" defined the type as "B", \
                 # N:  override has type "C") \
                 # N:  Setter types should behave contravariantly
    def foo(self, x: C) -> None: ...

class B5:
    @property
    def foo(self) -> str: ...
    @foo.setter
    def foo(self, x: B) -> None: ...
class C5(B5):
    @property  # E: Signature of "foo" incompatible with supertype "B5" \
               # N:      Superclass: \
               # N:          str \
               # N:      Subclass: \
               # N:          C
    def foo(self) -> C: ...
    @foo.setter  # E: Incompatible override of a setter type \
                 # N:  (base class "B5" defined the type as "B", \
                 # N:  override has type "str")
    def foo(self, x: str) -> None: ...

class B6:
    @property
    def foo(self) -> B: ...
    @foo.setter
    def foo(self, x: B) -> None: ...
class C6(B6):
    @property
    def foo(self) -> C: ...
    @foo.setter
    def foo(self, x: B) -> None: ...
[builtins fixtures/property.pyi]

[case testOverridePropertyDifferentSetterVarSuper]
class B: ...
class C(B): ...

class B1:
    foo: B
class C1(B1):
    @property
    def foo(self) -> B: ...
    @foo.setter  # E: Incompatible override of a setter type \
                 # N:  (base class "B1" defined the type as "B", \
                 # N:  override has type "C") \
                 # N:  Setter types should behave contravariantly
    def foo(self, x: C) -> None: ...

class B2:
    foo: C
class C2(B2):
    @property
    def foo(self) -> C: ...
    @foo.setter
    def foo(self, x: B) -> None: ...

class B3:
    foo: B
class C3(B3):
    @property
    def foo(self) -> C: ...
    @foo.setter
    def foo(self, x: B) -> None: ...
[builtins fixtures/property.pyi]

[case testOverridePropertyDifferentSetterVarSub]
class B: ...
class C(B): ...

class B1:
    @property
    def foo(self) -> B: ...
    @foo.setter
    def foo(self, x: C) -> None: ...
class C1(B1):
    foo: C

class B2:
    @property
    def foo(self) -> B: ...
    @foo.setter
    def foo(self, x: C) -> None: ...
class C2(B2):
    foo: B

class B3:
    @property
    def foo(self) -> C: ...
    @foo.setter
    def foo(self, x: B) -> None: ...
class C3(B3):
    foo: C  # E: Incompatible override of a setter type \
            # N:  (base class "B3" defined the type as "B", \
            # N:  override has type "C") \
            # N:  Setter types should behave contravariantly
[builtins fixtures/property.pyi]

[case testOverridePropertyInvalidSetter]
class B1:
    @property
    def foo(self) -> int: ...
    @foo.setter
    def foo(self, x: str) -> None: ...
class C1(B1):
    @property
    def foo(self) -> int: ...
    @foo.setter
    def foo(self) -> None: ...  # E: Invalid property setter signature

class B2:
    @property
    def foo(self) -> int: ...
    @foo.setter
    def foo(self) -> None: ...  # E: Invalid property setter signature
class C2(B2):
    @property
    def foo(self) -> int: ...
    @foo.setter
    def foo(self, x: str) -> None: ...

class B3:
    @property
    def foo(self) -> int: ...
    @foo.setter
    def foo(self) -> None: ...  # E: Invalid property setter signature
class C3(B3):
    foo: int
[builtins fixtures/property.pyi]

[case testOverridePropertyGeneric]
from typing import TypeVar, Generic

T = TypeVar("T")

class B1(Generic[T]):
    @property
    def foo(self) -> int: ...
    @foo.setter
    def foo(self, x: T) -> None: ...
class C1(B1[str]):
    @property
    def foo(self) -> int: ...
    @foo.setter  # E: Incompatible override of a setter type \
                 # N:  (base class "B1" defined the type as "str", \
                 # N:  override has type "int")
    def foo(self, x: int) -> None: ...

class B2:
    @property
    def foo(self) -> int: ...
    @foo.setter
    def foo(self: T, x: T) -> None: ...
class C2(B2):
    @property
    def foo(self) -> int: ...
    @foo.setter  # E: Incompatible override of a setter type \
                 # N:  (base class "B2" defined the type as "C2", \
                 # N:  override has type "int")
    def foo(self, x: int) -> None: ...
[builtins fixtures/property.pyi]

[case testOverrideMethodProperty]
class B:
    def foo(self) -> int:
        ...
class C(B):
    @property
    def foo(self) -> int:  # E: Signature of "foo" incompatible with supertype "B" \
                           # N:      Superclass: \
                           # N:          def foo(self) -> int \
                           # N:      Subclass: \
                           # N:          int
        ...
[builtins fixtures/property.pyi]

[case testOverridePropertyMethod]
class B:
    @property
    def foo(self) -> int:
        ...
class C(B):
    def foo(self) -> int:  # E: Signature of "foo" incompatible with supertype "B" \
                           # N:      Superclass: \
                           # N:          int \
                           # N:      Subclass: \
                           # N:          def foo(self) -> int
        ...
[builtins fixtures/property.pyi]

[case testAllowArgumentAsBaseClass]
from typing import Any, Type

def e(b) -> None:
    class D(b): ...

def f(b: Any) -> None:
    class D(b): ...

def g(b: Type[Any]) -> None:
    class D(b): ...

def h(b: type) -> None:
    class D(b): ...

[case testNoCrashOnSelfWithForwardRefGenericClass]
from typing import Generic, Sequence, TypeVar, Self

_T = TypeVar('_T', bound="Foo")

class Foo:
    foo: int

class Element(Generic[_T]):
    elements: Sequence[Self]

class Bar(Foo): ...
e: Element[Bar]
reveal_type(e.elements)  # N: Revealed type is "typing.Sequence[__main__.Element[__main__.Bar]]"

[case testIterableUnpackingWithGetAttr]
from typing import Union, Tuple

class C:
    def __getattr__(self, name):
        pass

class D:
    def f(self) -> C:
        return C()

    def g(self) -> None:
        # iter(x) looks up `__iter__` on the type of x rather than x itself,
        # so this is correct behaviour.
        # Instances of C should not be treated as being iterable,
        # despite having a __getattr__ method
        # that could allow for arbitrary attributes to be accessed on instances,
        # since `type(C()).__iter__` still raises AttributeError at runtime,
        # and that's what matters.
        a, b = self.f()  # E: "C" has no attribute "__iter__" (not iterable)
[builtins fixtures/tuple.pyi]

[case testUsingNumbersType]
from numbers import Number, Complex, Real, Rational, Integral

def f1(x: Number) -> None: pass
f1(1)  # E: Argument 1 to "f1" has incompatible type "int"; expected "Number" \
       # N: Types from "numbers" aren't supported for static type checking \
       # N: See https://peps.python.org/pep-0484/#the-numeric-tower \
       # N: Consider using a protocol instead, such as typing.SupportsFloat

def f2(x: Complex) -> None: pass
f2(1)  # E: Argument 1 to "f2" has incompatible type "int"; expected "Complex" \
       # N: Types from "numbers" aren't supported for static type checking \
       # N: See https://peps.python.org/pep-0484/#the-numeric-tower \
       # N: Consider using a protocol instead, such as typing.SupportsFloat

def f3(x: Real) -> None: pass
f3(1)  # E: Argument 1 to "f3" has incompatible type "int"; expected "Real" \
       # N: Types from "numbers" aren't supported for static type checking \
       # N: See https://peps.python.org/pep-0484/#the-numeric-tower \
       # N: Consider using a protocol instead, such as typing.SupportsFloat

def f4(x: Rational) -> None: pass
f4(1)  # E: Argument 1 to "f4" has incompatible type "int"; expected "Rational" \
       # N: Types from "numbers" aren't supported for static type checking \
       # N: See https://peps.python.org/pep-0484/#the-numeric-tower \
       # N: Consider using a protocol instead, such as typing.SupportsFloat

def f5(x: Integral) -> None: pass
f5(1)  # E: Argument 1 to "f5" has incompatible type "int"; expected "Integral" \
       # N: Types from "numbers" aren't supported for static type checking \
       # N: See https://peps.python.org/pep-0484/#the-numeric-tower \
       # N: Consider using a protocol instead, such as typing.SupportsFloat

[case testImplicitClassScopedNames]
class C:
    reveal_type(__module__)  # N: Revealed type is "builtins.str"
    reveal_type(__qualname__)  # N: Revealed type is "builtins.str"
    def f(self) -> None:
        __module__  # E: Name "__module__" is not defined
        __qualname__  # E: Name "__qualname__" is not defined

[case testPropertySetterType]
class A:
    @property
    def f(self) -> int:
        return 1
    @f.setter
    def f(self, x: str) -> None:
        pass
a = A()
a.f = ''  # OK
reveal_type(a.f)  # N: Revealed type is "builtins.int"
a.f = 1  # E: Incompatible types in assignment (expression has type "int", variable has type "str")
reveal_type(a.f)  # N: Revealed type is "builtins.int"
[builtins fixtures/property.pyi]

[case testPropertySetterTypeGeneric]
from typing import TypeVar, Generic, List

T = TypeVar("T")

class B(Generic[T]):
    @property
    def foo(self) -> int: ...
    @foo.setter
    def foo(self, x: T) -> None: ...

class C(B[List[T]]): ...

a = C[str]()
a.foo = ["foo", "bar"]
reveal_type(a.foo)  # N: Revealed type is "builtins.int"
a.foo = 1  # E: Incompatible types in assignment (expression has type "int", variable has type "list[str]")
reveal_type(a.foo)  # N: Revealed type is "builtins.int"
[builtins fixtures/property.pyi]

[case testPropertyDeleterNoSetterOK]
class C:
    @property
    def x(self) -> int:
        return 0
    @x.deleter
    def x(self) -> None:
        pass
[builtins fixtures/property.pyi]

[case testPropertySetterSuperclassDeferred]
from typing import Callable, TypeVar

class B:
    def __init__(self) -> None:
        self.foo = f()

class C(B):
    @property
    def foo(self) -> str: ...
    @foo.setter  # E: Incompatible override of a setter type \
                 # N:  (base class "B" defined the type as "str", \
                 # N:  override has type "int")
    def foo(self, x: int) -> None: ...

T = TypeVar("T")
def deco(fn: Callable[[], list[T]]) -> Callable[[], T]: ...

@deco
def f() -> list[str]: ...
[builtins fixtures/property.pyi]

[case testPropertySetterSuperclassDeferred2]
import a
[file a.py]
import b
class D(b.C):
    @property
    def foo(self) -> str: ...
    @foo.setter  # E: Incompatible override of a setter type \
                 # N:  (base class "C" defined the type as "str", \
                 # N:  override has type "int")
    def foo(self, x: int) -> None: ...
[file b.py]
from a import D
class C:
    @property
    def foo(self) -> str: ...
    @foo.setter
    def foo(self, x: str) -> None: ...
[builtins fixtures/property.pyi]

[case testPropertySetterDecorated]
from typing import Callable, TypeVar, Generic

class B:
    def __init__(self) -> None:
        self.foo: str
        self.bar: int

class C(B):
    @property
    def foo(self) -> str: ...
    @foo.setter  # E: Incompatible override of a setter type \
                 # N:  (base class "B" defined the type as "str", \
                 # N:  override has type "int")
    @deco
    def foo(self, x: int, y: int) -> None: ...

    @property
    def bar(self) -> int: ...
    @bar.setter
    @deco
    def bar(self, x: int, y: int) -> None: ...

    @property
    def baz(self) -> int: ...
    @baz.setter
    @deco_untyped
    def baz(self, x: int) -> None: ...

    @property
    def tricky(self) -> int: ...
    @tricky.setter
    @deco_instance
    def tricky(self, x: int) -> None: ...

c: C
c.baz = "yes"  # OK, because of untyped decorator
c.tricky = 1  # E: Incompatible types in assignment (expression has type "int", variable has type "list[int]")

T = TypeVar("T")
def deco(fn: Callable[[T, int, int], None]) -> Callable[[T, int], None]: ...
def deco_untyped(fn): ...

class Wrapper(Generic[T]):
    def __call__(self, s: T, x: list[int]) -> None: ...
def deco_instance(fn: Callable[[T, int], None]) -> Wrapper[T]: ...
[builtins fixtures/property.pyi]

[case testPropertyDeleterBodyChecked]
class C:
    @property
    def foo(self) -> int: ...
    @foo.deleter
    def foo(self) -> None:
        1()  # E: "int" not callable

    @property
    def bar(self) -> int: ...
    @bar.setter
    def bar(self, x: str) -> None: ...
    @bar.deleter
    def bar(self) -> None:
        1()  # E: "int" not callable
[builtins fixtures/property.pyi]

[case testSettablePropertyGetterDecorated]
from typing import Callable, TypeVar, Generic

class C:
    @property
    @deco
    def foo(self, ok: int) -> str: ...
    @foo.setter
    def foo(self, x: str) -> None: ...

    @property
    @deco_instance
    def bar(self, ok: int) -> int: ...
    @bar.setter
    def bar(self, x: int) -> None: ...

    @property
    @deco_untyped
    def baz(self) -> int: ...
    @baz.setter
    def baz(self, x: int) -> None: ...

c: C
reveal_type(c.foo)  # N: Revealed type is "builtins.list[builtins.str]"
reveal_type(c.bar)  # N: Revealed type is "builtins.list[builtins.int]"
reveal_type(c.baz)  # N: Revealed type is "Any"

T = TypeVar("T")
R = TypeVar("R")
def deco(fn: Callable[[T, int], R]) -> Callable[[T], list[R]]: ...
def deco_untyped(fn): ...

class Wrapper(Generic[T, R]):
    def __call__(self, s: T) -> list[R]: ...
def deco_instance(fn: Callable[[T, int], R]) -> Wrapper[T, R]: ...
[builtins fixtures/property.pyi]

[case testOverridePropertyWithDescriptor]
from typing import Any

class StrProperty:
    def __get__(self, instance: Any, owner: Any) -> str: ...

class Base:
    @property
    def id(self) -> str: ...

class BadBase:
    @property
    def id(self) -> int: ...

class Derived(Base):
    id = StrProperty()

class BadDerived(BadBase):
    id = StrProperty()  # E: Incompatible types in assignment (expression has type "str", base class "BadBase" defined the type as "int")
[builtins fixtures/property.pyi]

[case testLambdaInOverrideInference]
class B:
    def f(self, x: int) -> int: ...
class C(B):
    f = lambda s, x: x

reveal_type(C().f)  # N: Revealed type is "def (x: builtins.int) -> builtins.int"

[case testGenericDecoratorInOverrideInference]
from typing import Any, Callable, TypeVar
from typing_extensions import ParamSpec, Concatenate

P = ParamSpec("P")
T = TypeVar("T")
def wrap(f: Callable[Concatenate[Any, P], T]) -> Callable[Concatenate[Any, P], T]: ...

class Base:
    def g(self, a: int) -> int:
        return a + 1

class Derived(Base):
    def _g(self, a: int) -> int:
        return a + 2
    g = wrap(_g)

reveal_type(Derived().g)  # N: Revealed type is "def (a: builtins.int) -> builtins.int"
[builtins fixtures/paramspec.pyi]

[case testClassVarOverrideWithSubclass]
class A: ...
class B(A): ...
class AA:
    cls = A
class BB(AA):
    cls = B

[case testSelfReferenceWithinMethodFunction]
class B:
    x: str
class C(B):
    def meth(self) -> None:
        def cb() -> None:
            self.x: int = 1  # E: Incompatible types in assignment (expression has type "int", base class "B" defined the type as "str")

[case testOverloadedDescriptorSelected]
from typing import Generic, TypeVar, Any, overload

T_co = TypeVar("T_co", covariant=True)
class Field(Generic[T_co]):
    @overload
    def __get__(self: Field[bool], instance: None, owner: Any) -> BoolField: ...
    @overload
    def __get__(self: Field[int], instance: None, owner: Any) -> NumField: ...
    @overload
    def __get__(self: Field[Any], instance: None, owner: Any) -> AnyField[T_co]: ...
    @overload
    def __get__(self, instance: Any, owner: Any) -> T_co: ...

    def __get__(self, instance: Any, owner: Any) -> Any:
        pass

class BoolField(Field[bool]): ...
class NumField(Field[int]): ...
class AnyField(Field[T_co]): ...
class Custom: ...

class Fields:
    bool_f: Field[bool]
    int_f: Field[int]
    custom_f: Field[Custom]

reveal_type(Fields.bool_f)  # N: Revealed type is "__main__.BoolField"
reveal_type(Fields.int_f)  # N: Revealed type is "__main__.NumField"
reveal_type(Fields.custom_f)  # N: Revealed type is "__main__.AnyField[__main__.Custom]"

[case testRecursivePropertyWithInvalidSetterNoCrash]
class NoopPowerResource:
    _hardware_type: int

    @property
    def hardware_type(self) -> int:
        return self._hardware_type

    @hardware_type.setter
    def hardware_type(self) -> None:  # E: Invalid property setter signature
        self.hardware_type = None  # Note: intentionally recursive
[builtins fixtures/property.pyi]

[case testOverrideErrorReportingNoDuplicates]
from typing import Callable, TypeVar

def nested() -> None:
    class B:
        def meth(self, x: str) -> int: ...
    class C(B):
        def meth(self) -> str:  # E: Signature of "meth" incompatible with supertype "B" \
                # N:      Superclass: \
                # N:          def meth(self, x: str) -> int \
                # N:      Subclass: \
                # N:          def meth(self) -> str
            pass
    x = defer()

T = TypeVar("T")
def deco(fn: Callable[[], T]) -> Callable[[], list[T]]: ...

@deco
def defer() -> int: ...
[builtins fixtures/list.pyi]

[case testPropertyAllowsDeleterBeforeSetter]
class C:
    @property
    def foo(self) -> str: ...
    @foo.deleter
    def foo(self) -> None: ...
    @foo.setter
    def foo(self, val: int) -> None: ...

    @property
    def bar(self) -> int: ...
    @bar.deleter
    def bar(self) -> None: ...
    @bar.setter
    def bar(self, value: int, val: int) -> None: ...  # E: Invalid property setter signature

C().foo = "no"  # E: Incompatible types in assignment (expression has type "str", variable has type "int")
C().bar = "fine"
[builtins fixtures/property.pyi]

[case testCorrectConstructorTypeWithAnyFallback]
from typing import Generic, TypeVar

class B(Unknown):  # type: ignore
    def __init__(self) -> None: ...
class C(B): ...

reveal_type(C)  # N: Revealed type is "def () -> __main__.C"

T = TypeVar("T")
class BG(Generic[T], Unknown):  # type: ignore
    def __init__(self) -> None: ...
class CGI(BG[int]): ...
class CGT(BG[T]): ...

reveal_type(CGI)  # N: Revealed type is "def () -> __main__.CGI"
reveal_type(CGT)  # N: Revealed type is "def [T] () -> __main__.CGT[T`1]"<|MERGE_RESOLUTION|>--- conflicted
+++ resolved
@@ -1621,10 +1621,7 @@
         self.x = 1
         self.x = '' # E: Incompatible types in assignment (expression has type "str", variable has type "int")
         return ''
-<<<<<<< HEAD
 [builtins fixtures/property-full.pyi]
-=======
-[builtins fixtures/property.pyi]
 
 [case testPropertyNameIsChecked]
 class A:
@@ -1700,7 +1697,6 @@
     @f.getter  # E: Only supported top decorators are "@f.setter" and "@f.deleter"
     def f(self, val: str) -> None: ...
 [builtins fixtures/property.pyi]
->>>>>>> db678886
 
 [case testDynamicallyTypedProperty]
 import typing
