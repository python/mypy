--- conflicted
+++ resolved
@@ -4757,7 +4757,7 @@
 class X(type): pass
 class Y(type): pass
 class A(metaclass=X): pass
-class B(A, metaclass=Y): pass  # E: Metaclass conflict: the metaclass of a derived class must be a (non-strict) subclass of the metaclasses of all its bases - own metaclass __main__.Y is not a subclass of __main__.X
+class B(A, metaclass=Y): pass  # E: Metaclass conflict: the metaclass of a derived class must be a (non-strict) subclass of the metaclasses of all its bases - __main__.Y (meta of __main__.B) conflicting with __main__.X (metaclass of __main__.A)
 
 [case testMetaclassNoTypeReveal]
 class M:
@@ -5754,8 +5754,8 @@
 class M1(type): pass
 class Q1(metaclass=M1): pass
 @six.add_metaclass(M)
-class CQA(Q1): pass  # E: Metaclass conflict: the metaclass of a derived class must be a (non-strict) subclass of the metaclasses of all its bases - own metaclass __main__.M is not a subclass of __main__.M1
-class CQW(six.with_metaclass(M, Q1)): pass  # E: Metaclass conflict: the metaclass of a derived class must be a (non-strict) subclass of the metaclasses of all its bases - own metaclass __main__.M is not a subclass of __main__.M1
+class CQA(Q1): pass  # E: Metaclass conflict: the metaclass of a derived class must be a (non-strict) subclass of the metaclasses of all its bases - __main__.M (meta of __main__.CQA) conflicting with __main__.M1 (metaclass of __main__.Q1)
+class CQW(six.with_metaclass(M, Q1)): pass  # E: Metaclass conflict: the metaclass of a derived class must be a (non-strict) subclass of the metaclasses of all its bases - __main__.M (meta of __main__.CQW) conflicting with __main__.M1 (metaclass of __main__.Q1)
 [builtins fixtures/tuple.pyi]
 
 [case testSixMetaclassAny]
@@ -5873,7 +5873,7 @@
 
 class M1(type): pass
 class Q1(metaclass=M1): pass
-class CQW(future.utils.with_metaclass(M, Q1)): pass  # E: Metaclass conflict: the metaclass of a derived class must be a (non-strict) subclass of the metaclasses of all its bases - own metaclass __main__.M is not a subclass of __main__.M1
+class CQW(future.utils.with_metaclass(M, Q1)): pass  # E: Metaclass conflict: the metaclass of a derived class must be a (non-strict) subclass of the metaclasses of all its bases - __main__.M (meta of __main__.CQW) conflicting with __main__.M1 (metaclass of __main__.Q1)
 [builtins fixtures/tuple.pyi]
 
 [case testFutureMetaclassAny]
@@ -7342,21 +7342,17 @@
 class CorrectWithType1(C, A1): ...
 class CorrectWithType2(B, C): ...
 
-class Conflict1(A1, B, E): ...  # E: Metaclass conflict: the metaclass of a derived class must be a (non-strict) subclass of the metaclasses of all its bases - found metaclasses of bases: __main__.MyMeta1, __main__.MyMeta2
-class Conflict2(A, B): ...  # E: Metaclass conflict: the metaclass of a derived class must be a (non-strict) subclass of the metaclasses of all its bases - found metaclasses of bases: __main__.MyMeta1, __main__.MyMeta2
-class Conflict3(B, A): ...  # E: Metaclass conflict: the metaclass of a derived class must be a (non-strict) subclass of the metaclasses of all its bases - found metaclasses of bases: __main__.MyMeta2, __main__.MyMeta1
-
-<<<<<<< HEAD
-class ChildOfConflict1(Conflict3): ...  # E: Metaclass conflict: the metaclass of a derived class must be a (non-strict) subclass of the metaclasses of all its bases - found metaclasses of bases: __main__.MyMeta2, __main__.MyMeta1
-=======
+class Conflict1(A1, B, E): ...  # E: Metaclass conflict: the metaclass of a derived class must be a (non-strict) subclass of the metaclasses of all its bases - __main__.MyMeta1 (metaclass of __main__.A) conflicting with __main__.MyMeta2 (metaclass of __main__.B)
+class Conflict2(A, B): ...  # E: Metaclass conflict: the metaclass of a derived class must be a (non-strict) subclass of the metaclasses of all its bases - __main__.MyMeta1 (metaclass of __main__.A) conflicting with __main__.MyMeta2 (metaclass of __main__.B)
+class Conflict3(B, A): ...  # E: Metaclass conflict: the metaclass of a derived class must be a (non-strict) subclass of the metaclasses of all its bases - __main__.MyMeta2 (metaclass of __main__.B) conflicting with __main__.MyMeta1 (metaclass of __main__.A)
+
 class ChildOfConflict1(Conflict3): ...
->>>>>>> 5e9d657e
 class ChildOfConflict2(Conflict3, metaclass=CorrectMeta): ...
 
 class ConflictingMeta(MyMeta1, MyMeta3): ...
-class Conflict4(A1, B, E, metaclass=ConflictingMeta): ...  # E: Metaclass conflict: the metaclass of a derived class must be a (non-strict) subclass of the metaclasses of all its bases - own metaclass __main__.ConflictingMeta is not a subclass of __main__.MyMeta2
-
-class ChildOfCorrectButWrongMeta(CorrectSubclass1, metaclass=ConflictingMeta):  # E: Metaclass conflict: the metaclass of a derived class must be a (non-strict) subclass of the metaclasses of all its bases - own metaclass __main__.ConflictingMeta is not a subclass of __main__.CorrectMeta, __main__.MyMeta2
+class Conflict4(A1, B, E, metaclass=ConflictingMeta): ...  # E: Metaclass conflict: the metaclass of a derived class must be a (non-strict) subclass of the metaclasses of all its bases - __main__.ConflictingMeta (meta of __main__.Conflict4) conflicting with __main__.MyMeta2 (metaclass of __main__.B)
+
+class ChildOfCorrectButWrongMeta(CorrectSubclass1, metaclass=ConflictingMeta):  # E: Metaclass conflict: the metaclass of a derived class must be a (non-strict) subclass of the metaclasses of all its bases - __main__.ConflictingMeta (meta of __main__.ChildOfCorrectButWrongMeta) conflicting with __main__.CorrectMeta (metaclass of __main__.CorrectSubclass1)
     ...
 
 [case testMetaClassConflictIssue14033]
@@ -7371,8 +7367,8 @@
 
 class C1(metaclass=Mx): pass
 
-class TestABC(A2, B1, C1): pass  # E: Metaclass conflict: the metaclass of a derived class must be a (non-strict) subclass of the metaclasses of all its bases
-class TestBAC(B1, A2, C1): pass  # E: Metaclass conflict: the metaclass of a derived class must be a (non-strict) subclass of the metaclasses of all its bases
+class TestABC(A2, B1, C1): pass  # E: Metaclass conflict: the metaclass of a derived class must be a (non-strict) subclass of the metaclasses of all its bases - __main__.M1 (metaclass of __main__.A1) conflicting with __main__.M2 (metaclass of __main__.B1)
+class TestBAC(B1, A2, C1): pass  # E: Metaclass conflict: the metaclass of a derived class must be a (non-strict) subclass of the metaclasses of all its bases - __main__.M2 (metaclass of __main__.B1) conflicting with __main__.M1 (metaclass of __main__.A1)
 
 # should not warn again for children
 class ChildOfTestABC(TestABC): pass
