--- conflicted
+++ resolved
@@ -6164,7 +6164,6 @@
         # TODO: error message could be better.
         self.x: Tuple[str, T]  # E: Incompatible types in assignment (expression has type "Tuple[str, T]", base class "A" defined the type as "Tuple[int, T]")
 
-<<<<<<< HEAD
 [case testInitSubclassWrongType]
 class Base:
     default_name: str
@@ -6260,7 +6259,7 @@
 class MidBase(Base): pass
 [file init_subclass/__init__.py]
 [builtins fixtures/object_with_init_subclass.pyi]
-=======
+
 [case testOverrideGenericSelfClassMethod]
 from typing import Generic, TypeVar, Type, List
 
@@ -6274,5 +6273,4 @@
     @classmethod
     def meth(cls: Type[T]) -> List[T]: ...
 
-[builtins fixtures/isinstancelist.pyi]
->>>>>>> 125ef0dd
+[builtins fixtures/isinstancelist.pyi]