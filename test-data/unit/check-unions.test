-- Type checking of union types

[case testUnion1]
from typing import Union
def f(x: Union[int, str]) -> None:
    if isinstance(x, int):
        y = 1
        y = x
    elif isinstance(x, str):
        z = 'a'
        z = x
[builtins fixtures/isinstance.pyi]

[case testUnion2]
from typing import Union
def f(x: Union[int, str]) -> None:
    if isinstance(x, int):
        y = 1
        y = x
    else:
        z = 'a'
        z = x
[builtins fixtures/isinstance.pyi]

[case testUnion3]
from typing import Union
def f(x: Union[int, str]) -> None:
    if isinstance(x, int):
        y = 1
        if int():
            y = x
    else:
        z = 2
        if int():
            z = x # E: Incompatible types in assignment (expression has type "str", variable has type "int")
[builtins fixtures/isinstance.pyi]
[out]

[case testUnionAnyIsInstance]
from typing import Any, Union

def func(v: Union[int, Any]) -> None:
    if isinstance(v, int):
        reveal_type(v) # N: Revealed type is "builtins.int"
    else:
        reveal_type(v) # N: Revealed type is "Any"
[builtins fixtures/isinstance.pyi]
[out]

[case testUnionAttributeAccess]
from typing import Union

class A: y = 1
class B: y = 2
class C: pass
class D: pass

u = None # type: Union[A, C, D]
v = None # type: Union[C, D]
w = None # type: Union[A, B]
x = None # type: Union[A, C]
y = None # type: int
z = None # type: str

if int():
    y = w.y
v.y           # E: Item "C" of "Union[C, D]" has no attribute "y" \
              # E: Item "D" of "Union[C, D]" has no attribute "y"
u.y           # E: Item "C" of "Union[A, C, D]" has no attribute "y" \
              # E: Item "D" of "Union[A, C, D]" has no attribute "y"
if int():
    z = w.y       # E: Incompatible types in assignment (expression has type "int", variable has type "str")
w.y = 'a'     # E: Incompatible types in assignment (expression has type "str", variable has type "int")
if int():
    y = x.y       # E: Item "C" of "Union[A, C]" has no attribute "y"
zz = x.y      # E: Item "C" of "Union[A, C]" has no attribute "y"
if int():
    z = zz        # E: Incompatible types in assignment (expression has type "Union[int, Any]", variable has type "str")

[builtins fixtures/isinstance.pyi]

[case testUnionMethodCalls]
from typing import Union

class A:
    def foo(self) -> int: pass
class B:
    def foo(self) -> int: pass
class C:
    def foo(self) -> str: pass

x = None # type: Union[A, B]
y = None # type: Union[A, C]
i = None # type: int

x.foo()
y.foo()
i = x.foo()
if int():
    i = y.foo()   # E: Incompatible types in assignment (expression has type "Union[int, str]", variable has type "int")

[builtins fixtures/isinstance.pyi]

[case testUnionIndexing]
from typing import Union, List
x = None # type: Union[List[int], str]
x[2]
x[2] + 1 # E: Unsupported operand types for + ("str" and "int") \
         # N: Left operand is of type "Union[int, str]"
[builtins fixtures/isinstancelist.pyi]

[case testUnionAsOverloadArg]
from foo import *
x = 0
if int():
    x = f(1)
if int():
    x = f('')
s = ''
if int():
    s = f(int)
if int():
    s = f(1)    # E: Incompatible types in assignment (expression has type "int", variable has type "str")
if int():
    x = f(int)  # E: Incompatible types in assignment (expression has type "str", variable has type "int")

[file foo.pyi]
from typing import Union, overload
@overload
def f(x: Union[int, str]) -> int: pass
@overload
def f(x: type) -> str: pass

[case testUnionWithNoneItem]
from typing import Union
def f() -> Union[int, None]: pass
x = 1
x = f()

[case testOptional]
from typing import Optional
def f(x: Optional[int]) -> None: pass
f(1)
f(None)
f('') # E: Argument 1 to "f" has incompatible type "str"; expected "Optional[int]"

[case testUnionSimplificationGenericFunction]
from typing import TypeVar, Union, List
T = TypeVar('T')
def f(x: List[T]) -> Union[T, int]: pass
def g(y: str) -> None: pass
a = f([1])
g(a) # E: Argument 1 to "g" has incompatible type "int"; expected "str"
[builtins fixtures/list.pyi]

[case testUnionSimplificationGenericClass]
from typing import TypeVar, Union, Generic
T = TypeVar('T')
U = TypeVar('U')
class C(Generic[T, U]):
    def f(self, x: str) -> Union[T, U]: pass
a = C() # type: C[int, int]
b = a.f('a')
a.f(b) # E: Argument 1 to "f" of "C" has incompatible type "int"; expected "str"

[case testUnionOrderEquivalence]
from typing import Union

def foo(): pass

S = str
T = int

if foo():
    def f(x: Union[int, str]) -> None: pass
elif foo():
    def f(x: Union[str, int]) -> None: pass
elif foo():
    def f(x: Union[int, str, int, int, str]) -> None: pass
elif foo():
    def f(x: Union[int, str, float]) -> None: pass  # E: All conditional function variants must have identical signatures
elif foo():
    def f(x: Union[S, T]) -> None: pass
elif foo():
    def f(x: Union[str]) -> None: pass  # E: All conditional function variants must have identical signatures
else:
    def f(x: Union[Union[int, T], Union[S, T], str]) -> None: pass

# Checks bidirectionality of testing. The first definition of g is consistent with
# the second, but not vice-versa.
if foo():
    def g(x: Union[int, str, bytes]) -> None: pass
else:
    def g(x: Union[int, str]) -> None: pass  # E: All conditional function variants must have identical signatures

[case testUnionSimplificationSpecialCases]
from typing import Any, TypeVar, Union

class C(Any): pass

T = TypeVar('T')
S = TypeVar('S')
def u(x: T, y: S) -> Union[S, T]: pass

a = None # type: Any

reveal_type(u(C(), None))  # N: Revealed type is "__main__.C*"
reveal_type(u(None, C()))  # N: Revealed type is "__main__.C*"

reveal_type(u(C(), a))  # N: Revealed type is "Union[Any, __main__.C*]"
reveal_type(u(a, C()))  # N: Revealed type is "Union[__main__.C*, Any]"

reveal_type(u(C(), C()))  # N: Revealed type is "__main__.C*"
reveal_type(u(a, a))  # N: Revealed type is "Any"

[case testUnionSimplificationSpecialCase2]
from typing import Any, TypeVar, Union

class C(Any): pass

T = TypeVar('T')
S = TypeVar('S')
def u(x: T, y: S) -> Union[S, T]: pass

def f(x: T) -> None:
    reveal_type(u(C(), x)) # N: Revealed type is "Union[T`-1, __main__.C*]"
    reveal_type(u(x, C())) # N: Revealed type is "Union[__main__.C*, T`-1]"

[case testUnionSimplificationSpecialCase3]
from typing import Any, TypeVar, Generic, Union

class C(Any): pass

V = TypeVar('V')
T = TypeVar('T')

class M(Generic[V]):
    def get(self, default: T) -> Union[V, T]: ...

def f(x: M[C]) -> None:
    y = x.get(None)
    reveal_type(y) # N: Revealed type is "__main__.C"

[case testUnionSimplificationSpecialCases]
from typing import Any, TypeVar, Union

class C(Any): pass

T = TypeVar('T')
S = TypeVar('S')
def u(x: T, y: S) -> Union[S, T]: pass

a = None # type: Any

# Base-class-Any and None, simplify
reveal_type(u(C(), None))  # N: Revealed type is "__main__.C*"
reveal_type(u(None, C()))  # N: Revealed type is "__main__.C*"

# Normal instance type and None, simplify
reveal_type(u(1, None))  # N: Revealed type is "builtins.int*"
reveal_type(u(None, 1))  # N: Revealed type is "builtins.int*"

# Normal instance type and base-class-Any, no simplification
reveal_type(u(C(), 1))  # N: Revealed type is "Union[builtins.int*, __main__.C*]"
reveal_type(u(1, C()))  # N: Revealed type is "Union[__main__.C*, builtins.int*]"

# Normal instance type and Any, no simplification
reveal_type(u(1, a))  # N: Revealed type is "Union[Any, builtins.int*]"
reveal_type(u(a, 1))  # N: Revealed type is "Union[builtins.int*, Any]"

# Any and base-class-Any, no simplificaiton
reveal_type(u(C(), a))  # N: Revealed type is "Union[Any, __main__.C*]"
reveal_type(u(a, C()))  # N: Revealed type is "Union[__main__.C*, Any]"

# Two normal instance types, simplify
reveal_type(u(1, object()))  # N: Revealed type is "builtins.object*"
reveal_type(u(object(), 1))  # N: Revealed type is "builtins.object*"

# Two normal instance types, no simplification
reveal_type(u(1, ''))  # N: Revealed type is "Union[builtins.str*, builtins.int*]"
reveal_type(u('', 1))  # N: Revealed type is "Union[builtins.int*, builtins.str*]"

[case testUnionSimplificationWithDuplicateItems]
from typing import Any, TypeVar, Union

class C(Any): pass

T = TypeVar('T')
S = TypeVar('S')
R = TypeVar('R')
def u(x: T, y: S, z: R) -> Union[R, S, T]: pass

a = None # type: Any

reveal_type(u(1, 1, 1))  # N: Revealed type is "builtins.int*"
reveal_type(u(C(), C(), None))  # N: Revealed type is "__main__.C*"
reveal_type(u(a, a, 1))  # N: Revealed type is "Union[builtins.int*, Any]"
reveal_type(u(a, C(), a))  # N: Revealed type is "Union[Any, __main__.C*]"
reveal_type(u('', 1, 1))  # N: Revealed type is "Union[builtins.int*, builtins.str*]"

[case testUnionAndBinaryOperation]
from typing import Union
class A: pass
def f(x: Union[int, str, A]):
    x + object() # E: Unsupported left operand type for + ("A") \
                 # N: Left operand is of type "Union[int, str, A]" \
                 # E: Unsupported operand types for + ("int" and "object") \
                 # E: Unsupported operand types for + ("str" and "object")
[builtins fixtures/primitives.pyi]

[case testNarrowingDownNamedTupleUnion]
from typing import NamedTuple, Union

A = NamedTuple('A', [('y', int)])
B = NamedTuple('B', [('x', int)])
C = NamedTuple('C', [('x', int)])

def foo(a: Union[A, B, C]):
    if isinstance(a, (B, C)):
        reveal_type(a) # N: Revealed type is "Union[Tuple[builtins.int, fallback=__main__.B], Tuple[builtins.int, fallback=__main__.C]]"
        a.x
        a.y # E: Item "B" of "Union[B, C]" has no attribute "y" \
            # E: Item "C" of "Union[B, C]" has no attribute "y"
        b = a # type: Union[B, C]
[builtins fixtures/isinstance.pyi]

[case testSimplifyingUnionAndTypePromotions]
from typing import TypeVar, Union
T = TypeVar('T')
S = TypeVar('S')
def u(x: T, y: S) -> Union[S, T]: pass

reveal_type(u(1, 2.3))  # N: Revealed type is "builtins.float*"
reveal_type(u(2.3, 1))  # N: Revealed type is "builtins.float*"
reveal_type(u(False, 2.2)) # N: Revealed type is "builtins.float*"
reveal_type(u(2.2, False)) # N: Revealed type is "builtins.float*"
[builtins fixtures/primitives.pyi]

[case testSimplifyingUnionWithTypeTypes1]
from typing import TypeVar, Union, Type, Any

T = TypeVar('T')
S = TypeVar('S')
def u(x: T, y: S) -> Union[S, T]: pass

t_o = None  # type: Type[object]
t_s = None  # type: Type[str]
t_a = None  # type: Type[Any]

# Two identical items
reveal_type(u(t_o, t_o)) # N: Revealed type is "Type[builtins.object]"
reveal_type(u(t_s, t_s)) # N: Revealed type is "Type[builtins.str]"
reveal_type(u(t_a, t_a)) # N: Revealed type is "Type[Any]"
reveal_type(u(type, type)) # N: Revealed type is "def (x: builtins.object) -> builtins.type"

# One type, other non-type
reveal_type(u(t_s, 1)) # N: Revealed type is "Union[builtins.int*, Type[builtins.str]]"
reveal_type(u(1, t_s)) # N: Revealed type is "Union[Type[builtins.str], builtins.int*]"
reveal_type(u(type, 1)) # N: Revealed type is "Union[builtins.int*, def (x: builtins.object) -> builtins.type]"
reveal_type(u(1, type)) # N: Revealed type is "Union[def (x: builtins.object) -> builtins.type, builtins.int*]"
reveal_type(u(t_a, 1)) # N: Revealed type is "Union[builtins.int*, Type[Any]]"
reveal_type(u(1, t_a)) # N: Revealed type is "Union[Type[Any], builtins.int*]"
reveal_type(u(t_o, 1)) # N: Revealed type is "Union[builtins.int*, Type[builtins.object]]"
reveal_type(u(1, t_o)) # N: Revealed type is "Union[Type[builtins.object], builtins.int*]"

[case testSimplifyingUnionWithTypeTypes2]
from typing import TypeVar, Union, Type, Any

T = TypeVar('T')
S = TypeVar('S')
def u(x: T, y: S) -> Union[S, T]: pass

t_o = None  # type: Type[object]
t_s = None  # type: Type[str]
t_a = None  # type: Type[Any]
t = None    # type: type

# Union with object
reveal_type(u(t_o, object())) # N: Revealed type is "builtins.object*"
reveal_type(u(object(), t_o)) # N: Revealed type is "builtins.object*"
reveal_type(u(t_s, object())) # N: Revealed type is "builtins.object*"
reveal_type(u(object(), t_s)) # N: Revealed type is "builtins.object*"
reveal_type(u(t_a, object())) # N: Revealed type is "builtins.object*"
reveal_type(u(object(), t_a)) # N: Revealed type is "builtins.object*"

# Union between type objects
reveal_type(u(t_o, t_a)) # N: Revealed type is "Union[Type[Any], Type[builtins.object]]"
reveal_type(u(t_a, t_o)) # N: Revealed type is "Union[Type[builtins.object], Type[Any]]"
reveal_type(u(t_s, t_o)) # N: Revealed type is "Type[builtins.object]"
reveal_type(u(t_o, t_s)) # N: Revealed type is "Type[builtins.object]"
reveal_type(u(t_o, type)) # N: Revealed type is "Type[builtins.object]"
reveal_type(u(type, t_o)) # N: Revealed type is "Type[builtins.object]"
reveal_type(u(t_a, t)) # N: Revealed type is "builtins.type*"
reveal_type(u(t, t_a)) # N: Revealed type is "builtins.type*"
# The following should arguably not be simplified, but it's unclear how to fix then
# without causing regressions elsewhere.
reveal_type(u(t_o, t)) # N: Revealed type is "builtins.type*"
reveal_type(u(t, t_o)) # N: Revealed type is "builtins.type*"

[case testNotSimplifyingUnionWithMetaclass]
from typing import TypeVar, Union, Type, Any

class M(type): pass
class M2(M): pass
class A(metaclass=M): pass

T = TypeVar('T')
S = TypeVar('S')
def u(x: T, y: S) -> Union[S, T]: pass

a: Any
t_a: Type[A]

reveal_type(u(M(*a), t_a)) # N: Revealed type is "__main__.M*"
reveal_type(u(t_a, M(*a))) # N: Revealed type is "__main__.M*"

reveal_type(u(M2(*a), t_a)) # N: Revealed type is "Union[Type[__main__.A], __main__.M2*]"
reveal_type(u(t_a, M2(*a))) # N: Revealed type is "Union[__main__.M2*, Type[__main__.A]]"

[case testSimplifyUnionWithCallable]
from typing import TypeVar, Union, Any, Callable

T = TypeVar('T')
S = TypeVar('S')
def u(x: T, y: S) -> Union[S, T]: pass

class C: pass
class D(C): pass

D_C: Callable[[D], C]
A_C: Callable[[Any], C]
D_A: Callable[[D], Any]
C_C: Callable[[C], C]
D_D: Callable[[D], D]
i_C: Callable[[int], C]

# TODO: Test argument names and kinds once we have flexible callable types.

reveal_type(u(D_C, D_C)) # N: Revealed type is "def (__main__.D) -> __main__.C"

reveal_type(u(A_C, D_C)) # N: Revealed type is "Union[def (__main__.D) -> __main__.C, def (Any) -> __main__.C]"
reveal_type(u(D_C, A_C)) # N: Revealed type is "Union[def (Any) -> __main__.C, def (__main__.D) -> __main__.C]"

reveal_type(u(D_A, D_C)) # N: Revealed type is "Union[def (__main__.D) -> __main__.C, def (__main__.D) -> Any]"
reveal_type(u(D_C, D_A)) # N: Revealed type is "Union[def (__main__.D) -> Any, def (__main__.D) -> __main__.C]"

reveal_type(u(D_C, C_C)) # N: Revealed type is "def (__main__.D) -> __main__.C"
reveal_type(u(C_C, D_C)) # N: Revealed type is "def (__main__.D) -> __main__.C"

reveal_type(u(D_C, D_D)) # N: Revealed type is "def (__main__.D) -> __main__.C"
reveal_type(u(D_D, D_C)) # N: Revealed type is "def (__main__.D) -> __main__.C"

reveal_type(u(D_C, i_C)) # N: Revealed type is "Union[def (builtins.int) -> __main__.C, def (__main__.D) -> __main__.C]"

[case testUnionOperatorMethodSpecialCase]
from typing import Union
class C:
    def __le__(self, x: 'C') -> int: ...
class D:
    def __le__(self, other) -> int: ...
class E:
    def __ge__(self, other: Union[C, D]) -> int: ...

[case testUnionSimplificationWithBoolIntAndFloat]
from typing import List, Union
l = reveal_type([]) # type: List[Union[bool, int, float]] \
    # N: Revealed type is "builtins.list[builtins.float]"
reveal_type(l) \
    # N: Revealed type is "builtins.list[Union[builtins.bool, builtins.int, builtins.float]]"
[builtins fixtures/list.pyi]

[case testUnionSimplificationWithBoolIntAndFloat2]
from typing import List, Union
l = reveal_type([]) # type: List[Union[bool, int, float, str]] \
    # N: Revealed type is "builtins.list[Union[builtins.float, builtins.str]]"
reveal_type(l) \
    # N: Revealed type is "builtins.list[Union[builtins.bool, builtins.int, builtins.float, builtins.str]]"
[builtins fixtures/list.pyi]

[case testNestedUnionsProcessedCorrectly]
from typing import Union

class A: pass
class B: pass
class C: pass

def foo(bar: Union[Union[A, B], C]) -> None:
    if isinstance(bar, A):
        reveal_type(bar)  # N: Revealed type is "__main__.A"
    else:
        reveal_type(bar)  # N: Revealed type is "Union[__main__.B, __main__.C]"
[builtins fixtures/isinstance.pyi]
[out]

[case testAssignAnyToUnion]
from typing import Union, Any
x: Union[int, str]
a: Any
if bool():
    x = a
    # TODO: Maybe we should infer Any as the type instead.
    reveal_type(x)  # N: Revealed type is "Union[builtins.int, builtins.str]"
reveal_type(x)  # N: Revealed type is "Union[builtins.int, builtins.str]"
[builtins fixtures/bool.pyi]

[case testAssignAnyToUnionWithAny]
from typing import Union, Any
x: Union[int, Any]
a: Any
if bool():
    x = a
    reveal_type(x)  # N: Revealed type is "Any"
reveal_type(x)  # N: Revealed type is "Union[builtins.int, Any]"
[builtins fixtures/bool.pyi]

[case testUnionMultiassignSingle]
from typing import Union, Tuple, Any

a: Union[Tuple[int], Tuple[float]]
(a1,) = a
reveal_type(a1)  # N: Revealed type is "builtins.float"

b: Union[Tuple[int], Tuple[str]]
(b1,) = b
reveal_type(b1)  # N: Revealed type is "Union[builtins.int, builtins.str]"
[builtins fixtures/tuple.pyi]

[case testUnionMultiassignDouble]
from typing import Union, Tuple

c: Union[Tuple[int, int], Tuple[int, float]]
(c1, c2) = c
reveal_type(c1)  # N: Revealed type is "builtins.int"
reveal_type(c2)  # N: Revealed type is "builtins.float"
[builtins fixtures/tuple.pyi]

[case testUnionMultiassignGeneric]
from typing import Union, Tuple, TypeVar
T = TypeVar('T')
S = TypeVar('S')

def pack_two(x: T, y: S) -> Union[Tuple[T, T], Tuple[S, S]]:
    pass

(x, y) = pack_two(1, 'a')
reveal_type(x)  # N: Revealed type is "Union[builtins.int*, builtins.str*]"
reveal_type(y)  # N: Revealed type is "Union[builtins.int*, builtins.str*]"
[builtins fixtures/tuple.pyi]

[case testUnionMultiassignAny]
from typing import Union, Tuple, Any

d: Union[Any, Tuple[float, float]]
(d1, d2) = d
reveal_type(d1)  # N: Revealed type is "Union[Any, builtins.float]"
reveal_type(d2)  # N: Revealed type is "Union[Any, builtins.float]"

e: Union[Any, Tuple[float, float], int]
(e1, e2) = e  # E: "builtins.int" object is not iterable
[builtins fixtures/tuple.pyi]

[case testUnionMultiassignNotJoin]
from typing import Union, List

class A: pass
class B(A): pass
class C(A): pass
a: Union[List[B], List[C]]
x, y = a
reveal_type(x)  # N: Revealed type is "Union[__main__.B*, __main__.C*]"
[builtins fixtures/list.pyi]

[case testUnionMultiassignRebind]
from typing import Union, List

class A: pass
class B(A): pass
class C(A): pass
obj: object
a: Union[List[B], List[C]]
obj, new = a
reveal_type(obj)  # N: Revealed type is "Union[__main__.B*, __main__.C*]"
reveal_type(new)  # N: Revealed type is "Union[__main__.B*, __main__.C*]"

obj = 1
reveal_type(obj)  # N: Revealed type is "builtins.int"
[builtins fixtures/list.pyi]

[case testUnionMultiassignAlreadyDeclared]
from typing import Union, Tuple

a: Union[Tuple[int, int], Tuple[int, float]]
a1: object
a2: int
(a1, a2) = a  # E: Incompatible types in assignment (expression has type "float", variable has type "int")

b: Union[Tuple[float, int], Tuple[int, int]]
b1: object
b2: int
(b1, b2) = b
reveal_type(b1) # N: Revealed type is "builtins.float"
reveal_type(b2) # N: Revealed type is "builtins.int"

c: Union[Tuple[int, int], Tuple[int, int]]
c1: object
c2: int
(c1, c2) = c
reveal_type(c1)  # N: Revealed type is "builtins.int"
reveal_type(c2)  # N: Revealed type is "builtins.int"

d: Union[Tuple[int, int], Tuple[int, float]]
d1: object
(d1, d2) = d
reveal_type(d1)  # N: Revealed type is "builtins.int"
reveal_type(d2)  # N: Revealed type is "builtins.float"
[builtins fixtures/tuple.pyi]

[case testUnionMultiassignIndexed]
from typing import Union, Tuple, List

class B:
    x: object

x: List[int]
b: B

a: Union[Tuple[int, int], Tuple[int, object]]
(x[0], b.x) = a
reveal_type(x[0])  # N: Revealed type is "builtins.int*"
reveal_type(b.x)  # N: Revealed type is "builtins.object"
[builtins fixtures/list.pyi]

[case testUnionMultiassignIndexedWithError]
from typing import Union, Tuple, List

class A: pass
class B:
    x: int

x: List[A]
b: B

a: Union[Tuple[int, int], Tuple[int, object]]
(x[0], b.x) = a  # E: Incompatible types in assignment (expression has type "int", target has type "A") \
                 # E: Incompatible types in assignment (expression has type "object", variable has type "int")
reveal_type(x[0])  # N: Revealed type is "__main__.A*"
reveal_type(b.x)  # N: Revealed type is "builtins.int"
[builtins fixtures/list.pyi]

[case testUnionMultiassignPacked]
from typing import Union, Tuple, List

a: Union[Tuple[int, int, int], Tuple[int, int, str]]
a1: int
a2: object
(a1, *xs, a2) = a

reveal_type(a1)  # N: Revealed type is "builtins.int"
reveal_type(xs)  # N: Revealed type is "builtins.list[builtins.int*]"
reveal_type(a2)  # N: Revealed type is "Union[builtins.int, builtins.str]"
[builtins fixtures/list.pyi]

[case testUnpackingUnionOfListsInFunction]
from typing import Union, List

def f(x: bool) -> Union[List[int], List[str]]:
    if x:
        return [1, 1]
    else:
        return ['a', 'a']

def g(x: bool) -> None:
    a, b = f(x)
    reveal_type(a) # N: Revealed type is "Union[builtins.int*, builtins.str*]"
    reveal_type(b) # N: Revealed type is "Union[builtins.int*, builtins.str*]"
[builtins fixtures/list.pyi]

[case testUnionOfVariableLengthTupleUnpacking]
from typing import Tuple, Union
VarTuple = Union[Tuple[int, int], Tuple[int, int, int]]

def make_tuple() -> VarTuple:
    pass
x = make_tuple()

a, b = x # E: Too many values to unpack (2 expected, 3 provided)
a, b, c = x # E: Need more than 2 values to unpack (3 expected)
c, *d = x
reveal_type(c) # N: Revealed type is "builtins.int"
reveal_type(d) # N: Revealed type is "builtins.list[builtins.int*]"
[builtins fixtures/tuple.pyi]

[case testUnionOfNonIterableUnpacking]
from typing import Union
bad: Union[int, str]

x, y = bad # E: "builtins.int" object is not iterable \
           # E: Unpacking a string is disallowed
reveal_type(x) # N: Revealed type is "Any"
reveal_type(y) # N: Revealed type is "Any"
[out]

[case testStringDisallowedUnpacking]
from typing import Dict

d: Dict[str, str]

for a, b in d: # E: Unpacking a string is disallowed
    pass

s = "foo"
a, b = s # E: Unpacking a string is disallowed

[builtins fixtures/dict.pyi]
[out]

[case testUnionAlwaysTooMany]
from typing import Union, Tuple
bad: Union[Tuple[int, int, int], Tuple[str, str, str]]

x, y = bad # E: Too many values to unpack (2 expected, 3 provided)
reveal_type(x) # N: Revealed type is "Any"
reveal_type(y) # N: Revealed type is "Any"
[builtins fixtures/tuple.pyi]
[out]

[case testUnionAlwaysTooFew]
from typing import Union, Tuple
bad: Union[Tuple[int, int, int], Tuple[str, str, str]]

x, y, z, w = bad # E: Need more than 3 values to unpack (4 expected)
reveal_type(x) # N: Revealed type is "Any"
reveal_type(y) # N: Revealed type is "Any"
reveal_type(z) # N: Revealed type is "Any"
reveal_type(w) # N: Revealed type is "Any"
[builtins fixtures/tuple.pyi]
[out]

[case testUnionUnpackingChainedTuple]
from typing import Union, Tuple
good: Union[Tuple[int, int], Tuple[str, str]]

x, y = t = good
reveal_type(x) # N: Revealed type is "Union[builtins.int, builtins.str]"
reveal_type(y) # N: Revealed type is "Union[builtins.int, builtins.str]"
reveal_type(t) # N: Revealed type is "Union[Tuple[builtins.int, builtins.int], Tuple[builtins.str, builtins.str]]"
[builtins fixtures/tuple.pyi]
[out]

[case testUnionUnpackingChainedTuple2]
from typing import Union, Tuple
good: Union[Tuple[int, int], Tuple[str, str]]

t = x, y = good
reveal_type(x) # N: Revealed type is "Union[builtins.int, builtins.str]"
reveal_type(y) # N: Revealed type is "Union[builtins.int, builtins.str]"
reveal_type(t) # N: Revealed type is "Union[Tuple[builtins.int, builtins.int], Tuple[builtins.str, builtins.str]]"
[builtins fixtures/tuple.pyi]
[out]

[case testUnionUnpackingChainedTuple3]
from typing import Union, Tuple
good: Union[Tuple[int, int], Tuple[str, str]]

x, y = a, b = good
reveal_type(x) # N: Revealed type is "Union[builtins.int, builtins.str]"
reveal_type(y) # N: Revealed type is "Union[builtins.int, builtins.str]"
reveal_type(a) # N: Revealed type is "Union[builtins.int, builtins.str]"
reveal_type(b) # N: Revealed type is "Union[builtins.int, builtins.str]"
[builtins fixtures/tuple.pyi]
[out]

[case testUnionUnpackingChainedList]
from typing import Union, List
good: Union[List[int], List[str]]

lst = x, y = good
reveal_type(x) # N: Revealed type is "Union[builtins.int*, builtins.str*]"
reveal_type(y) # N: Revealed type is "Union[builtins.int*, builtins.str*]"
reveal_type(lst) # N: Revealed type is "Union[builtins.list[builtins.int], builtins.list[builtins.str]]"
[builtins fixtures/list.pyi]
[out]

[case testUnionUnpackingChainedList2]
from typing import Union, List
good: Union[List[int], List[str]]

x, *y, z = lst = good
reveal_type(x) # N: Revealed type is "Union[builtins.int*, builtins.str*]"
reveal_type(y) # N: Revealed type is "Union[builtins.list[builtins.int*], builtins.list[builtins.str*]]"
reveal_type(z) # N: Revealed type is "Union[builtins.int*, builtins.str*]"
reveal_type(lst) # N: Revealed type is "Union[builtins.list[builtins.int], builtins.list[builtins.str]]"
[builtins fixtures/list.pyi]
[out]

[case testUnionUnpackingInForTuple]
from typing import Union, Tuple, NamedTuple
class NTInt(NamedTuple):
    x: int
    y: int
class NTStr(NamedTuple):
    x: str
    y: str

t1: NTInt
reveal_type(t1.__iter__) # N: Revealed type is "def () -> typing.Iterator[builtins.int*]"
nt: Union[NTInt, NTStr]
reveal_type(nt.__iter__) # N: Revealed type is "Union[def () -> typing.Iterator[builtins.int*], def () -> typing.Iterator[builtins.str*]]"
for nx in nt:
    reveal_type(nx) # N: Revealed type is "Union[builtins.int*, builtins.str*]"

t: Union[Tuple[int, int], Tuple[str, str]]
for x in t:
    reveal_type(x) # N: Revealed type is "Union[builtins.int*, builtins.str*]"
[builtins fixtures/for.pyi]
[out]

[case testUnionUnpackingInForList]
from typing import Union, List, Tuple

t: Union[List[Tuple[int, int]], List[Tuple[str, str]]]
for x, y in t:
    reveal_type(x) # N: Revealed type is "Union[builtins.int, builtins.str]"
    reveal_type(y) # N: Revealed type is "Union[builtins.int, builtins.str]"

t2: List[Union[Tuple[int, int], Tuple[str, str]]]
for x2, y2 in t2:
    reveal_type(x2) # N: Revealed type is "Union[builtins.int, builtins.str]"
    reveal_type(y2) # N: Revealed type is "Union[builtins.int, builtins.str]"
[builtins fixtures/for.pyi]
[out]

[case testUnionUnpackingDoubleBinder]
from typing import Union, Tuple

x: object
y: object
class A: pass
class B: pass

t1: Union[Tuple[A, A], Tuple[B, B]]
t2: Union[Tuple[int, int], Tuple[str, str]]

x, y = t1
reveal_type(x) # N: Revealed type is "Union[__main__.A, __main__.B]"
reveal_type(y) # N: Revealed type is "Union[__main__.A, __main__.B]"

x, y = t2
reveal_type(x) # N: Revealed type is "Union[builtins.int, builtins.str]"
reveal_type(y) # N: Revealed type is "Union[builtins.int, builtins.str]"

x, y = object(), object()
reveal_type(x) # N: Revealed type is "builtins.object"
reveal_type(y) # N: Revealed type is "builtins.object"
[builtins fixtures/tuple.pyi]
[out]

[case testUnionUnpackingFromNestedTuples]
from typing import Union, Tuple

t: Union[Tuple[int, Tuple[int, int]], Tuple[str, Tuple[str, str]]]
x, (y, z) = t
reveal_type(x) # N: Revealed type is "Union[builtins.int, builtins.str]"
reveal_type(y) # N: Revealed type is "Union[builtins.int, builtins.str]"
reveal_type(z) # N: Revealed type is "Union[builtins.int, builtins.str]"
[builtins fixtures/tuple.pyi]
[out]

[case testNestedUnionUnpackingFromNestedTuples]
from typing import Union, Tuple

class A: pass
class B: pass

t: Union[Tuple[int, Union[Tuple[int, int], Tuple[A, A]]], Tuple[str, Union[Tuple[str, str], Tuple[B, B]]]]
x, (y, z) = t
reveal_type(x) # N: Revealed type is "Union[builtins.int, builtins.str]"
reveal_type(y) # N: Revealed type is "Union[builtins.int, __main__.A, builtins.str, __main__.B]"
reveal_type(z) # N: Revealed type is "Union[builtins.int, __main__.A, builtins.str, __main__.B]"
[builtins fixtures/tuple.pyi]
[out]

[case testNestedUnionUnpackingFromNestedTuplesBinder]
from typing import Union, Tuple

class A: pass
class B: pass

x: object
y: object
z: object

t: Union[Tuple[int, Union[Tuple[int, int], Tuple[A, A]]], Tuple[str, Union[Tuple[str, str], Tuple[B, B]]]]
x, (y, z) = t
reveal_type(x) # N: Revealed type is "Union[builtins.int, builtins.str]"
reveal_type(y) # N: Revealed type is "Union[builtins.int, __main__.A, builtins.str, __main__.B]"
reveal_type(z) # N: Revealed type is "Union[builtins.int, __main__.A, builtins.str, __main__.B]"
[builtins fixtures/tuple.pyi]
[out]

[case testUnpackUnionNoCrashOnPartialNone]
# flags: --strict-optional
from typing import Dict, Tuple, List, Any

a: Any
d: Dict[str, Tuple[List[Tuple[str, str]], str]]
x, _ = d.get(a, (None, None))

for y in x: pass # E: Item "None" of "Optional[List[Tuple[str, str]]]" has no attribute "__iter__" (not iterable)
if x:
    for s, t in x:
        reveal_type(s) # N: Revealed type is "builtins.str"
[builtins fixtures/dict.pyi]
[out]

[case testUnpackUnionNoCrashOnPartialNone2]
# flags: --strict-optional
from typing import Dict, Tuple, List, Any

a: Any
x = None
d: Dict[str, Tuple[List[Tuple[str, str]], str]]
x, _ = d.get(a, (None, None))

for y in x: pass # E: Item "None" of "Optional[List[Tuple[str, str]]]" has no attribute "__iter__" (not iterable)
if x:
    for s, t in x:
        reveal_type(s) # N: Revealed type is "builtins.str"
[builtins fixtures/dict.pyi]
[out]

[case testUnpackUnionNoCrashOnPartialNoneBinder]
# flags: --strict-optional
from typing import Dict, Tuple, List, Any

x: object
a: Any
d: Dict[str, Tuple[List[Tuple[str, str]], str]]
x, _ = d.get(a, (None, None))
reveal_type(x) # N: Revealed type is "Union[builtins.list[Tuple[builtins.str, builtins.str]], None]"

if x:
    for y in x: pass
[builtins fixtures/dict.pyi]
[out]

[case testUnpackUnionNoCrashOnPartialNoneList]
# flags: --strict-optional
from typing import Dict, Tuple, List, Any

a: Any
d: Dict[str, Tuple[List[Tuple[str, str]], str]]
x, _ = d.get(a, ([], []))
reveal_type(x) # N: Revealed type is "Union[builtins.list[Tuple[builtins.str, builtins.str]], builtins.list[<nothing>]]"

for y in x: pass
[builtins fixtures/dict.pyi]
[out]

[case testLongUnionFormatting]
from typing import Any, Generic, TypeVar, Union

T = TypeVar('T')

class ExtremelyLongTypeNameWhichIsGenericSoWeCanUseItMultipleTimes(Generic[T]):
    pass

x: Union[ExtremelyLongTypeNameWhichIsGenericSoWeCanUseItMultipleTimes[int],
         ExtremelyLongTypeNameWhichIsGenericSoWeCanUseItMultipleTimes[object],
         ExtremelyLongTypeNameWhichIsGenericSoWeCanUseItMultipleTimes[float],
         ExtremelyLongTypeNameWhichIsGenericSoWeCanUseItMultipleTimes[str],
         ExtremelyLongTypeNameWhichIsGenericSoWeCanUseItMultipleTimes[Any],
         ExtremelyLongTypeNameWhichIsGenericSoWeCanUseItMultipleTimes[bytes]]

def takes_int(arg: int) -> None: pass

takes_int(x)  # E: Argument 1 to "takes_int" has incompatible type "Union[ExtremelyLongTypeNameWhichIsGenericSoWeCanUseItMultipleTimes[int], ExtremelyLongTypeNameWhichIsGenericSoWeCanUseItMultipleTimes[object], ExtremelyLongTypeNameWhichIsGenericSoWeCanUseItMultipleTimes[float], ExtremelyLongTypeNameWhichIsGenericSoWeCanUseItMultipleTimes[str], ExtremelyLongTypeNameWhichIsGenericSoWeCanUseItMultipleTimes[Any], ExtremelyLongTypeNameWhichIsGenericSoWeCanUseItMultipleTimes[bytes]]"; expected "int"

[case testRecursiveForwardReferenceInUnion]

from typing import List, Union
MYTYPE = List[Union[str, "MYTYPE"]] # E: Cannot resolve name "MYTYPE" (possible cyclic definition)
[builtins fixtures/list.pyi]

[case testNonStrictOptional]
from typing import Optional, List

def union_test1(x):
    # type: (Optional[List[int]]) -> Optional[int]
    if x is None:
        return x
    else:
        return x[0]

def union_test2(x):
    # type: (Optional[List[int]]) -> Optional[int]
    if isinstance(x, type(None)):
        return x
    else:
        return x[0]

def f(): return 0

def union_test3():
    # type: () -> int
    x = f()
    assert x is None
    x = f()
    return x + 1

[builtins fixtures/isinstancelist.pyi]

[case testInvariance]
from typing import List, Union
from enum import Enum

class Boop(Enum):
    FOO = 1

def do_thing_with_enums(enums: Union[List[Enum], Enum]) -> None: ...

boop: List[Boop] = []
do_thing_with_enums(boop)  # E: Argument 1 to "do_thing_with_enums" has incompatible type "List[Boop]"; expected "Union[List[Enum], Enum]" \
                           # N: "List" is invariant -- see https://mypy.readthedocs.io/en/stable/common_issues.html#variance \
                           # N: Consider using "Sequence" instead, which is covariant
[builtins fixtures/isinstancelist.pyi]

[case testAssignUnionWithTenaryExprWithEmptyCollection]
from typing import Dict, List, Union
x: Union[int, List[int]] = 1 if bool() else []
y: Union[int, Dict[int, int]] = 1 if bool() else {}

u: Union[int, List[int]] = [] if bool() else 1
v: Union[int, Dict[int, int]] = {} if bool() else 1
[builtins fixtures/isinstancelist.pyi]

[case testFlattenTypeAliasWhenAliasedAsUnion]
from typing import Union

T1 = int
T2 = Union[T1, float]
T3 = Union[T2, complex]
T4 = Union[T3, int]

def foo(a: T2, b: T2) -> T2:
    return a + b

def bar(a: T4, b: T4) -> T4:  # test multi-level alias
    return a + b
[builtins fixtures/ops.pyi]

[case testJoinUnionWithUnionAndAny]
# flags: --strict-optional
from typing import TypeVar, Union, Any
T = TypeVar("T")
def f(x: T, y: T) -> T:
    return x
x: Union[None, Any]
y: Union[int, None]
<<<<<<< HEAD
reveal_type(f(x, y)) # N: Revealed type is 'Union[None, Any, builtins.int]'
reveal_type(f(y, x)) # N: Revealed type is 'Union[builtins.int, None, Any]'

[case testNestedProtocolUnions]
from typing import Union, Iterator, Iterable
def foo(
    values: Union[
        Iterator[Union[
            Iterator[Union[Iterator[int], Iterable[int]]],
            Iterable[Union[Iterator[int], Iterable[int]]],
        ]],
        Iterable[Union[
            Iterator[Union[Iterator[int], Iterable[int]]],
            Iterable[Union[Iterator[int], Iterable[int]]],
        ]],
    ]
) -> Iterator[int]:
    for i in values:
        for j in i:
            for k in j:
                yield k
foo([[[1]]])
[builtins fixtures/list.pyi]

[case testNestedProtocolGenericUnions]
from typing import Union, Iterator, List
def foo(
    values: Union[
        Iterator[Union[
            Iterator[Union[Iterator[int], List[int]]],
            List[Union[Iterator[int], List[int]]],
        ]],
        List[Union[
            Iterator[Union[Iterator[int], List[int]]],
            List[Union[Iterator[int], List[int]]],
        ]],
    ]
) -> Iterator[int]:
    for i in values:
        for j in i:
            for k in j:
                yield k
foo([[[1]]])
[builtins fixtures/list.pyi]

[case testNestedProtocolGenericUnionsDeep]
from typing import TypeVar, Union, Iterator, List
T = TypeVar("T")
Iter = Union[Iterator[T], List[T]]
def foo(
    values: Iter[Iter[Iter[Iter[Iter[int]]]]],
) -> Iterator[int]:
    for i in values:
        for j in i:
            for k in j:
                for l in k:
                    for m in l:
                        yield m
foo([[[[[1]]]]])
[builtins fixtures/list.pyi]

[case testNestedInstanceUnsimplifiedUnion]
from typing import TypeVar, Union, Iterator, List, Any
T = TypeVar("T")

Iter = Union[Iterator[T], List[T]]
def foo(
    values: Iter[Union[Any, Any]],
) -> Iterator[Any]:
    for i in values:
        yield i
foo([1])
[builtins fixtures/list.pyi]

[case testNestedInstanceTypeAlias]
from typing import TypeVar, Union, Iterator, List, Any
T = TypeVar("T")

Iter = Union[Iterator[T], List[T]]
def foo(
    values: Iter["Any"],
) -> Iterator[Any]:
    for i in values:
        yield i
foo([1])
[builtins fixtures/list.pyi]

[case testNestedInstanceTypeAliasUnsimplifiedUnion]
from typing import TypeVar, Union, Iterator, List, Any
T = TypeVar("T")

Iter = Union[Iterator[T], List[T]]
def foo(
    values: Iter["Union[Any, Any]"],
) -> Iterator[Any]:
    for i in values:
        yield i
foo([1])
[builtins fixtures/list.pyi]
=======
reveal_type(f(x, y)) # N: Revealed type is "Union[None, Any, builtins.int]"
reveal_type(f(y, x)) # N: Revealed type is "Union[builtins.int, None, Any]"
>>>>>>> d131e918
<|MERGE_RESOLUTION|>--- conflicted
+++ resolved
@@ -1057,9 +1057,8 @@
     return x
 x: Union[None, Any]
 y: Union[int, None]
-<<<<<<< HEAD
-reveal_type(f(x, y)) # N: Revealed type is 'Union[None, Any, builtins.int]'
-reveal_type(f(y, x)) # N: Revealed type is 'Union[builtins.int, None, Any]'
+reveal_type(f(x, y)) # N: Revealed type is "Union[None, Any, builtins.int]"
+reveal_type(f(y, x)) # N: Revealed type is "Union[builtins.int, None, Any]"
 
 [case testNestedProtocolUnions]
 from typing import Union, Iterator, Iterable
@@ -1156,8 +1155,4 @@
     for i in values:
         yield i
 foo([1])
-[builtins fixtures/list.pyi]
-=======
-reveal_type(f(x, y)) # N: Revealed type is "Union[None, Any, builtins.int]"
-reveal_type(f(y, x)) # N: Revealed type is "Union[builtins.int, None, Any]"
->>>>>>> d131e918
+[builtins fixtures/list.pyi]