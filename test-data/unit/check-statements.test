--- conflicted
+++ resolved
@@ -115,16 +115,7 @@
     pass
 
 class A: pass
-<<<<<<< HEAD
-[builtins fixtures/bool.py]
-=======
 [builtins fixtures/bool.pyi]
-[out]
-main:5: error: Incompatible types in assignment (expression has type "bool", variable has type "A")
-main:7: error: Incompatible types in assignment (expression has type "bool", variable has type "A")
-main:9: error: Incompatible types in assignment (expression has type "bool", variable has type "A")
-main:11: error: Incompatible types in assignment (expression has type "bool", variable has type "A")
->>>>>>> d4e15f94
 
 
 -- Loops
