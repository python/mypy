-- Inferring locals/globals with simple types
-- ------------------------------------------


[case testInferSimpleGvarType]
class A: pass
class B: pass

x = A()
y = B()
if int():
    x = B() # E: Incompatible types in assignment (expression has type "B", variable has type "A")
if int():
    x = A()
if int():
    x = y   # E: Incompatible types in assignment (expression has type "B", variable has type "A")
if int():
    x = x
[case testInferSimpleLvarType]
import typing
def f() -> None:
    x = A()
    y = B()
    if int():
        x = B() # E: Incompatible types in assignment (expression has type "B", variable has type "A")
        x = A()
        x = y   # E: Incompatible types in assignment (expression has type "B", variable has type "A")
        x = x
class A: pass
class B: pass
[out]

[case testLvarInitializedToVoid]
import typing
def f() -> None:
    a = g()    # E: "g" does not return a value (it only ever returns None)
    #b, c = g() # "g" does not return a value (it only ever returns None) TODO

def g() -> None: pass
[out]

[case testInferringLvarTypeFromArgument]
import typing
def f(a: 'A') -> None:
    b = a
    if int():
        b = B() # E: Incompatible types in assignment (expression has type "B", variable has type "A")
        b = a
        a = b

class A: pass
class B: pass
[out]

[case testInferringLvarTypeFromGvar]

g: B

def f() -> None:
    a = g
    if int():
        a = A() # E: Incompatible types in assignment (expression has type "A", variable has type "B")
        a = B()

class A: pass
class B: pass
[out]

[case testInferringImplicitDynamicTypeForLvar]
import typing
def f() -> None:
    a = g()
    None(a) # E: "None" not callable
    a.x()

def g(): pass
[out]

[case testInferringExplicitDynamicTypeForLvar]
from typing import Any
g: Any

def f(a: Any) -> None:
    b = g
    None(b) # E: "None" not callable
    a.x()
[out]


-- Inferring types of local variables with complex types
-- -----------------------------------------------------


[case testInferringTupleTypeForLvar]

def f() -> None:
    a = A(), B()
    aa: A
    bb: B
    if int():
        bb = a[0] # E: Incompatible types in assignment (expression has type "A", variable has type "B")
        aa = a[1] # E: Incompatible types in assignment (expression has type "B", variable has type "A")
        aa = a[0]
        bb = a[1]

class A: pass
class B: pass
[builtins fixtures/tuple.pyi]
[out]

[case testInferringTupleTypeForLvarWithNones]
import typing
def f() -> None:
    a = A(), None
    b = None, A()

class A: pass
[builtins fixtures/tuple.pyi]
[out]

[case testInferringGenericTypeForLvar]
from typing import TypeVar, Generic
T = TypeVar('T')
class A(Generic[T]): pass
a_i: A[int]
a_s: A[str]

def f() -> None:
    a_int = A() # type: A[int]
    a = a_int
    if int():
        a = a_s # E: Incompatible types in assignment (expression has type "A[str]", variable has type "A[int]")
        a = a_i
[builtins fixtures/tuple.pyi]
[out]

[case testInferringFunctionTypeForLvar]
import typing
def f() -> None:
    a = g
    a(B()) # E: Argument 1 has incompatible type "B"; expected "A"
    a(A())

def g(a: 'A') -> None: pass

class A: pass
class B: pass
[out]

[case testInferringFunctionTypeForLvarFromTypeObject]
import typing
def f() -> None:
    a = A
    a(A()) # E: Too many arguments
    a()
    t = a # type: type

class A: pass
[out]


-- Inferring variable types in multiple definition
-- -----------------------------------------------


[case testInferringLvarTypesInMultiDef]
import typing
def f() -> None:
    a, b = A(), B()
    if int():
        a = b   # E: Incompatible types in assignment (expression has type "B", variable has type "A")
        a = B() # E: Incompatible types in assignment (expression has type "B", variable has type "A")
        b = A() # E: Incompatible types in assignment (expression has type "A", variable has type "B")

        a = A()
        b = B()

class A: pass
class B: pass
[out]

[case testInferringLvarTypesInTupleAssignment]
from typing import Tuple
def f() -> None:
    t: Tuple[A, B]
    a, b = t
    if int():
        a = b   # E: Incompatible types in assignment (expression has type "B", variable has type "A")
        a = B() # E: Incompatible types in assignment (expression has type "B", variable has type "A")
        b = A() # E: Incompatible types in assignment (expression has type "A", variable has type "B")

        a = A()
        b = B()

class A: pass
class B: pass
[builtins fixtures/tuple.pyi]
[out]

[case testInferringLvarTypesInNestedTupleAssignment1]
from typing import Tuple
def f() -> None:
    t: Tuple[A, B]
    a1, (a, b) = A(), t
    if int():
        a = b   # E: Incompatible types in assignment (expression has type "B", variable has type "A")
        a = B() # E: Incompatible types in assignment (expression has type "B", variable has type "A")
        b = A() # E: Incompatible types in assignment (expression has type "A", variable has type "B")

        a = A()
        b = B()

class A: pass
class B: pass
[builtins fixtures/tuple.pyi]
[out]

[case testInferringLvarTypesInNestedTupleAssignment2]
import typing
def f() -> None:
    a, (b, c) = A(), (B(), C())
    if int():
        a = b   # E: Incompatible types in assignment (expression has type "B", variable has type "A")
        a = B() # E: Incompatible types in assignment (expression has type "B", variable has type "A")
        b = A() # E: Incompatible types in assignment (expression has type "A", variable has type "B")
        c = A() # E: Incompatible types in assignment (expression has type "A", variable has type "C")

        a = A()
        b = B()
        c = C()

class A: pass
class B: pass
class C: pass
[out]

[case testInferringLvarTypesInNestedListAssignment]
import typing
def f() -> None:
    a, (b, c) = A(), [B(), C()]
    if int():
        a = b   # E: Incompatible types in assignment (expression has type "B", variable has type "A")
        a = B() # E: Incompatible types in assignment (expression has type "B", variable has type "A")
        b = A() # E: Incompatible types in assignment (expression has type "A", variable has type "B")
        c = A() # E: Incompatible types in assignment (expression has type "A", variable has type "C")

        a = A()
        b = B()
        c = C()

class A: pass
class B: pass
class C: pass
[out]

[case testInferringLvarTypesInMultiDefWithNoneTypes]
import typing
def f() -> None:
    a, b = A(), None
    c, d = None, A()

class A: pass
[out]

[case testInferringLvarTypesInNestedTupleAssignmentWithNoneTypes]
import typing
def f() -> None:
    a1, (a2, b) = A(), (A(), None)

class A: pass
[out]

[case testClassObjectsNotUnpackableWithoutIterableMetaclass]
from typing import Type

class Foo: ...
A: Type[Foo] = Foo
a, b = Foo  # E: "Type[Foo]" object is not iterable
c, d = A  # E: "Type[Foo]" object is not iterable

class Meta(type): ...
class Bar(metaclass=Meta): ...
B: Type[Bar] = Bar
e, f = Bar  # E: "Type[Bar]" object is not iterable
g, h = B  # E: "Type[Bar]" object is not iterable

reveal_type(a)  # E: Cannot determine type of "a"  # N: Revealed type is "Any"
reveal_type(b)  # E: Cannot determine type of "b"  # N: Revealed type is "Any"
reveal_type(c)  # E: Cannot determine type of "c"  # N: Revealed type is "Any"
reveal_type(d)  # E: Cannot determine type of "d"  # N: Revealed type is "Any"
reveal_type(e)  # E: Cannot determine type of "e"  # N: Revealed type is "Any"
reveal_type(f)  # E: Cannot determine type of "f"  # N: Revealed type is "Any"
reveal_type(g)  # E: Cannot determine type of "g"  # N: Revealed type is "Any"
reveal_type(h)  # E: Cannot determine type of "h"  # N: Revealed type is "Any"
[out]

[case testInferringLvarTypesUnpackedFromIterableClassObject]
from typing import Iterator, Type, TypeVar, Union, overload
class Meta(type):
    def __iter__(cls) -> Iterator[int]:
        yield from [1, 2, 3]

class Meta2(type):
    def __iter__(cls) -> Iterator[str]:
        yield from ["foo", "bar", "baz"]

class Meta3(type): ...

class Foo(metaclass=Meta): ...
class Bar(metaclass=Meta2): ...
class Baz(metaclass=Meta3): ...
class Spam: ...

class Eggs(metaclass=Meta):
    @overload
    def __init__(self, x: int) -> None: ...
    @overload
    def __init__(self, x: int, y: int, z: int) -> None: ...
    def __init__(self, x: int, y: int = ..., z: int = ...) -> None: ...

A: Type[Foo] = Foo
B: Type[Union[Foo, Bar]] = Foo
C: Union[Type[Foo], Type[Bar]] = Foo
D: Type[Union[Foo, Baz]] = Foo
E: Type[Union[Foo, Spam]] = Foo
F: Type[Eggs] = Eggs
G: Type[Union[Foo, Eggs]] = Foo

a, b, c = Foo
d, e, f = A
g, h, i = B
j, k, l = C
m, n, o = D  # E: "Type[Baz]" object is not iterable
p, q, r = E  # E: "Type[Spam]" object is not iterable
s, t, u = Eggs
v, w, x = F
y, z, aa = G

for var in [a, b, c, d, e, f, s, t, u, v, w, x, y, z, aa]:
    reveal_type(var)  # N: Revealed type is "builtins.int"

for var2 in [g, h, i, j, k, l]:
    reveal_type(var2)  # N: Revealed type is "Union[builtins.int, builtins.str]"

for var3 in [m, n, o, p, q, r]:
    reveal_type(var3)  # N: Revealed type is "Union[builtins.int, Any]"

T = TypeVar("T", bound=Type[Foo])

def check(x: T) -> T:
    a, b, c = x
    for var in [a, b, c]:
        reveal_type(var)  # N: Revealed type is "builtins.int"
    return x

T2 = TypeVar("T2", bound=Type[Union[Foo, Bar]])

def check2(x: T2) -> T2:
    a, b, c = x
    for var in [a, b, c]:
        reveal_type(var)  # N: Revealed type is "Union[builtins.int, builtins.str]"
    return x

T3 = TypeVar("T3", bound=Union[Type[Foo], Type[Bar]])

def check3(x: T3) -> T3:
    a, b, c = x
    for var in [a, b, c]:
        reveal_type(var)  # N: Revealed type is "Union[builtins.int, builtins.str]"
    return x
[out]

[case testInferringLvarTypesUnpackedFromIterableClassObjectWithGenericIter]
from typing import Iterator, Type, TypeVar

T = TypeVar("T")
class Meta(type):
    def __iter__(self: Type[T]) -> Iterator[T]: ...
class Foo(metaclass=Meta): ...

A, B, C = Foo
reveal_type(A)  # N: Revealed type is "__main__.Foo"
reveal_type(B)  # N: Revealed type is "__main__.Foo"
reveal_type(C)  # N: Revealed type is "__main__.Foo"
[out]

[case testInferringLvarTypesInMultiDefWithInvalidTuple]
from typing import Tuple
t: Tuple[object, object, object]

def f() -> None:
    a, b = t         # Fail
    c, d, e, f = t   # Fail
    g, h, i = t
[builtins fixtures/tuple.pyi]
[out]
main:5: error: Too many values to unpack (2 expected, 3 provided)
main:6: error: Need more than 3 values to unpack (4 expected)

[case testInvalidRvalueTypeInInferredMultipleLvarDefinition]
import typing
def f() -> None:
    a, b = f   # E: "Callable[[], None]" object is not iterable
    c, d = A() # E: "A" object is not iterable
class A: pass
[builtins fixtures/for.pyi]
[out]

[case testInvalidRvalueTypeInInferredNestedTupleAssignment]
import typing
def f() -> None:
    a1, (a2, b) = A(), f   # E: "Callable[[], None]" object is not iterable
    a3, (c, d) = A(), A() # E: "A" object is not iterable
class A: pass
[builtins fixtures/for.pyi]
[out]

[case testInferringMultipleLvarDefinitionWithListRvalue]
from typing import List

class C: pass
class D: pass

def f() -> None:
    list_c = [C()]
    list_d = [D()]
    a, b = list_c
    c, d, e = list_d
    if int():
        a = D() # E: Incompatible types in assignment (expression has type "D", variable has type "C")
        b = D() # E: Incompatible types in assignment (expression has type "D", variable has type "C")
        c = C() # E: Incompatible types in assignment (expression has type "C", variable has type "D")
        b = c   # E: Incompatible types in assignment (expression has type "D", variable has type "C")

        a = C()
        b = C()
        c = D()
        d = D()
        e = D()

        a = b
        c = d
        d = e
[builtins fixtures/for.pyi]
[out]

[case testInferringNestedTupleAssignmentWithListRvalue]
from typing import List

class C: pass
class D: pass

def f() -> None:
    list_c = [C()]
    list_d = [D()]
    c1, (a, b) = C(), list_c
    c2, (c, d, e) = C(), list_d
    if int():
        a = D() # E: Incompatible types in assignment (expression has type "D", variable has type "C")
        b = D() # E: Incompatible types in assignment (expression has type "D", variable has type "C")
        c = C() # E: Incompatible types in assignment (expression has type "C", variable has type "D")
        b = c   # E: Incompatible types in assignment (expression has type "D", variable has type "C")

        a = C()
        b = C()
        c = D()
        d = D()
        e = D()

        a = b
        c = d
        d = e
[builtins fixtures/for.pyi]
[out]

[case testInferringMultipleLvarDefinitionWithImplicitDynamicRvalue]
import typing
def f() -> None:
    a, b = g()
    a.x
    b.x
def g(): pass

[case testInferringMultipleLvarDefinitionWithExplicitDynamicRvalue]
from typing import Any
def f(d: Any) -> None:
    a, b = d
    a.x
    b.x

[case testInferringTypesFromIterable]
from typing import Iterable
class Nums(Iterable[int]):
    def __iter__(self): pass
    def __next__(self): pass
a, b = Nums()
reveal_type(a)  # N: Revealed type is "builtins.int"
reveal_type(b)  # N: Revealed type is "builtins.int"
if int():
    a = b = 1
if int():
    a = '' # E: Incompatible types in assignment (expression has type "str", variable has type "int")
if int():
    b = '' # E: Incompatible types in assignment (expression has type "str", variable has type "int")
[builtins fixtures/for.pyi]

[case testInferringTypesFromIterableStructuralSubtyping1]
from typing import Iterator
class Nums:
    def __iter__(self) -> Iterator[int]: pass
a, b = Nums()
reveal_type(a)  # N: Revealed type is "builtins.int"
reveal_type(b)  # N: Revealed type is "builtins.int"
if int():
    a = b = 1
if int():
    a = '' # E: Incompatible types in assignment (expression has type "str", variable has type "int")
if int():
    b = '' # E: Incompatible types in assignment (expression has type "str", variable has type "int")
[builtins fixtures/for.pyi]

[case testInferringTypesFromIterableStructuralSubtyping2]
from typing import Self
class Nums:
    def __iter__(self) -> Self: pass
    def __next__(self) -> int: pass
a, b = Nums()
reveal_type(a)  # N: Revealed type is "builtins.int"
reveal_type(b)  # N: Revealed type is "builtins.int"
if int():
    a = b = 1
if int():
    a = '' # E: Incompatible types in assignment (expression has type "str", variable has type "int")
if int():
    b = '' # E: Incompatible types in assignment (expression has type "str", variable has type "int")
[builtins fixtures/tuple.pyi]


-- Type variable inference for generic functions
-- ---------------------------------------------


[case testInferSimpleGenericFunction]
from typing import Tuple, TypeVar
T = TypeVar('T')
a: A
b: B
c: Tuple[A, object]

def id(a: T) -> T: pass

if int():
    b = id(a) # E: Incompatible types in assignment (expression has type "A", variable has type "B")
    a = id(b) # E: Incompatible types in assignment (expression has type "B", variable has type "A")
if int():
    a = id(c) # E: Incompatible types in assignment (expression has type "Tuple[A, object]", variable has type "A")

if int():
    a = id(a)
    b = id(b)
    c = id(c)

class A: pass
class B: pass
[builtins fixtures/tuple.pyi]

[case testInferringGenericFunctionTypeForLvar]
from typing import TypeVar
T = TypeVar('T')
def f() -> None:
    a = id
    b: int
    c: str
    if int():
        b = a(c) # E: Incompatible types in assignment (expression has type "str", variable has type "int")
        b = a(b)
        c = a(c)
def id(x: T) -> T:
    return x
[out]

[case testUnderspecifiedInferenceResult]
# flags: --no-strict-optional
from typing import TypeVar
T = TypeVar('T')
class A: pass
a: A

def ff() -> None:
    x = f() # E: Need type annotation for "x"
    reveal_type(x) # N: Revealed type is "Any"

def f() -> T: pass # E: A function returning TypeVar should receive at least one argument containing the same TypeVar
def g(a: T) -> None: pass

g(None) # Ok
f()     # Ok because not used to infer local variable type
g(a)
[out]

[case testInferenceWithMultipleConstraints]
from typing import TypeVar

class A: pass
class B(A): pass

T = TypeVar('T')
a: A
b: B

def f(a: T, b: T) -> T: pass

if int():
    b = f(a, b) # E: Incompatible types in assignment (expression has type "A", variable has type "B")
if int():
    b = f(b, a) # E: Incompatible types in assignment (expression has type "A", variable has type "B")
if int():
    a = f(a, b)
if int():
    a = f(b, a)

[case testInferenceWithMultipleVariables]
from typing import Tuple, TypeVar
T = TypeVar('T')
S = TypeVar('S')

def f(a: T, b: S) -> Tuple[T, S]: pass

class A: pass
class B: pass

a: A
b: B
taa: Tuple[A, A]
tab: Tuple[A, B]
tba: Tuple[B, A]

if int():
    taa = f(a, b) # E: Argument 2 to "f" has incompatible type "B"; expected "A"
if int():
    taa = f(b, a) # E: Argument 1 to "f" has incompatible type "B"; expected "A"
if int():
    tba = f(a, b) # E: Argument 1 to "f" has incompatible type "A"; expected "B" \
                  # E: Argument 2 to "f" has incompatible type "B"; expected "A"

if int():
    tab = f(a, b)
if int():
    tba = f(b, a)
[builtins fixtures/tuple.pyi]

[case testConstraintSolvingWithSimpleGenerics]
from typing import TypeVar, Generic
T = TypeVar('T')
ao: A[object]
ab: A[B]
ac: A[C]

def f(a: 'A[T]') -> 'A[T]': pass

def g(a: T) -> T: pass

class A(Generic[T]): pass
class B: pass
class C: pass

if int():
    ab = f(ao) # E: Argument 1 to "f" has incompatible type "A[object]"; expected "A[B]"
    ao = f(ab) # E: Argument 1 to "f" has incompatible type "A[B]"; expected "A[object]"
if int():
    ab = f(ac) # E: Argument 1 to "f" has incompatible type "A[C]"; expected "A[B]"
if int():
    ab = g(ao) # E: Argument 1 to "g" has incompatible type "A[object]"; expected "A[B]"
    ao = g(ab) # E: Argument 1 to "g" has incompatible type "A[B]"; expected "A[object]"

if int():
    ab = f(ab)
    ac = f(ac)
    ao = f(ao)

if int():
    ab = g(ab)
    ao = g(ao)
[case testConstraintSolvingFailureWithSimpleGenerics]
from typing import TypeVar, Generic
T = TypeVar('T')
ao: A[object]
ab: A[B]

def f(a: 'A[T]', b: 'A[T]') -> None: pass

class A(Generic[T]): pass
class B: pass


f(ao, ab) # E: Cannot infer type argument 1 of "f"
f(ab, ao) # E: Cannot infer type argument 1 of "f"
f(ao, ao)
f(ab, ab)

[case testTypeInferenceWithCalleeDefaultArgs]
# flags: --no-strict-optional
from typing import TypeVar
T = TypeVar('T')
a = None # type: A
o = None # type: object

def f(a: T = None) -> T: pass
def g(a: T, b: T = None) -> T: pass

class A: pass

if int():
    a = f(o)    # E: Incompatible types in assignment (expression has type "object", variable has type "A")
if int():
    a = g(a, o) # E: Incompatible types in assignment (expression has type "object", variable has type "A")

if int():
    o = f()
if int():
    o = f(o)
if int():
    a = f(a)
if int():
    a = g(a)


-- Generic function inference with multiple inheritance
-- ----------------------------------------------------


[case testGenericFunctionInferenceWithMultipleInheritance]
from typing import TypeVar

class I: pass
class J: pass

class A(I, J): pass
class B(I, J): pass
class C(I): pass
class D(J): pass

T = TypeVar('T')
def f(a: T, b: T) -> T: pass
def g(x: I) -> None: pass

a = f(A(), C())
g(a)
b = f(A(), B())
g(b)
c = f(A(), D())
g(c) # E: Argument 1 to "g" has incompatible type "J"; expected "I"
d = f(D(), A())
g(d) # E: Argument 1 to "g" has incompatible type "J"; expected "I"
e = f(D(), C())
g(e) # E: Argument 1 to "g" has incompatible type "object"; expected "I"

[case testGenericFunctionInferenceWithMultipleInheritance2]
from typing import TypeVar

class I: pass
class J: pass

class A(I): pass
class B(A, J): pass
class C(I, J): pass

T = TypeVar('T')
def f(a: T, b: T) -> T: pass
def g(x: I) -> None: pass
def h(x: J) -> None: pass

a = f(B(), C())
g(a)
h(a) # E: Argument 1 to "h" has incompatible type "I"; expected "J"
b = f(C(), B())
g(b)
h(b) # E: Argument 1 to "h" has incompatible type "I"; expected "J"
c = f(A(), B())
g(a)
h(b) # E: Argument 1 to "h" has incompatible type "I"; expected "J"

[case testGenericFunctionInferenceWithMultipleInheritance3]
from typing import TypeVar

class I: pass
class J: pass
class K(J): pass

class A(K): pass
class B(A, I): pass
class C(I, J): pass

T = TypeVar('T')
def f(a: T, b: T) -> T: pass
def g(x: K) -> None: pass

a = f(B(), C())
g(a) # E: Argument 1 to "g" has incompatible type "J"; expected "K"
b = f(A(), C())
g(b) # E: Argument 1 to "g" has incompatible type "J"; expected "K"
c = f(A(), B())
g(c)

[case testPrecedenceOfFirstBaseAsInferenceResult]
from typing import TypeVar
from abc import abstractmethod, ABCMeta
class A: pass
class B(A, I, J): pass
class C(A, I, J): pass

def f(a: T, b: T) -> T: pass

T = TypeVar('T')
a: A
i: I
j: J

a = f(B(), C())

class I(metaclass=ABCMeta): pass
class J(metaclass=ABCMeta): pass


[builtins fixtures/tuple.pyi]


-- Generic function inference with function arguments
-- --------------------------------------------------


[case testNonOverloadedMapInference]
from typing import TypeVar, Callable, List
t = TypeVar('t')
s = TypeVar('s')
class A: pass
b = bool()
def f(x: bool) -> A: pass
def mymap(f: Callable[[t], s], a: List[t]) -> List[s]: pass

l = mymap(f, [b])
if int():
    l = [A()]
lb = [b]
if int():
    l = lb # E: Incompatible types in assignment (expression has type "List[bool]", variable has type "List[A]")
[builtins fixtures/for.pyi]

[case testGenericFunctionWithTypeTypeAsCallable]
from typing import Callable, Type, TypeVar
T = TypeVar('T')
def f(x: Callable[..., T]) -> T: return x()
class A: pass
x: Type[A]
y = f(x)
reveal_type(y)  # N: Revealed type is "__main__.A"

-- Generic function inference with unions
-- --------------------------------------


[case testUnionInference]
from typing import TypeVar, Union, List
T = TypeVar('T')
U = TypeVar('U')
def f(x: Union[T, int], y: T) -> T: pass
f(1, 'a')() # E: "str" not callable
f('a', 1)() # E: "object" not callable
f('a', 'a')() # E: "str" not callable
f(1, 1)() # E: "int" not callable

def g(x: Union[T, List[T]]) -> List[T]: pass
def h(x: List[str]) -> None: pass
g('a')() # E: "List[str]" not callable

# The next line is a case where there are multiple ways to satisfy a constraint
# involving a Union. Either T = List[str] or T = str would turn out to be valid,
# but mypy doesn't know how to branch on these two options (and potentially have
# to backtrack later) and defaults to T = Never. The result is an
# awkward error message. Either a better error message, or simply accepting the
# call, would be preferable here.
g(['a']) # E: Argument 1 to "g" has incompatible type "List[str]"; expected "List[Never]"

h(g(['a']))

def i(x: Union[List[T], List[U]], y: List[T], z: List[U]) -> None: pass
a = [1]
b = ['b']
i(a, a, b)
i(b, a, b)
i(a, b, b) # E: Argument 1 to "i" has incompatible type "List[int]"; expected "List[str]"
[builtins fixtures/list.pyi]

[case testCallableListJoinInference]
from typing import Any, Callable

def fun() -> None:
    callbacks = [
        callback1,
        callback2,
    ]

    for c in callbacks:
        call(c, 1234) # this must not fail

def callback1(i: int) -> int:
    return i
def callback2(i: int) -> str:
    return 'hello'
def call(c: Callable[[int], Any], i: int) -> None:
    c(i)
[builtins fixtures/list.pyi]
[out]

[case testCallableMeetAndJoin]
from typing import Callable, Any, TypeVar

class A: ...
class B(A): ...

def f(c: Callable[[B], int]) -> None: ...

c: Callable[[A], int]
d: Callable[[B], int]

lst = [c, d]
reveal_type(lst) # N: Revealed type is "builtins.list[def (__main__.B) -> builtins.int]"

T = TypeVar('T')
def meet_test(x: Callable[[T], int], y: Callable[[T], int]) -> T: ...

CA = Callable[[A], A]
CB = Callable[[B], B]

ca: Callable[[CA], int]
cb: Callable[[CB], int]
reveal_type(meet_test(ca, cb)) # N: Revealed type is "def (__main__.A) -> __main__.B"
[builtins fixtures/list.pyi]
[out]

[case testUnionInferenceWithTypeVarValues]
from typing import TypeVar, Union
AnyStr = TypeVar('AnyStr', bytes, str)
def f(x: Union[AnyStr, int], *a: AnyStr) -> None: pass
f('foo')
f('foo', 'bar')
f('foo', b'bar') # E: Value of type variable "AnyStr" of "f" cannot be "Sequence[object]"
f(1)
f(1, 'foo')
f(1, 'foo', b'bar') # E: Value of type variable "AnyStr" of "f" cannot be "Sequence[object]"
[builtins fixtures/primitives.pyi]


[case testUnionTwoPassInference-skip]
from typing import TypeVar, Union, List
T = TypeVar('T')
U = TypeVar('U')
def j(x: Union[List[T], List[U]], y: List[T]) -> List[U]: pass

a = [1]
b = ['b']
# We could infer: Since List[str] <: List[T], we must have T = str.
# Then since List[int] <: Union[List[str], List[U]], and List[int] is
# not a subtype of List[str], we must have U = int.
# This is not currently implemented.
j(a, b)
[builtins fixtures/list.pyi]


[case testUnionContext]
from typing import TypeVar, Union, List
T = TypeVar('T')
def f() -> List[T]: pass
d1 = f() # type: Union[List[int], str]
d2 = f() # type: Union[int, str] # E: Incompatible types in assignment (expression has type "List[Never]", variable has type "Union[int, str]")
def g(x: T) -> List[T]: pass
d3 = g(1) # type: Union[List[int], List[str]]
[builtins fixtures/list.pyi]


[case testGenericFunctionSubtypingWithUnions]
from typing import TypeVar, Union, List
T = TypeVar('T')
S = TypeVar('S')
def k1(x: int, y: List[T]) -> List[Union[T, int]]: pass
def k2(x: S, y: List[T]) -> List[Union[T, int]]: pass
a = k2
if int():
    a = k2
if int():
    a = k1 # E: Incompatible types in assignment (expression has type "Callable[[int, List[T@k1]], List[Union[T@k1, int]]]", variable has type "Callable[[S, List[T@k2]], List[Union[T@k2, int]]]")
b = k1
if int():
    b = k1
if int():
    b = k2
[builtins fixtures/list.pyi]

[case testAmbiguousUnionContextAndMultipleInheritance]
from typing import TypeVar, Union, Generic

_T = TypeVar('_T')

class T(Generic[_T]): pass
class U(Generic[_T]): pass
class V(T[_T], U[_T]): pass

def wait_for(fut: Union[T[_T], U[_T]]) -> _T: ...

reveal_type(wait_for(V[str]()))  # N: Revealed type is "builtins.str"

[case testAmbiguousUnionContextAndMultipleInheritance2]
from typing import TypeVar, Union, Generic

_T = TypeVar('_T')
_S = TypeVar('_S')

class T(Generic[_T, _S]): pass
class U(Generic[_T, _S]): pass
class V(T[_T, _S], U[_T, _S]): pass

def wait_for(fut: Union[T[_T, _S], U[_T, _S]]) -> T[_T, _S]: ...

reveal_type(wait_for(V[int, str]()))  \
    # N: Revealed type is "__main__.T[builtins.int, builtins.str]"


-- Literal expressions
-- -------------------


[case testDictLiteral]
from typing import Dict
class A: pass
class B: pass
def d_ab() -> Dict[A, B]: return {}
def d_aa() -> Dict[A, A]: return {}
a: A
b: B
d = {a:b}
if int():
    d = d_ab()
if int():
    d = d_aa() # E: Incompatible types in assignment (expression has type "Dict[A, A]", variable has type "Dict[A, B]")
[builtins fixtures/dict.pyi]

[case testSetLiteral]
from typing import Any, Set
a: int
x: Any
def s_i() -> Set[int]: return set()
def s_s() -> Set[str]: return set()
s = {a}
if int():
    s = {x}
if int():
    s = s_i()
if int():
    s = s_s() # E: Incompatible types in assignment (expression has type "Set[str]", variable has type "Set[int]")
[builtins fixtures/set.pyi]

[case testSetWithStarExpr]
s = {1, 2, *(3, 4)}
t = {1, 2, *s}
reveal_type(s)  # N: Revealed type is "builtins.set[builtins.int]"
reveal_type(t)  # N: Revealed type is "builtins.set[builtins.int]"
[builtins fixtures/set.pyi]

[case testListLiteralWithFunctionsErasesNames]
def f1(x: int) -> int: ...
def g1(y: int) -> int: ...
def h1(x: int) -> int: ...

list_1 = [f1, g1]
list_2 = [f1, h1]
reveal_type(list_1)  # N: Revealed type is "builtins.list[def (builtins.int) -> builtins.int]"
reveal_type(list_2)  # N: Revealed type is "builtins.list[def (x: builtins.int) -> builtins.int]"

def f2(x: int, z: str) -> int: ...
def g2(y: int, z: str) -> int: ...
def h2(x: int, z: str) -> int: ...

list_3 = [f2, g2]
list_4 = [f2, h2]
reveal_type(list_3)  # N: Revealed type is "builtins.list[def (builtins.int, z: builtins.str) -> builtins.int]"
reveal_type(list_4)  # N: Revealed type is "builtins.list[def (x: builtins.int, z: builtins.str) -> builtins.int]"
[builtins fixtures/list.pyi]

[case testListLiteralWithSimilarFunctionsErasesName]
from typing import Union

class A: ...
class B(A): ...
class C: ...
class D: ...

def f(x: Union[A, C], y: B) -> A: ...
def g(z: Union[B, D], y: A) -> B: ...
def h(x: Union[B, D], y: A) -> B: ...

list_1 = [f, g]
list_2 = [f, h]
reveal_type(list_1)  # N: Revealed type is "builtins.list[def (__main__.B, y: __main__.B) -> __main__.A]"
reveal_type(list_2)  # N: Revealed type is "builtins.list[def (x: __main__.B, y: __main__.B) -> __main__.A]"
[builtins fixtures/list.pyi]

[case testListLiteralWithNameOnlyArgsDoesNotEraseNames]
def f(*, x: int) -> int: ...
def g(*, y: int) -> int: ...
def h(*, x: int) -> int: ...

list_1 = [f, g]  # E: List item 0 has incompatible type "Callable[[NamedArg(int, 'x')], int]"; expected "Callable[[NamedArg(int, 'y')], int]"
list_2 = [f, h]
[builtins fixtures/list.pyi]


-- For statements
-- --------------


[case testInferenceOfFor1]
a: A
b: B

class A: pass
class B: pass

for x in [A()]:
    b = x # E: Incompatible types in assignment (expression has type "A", variable has type "B")
    a = x

for y in []: # E: Need type annotation for "y"
    a = y
    reveal_type(y)  # N: Revealed type is "Any"
[builtins fixtures/for.pyi]

[case testInferenceOfFor2]
class A: pass
class B: pass
class C: pass

a: A
b: B
c: C
for x, (y, z) in [(A(), (B(), C()))]:
    b = x # E: Incompatible types in assignment (expression has type "A", variable has type "B")
    c = y # E: Incompatible types in assignment (expression has type "B", variable has type "C")
    a = z # E: Incompatible types in assignment (expression has type "C", variable has type "A")
    a = x
    b = y
    c = z
for xx, yy, zz in [(A(), B())]: # E: Need more than 2 values to unpack (3 expected)
    pass
for xx, (yy, zz) in [(A(), B())]: # E: "B" object is not iterable
    pass
for xxx, yyy in [(None, None)]:
    pass
[builtins fixtures/for.pyi]

[case testInferenceOfFor3]
class A: pass
class B: pass

a: A
b: B

for x, y in [[A()]]:
    b = x # E: Incompatible types in assignment (expression has type "A", variable has type "B")
    b = y # E: Incompatible types in assignment (expression has type "A", variable has type "B")
    a = x
    a = y

for e, f in [[]]:  # E: Need type annotation for "e" \
                   # E: Need type annotation for "f"
    reveal_type(e)  # N: Revealed type is "Any"
    reveal_type(f)  # N: Revealed type is "Any"

[builtins fixtures/for.pyi]

[case testForStatementInferenceWithVoid]
def f() -> None: pass

for x in f(): # E: "f" does not return a value (it only ever returns None)
    pass
[builtins fixtures/for.pyi]

[case testReusingInferredForIndex]
import typing

class A: pass
class B: pass

for a in [A()]: pass
a = A()
if int():
    a = B() # E: Incompatible types in assignment (expression has type "B", variable has type "A")
    for a in []: pass
    a = A()
    a = B() # E: Incompatible types in assignment (expression has type "B", variable has type "A")
[builtins fixtures/for.pyi]

[case testReusingInferredForIndex2]
# flags: --allow-redefinition

def f() -> None:
    for a in [A()]: pass
    a = A()
    a
    if int():
        a = B() \
            # E: Incompatible types in assignment (expression has type "B", variable has type "A")
    for a in []: pass # E: Need type annotation for "a"
    a = A()
    if int():
        a = B() \
            # E: Incompatible types in assignment (expression has type "B", variable has type "A")
class A: pass
class B: pass
[builtins fixtures/for.pyi]
[out]

[case testReusingInferredForIndex3]
# flags: --disallow-redefinition
def f() -> None:
    for a in [A()]: pass
    a = A()
    a
    if int():
        a = B() \
            # E: Incompatible types in assignment (expression has type "B", variable has type "A")
    for a in []: pass
    a = A()
    if int():
        a = B() \
            # E: Incompatible types in assignment (expression has type "B", variable has type "A")
class A: pass
class B: pass
[builtins fixtures/for.pyi]
[out]

[case testForStatementIndexNarrowing]
from typing import TypedDict

class X(TypedDict):
    hourly: int
    daily: int

x: X
for a in ("hourly", "daily"):
    reveal_type(a)  # N: Revealed type is "Union[Literal['hourly']?, Literal['daily']?]"
    reveal_type(x[a])  # N: Revealed type is "builtins.int"
    reveal_type(a.upper())  # N: Revealed type is "builtins.str"
    c = a
    reveal_type(c)  # N: Revealed type is "builtins.str"
    a = "monthly"
    reveal_type(a)  # N: Revealed type is "builtins.str"
    a = "yearly"
    reveal_type(a)  # N: Revealed type is "builtins.str"
    a = 1  # E: Incompatible types in assignment (expression has type "int", variable has type "str")
    reveal_type(a)  # N: Revealed type is "builtins.str"
    d = a
    reveal_type(d)  # N: Revealed type is "builtins.str"

b: str
for b in ("hourly", "daily"):
    reveal_type(b)  # N: Revealed type is "builtins.str"
    reveal_type(b.upper())  # N: Revealed type is "builtins.str"
[builtins fixtures/for.pyi]
[typing fixtures/typing-full.pyi]


-- Regression tests
-- ----------------


[case testMultipleAssignmentWithPartialDefinition]
a: A
if int():
    x, a = a, a
    if int():
        x = a
    a = x
    if int():
        x = object() # E: Incompatible types in assignment (expression has type "object", variable has type "A")
    a = object() # E: Incompatible types in assignment (expression has type "object", variable has type "A")
class A: pass

[case testMultipleAssignmentWithPartialDefinition2]
a: A
if int():
    a, x = [a, a]
    if int():
        x = a
    a = x
    if int():
        x = object() # E: Incompatible types in assignment (expression has type "object", variable has type "A")
    a = object() # E: Incompatible types in assignment (expression has type "object", variable has type "A")
class A: pass
[builtins fixtures/for.pyi]

[case testMultipleAssignmentWithPartialDefinition3]
from typing import Any, cast
a: A
if int():
    x, a = cast(Any, a)
    if int():
        x = a
    a = x
    if int():
        x = object()
    a = object() # E: Incompatible types in assignment (expression has type "object", variable has type "A")
class A: pass

[case testInferGlobalDefinedInBlock]
class A: pass
class B: pass

if int():
    a = A()
    if int():
        a = A()
    if int():
        a = B() # E: Incompatible types in assignment (expression has type "B", variable has type "A")

[case testAssigningAnyStrToNone]
from typing import Tuple, TypeVar
AnyStr = TypeVar('AnyStr', str, bytes)

def f(x: AnyStr) -> Tuple[AnyStr]: pass
x = None
(x,) = f('')
reveal_type(x)  # N: Revealed type is "builtins.str"
[builtins fixtures/tuple.pyi]


-- Inferring attribute types
-- -------------------------


[case testInferAttributeType]
import typing
class A:
    a = B()
class B: pass

A().a = B()
A().a = A() # E: Incompatible types in assignment (expression has type "A", variable has type "B")

[case testInferAttributeTypeAndAssignInInit]
import typing
class A:
    a = B()
    def __init__(self) -> None:
        self.a = A() # E: Incompatible types in assignment (expression has type "A", variable has type "B")
        self.a = B()
class B: pass
[out]

[case testInferAttributeInInit]
import typing
class B: pass
class A:
    def __init__(self) -> None:
        self.a = A()
        self.b = B()
a = A()
a.a = A()
a.b = B()
a.a = B() # E: Incompatible types in assignment (expression has type "B", variable has type "A")
a.b = A() # E: Incompatible types in assignment (expression has type "A", variable has type "B")

[case testInferAttributeInInitUsingChainedAssignment]
import typing
class B: pass
class A:
    def __init__(self) -> None:
        self.a = self.b = A()
a = A()
a.a = A()
a.b = A()
a.a = B() # E: Incompatible types in assignment (expression has type "B", variable has type "A")
a.b = B() # E: Incompatible types in assignment (expression has type "B", variable has type "A")


-- Lambdas
-- -------


[case testInferLambdaType]
from typing import List, Callable
li = [1]
l = lambda: li
f1 = l # type: Callable[[], List[int]]
f2 = l # type: Callable[[], List[str]] # E: Incompatible types in assignment (expression has type "Callable[[], List[int]]", variable has type "Callable[[], List[str]]")
[builtins fixtures/list.pyi]

[case testInferLambdaType2]
from typing import List, Callable
l = lambda: [B()]
f1 = l # type: Callable[[], List[B]]
f2 = l # type: Callable[[], List[A]] # E: Incompatible types in assignment (expression has type "Callable[[], List[B]]", variable has type "Callable[[], List[A]]")

class A: pass
class B: pass
[builtins fixtures/list.pyi]

[case testUninferableLambda]
# flags: --new-type-inference
from typing import TypeVar, Callable
X = TypeVar('X')
def f(x: Callable[[X], X]) -> X: pass
y = f(lambda x: x)  # E: Need type annotation for "y"

[case testUninferableLambdaWithTypeError]
# flags: --new-type-inference
from typing import TypeVar, Callable
X = TypeVar('X')
def f(x: Callable[[X], X], y: str) -> X: pass
y = f(lambda x: x, 1) # E: Need type annotation for "y" \
                      # E: Argument 2 to "f" has incompatible type "int"; expected "str"

[case testInferLambdaNone]
# flags: --no-strict-optional
from typing import Callable
def f(x: Callable[[], None]) -> None: pass
def g(x: Callable[[], int]) -> None: pass
a = lambda: None
f(a)
g(a)
b = lambda: None  # type: Callable[[], None]
f(b)
g(b)

[case testLambdaDefaultContext]
from typing import Callable
def f(a: Callable[..., None] = lambda *a, **k: None):
    pass

def g(a: Callable[..., None] = lambda *a, **k: 1):  # E: Incompatible default for argument "a" (default has type "Callable[[VarArg(Any), KwArg(Any)], int]", argument has type "Callable[..., None]")
    pass
[builtins fixtures/dict.pyi]

[case testLambdaVarargContext]
# Should not crash
from typing import Callable
def f(a: Callable[[int, int, int], int] = lambda *a, **k: 1):
    pass
[builtins fixtures/dict.pyi]

[case testLambdaDeferredSpecialCase]
from typing import Callable

class A:
    def f(self) -> None:
        h(lambda: self.x)

    def g(self) -> None:
        self.x = 1

def h(x: Callable[[], int]) -> None:
    pass

[case testLambdaJoinWithDynamicConstructor]
from typing import Any, Union

class Wrapper:
    def __init__(self, x: Any) -> None: ...

def f(cond: bool) -> Any:
    f = Wrapper if cond else lambda x: x
    reveal_type(f)  # N: Revealed type is "Union[def (x: Any) -> __main__.Wrapper, def (x: Any) -> Any]"
    return f(3)

def g(cond: bool) -> Any:
    f = lambda x: x if cond else Wrapper
    reveal_type(f)  # N: Revealed type is "def (x: Any) -> Union[Any, def (x: Any) -> __main__.Wrapper]"
    return f(3)

def h(cond: bool) -> Any:
    f = (lambda x: x) if cond else Wrapper
    reveal_type(f)  # N: Revealed type is "Union[def (x: Any) -> Any, def (x: Any) -> __main__.Wrapper]"
    return f(3)

-- Boolean operators
-- -----------------

[case testOrOperationWithGenericOperands]
from typing import List
a: List[A]
o: List[object]
a2 = a or []
if int():
    a = a2
    a2 = o # E: Incompatible types in assignment (expression has type "List[object]", variable has type "List[A]")
class A: pass
[builtins fixtures/list.pyi]


-- Accessing variable before its type has been inferred
-- ----------------------------------------------------


[case testAccessGlobalVarBeforeItsTypeIsAvailable]
import typing
x.y  # E: Cannot determine type of "x"  # E: Name "x" is used before definition
x = object()
x.y  # E: "object" has no attribute "y"

[case testAccessDataAttributeBeforeItsTypeIsAvailable]

a: A
a.x.y  # E: Cannot determine type of "x"
class A:
   def __init__(self) -> None:
       self.x = object()
a.x.y  # E: "object" has no attribute "y"


-- Ducktype declarations
-- ---------------------


[case testListWithDucktypeCompatibility]
from typing import List, _promote
class A: pass
@_promote(A)
class B: pass
a: List[A]
x1 = [A(), B()]
x2 = [B(), A()]
x3 = [B(), B()]
if int():
    a = x1
if int():
    a = x2
if int():
    a = x3 \
     # E: Incompatible types in assignment (expression has type "List[B]", variable has type "List[A]") \
     # N: "list" is invariant -- see https://mypy.readthedocs.io/en/stable/common_issues.html#variance \
     # N: Consider using "Sequence" instead, which is covariant
[builtins fixtures/list.pyi]
[typing fixtures/typing-medium.pyi]

[case testListWithDucktypeCompatibilityAndTransitivity]
from typing import List, _promote
class A: pass
@_promote(A)
class B: pass
@_promote(B)
class C: pass
a: List[A]
x1 = [A(), C()]
x2 = [C(), A()]
x3 = [B(), C()]
if int():
    a = x1
if int():
    a = x2
if int():
    a = x3 \
     # E: Incompatible types in assignment (expression has type "List[B]", variable has type "List[A]") \
     # N: "list" is invariant -- see https://mypy.readthedocs.io/en/stable/common_issues.html#variance \
     # N: Consider using "Sequence" instead, which is covariant
[builtins fixtures/list.pyi]
[typing fixtures/typing-medium.pyi]


-- Inferring type of variable when initialized to an empty collection
-- ------------------------------------------------------------------


[case testInferListInitializedToEmpty]
a = []
a.append(1)
a.append('')  # E: Argument 1 to "append" of "list" has incompatible type "str"; expected "int"
[builtins fixtures/list.pyi]

[case testInferListInitializedToEmptyUsingUpdate]
a = []
a.extend([''])
a.append(0)  # E: Argument 1 to "append" of "list" has incompatible type "int"; expected "str"
[builtins fixtures/list.pyi]

[case testInferListInitializedToEmptyAndNotAnnotated]
a = []  # E: Need type annotation for "a" (hint: "a: List[<type>] = ...")
[builtins fixtures/list.pyi]

[case testInferListInitializedToEmptyAndReadBeforeAppend]
a = []  # E: Need type annotation for "a" (hint: "a: List[<type>] = ...")
if a: pass
a.xyz  # E: "List[Any]" has no attribute "xyz"
a.append('')
[builtins fixtures/list.pyi]

[case testInferListInitializedToEmptyAndIncompleteTypeInAppend]
a = [] # E: Need type annotation for "a" (hint: "a: List[<type>] = ...")
a.append([])
a()  # E: "List[Any]" not callable
[builtins fixtures/list.pyi]

[case testInferListInitializedToEmptyAndMultipleAssignment]
a, b = [], []
a.append(1)
b.append('')
a() # E: "List[int]" not callable
b() # E: "List[str]" not callable
[builtins fixtures/list.pyi]

[case testInferListInitializedToEmptyInFunction]
def f() -> None:
   a = []
   a.append(1)
   a.append('')  # E: Argument 1 to "append" of "list" has incompatible type "str"; expected "int"
[builtins fixtures/list.pyi]

[case testInferListInitializedToEmptyAndNotAnnotatedInFunction]
def f() -> None:
    a = []  # E: Need type annotation for "a" (hint: "a: List[<type>] = ...")

def g() -> None: pass

a = []
a.append(1)
[builtins fixtures/list.pyi]

[case testInferListInitializedToEmptyAndReadBeforeAppendInFunction]
def f() -> None:
    a = []  # E: Need type annotation for "a" (hint: "a: List[<type>] = ...")
    if a: pass
    a.xyz  # E: "List[Any]" has no attribute "xyz"
    a.append('')
[builtins fixtures/list.pyi]

[case testInferListInitializedToEmptyInClassBody]
class A:
   a = []
   a.append(1)
   a.append('')  # E: Argument 1 to "append" of "list" has incompatible type "str"; expected "int"
[builtins fixtures/list.pyi]

[case testInferListInitializedToEmptyAndNotAnnotatedInClassBody]
class A:
    a = []  # E: Need type annotation for "a" (hint: "a: List[<type>] = ...")

class B:
    a = []
    a.append(1)
[builtins fixtures/list.pyi]

[case testInferListInitializedToEmptyInMethod]
class A:
    def f(self) -> None:
        a = []
        a.append(1)
        a.append('')  # E: Argument 1 to "append" of "list" has incompatible type "str"; expected "int"
[builtins fixtures/list.pyi]

[case testInferListInitializedToEmptyAndNotAnnotatedInMethod]
class A:
    def f(self) -> None:
        a = []  # E: Need type annotation for "a" (hint: "a: List[<type>] = ...")
[builtins fixtures/list.pyi]

[case testInferListInitializedToEmptyInMethodViaAttribute]
class A:
    def f(self) -> None:
        # Attributes aren't supported right now.
        self.a = []
        self.a.append(1)
        self.a.append('')  # E: Argument 1 to "append" of "list" has incompatible type "str"; expected "int"
[builtins fixtures/list.pyi]

[case testInferListInitializedToEmptyInClassBodyAndOverridden]
from typing import List

class A:
    def __init__(self) -> None:
        self.x = [] # E: Need type annotation for "x" (hint: "x: List[<type>] = ...")

class B(A):
    @property
    def x(self) -> List[int]:  # E: Cannot override writeable attribute with read-only property
        return [123]
[builtins fixtures/list.pyi]

[case testInferSetInitializedToEmpty]
a = set()
a.add(1)
a.add('')  # E: Argument 1 to "add" of "set" has incompatible type "str"; expected "int"
[builtins fixtures/set.pyi]

[case testInferSetInitializedToEmptyUsingDiscard]
a = set()
a.discard('')
a.add(0)  # E: Argument 1 to "add" of "set" has incompatible type "int"; expected "str"
[builtins fixtures/set.pyi]

[case testInferSetInitializedToEmptyUsingUpdate]
a = set()
a.update({0})
a.add('')  # E: Argument 1 to "add" of "set" has incompatible type "str"; expected "int"
[builtins fixtures/set.pyi]

[case testInferDictInitializedToEmpty]
a = {}
a[1] = ''
a() # E: "Dict[int, str]" not callable
[builtins fixtures/dict.pyi]

[case testInferDictInitializedToEmptyUsingUpdate]
a = {}
a.update({'': 42})
a() # E: "Dict[str, int]" not callable
[builtins fixtures/dict.pyi]

[case testInferDictInitializedToEmptyUsingUpdateError]
a = {}  # E: Need type annotation for "a" (hint: "a: Dict[<type>, <type>] = ...")
a.update([1, 2])  # E: Argument 1 to "update" of "dict" has incompatible type "List[int]"; expected "SupportsKeysAndGetItem[Any, Any]" \
                  # N: "list" is missing following "SupportsKeysAndGetItem" protocol member: \
                  # N:     keys
a()  # E: "Dict[Any, Any]" not callable
[builtins fixtures/dict.pyi]

[case testInferDictInitializedToEmptyAndIncompleteTypeInUpdate]
a = {} # E: Need type annotation for "a" (hint: "a: Dict[<type>, <type>] = ...")
a[1] = {}
b = {} # E: Need type annotation for "b" (hint: "b: Dict[<type>, <type>] = ...")
b[{}] = 1
[builtins fixtures/dict.pyi]

[case testInferDictInitializedToEmptyAndUpdatedFromMethod]
# flags: --no-local-partial-types
map = {}
def add() -> None:
    map[1] = 2
[builtins fixtures/dict.pyi]

[case testInferDictInitializedToEmptyAndUpdatedFromMethodUnannotated]
# flags: --no-local-partial-types
map = {}
def add():
    map[1] = 2
[builtins fixtures/dict.pyi]

[case testSpecialCaseEmptyListInitialization]
def f(blocks: Any): # E: Name "Any" is not defined \
                    # N: Did you forget to import it from "typing"? (Suggestion: "from typing import Any")
    to_process = []
    to_process = list(blocks)
[builtins fixtures/list.pyi]

[case testSpecialCaseEmptyListInitialization2]
def f(blocks: object):
    to_process = []
    to_process = list(blocks) # E: No overload variant of "list" matches argument type "object" \
                              # N: Possible overload variants: \
                              # N:     def [T] __init__(self) -> List[T] \
                              # N:     def [T] __init__(self, x: Iterable[T]) -> List[T]
[builtins fixtures/list.pyi]

[case testInferListInitializedToEmptyAndAssigned]
a = []
if bool():
    a = [1]
reveal_type(a) # N: Revealed type is "builtins.list[builtins.int]"

def f():
    return [1]
b = []
if bool():
    b = f()
reveal_type(b) # N: Revealed type is "builtins.list[Any]"

d = {}
if bool():
    d = {1: 'x'}
reveal_type(d) # N: Revealed type is "builtins.dict[builtins.int, builtins.str]"

dd = {} # E: Need type annotation for "dd" (hint: "dd: Dict[<type>, <type>] = ...")
if bool():
    dd = [1] # E: Incompatible types in assignment (expression has type "List[int]", variable has type "Dict[Any, Any]")
reveal_type(dd) # N: Revealed type is "builtins.dict[Any, Any]"
[builtins fixtures/dict.pyi]

[case testInferOrderedDictInitializedToEmpty]
from collections import OrderedDict

o = OrderedDict()
o[1] = 'x'
reveal_type(o) # N: Revealed type is "collections.OrderedDict[builtins.int, builtins.str]"

d = {1: 'x'}
oo = OrderedDict()
oo.update(d)
reveal_type(oo) # N: Revealed type is "collections.OrderedDict[builtins.int, builtins.str]"
[builtins fixtures/dict.pyi]

[case testEmptyCollectionAssignedToVariableTwiceIncremental]
x = [] # E: Need type annotation for "x" (hint: "x: List[<type>] = ...")
y = x
x = []
reveal_type(x) # N: Revealed type is "builtins.list[Any]"
d = {} # E: Need type annotation for "d" (hint: "d: Dict[<type>, <type>] = ...")
z = d
d = {}
reveal_type(d) # N: Revealed type is "builtins.dict[Any, Any]"
[builtins fixtures/dict.pyi]
[out2]
main:1: error: Need type annotation for "x" (hint: "x: List[<type>] = ...")
main:4: note: Revealed type is "builtins.list[Any]"
main:5: error: Need type annotation for "d" (hint: "d: Dict[<type>, <type>] = ...")
main:8: note: Revealed type is "builtins.dict[Any, Any]"

[case testEmptyCollectionAssignedToVariableTwiceNoReadIncremental]
x = [] # E: Need type annotation for "x" (hint: "x: List[<type>] = ...")
x = []
[builtins fixtures/list.pyi]
[out2]
main:1: error: Need type annotation for "x" (hint: "x: List[<type>] = ...")

[case testInferAttributeInitializedToEmptyAndAssigned]
class C:
    def __init__(self) -> None:
        self.a = []
        if bool():
            self.a = [1]
reveal_type(C().a)  # N: Revealed type is "builtins.list[builtins.int]"
[builtins fixtures/list.pyi]

[case testInferAttributeInitializedToEmptyAndAppended]
class C:
    def __init__(self) -> None:
        self.a = []
        if bool():
            self.a.append(1)
reveal_type(C().a)  # N: Revealed type is "builtins.list[builtins.int]"
[builtins fixtures/list.pyi]

[case testInferAttributeInitializedToEmptyAndAssignedItem]
class C:
    def __init__(self) -> None:
        self.a = {}
        if bool():
            self.a[0] = 'yes'
reveal_type(C().a)  # N: Revealed type is "builtins.dict[builtins.int, builtins.str]"
[builtins fixtures/dict.pyi]

[case testInferAttributeInitializedToNoneAndAssigned]
class C:
    def __init__(self) -> None:
        self.a = None
        if bool():
            self.a = 1
reveal_type(C().a)  # N: Revealed type is "Union[builtins.int, None]"

[case testInferAttributeInitializedToEmptyNonSelf]
class C:
    def __init__(self) -> None:
        self.a = []  # E: Need type annotation for "a" (hint: "a: List[<type>] = ...")
        if bool():
            a = self
            a.a = [1]
            a.a.append(1)
reveal_type(C().a)  # N: Revealed type is "builtins.list[Any]"
[builtins fixtures/list.pyi]

[case testInferAttributeInitializedToEmptyAndAssignedOtherMethod]
class C:
    def __init__(self) -> None:
        self.a = []  # E: Need type annotation for "a" (hint: "a: List[<type>] = ...")
    def meth(self) -> None:
        self.a = [1]
reveal_type(C().a)  # N: Revealed type is "builtins.list[Any]"
[builtins fixtures/list.pyi]

[case testInferAttributeInitializedToEmptyAndAppendedOtherMethod]
class C:
    def __init__(self) -> None:
        self.a = []  # E: Need type annotation for "a" (hint: "a: List[<type>] = ...")
    def meth(self) -> None:
        self.a.append(1)
reveal_type(C().a)  # N: Revealed type is "builtins.list[Any]"
[builtins fixtures/list.pyi]

[case testInferAttributeInitializedToEmptyAndAssignedItemOtherMethod]
class C:
    def __init__(self) -> None:
        self.a = {}  # E: Need type annotation for "a" (hint: "a: Dict[<type>, <type>] = ...")
    def meth(self) -> None:
        self.a[0] = 'yes'
reveal_type(C().a)  # N: Revealed type is "builtins.dict[Any, Any]"
[builtins fixtures/dict.pyi]

[case testInferAttributeInitializedToNoneAndAssignedOtherMethod]
class C:
    def __init__(self) -> None:
        self.a = None
    def meth(self) -> None:
        self.a = 1  # E: Incompatible types in assignment (expression has type "int", variable has type "None")
reveal_type(C().a)  # N: Revealed type is "None"

[case testInferAttributeInitializedToEmptyAndAssignedClassBody]
class C:
    a = []  # E: Need type annotation for "a" (hint: "a: List[<type>] = ...")
    def __init__(self) -> None:
        self.a = [1]
reveal_type(C().a)  # N: Revealed type is "builtins.list[Any]"
[builtins fixtures/list.pyi]

[case testInferAttributeInitializedToEmptyAndAppendedClassBody]
class C:
    a = []  # E: Need type annotation for "a" (hint: "a: List[<type>] = ...")
    def __init__(self) -> None:
        self.a.append(1)
reveal_type(C().a)  # N: Revealed type is "builtins.list[Any]"
[builtins fixtures/list.pyi]

[case testInferAttributeInitializedToEmptyAndAssignedItemClassBody]
class C:
    a = {}  # E: Need type annotation for "a" (hint: "a: Dict[<type>, <type>] = ...")
    def __init__(self) -> None:
        self.a[0] = 'yes'
reveal_type(C().a)  # N: Revealed type is "builtins.dict[Any, Any]"
[builtins fixtures/dict.pyi]

[case testInferAttributeInitializedToNoneAndAssignedClassBody]
# flags: --no-local-partial-types
class C:
    a = None
    def __init__(self) -> None:
        self.a = 1
reveal_type(C().a)  # N: Revealed type is "Union[builtins.int, None]"

[case testInferListTypeFromEmptyListAndAny]
def f():
    return []

def g() -> None:
    x = []
    if bool():
        x = f()
    reveal_type(x)  # N: Revealed type is "builtins.list[Any]"

    y = []
    y.extend(f())
    reveal_type(y)  # N: Revealed type is "builtins.list[Any]"
[builtins fixtures/list.pyi]

[case testInferFromEmptyDictWhenUsingIn]
d = {}
if 'x' in d:
    d['x'] = 1
reveal_type(d)  # N: Revealed type is "builtins.dict[builtins.str, builtins.int]"

dd = {}
if 'x' not in dd:
    dd['x'] = 1
reveal_type(dd)  # N: Revealed type is "builtins.dict[builtins.str, builtins.int]"
[builtins fixtures/dict.pyi]

[case testInferFromEmptyDictWhenUsingInSpecialCase]
# flags: --no-strict-optional
d = None
if 'x' in d:  # E: "None" has no attribute "__iter__" (not iterable)
    pass
reveal_type(d)  # N: Revealed type is "None"
[builtins fixtures/dict.pyi]

[case testInferFromEmptyListWhenUsingInWithStrictEquality]
# flags: --strict-equality
def f() -> None:
    a = []
    if 1 in a:  # TODO: This should be an error
        a.append('x')
[builtins fixtures/list.pyi]
[typing fixtures/typing-full.pyi]

[case testInferListTypeFromInplaceAdd]
a = []
a += [1]
reveal_type(a)  # N: Revealed type is "builtins.list[builtins.int]"
[builtins fixtures/list.pyi]

[case testInferSetTypeFromInplaceOr]
# flags: --no-strict-optional
a = set()
a |= {'x'}
reveal_type(a)  # N: Revealed type is "builtins.set[builtins.str]"
[builtins fixtures/set.pyi]


-- Inferring types of variables first initialized to None (partial types)
-- ----------------------------------------------------------------------


[case testLocalVariablePartiallyInitializedToNone]
def f() -> None:
    if object():
        x = None
    else:
        x = 1
    x() # E: "int" not callable \
        # E: "None" not callable
[out]

[case testLocalVariablePartiallyTwiceInitializedToNone]
def f() -> None:
    if object():
        x = None
    elif object():
        x = None
    else:
        x = 1
    x() # E: "int" not callable \
        # E: "None" not callable
[out]

[case testLvarInitializedToNoneWithoutType]
import typing
def f() -> None:
    a = None
    a.x() # E: "None" has no attribute "x"
[out]

[case testGvarPartiallyInitializedToNone]
x = None
if object():
    x = 1
x() # E: "int" not callable \
    # E: "None" not callable

[case testPartiallyInitializedToNoneAndThenToPartialList]
x = None
if object():
    # Promote from partial None to partial list.
    x = []
    x.append(1)
x.append('') # E: Argument 1 to "append" of "list" has incompatible type "str"; expected "int"
[builtins fixtures/list.pyi]

[case testPartiallyInitializedToNoneAndThenReadPartialList]
x = None
if object():
    # Promote from partial None to partial list.
    x = []  # E: Need type annotation for "x" (hint: "x: List[<type>] = ...")
    x
[builtins fixtures/list.pyi]

[case testPartiallyInitializedToNoneAndPartialListAndLeftPartial]
def f() -> None:
    x = None
    if object():
        # Promote from partial None to partial list.
        x = []  # E: Need type annotation for "x" (hint: "x: List[<type>] = ...")
[builtins fixtures/list.pyi]
[out]

[case testPartiallyInitializedToNoneAndThenToIncompleteType-skip]
# TODO(ddfisher): fix partial type bug and re-enable
from typing import TypeVar,  Dict
T = TypeVar('T')
def f(*x: T) -> Dict[int, T]: pass
x = None  # E: Need type annotation for "x"
if object():
    x = f()
[builtins fixtures/dict.pyi]

[case testPartiallyInitializedVariableDoesNotEscapeScope1]
def f() -> None:
    x = None
    reveal_type(x)  # N: Revealed type is "None"
x = 1
[out]

[case testPartiallyInitializedVariableDoesNotEscapeScope2]
# flags: --no-local-partial-types
x = None
def f() -> None:
    x = None
    x = 1
x()  # E: "None" not callable

[case testAttributePartiallyInitializedToNone]
class A:
    def f(self) -> None:
        self.x = None
        self.x = 1
        self.x() # E: "int" not callable
[out]

[case testAttributePartiallyInitializedToNoneWithMissingAnnotation]
class A:
    def f(self) -> None:
        self.x = None

    def g(self) -> None:
        self.x = 1
        self.x()
[out]
main:6: error: Incompatible types in assignment (expression has type "int", variable has type "None")
main:7: error: "None" not callable

[case testGlobalInitializedToNoneSetFromFunction]
a = None
def f():
    global a
    a = 42
[out]

[case testGlobalInitializedToNoneSetFromMethod]
a = None
class C:
    def m(self):
        global a
        a = 42
[out]

-- More partial type errors
-- ------------------------

[case testPartialTypeErrorSpecialCase1]
# flags: --no-local-partial-types
# This used to crash.
class A:
    x = None
    def f(self) -> None:
        for a in self.x:  # E: "None" has no attribute "__iter__" (not iterable)
            pass
[builtins fixtures/for.pyi]

[case testPartialTypeErrorSpecialCase2]
# This used to crash.
class A:
    x = []  # E: Need type annotation for "x" (hint: "x: List[<type>] = ...")
    def f(self) -> None:
        for a in self.x:
            pass
[builtins fixtures/for.pyi]

[case testPartialTypeErrorSpecialCase3]
# flags: --no-local-partial-types
class A:
    x = None
    def f(self) -> None:
        for a in A.x:  # E: "None" has no attribute "__iter__" (not iterable)
            pass
[builtins fixtures/for.pyi]

[case testPartialTypeErrorSpecialCase4]
# This used to crash.
arr = []
arr.append(arr.append(1))
[builtins fixtures/list.pyi]
[out]
main:3: error: "append" of "list" does not return a value (it only ever returns None)

-- Multipass
-- ---------


[case testMultipassAndAccessVariableBeforeDefinition]
def f() -> None:
    y = x
    y() # E: "int" not callable
x = 1
[out]

[case testMultipassAndAccessInstanceVariableBeforeDefinition]
class A:
    def f(self) -> None:
        y = self.x
        y() # E: "int" not callable

    def g(self) -> None:
        self.x = 1
[out]

[case testMultipassAndTopLevelVariable]
y = x # E: Cannot determine type of "x"  # E: Name "x" is used before definition
y()
x = 1+int()
[out]

[case testMultipassAndDecoratedMethod]
from typing import Callable, TypeVar

T = TypeVar('T')

class A:
    def f(self) -> None:
        self.g() # E: Too few arguments for "g" of "A"
        self.g(1)
    @dec
    def g(self, x: str) -> None: pass

def dec(f: Callable[[A, str], T]) -> Callable[[A, int], T]: pass
[out]

[case testMultipassAndDefineAttributeBasedOnNotReadyAttribute]
class A:
    def f(self) -> None:
        self.y = self.x

    def g(self) -> None:
        self.x = 1

    def h(self) -> None:
        self.y() # E: "int" not callable
[out]

[case testMultipassAndDefineAttributeBasedOnNotReadyAttribute2]
class A:
    def f(self) -> None:
        self.y = self.x
        self.z = self.y
        self.z() # E
        self.y() # E

    def g(self) -> None:
        self.x = 1

    def h(self) -> None:
        self.y() # E
[out]
main:5: error: "int" not callable
main:6: error: "int" not callable
main:12: error: "int" not callable

[case testMultipassAndPartialTypes]
def f() -> None:
    x = []
    y
    x.append(1)
    x.append('') # E: Argument 1 to "append" of "list" has incompatible type "str"; expected "int"
    x.append(y) # E: Argument 1 to "append" of "list" has incompatible type "str"; expected "int"
y = ''
[builtins fixtures/list.pyi]
[out]

[case testMultipassAndPartialTypes2]
s = ''
n = 0
def f() -> None:
    global s, n
    x = []
    x.append(y)
    s = x[0]
    n = x[0] # E: Incompatible types in assignment (expression has type "str", variable has type "int")
    x.append(1) # E: Argument 1 to "append" of "list" has incompatible type "int"; expected "str"
y = ''
[builtins fixtures/list.pyi]
[out]

[case testMultipassAndPartialTypes3]
from typing import Dict
def g(d: Dict[str, int]) -> None: pass
def f() -> None:
    x = {}
    x[1] = y
    g(x) # E: Argument 1 to "g" has incompatible type "Dict[int, str]"; expected "Dict[str, int]"
    x[1] = 1 # E: Incompatible types in assignment (expression has type "int", target has type "str")
    x[1] = ''
y = ''
[builtins fixtures/dict.pyi]
[out]

[case testMultipassAndPartialTypes4]
from typing import Dict
def g(d: Dict[str, int]) -> None: pass
def f() -> None:
    x = {}
    y
    x[1] = 1
    g(x) # E: Argument 1 to "g" has incompatible type "Dict[int, int]"; expected "Dict[str, int]"
y = ''
[builtins fixtures/dict.pyi]
[out]

[case testMultipassAndCircularDependency]
class A:
    def f(self) -> None:
        self.x = self.y # E: Cannot determine type of "y"

    def g(self) -> None:
        self.y = self.x
[out]

[case testMultipassAndPartialTypesSpecialCase1]
def f() -> None:
    y = o
    x = []
    x.append(y)
    x() # E: "List[int]" not callable
o = 1
[builtins fixtures/list.pyi]
[out]

[case testMultipassAndPartialTypesSpecialCase2]
def f() -> None:
    y = o
    x = {}
    x[''] = y
    x() # E: "Dict[str, int]" not callable
o = 1
[builtins fixtures/dict.pyi]
[out]

[case testMultipassAndPartialTypesSpecialCase3]
def f() -> None:
    x = {} # E: Need type annotation for "x" (hint: "x: Dict[<type>, <type>] = ...")
    y = o
    z = {} # E: Need type annotation for "z" (hint: "z: Dict[<type>, <type>] = ...")
o = 1
[builtins fixtures/dict.pyi]
[out]

[case testMultipassAndPartialTypesSpecialCase4]
def f() -> None:
    y = o
    x = None
    x = y
    x() # E: "int" not callable
o = 1
[out]

[case testMultipassAndPartialTypesSpecialCase5]
def f() -> None:
    x = None
    y = o
    x = y
    x() # E: "int" not callable
o = 1
[out]

[case testMultipassAndClassAttribute]
class S:
    def foo(self) -> int:
        return R.X

class R:
    X = 2

[case testMultipassAndMultipleFiles]
import m
def f() -> None:
    x()
x = 0
[file m.py]
def g() -> None:
    y()
y = 0
[out]
tmp/m.py:2: error: "int" not callable
main:3: error: "int" not callable

[case testForwardReferenceToDecoratedClassMethod]
from typing import TypeVar, Callable

T = TypeVar('T')
def dec() -> Callable[[T], T]: pass

A.g  # E: Cannot determine type of "g"  # E: Name "A" is used before definition

class A:
    @classmethod
    def f(cls) -> None:
        reveal_type(cls.g)  # N: Revealed type is "def (x: builtins.str)"

    @classmethod
    @dec()
    def g(cls, x: str) -> None:
        pass

    @classmethod
    def h(cls) -> None:
        reveal_type(cls.g)  # N: Revealed type is "def (x: builtins.str)"

reveal_type(A.g)  # N: Revealed type is "def (x: builtins.str)"
[builtins fixtures/classmethod.pyi]


-- Tests for special cases of unification
-- --------------------------------------


[case testUnificationRedundantUnion]
from typing import Union
a: Union[int, str]
b: Union[str, tuple]
def f(): pass
def g(x: Union[int, str]): pass
c = a if f() else b
g(c) # E: Argument 1 to "g" has incompatible type "Union[int, str, Tuple[Any, ...]]"; expected "Union[int, str]"
[builtins fixtures/tuple.pyi]

[case testUnificationMultipleInheritance]
class A: pass
class B:
    def foo(self): pass
class C(A, B): pass
def f(): pass
a1 = B() if f() else C()
a1.foo()
a2 = C() if f() else B()
a2.foo()

[case testUnificationMultipleInheritanceAmbiguous]
# Show that join_instances_via_supertype() breaks ties using the first base class.
class A1: pass
class B1:
    def foo1(self): pass
class C1(A1, B1): pass

class A2: pass
class B2:
    def foo2(self): pass
class C2(A2, B2): pass

class D1(C1, C2): pass
class D2(C2, C1): pass

def f(): pass

a1 = D1() if f() else D2()
a1.foo1()
a2 = D2() if f() else D1()
a2.foo2()

[case testUnificationEmptyListLeft]
def f(): pass
a = [] if f() else [0]
a() # E: "List[int]" not callable
[builtins fixtures/list.pyi]

[case testUnificationEmptyListRight]
def f(): pass
a = [0] if f() else []
a() # E: "List[int]" not callable
[builtins fixtures/list.pyi]

[case testUnificationEmptyListLeftInContext]
from typing import List
def f(): pass
a = [] if f() else [0] # type: List[int]
a() # E: "List[int]" not callable
[builtins fixtures/list.pyi]

[case testUnificationEmptyListRightInContext]
# TODO Find an example that really needs the context
from typing import List
def f(): pass
a = [0] if f() else [] # type: List[int]
a() # E: "List[int]" not callable
[builtins fixtures/list.pyi]

[case testUnificationEmptySetLeft]
def f(): pass
a = set() if f() else {0}
a() # E: "Set[int]" not callable
[builtins fixtures/set.pyi]

[case testUnificationEmptyDictLeft]
def f(): pass
a = {} if f() else {0: 0}
a() # E: "Dict[int, int]" not callable
[builtins fixtures/dict.pyi]

[case testUnificationEmptyDictRight]
def f(): pass
a = {0: 0} if f() else {}
a() # E: "Dict[int, int]" not callable
[builtins fixtures/dict.pyi]

[case testUnificationDictWithEmptyListLeft]
def f(): pass
a = {0: []} if f() else {0: [0]}
a() # E: "Dict[int, List[int]]" not callable
[builtins fixtures/dict.pyi]

[case testUnificationDictWithEmptyListRight]
def f(): pass
a = {0: [0]} if f() else {0: []}
a() # E: "Dict[int, List[int]]" not callable
[builtins fixtures/dict.pyi]

[case testMisguidedSetItem]
from typing import Generic, Sequence, TypeVar
T = TypeVar('T')
class C(Sequence[T], Generic[T]): pass
C[0] = 0
[out]
main:4: error: Unsupported target for indexed assignment ("Type[C[T]]")
main:4: error: Invalid type: try using Literal[0] instead?

[case testNoCrashOnPartialMember]
# flags: --no-local-partial-types
class C:
    x = None
    def __init__(self) -> None:
        self.x = []  # E: Need type annotation for "x" (hint: "x: List[<type>] = ...")
[builtins fixtures/list.pyi]
[out]

[case testNoCrashOnPartialVariable]
from typing import Tuple, TypeVar
T = TypeVar('T', bound=str)

def f(x: T) -> Tuple[T]:
    ...
x = None
(x,) = f('')
reveal_type(x) # N: Revealed type is "builtins.str"
[builtins fixtures/tuple.pyi]
[out]

[case testNoCrashOnPartialVariable2]
# flags: --no-local-partial-types
from typing import Tuple, TypeVar
T = TypeVar('T', bound=str)

def f() -> Tuple[T]:
    ...
x = None
if int():
    (x,) = f()
[builtins fixtures/tuple.pyi]
[out]

[case testNoCrashOnPartialVariable3]
from typing import Tuple, TypeVar
T = TypeVar('T')

def f(x: T) -> Tuple[T, T]:
    ...
x = None
(x, x) = f('')
reveal_type(x) # N: Revealed type is "builtins.str"
[builtins fixtures/tuple.pyi]
[out]

[case testInferenceNestedTuplesFromGenericIterable]
from typing import Tuple, TypeVar

T = TypeVar('T')

def make_tuple(elem: T) -> Tuple[T]:
    return (elem,)

def main() -> None:
    ((a, b),) = make_tuple((1, 2))
    reveal_type(a) # N: Revealed type is "builtins.int"
    reveal_type(b) # N: Revealed type is "builtins.int"
[builtins fixtures/tuple.pyi]
[out]

[case testDontMarkUnreachableAfterInferenceUninhabited]
from typing import TypeVar
T = TypeVar('T')
def f() -> T: pass # E: A function returning TypeVar should receive at least one argument containing the same TypeVar

class C:
    x = f() # E: Need type annotation for "x"
    def m(self) -> str:
        return 42 # E: Incompatible return value type (got "int", expected "str")

if bool():
    f()
    1() # E: "int" not callable
[builtins fixtures/list.pyi]
[out]

[case testDontMarkUnreachableAfterInferenceUninhabited2]
from typing import TypeVar, Optional
T = TypeVar('T')
def f(x: Optional[T] = None) -> T: pass

class C:
    x = f() # E: Need type annotation for "x"
    def m(self) -> str:
        return 42 # E: Incompatible return value type (got "int", expected "str")

if bool():
    f()
    1() # E: "int" not callable
[builtins fixtures/list.pyi]
[out]

[case testDontMarkUnreachableAfterInferenceUninhabited3]
from typing import TypeVar, List
T = TypeVar('T')
def f(x: List[T]) -> T: pass

class C:
    x = f([]) # E: Need type annotation for "x"
    def m(self) -> str:
        return 42 # E: Incompatible return value type (got "int", expected "str")

if bool():
    f([])
    1() # E: "int" not callable
[builtins fixtures/list.pyi]
[out]


-- --local-partial-types
-- ---------------------


[case testLocalPartialTypesWithGlobalInitializedToNone]
# flags: --local-partial-types
x = None # E: Need type annotation for "x" (hint: "x: Optional[<type>] = ...")

def f() -> None:
    global x
    x = 1

# TODO: "Any" could be a better type here to avoid multiple error messages
reveal_type(x) # N: Revealed type is "None"

[case testLocalPartialTypesWithGlobalInitializedToNone2]
# flags: --local-partial-types
x = None # E: Need type annotation for "x" (hint: "x: Optional[<type>] = ...")

def f():
    global x
    x = 1

# TODO: "Any" could be a better type here to avoid multiple error messages
reveal_type(x) # N: Revealed type is "None"

[case testLocalPartialTypesWithGlobalInitializedToNone3]
# flags: --local-partial-types --no-strict-optional
x = None

def f() -> None:
    global x
    x = 1 # E: Incompatible types in assignment (expression has type "int", variable has type "str")

x = ''
reveal_type(x) # N: Revealed type is "builtins.str"

[case testLocalPartialTypesWithGlobalInitializedToNoneStrictOptional]
# flags: --local-partial-types
x = None

def f() -> None:
    global x
    x = 1 # E: Incompatible types in assignment (expression has type "int", variable has type "Optional[str]")

x = ''
def g() -> None:
    reveal_type(x) # N: Revealed type is "Union[builtins.str, None]"

[case testLocalPartialTypesWithGlobalInitializedToNone4]
# flags: --local-partial-types --no-strict-optional
a = None

def f() -> None:
    reveal_type(a)  # N: Revealed type is "builtins.str"

# TODO: This should probably be 'builtins.str', since there could be a
#     call that causes a non-None value to be assigned
reveal_type(a)  # N: Revealed type is "None"
a = ''
reveal_type(a)  # N: Revealed type is "builtins.str"
[builtins fixtures/list.pyi]

[case testLocalPartialTypesWithClassAttributeInitializedToNone]
# flags: --local-partial-types
class A:
    x = None # E: Need type annotation for "x" (hint: "x: Optional[<type>] = ...")

    def f(self) -> None:
        self.x = 1

[case testLocalPartialTypesWithClassAttributeInitializedToEmptyDict]
# flags: --local-partial-types
class A:
    x = {}  # E: Need type annotation for "x" (hint: "x: Dict[<type>, <type>] = ...")

    def f(self) -> None:
        self.x[0] = ''

reveal_type(A().x)  # N: Revealed type is "builtins.dict[Any, Any]"
reveal_type(A.x)  # N: Revealed type is "builtins.dict[Any, Any]"
[builtins fixtures/dict.pyi]

[case testLocalPartialTypesWithGlobalInitializedToEmptyList]
# flags: --local-partial-types
a = []

def f() -> None:
    a[0]
    reveal_type(a)  # N: Revealed type is "builtins.list[builtins.int]"

a.append(1)
reveal_type(a) # N: Revealed type is "builtins.list[builtins.int]"
[builtins fixtures/list.pyi]

[case testLocalPartialTypesWithGlobalInitializedToEmptyList2]
# flags: --local-partial-types
a = [] # E: Need type annotation for "a" (hint: "a: List[<type>] = ...")

def f() -> None:
    a.append(1)
    reveal_type(a)  # N: Revealed type is "builtins.list[Any]"

reveal_type(a) # N: Revealed type is "builtins.list[Any]"
[builtins fixtures/list.pyi]

[case testLocalPartialTypesWithGlobalInitializedToEmptyList3]
# flags: --local-partial-types
a = [] # E: Need type annotation for "a" (hint: "a: List[<type>] = ...")

def f():
    a.append(1)

reveal_type(a) # N: Revealed type is "builtins.list[Any]"
[builtins fixtures/list.pyi]

[case testLocalPartialTypesWithGlobalInitializedToEmptyDict]
# flags: --local-partial-types
a = {}

def f() -> None:
    a[0]
    reveal_type(a)  # N: Revealed type is "builtins.dict[builtins.int, builtins.str]"

a[0] = ''
reveal_type(a) # N: Revealed type is "builtins.dict[builtins.int, builtins.str]"
[builtins fixtures/dict.pyi]

[case testLocalPartialTypesWithGlobalInitializedToEmptyDict2]
# flags: --local-partial-types
a = {} # E: Need type annotation for "a" (hint: "a: Dict[<type>, <type>] = ...")

def f() -> None:
    a[0] = ''
    reveal_type(a)  # N: Revealed type is "builtins.dict[Any, Any]"

reveal_type(a) # N: Revealed type is "builtins.dict[Any, Any]"
[builtins fixtures/dict.pyi]

[case testLocalPartialTypesWithGlobalInitializedToEmptyDict3]
# flags: --local-partial-types
a = {} # E: Need type annotation for "a" (hint: "a: Dict[<type>, <type>] = ...")

def f():
    a[0] = ''

reveal_type(a) # N: Revealed type is "builtins.dict[Any, Any]"
[builtins fixtures/dict.pyi]

[case testLocalPartialTypesWithNestedFunction]
# flags: --local-partial-types
def f() -> None:
    a = {}
    def g() -> None:
        a[0] = ''
    reveal_type(a) # N: Revealed type is "builtins.dict[builtins.int, builtins.str]"
[builtins fixtures/dict.pyi]

[case testLocalPartialTypesWithNestedFunction2]
# flags: --local-partial-types
def f() -> None:
    a = []
    def g() -> None:
        a.append(1)
    reveal_type(a) # N: Revealed type is "builtins.list[builtins.int]"
[builtins fixtures/list.pyi]

[case testLocalPartialTypesWithNestedFunction3]
# flags: --local-partial-types --no-strict-optional
def f() -> None:
    a = None
    def g() -> None:
        nonlocal a
        a = ''
    reveal_type(a) # N: Revealed type is "builtins.str"
[builtins fixtures/dict.pyi]

[case testLocalPartialTypesWithInheritance]
# flags: --local-partial-types
from typing import Optional

class A:
    x: Optional[str]

class B(A):
    x = None

reveal_type(B.x) # N: Revealed type is "None"

[case testLocalPartialTypesWithInheritance2]
# flags: --local-partial-types
class A:
    x: str

class B(A):
    x = None  # E: Incompatible types in assignment (expression has type "None", base class "A" defined the type as "str")

[case testLocalPartialTypesWithAnyBaseClass]
# flags: --local-partial-types
from typing import Any

A: Any

class B(A):
    x = None

class C(B):
    y = None

[case testLocalPartialTypesInMultipleMroItems]
# flags: --local-partial-types
from typing import Optional

class A:
    x: Optional[str]

class B(A):
    x = None

class C(B):
    x = None

# TODO: Inferring None below is unsafe (https://github.com/python/mypy/issues/3208)
reveal_type(B.x)  # N: Revealed type is "None"
reveal_type(C.x)  # N: Revealed type is "None"

[case testLocalPartialTypesWithInheritance3]
# flags: --local-partial-types
from typing import Optional

class X: pass
class Y(X): pass

class A:
    x: Optional[X]

class B(A):
    x = None
    x = Y()

reveal_type(B.x) # N: Revealed type is "Union[__main__.Y, None]"

[case testLocalPartialTypesBinderSpecialCase]
# flags: --local-partial-types
from typing import List

def f(x): pass

class A:
    x = None  # E: Need type annotation for "x" (hint: "x: Optional[<type>] = ...")

    def f(self, p: List[str]) -> None:
        self.x = f(p)
        f(z for z in p)
[builtins fixtures/list.pyi]

[case testLocalPartialTypesAccessPartialNoneAttribute]
# flags: --local-partial-types
class C:
    a = None  # E: Need type annotation for "a" (hint: "a: Optional[<type>] = ...")

    def f(self, x) -> None:
        C.a.y  # E: Item "None" of "Optional[Any]" has no attribute "y"

[case testLocalPartialTypesAccessPartialNoneAttribute2]
# flags: --local-partial-types
class C:
    a = None  # E: Need type annotation for "a" (hint: "a: Optional[<type>] = ...")

    def f(self, x) -> None:
        self.a.y  # E: Item "None" of "Optional[Any]" has no attribute "y"

-- Special case for assignment to '_'
-- ----------------------------------

[case testUnusedTargetLocal]
def foo() -> None:
    _ = 0
    _ = ''

[case testUnusedTargetNotGlobal]
_ = 0
_ = '' # E: Incompatible types in assignment (expression has type "str", variable has type "int")

[case testUnusedTargetNotClass]
# flags: --allow-redefinition
class C:
    _, _ = 0, 0
    _ = ''
reveal_type(C._) # N: Revealed type is "builtins.str"

[case testUnusedTargetNotClass2]
# flags: --disallow-redefinition
class C:
    _, _ = 0, 0
    _ = ''  # E: Incompatible types in assignment (expression has type "str", variable has type "int")
reveal_type(C._) # N: Revealed type is "builtins.int"

[case testUnusedTargetTupleUnpacking]
def foo() -> None:
    _, _ = (0, '')
    _ = 0
    _ = ''
def bar() -> None:
    t = (0, '')
    _, _ = t
    _ = 0
    _ = ''
[builtins fixtures/tuple.pyi]

[case testUnusedTargetMultipleTargets]
def foo() -> None:
    _ = x = 0
    _ = y = ''
    _ = 0
    _ = ''
def bar() -> None:
    x = _ = 0
    y = _ = ''
    _ = 0
    _ = ''
    x + 0
    y + ''
    x + ''  # E: Unsupported operand types for + ("int" and "str")
    y + 0  # E: Unsupported operand types for + ("str" and "int")
[builtins fixtures/primitives.pyi]

[case testUnusedTargetNotImport]
import d, c, b, a
[file _.py]
def f(): pass
[file m.py]
def f(): pass
_ = f
_ = 0  # E: Incompatible types in assignment (expression has type "int", variable has type "Callable[[], Any]")
[file a.py]
def foo() -> None:
    import _
    _.f()
    _ = 0  # E: Incompatible types in assignment (expression has type "int", variable has type Module)
[file b.py]
def foo() -> None:
    import m as _
    _.f()
    _ = 0  # E: Incompatible types in assignment (expression has type "int", variable has type Module)
[file c.py]
def foo() -> None:
    from m import _
    _()
    _ = ''  # E: Incompatible types in assignment (expression has type "str", variable has type "Callable[[], Any]")
[file d.py]
def foo() -> None:
    from m import f as _
    _()
    _ = 0  # E: Incompatible types in assignment (expression has type "int", variable has type "Callable[[], Any]")
[builtins fixtures/module.pyi]

[case testUnderscoreClass]
def foo() -> None:
    class _:
        pass
    _().method()  # E: "_" has no attribute "method"

[case testUnusedTargetForLoop]
def f() -> None:
    a = [(0, '', 0)]
    for _, _, x in a:
        x = 0
        x = ''  # E: Incompatible types in assignment (expression has type "str", variable has type "int")
    _ = 0
    _ = ''
[builtins fixtures/list.pyi]

[case testUnusedTargetWithClause]
class C:
    def __enter__(self) -> int: pass
    def __exit__(self, *args): pass
def f() -> None:
    with C() as _: pass
    _ = 0
    _ = ''
[builtins fixtures/tuple.pyi]

[case testUnusedTargetNotExceptClause]
# Things don't work for except clauses.
# This is due to the implementation, but it's just as well.
def f() -> None:
    try: pass
    except BaseException as _:
        _ = 0  # E: Incompatible types in assignment (expression has type "int", variable has type "BaseException")
        _ = ''  # E: Incompatible types in assignment (expression has type "str", variable has type "BaseException")
[builtins fixtures/exception.pyi]

-- Tests for permissive toplevel checking
-- --------------

[case testPermissiveAttributeOverride1]
# flags: --allow-untyped-globals

class A:
    x = None

class B(A):
    x = 12

class C(A):
    x = '12'

reveal_type(A.x) # N: Revealed type is "Union[Any, None]"
reveal_type(B.x) # N: Revealed type is "builtins.int"
reveal_type(C.x) # N: Revealed type is "builtins.str"

[case testPermissiveAttributeOverride2]
# flags: --allow-untyped-globals

class A:
    x = []

class B(A):
    x = [12]

class C(A):
    x = ['12']

reveal_type(A.x) # N: Revealed type is "builtins.list[Any]"
reveal_type(B.x) # N: Revealed type is "builtins.list[builtins.int]"
reveal_type(C.x) # N: Revealed type is "builtins.list[builtins.str]"

[builtins fixtures/list.pyi]

[case testPermissiveAttribute]
# flags: --allow-untyped-globals

class A:
    x = []
    def f(self) -> None:
        reveal_type(self.x)  # N: Revealed type is "builtins.list[Any]"

[builtins fixtures/list.pyi]

[case testPermissiveGlobalContainer1]
# flags: --allow-untyped-globals --local-partial-types

import a

[file b.py]
x = []
y = {}

def foo() -> None:
    reveal_type(x)  # N: Revealed type is "builtins.list[Any]"
    reveal_type(y)  # N: Revealed type is "builtins.dict[Any, Any]"

[file a.py]
from b import x, y
reveal_type(x)  # N: Revealed type is "builtins.list[Any]"
reveal_type(y)  # N: Revealed type is "builtins.dict[Any, Any]"

[builtins fixtures/dict.pyi]

[case testPermissiveGlobalContainer2]
# flags: --allow-untyped-globals

import a

[file b.py]
x = []
y = {}

def foo() -> None:
    reveal_type(x)  # N: Revealed type is "builtins.list[Any]"
    reveal_type(y)  # N: Revealed type is "builtins.dict[Any, Any]"

[file a.py]
from b import x, y
reveal_type(x)  # N: Revealed type is "builtins.list[Any]"
reveal_type(y)  # N: Revealed type is "builtins.dict[Any, Any]"

[builtins fixtures/dict.pyi]

[case testPermissiveGlobalContainer3]
# flags: --allow-untyped-globals --local-partial-types

import a

[file b.py]
x = []
y = {}
z = y


[file a.py]
from b import x, y
reveal_type(x)  # N: Revealed type is "builtins.list[Any]"
reveal_type(y)  # N: Revealed type is "builtins.dict[Any, Any]"

[builtins fixtures/dict.pyi]
[case testPermissiveGlobalContainer4]
# flags: --allow-untyped-globals

import a

[file b.py]
x = []
y = {}
z = y


[file a.py]
from b import x, y
reveal_type(x)  # N: Revealed type is "builtins.list[Any]"
reveal_type(y)  # N: Revealed type is "builtins.dict[Any, Any]"

[builtins fixtures/dict.pyi]

[case testInheritedAttributeNoStrictOptional]
# flags: --no-strict-optional
class A:
    x: str

class B(A):
    x = None
    x = ''
    reveal_type(x)  # N: Revealed type is "builtins.str"

[case testIncompatibleInheritedAttributeNoStrictOptional]
# flags: --no-strict-optional
class A:
    x: str

class B(A):
    x = None
    x = 2  # E: Incompatible types in assignment (expression has type "int", base class "A" defined the type as "str")

[case testInheritedAttributeStrictOptional]
class A:
    x: str

class B(A):
    x = None  # E: Incompatible types in assignment (expression has type "None", base class "A" defined the type as "str")
    x = ''

[case testNeedAnnotationForCallable]
from typing import TypeVar, Optional, Callable

T = TypeVar('T')

def f(x: Optional[T] = None) -> Callable[..., T]: ...

x = f()  # E: Need type annotation for "x"
y = x

[case testDontNeedAnnotationForCallable]
from typing import TypeVar, Optional, Callable, NoReturn

T = TypeVar('T')

def f() -> Callable[..., NoReturn]: ...

x = f()
reveal_type(x)  # N: Revealed type is "def (*Any, **Any) -> Never"

[case testDeferralInNestedScopes]


def g() -> None:
    def f() -> None:
        x + 'no way'  # E: Unsupported operand types for + ("int" and "str")
    x = int()
    f()

[case testDeferralOfMemberNested]
from typing import Tuple

def f() -> None:
    c: C
    t: Tuple[str, Tuple[str, str]]
    x, (y, c.a) = t  # E: Incompatible types in assignment (expression has type "str", variable has type "int")

class C:
    def __init__(self, a: int) -> None:
        self.a = a
[builtins fixtures/tuple.pyi]

[case testUnionGenericWithBoundedVariable]
from typing import Generic, TypeVar, Union

class A: ...
class B(A): ...

T = TypeVar('T', bound=A)
class Z(Generic[T]):
    def __init__(self, y: T) -> None:
        self.y = y

F = TypeVar('F', bound=A)

def q1(x: Union[F, Z[F]]) -> F:
    if isinstance(x, Z):
        return x.y
    else:
        return x

def q2(x: Union[Z[F], F]) -> F:
    if isinstance(x, Z):
        return x.y
    else:
        return x

b: B
reveal_type(q1(b))  # N: Revealed type is "__main__.B"
reveal_type(q2(b))  # N: Revealed type is "__main__.B"

z: Z[B]
reveal_type(q1(z))  # N: Revealed type is "__main__.B"
reveal_type(q2(z))  # N: Revealed type is "__main__.B"

reveal_type(q1(Z(b)))  # N: Revealed type is "__main__.B"
reveal_type(q2(Z(b)))  # N: Revealed type is "__main__.B"
[builtins fixtures/isinstancelist.pyi]

[case testUnionInvariantSubClassAndCovariantBase]
from typing import Union, Generic, TypeVar

T = TypeVar('T')
T_co = TypeVar('T_co', covariant=True)

class Cov(Generic[T_co]): ...
class Inv(Cov[T]): ...

X = Union[Cov[T], Inv[T]]

def f(x: X[T]) -> T: ...
x: Inv[int]
reveal_type(f(x))  # N: Revealed type is "builtins.int"

[case testOptionalTypeVarAgainstOptional]
from typing import Optional, TypeVar, Iterable, Iterator, List

_T = TypeVar('_T')

def filter(__function: None, __iterable: Iterable[Optional[_T]]) -> List[_T]: ...

x: Optional[str]

y = filter(None, [x])
reveal_type(y)  # N: Revealed type is "builtins.list[builtins.str]"
[builtins fixtures/list.pyi]

[case testPartialDefaultDict]
from collections import defaultdict
x = defaultdict(int)
x[''] = 1
reveal_type(x) # N: Revealed type is "collections.defaultdict[builtins.str, builtins.int]"

y = defaultdict(int) # E: Need type annotation for "y"

z = defaultdict(int)  # E: Need type annotation for "z"
z[''] = ''
reveal_type(z) # N: Revealed type is "collections.defaultdict[Any, Any]"
[builtins fixtures/dict.pyi]

[case testPartialDefaultDictInconsistentValueTypes]
from collections import defaultdict
a = defaultdict(int)  # E: Need type annotation for "a"
a[''] = ''
a[''] = 1
reveal_type(a) # N: Revealed type is "collections.defaultdict[builtins.str, builtins.int]"
[builtins fixtures/dict.pyi]

[case testPartialDefaultDictListValue]
# flags: --no-strict-optional
from collections import defaultdict
a = defaultdict(list)
a['x'].append(1)
reveal_type(a) # N: Revealed type is "collections.defaultdict[builtins.str, builtins.list[builtins.int]]"

b = defaultdict(lambda: [])
b[1].append('x')
reveal_type(b) # N: Revealed type is "collections.defaultdict[builtins.int, builtins.list[builtins.str]]"
[builtins fixtures/dict.pyi]

[case testPartialDefaultDictListValueStrictOptional]
from collections import defaultdict
a = defaultdict(list)
a['x'].append(1)
reveal_type(a) # N: Revealed type is "collections.defaultdict[builtins.str, builtins.list[builtins.int]]"

b = defaultdict(lambda: [])
b[1].append('x')
reveal_type(b) # N: Revealed type is "collections.defaultdict[builtins.int, builtins.list[builtins.str]]"
[builtins fixtures/dict.pyi]

[case testPartialDefaultDictSpecialCases]
from collections import defaultdict
class A:
    def f(self) -> None:
        self.x = defaultdict(list)
        self.x['x'].append(1)
        reveal_type(self.x) # N: Revealed type is "collections.defaultdict[builtins.str, builtins.list[builtins.int]]"
        self.y = defaultdict(list)  # E: Need type annotation for "y"
        s = self
        s.y['x'].append(1)

x = {} # E: Need type annotation for "x" (hint: "x: Dict[<type>, <type>] = ...")
x['x'].append(1)

y = defaultdict(list)  # E: Need type annotation for "y"
y[[]].append(1)
[builtins fixtures/dict.pyi]

[case testPartialDefaultDictSpecialCases2]
from collections import defaultdict

x = defaultdict(lambda: [1]) # E: Need type annotation for "x"
x[1].append('') # E: Argument 1 to "append" of "list" has incompatible type "str"; expected "int"
reveal_type(x) # N: Revealed type is "collections.defaultdict[Any, builtins.list[builtins.int]]"

xx = defaultdict(lambda: {'x': 1}) # E: Need type annotation for "xx"
xx[1]['z'] = 3
reveal_type(xx) # N: Revealed type is "collections.defaultdict[Any, builtins.dict[builtins.str, builtins.int]]"

y = defaultdict(dict)  # E: Need type annotation for "y"
y['x'][1] = [3]

z = defaultdict(int) # E: Need type annotation for "z"
z[1].append('')
reveal_type(z) # N: Revealed type is "collections.defaultdict[Any, Any]"
[builtins fixtures/dict.pyi]

[case testPartialDefaultDictSpecialCase3]
from collections import defaultdict

x = defaultdict(list)
x['a'] = [1, 2, 3]
reveal_type(x)  # N: Revealed type is "collections.defaultdict[builtins.str, builtins.list[builtins.int]]"

y = defaultdict(list)  # E: Need type annotation for "y"
y['a'] = []
reveal_type(y)  # N: Revealed type is "collections.defaultdict[Any, Any]"
[builtins fixtures/dict.pyi]

[case testInferCallableReturningNone1]
# flags: --no-strict-optional
from typing import Callable, TypeVar

T = TypeVar("T")

def f(x: Callable[[], T]) -> T:
    return x()

reveal_type(f(lambda: None))  # N: Revealed type is "None"
reveal_type(f(lambda: 1))  # N: Revealed type is "builtins.int"

def g() -> None: pass

reveal_type(f(g))  # N: Revealed type is "None"

[case testInferCallableReturningNone2]
from typing import Callable, TypeVar

T = TypeVar("T")

def f(x: Callable[[], T]) -> T:
    return x()

reveal_type(f(lambda: None))  # N: Revealed type is "None"
reveal_type(f(lambda: 1))  # N: Revealed type is "builtins.int"

def g() -> None: pass

reveal_type(f(g))  # N: Revealed type is "None"

[case testInferredTypeIsSimpleNestedList]
from typing import Any, Union, List

y: Union[List[Any], Any]
x: Union[List[Any], Any]
x = [y]
reveal_type(x)  # N: Revealed type is "builtins.list[Any]"
[builtins fixtures/list.pyi]

[case testInferredTypeIsSimpleNestedIterable]
from typing import Any, Union, Iterable

y: Union[Iterable[Any], Any]
x: Union[Iterable[Any], Any]
x = [y]
reveal_type(x)  # N: Revealed type is "builtins.list[Any]"
[builtins fixtures/list.pyi]

[case testInferredTypeIsSimpleNestedListLoop]
from typing import Any, Union, List

def test(seq: List[Union[List, Any]]) -> None:
    k: Union[List, Any]
    for k in seq:
        if bool():
            k = [k]
            reveal_type(k)  # N: Revealed type is "builtins.list[Any]"
[builtins fixtures/list.pyi]

[case testInferredTypeIsSimpleNestedIterableLoop]
from typing import Any, Union, List, Iterable

def test(seq: List[Union[Iterable, Any]]) -> None:
    k: Union[Iterable, Any]
    for k in seq:
        if bool():
            k = [k]
            reveal_type(k)  # N: Revealed type is "builtins.list[Any]"
[builtins fixtures/list.pyi]

[case testErasedTypeRuntimeCoverage]
# https://github.com/python/mypy/issues/11913
from typing import TypeVar, Type, Generic, Callable, Iterable

class DataType: ...

T1 = TypeVar('T1')
T2 = TypeVar("T2", bound=DataType)

def map(__func: T1) -> None: ...

def collection_from_dict_value(model: Type[T2]) -> None:
    map(lambda i: i if isinstance(i, model) else i)
[builtins fixtures/isinstancelist.pyi]

[case testRegression11705_Strict]
# See: https://github.com/python/mypy/issues/11705
from typing import Dict, Optional, NamedTuple
class C(NamedTuple):
    x: int

t: Optional[C]
d: Dict[C, bytes]
x = t and d[t]
reveal_type(x)  # N: Revealed type is "Union[None, builtins.bytes]"
if x:
    reveal_type(x)  # N: Revealed type is "builtins.bytes"
[builtins fixtures/dict.pyi]

[case testRegression11705_NoStrict]
# flags: --no-strict-optional
# See: https://github.com/python/mypy/issues/11705
from typing import Dict, Optional, NamedTuple
class C(NamedTuple):
    x: int

t: Optional[C]
d: Dict[C, bytes]
x = t and d[t]
reveal_type(x)  # N: Revealed type is "builtins.bytes"
if x:
    reveal_type(x)  # N: Revealed type is "builtins.bytes"
[builtins fixtures/dict.pyi]

[case testSuggestPep604AnnotationForPartialNone]
# flags: --local-partial-types --python-version 3.10
x = None # E: Need type annotation for "x" (hint: "x: <type> | None = ...")

[case testTupleContextFromIterable]
from typing import TypeVar, Iterable, List, Union

T = TypeVar("T")

def foo(x: List[T]) -> List[T]: ...
x: Iterable[List[Union[int, str]]] = (foo([1]), foo(["a"]))
[builtins fixtures/tuple.pyi]

[case testTupleContextFromIterable2]
from typing import Dict, Iterable, Tuple, Union

def foo(x: Union[Tuple[str, Dict[str, int], str], Iterable[object]]) -> None: ...
foo(("a", {"a": "b"}, "b"))
[builtins fixtures/dict.pyi]

[case testUseSupertypeAsInferenceContext]
from typing import List, Optional

class B:
    x: List[Optional[int]]

class C(B):
    x = [1]

reveal_type(C().x)  # N: Revealed type is "builtins.list[Union[builtins.int, None]]"
[builtins fixtures/list.pyi]

[case testUseSupertypeAsInferenceContextInvalidType]
from typing import List
class P:
    x: List[int]
class C(P):
    x = ['a']  # E: List item 0 has incompatible type "str"; expected "int"
[builtins fixtures/list.pyi]

[case testUseSupertypeAsInferenceContextPartial]
from typing import List

class A:
    x: List[str]

class B(A):
    x = []

reveal_type(B().x)  # N: Revealed type is "builtins.list[builtins.str]"
[builtins fixtures/list.pyi]

[case testUseSupertypeAsInferenceContextPartialError]
class A:
    x = ['a', 'b']

class B(A):
    x = []
    x.append(2)  # E: Argument 1 to "append" of "list" has incompatible type "int"; expected "str"
[builtins fixtures/list.pyi]

[case testUseSupertypeAsInferenceContextPartialErrorProperty]
from typing import List

class P:
    @property
    def x(self) -> List[int]: ...
class C(P):
    x = []

C.x.append("no")  # E: Argument 1 to "append" of "list" has incompatible type "str"; expected "int"
[builtins fixtures/list.pyi]

[case testUseSupertypeAsInferenceContextConflict]
from typing import List
class P:
    x: List[int]
class M:
    x: List[str]
class C(P, M):
    x = []  # E: Need type annotation for "x" (hint: "x: List[<type>] = ...")
reveal_type(C.x)  # N: Revealed type is "builtins.list[Any]"
[builtins fixtures/list.pyi]

[case testNoPartialInSupertypeAsContext]
class A:
    args = {}  # E: Need type annotation for "args" (hint: "args: Dict[<type>, <type>] = ...")
    def f(self) -> None:
        value = {1: "Hello"}
        class B(A):
            args = value
[builtins fixtures/dict.pyi]

[case testInferSimpleLiteralInClassBodyCycle]
import a
[file a.py]
import b
reveal_type(b.B.x)
class A:
    x = 42
[file b.py]
import a
reveal_type(a.A.x)
class B:
    x = 42
[out]
tmp/b.py:2: note: Revealed type is "builtins.int"
tmp/a.py:2: note: Revealed type is "builtins.int"

[case testUnionTypeCallableInference]
from typing import Callable, Type, TypeVar, Union

class A:
    def __init__(self, x: str) -> None: ...

T = TypeVar("T")
def type_or_callable(value: T, tp: Union[Type[T], Callable[[int], T]]) -> T: ...
reveal_type(type_or_callable(A("test"), A))  # N: Revealed type is "__main__.A"

[case testUpperBoundAsInferenceFallback]
from typing import Callable, TypeVar, Any, Mapping, Optional
T = TypeVar("T", bound=Mapping[str, Any])
def raises(opts: Optional[T]) -> T: pass
def assertRaises(cb: Callable[..., object]) -> None: pass
assertRaises(raises)  # OK
[builtins fixtures/dict.pyi]

[case testJoinWithAnyFallback]
from unknown import X  # type: ignore[import]

class A: ...
class B(X, A): ...
class C(B): ...
class D(C): ...
class E(D): ...

reveal_type([E(), D()])  # N: Revealed type is "builtins.list[__main__.D]"
reveal_type([D(), E()])  # N: Revealed type is "builtins.list[__main__.D]"

[case testCallableInferenceAgainstCallablePosVsStar]
from typing import TypeVar, Callable, Tuple

T = TypeVar('T')
S = TypeVar('S')

def f(x: Callable[[T, S], None]) -> Tuple[T, S]: ...
def g(*x: int) -> None: ...
reveal_type(f(g))  # N: Revealed type is "Tuple[builtins.int, builtins.int]"
[builtins fixtures/list.pyi]

[case testCallableInferenceAgainstCallableStarVsPos]
from typing import TypeVar, Callable, Tuple, Protocol

T = TypeVar('T', contravariant=True)
S = TypeVar('S', contravariant=True)

class Call(Protocol[T, S]):
    def __call__(self, __x: T, *args: S) -> None: ...

def f(x: Call[T, S]) -> Tuple[T, S]: ...
def g(*x: int) -> None: ...
reveal_type(f(g))  # N: Revealed type is "Tuple[builtins.int, builtins.int]"
[builtins fixtures/list.pyi]

[case testCallableInferenceAgainstCallableNamedVsStar]
from typing import TypeVar, Callable, Tuple, Protocol

T = TypeVar('T', contravariant=True)
S = TypeVar('S', contravariant=True)

class Call(Protocol[T, S]):
    def __call__(self, *, x: T, y: S) -> None: ...

def f(x: Call[T, S]) -> Tuple[T, S]: ...
def g(**kwargs: int) -> None: ...
reveal_type(f(g))  # N: Revealed type is "Tuple[builtins.int, builtins.int]"
[builtins fixtures/list.pyi]

[case testCallableInferenceAgainstCallableStarVsNamed]
from typing import TypeVar, Callable, Tuple, Protocol

T = TypeVar('T', contravariant=True)
S = TypeVar('S', contravariant=True)

class Call(Protocol[T, S]):
    def __call__(self, *, x: T, **kwargs: S) -> None: ...

def f(x: Call[T, S]) -> Tuple[T, S]: ...
def g(**kwargs: int) -> None: pass
reveal_type(f(g))  # N: Revealed type is "Tuple[builtins.int, builtins.int]"
[builtins fixtures/list.pyi]

[case testCallableInferenceAgainstCallableNamedVsNamed]
from typing import TypeVar, Callable, Tuple, Protocol

T = TypeVar('T', contravariant=True)
S = TypeVar('S', contravariant=True)

class Call(Protocol[T, S]):
    def __call__(self, *, x: T, y: S) -> None: ...

def f(x: Call[T, S]) -> Tuple[T, S]: ...

# Note: order of names is different w.r.t. protocol
def g(*, y: int, x: str) -> None: pass
reveal_type(f(g))  # N: Revealed type is "Tuple[builtins.str, builtins.int]"
[builtins fixtures/list.pyi]

[case testCallableInferenceAgainstCallablePosOnlyVsNamed]
from typing import TypeVar, Callable, Tuple, Protocol

T = TypeVar('T', contravariant=True)
S = TypeVar('S', contravariant=True)

class Call(Protocol[T]):
    def __call__(self, *, x: T) -> None: ...

def f(x: Call[T]) -> Tuple[T, T]: ...

def g(__x: str) -> None: pass
reveal_type(f(g))  # N: Revealed type is "Tuple[Never, Never]" \
                   # E: Argument 1 to "f" has incompatible type "Callable[[str], None]"; expected "Call[Never]" \
                   # N: "Call[Never].__call__" has type "Callable[[NamedArg(Never, 'x')], None]"
[builtins fixtures/list.pyi]

[case testCallableInferenceAgainstCallableNamedVsPosOnly]
from typing import TypeVar, Callable, Tuple, Protocol

T = TypeVar('T', contravariant=True)
S = TypeVar('S', contravariant=True)

class Call(Protocol[T]):
    def __call__(self, __x: T) -> None: ...

def f(x: Call[T]) -> Tuple[T, T]: ...

def g(*, x: str) -> None: pass
reveal_type(f(g))  # N: Revealed type is "Tuple[Never, Never]" \
                   # E: Argument 1 to "f" has incompatible type "Callable[[NamedArg(str, 'x')], None]"; expected "Call[Never]" \
                   # N: "Call[Never].__call__" has type "Callable[[Never], None]"
[builtins fixtures/list.pyi]

[case testCallableInferenceAgainstCallablePosOnlyVsKwargs]
from typing import TypeVar, Callable, Tuple, Protocol

T = TypeVar('T', contravariant=True)
S = TypeVar('S', contravariant=True)

class Call(Protocol[T]):
    def __call__(self, __x: T) -> None: ...

def f(x: Call[T]) -> Tuple[T, T]: ...

def g(**x: str) -> None: pass
reveal_type(f(g))  # N: Revealed type is "Tuple[Never, Never]" \
                   # E: Argument 1 to "f" has incompatible type "Callable[[KwArg(str)], None]"; expected "Call[Never]" \
                   # N: "Call[Never].__call__" has type "Callable[[Never], None]"
[builtins fixtures/list.pyi]

[case testCallableInferenceAgainstCallableNamedVsArgs]
from typing import TypeVar, Callable, Tuple, Protocol

T = TypeVar('T', contravariant=True)
S = TypeVar('S', contravariant=True)

class Call(Protocol[T]):
    def __call__(self, *, x: T) -> None: ...

def f(x: Call[T]) -> Tuple[T, T]: ...

def g(*args: str) -> None: pass
reveal_type(f(g))  # N: Revealed type is "Tuple[Never, Never]" \
                   # E: Argument 1 to "f" has incompatible type "Callable[[VarArg(str)], None]"; expected "Call[Never]" \
                   # N: "Call[Never].__call__" has type "Callable[[NamedArg(Never, 'x')], None]"
[builtins fixtures/list.pyi]

[case testInferenceAgainstTypeVarActualBound]
from typing import Callable, TypeVar

T = TypeVar("T")
S = TypeVar("S")
def test(f: Callable[[T], S]) -> Callable[[T], S]: ...

F = TypeVar("F", bound=Callable[..., object])
def dec(f: F) -> F:
    reveal_type(test(f))  # N: Revealed type is "def (Any) -> builtins.object"
    return f

[case testInferenceAgainstTypeVarActualUnionBound]
from typing import Protocol, TypeVar, Union

T_co = TypeVar("T_co", covariant=True)
class SupportsFoo(Protocol[T_co]):
    def foo(self) -> T_co: ...

class A:
    def foo(self) -> A: ...
class B:
    def foo(self) -> B: ...

def foo(f: SupportsFoo[T_co]) -> T_co: ...

ABT = TypeVar("ABT", bound=Union[A, B])
def simpler(k: ABT):
    foo(k)

[case testInferenceWorksWithEmptyCollectionsNested]
from typing import List, TypeVar, NoReturn
T = TypeVar('T')
def f(a: List[T], b: List[T]) -> T: pass
x = ["yes"]
reveal_type(f(x, []))  # N: Revealed type is "builtins.str"
reveal_type(f(["yes"], []))  # N: Revealed type is "builtins.str"

empty: List[NoReturn]
f(x, empty)  # E: Cannot infer type argument 1 of "f"
f(["no"], empty)  # E: Cannot infer type argument 1 of "f"
[builtins fixtures/list.pyi]

[case testInferenceWorksWithEmptyCollectionsUnion]
from typing import Any, Dict, NoReturn, NoReturn, Union

def foo() -> Union[Dict[str, Any], Dict[int, Any]]:
    return {}

empty: Dict[NoReturn, NoReturn]
def bar() -> Union[Dict[str, Any], Dict[int, Any]]:
    return empty
[builtins fixtures/dict.pyi]

[case testUpperBoundInferenceFallbackNotOverused]
from typing import TypeVar, Protocol, List

S = TypeVar("S", covariant=True)
class Foo(Protocol[S]):
    def foo(self) -> S: ...
def foo(x: Foo[S]) -> S: ...

T = TypeVar("T", bound="Base")
class Base:
    def foo(self: T) -> T: ...
class C(Base):
    pass

def f(values: List[T]) -> T: ...
x = foo(f([C()]))
reveal_type(x)  # N: Revealed type is "__main__.C"
[builtins fixtures/list.pyi]

[case testInferenceAgainstGenericCallableUnion]
from typing import Callable, TypeVar, List, Union

T = TypeVar("T")
S = TypeVar("S")

def dec(f: Callable[[S], T]) -> Callable[[S], List[T]]: ...
@dec
def func(arg: T) -> Union[T, str]:
    ...
reveal_type(func)  # N: Revealed type is "def [S] (S`1) -> builtins.list[Union[S`1, builtins.str]]"
reveal_type(func(42))  # N: Revealed type is "builtins.list[Union[builtins.int, builtins.str]]"

def dec2(f: Callable[[S], List[T]]) -> Callable[[S], T]: ...
@dec2
def func2(arg: T) -> List[Union[T, str]]:
    ...
reveal_type(func2)  # N: Revealed type is "def [S] (S`4) -> Union[S`4, builtins.str]"
reveal_type(func2(42))  # N: Revealed type is "Union[builtins.int, builtins.str]"
[builtins fixtures/list.pyi]

[case testInferenceAgainstGenericCallbackProtoMultiple]
from typing import Callable, Protocol, TypeVar
from typing_extensions import Concatenate, ParamSpec

V_co = TypeVar("V_co", covariant=True)
class Metric(Protocol[V_co]):
    def __call__(self) -> V_co: ...

T = TypeVar("T")
P = ParamSpec("P")
def simple_metric(func: Callable[Concatenate[int, P], T]) -> Callable[P, T]: ...

@simple_metric
def Negate(count: int, /, metric: Metric[float]) -> float: ...
@simple_metric
def Combine(count: int, m1: Metric[T], m2: Metric[T], /, *more: Metric[T]) -> T: ...

reveal_type(Negate)  # N: Revealed type is "def (metric: __main__.Metric[builtins.float]) -> builtins.float"
reveal_type(Combine)  # N: Revealed type is "def [T] (def () -> T`5, def () -> T`5, *more: def () -> T`5) -> T`5"

def m1() -> float: ...
def m2() -> float: ...
reveal_type(Combine(m1, m2))  # N: Revealed type is "builtins.float"
[builtins fixtures/list.pyi]

[case testInferenceWithUninhabitedType]
from typing import Dict, Generic, List, Never, TypeVar

T = TypeVar("T")

class A(Generic[T]): ...
class B(Dict[T, T]): ...

def func1(a: A[T], b: T) -> T: ...
def func2(a: T, b: A[T]) -> T: ...

def a1(a: A[Dict[str, int]]) -> None:
    reveal_type(func1(a, {}))  # N: Revealed type is "builtins.dict[builtins.str, builtins.int]"
    reveal_type(func2({}, a))  # N: Revealed type is "builtins.dict[builtins.str, builtins.int]"

def a2(check: bool, a: B[str]) -> None:
    reveal_type(a if check else {})  # N: Revealed type is "builtins.dict[builtins.str, builtins.str]"

def a3() -> None:
    a = {}  # E: Need type annotation for "a" (hint: "a: Dict[<type>, <type>] = ...")
    b = {1: {}}  # E: Need type annotation for "b"
    c = {1: {}, 2: {"key": {}}}  # E: Need type annotation for "c"
    reveal_type(a)  # N: Revealed type is "builtins.dict[Any, Any]"
    reveal_type(b)  # N: Revealed type is "builtins.dict[builtins.int, builtins.dict[Any, Any]]"
    reveal_type(c)  # N: Revealed type is "builtins.dict[builtins.int, builtins.dict[builtins.str, builtins.dict[Any, Any]]]"

def a4(x: List[str], y: List[Never]) -> None:
    z1 = [x, y]
    z2 = [y, x]
    reveal_type(z1)  # N: Revealed type is "builtins.list[builtins.object]"
    reveal_type(z2)  # N: Revealed type is "builtins.list[builtins.object]"
    z1[1].append("asdf")  # E: "object" has no attribute "append"
[builtins fixtures/dict.pyi]

<<<<<<< HEAD

[case testNonDeterminismFromNonCommuativeJoinInvolvingProtocolBaseAndPromotableType]
# flags: --python-version 3.11
# Regression test for https://github.com/python/mypy/issues/16979#issuecomment-1982246306
from __future__ import annotations

from typing import Any, Generic, Protocol, TypeVar, overload, cast
from typing_extensions import Never

T = TypeVar("T")
U = TypeVar("U")

class _SupportsCompare(Protocol):
    def __lt__(self, other: Any, /) -> bool:
        return True

class Comparable(_SupportsCompare):
    pass

class A(Generic[T, U]):
    @overload
    def __init__(self: A[T, T], a: T, b: T, /) -> None: ...  # type: ignore[overload-overlap]
    @overload
    def __init__(self: A[T, U], a: T, b: U, /) -> Never: ...
    def __init__(self, *a) -> None: ...

comparable: Comparable = Comparable()

from typing import _promote

class floatlike:
    def __lt__(self, other: floatlike, /) -> bool: ...

@_promote(floatlike)
class intlike:
    def __lt__(self, other: intlike, /) -> bool: ...

reveal_type(A(intlike(), comparable))  # N: Revealed type is "__main__.A[__main__._SupportsCompare, __main__._SupportsCompare]"
[builtins fixtures/tuple.pyi]
[typing fixtures/typing-medium.pyi]
=======
[case testTupleJoinFallbackInference]
foo = [
    (1, ("a", "b")),
    (2, []),
]
reveal_type(foo)  # N: Revealed type is "builtins.list[Tuple[builtins.int, typing.Sequence[builtins.str]]]"
[builtins fixtures/tuple.pyi]

[case testForLoopIndexVaribaleNarrowing1]
# flags: --local-partial-types
from typing import Union
x: Union[int, str]
x = "abc"
for x in list[int]():
    reveal_type(x)  # N: Revealed type is "builtins.int"
reveal_type(x) # N: Revealed type is "Union[builtins.int, builtins.str]"

[case testForLoopIndexVaribaleNarrowing2]
# flags: --enable-error-code=redundant-expr
from typing import Union
x: Union[int, str]
x = "abc"
for x in list[int]():
    reveal_type(x)  # N: Revealed type is "builtins.int"
reveal_type(x) # N: Revealed type is "Union[builtins.int, builtins.str]"

[case testNarrowInFunctionDefer]
from typing import Optional, Callable, TypeVar

def top() -> None:
    x: Optional[int]
    assert x is not None

    def foo() -> None:
        defer()
        reveal_type(x)  # N: Revealed type is "builtins.int"

T = TypeVar("T")
def deco(fn: Callable[[], T]) -> Callable[[], T]: ...

@deco
def defer() -> int: ...

[case testDeferMethodOfNestedClass]
from typing import Optional, Callable, TypeVar

class Out:
    def meth(self) -> None:
        class In:
            def meth(self) -> None:
                reveal_type(defer())  # N: Revealed type is "builtins.int"

T = TypeVar("T")
def deco(fn: Callable[[], T]) -> Callable[[], T]: ...

@deco
def defer() -> int: ...

[case testVariableDeferredWithNestedFunction]
from typing import Callable, TypeVar

T = TypeVar("T")
def deco(fn: Callable[[], T]) -> Callable[[], T]: ...

@deco
def f() -> None:
    x = 1
    f()  # defer current node
    x = x

    def nested() -> None:
        ...

    # The type below should not be Any.
    reveal_type(x)  # N: Revealed type is "builtins.int"

[case testInferenceMappingTypeVarGet]
from typing import Generic, TypeVar, Union

_T = TypeVar("_T")
_K = TypeVar("_K")
_V = TypeVar("_V")

class Mapping(Generic[_K, _V]):
    def get(self, key: _K, default: Union[_V, _T]) -> Union[_V, _T]: ...

def check(mapping: Mapping[str, _T]) -> None:
    ok1 = mapping.get("", "")
    reveal_type(ok1)  # N: Revealed type is "Union[_T`-1, builtins.str]"
    ok2: Union[_T, str] = mapping.get("", "")
[builtins fixtures/tuple.pyi]
>>>>>>> a8ec8939
<|MERGE_RESOLUTION|>--- conflicted
+++ resolved
@@ -3888,7 +3888,6 @@
     z1[1].append("asdf")  # E: "object" has no attribute "append"
 [builtins fixtures/dict.pyi]
 
-<<<<<<< HEAD
 
 [case testNonDeterminismFromNonCommuativeJoinInvolvingProtocolBaseAndPromotableType]
 # flags: --python-version 3.11
@@ -3929,7 +3928,6 @@
 reveal_type(A(intlike(), comparable))  # N: Revealed type is "__main__.A[__main__._SupportsCompare, __main__._SupportsCompare]"
 [builtins fixtures/tuple.pyi]
 [typing fixtures/typing-medium.pyi]
-=======
 [case testTupleJoinFallbackInference]
 foo = [
     (1, ("a", "b")),
@@ -4020,5 +4018,4 @@
     ok1 = mapping.get("", "")
     reveal_type(ok1)  # N: Revealed type is "Union[_T`-1, builtins.str]"
     ok2: Union[_T, str] = mapping.get("", "")
-[builtins fixtures/tuple.pyi]
->>>>>>> a8ec8939
+[builtins fixtures/tuple.pyi]