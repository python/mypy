-- Inferring locals/globals with simple types
-- ------------------------------------------


[case testInferSimpleGvarType]
import typing
x = A()
y = B()
if int():
    x = B() # E: Incompatible types in assignment (expression has type "B", variable has type "A")
if int():
    x = A()
if int():
    x = y   # E: Incompatible types in assignment (expression has type "B", variable has type "A")
if int():
    x = x
class A: pass
class B: pass

[case testInferSimpleLvarType]
import typing
def f() -> None:
    x = A()
    y = B()
    if int():
        x = B() # E: Incompatible types in assignment (expression has type "B", variable has type "A")
        x = A()
        x = y   # E: Incompatible types in assignment (expression has type "B", variable has type "A")
        x = x
class A: pass
class B: pass
[out]

[case testLvarInitializedToVoid]
import typing
def f() -> None:
    a = g()    # E: "g" does not return a value
    #b, c = g() # "g" does not return a value TODO

def g() -> None: pass
[out]

[case testInferringLvarTypeFromArgument]
import typing
def f(a: 'A') -> None:
    b = a
    if int():
        b = B() # E: Incompatible types in assignment (expression has type "B", variable has type "A")
        b = a
        a = b

class A: pass
class B: pass
[out]

[case testInferringLvarTypeFromGvar]

g = None # type: B

def f() -> None:
    a = g
    if int():
        a = A() # E: Incompatible types in assignment (expression has type "A", variable has type "B")
        a = B()

class A: pass
class B: pass
[out]

[case testInferringImplicitDynamicTypeForLvar]
import typing
def f() -> None:
    a = g()
    None(a) # E: "None" not callable
    a.x()

def g(): pass
[out]

[case testInferringExplicitDynamicTypeForLvar]
from typing import Any
g = None # type: Any

def f(a: Any) -> None:
    b = g
    None(b) # E: "None" not callable
    a.x()
[out]


-- Inferring types of local variables with complex types
-- -----------------------------------------------------


[case testInferringTupleTypeForLvar]

def f() -> None:
    a = A(), B()
    aa = None # type: A
    bb = None # type: B
    if int():
        bb = a[0] # E: Incompatible types in assignment (expression has type "A", variable has type "B")
        aa = a[1] # E: Incompatible types in assignment (expression has type "B", variable has type "A")
        aa = a[0]
        bb = a[1]

class A: pass
class B: pass
[builtins fixtures/tuple.pyi]
[out]

[case testInferringTupleTypeForLvarWithNones]
import typing
def f() -> None:
    a = A(), None
    b = None, A()

class A: pass
[builtins fixtures/tuple.pyi]
[out]

[case testInferringGenericTypeForLvar]
from typing import TypeVar, Generic
T = TypeVar('T')
class A(Generic[T]): pass
a_i = None # type: A[int]
a_s = None # type: A[str]

def f() -> None:
    a_int = A() # type: A[int]
    a = a_int
    if int():
        a = a_s # E: Incompatible types in assignment (expression has type "A[str]", variable has type "A[int]")
        a = a_i
[builtins fixtures/tuple.pyi]
[out]

[case testInferringFunctionTypeForLvar]
import typing
def f() -> None:
    a = g
    a(B()) # E: Argument 1 has incompatible type "B"; expected "A"
    a(A())

def g(a: 'A') -> None: pass

class A: pass
class B: pass
[out]

[case testInferringFunctionTypeForLvarFromTypeObject]
import typing
def f() -> None:
    a = A
    a(A()) # E: Too many arguments
    a()
    t = a # type: type

class A: pass
[out]


-- Inferring variable types in multiple definition
-- -----------------------------------------------


[case testInferringLvarTypesInMultiDef]
import typing
def f() -> None:
    a, b = A(), B()
    if int():
        a = b   # E: Incompatible types in assignment (expression has type "B", variable has type "A")
        a = B() # E: Incompatible types in assignment (expression has type "B", variable has type "A")
        b = A() # E: Incompatible types in assignment (expression has type "A", variable has type "B")

        a = A()
        b = B()

class A: pass
class B: pass
[out]

[case testInferringLvarTypesInTupleAssignment]
from typing import Tuple
def f() -> None:
    t = None # type: Tuple[A, B]
    a, b = t
    if int():
        a = b   # E: Incompatible types in assignment (expression has type "B", variable has type "A")
        a = B() # E: Incompatible types in assignment (expression has type "B", variable has type "A")
        b = A() # E: Incompatible types in assignment (expression has type "A", variable has type "B")

        a = A()
        b = B()

class A: pass
class B: pass
[out]

[case testInferringLvarTypesInNestedTupleAssignment1]
from typing import Tuple
def f() -> None:
    t = None # type: Tuple[A, B]
    a1, (a, b) = A(), t
    if int():
        a = b   # E: Incompatible types in assignment (expression has type "B", variable has type "A")
        a = B() # E: Incompatible types in assignment (expression has type "B", variable has type "A")
        b = A() # E: Incompatible types in assignment (expression has type "A", variable has type "B")

        a = A()
        b = B()

class A: pass
class B: pass
[out]

[case testInferringLvarTypesInNestedTupleAssignment2]
import typing
def f() -> None:
    a, (b, c) = A(), (B(), C())
    if int():
        a = b   # E: Incompatible types in assignment (expression has type "B", variable has type "A")
        a = B() # E: Incompatible types in assignment (expression has type "B", variable has type "A")
        b = A() # E: Incompatible types in assignment (expression has type "A", variable has type "B")
        c = A() # E: Incompatible types in assignment (expression has type "A", variable has type "C")

        a = A()
        b = B()
        c = C()

class A: pass
class B: pass
class C: pass
[out]

[case testInferringLvarTypesInNestedListAssignment]
import typing
def f() -> None:
    a, (b, c) = A(), [B(), C()]
    if int():
        a = b   # E: Incompatible types in assignment (expression has type "B", variable has type "A")
        a = B() # E: Incompatible types in assignment (expression has type "B", variable has type "A")
        b = A() # E: Incompatible types in assignment (expression has type "A", variable has type "B")
        c = A() # E: Incompatible types in assignment (expression has type "A", variable has type "C")

        a = A()
        b = B()
        c = C()

class A: pass
class B: pass
class C: pass
[out]

[case testInferringLvarTypesInMultiDefWithNoneTypes]
import typing
def f() -> None:
    a, b = A(), None
    c, d = None, A()

class A: pass
[out]

[case testInferringLvarTypesInNestedTupleAssignmentWithNoneTypes]
import typing
def f() -> None:
    a1, (a2, b) = A(), (A(), None)

class A: pass
[out]

[case testInferringLvarTypesInMultiDefWithInvalidTuple]
from typing import Tuple
t = None # type: Tuple[object, object, object]

def f() -> None:
    a, b = t         # Fail
    c, d, e, f = t   # Fail
    g, h, i = t
[builtins fixtures/tuple.pyi]
[out]
main:5: error: Too many values to unpack (2 expected, 3 provided)
main:6: error: Need more than 3 values to unpack (4 expected)

[case testInvalidRvalueTypeInInferredMultipleLvarDefinition]
import typing
def f() -> None:
    a, b = f   # E: 'def ()' object is not iterable
    c, d = A() # E: '__main__.A' object is not iterable
class A: pass
[builtins fixtures/for.pyi]
[out]

[case testInvalidRvalueTypeInInferredNestedTupleAssignment]
import typing
def f() -> None:
    a1, (a2, b) = A(), f   # E: 'def ()' object is not iterable
    a3, (c, d) = A(), A() # E: '__main__.A' object is not iterable
class A: pass
[builtins fixtures/for.pyi]
[out]

[case testInferringMultipleLvarDefinitionWithListRvalue]
from typing import List

class C: pass
class D: pass

def f() -> None:
    list_c = [C()]
    list_d = [D()]
    a, b = list_c
    c, d, e = list_d
    if int():
        a = D() # E: Incompatible types in assignment (expression has type "D", variable has type "C")
        b = D() # E: Incompatible types in assignment (expression has type "D", variable has type "C")
        c = C() # E: Incompatible types in assignment (expression has type "C", variable has type "D")
        b = c   # E: Incompatible types in assignment (expression has type "D", variable has type "C")

        a = C()
        b = C()
        c = D()
        d = D()
        e = D()

        a = b
        c = d
        d = e
[builtins fixtures/for.pyi]
[out]

[case testInferringNestedTupleAssignmentWithListRvalue]
from typing import List

class C: pass
class D: pass

def f() -> None:
    list_c = [C()]
    list_d = [D()]
    c1, (a, b) = C(), list_c
    c2, (c, d, e) = C(), list_d
    if int():
        a = D() # E: Incompatible types in assignment (expression has type "D", variable has type "C")
        b = D() # E: Incompatible types in assignment (expression has type "D", variable has type "C")
        c = C() # E: Incompatible types in assignment (expression has type "C", variable has type "D")
        b = c   # E: Incompatible types in assignment (expression has type "D", variable has type "C")

        a = C()
        b = C()
        c = D()
        d = D()
        e = D()

        a = b
        c = d
        d = e
[builtins fixtures/for.pyi]
[out]

[case testInferringMultipleLvarDefinitionWithImplicitDynamicRvalue]
import typing
def f() -> None:
    a, b = g()
    a.x
    b.x
def g(): pass

[case testInferringMultipleLvarDefinitionWithExplicitDynamicRvalue]
from typing import Any
def f(d: Any) -> None:
    a, b = d
    a.x
    b.x

[case testInferringTypesFromIterable]
from typing import Iterable
class Nums(Iterable[int]):
    def __iter__(self): pass
    def __next__(self): pass
a, b = Nums()
if int():
    a = b = 1
if int():
    a = '' # E: Incompatible types in assignment (expression has type "str", variable has type "int")
if int():
    b = '' # E: Incompatible types in assignment (expression has type "str", variable has type "int")
[builtins fixtures/for.pyi]


-- Type variable inference for generic functions
-- ---------------------------------------------


[case testInferSimpleGenericFunction]
from typing import Tuple, TypeVar
T = TypeVar('T')
a = None # type: A
b = None # type: B
c = None # type: Tuple[A, object]

if int():
    b = id(a) # E: Incompatible types in assignment (expression has type "A", variable has type "B")
    a = id(b) # E: Incompatible types in assignment (expression has type "B", variable has type "A")
if int():
    a = id(c) # E: Incompatible types in assignment (expression has type "Tuple[A, object]", variable has type "A")

if int():
    a = id(a)
    b = id(b)
    c = id(c)

def id(a: T) -> T: pass

class A: pass
class B: pass
[builtins fixtures/tuple.pyi]

[case testInferringGenericFunctionTypeForLvar]
from typing import TypeVar
T = TypeVar('T')
def f() -> None:
    a = id
    b = None # type: int
    c = None # type: str
    if int():
        b = a(c) # E: Incompatible types in assignment (expression has type "str", variable has type "int")
        b = a(b)
        c = a(c)
def id(x: T) -> T:
    return x
[out]

[case testUnderspecifiedInferenceResult]
from typing import TypeVar
T = TypeVar('T')
class A: pass
a = None # type: A

def ff() -> None:
    x = f() # E: Need type annotation for 'x'
    reveal_type(x) # E: Revealed type is 'Any'

g(None) # Ok
f()     # Ok because not used to infer local variable type
g(a)

def f() -> T: pass
def g(a: T) -> None: pass
[out]

[case testInferenceWithMultipleConstraints]
from typing import TypeVar
T = TypeVar('T')
a = None # type: A
b = None # type: B

if int():
    b = f(a, b) # E: Incompatible types in assignment (expression has type "A", variable has type "B")
if int():
    b = f(b, a) # E: Incompatible types in assignment (expression has type "A", variable has type "B")
if int():
    a = f(a, b)
if int():
    a = f(b, a)

def f(a: T, b: T) -> T: pass

class A: pass
class B(A): pass

[case testInferenceWithMultipleVariables]
from typing import Tuple, TypeVar
T = TypeVar('T')
S = TypeVar('S')
a, b = None, None # type: (A, B)
taa = None # type: Tuple[A, A]
tab = None # type: Tuple[A, B]
tba = None # type: Tuple[B, A]

if int():
    taa = f(a, b) # E: Argument 2 to "f" has incompatible type "B"; expected "A"
if int():
    taa = f(b, a) # E: Argument 1 to "f" has incompatible type "B"; expected "A"
if int():
    tba = f(a, b) # E: Argument 1 to "f" has incompatible type "A"; expected "B" \
                  # E: Argument 2 to "f" has incompatible type "B"; expected "A"

if int():
    tab = f(a, b)
if int():
    tba = f(b, a)

def f(a: T, b: S) -> Tuple[T, S]: pass

class A: pass
class B: pass
[builtins fixtures/tuple.pyi]

[case testConstraintSolvingWithSimpleGenerics]
from typing import TypeVar, Generic
T = TypeVar('T')
ao = None # type: A[object]
ab = None # type: A[B]
ac = None # type: A[C]

if int():
    ab = f(ao) # E: Argument 1 to "f" has incompatible type "A[object]"; expected "A[B]"
    ao = f(ab) # E: Argument 1 to "f" has incompatible type "A[B]"; expected "A[object]"
if int():
    ab = f(ac) # E: Argument 1 to "f" has incompatible type "A[C]"; expected "A[B]"
if int():
    ab = g(ao) # E: Argument 1 to "g" has incompatible type "A[object]"; expected "A[B]"
    ao = g(ab) # E: Argument 1 to "g" has incompatible type "A[B]"; expected "A[object]"

if int():
    ab = f(ab)
    ac = f(ac)
    ao = f(ao)

if int():
    ab = g(ab)
    ao = g(ao)

def f(a: 'A[T]') -> 'A[T]': pass

def g(a: T) -> T: pass

class A(Generic[T]): pass
class B: pass
class C: pass

[case testConstraintSolvingFailureWithSimpleGenerics]
from typing import TypeVar, Generic
T = TypeVar('T')
ao = None # type: A[object]
ab = None # type: A[B]

f(ao, ab) # E: Cannot infer type argument 1 of "f"
f(ab, ao) # E: Cannot infer type argument 1 of "f"
f(ao, ao)
f(ab, ab)

def f(a: 'A[T]', b: 'A[T]') -> None: pass

class A(Generic[T]): pass
class B: pass

[case testTypeInferenceWithCalleeDefaultArgs]
from typing import TypeVar
T = TypeVar('T')
a = None # type: A
o = None # type: object

if int():
    a = f(o)    # E: Incompatible types in assignment (expression has type "object", variable has type "A")
if int():
    a = g(a, o) # E: Incompatible types in assignment (expression has type "object", variable has type "A")

if int():
    o = f()
if int():
    o = f(o)
if int():
    a = f(a)
if int():
    a = g(a)

def f(a: T = None) -> T: pass
def g(a: T, b: T = None) -> T: pass

class A: pass


-- Generic function inference with multiple inheritance
-- ----------------------------------------------------


[case testGenericFunctionInferenceWithMultipleInheritance]
from typing import TypeVar

class I: pass
class J: pass

class A(I, J): pass
class B(I, J): pass
class C(I): pass
class D(J): pass

T = TypeVar('T')
def f(a: T, b: T) -> T: pass
def g(x: I) -> None: pass

a = f(A(), C())
g(a)
b = f(A(), B())
g(b)
c = f(A(), D())
g(c) # E: Argument 1 to "g" has incompatible type "J"; expected "I"
d = f(D(), A())
g(d) # E: Argument 1 to "g" has incompatible type "J"; expected "I"
e = f(D(), C())
g(e) # E: Argument 1 to "g" has incompatible type "object"; expected "I"

[case testGenericFunctionInferenceWithMultipleInheritance2]
from typing import TypeVar

class I: pass
class J: pass

class A(I): pass
class B(A, J): pass
class C(I, J): pass

T = TypeVar('T')
def f(a: T, b: T) -> T: pass
def g(x: I) -> None: pass
def h(x: J) -> None: pass

a = f(B(), C())
g(a)
h(a) # E: Argument 1 to "h" has incompatible type "I"; expected "J"
b = f(C(), B())
g(b)
h(b) # E: Argument 1 to "h" has incompatible type "I"; expected "J"
c = f(A(), B())
g(a)
h(b) # E: Argument 1 to "h" has incompatible type "I"; expected "J"

[case testGenericFunctionInferenceWithMultipleInheritance3]
from typing import TypeVar

class I: pass
class J: pass
class K(J): pass

class A(K): pass
class B(A, I): pass
class C(I, J): pass

T = TypeVar('T')
def f(a: T, b: T) -> T: pass
def g(x: K) -> None: pass

a = f(B(), C())
g(a) # E: Argument 1 to "g" has incompatible type "J"; expected "K"
b = f(A(), C())
g(b) # E: Argument 1 to "g" has incompatible type "J"; expected "K"
c = f(A(), B())
g(c)

[case testPrecedenceOfFirstBaseAsInferenceResult]
from typing import TypeVar
from abc import abstractmethod, ABCMeta
T = TypeVar('T')
a, i, j = None, None, None # type: (A, I, J)

a = f(B(), C())

class I(metaclass=ABCMeta): pass
class J(metaclass=ABCMeta): pass

def f(a: T, b: T) -> T: pass

class A: pass
class B(A, I, J): pass
class C(A, I, J): pass


-- Generic function inference with function arguments
-- --------------------------------------------------


[case testNonOverloadedMapInference]
from typing import TypeVar, Callable, List
t = TypeVar('t')
s = TypeVar('s')
class A: pass
b = bool()
def f(x: bool) -> A: pass
def mymap(f: Callable[[t], s], a: List[t]) -> List[s]: pass

l = mymap(f, [b])
if int():
    l = [A()]
lb = [b]
if int():
    l = lb # E: Incompatible types in assignment (expression has type "List[bool]", variable has type "List[A]")
[builtins fixtures/for.pyi]

[case testGenericFunctionWithTypeTypeAsCallable]
from typing import Callable, Type, TypeVar
T = TypeVar('T')
def f(x: Callable[..., T]) -> T: return x()
class A: pass
x = None  # type: Type[A]
y = f(x)
reveal_type(y)  # E: Revealed type is '__main__.A*'

-- Generic function inference with unions
-- --------------------------------------


[case testUnionInference]
from typing import TypeVar, Union, List
T = TypeVar('T')
U = TypeVar('U')
def f(x: Union[T, int], y: T) -> T: pass
f(1, 'a')() # E: "str" not callable
f('a', 1)() # E: "object" not callable
f('a', 'a')() # E: "str" not callable
f(1, 1)() # E: "int" not callable

def g(x: Union[T, List[T]]) -> List[T]: pass
def h(x: List[str]) -> None: pass
g('a')() # E: "List[str]" not callable

# The next line is a case where there are multiple ways to satisfy a constraint
# involving a Union. Either T = List[str] or T = str would turn out to be valid,
# but mypy doesn't know how to branch on these two options (and potentially have
# to backtrack later) and defaults to T = <nothing>. The result is an
# awkward error message. Either a better error message, or simply accepting the
# call, would be preferable here.
g(['a']) # E: Argument 1 to "g" has incompatible type "List[str]"; expected "List[<nothing>]"

h(g(['a']))

def i(x: Union[List[T], List[U]], y: List[T], z: List[U]) -> None: pass
a = [1]
b = ['b']
i(a, a, b)
i(b, a, b)
i(a, b, b) # E: Argument 1 to "i" has incompatible type "List[int]"; expected "List[str]"
[builtins fixtures/list.pyi]

[case testCallableListJoinInference]
from typing import Any, Callable

def fun() -> None:
    callbacks = [
        callback1,
        callback2,
    ]

    for c in callbacks:
        call(c, 1234) # this must not fail

def callback1(i: int) -> int:
    return i
def callback2(i: int) -> str:
    return 'hello'
def call(c: Callable[[int], Any], i: int) -> None:
    c(i)
[builtins fixtures/list.pyi]
[out]

[case testCallableMeetAndJoin]
# flags: --python-version 3.6
from typing import Callable, Any, TypeVar

class A: ...
class B(A): ...

def f(c: Callable[[B], int]) -> None: ...

c: Callable[[A], int]
d: Callable[[B], int]

lst = [c, d]
reveal_type(lst) # E: Revealed type is 'builtins.list[def (__main__.B) -> builtins.int]'

T = TypeVar('T')
def meet_test(x: Callable[[T], int], y: Callable[[T], int]) -> T: ...

CA = Callable[[A], A]
CB = Callable[[B], B]

ca: Callable[[CA], int]
cb: Callable[[CB], int]
reveal_type(meet_test(ca, cb)) # E: Revealed type is 'def (__main__.A) -> __main__.B'
[builtins fixtures/list.pyi]
[out]

[case testUnionInferenceWithTypeVarValues]
from typing import TypeVar, Union
AnyStr = TypeVar('AnyStr', bytes, str)
def f(x: Union[AnyStr, int], *a: AnyStr) -> None: pass
f('foo')
f('foo', 'bar')
f('foo', b'bar') # E: Value of type variable "AnyStr" of "f" cannot be "object"
f(1)
f(1, 'foo')
f(1, 'foo', b'bar') # E: Value of type variable "AnyStr" of "f" cannot be "object"
[builtins fixtures/primitives.pyi]


[case testUnionTwoPassInference-skip]
from typing import TypeVar, Union, List
T = TypeVar('T')
U = TypeVar('U')
def j(x: Union[List[T], List[U]], y: List[T]) -> List[U]: pass

a = [1]
b = ['b']
# We could infer: Since List[str] <: List[T], we must have T = str.
# Then since List[int] <: Union[List[str], List[U]], and List[int] is
# not a subtype of List[str], we must have U = int.
# This is not currently implemented.
j(a, b)
[builtins fixtures/list.pyi]


[case testUnionContext]
from typing import TypeVar, Union, List
T = TypeVar('T')
def f() -> List[T]: pass
d1 = f() # type: Union[List[int], str]
d2 = f() # type: Union[int, str] # E: Incompatible types in assignment (expression has type "List[<nothing>]", variable has type "Union[int, str]")
def g(x: T) -> List[T]: pass
d3 = g(1) # type: Union[List[int], List[str]]
[builtins fixtures/list.pyi]


[case testGenericFunctionSubtypingWithUnions]
from typing import TypeVar, Union, List
T = TypeVar('T')
S = TypeVar('S')
def k1(x: int, y: List[T]) -> List[Union[T, int]]: pass
def k2(x: S, y: List[T]) -> List[Union[T, int]]: pass
a = k2
if int():
    a = k2
if int():
    a = k1 # E: Incompatible types in assignment (expression has type "Callable[[int, List[T]], List[Union[T, int]]]", variable has type "Callable[[S, List[T]], List[Union[T, int]]]")
b = k1
if int():
    b = k1
if int():
    b = k2
[builtins fixtures/list.pyi]

[case testAmbiguousUnionContextAndMultipleInheritance]
from typing import TypeVar, Union, Generic

_T = TypeVar('_T')

class T(Generic[_T]): pass
class U(Generic[_T]): pass
class V(T[_T], U[_T]): pass

def wait_for(fut: Union[T[_T], U[_T]]) -> _T: ...

reveal_type(wait_for(V[str]()))  # E: Revealed type is 'builtins.str*'

[case testAmbiguousUnionContextAndMultipleInheritance2]
from typing import TypeVar, Union, Generic

_T = TypeVar('_T')
_S = TypeVar('_S')

class T(Generic[_T, _S]): pass
class U(Generic[_T, _S]): pass
class V(T[_T, _S], U[_T, _S]): pass

def wait_for(fut: Union[T[_T, _S], U[_T, _S]]) -> T[_T, _S]: ...

reveal_type(wait_for(V[int, str]()))  \
    # E: Revealed type is '__main__.T[builtins.int*, builtins.str*]'


-- Literal expressions
-- -------------------


[case testDictLiteral]
from typing import Dict
class A: pass
class B: pass
def d_ab() -> Dict[A, B]: return {}
def d_aa() -> Dict[A, A]: return {}
a, b = None, None # type: (A, B)
d = {a:b}
if int():
    d = d_ab()
if int():
    d = d_aa() # E: Incompatible types in assignment (expression has type "Dict[A, A]", variable has type "Dict[A, B]")
[builtins fixtures/dict.pyi]

[case testSetLiteral]
from typing import Any, Set
a, x = None, None # type: (int, Any)
def s_i() -> Set[int]: return set()
def s_s() -> Set[str]: return set()
s = {a}
if int():
    s = {x}
if int():
    s = s_i()
if int():
    s = s_s() # E: Incompatible types in assignment (expression has type "Set[str]", variable has type "Set[int]")
[builtins fixtures/set.pyi]

[case testSetWithStarExpr]
s = {1, 2, *(3, 4)}
t = {1, 2, *s}
reveal_type(s)  # E: Revealed type is 'builtins.set[builtins.int*]'
reveal_type(t)  # E: Revealed type is 'builtins.set[builtins.int*]'
[builtins fixtures/set.pyi]

[case testListLiteralWithFunctionsErasesNames]
def f1(x: int) -> int: ...
def g1(y: int) -> int: ...
def h1(x: int) -> int: ...

list_1 = [f1, g1]
list_2 = [f1, h1]
reveal_type(list_1)  # E: Revealed type is 'builtins.list[def (builtins.int) -> builtins.int]'
reveal_type(list_2)  # E: Revealed type is 'builtins.list[def (x: builtins.int) -> builtins.int]'

def f2(x: int, z: str) -> int: ...
def g2(y: int, z: str) -> int: ...
def h2(x: int, z: str) -> int: ...

list_3 = [f2, g2]
list_4 = [f2, h2]
reveal_type(list_3)  # E: Revealed type is 'builtins.list[def (builtins.int, z: builtins.str) -> builtins.int]'
reveal_type(list_4)  # E: Revealed type is 'builtins.list[def (x: builtins.int, z: builtins.str) -> builtins.int]'
[builtins fixtures/list.pyi]

[case testListLiteralWithSimilarFunctionsErasesName]
from typing import Union

class A: ...
class B(A): ...
class C: ...
class D: ...

def f(x: Union[A, C], y: B) -> A: ...
def g(z: Union[B, D], y: A) -> B: ...
def h(x: Union[B, D], y: A) -> B: ...

list_1 = [f, g]
list_2 = [f, h]
reveal_type(list_1)  # E: Revealed type is 'builtins.list[def (__main__.B, y: __main__.B) -> __main__.A]'
reveal_type(list_2)  # E: Revealed type is 'builtins.list[def (x: __main__.B, y: __main__.B) -> __main__.A]'
[builtins fixtures/list.pyi]

[case testListLiteralWithNameOnlyArgsDoesNotEraseNames]
def f(*, x: int) -> int: ...
def g(*, y: int) -> int: ...
def h(*, x: int) -> int: ...

list_1 = [f, g]  # E: List item 0 has incompatible type "Callable[[NamedArg(int, 'x')], int]"; expected "Callable[[NamedArg(int, 'y')], int]"
list_2 = [f, h]
[builtins fixtures/list.pyi]


-- For statements
-- --------------


[case testInferenceOfFor1]
a, b = None, None # type: (A, B)

for x in [A()]:
    b = x # E: Incompatible types in assignment (expression has type "A", variable has type "B")
    a = x

for y in []: # E: Need type annotation for 'y'
    a = y # E: Cannot determine type of 'y'
    reveal_type(y)  # E: Revealed type is 'Any' \
                    # E: Cannot determine type of 'y'

class A: pass
class B: pass
[builtins fixtures/for.pyi]

[case testInferenceOfFor2]

a, b, c = None, None, None # type: (A, B, C)
for x, (y, z) in [(A(), (B(), C()))]:
    b = x # Fail
    c = y # Fail
    a = z # Fail
    a = x
    b = y
    c = z
for xx, yy, zz in [(A(), B())]: # Fail
    pass
for xx, (yy, zz) in [(A(), B())]: # Fail
    pass
for xxx, yyy in [(None, None)]:
    pass

class A: pass
class B: pass
class C: pass
[builtins fixtures/for.pyi]
[out]
main:4: error: Incompatible types in assignment (expression has type "A", variable has type "B")
main:5: error: Incompatible types in assignment (expression has type "B", variable has type "C")
main:6: error: Incompatible types in assignment (expression has type "C", variable has type "A")
main:10: error: Need more than 2 values to unpack (3 expected)
main:12: error: '__main__.B' object is not iterable

[case testInferenceOfFor3]

a, b = None, None # type: (A, B)

for x, y in [[A()]]:
    b = x # E: Incompatible types in assignment (expression has type "A", variable has type "B")
    b = y # E: Incompatible types in assignment (expression has type "A", variable has type "B")
    a = x
    a = y

for e, f in [[]]:  # E: Need type annotation for 'e' \
                   # E: Need type annotation for 'f'
    reveal_type(e)  # E: Revealed type is 'Any' \
                    # E: Cannot determine type of 'e'
    reveal_type(f)  # E: Revealed type is 'Any' \
                    # E: Cannot determine type of 'f'

class A: pass
class B: pass
[builtins fixtures/for.pyi]

[case testForStatementInferenceWithVoid]
import typing
for x in f(): # E: "f" does not return a value
    pass
def f() -> None: pass
[builtins fixtures/for.pyi]

[case testReusingInferredForIndex]
import typing
for a in [A()]: pass
a = A()
if int():
    a = B() # E: Incompatible types in assignment (expression has type "B", variable has type "A")
    for a in []: pass
    a = A()
    a = B() # E: Incompatible types in assignment (expression has type "B", variable has type "A")
class A: pass
class B: pass
[builtins fixtures/for.pyi]

[case testReusingInferredForIndex2]
<<<<<<< HEAD
# flags: --allow-redefinition
=======
>>>>>>> f82319f8
def f() -> None:
    for a in [A()]: pass
    a = A()
    a
    if int():
        a = B() \
            # E: Incompatible types in assignment (expression has type "B", variable has type "A")
<<<<<<< HEAD
    for a in []: pass # E: Need type annotation for 'a'
    a = A()
    if int():
        a = B() \
            # E: Incompatible types in assignment (expression has type "B", variable has type "A")
class A: pass
class B: pass
[builtins fixtures/for.pyi]
[out]

[case testReusingInferredForIndex3]
# flags: --disallow-redefinition
def f() -> None:
    for a in [A()]: pass
    a = A()
    a
    if int():
        a = B() \
            # E: Incompatible types in assignment (expression has type "B", variable has type "A")
=======
>>>>>>> f82319f8
    for a in []: pass
    a = A()
    if int():
        a = B() \
            # E: Incompatible types in assignment (expression has type "B", variable has type "A")
class A: pass
class B: pass
[builtins fixtures/for.pyi]
[out]


-- Regression tests
-- ----------------


[case testMultipleAssignmentWithPartialDefinition]
a = None # type: A
if int():
    x, a = a, a
    if int():
        x = a
    a = x
    if int():
        x = object() # E: Incompatible types in assignment (expression has type "object", variable has type "A")
    a = object() # E: Incompatible types in assignment (expression has type "object", variable has type "A")
class A: pass

[case testMultipleAssignmentWithPartialDefinition2]
a = None # type: A
if int():
    a, x = [a, a]
    if int():
        x = a
    a = x
    if int():
        x = object() # E: Incompatible types in assignment (expression has type "object", variable has type "A")
    a = object() # E: Incompatible types in assignment (expression has type "object", variable has type "A")
class A: pass
[builtins fixtures/for.pyi]

[case testMultipleAssignmentWithPartialDefinition3]
from typing import Any, cast
a = None # type: A
if int():
    x, a = cast(Any, a)
    if int():
        x = a
    a = x
    if int():
        x = object()
    a = object() # E: Incompatible types in assignment (expression has type "object", variable has type "A")
class A: pass

[case testInferGlobalDefinedInBlock]
import typing
if A:
    a = A()
    if int():
        a = A()
    if int():
        a = B() # E: Incompatible types in assignment (expression has type "B", variable has type "A")
class A: pass
class B: pass

[case testAssigningAnyStrToNone]
from typing import Tuple, TypeVar
AnyStr = TypeVar('AnyStr', str, bytes)

def f(x: AnyStr) -> Tuple[AnyStr]: pass
x = None
(x,) = f('')
reveal_type(x)  # E: Revealed type is 'builtins.str'


-- Inferring attribute types
-- -------------------------


[case testInferAttributeType]
import typing
class A:
    a = B()
class B: pass

A().a = B()
A().a = A() # E: Incompatible types in assignment (expression has type "A", variable has type "B")

[case testInferAttributeTypeAndAssignInInit]
import typing
class A:
    a = B()
    def __init__(self) -> None:
        self.a = A() # E: Incompatible types in assignment (expression has type "A", variable has type "B")
        self.a = B()
class B: pass
[out]

[case testInferAttributeInInit]
import typing
class B: pass
class A:
    def __init__(self) -> None:
        self.a = A()
        self.b = B()
a = A()
a.a = A()
a.b = B()
a.a = B() # E: Incompatible types in assignment (expression has type "B", variable has type "A")
a.b = A() # E: Incompatible types in assignment (expression has type "A", variable has type "B")

[case testInferAttributeInInitUsingChainedAssignment]
import typing
class B: pass
class A:
    def __init__(self) -> None:
        self.a = self.b = A()
a = A()
a.a = A()
a.b = A()
a.a = B() # E: Incompatible types in assignment (expression has type "B", variable has type "A")
a.b = B() # E: Incompatible types in assignment (expression has type "B", variable has type "A")


-- Lambdas
-- -------


[case testInferLambdaType]
from typing import List, Callable
li = [1]
l = lambda: li
f1 = l # type: Callable[[], List[int]]
f2 = l # type: Callable[[], List[str]] # E: Incompatible types in assignment (expression has type "Callable[[], List[int]]", variable has type "Callable[[], List[str]]")
[builtins fixtures/list.pyi]

[case testInferLambdaType2]
from typing import List, Callable
l = lambda: [B()]
f1 = l # type: Callable[[], List[B]]
f2 = l # type: Callable[[], List[A]] # E: Incompatible types in assignment (expression has type "Callable[[], List[B]]", variable has type "Callable[[], List[A]]")

class A: pass
class B: pass
[builtins fixtures/list.pyi]

[case testUninferableLambda]
from typing import TypeVar, Callable
X = TypeVar('X')
def f(x: Callable[[X], X]) -> X: pass
y = f(lambda x: x) # E: Cannot infer type argument 1 of "f"

[case testUninferableLambdaWithTypeError]
from typing import TypeVar, Callable
X = TypeVar('X')
def f(x: Callable[[X], X], y: str) -> X: pass
y = f(lambda x: x, 1) # Fail
[out]
main:4: error: Cannot infer type argument 1 of "f"
main:4: error: Argument 2 to "f" has incompatible type "int"; expected "str"

[case testInferLambdaNone]
from typing import Callable
def f(x: Callable[[], None]) -> None: pass
def g(x: Callable[[], int]) -> None: pass
a = lambda: None
f(a)
g(a)
b = lambda: None  # type: Callable[[], None]
f(b)
g(b)

[case testLambdaDefaultContext]
# flags: --strict-optional
from typing import Callable
def f(a: Callable[..., None] = lambda *a, **k: None):
    pass

def g(a: Callable[..., None] = lambda *a, **k: 1):  # E: Incompatible default for argument "a" (default has type "Callable[[VarArg(Any), KwArg(Any)], int]", argument has type "Callable[..., None]")
    pass
[builtins fixtures/dict.pyi]

[case testLambdaVarargContext]
# Should not crash
from typing import Callable
def f(a: Callable[[int, int, int], int] = lambda *a, **k: 1):
    pass
[builtins fixtures/dict.pyi]

[case testLambdaDeferredSpecialCase]
from typing import Callable

class A:
    def f(self) -> None:
        h(lambda: self.x)

    def g(self) -> None:
        self.x = 1

def h(x: Callable[[], int]) -> None:
    pass


-- Boolean operators
-- -----------------


[case testOrOperationWithGenericOperands]
from typing import List
a = None # type: List[A]
o = None # type: List[object]
a2 = a or []
if int():
    a = a2
    a2 = o # E: Incompatible types in assignment (expression has type "List[object]", variable has type "List[A]")
class A: pass
[builtins fixtures/list.pyi]


-- Accessing variable before its type has been inferred
-- ----------------------------------------------------


[case testAccessGlobalVarBeforeItsTypeIsAvailable]
import typing
x.y  # E: Cannot determine type of 'x'
x = object()
x.y  # E: "object" has no attribute "y"

[case testAccessDataAttributeBeforeItsTypeIsAvailable]

a = None # type: A
a.x.y  # E: Cannot determine type of 'x'
class A:
   def __init__(self) -> None:
       self.x = object()
a.x.y  # E: "object" has no attribute "y"


-- Ducktype declarations
-- ---------------------


[case testListWithDucktypeCompatibility]
from typing import List, _promote
class A: pass
@_promote(A)
class B: pass
a = None  # type: List[A]
x1 = [A(), B()]
x2 = [B(), A()]
x3 = [B(), B()]
if int():
    a = x1
if int():
    a = x2
if int():
    a = x3 # E: Incompatible types in assignment (expression has type "List[B]", variable has type "List[A]")
[builtins fixtures/list.pyi]
[typing fixtures/typing-full.pyi]

[case testListWithDucktypeCompatibilityAndTransitivity]
from typing import List, _promote
class A: pass
@_promote(A)
class B: pass
@_promote(B)
class C: pass
a = None  # type: List[A]
x1 = [A(), C()]
x2 = [C(), A()]
x3 = [B(), C()]
if int():
    a = x1
if int():
    a = x2
if int():
    a = x3 # E: Incompatible types in assignment (expression has type "List[B]", variable has type "List[A]")
[builtins fixtures/list.pyi]
[typing fixtures/typing-full.pyi]


-- Inferring type of variable when initialized to an empty collection
-- ------------------------------------------------------------------


[case testInferListInitializedToEmpty]
a = []
a.append(1)
a.append('')  # E: Argument 1 to "append" of "list" has incompatible type "str"; expected "int"
[builtins fixtures/list.pyi]
[out]

[case testInferListInitializedToEmptyUsingUpdate]
a = []
a.extend([''])
a.append(0)  # E: Argument 1 to "append" of "list" has incompatible type "int"; expected "str"
[builtins fixtures/list.pyi]
[out]

[case testInferListInitializedToEmptyAndNotAnnotated]
a = []  # E: Need type annotation for 'a'
[builtins fixtures/list.pyi]
[out]

[case testInferListInitializedToEmptyAndReadBeforeAppend]
a = []  # E: Need type annotation for 'a'
if a: pass
a.xyz  # E: "List[Any]" has no attribute "xyz"
a.append('')
[builtins fixtures/list.pyi]
[out]

[case testInferListInitializedToEmptyAndIncompleteTypeInAppend]
a = [] # E: Need type annotation for 'a'
a.append([])
a()  # E: "List[Any]" not callable
[builtins fixtures/list.pyi]
[out]

[case testInferListInitializedToEmptyAndMultipleAssignment]
a, b = [], []
a.append(1)
b.append('')
a() # E: "List[int]" not callable
b() # E: "List[str]" not callable
[builtins fixtures/list.pyi]
[out]

[case testInferListInitializedToEmptyInFunction]
def f() -> None:
   a = []
   a.append(1)
   a.append('')  # E: Argument 1 to "append" of "list" has incompatible type "str"; expected "int"
[builtins fixtures/list.pyi]
[out]

[case testInferListInitializedToEmptyAndNotAnnotatedInFunction]
def f() -> None:
    a = []  # E: Need type annotation for 'a'

def g() -> None: pass

a = []
a.append(1)
[builtins fixtures/list.pyi]
[out]

[case testInferListInitializedToEmptyAndReadBeforeAppendInFunction]
def f() -> None:
    a = []  # E: Need type annotation for 'a'
    if a: pass
    a.xyz  # E: "List[Any]" has no attribute "xyz"
    a.append('')
[builtins fixtures/list.pyi]
[out]

[case testInferListInitializedToEmptyInClassBody]
class A:
   a = []
   a.append(1)
   a.append('')  # E: Argument 1 to "append" of "list" has incompatible type "str"; expected "int"
[builtins fixtures/list.pyi]
[out]

[case testInferListInitializedToEmptyAndNotAnnotatedInClassBody]
class A:
    a = []  # E: Need type annotation for 'a'

class B:
    a = []
    a.append(1)
[builtins fixtures/list.pyi]
[out]

[case testInferListInitializedToEmptyInMethod]
class A:
    def f(self) -> None:
        a = []
        a.append(1)
        a.append('')  # E: Argument 1 to "append" of "list" has incompatible type "str"; expected "int"
[builtins fixtures/list.pyi]
[out]

[case testInferListInitializedToEmptyAndNotAnnotatedInMethod]
class A:
    def f(self) -> None:
        a = []  # E: Need type annotation for 'a'
[builtins fixtures/list.pyi]
[out]

[case testInferListInitializedToEmptyInMethodViaAttribute]
class A:
    def f(self) -> None:
        # Attributes aren't supported right now.
        self.a = [] # E: Need type annotation for 'a'
        self.a.append(1)
        self.a.append('')
[builtins fixtures/list.pyi]
[out]

[case testInferListInitializedToEmptyInClassBodyAndOverriden]
from typing import List

class A:
    def __init__(self) -> None:
        self.x = [] # E: Need type annotation for 'x'

class B(A):
    # TODO?: This error is kind of a false positive, unfortunately
    @property
    def x(self) -> List[int]:  # E: Signature of "x" incompatible with supertype "A"
        return [123]
[builtins fixtures/list.pyi]
[out]

[case testInferSetInitializedToEmpty]
a = set()
a.add(1)
a.add('')  # E: Argument 1 to "add" of "set" has incompatible type "str"; expected "int"
[builtins fixtures/set.pyi]
[out]

[case testInferSetInitializedToEmptyUsingDiscard]
a = set()
a.discard('')
a.add(0)  # E: Argument 1 to "add" of "set" has incompatible type "int"; expected "str"
[builtins fixtures/set.pyi]
[out]

[case testInferSetInitializedToEmptyUsingUpdate]
a = set()
a.update({0})
a.add('')  # E: Argument 1 to "add" of "set" has incompatible type "str"; expected "int"
[builtins fixtures/set.pyi]
[out]

[case testInferDictInitializedToEmpty]
a = {}
a[1] = ''
a() # E: "Dict[int, str]" not callable
[builtins fixtures/dict.pyi]
[out]

[case testInferDictInitializedToEmptyUsingUpdate]
a = {}
a.update({'': 42})
a() # E: "Dict[str, int]" not callable
[builtins fixtures/dict.pyi]
[out]

[case testInferDictInitializedToEmptyUsingUpdateError]
a = {}  # E: Need type annotation for 'a'
a.update([1, 2])  # E: Argument 1 to "update" of "dict" has incompatible type "List[int]"; expected "Mapping[Any, Any]"
a()  # E: "Dict[Any, Any]" not callable
[builtins fixtures/dict.pyi]
[out]

[case testInferDictInitializedToEmptyAndIncompleteTypeInUpdate]
a = {} # E: Need type annotation for 'a'
a[1] = {}
b = {} # E: Need type annotation for 'b'
b[{}] = 1
[builtins fixtures/dict.pyi]
[out]

[case testInferDictInitializedToEmptyAndUpdatedFromMethod]
map = {}
def add() -> None:
    map[1] = 2
[builtins fixtures/dict.pyi]

[case testInferDictInitializedToEmptyAndUpdatedFromMethodUnannotated]
map = {}
def add():
    map[1] = 2
[builtins fixtures/dict.pyi]

[case testSpecialCaseEmptyListInitialization]
def f(blocks: Any): # E: Name 'Any' is not defined
    to_process = [] # E: Need type annotation for 'to_process'
    to_process = list(blocks)
[builtins fixtures/list.pyi]
[out]

[case testSpecialCaseEmptyListInitialization2]
def f(blocks: object):
    to_process = [] # E: Need type annotation for 'to_process'
    to_process = list(blocks) # E: No overload variant of "list" matches argument type "object" \
                              # N: Possible overload variant: \
                              # N:     def [T] __init__(self, x: Iterable[T]) -> List[T] \
                              # N:     <1 more non-matching overload not shown>
[builtins fixtures/list.pyi]
[out]


-- Inferring types of variables first initialized to None (partial types)
-- ----------------------------------------------------------------------


[case testLocalVariablePartiallyInitializedToNone]
def f() -> None:
    if object():
        x = None
    else:
        x = 1
    x() # E: "int" not callable
[out]

[case testLocalVariablePartiallyTwiceInitializedToNone]
def f() -> None:
    if object():
        x = None
    elif object():
        x = None
    else:
        x = 1
    x() # E: "int" not callable
[out]

[case testLvarInitializedToNoneWithoutType]
import typing
def f() -> None:
    a = None
    a.x() # E: "None" has no attribute "x"
[out]

[case testGvarPartiallyInitializedToNone]
x = None
if object():
    x = 1
x() # E: "int" not callable

[case testPartiallyInitializedToNoneAndThenToPartialList]
x = None
if object():
    # Promote from partial None to partial list.
    x = []
    x.append(1)
x.append('') # E: Argument 1 to "append" of "list" has incompatible type "str"; expected "int"
[builtins fixtures/list.pyi]

[case testPartiallyInitializedToNoneAndThenReadPartialList]
x = None
if object():
    # Promote from partial None to partial list.
    x = []  # E: Need type annotation for 'x'
    x
[builtins fixtures/list.pyi]

[case testPartiallyInitializedToNoneAndPartialListAndLeftPartial]
def f() -> None:
    x = None
    if object():
        # Promote from partial None to partial list.
        x = []  # E: Need type annotation for 'x'
[builtins fixtures/list.pyi]
[out]

[case testPartiallyInitializedToNoneAndThenToIncompleteType-skip]
# TODO(ddfisher): fix partial type bug and re-enable
from typing import TypeVar,  Dict
T = TypeVar('T')
def f(*x: T) -> Dict[int, T]: pass
x = None  # E: Need type annotation for 'x'
if object():
    x = f()
[builtins fixtures/dict.pyi]

[case testPartiallyInitializedVariableDoesNotEscapeScope1]
def f() -> None:
    x = None
    reveal_type(x)  # E: Revealed type is 'None'
x = 1
[out]

[case testPartiallyInitializedVariableDoesNotEscapeScope2]
x = None
def f() -> None:
    x = None
    x = 1
x()  # E: "None" not callable

[case testAttributePartiallyInitializedToNone]
class A:
    def f(self) -> None:
        self.x = None
        self.x = 1
        self.x() # E: "int" not callable
[out]

[case testAttributePartiallyInitializedToNoneWithMissingAnnotation]
class A:
    def f(self) -> None:
        self.x = None

    def g(self) -> None:
        self.x = 1
        self.x()
[out]
main:6: error: Incompatible types in assignment (expression has type "int", variable has type "None")
main:7: error: "None" not callable

[case testGlobalInitializedToNoneSetFromFunction]
a = None
def f():
    global a
    a = 42
[out]

[case testGlobalInitializedToNoneSetFromMethod]
a = None
class C:
    def m(self):
        global a
        a = 42
[out]

-- More partial type errors
-- ------------------------

[case testPartialTypeErrorSpecialCase1]
# This used to crash.
class A:
    x = None
    def f(self) -> None:
        for a in self.x:
            pass
[builtins fixtures/for.pyi]
[out]
main:5: error: "None" has no attribute "__iter__" (not iterable)

[case testPartialTypeErrorSpecialCase2]
# This used to crash.
class A:
    x = []
    def f(self) -> None:
        for a in self.x:
            pass
[builtins fixtures/for.pyi]
[out]
main:3: error: Need type annotation for 'x'

[case testPartialTypeErrorSpecialCase3]
class A:
    x = None
    def f(self) -> None:
        for a in A.x:
            pass
[builtins fixtures/for.pyi]
[out]
main:4: error: "None" has no attribute "__iter__" (not iterable)


-- Multipass
-- ---------


[case testMultipassAndAccessVariableBeforeDefinition]
def f() -> None:
    y = x
    y() # E: "int" not callable
x = 1
[out]

[case testMultipassAndAccessInstanceVariableBeforeDefinition]
class A:
    def f(self) -> None:
        y = self.x
        y() # E: "int" not callable

    def g(self) -> None:
        self.x = 1
[out]

[case testMultipassAndTopLevelVariable]
y = x # E: Cannot determine type of 'x'
y()
x = 1+0
[out]

[case testMultipassAndDecoratedMethod]
from typing import Callable, TypeVar

T = TypeVar('T')

class A:
    def f(self) -> None:
        self.g() # E: Too few arguments for "g" of "A"
        self.g(1)
    @dec
    def g(self, x: str) -> None: pass

def dec(f: Callable[[A, str], T]) -> Callable[[A, int], T]: pass
[out]

[case testMultipassAndDefineAttributeBasedOnNotReadyAttribute]
class A:
    def f(self) -> None:
        self.y = self.x

    def g(self) -> None:
        self.x = 1

    def h(self) -> None:
        self.y() # E: "int" not callable
[out]

[case testMultipassAndDefineAttributeBasedOnNotReadyAttribute2]
class A:
    def f(self) -> None:
        self.y = self.x
        self.z = self.y
        self.z() # E
        self.y() # E

    def g(self) -> None:
        self.x = 1

    def h(self) -> None:
        self.y() # E
[out]
main:5: error: "int" not callable
main:6: error: "int" not callable
main:12: error: "int" not callable

[case testMultipassAndPartialTypes]
def f() -> None:
    x = []
    y
    x.append(1)
    x.append('') # E: Argument 1 to "append" of "list" has incompatible type "str"; expected "int"
    x.append(y) # E: Argument 1 to "append" of "list" has incompatible type "str"; expected "int"
y = ''
[builtins fixtures/list.pyi]
[out]

[case testMultipassAndPartialTypes2]
s = ''
n = 0
def f() -> None:
    global s, n
    x = []
    x.append(y)
    s = x[0]
    n = x[0] # E: Incompatible types in assignment (expression has type "str", variable has type "int")
    x.append(1) # E: Argument 1 to "append" of "list" has incompatible type "int"; expected "str"
y = ''
[builtins fixtures/list.pyi]
[out]

[case testMultipassAndPartialTypes3]
from typing import Dict
def g(d: Dict[str, int]) -> None: pass
def f() -> None:
    x = {}
    x[1] = y
    g(x) # E: Argument 1 to "g" has incompatible type "Dict[int, str]"; expected "Dict[str, int]"
    x[1] = 1 # E: Incompatible types in assignment (expression has type "int", target has type "str")
    x[1] = ''
y = ''
[builtins fixtures/dict.pyi]
[out]

[case testMultipassAndPartialTypes4]
from typing import Dict
def g(d: Dict[str, int]) -> None: pass
def f() -> None:
    x = {}
    y
    x[1] = 1
    g(x) # E: Argument 1 to "g" has incompatible type "Dict[int, int]"; expected "Dict[str, int]"
y = ''
[builtins fixtures/dict.pyi]
[out]

[case testMultipassAndCircularDependency]
class A:
    def f(self) -> None:
        self.x = self.y # E: Cannot determine type of 'y'

    def g(self) -> None:
        self.y = self.x
[out]

[case testMultipassAndPartialTypesSpecialCase1]
def f() -> None:
    y = o
    x = []
    x.append(y)
    x() # E: "List[int]" not callable
o = 1
[builtins fixtures/list.pyi]
[out]

[case testMultipassAndPartialTypesSpecialCase2]
def f() -> None:
    y = o
    x = {}
    x[''] = y
    x() # E: "Dict[str, int]" not callable
o = 1
[builtins fixtures/dict.pyi]
[out]

[case testMultipassAndPartialTypesSpecialCase3]
def f() -> None:
    x = {} # E: Need type annotation for 'x'
    y = o
    z = {} # E: Need type annotation for 'z'
o = 1
[builtins fixtures/dict.pyi]
[out]

[case testMultipassAndPartialTypesSpecialCase4]
def f() -> None:
    y = o
    x = None
    x = y
    x() # E: "int" not callable
o = 1
[out]

[case testMultipassAndPartialTypesSpecialCase5]
def f() -> None:
    x = None
    y = o
    x = y
    x() # E: "int" not callable
o = 1
[out]

[case testMultipassAndClassAttribute]
class S:
    def foo(self) -> int:
        return R.X

class R:
    X = 2

[case testMultipassAndMultipleFiles]
import m
def f() -> None:
    x()
x = 0
[file m.py]
def g() -> None:
    y()
y = 0
[out]
tmp/m.py:2: error: "int" not callable
main:3: error: "int" not callable

[case testForwardReferenceToDecoratedClassMethod]
from typing import TypeVar, Callable

T = TypeVar('T')
def dec() -> Callable[[T], T]: pass

A.g  # E: Cannot determine type of 'g'

class A:
    @classmethod
    def f(cls) -> None:
        reveal_type(cls.g)  # E: Revealed type is 'def (x: builtins.str)'

    @classmethod
    @dec()
    def g(cls, x: str) -> None:
        pass

    @classmethod
    def h(cls) -> None:
        reveal_type(cls.g)  # E: Revealed type is 'def (x: builtins.str)'

reveal_type(A.g)  # E: Revealed type is 'def (x: builtins.str)'
[builtins fixtures/classmethod.pyi]


-- Tests for special cases of unification
-- --------------------------------------


[case testUnificationRedundantUnion]
from typing import Union
a = None  # type: Union[int, str]
b = None  # type: Union[str, tuple]
def f(): pass
def g(x: Union[int, str]): pass
c = a if f() else b
g(c) # E: Argument 1 to "g" has incompatible type "Union[int, str, tuple]"; expected "Union[int, str]"

[case testUnificationMultipleInheritance]
class A: pass
class B:
    def foo(self): pass
class C(A, B): pass
def f(): pass
a1 = B() if f() else C()
a1.foo()
a2 = C() if f() else B()
a2.foo()

[case testUnificationMultipleInheritanceAmbiguous]
# Show that join_instances_via_supertype() breaks ties using the first base class.
class A1: pass
class B1:
    def foo1(self): pass
class C1(A1, B1): pass

class A2: pass
class B2:
    def foo2(self): pass
class C2(A2, B2): pass

class D1(C1, C2): pass
class D2(C2, C1): pass

def f(): pass

a1 = D1() if f() else D2()
a1.foo1()
a2 = D2() if f() else D1()
a2.foo2()

[case testUnificationEmptyListLeft]
def f(): pass
a = [] if f() else [0]
a() # E: "List[int]" not callable
[builtins fixtures/list.pyi]

[case testUnificationEmptyListRight]
def f(): pass
a = [0] if f() else []
a() # E: "List[int]" not callable
[builtins fixtures/list.pyi]

[case testUnificationEmptyListLeftInContext]
from typing import List
def f(): pass
a = [] if f() else [0] # type: List[int]
a() # E: "List[int]" not callable
[builtins fixtures/list.pyi]

[case testUnificationEmptyListRightInContext]
# TODO Find an example that really needs the context
from typing import List
def f(): pass
a = [0] if f() else [] # type: List[int]
a() # E: "List[int]" not callable
[builtins fixtures/list.pyi]

[case testUnificationEmptySetLeft]
def f(): pass
a = set() if f() else {0}
a() # E: "Set[int]" not callable
[builtins fixtures/set.pyi]

[case testUnificationEmptyDictLeft]
def f(): pass
a = {} if f() else {0: 0}
a() # E: "Dict[int, int]" not callable
[builtins fixtures/dict.pyi]

[case testUnificationEmptyDictRight]
def f(): pass
a = {0: 0} if f() else {}
a() # E: "Dict[int, int]" not callable
[builtins fixtures/dict.pyi]

[case testUnificationDictWithEmptyListLeft]
def f(): pass
a = {0: []} if f() else {0: [0]}
a() # E: "Dict[int, List[int]]" not callable
[builtins fixtures/dict.pyi]

[case testUnificationDictWithEmptyListRight]
def f(): pass
a = {0: [0]} if f() else {0: []}
a() # E: "Dict[int, List[int]]" not callable
[builtins fixtures/dict.pyi]

[case testMisguidedSetItem]
from typing import Generic, Sequence, TypeVar
T = TypeVar('T')
class C(Sequence[T], Generic[T]): pass
C[0] = 0
[out]
main:4: error: Unsupported target for indexed assignment
main:4: error: Invalid type: try using Literal[0] instead?

[case testNoCrashOnPartialMember]
class C:
    x = None
    def __init__(self) -> None:
        self.x = []  # E: Need type annotation for 'x'
[builtins fixtures/list.pyi]
[out]

[case testNoCrashOnPartialVariable]
from typing import Tuple, TypeVar
T = TypeVar('T', bound=str)

def f(x: T) -> Tuple[T]:
    ...
x = None
(x,) = f('')
reveal_type(x) # E: Revealed type is 'builtins.str'
[out]

[case testNoCrashOnPartialVariable2]
from typing import Tuple, TypeVar
T = TypeVar('T', bound=str)

def f() -> Tuple[T]:
    ...
x = None
if int():
    (x,) = f()
[out]

[case testNoCrashOnPartialVariable3]
from typing import Tuple, TypeVar
T = TypeVar('T')

def f(x: T) -> Tuple[T, T]:
    ...
x = None
(x, x) = f('')
reveal_type(x) # E: Revealed type is 'builtins.str'
[out]

[case testInferenceNestedTuplesFromGenericIterable]
from typing import Tuple, TypeVar

T = TypeVar('T')

def make_tuple(elem: T) -> Tuple[T]:
    return (elem,)

def main() -> None:
    ((a, b),) = make_tuple((1, 2))
    reveal_type(a) # E: Revealed type is 'builtins.int'
    reveal_type(b) # E: Revealed type is 'builtins.int'
[builtins fixtures/tuple.pyi]
[out]

[case testDontMarkUnreachableAfterInferenceUninhabited]
from typing import TypeVar
T = TypeVar('T')
def f() -> T: pass

class C:
    x = f() # E: Need type annotation for 'x'
    def m(self) -> str:
        return 42 # E: Incompatible return value type (got "int", expected "str")

if bool():
    f()
    1() # E: "int" not callable
[builtins fixtures/list.pyi]
[out]

[case testDontMarkUnreachableAfterInferenceUninhabited2]
# flags: --strict-optional
from typing import TypeVar, Optional
T = TypeVar('T')
def f(x: Optional[T] = None) -> T: pass

class C:
    x = f() # E: Need type annotation for 'x'
    def m(self) -> str:
        return 42 # E: Incompatible return value type (got "int", expected "str")

if bool():
    f()
    1() # E: "int" not callable
[builtins fixtures/list.pyi]
[out]

[case testDontMarkUnreachableAfterInferenceUninhabited3]
from typing import TypeVar, List
T = TypeVar('T')
def f(x: List[T]) -> T: pass

class C:
    x = f([]) # E: Need type annotation for 'x'
    def m(self) -> str:
        return 42 # E: Incompatible return value type (got "int", expected "str")

if bool():
    f([])
    1() # E: "int" not callable
[builtins fixtures/list.pyi]
[out]


-- --local-partial-types
-- ---------------------


[case testLocalPartialTypesWithGlobalInitializedToNone]
# flags: --local-partial-types
x = None # E: Need type annotation for 'x'

def f() -> None:
    global x
    x = 1

# TODO: "Any" could be a better type here to avoid multiple error messages
reveal_type(x) # E: Revealed type is 'None'

[case testLocalPartialTypesWithGlobalInitializedToNone2]
# flags: --local-partial-types
x = None # E: Need type annotation for 'x'

def f():
    global x
    x = 1

# TODO: "Any" could be a better type here to avoid multiple error messages
reveal_type(x) # E: Revealed type is 'None'

[case testLocalPartialTypesWithGlobalInitializedToNone3]
# flags: --local-partial-types --no-strict-optional
x = None

def f() -> None:
    global x
    x = 1 # E: Incompatible types in assignment (expression has type "int", variable has type "str")

x = ''
reveal_type(x) # E: Revealed type is 'builtins.str'

[case testLocalPartialTypesWithGlobalInitializedToNoneStrictOptional]
# flags: --local-partial-types --strict-optional
x = None

def f() -> None:
    global x
    x = 1 # E: Incompatible types in assignment (expression has type "int", variable has type "Optional[str]")

x = ''
def g() -> None:
    reveal_type(x) # E: Revealed type is 'Union[builtins.str, None]'

[case testLocalPartialTypesWithGlobalInitializedToNone4]
# flags: --local-partial-types --no-strict-optional
a = None

def f() -> None:
    reveal_type(a)  # E: Revealed type is 'builtins.str'

# TODO: This should probably be 'builtins.str', since there could be a
#     call that causes a non-None value to be assigned
reveal_type(a)  # E: Revealed type is 'None'
a = ''
reveal_type(a)  # E: Revealed type is 'builtins.str'
[builtins fixtures/list.pyi]

[case testLocalPartialTypesWithClassAttributeInitializedToNone]
# flags: --local-partial-types
class A:
    x = None # E: Need type annotation for 'x'

    def f(self) -> None:
        self.x = 1

[case testLocalPartialTypesWithClassAttributeInitializedToEmptyDict]
# flags: --local-partial-types
class A:
    x = {}  # E: Need type annotation for 'x'

    def f(self) -> None:
        self.x[0] = ''

reveal_type(A().x)  # E: Revealed type is 'builtins.dict[Any, Any]'
reveal_type(A.x)  # E: Revealed type is 'builtins.dict[Any, Any]'
[builtins fixtures/dict.pyi]

[case testLocalPartialTypesWithGlobalInitializedToEmptyList]
# flags: --local-partial-types
a = []

def f() -> None:
    a[0]
    reveal_type(a)  # E: Revealed type is 'builtins.list[builtins.int]'

a.append(1)
reveal_type(a) # E: Revealed type is 'builtins.list[builtins.int]'
[builtins fixtures/list.pyi]

[case testLocalPartialTypesWithGlobalInitializedToEmptyList2]
# flags: --local-partial-types
a = [] # E: Need type annotation for 'a'

def f() -> None:
    a.append(1)
    reveal_type(a)  # E: Revealed type is 'builtins.list[Any]'

reveal_type(a) # E: Revealed type is 'builtins.list[Any]'
[builtins fixtures/list.pyi]

[case testLocalPartialTypesWithGlobalInitializedToEmptyList3]
# flags: --local-partial-types
a = [] # E: Need type annotation for 'a'

def f():
    a.append(1)

reveal_type(a) # E: Revealed type is 'builtins.list[Any]'
[builtins fixtures/list.pyi]

[case testLocalPartialTypesWithGlobalInitializedToEmptyDict]
# flags: --local-partial-types
a = {}

def f() -> None:
    a[0]
    reveal_type(a)  # E: Revealed type is 'builtins.dict[builtins.int, builtins.str]'

a[0] = ''
reveal_type(a) # E: Revealed type is 'builtins.dict[builtins.int, builtins.str]'
[builtins fixtures/dict.pyi]

[case testLocalPartialTypesWithGlobalInitializedToEmptyDict2]
# flags: --local-partial-types
a = {} # E: Need type annotation for 'a'

def f() -> None:
    a[0] = ''
    reveal_type(a)  # E: Revealed type is 'builtins.dict[Any, Any]'

reveal_type(a) # E: Revealed type is 'builtins.dict[Any, Any]'
[builtins fixtures/dict.pyi]

[case testLocalPartialTypesWithGlobalInitializedToEmptyDict3]
# flags: --local-partial-types
a = {} # E: Need type annotation for 'a'

def f():
    a[0] = ''

reveal_type(a) # E: Revealed type is 'builtins.dict[Any, Any]'
[builtins fixtures/dict.pyi]

[case testLocalPartialTypesWithNestedFunction]
# flags: --local-partial-types
def f() -> None:
    a = {}
    def g() -> None:
        a[0] = ''
    reveal_type(a) # E: Revealed type is 'builtins.dict[builtins.int, builtins.str]'
[builtins fixtures/dict.pyi]

[case testLocalPartialTypesWithNestedFunction2]
# flags: --local-partial-types
def f() -> None:
    a = []
    def g() -> None:
        a.append(1)
    reveal_type(a) # E: Revealed type is 'builtins.list[builtins.int]'
[builtins fixtures/list.pyi]

[case testLocalPartialTypesWithNestedFunction3]
# flags: --local-partial-types --no-strict-optional
def f() -> None:
    a = None
    def g() -> None:
        nonlocal a
        a = ''
    reveal_type(a) # E: Revealed type is 'builtins.str'
[builtins fixtures/dict.pyi]

[case testLocalPartialTypesWithInheritance]
# flags: --local-partial-types
from typing import Optional

class A:
    x: Optional[str]

class B(A):
    x = None

reveal_type(B.x) # E: Revealed type is 'None'

[case testLocalPartialTypesWithInheritance2]
# flags: --local-partial-types --strict-optional
class A:
    x: str

class B(A):
    x = None  # E: Incompatible types in assignment (expression has type "None", base class "A" defined the type as "str")

[case testLocalPartialTypesWithAnyBaseClass]
# flags: --local-partial-types --strict-optional
from typing import Any

A: Any

class B(A):
    x = None

class C(B):
    y = None

[case testLocalPartialTypesInMultipleMroItems]
# flags: --local-partial-types --strict-optional
from typing import Optional

class A:
    x: Optional[str]

class B(A):
    x = None

class C(B):
    x = None

# TODO: Inferring None below is unsafe (https://github.com/python/mypy/issues/3208)
reveal_type(B.x)  # E: Revealed type is 'None'
reveal_type(C.x)  # E: Revealed type is 'None'

[case testLocalPartialTypesWithInheritance2-skip]
# flags: --local-partial-types
# This is failing because of https://github.com/python/mypy/issues/4552
from typing import Optional

class X: pass
class Y(X): pass

class A:
    x: Optional[X]

class B(A):
    x = None
    x = Y()

reveal_type(B.x) # E: revealed type is 'Union[__main__.Y, None]'

[case testLocalPartialTypesBinderSpecialCase]
# flags: --local-partial-types
from typing import List

def f(x): pass

class A:
    x = None  # E: Need type annotation for 'x'

    def f(self, p: List[str]) -> None:
        self.x = f(p)
        f(z for z in p)
[builtins fixtures/list.pyi]

[case testLocalPartialTypesAccessPartialNoneAttribute]
# flags: --local-partial-types
class C:
    a = None  # E: Need type annotation for 'a'

    def f(self, x) -> None:
        C.a.y  # E: Item "None" of "Optional[Any]" has no attribute "y"

[case testLocalPartialTypesAccessPartialNoneAttribute]
# flags: --local-partial-types
class C:
    a = None  # E: Need type annotation for 'a'

    def f(self, x) -> None:
        self.a.y  # E: Item "None" of "Optional[Any]" has no attribute "y"

-- Special case for assignment to '_'
-- ----------------------------------

[case testUnusedTargetLocal]
def foo() -> None:
    _ = 0
    _ = ''

[case testUnusedTargetNotGlobal]
_ = 0
_ = '' # E: Incompatible types in assignment (expression has type "str", variable has type "int")

[case testUnusedTargetNotClass]
# flags: --allow-redefinition
class C:
    _, _ = 0, 0
    _ = ''
reveal_type(C._) # E: Revealed type is 'builtins.str'

[case testUnusedTargetNotClass2]
# flags: --disallow-redefinition
class C:
    _, _ = 0, 0
    _ = ''  # E: Incompatible types in assignment (expression has type "str", variable has type "int")
reveal_type(C._) # E: Revealed type is 'builtins.int'

[case testUnusedTargetTupleUnpacking]
def foo() -> None:
    _, _ = (0, '')
    _ = 0
    _ = ''
def bar() -> None:
    t = (0, '')
    _, _ = t
    _ = 0
    _ = ''

[case testUnusedTargetMultipleTargets]
def foo() -> None:
    _ = x = 0
    _ = y = ''
    _ = 0
    _ = ''
def bar() -> None:
    x = _ = 0
    y = _ = ''
    _ = 0
    _ = ''
    x + 0
    y + ''
    x + ''  # E: Unsupported operand types for + ("int" and "str")
    y + 0  # E: Unsupported operand types for + ("str" and "int")

[case testUnusedTargetNotImport]
import d, c, b, a
[file _.py]
def f(): pass
[file m.py]
def f(): pass
_ = f
_ = 0  # E: Incompatible types in assignment (expression has type "int", variable has type "Callable[[], Any]")
[file a.py]
def foo() -> None:
    import _
    _.f()
    _ = 0  # E: Incompatible types in assignment (expression has type "int", variable has type Module)
[file b.py]
def foo() -> None:
    import m as _
    _.f()
    _ = 0  # E: Incompatible types in assignment (expression has type "int", variable has type Module)
[file c.py]
def foo() -> None:
    from m import _
    _()
    _ = ''  # E: Incompatible types in assignment (expression has type "str", variable has type "Callable[[], Any]")
[file d.py]
def foo() -> None:
    from m import f as _
    _()
    _ = 0  # E: Incompatible types in assignment (expression has type "int", variable has type "Callable[[], Any]")
[builtins fixtures/module.pyi]

[case testUnusedTargetNotClass2]
def foo() -> None:
    class _:
        pass
    _().method()  # E: "_" has no attribute "method"

[case testUnusedTargetNotDef]
def foo() -> None:
    def _() -> int:
        pass
    _() + ''  # E: Unsupported operand types for + ("int" and "str")

[case testUnusedTargetForLoop]
def f() -> None:
    a = [(0, '', 0)]
    for _, _, x in a:
        x = 0
        x = ''  # E: Incompatible types in assignment (expression has type "str", variable has type "int")
    _ = 0
    _ = ''
[builtins fixtures/list.pyi]

[case testUnusedTargetWithClause]
class C:
    def __enter__(self) -> int: pass
    def __exit__(self, *args): pass
def f() -> None:
    with C() as _: pass
    _ = 0
    _ = ''

[case testUnusedTargetNotExceptClause]
# Things don't work for except clauses.
# This is due to the implementation, but it's just as well.
def f() -> None:
    try: pass
    except BaseException as _:
        _ = 0  # E: Incompatible types in assignment (expression has type "int", variable has type "BaseException")
        _ = ''  # E: Incompatible types in assignment (expression has type "str", variable has type "BaseException")
[builtins fixtures/exception.pyi]

-- Tests for permissive toplevel checking
-- --------------

[case testPermissiveAttributeOverride1]
# flags: --allow-untyped-globals

class A:
    x = None

class B(A):
    x = 12

class C(A):
    x = '12'

reveal_type(A.x) # E: Revealed type is 'Union[Any, None]'
reveal_type(B.x) # E: Revealed type is 'builtins.int'
reveal_type(C.x) # E: Revealed type is 'builtins.str'

[case testPermissiveAttributeOverride2]
# flags: --allow-untyped-globals

class A:
    x = []

class B(A):
    x = [12]

class C(A):
    x = ['12']

reveal_type(A.x) # E: Revealed type is 'builtins.list[Any]'
reveal_type(B.x) # E: Revealed type is 'builtins.list[builtins.int*]'
reveal_type(C.x) # E: Revealed type is 'builtins.list[builtins.str*]'

[builtins fixtures/list.pyi]

[case testPermissiveAttribute]
# flags: --allow-untyped-globals

class A:
    x = []
    def f(self) -> None:
        reveal_type(self.x)  # E: Revealed type is 'builtins.list[Any]'

[builtins fixtures/list.pyi]

[case testPermissiveGlobalContainer1]
# flags: --allow-untyped-globals --local-partial-types

import a

[file b.py]
x = []
y = {}

def foo() -> None:
    reveal_type(x)  # E: Revealed type is 'builtins.list[Any]'
    reveal_type(y)  # E: Revealed type is 'builtins.dict[Any, Any]'

[file a.py]
from b import x, y
reveal_type(x)  # E: Revealed type is 'builtins.list[Any]'
reveal_type(y)  # E: Revealed type is 'builtins.dict[Any, Any]'

[builtins fixtures/dict.pyi]

[case testPermissiveGlobalContainer2]
# flags: --allow-untyped-globals

import a

[file b.py]
x = []
y = {}

def foo() -> None:
    reveal_type(x)  # E: Revealed type is 'builtins.list[Any]'
    reveal_type(y)  # E: Revealed type is 'builtins.dict[Any, Any]'

[file a.py]
from b import x, y
reveal_type(x)  # E: Revealed type is 'builtins.list[Any]'
reveal_type(y)  # E: Revealed type is 'builtins.dict[Any, Any]'

[builtins fixtures/dict.pyi]

[case testPermissiveGlobalContainer3]
# flags: --allow-untyped-globals --local-partial-types

import a

[file b.py]
x = []
y = {}
z = y


[file a.py]
from b import x, y
reveal_type(x)  # E: Revealed type is 'builtins.list[Any]'
reveal_type(y)  # E: Revealed type is 'builtins.dict[Any, Any]'

[builtins fixtures/dict.pyi]
[case testPermissiveGlobalContainer4]
# flags: --allow-untyped-globals

import a

[file b.py]
x = []
y = {}
z = y


[file a.py]
from b import x, y
reveal_type(x)  # E: Revealed type is 'builtins.list[Any]'
reveal_type(y)  # E: Revealed type is 'builtins.dict[Any, Any]'

[builtins fixtures/dict.pyi]<|MERGE_RESOLUTION|>--- conflicted
+++ resolved
@@ -1045,10 +1045,8 @@
 [builtins fixtures/for.pyi]
 
 [case testReusingInferredForIndex2]
-<<<<<<< HEAD
 # flags: --allow-redefinition
-=======
->>>>>>> f82319f8
+
 def f() -> None:
     for a in [A()]: pass
     a = A()
@@ -1056,7 +1054,6 @@
     if int():
         a = B() \
             # E: Incompatible types in assignment (expression has type "B", variable has type "A")
-<<<<<<< HEAD
     for a in []: pass # E: Need type annotation for 'a'
     a = A()
     if int():
@@ -1076,8 +1073,6 @@
     if int():
         a = B() \
             # E: Incompatible types in assignment (expression has type "B", variable has type "A")
-=======
->>>>>>> f82319f8
     for a in []: pass
     a = A()
     if int():
