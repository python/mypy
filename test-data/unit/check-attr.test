--- conflicted
+++ resolved
@@ -1970,7 +1970,6 @@
 
 [typing fixtures/typing-medium.pyi]
 
-<<<<<<< HEAD
 [case testEvolveGeneric]
 import attrs
 from typing import Generic, TypeVar
@@ -1990,41 +1989,20 @@
 reveal_type(a2)  # N: Revealed type is "__main__.A[builtins.int]"
 
 [builtins fixtures/attr.pyi]
-[typing fixtures/typing-medium.pyi]
-
-[case testEvolveTypeVarWithAttrsUpperBound]
-import attrs
-from typing import TypeVar
-
-
-=======
+
 [case testEvolveTypeVarBound]
 import attrs
 from typing import TypeVar
 
->>>>>>> cc7b0620
 @attrs.define
 class A:
     x: int
 
-<<<<<<< HEAD
-
-=======
->>>>>>> cc7b0620
 @attrs.define
 class B(A):
     pass
 
-<<<<<<< HEAD
-
 TA = TypeVar('TA', bound=A)
-TInt = TypeVar('TInt', bound=int)
-TAny = TypeVar('TAny')
-TNone = TypeVar('TNone', bound=None)
-
-=======
-TA = TypeVar('TA', bound=A)
->>>>>>> cc7b0620
 
 def f(t: TA) -> TA:
     t2 = attrs.evolve(t, x=42)
@@ -2035,44 +2013,6 @@
 f(A(x=42))
 f(B(x=42))
 
-<<<<<<< HEAD
-def g(t: TInt) -> None:
-    _ = attrs.evolve(t, x=42)  # E: Argument 1 to "evolve" has a variable type "TInt" not bound to an attrs class
-
-def h(t: TAny) -> None:
-    _ = attrs.evolve(t, x=42)  # E: Argument 1 to "evolve" has a variable type "TAny" not bound to an attrs class
-
-def q(t: TNone) -> None:
-    _ = attrs.evolve(t, x=42)  # E: Argument 1 to "evolve" has a variable type "TNone" not bound to an attrs class
-
-[builtins fixtures/attr.pyi]
-[typing fixtures/typing-medium.pyi]
-
-[case testEvolveTypeVarWithAttrsGenericUpperBound]
-import attrs
-from typing import Generic, TypeVar
-
-Q = TypeVar('Q', bound=str)
-
-@attrs.define
-class A(Generic[Q]):
-    x: Q
-
-
-T = TypeVar('T', bound=A[str])
-
-
-def f(t: T) -> T:
-    t = attrs.evolve(t, x=42)  # E: Argument "x" to "evolve" of "T" has incompatible type "int"; expected "str"
-    return t
-
-f(A(x='42'))
-
-[builtins fixtures/attr.pyi]
-[typing fixtures/typing-medium.pyi]
-
-[case testEvolveTypeVarWithAttrsValueRestrictions]
-=======
 [builtins fixtures/attr.pyi]
 
 [case testEvolveTypeVarBoundNonAttrs]
@@ -2095,7 +2035,6 @@
 [builtins fixtures/attr.pyi]
 
 [case testEvolveTypeVarConstrained]
->>>>>>> cc7b0620
 import attrs
 from typing import TypeVar
 
@@ -2103,23 +2042,12 @@
 class A:
     x: int
 
-<<<<<<< HEAD
-
-=======
->>>>>>> cc7b0620
 @attrs.define
 class B:
     x: str  # conflicting with A.x
 
-<<<<<<< HEAD
-
 T = TypeVar('T', A, B)
 
-
-=======
-T = TypeVar('T', A, B)
-
->>>>>>> cc7b0620
 def f(t: T) -> T:
     t2 = attrs.evolve(t, x=42)  # E: Argument "x" to "evolve" of "B" has incompatible type "int"; expected "str"
     reveal_type(t2)  # N: Revealed type is "__main__.A"  # N: Revealed type is "__main__.B"
@@ -2130,10 +2058,6 @@
 f(B(x='42'))
 
 [builtins fixtures/attr.pyi]
-<<<<<<< HEAD
-[typing fixtures/typing-medium.pyi]
-=======
->>>>>>> cc7b0620
 
 [case testEvolveVariants]
 from typing import Any
