--- conflicted
+++ resolved
@@ -2380,19 +2380,11 @@
     ...
 
 def a2(x: Array[int, str]) -> None:
-<<<<<<< HEAD
     reveal_type(func(x, 2, "Hello"))  # N: Revealed type is "Tuple[builtins.int, builtins.str]"
     reveal_type(func(x, 2))           # N: Revealed type is "Tuple[Literal[2]?]" \
                                       # E: Argument 1 to "func" has incompatible type "Array[int, str]"; expected "Array[int]"
     reveal_type(func(x, 2, "Hello", True))   # N: Revealed type is "Tuple[Literal[2]?, Literal['Hello']?, Literal[True]?]" \
                                              # E: Argument 1 to "func" has incompatible type "Array[int, str]"; expected "Array[int, str, bool]"
-=======
-    reveal_type(func(x, 2, "Hello"))  # N: Revealed type is "tuple[builtins.int, builtins.str]"
-    reveal_type(func(x, 2))           # E: Cannot infer value of type parameter "Ts" of "func" \
-                                      # N: Revealed type is "builtins.tuple[Any, ...]"
-    reveal_type(func(x, 2, "Hello", True))   # E: Cannot infer value of type parameter "Ts" of "func" \
-                                             # N: Revealed type is "builtins.tuple[Any, ...]"
->>>>>>> de2f375e
 [builtins fixtures/tuple.pyi]
 
 [case testTypeVarTupleTypeApplicationOverload]
@@ -2636,7 +2628,6 @@
 reveal_type(fn(test))  # N: Revealed type is "def [T] (T`1) -> builtins.int"
 [builtins fixtures/tuple.pyi]
 
-<<<<<<< HEAD
 [case testKwargWithTypeVarTupleInference]
 # https://github.com/python/mypy/issues/16522
 from typing import Generic, TypeVar, Protocol
@@ -2669,7 +2660,8 @@
                                               # E: Argument 1 to "nursery_start" has incompatible type "Callable[[int, str, NamedArg(TaskStatus[str], 'task_status')], None]"; expected "NurseryStartFunc[str, int, str]" \
                                               # N: "NurseryStartFunc[str, int, str].__call__" has type "Callable[[str, int, NamedArg(TaskStatus[str], 'task_status')], object]"
     reveal_type(nursery_start(task, 1, "b"))  # N: Revealed type is "builtins.str"
-=======
+[builtins fixtures/tuple.pyi]
+
 [case testNoGenericTypeVarTupleClassVarAccess]
 from typing import Generic, Tuple, TypeVarTuple, Unpack
 
@@ -2757,5 +2749,4 @@
 
 x: MyTuple[int, str]
 reveal_type(x[0])  # N: Revealed type is "Any"
->>>>>>> de2f375e
 [builtins fixtures/tuple.pyi]