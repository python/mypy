[case testTypeVarTupleBasic]
from typing import Any, Tuple
from typing_extensions import Unpack, TypeVarTuple

Ts = TypeVarTuple("Ts")

def f(a: Tuple[Unpack[Ts]]) -> Tuple[Unpack[Ts]]:
    return a

any: Any
args: Tuple[int, str] = (1, 'x')
args2: Tuple[bool, str] = (False, 'y')
args3: Tuple[int, str, bool] = (2, 'z', True)
varargs: Tuple[int, ...] = (1, 2, 3)

reveal_type(f(args))  # N: Revealed type is "tuple[builtins.int, builtins.str]"

reveal_type(f(varargs))  # N: Revealed type is "builtins.tuple[builtins.int, ...]"

f(0)  # E: Argument 1 to "f" has incompatible type "int"; expected "tuple[Never, ...]"

def g(a: Tuple[Unpack[Ts]], b: Tuple[Unpack[Ts]]) -> Tuple[Unpack[Ts]]:
    return a

reveal_type(g(args, args))  # N: Revealed type is "tuple[builtins.int, builtins.str]"
reveal_type(g(args, args2))  # N: Revealed type is "tuple[builtins.int, builtins.str]"
reveal_type(g(args, args3))  # N: Revealed type is "builtins.tuple[Union[builtins.int, builtins.str], ...]"
reveal_type(g(any, any))  # N: Revealed type is "builtins.tuple[Any, ...]"
[builtins fixtures/tuple.pyi]

[case testTypeVarTupleMixed]
from typing import Tuple
from typing_extensions import Unpack, TypeVarTuple

Ts = TypeVarTuple("Ts")

def to_str(i: int) -> str:
    ...

def f(a: Tuple[int, Unpack[Ts]]) -> Tuple[str, Unpack[Ts]]:
    return (to_str(a[0]),) + a[1:]

def g(a: Tuple[Unpack[Ts], int]) -> Tuple[Unpack[Ts], str]:
    return a[:-1] + (to_str(a[-1]),)

def h(a: Tuple[bool, int, Unpack[Ts], str, object]) -> Tuple[Unpack[Ts]]:
    return a[2:-2]

empty = ()
bad_args: Tuple[str, str]
var_len_tuple: Tuple[int, ...]

f_args: Tuple[int, str]
f_args2: Tuple[int]
f_args3: Tuple[int, str, bool]

reveal_type(f(f_args))  # N: Revealed type is "tuple[builtins.str, builtins.str]"
reveal_type(f(f_args2))  # N: Revealed type is "tuple[builtins.str]"
reveal_type(f(f_args3))  # N: Revealed type is "tuple[builtins.str, builtins.str, builtins.bool]"
f(empty)  # E: Argument 1 to "f" has incompatible type "tuple[()]"; expected "tuple[int]"
f(bad_args)  # E: Argument 1 to "f" has incompatible type "tuple[str, str]"; expected "tuple[int, str]"

# The reason for error in subtle: actual can be empty, formal cannot.
reveal_type(f(var_len_tuple))  # N: Revealed type is "tuple[builtins.str, Unpack[builtins.tuple[builtins.int, ...]]]" \
                               # E: Argument 1 to "f" has incompatible type "tuple[int, ...]"; expected "tuple[int, Unpack[tuple[int, ...]]]"

g_args: Tuple[str, int]
reveal_type(g(g_args))  # N: Revealed type is "tuple[builtins.str, builtins.str]"

h_args: Tuple[bool, int, str, int, str, object]
reveal_type(h(h_args))  # N: Revealed type is "tuple[builtins.str, builtins.int]"
[builtins fixtures/tuple.pyi]

[case testTypeVarTupleChaining]
from typing import Tuple
from typing_extensions import Unpack, TypeVarTuple

Ts = TypeVarTuple("Ts")

def to_str(i: int) -> str:
    ...

def f(a: Tuple[int, Unpack[Ts]]) -> Tuple[str, Unpack[Ts]]:
    return (to_str(a[0]),) + a[1:]

def g(a: Tuple[bool, int, Unpack[Ts], str, object]) -> Tuple[str, Unpack[Ts]]:
    return f(a[1:-2])

def h(a: Tuple[bool, int, Unpack[Ts], str, object]) -> Tuple[str, Unpack[Ts]]:
    x = f(a[1:-2])
    return x

args: Tuple[bool, int, str, int, str, object]
reveal_type(g(args))  # N: Revealed type is "tuple[builtins.str, builtins.str, builtins.int]"
reveal_type(h(args))  # N: Revealed type is "tuple[builtins.str, builtins.str, builtins.int]"
[builtins fixtures/tuple.pyi]

[case testTypeVarTupleGenericClassDefn]
from typing import Generic, TypeVar, Tuple, Union
from typing_extensions import TypeVarTuple, Unpack

T = TypeVar("T")
Ts = TypeVarTuple("Ts")

class Variadic(Generic[Unpack[Ts]]):
    pass

class Mixed1(Generic[T, Unpack[Ts]]):
    pass

class Mixed2(Generic[Unpack[Ts], T]):
    pass

variadic: Variadic[int, str]
reveal_type(variadic)  # N: Revealed type is "__main__.Variadic[builtins.int, builtins.str]"

variadic_single: Variadic[int]
reveal_type(variadic_single)  # N: Revealed type is "__main__.Variadic[builtins.int]"

empty: Variadic[()]
reveal_type(empty)  # N: Revealed type is "__main__.Variadic[()]"

omitted: Variadic
reveal_type(omitted)  # N: Revealed type is "__main__.Variadic[Unpack[builtins.tuple[Any, ...]]]"

bad: Variadic[Unpack[Tuple[int, ...]], str, Unpack[Tuple[bool, ...]]]  # E: More than one Unpack in a type is not allowed
reveal_type(bad)  # N: Revealed type is "__main__.Variadic[Unpack[builtins.tuple[builtins.int, ...]], builtins.str]"

bad2: Unpack[Tuple[int, ...]]  # E: Unpack is only valid in a variadic position

m1: Mixed1[int, str, bool]
reveal_type(m1)  # N: Revealed type is "__main__.Mixed1[builtins.int, builtins.str, builtins.bool]"
[builtins fixtures/tuple.pyi]

[case testTypeVarTupleGenericClassWithFunctions]
from typing import Generic, Tuple, TypeVar
from typing_extensions import TypeVarTuple, Unpack

Ts = TypeVarTuple("Ts")
T = TypeVar("T")
S = TypeVar("S")

class Variadic(Generic[T, Unpack[Ts], S]):
    pass

def foo(t: Variadic[int, Unpack[Ts], object]) -> Tuple[int, Unpack[Ts]]:
    ...

v: Variadic[int, str, bool, object]
reveal_type(foo(v))  # N: Revealed type is "tuple[builtins.int, builtins.str, builtins.bool]"
[builtins fixtures/tuple.pyi]

[case testTypeVarTupleGenericClassWithMethods]
from typing import Generic, Tuple, TypeVar
from typing_extensions import TypeVarTuple, Unpack

Ts = TypeVarTuple("Ts")
T = TypeVar("T")
S = TypeVar("S")

class Variadic(Generic[T, Unpack[Ts], S]):
    def __init__(self, t: Tuple[Unpack[Ts]]) -> None:
        ...

    def foo(self, t: int) -> Tuple[int, Unpack[Ts]]:
        ...

v: Variadic[float, str, bool, object]
reveal_type(v.foo(0))  # N: Revealed type is "tuple[builtins.int, builtins.str, builtins.bool]"
[builtins fixtures/tuple.pyi]

[case testTypeVarTupleIsNotValidAliasTarget]
from typing_extensions import TypeVarTuple

Ts = TypeVarTuple("Ts")
B = Ts  # E: Type variable "__main__.Ts" is invalid as target for type alias
[builtins fixtures/tuple.pyi]

[case testTypeVarTuplePep646ArrayExample]
from typing import Generic, Tuple, TypeVar, Protocol, NewType
from typing_extensions import TypeVarTuple, Unpack

Shape = TypeVarTuple('Shape')

Height = NewType('Height', int)
Width = NewType('Width', int)

T_co = TypeVar("T_co", covariant=True)
T = TypeVar("T")

class SupportsAbs(Protocol[T_co]):
    def __abs__(self) -> T_co: pass

def abs(a: SupportsAbs[T]) -> T:
    ...

class Array(Generic[Unpack[Shape]]):
    def __init__(self, shape: Tuple[Unpack[Shape]]):
        self._shape: Tuple[Unpack[Shape]] = shape

    def get_shape(self) -> Tuple[Unpack[Shape]]:
        return self._shape

    def __abs__(self) -> Array[Unpack[Shape]]: ...

    def __add__(self, other: Array[Unpack[Shape]]) -> Array[Unpack[Shape]]: ...

shape = (Height(480), Width(640))
x: Array[Height, Width] = Array(shape)
reveal_type(abs(x))  # N: Revealed type is "__main__.Array[__main__.Height, __main__.Width]"
reveal_type(x + x)  # N: Revealed type is "__main__.Array[__main__.Height, __main__.Width]"
[builtins fixtures/tuple.pyi]

[case testTypeVarTuplePep646ArrayExampleWithDType]
from typing import Generic, Tuple, TypeVar, Protocol, NewType
from typing_extensions import TypeVarTuple, Unpack

DType = TypeVar("DType")
Shape = TypeVarTuple('Shape')

Height = NewType('Height', int)
Width = NewType('Width', int)

T_co = TypeVar("T_co", covariant=True)
T = TypeVar("T")

class SupportsAbs(Protocol[T_co]):
    def __abs__(self) -> T_co: pass

def abs(a: SupportsAbs[T]) -> T:
    ...

class Array(Generic[DType, Unpack[Shape]]):
    def __init__(self, shape: Tuple[Unpack[Shape]]):
        self._shape: Tuple[Unpack[Shape]] = shape

    def get_shape(self) -> Tuple[Unpack[Shape]]:
        return self._shape

    def __abs__(self) -> Array[DType, Unpack[Shape]]: ...

    def __add__(self, other: Array[DType, Unpack[Shape]]) -> Array[DType, Unpack[Shape]]: ...

shape = (Height(480), Width(640))
x: Array[float, Height, Width] = Array(shape)
reveal_type(abs(x))  # N: Revealed type is "__main__.Array[builtins.float, __main__.Height, __main__.Width]"
reveal_type(x + x)  # N: Revealed type is "__main__.Array[builtins.float, __main__.Height, __main__.Width]"
[builtins fixtures/tuple.pyi]

[case testTypeVarTuplePep646ArrayExampleInfer]
from typing import Generic, Tuple, TypeVar, NewType
from typing_extensions import TypeVarTuple, Unpack

Shape = TypeVarTuple('Shape')

Height = NewType('Height', int)
Width = NewType('Width', int)

class Array(Generic[Unpack[Shape]]):
    pass

x: Array[float, Height, Width] = Array()
[builtins fixtures/tuple.pyi]

[case testTypeVarTuplePep646TypeConcatenation]
from typing import Generic, TypeVar, NewType
from typing_extensions import TypeVarTuple, Unpack

Shape = TypeVarTuple('Shape')

Channels = NewType("Channels", int)
Batch = NewType("Batch", int)
Height = NewType('Height', int)
Width = NewType('Width', int)

class Array(Generic[Unpack[Shape]]):
    pass


def add_batch_axis(x: Array[Unpack[Shape]]) -> Array[Batch, Unpack[Shape]]: ...
def del_batch_axis(x: Array[Batch, Unpack[Shape]]) -> Array[Unpack[Shape]]: ...
def add_batch_channels(
  x: Array[Unpack[Shape]]
) -> Array[Batch, Unpack[Shape], Channels]: ...

a: Array[Height, Width]
b = add_batch_axis(a)
reveal_type(b)  # N: Revealed type is "__main__.Array[__main__.Batch, __main__.Height, __main__.Width]"
c = del_batch_axis(b)
reveal_type(c)  # N: Revealed type is "__main__.Array[__main__.Height, __main__.Width]"
d = add_batch_channels(a)
reveal_type(d)  # N: Revealed type is "__main__.Array[__main__.Batch, __main__.Height, __main__.Width, __main__.Channels]"
[builtins fixtures/tuple.pyi]

[case testTypeVarTuplePep646TypeVarConcatenation]
from typing import Generic, TypeVar, NewType, Tuple
from typing_extensions import TypeVarTuple, Unpack

T = TypeVar('T')
Ts = TypeVarTuple('Ts')

def prefix_tuple(
    x: T,
    y: Tuple[Unpack[Ts]],
) -> Tuple[T, Unpack[Ts]]:
    ...

z = prefix_tuple(x=0, y=(True, 'a'))
reveal_type(z)  # N: Revealed type is "tuple[builtins.int, builtins.bool, builtins.str]"
[builtins fixtures/tuple.pyi]

[case testTypeVarTuplePep646TypeVarTupleUnpacking]
from typing import Generic, TypeVar, NewType, Any, Tuple
from typing_extensions import TypeVarTuple, Unpack

Shape = TypeVarTuple('Shape')

Channels = NewType("Channels", int)
Batch = NewType("Batch", int)
Height = NewType('Height', int)
Width = NewType('Width', int)

class Array(Generic[Unpack[Shape]]):
    pass

def process_batch_channels(
    x: Array[Batch, Unpack[Tuple[Any, ...]], Channels]
) -> None:
    ...

x: Array[Batch, Height, Width, Channels]
process_batch_channels(x)
y: Array[Batch, Channels]
process_batch_channels(y)
z: Array[Batch]
process_batch_channels(z)  # E: Argument 1 to "process_batch_channels" has incompatible type "Array[Batch]"; expected "Array[Batch, Unpack[tuple[Any, ...]], Channels]"

u: Array[Unpack[Tuple[Any, ...]]]

def expect_variadic_array(
    x: Array[Batch, Unpack[Shape]]
) -> None:
    ...

def expect_variadic_array_2(
    x: Array[Batch, Height, Width, Channels]
) -> None:
    ...

expect_variadic_array(u)
expect_variadic_array_2(u)

Ts = TypeVarTuple("Ts")
Ts2 = TypeVarTuple("Ts2")

def bad(x: Tuple[int, Unpack[Ts], str, Unpack[Ts2]]) -> None: # E: More than one Unpack in a type is not allowed

    ...
reveal_type(bad)  # N: Revealed type is "def [Ts, Ts2] (x: tuple[builtins.int, Unpack[Ts`-1], builtins.str])"

def bad2(x: Tuple[int, Unpack[Tuple[int, ...]], str, Unpack[Tuple[str, ...]]]) -> None:  # E: More than one Unpack in a type is not allowed
    ...
reveal_type(bad2)  # N: Revealed type is "def (x: tuple[builtins.int, Unpack[builtins.tuple[builtins.int, ...]], builtins.str])"
[builtins fixtures/tuple.pyi]

[case testTypeVarTuplePep646TypeVarStarArgsBasic]
from typing import Tuple
from typing_extensions import TypeVarTuple, Unpack

Ts = TypeVarTuple("Ts")

def args_to_tuple(*args: Unpack[Ts]) -> Tuple[Unpack[Ts]]:
    reveal_type(args)  # N: Revealed type is "tuple[Unpack[Ts`-1]]"
    reveal_type(args_to_tuple(1, *args))  # N: Revealed type is "tuple[Literal[1]?, Unpack[Ts`-1]]"
    reveal_type(args_to_tuple(*args, 'a'))  # N: Revealed type is "tuple[Unpack[Ts`-1], Literal['a']?]"
    reveal_type(args_to_tuple(1, *args, 'a'))  # N: Revealed type is "tuple[Literal[1]?, Unpack[Ts`-1], Literal['a']?]"
    args_to_tuple(*args, *args)  # E: Passing multiple variadic unpacks in a call is not supported
    ok = (1, 'a')
    reveal_type(args_to_tuple(*ok, *ok))  # N: Revealed type is "tuple[builtins.int, builtins.str, builtins.int, builtins.str]"
    if int():
        return args
    else:
        return args_to_tuple(*args)

reveal_type(args_to_tuple(1, 'a'))  # N: Revealed type is "tuple[Literal[1]?, Literal['a']?]"
vt: Tuple[int, ...]
reveal_type(args_to_tuple(1, *vt))  # N: Revealed type is "tuple[Literal[1]?, Unpack[builtins.tuple[builtins.int, ...]]]"
reveal_type(args_to_tuple(*vt, 'a'))  # N: Revealed type is "tuple[Unpack[builtins.tuple[builtins.int, ...]], Literal['a']?]"
reveal_type(args_to_tuple(1, *vt, 'a'))  # N: Revealed type is "tuple[Literal[1]?, Unpack[builtins.tuple[builtins.int, ...]], Literal['a']?]"
args_to_tuple(*vt, *vt)  # E: Passing multiple variadic unpacks in a call is not supported
[builtins fixtures/tuple.pyi]

[case testTypeVarTuplePep646TypeVarStarArgs]
from typing import Tuple
from typing_extensions import TypeVarTuple, Unpack

Ts = TypeVarTuple("Ts")

def args_to_tuple(*args: Unpack[Ts]) -> Tuple[Unpack[Ts]]:
    with_prefix_suffix(*args)  # E: Too few arguments for "with_prefix_suffix" \
                               # E: Argument 1 to "with_prefix_suffix" has incompatible type "*tuple[Unpack[Ts]]"; expected "bool"
    new_args = (True, "foo", *args, 5)
    with_prefix_suffix(*new_args)
    return args

def with_prefix_suffix(*args: Unpack[Tuple[bool, str, Unpack[Ts], int]]) -> Tuple[bool, str, Unpack[Ts], int]:
    reveal_type(args)  # N: Revealed type is "tuple[builtins.bool, builtins.str, Unpack[Ts`-1], builtins.int]"
    reveal_type(args_to_tuple(*args))  # N: Revealed type is "tuple[builtins.bool, builtins.str, Unpack[Ts`-1], builtins.int]"
    reveal_type(args_to_tuple(1, *args, 'a'))  # N: Revealed type is "tuple[Literal[1]?, builtins.bool, builtins.str, Unpack[Ts`-1], builtins.int, Literal['a']?]"
    return args

reveal_type(with_prefix_suffix(True, "bar", "foo", 5))  # N: Revealed type is "tuple[builtins.bool, builtins.str, Literal['foo']?, builtins.int]"
reveal_type(with_prefix_suffix(True, "bar", 5))  # N: Revealed type is "tuple[builtins.bool, builtins.str, builtins.int]"

with_prefix_suffix(True, "bar", "foo", 1.0)  # E: Argument 4 to "with_prefix_suffix" has incompatible type "float"; expected "int"
with_prefix_suffix(True, "bar")  # E: Too few arguments for "with_prefix_suffix"

t = (True, "bar", "foo", 5)
reveal_type(with_prefix_suffix(*t))  # N: Revealed type is "tuple[builtins.bool, builtins.str, builtins.str, builtins.int]"
reveal_type(with_prefix_suffix(True, *("bar", "foo"), 5))  # N: Revealed type is "tuple[builtins.bool, builtins.str, Literal['foo']?, builtins.int]"

reveal_type(with_prefix_suffix(True, "bar", *["foo1", "foo2"], 5))  # N: Revealed type is "tuple[builtins.bool, builtins.str, Unpack[builtins.tuple[builtins.str, ...]], builtins.int]"

bad_t = (True, "bar")
with_prefix_suffix(*bad_t)  # E: Too few arguments for "with_prefix_suffix"

def foo(*args: Unpack[Ts]) -> None:
    reveal_type(with_prefix_suffix(True, "bar", *args, 5))  # N: Revealed type is "tuple[builtins.bool, builtins.str, Unpack[Ts`-1], builtins.int]"
[builtins fixtures/tuple.pyi]

[case testTypeVarTuplePep646TypeVarStarArgsFixedLengthTuple]
from typing import Tuple
from typing_extensions import Unpack

def foo(*args: Unpack[Tuple[int, str]]) -> None:
    reveal_type(args)  # N: Revealed type is "tuple[builtins.int, builtins.str]"

foo(0, "foo")
foo(0, 1)  # E: Argument 2 to "foo" has incompatible type "int"; expected "str"
foo("foo", "bar")  # E: Argument 1 to "foo" has incompatible type "str"; expected "int"
foo(0, "foo", 1)  # E: Too many arguments for "foo"
foo(0)  # E: Too few arguments for "foo"
foo()  # E: Too few arguments for "foo"
foo(*(0, "foo"))

def foo2(*args: Unpack[Tuple[bool, Unpack[Tuple[int, str]], bool]]) -> None:
    reveal_type(args)  # N: Revealed type is "tuple[builtins.bool, builtins.int, builtins.str, builtins.bool]"

# It is hard to normalize callable types in definition, because there is deep relation between `FuncDef.type`
# and `FuncDef.arguments`, therefore various typeops need to be sure to normalize Callable types before using them.
reveal_type(foo2)  # N: Revealed type is "def (*args: Unpack[tuple[builtins.bool, builtins.int, builtins.str, builtins.bool]])"

class C:
    def foo2(self, *args: Unpack[Tuple[bool, Unpack[Tuple[int, str]], bool]]) -> None: ...
reveal_type(C().foo2)  # N: Revealed type is "def (*args: Unpack[tuple[builtins.bool, builtins.int, builtins.str, builtins.bool]])"
[builtins fixtures/tuple.pyi]

[case testTypeVarTuplePep646TypeVarStarArgsVariableLengthTuple]
from typing import Tuple
from typing_extensions import Unpack, TypeVarTuple

def foo(*args: Unpack[Tuple[int, ...]]) -> None:
    reveal_type(args)  # N: Revealed type is "builtins.tuple[builtins.int, ...]"

foo(0, 1, 2)
foo(0, 1, "bar")  # E: Argument 3 to "foo" has incompatible type "str"; expected "int"

def foo2(*args: Unpack[Tuple[str, Unpack[Tuple[int, ...]], bool, bool]]) -> None:
    reveal_type(args)  # N: Revealed type is "tuple[builtins.str, Unpack[builtins.tuple[builtins.int, ...]], builtins.bool, builtins.bool]"
    reveal_type(args[1])  # N: Revealed type is "builtins.int"

def foo3(*args: Unpack[Tuple[str, Unpack[Tuple[int, ...]], str, float]]) -> None:
    reveal_type(args[0])  # N: Revealed type is "builtins.str"
    reveal_type(args[1])  # N: Revealed type is "Union[builtins.int, builtins.str]"
    reveal_type(args[2])  # N: Revealed type is "Union[builtins.int, builtins.str, builtins.float]"
    args[3]  # E: Tuple index out of range \
             # N: Variadic tuple can have length 3
    reveal_type(args[-1])  # N: Revealed type is "builtins.float"
    reveal_type(args[-2])  # N: Revealed type is "builtins.str"
    reveal_type(args[-3])  # N: Revealed type is "Union[builtins.str, builtins.int]"
    args[-4]  # E: Tuple index out of range \
              # N: Variadic tuple can have length 3
    reveal_type(args[::-1])  # N: Revealed type is "tuple[builtins.float, builtins.str, Unpack[builtins.tuple[builtins.int, ...]], builtins.str]"
    args[::2]  # E: Ambiguous slice of a variadic tuple
    args[:2]  # E: Ambiguous slice of a variadic tuple

Ts = TypeVarTuple("Ts")
def foo4(*args: Unpack[Tuple[str, Unpack[Ts], bool, bool]]) -> None:
    reveal_type(args[1])  # N: Revealed type is "builtins.object"

foo2("bar", 1, 2, 3, False, True)
foo2(0, 1, 2, 3, False, True)  # E: Argument 1 to "foo2" has incompatible type "int"; expected "str"
foo2("bar", "bar", 2, 3, False, True)  # E: Argument 2 to "foo2" has incompatible type "str"; expected "Unpack[tuple[Unpack[tuple[int, ...]], bool, bool]]"
foo2("bar", 1, 2, 3, 4, True)  # E: Argument 5 to "foo2" has incompatible type "int"; expected "Unpack[tuple[Unpack[tuple[int, ...]], bool, bool]]"
foo2(*("bar", 1, 2, 3, False, True))
[builtins fixtures/tuple.pyi]

[case testTypeVarTuplePep646Callable]
from typing import Tuple, Callable
from typing_extensions import Unpack, TypeVarTuple

Ts = TypeVarTuple("Ts")

def call(
    target: Callable[[Unpack[Ts]], None],
    args: Tuple[Unpack[Ts]],
) -> None:
    pass

def func(arg1: int, arg2: str) -> None: ...
def func2(arg1: int, arg2: int) -> None: ...
def func3(*args: int) -> None: ...

vargs: Tuple[int, ...]
vargs_str: Tuple[str, ...]

call(target=func, args=(0, 'foo'))
call(target=func, args=('bar', 'foo'))  # E: Argument "target" to "call" has incompatible type "Callable[[int, str], None]"; expected "Callable[[str, str], None]"
call(target=func, args=(True, 'foo', 0))  # E: Argument "target" to "call" has incompatible type "Callable[[int, str], None]"; expected "Callable[[bool, str, int], None]"
call(target=func, args=(0, 0, 'foo'))  # E: Argument "target" to "call" has incompatible type "Callable[[int, str], None]"; expected "Callable[[int, int, str], None]"
call(target=func, args=vargs)  # E: Argument "target" to "call" has incompatible type "Callable[[int, str], None]"; expected "Callable[[VarArg(int)], None]"

# NOTE: This behavior may be a bit contentious, it is maybe inconsistent with our handling of
# PEP646 but consistent with our handling of callable constraints.
call(target=func2, args=vargs)  # E: Argument "target" to "call" has incompatible type "Callable[[int, int], None]"; expected "Callable[[VarArg(int)], None]"
call(target=func3, args=vargs)
call(target=func3, args=(0,1))
call(target=func3, args=(0,'foo'))  # E: Argument "target" to "call" has incompatible type "Callable[[VarArg(int)], None]"; expected "Callable[[int, str], None]"
call(target=func3, args=vargs_str)  # E: Argument "target" to "call" has incompatible type "Callable[[VarArg(int)], None]"; expected "Callable[[VarArg(str)], None]"
[builtins fixtures/tuple.pyi]

[case testTypeVarTuplePep646CallableWithPrefixSuffix]
from typing import Tuple, Callable
from typing_extensions import Unpack, TypeVarTuple

Ts = TypeVarTuple("Ts")

def call_prefix(
    target: Callable[[bytes, Unpack[Ts]], None],
    args: Tuple[Unpack[Ts]],
) -> None:
    pass

def func_prefix(arg0: bytes, arg1: int, arg2: str) -> None: ...
def func2_prefix(arg0: str, arg1: int, arg2: str) -> None: ...

call_prefix(target=func_prefix, args=(0, 'foo'))
call_prefix(target=func2_prefix, args=(0, 'foo'))  # E: Argument "target" to "call_prefix" has incompatible type "Callable[[str, int, str], None]"; expected "Callable[[bytes, int, str], None]"
[builtins fixtures/tuple.pyi]

[case testTypeVarTuplePep646CallableSuffixSyntax]
from typing import Callable, Tuple, TypeVar
from typing_extensions import Unpack, TypeVarTuple

x: Callable[[str, Unpack[Tuple[int, ...]], bool], None]
reveal_type(x)  # N: Revealed type is "def (builtins.str, *Unpack[tuple[Unpack[builtins.tuple[builtins.int, ...]], builtins.bool]])"

T = TypeVar("T")
S = TypeVar("S")
Ts = TypeVarTuple("Ts")
A = Callable[[T, Unpack[Ts], S], int]
y: A[int, str, bool]
reveal_type(y)  # N: Revealed type is "def (builtins.int, builtins.str, builtins.bool) -> builtins.int"
z: A[Unpack[Tuple[int, ...]]]
reveal_type(z)  # N: Revealed type is "def (builtins.int, *Unpack[tuple[Unpack[builtins.tuple[builtins.int, ...]], builtins.int]]) -> builtins.int"
[builtins fixtures/tuple.pyi]

[case testTypeVarTuplePep646CallableInvalidSyntax]
from typing import Callable, Tuple, TypeVar
from typing_extensions import Unpack, TypeVarTuple

Ts = TypeVarTuple("Ts")
Us = TypeVarTuple("Us")
a: Callable[[Unpack[Ts], Unpack[Us]], int]  # E: More than one Unpack in a type is not allowed
reveal_type(a)  # N: Revealed type is "def [Ts, Us] (*Unpack[Ts`-1]) -> builtins.int"
b: Callable[[Unpack], int]  # E: Unpack[...] requires exactly one type argument
reveal_type(b)  # N: Revealed type is "def (*Any) -> builtins.int"
[builtins fixtures/tuple.pyi]

[case testTypeVarTuplePep646CallableNewSyntax]
from typing import Callable, Generic, Tuple
from typing_extensions import ParamSpec

x: Callable[[str, *Tuple[int, ...]], None]
reveal_type(x)  # N: Revealed type is "def (builtins.str, *builtins.int)"
y: Callable[[str, *Tuple[int, ...], bool], None]
reveal_type(y)  # N: Revealed type is "def (builtins.str, *Unpack[tuple[Unpack[builtins.tuple[builtins.int, ...]], builtins.bool]])"

P = ParamSpec("P")
class C(Generic[P]): ...
bad: C[[int, *Tuple[int, ...], int]]  # E: Unpack is only valid in a variadic position
reveal_type(bad)  # N: Revealed type is "__main__.C[[builtins.int, *Any]]"
[builtins fixtures/tuple.pyi]

[case testTypeVarTuplePep646UnspecifiedParameters]
from typing import Tuple, Generic, TypeVar
from typing_extensions import Unpack, TypeVarTuple

Ts = TypeVarTuple("Ts")

class Array(Generic[Unpack[Ts]]):
    ...

def takes_any_array(arr: Array) -> None:
    ...

x: Array[int, bool]
takes_any_array(x)

T = TypeVar("T")

class Array2(Generic[T, Unpack[Ts]]):
    ...

def takes_empty_array2(arr: Array2[int]) -> None:
    ...

y: Array2[int]
takes_empty_array2(y)
[builtins fixtures/tuple.pyi]

[case testTypeVarTuplePep646CallableStarArgs]
from typing import Tuple, Callable
from typing_extensions import Unpack, TypeVarTuple

Ts = TypeVarTuple("Ts")

def call(
    target: Callable[[Unpack[Ts]], None],
    *args: Unpack[Ts],
) -> None:
    ...
    target(*args)

class A:
    def func(self, arg1: int, arg2: str) -> None: ...
    def func2(self, arg1: int, arg2: int) -> None: ...
    def func3(self, *args: int) -> None: ...

vargs: Tuple[int, ...]
vargs_str: Tuple[str, ...]

call(A().func)  # E: Argument 1 to "call" has incompatible type "Callable[[int, str], None]"; expected "Callable[[], None]"
call(A().func, 0, 'foo')
call(A().func, 0, 'foo', 0)  # E: Argument 1 to "call" has incompatible type "Callable[[int, str], None]"; expected "Callable[[int, str, int], None]"
call(A().func, 0)  # E: Argument 1 to "call" has incompatible type "Callable[[int, str], None]"; expected "Callable[[int], None]"
call(A().func, 0, 1)  # E: Argument 1 to "call" has incompatible type "Callable[[int, str], None]"; expected "Callable[[int, int], None]"
call(A().func2, 0, 0)
call(A().func3, 0, 1, 2)
call(A().func3)
[builtins fixtures/tuple.pyi]

[case testVariadicAliasBasicTuple]
from typing import Tuple, List, TypeVar
from typing_extensions import Unpack, TypeVarTuple

T = TypeVar("T")
Ts = TypeVarTuple("Ts")

A = List[Tuple[T, Unpack[Ts], T]]
x: A[int, str, str]
reveal_type(x)  # N: Revealed type is "builtins.list[tuple[builtins.int, builtins.str, builtins.str, builtins.int]]"
[builtins fixtures/tuple.pyi]

[case testVariadicAliasBasicCallable]
from typing import TypeVar, Callable
from typing_extensions import Unpack, TypeVarTuple

T = TypeVar("T")
S = TypeVar("S")
Ts = TypeVarTuple("Ts")

A = Callable[[T, Unpack[Ts]], S]
x: A[int, str, int, str]
reveal_type(x)  # N: Revealed type is "def (builtins.int, builtins.str, builtins.int) -> builtins.str"
[builtins fixtures/tuple.pyi]

[case testVariadicAliasBasicInstance]
from typing import TypeVar, Generic
from typing_extensions import Unpack, TypeVarTuple

T = TypeVar("T")
Ts = TypeVarTuple("Ts")

class G(Generic[Unpack[Ts], T]): ...

A = G[T, Unpack[Ts], T]
x: A[int, str, str]
reveal_type(x)  # N: Revealed type is "__main__.G[builtins.int, builtins.str, builtins.str, builtins.int]"
[builtins fixtures/tuple.pyi]

[case testVariadicAliasUnpackFixedTupleArgs]
from typing import Tuple, List, TypeVar
from typing_extensions import Unpack, TypeVarTuple

T = TypeVar("T")
S = TypeVar("S")
Ts = TypeVarTuple("Ts")

Start = Tuple[int, str]
A = List[Tuple[T, Unpack[Ts], S]]
x: A[Unpack[Start], int]
reveal_type(x)  # N: Revealed type is "builtins.list[tuple[builtins.int, builtins.str, builtins.int]]"
[builtins fixtures/tuple.pyi]

[case testVariadicAliasUnpackFixedTupleTarget]
from typing import Tuple, TypeVar
from typing_extensions import Unpack, TypeVarTuple

T = TypeVar("T")
S = TypeVar("S")
Ts = TypeVarTuple("Ts")

Prefix = Tuple[int, int]
A = Tuple[Unpack[Prefix], Unpack[Ts]]
x: A[str, str]
reveal_type(x)  # N: Revealed type is "tuple[builtins.int, builtins.int, builtins.str, builtins.str]"
[builtins fixtures/tuple.pyi]

[case testVariadicAliasMultipleUnpacks]
from typing import Tuple, Generic, Callable
from typing_extensions import Unpack, TypeVarTuple

Ts = TypeVarTuple("Ts")
Us = TypeVarTuple("Us")
class G(Generic[Unpack[Ts]]): ...

A = Tuple[Unpack[Ts], Unpack[Us]]  # E: More than one Unpack in a type is not allowed
x: A[int, str]
reveal_type(x)  # N: Revealed type is "tuple[builtins.int, builtins.str]"

B = Callable[[Unpack[Ts], Unpack[Us]], int]  # E: More than one Unpack in a type is not allowed
y: B[int, str]
reveal_type(y)  # N: Revealed type is "def (builtins.int, builtins.str) -> builtins.int"

C = G[Unpack[Ts], Unpack[Us]]  # E: More than one Unpack in a type is not allowed
z: C[int, str]
reveal_type(z)  # N: Revealed type is "__main__.G[builtins.int, builtins.str]"
[builtins fixtures/tuple.pyi]

[case testVariadicAliasNoArgs]
from typing import Tuple, TypeVar, Generic, Callable, List
from typing_extensions import Unpack, TypeVarTuple

T = TypeVar("T")
Ts = TypeVarTuple("Ts")
class G(Generic[Unpack[Ts]]): ...

A = List[Tuple[T, Unpack[Ts], T]]
x: A
reveal_type(x)  # N: Revealed type is "builtins.list[tuple[Any, Unpack[builtins.tuple[Any, ...]], Any]]"

B = Callable[[T, Unpack[Ts]], int]
y: B
reveal_type(y)  # N: Revealed type is "def (Any, *Any) -> builtins.int"

C = G[T, Unpack[Ts], T]
z: C
reveal_type(z)  # N: Revealed type is "__main__.G[Any, Unpack[builtins.tuple[Any, ...]], Any]"
[builtins fixtures/tuple.pyi]

[case testVariadicAliasFewArgs]
from typing import Tuple, List, TypeVar, Generic, Callable
from typing_extensions import Unpack, TypeVarTuple

T = TypeVar("T")
S = TypeVar("S")
Ts = TypeVarTuple("Ts")
class G(Generic[Unpack[Ts]]): ...

A = List[Tuple[T, Unpack[Ts], S]]
x: A[int]  # E: Bad number of arguments for type alias, expected at least 2, given 1
reveal_type(x)  # N: Revealed type is "builtins.list[tuple[Any, Unpack[builtins.tuple[Any, ...]], Any]]"

B = Callable[[T, S, Unpack[Ts]], int]
y: B[int]  # E: Bad number of arguments for type alias, expected at least 2, given 1
reveal_type(y)  # N: Revealed type is "def (Any, Any, *Any) -> builtins.int"

C = G[T, Unpack[Ts], S]
z: C[int]  # E: Bad number of arguments for type alias, expected at least 2, given 1
reveal_type(z)  # N: Revealed type is "__main__.G[Any, Unpack[builtins.tuple[Any, ...]], Any]"
[builtins fixtures/tuple.pyi]

[case testVariadicAliasRecursiveUnpack]
from typing import Tuple, Optional
from typing_extensions import Unpack, TypeVarTuple

Ts = TypeVarTuple("Ts")

A = Tuple[Unpack[Ts], Optional[A[Unpack[Ts]]]]
x: A[int, str]
reveal_type(x)  # N: Revealed type is "tuple[builtins.int, builtins.str, Union[..., None]]"

*_, last = x
if last is not None:
    reveal_type(last)  # N: Revealed type is "tuple[builtins.int, builtins.str, Union[tuple[builtins.int, builtins.str, Union[..., None]], None]]"
[builtins fixtures/tuple.pyi]

[case testVariadicAliasUpperBoundCheck]
from typing import Tuple, TypeVar
from typing_extensions import Unpack, TypeVarTuple

class A: ...
class B: ...
class C: ...
class D: ...

T = TypeVar("T", bound=int)
S = TypeVar("S", bound=str)
Ts = TypeVarTuple("Ts")

Alias = Tuple[T, Unpack[Ts], S]
First = Tuple[A, B]
Second = Tuple[C, D]
x: Alias[Unpack[First], Unpack[Second]]  # E: Type argument "A" of "Alias" must be a subtype of "int" \
                                         # E: Type argument "D" of "Alias" must be a subtype of "str"
[builtins fixtures/tuple.pyi]

[case testVariadicAliasEmptyArg]
from typing import Tuple
from typing_extensions import TypeVarTuple, Unpack

Ts = TypeVarTuple("Ts")
A = Tuple[int, Unpack[Ts], str]
x: A[()]
reveal_type(x)  # N: Revealed type is "tuple[builtins.int, builtins.str]"
[builtins fixtures/tuple.pyi]

[case testVariadicAliasVariadicTupleArg]
from typing import Tuple, TypeVar
from typing_extensions import Unpack, TypeVarTuple

Ts = TypeVarTuple("Ts")

A = Tuple[int, Unpack[Ts]]
B = A[str, Unpack[Ts]]
C = B[Unpack[Tuple[bool, ...]]]
x: C
reveal_type(x)  # N: Revealed type is "tuple[builtins.int, builtins.str, Unpack[builtins.tuple[builtins.bool, ...]]]"
[builtins fixtures/tuple.pyi]

[case testVariadicAliasVariadicTupleArgGeneric]
from typing import Tuple, TypeVar
from typing_extensions import Unpack, TypeVarTuple

T = TypeVar("T")
Ts = TypeVarTuple("Ts")

A = Tuple[int, Unpack[Ts]]
B = A[Unpack[Tuple[T, ...]]]
x: B[str]
reveal_type(x)  # N: Revealed type is "tuple[builtins.int, Unpack[builtins.tuple[builtins.str, ...]]]"
[builtins fixtures/tuple.pyi]

[case testVariadicAliasVariadicTupleArgSplit]
from typing import Tuple, TypeVar
from typing_extensions import Unpack, TypeVarTuple

T = TypeVar("T")
S = TypeVar("S")
Ts = TypeVarTuple("Ts")

A = Tuple[T, Unpack[Ts], S, T]

x: A[int, Unpack[Tuple[bool, ...]], str]
reveal_type(x)  # N: Revealed type is "tuple[builtins.int, Unpack[builtins.tuple[builtins.bool, ...]], builtins.str, builtins.int]"

y: A[Unpack[Tuple[bool, ...]]]
reveal_type(y)  # N: Revealed type is "tuple[builtins.bool, Unpack[builtins.tuple[builtins.bool, ...]], builtins.bool, builtins.bool]"
[builtins fixtures/tuple.pyi]

[case testBanPathologicalRecursiveTuples]
from typing import Tuple
from typing_extensions import Unpack
A = Tuple[int, Unpack[A]]  # E: Invalid recursive alias: a tuple item of itself
B = Tuple[int, Unpack[C]]  # E: Invalid recursive alias: a tuple item of itself \
                           # E: Name "C" is used before definition
C = Tuple[int, Unpack[B]]
x: A
y: B
z: C
reveal_type(x)  # N: Revealed type is "Any"
reveal_type(y)  # N: Revealed type is "Any"
reveal_type(z)  # N: Revealed type is "tuple[builtins.int, Unpack[builtins.tuple[Any, ...]]]"

[builtins fixtures/tuple.pyi]

[case testInferenceAgainstGenericVariadicWithBadType]
# flags: --new-type-inference
from typing import TypeVar, Callable, Generic
from typing_extensions import Unpack, TypeVarTuple

T = TypeVar("T")
Ts = TypeVarTuple("Ts")
Us = TypeVarTuple("Us")

class Foo(Generic[Unpack[Ts]]): ...

def dec(f: Callable[[Unpack[Ts]], T]) -> Callable[[Unpack[Ts]], T]: ...
def f(*args: Unpack[Us]) -> Foo[Us]: ...  # E: TypeVarTuple "Us" is only valid with an unpack
dec(f)  # No crash
[builtins fixtures/tuple.pyi]

[case testHomogeneousGenericTupleUnpackInferenceNoCrash1]
from typing import Any, TypeVar, Tuple, Type, Optional
from typing_extensions import Unpack

T = TypeVar("T")
def convert(obj: Any, *to_classes: Unpack[Tuple[Type[T], ...]]) -> Optional[T]:
    ...

x = convert(1, int, float)
reveal_type(x)  # N: Revealed type is "Union[builtins.float, None]"
[builtins fixtures/tuple.pyi]

[case testHomogeneousGenericTupleUnpackInferenceNoCrash2]
from typing import TypeVar, Tuple, Callable, Iterable
from typing_extensions import Unpack

T = TypeVar("T")
def combine(x: T, y: T) -> T: ...
def reduce(fn: Callable[[T, T], T], xs: Iterable[T]) -> T: ...

def pipeline(*xs: Unpack[Tuple[int, Unpack[Tuple[str, ...]], bool]]) -> None:
    reduce(combine, xs)
[builtins fixtures/tuple.pyi]

[case testVariadicStarArgsCallNoCrash]
from typing import TypeVar, Callable, Tuple
from typing_extensions import TypeVarTuple, Unpack

X = TypeVar("X")
Y = TypeVar("Y")
Xs = TypeVarTuple("Xs")
Ys = TypeVarTuple("Ys")

def nil() -> Tuple[()]:
    return ()

def cons(
    f: Callable[[X], Y],
    g: Callable[[Unpack[Xs]], Tuple[Unpack[Ys]]],
) -> Callable[[X, Unpack[Xs]], Tuple[Y, Unpack[Ys]]]:
    def wrapped(x: X, *xs: Unpack[Xs]) -> Tuple[Y, Unpack[Ys]]:
        y, ys = f(x), g(*xs)
        return y, *ys
    return wrapped

def star(f: Callable[[X], Y]) -> Callable[[Unpack[Tuple[X, ...]]], Tuple[Y, ...]]:
    def wrapped(*xs: X) -> Tuple[Y, ...]:
        if not xs:
            return nil()
        return cons(f, star(f))(*xs)
    return wrapped
[builtins fixtures/tuple.pyi]

[case testInvalidTypeVarTupleUseNoCrash]
from typing_extensions import TypeVarTuple

Ts = TypeVarTuple("Ts")

def f(x: Ts) -> Ts:  # E: TypeVarTuple "Ts" is only valid with an unpack
    return x

v = f(1, 2, "A")  # E: Too many arguments for "f"
reveal_type(v)  # N: Revealed type is "Any"
[builtins fixtures/tuple.pyi]

[case testTypeVarTupleSimpleDecoratorWorks]
from typing import TypeVar, Callable
from typing_extensions import TypeVarTuple, Unpack

Ts = TypeVarTuple("Ts")
T = TypeVar("T")

def decorator(f: Callable[[Unpack[Ts]], T]) -> Callable[[Unpack[Ts]], T]:
    def wrapper(*args: Unpack[Ts]) -> T:
        return f(*args)
    return wrapper

@decorator
def f(a: int, b: int) -> int: ...
reveal_type(f)  # N: Revealed type is "def (builtins.int, builtins.int) -> builtins.int"
[builtins fixtures/tuple.pyi]

[case testTupleWithUnpackIterator]
from typing import Tuple
from typing_extensions import Unpack

def pipeline(*xs: Unpack[Tuple[int, Unpack[Tuple[float, ...]], bool]]) -> None:
    for x in xs:
        reveal_type(x)  # N: Revealed type is "Union[builtins.float, builtins.int]"
[builtins fixtures/tuple.pyi]

[case testFixedUnpackItemInInstanceArguments]
from typing import TypeVar, Callable, Tuple, Generic
from typing_extensions import TypeVarTuple, Unpack

T = TypeVar("T")
S = TypeVar("S")
Ts = TypeVarTuple("Ts")

class C(Generic[T, Unpack[Ts], S]):
    prefix: T
    suffix: S
    middle: Tuple[Unpack[Ts]]

Ints = Tuple[int, int]
c: C[Unpack[Ints]]
reveal_type(c.prefix)  # N: Revealed type is "builtins.int"
reveal_type(c.suffix)  # N: Revealed type is "builtins.int"
reveal_type(c.middle)  # N: Revealed type is "tuple[()]"
[builtins fixtures/tuple.pyi]

[case testVariadicUnpackItemInInstanceArguments]
from typing import TypeVar, Callable, Tuple, Generic
from typing_extensions import TypeVarTuple, Unpack

T = TypeVar("T")
S = TypeVar("S")
Ts = TypeVarTuple("Ts")

class Other(Generic[Unpack[Ts]]): ...
class C(Generic[T, Unpack[Ts], S]):
    prefix: T
    suffix: S
    x: Tuple[Unpack[Ts]]
    y: Callable[[Unpack[Ts]], None]
    z: Other[Unpack[Ts]]

Ints = Tuple[int, ...]
c: C[Unpack[Ints]]
reveal_type(c.prefix)  # N: Revealed type is "builtins.int"
reveal_type(c.suffix)  # N: Revealed type is "builtins.int"
reveal_type(c.x)  # N: Revealed type is "builtins.tuple[builtins.int, ...]"
reveal_type(c.y)  # N: Revealed type is "def (*builtins.int)"
reveal_type(c.z)  # N: Revealed type is "__main__.Other[Unpack[builtins.tuple[builtins.int, ...]]]"
[builtins fixtures/tuple.pyi]

[case testTooFewItemsInInstanceArguments]
from typing import Generic, TypeVar
from typing_extensions import TypeVarTuple, Unpack

T = TypeVar("T")
S = TypeVar("S")
Ts = TypeVarTuple("Ts")
class C(Generic[T, Unpack[Ts], S]): ...

c: C[int]  # E: Bad number of arguments, expected: at least 2, given: 1
reveal_type(c)  # N: Revealed type is "__main__.C[Any, Unpack[builtins.tuple[Any, ...]], Any]"
[builtins fixtures/tuple.pyi]

[case testVariadicClassUpperBoundCheck]
from typing import Tuple, TypeVar, Generic
from typing_extensions import Unpack, TypeVarTuple

class A: ...
class B: ...
class C: ...
class D: ...

T = TypeVar("T", bound=int)
S = TypeVar("S", bound=str)
Ts = TypeVarTuple("Ts")

class G(Generic[T, Unpack[Ts], S]): ...
First = Tuple[A, B]
Second = Tuple[C, D]
x: G[Unpack[First], Unpack[Second]]  # E: Type argument "A" of "G" must be a subtype of "int" \
                                     # E: Type argument "D" of "G" must be a subtype of "str"
[builtins fixtures/tuple.pyi]

[case testVariadicTupleType]
from typing import Tuple, Callable
from typing_extensions import TypeVarTuple, Unpack

Ts = TypeVarTuple("Ts")
class A(Tuple[Unpack[Ts]]):
    fn: Callable[[Unpack[Ts]], None]

x: A[int]
reveal_type(x)  # N: Revealed type is "tuple[builtins.int, fallback=__main__.A[builtins.int]]"
reveal_type(x[0])  # N: Revealed type is "builtins.int"
reveal_type(x.fn)  # N: Revealed type is "def (builtins.int)"

y: A[int, str]
reveal_type(y)  # N: Revealed type is "tuple[builtins.int, builtins.str, fallback=__main__.A[builtins.int, builtins.str]]"
reveal_type(y[0])  # N: Revealed type is "builtins.int"
reveal_type(y.fn)  # N: Revealed type is "def (builtins.int, builtins.str)"

z: A[Unpack[Tuple[int, ...]]]
reveal_type(z)  # N: Revealed type is "__main__.A[Unpack[builtins.tuple[builtins.int, ...]]]"
reveal_type(z[0])  # N: Revealed type is "builtins.int"
reveal_type(z.fn)  # N: Revealed type is "def (*builtins.int)"

t: A[int, Unpack[Tuple[int, str]], str]
reveal_type(t)  # N: Revealed type is "tuple[builtins.int, builtins.int, builtins.str, builtins.str, fallback=__main__.A[builtins.int, builtins.int, builtins.str, builtins.str]]"
reveal_type(t[0])  # N: Revealed type is "builtins.int"
reveal_type(t.fn)  # N: Revealed type is "def (builtins.int, builtins.int, builtins.str, builtins.str)"
[builtins fixtures/tuple.pyi]

[case testVariadicNamedTuple]
from typing import Tuple, Callable, NamedTuple, Generic, TypeVar
from typing_extensions import TypeVarTuple, Unpack

T = TypeVar("T")
Ts = TypeVarTuple("Ts")
class A(NamedTuple, Generic[Unpack[Ts], T]):
    fn: Callable[[Unpack[Ts]], None]
    val: T

y: A[int, str]
reveal_type(y)  # N: Revealed type is "tuple[def (builtins.int), builtins.str, fallback=__main__.A[builtins.int, builtins.str]]"
reveal_type(y[0])  # N: Revealed type is "def (builtins.int)"
reveal_type(y.fn)  # N: Revealed type is "def (builtins.int)"

z: A[Unpack[Tuple[int, ...]]]
reveal_type(z)  # N: Revealed type is "tuple[def (*builtins.int), builtins.int, fallback=__main__.A[Unpack[builtins.tuple[builtins.int, ...]], builtins.int]]"
reveal_type(z.fn)  # N: Revealed type is "def (*builtins.int)"

t: A[int, Unpack[Tuple[int, str]], str]
reveal_type(t)  # N: Revealed type is "tuple[def (builtins.int, builtins.int, builtins.str), builtins.str, fallback=__main__.A[builtins.int, builtins.int, builtins.str, builtins.str]]"

def test(x: int, y: str) -> None: ...
nt = A(fn=test, val=42)
reveal_type(nt)  # N: Revealed type is "tuple[def (builtins.int, builtins.str), builtins.int, fallback=__main__.A[builtins.int, builtins.str, builtins.int]]"

def bad() -> int: ...
nt2 = A(fn=bad, val=42)  # E: Argument "fn" to "A" has incompatible type "Callable[[], int]"; expected "Callable[[], None]"
[builtins fixtures/tuple.pyi]

[case testVariadicTypedDict]
from typing import Tuple, Callable, Generic, TypedDict, TypeVar
from typing_extensions import TypeVarTuple, Unpack

T = TypeVar("T")
Ts = TypeVarTuple("Ts")
class A(TypedDict, Generic[Unpack[Ts], T]):
    fn: Callable[[Unpack[Ts]], None]
    val: T

y: A[int, str]
reveal_type(y)  # N: Revealed type is "TypedDict('__main__.A', {'fn': def (builtins.int), 'val': builtins.str})"
reveal_type(y["fn"])  # N: Revealed type is "def (builtins.int)"

z: A[Unpack[Tuple[int, ...]]]
reveal_type(z)  # N: Revealed type is "TypedDict('__main__.A', {'fn': def (*builtins.int), 'val': builtins.int})"
reveal_type(z["fn"])  # N: Revealed type is "def (*builtins.int)"

t: A[int, Unpack[Tuple[int, str]], str]
reveal_type(t)  # N: Revealed type is "TypedDict('__main__.A', {'fn': def (builtins.int, builtins.int, builtins.str), 'val': builtins.str})"

def test(x: int, y: str) -> None: ...
td = A({"fn": test, "val": 42})
reveal_type(td)  # N: Revealed type is "TypedDict('__main__.A', {'fn': def (builtins.int, builtins.str), 'val': builtins.int})"

def bad() -> int: ...
td2 = A({"fn": bad, "val": 42})  # E: Incompatible types (expression has type "Callable[[], int]", TypedDict item "fn" has type "Callable[[], None]")
[builtins fixtures/dict.pyi]
[typing fixtures/typing-typeddict.pyi]

[case testFixedUnpackWithRegularInstance]
from typing import Tuple, Generic, TypeVar
from typing_extensions import Unpack

T1 = TypeVar("T1")
T2 = TypeVar("T2")
T3 = TypeVar("T3")
T4 = TypeVar("T4")

class C(Generic[T1, T2, T3, T4]): ...
x: C[int, Unpack[Alias], str]
Alias = Tuple[int, str]
reveal_type(x)  # N: Revealed type is "__main__.C[builtins.int, builtins.int, builtins.str, builtins.str]"
[builtins fixtures/tuple.pyi]

[case testVariadicUnpackWithRegularInstance]
from typing import Tuple, Generic, TypeVar
from typing_extensions import Unpack

T1 = TypeVar("T1")
T2 = TypeVar("T2")
T3 = TypeVar("T3")
T4 = TypeVar("T4")

class C(Generic[T1, T2, T3, T4]): ...
x: C[int, Unpack[Alias], str, str]  # E: Unpack is only valid in a variadic position
Alias = Tuple[int, ...]
reveal_type(x)  # N: Revealed type is "__main__.C[Any, Any, Any, Any]"
y: C[int, Unpack[Undefined]]  # E: Name "Undefined" is not defined
reveal_type(y)  # N: Revealed type is "__main__.C[Any, Any, Any, Any]"
[builtins fixtures/tuple.pyi]

[case testVariadicAliasInvalidUnpackNoCrash]
from typing import Tuple, Generic, Union, List
from typing_extensions import Unpack, TypeVarTuple

Ts = TypeVarTuple("Ts")
Alias = Tuple[int, Unpack[Ts], str]

A = Union[int, str]
x: List[Alias[int, Unpack[A], str]]  # E: "Union[int, str]" cannot be unpacked (must be tuple or TypeVarTuple)
reveal_type(x)  # N: Revealed type is "builtins.list[tuple[builtins.int, builtins.int, Unpack[builtins.tuple[Any, ...]], builtins.str, builtins.str]]"
y: List[Alias[int, Unpack[Undefined], str]]  # E: Name "Undefined" is not defined
reveal_type(y)  # N: Revealed type is "builtins.list[tuple[builtins.int, Unpack[builtins.tuple[Any, ...]], builtins.str]]"
[builtins fixtures/tuple.pyi]

[case testVariadicAliasForwardRefToFixedUnpack]
from typing import Tuple, Generic, TypeVar
from typing_extensions import Unpack, TypeVarTuple

T = TypeVar("T")
S = TypeVar("S")
Ts = TypeVarTuple("Ts")
Alias = Tuple[T, Unpack[Ts], S]
x: Alias[int, Unpack[Other]]
Other = Tuple[int, str]
reveal_type(x)  # N: Revealed type is "tuple[builtins.int, builtins.int, builtins.str]"
[builtins fixtures/tuple.pyi]

[case testVariadicAliasForwardRefToVariadicUnpack]
from typing import Tuple, Generic, TypeVar
from typing_extensions import Unpack, TypeVarTuple

T = TypeVar("T")
S = TypeVar("S")
Ts = TypeVarTuple("Ts")
Alias = Tuple[T, Unpack[Ts], S]
x: Alias[int, Unpack[Other]]
Other = Tuple[int, ...]
reveal_type(x)  # N: Revealed type is "tuple[builtins.int, Unpack[builtins.tuple[builtins.int, ...]], builtins.int]"
[builtins fixtures/tuple.pyi]

[case testVariadicInstanceStrictPrefixSuffixCheck]
from typing import Tuple, Generic, TypeVar
from typing_extensions import Unpack, TypeVarTuple

T = TypeVar("T")
S = TypeVar("S")
Ts = TypeVarTuple("Ts")
class C(Generic[T, Unpack[Ts], S]): ...

def foo(x: Tuple[Unpack[Ts]]) -> Tuple[Unpack[Ts]]:
    y: C[int, Unpack[Ts]]  # E: TypeVarTuple cannot be split
    z: C[Unpack[Ts], int]  # E: TypeVarTuple cannot be split
    return x
[builtins fixtures/tuple.pyi]

[case testVariadicAliasStrictPrefixSuffixCheck]
from typing import Tuple, TypeVar
from typing_extensions import Unpack, TypeVarTuple

T = TypeVar("T")
S = TypeVar("S")
Ts = TypeVarTuple("Ts")
Alias = Tuple[T, Unpack[Ts], S]

def foo(x: Tuple[Unpack[Ts]]) -> Tuple[Unpack[Ts]]:
    y: Alias[int, Unpack[Ts]]  # E: TypeVarTuple cannot be split
    z: Alias[Unpack[Ts], int]  # E: TypeVarTuple cannot be split
    return x
[builtins fixtures/tuple.pyi]

[case testTypeVarTupleWithIsInstance]
# flags: --warn-unreachable
from typing import Generic, Tuple
from typing_extensions import TypeVarTuple, Unpack

TP = TypeVarTuple("TP")
class A(Tuple[Unpack[TP]]): ...

def test(d: A[int, str]) -> None:
    if isinstance(d, A):
        reveal_type(d)  # N: Revealed type is "tuple[builtins.int, builtins.str, fallback=__main__.A[builtins.int, builtins.str]]"
    else:
        reveal_type(d)  # E: Statement is unreachable

class B(Generic[Unpack[TP]]): ...

def test2(d: B[int, str]) -> None:
    if isinstance(d, B):
        reveal_type(d)  # N: Revealed type is "__main__.B[builtins.int, builtins.str]"
    else:
        reveal_type(d)  # E: Statement is unreachable
[builtins fixtures/isinstancelist.pyi]

[case testVariadicTupleSubtyping]
from typing import Tuple
from typing_extensions import Unpack

def f1(x: Tuple[float, ...]) -> None: ...
def f2(x: Tuple[float, Unpack[Tuple[float, ...]]]) -> None: ...
def f3(x: Tuple[Unpack[Tuple[float, ...]], float]) -> None: ...
def f4(x: Tuple[float, Unpack[Tuple[float, ...]], float]) -> None: ...

t1: Tuple[int, int]
t2: Tuple[int, Unpack[Tuple[int, ...]]]
t3: Tuple[Unpack[Tuple[int, ...]], int]
t4: Tuple[int, Unpack[Tuple[int, ...]], int]
t5: Tuple[int, ...]

tl: Tuple[int, int, Unpack[Tuple[int, ...]]]
tr: Tuple[Unpack[Tuple[int, ...]], int, int]

f1(t1)
f1(t2)
f1(t3)
f1(t4)
f1(t5)

f1(tl)
f1(tr)

f2(t1)
f2(t2)
f2(t3)
f2(t4)
f2(t5)  # E: Argument 1 to "f2" has incompatible type "tuple[int, ...]"; expected "tuple[float, Unpack[tuple[float, ...]]]"

f2(tl)
f2(tr)

f3(t1)
f3(t2)
f3(t3)
f3(t4)
f3(t5)  # E: Argument 1 to "f3" has incompatible type "tuple[int, ...]"; expected "tuple[Unpack[tuple[float, ...]], float]"

f3(tl)
f3(tr)

f4(t1)
f4(t2)  # E: Argument 1 to "f4" has incompatible type "tuple[int, Unpack[tuple[int, ...]]]"; expected "tuple[float, Unpack[tuple[float, ...]], float]"
f4(t3)  # E: Argument 1 to "f4" has incompatible type "tuple[Unpack[tuple[int, ...]], int]"; expected "tuple[float, Unpack[tuple[float, ...]], float]"
f4(t4)
f4(t5)  # E: Argument 1 to "f4" has incompatible type "tuple[int, ...]"; expected "tuple[float, Unpack[tuple[float, ...]], float]"

f4(tl)
f4(tr)

t5_verbose: Tuple[Unpack[Tuple[int, ...]]]
t5 = t5_verbose  # OK
[builtins fixtures/tuple.pyi]

[case testVariadicTupleInference]
from typing import List, Tuple, TypeVar
from typing_extensions import TypeVarTuple, Unpack

T = TypeVar("T")
def f(x: Tuple[int, Unpack[Tuple[T, ...]]]) -> T: ...

vt0: Tuple[int, ...]
f(vt0)  # E: Argument 1 to "f" has incompatible type "tuple[int, ...]"; expected "tuple[int, Unpack[tuple[int, ...]]]"

vt1: Tuple[Unpack[Tuple[int, ...]], int]
reveal_type(f(vt1))  # N: Revealed type is "builtins.int"

S = TypeVar("S")
Ts = TypeVarTuple("Ts")
def g(x: Tuple[T, Unpack[Ts], S]) -> Tuple[T, Unpack[Ts], S]: ...
g(vt0)  # E: Argument 1 to "g" has incompatible type "tuple[int, ...]"; expected "tuple[int, Unpack[tuple[int, ...]], int]"

U = TypeVar("U")
def h(x: List[Tuple[T, S, U]]) -> Tuple[T, S, U]: ...
vt2: Tuple[Unpack[Tuple[int, ...]], int]
vt2 = h(reveal_type([]))  # N: Revealed type is "builtins.list[tuple[builtins.int, builtins.int, builtins.int]]"
[builtins fixtures/tuple.pyi]

[case testVariadicSelfTypeErasure]
from typing import Generic
from typing_extensions import TypeVarTuple, Unpack

Ts = TypeVarTuple("Ts")
class Array(Generic[Unpack[Ts]]):
    def _close(self) -> None: ...

    def close(self) -> None:
        self._close()
[builtins fixtures/tuple.pyi]

[case testVariadicSubclassFixed]
from typing import Generic, Tuple
from typing_extensions import TypeVarTuple, Unpack

Ts = TypeVarTuple("Ts")
class B(Generic[Unpack[Ts]]): ...
class C(B[int, str]): ...
class D(B[Unpack[Tuple[int, ...]]]): ...

def fii(x: B[int, int]) -> None: ...
def fis(x: B[int, str]) -> None: ...
def fiv(x: B[Unpack[Tuple[int, ...]]]) -> None: ...

fii(C())  # E: Argument 1 to "fii" has incompatible type "C"; expected "B[int, int]"
fii(D())  # E: Argument 1 to "fii" has incompatible type "D"; expected "B[int, int]"
fis(C())
fis(D())  # E: Argument 1 to "fis" has incompatible type "D"; expected "B[int, str]"
fiv(C())  # E: Argument 1 to "fiv" has incompatible type "C"; expected "B[Unpack[tuple[int, ...]]]"
fiv(D())
[builtins fixtures/tuple.pyi]

[case testVariadicSubclassSame]
from typing import Generic, Tuple, TypeVar
from typing_extensions import TypeVarTuple, Unpack

Ts = TypeVarTuple("Ts")
class B(Generic[Unpack[Ts]]): ...
class C(B[Unpack[Ts]]): ...

def fii(x: B[int, int]) -> None: ...
def fis(x: B[int, str]) -> None: ...
def fiv(x: B[Unpack[Tuple[int, ...]]]) -> None: ...

cii: C[int, int]
cis: C[int, str]
civ: C[Unpack[Tuple[int, ...]]]

fii(cii)
fii(cis)  # E: Argument 1 to "fii" has incompatible type "C[int, str]"; expected "B[int, int]"
fii(civ)  # E: Argument 1 to "fii" has incompatible type "C[Unpack[tuple[int, ...]]]"; expected "B[int, int]"

fis(cii)  # E: Argument 1 to "fis" has incompatible type "C[int, int]"; expected "B[int, str]"
fis(cis)
fis(civ)  # E: Argument 1 to "fis" has incompatible type "C[Unpack[tuple[int, ...]]]"; expected "B[int, str]"

fiv(cii)
fiv(cis)  # E: Argument 1 to "fiv" has incompatible type "C[int, str]"; expected "B[Unpack[tuple[int, ...]]]"
fiv(civ)
[builtins fixtures/tuple.pyi]

[case testVariadicSubclassExtra]
from typing import Generic, Tuple, TypeVar
from typing_extensions import TypeVarTuple, Unpack

Ts = TypeVarTuple("Ts")
class B(Generic[Unpack[Ts]]): ...

T = TypeVar("T")
class C(B[int, Unpack[Ts], T]): ...

def ff(x: B[int, int, int]) -> None: ...
def fv(x: B[Unpack[Tuple[int, ...]]]) -> None: ...

cii: C[int, int]
cis: C[int, str]
civ: C[Unpack[Tuple[int, ...]]]

ff(cii)
ff(cis)  # E: Argument 1 to "ff" has incompatible type "C[int, str]"; expected "B[int, int, int]"
ff(civ)  # E: Argument 1 to "ff" has incompatible type "C[Unpack[tuple[int, ...]]]"; expected "B[int, int, int]"

fv(cii)
fv(cis)  # E: Argument 1 to "fv" has incompatible type "C[int, str]"; expected "B[Unpack[tuple[int, ...]]]"
fv(civ)
[builtins fixtures/tuple.pyi]

[case testVariadicSubclassVariadic]
from typing import Generic, Tuple, TypeVar
from typing_extensions import TypeVarTuple, Unpack

Ts = TypeVarTuple("Ts")
class B(Generic[Unpack[Ts]]): ...
T = TypeVar("T")
class C(B[Unpack[Tuple[T, ...]]]): ...

def ff(x: B[int, int]) -> None: ...
def fv(x: B[Unpack[Tuple[int, ...]]]) -> None: ...

ci: C[int]
ff(ci)  # E: Argument 1 to "ff" has incompatible type "C[int]"; expected "B[int, int]"
fv(ci)
[builtins fixtures/tuple.pyi]

[case testVariadicSubclassMethodAccess]
from typing import Generic, Tuple, TypeVar
from typing_extensions import TypeVarTuple, Unpack

Ts = TypeVarTuple("Ts")
class B(Generic[Unpack[Ts]]):
    def meth(self) -> Tuple[Unpack[Ts]]: ...

class C1(B[int, str]): ...
class C2(B[Unpack[Ts]]): ...
T = TypeVar("T")
class C3(B[int, Unpack[Ts], T]): ...
class C4(B[Unpack[Tuple[T, ...]]]): ...

c1: C1
reveal_type(c1.meth())  # N: Revealed type is "tuple[builtins.int, builtins.str]"

c2f: C2[int, str]
c2v: C2[Unpack[Tuple[int, ...]]]
reveal_type(c2f.meth())  # N: Revealed type is "tuple[builtins.int, builtins.str]"
reveal_type(c2v.meth())  # N: Revealed type is "builtins.tuple[builtins.int, ...]"

c3f: C3[int, str]
c3v: C3[Unpack[Tuple[int, ...]]]
reveal_type(c3f.meth())  # N: Revealed type is "tuple[builtins.int, builtins.int, builtins.str]"
reveal_type(c3v.meth())  # N: Revealed type is "tuple[builtins.int, Unpack[builtins.tuple[builtins.int, ...]], builtins.int]"

c4: C4[int]
reveal_type(c4.meth())  # N: Revealed type is "builtins.tuple[builtins.int, ...]"
[builtins fixtures/tuple.pyi]

[case testVariadicTupleAnySubtype]
from typing import Any, Generic, Tuple
from typing_extensions import TypeVarTuple, Unpack

Ts = TypeVarTuple("Ts")
class B(Generic[Unpack[Ts]]): ...
class C1(B[Unpack[Tuple[Any, ...]]]): ...
c1 = C1()
class C2(B): ...
c2 = C2()
x: B[int, str]
x = c1
x = c2
[builtins fixtures/tuple.pyi]

[case testVariadicTupleAnySubtypeTupleType]
from typing import Any, Generic, Tuple
from typing_extensions import TypeVarTuple, Unpack

Ts = TypeVarTuple("Ts")
class B(Tuple[Unpack[Ts]]): ...
class C1(B[Unpack[Tuple[Any, ...]]]): ...
c1 = C1()
class C2(B): ...
c2 = C2()
x: B[int, str]
x = c1
x = c2
[builtins fixtures/tuple.pyi]

[case testUnpackingVariadicTuplesTypeVar]
from typing import Tuple
from typing_extensions import TypeVarTuple, Unpack

Ts = TypeVarTuple("Ts")
def foo(arg: Tuple[int, Unpack[Ts], str]) -> None:
    x1, y1, z1 = arg  # E: Variadic tuple unpacking requires a star target
    reveal_type(x1)  # N: Revealed type is "Any"
    reveal_type(y1)  # N: Revealed type is "Any"
    reveal_type(z1)  # N: Revealed type is "Any"
    x2, *y2, z2 = arg
    reveal_type(x2)  # N: Revealed type is "builtins.int"
    reveal_type(y2)  # N: Revealed type is "builtins.list[builtins.object]"
    reveal_type(z2)  # N: Revealed type is "builtins.str"
    x3, *y3 = arg
    reveal_type(x3)  # N: Revealed type is "builtins.int"
    reveal_type(y3)  # N: Revealed type is "builtins.list[builtins.object]"
    *y4, z4 = arg
    reveal_type(y4)  # N: Revealed type is "builtins.list[builtins.object]"
    reveal_type(z4)  # N: Revealed type is "builtins.str"
    x5, xx5, *y5, z5, zz5 = arg  # E: Too many assignment targets for variadic unpack
    reveal_type(x5)  # N: Revealed type is "Any"
    reveal_type(xx5)  # N: Revealed type is "Any"
    reveal_type(y5)  # N: Revealed type is "builtins.list[Any]"
    reveal_type(z5)  # N: Revealed type is "Any"
    reveal_type(zz5)  # N: Revealed type is "Any"
[builtins fixtures/tuple.pyi]

[case testUnpackingVariadicTuplesHomogeneous]
from typing import Tuple
from typing_extensions import Unpack

def bar(arg: Tuple[int, Unpack[Tuple[float, ...]], str]) -> None:
    x1, y1, z1 = arg  # E: Variadic tuple unpacking requires a star target
    reveal_type(x1)  # N: Revealed type is "Any"
    reveal_type(y1)  # N: Revealed type is "Any"
    reveal_type(z1)  # N: Revealed type is "Any"
    x2, *y2, z2 = arg
    reveal_type(x2)  # N: Revealed type is "builtins.int"
    reveal_type(y2)  # N: Revealed type is "builtins.list[builtins.float]"
    reveal_type(z2)  # N: Revealed type is "builtins.str"
    x3, *y3 = arg
    reveal_type(x3)  # N: Revealed type is "builtins.int"
    reveal_type(y3)  # N: Revealed type is "builtins.list[builtins.object]"
    *y4, z4 = arg
    reveal_type(y4)  # N: Revealed type is "builtins.list[builtins.float]"
    reveal_type(z4)  # N: Revealed type is "builtins.str"
    x5, xx5, *y5, z5, zz5 = arg  # E: Too many assignment targets for variadic unpack
    reveal_type(x5)  # N: Revealed type is "Any"
    reveal_type(xx5)  # N: Revealed type is "Any"
    reveal_type(y5)  # N: Revealed type is "builtins.list[Any]"
    reveal_type(z5)  # N: Revealed type is "Any"
    reveal_type(zz5)  # N: Revealed type is "Any"
[builtins fixtures/tuple.pyi]

[case testRepackingVariadicTuplesTypeVar]
from typing import Tuple
from typing_extensions import TypeVarTuple, Unpack

Ts = TypeVarTuple("Ts")
def foo(arg: Tuple[int, Unpack[Ts], str]) -> None:
    x1, *y1, z1 = *arg,
    reveal_type(x1)  # N: Revealed type is "builtins.int"
    reveal_type(y1)  # N: Revealed type is "builtins.list[builtins.object]"
    reveal_type(z1)  # N: Revealed type is "builtins.str"
    x2, *y2, z2 = 1, *arg, 2
    reveal_type(x2)  # N: Revealed type is "builtins.int"
    reveal_type(y2)  # N: Revealed type is "builtins.list[builtins.object]"
    reveal_type(z2)  # N: Revealed type is "builtins.int"
    x3, *y3 = *arg, 42
    reveal_type(x3)  # N: Revealed type is "builtins.int"
    reveal_type(y3)  # N: Revealed type is "builtins.list[builtins.object]"
    *y4, z4 = 42, *arg
    reveal_type(y4)  # N: Revealed type is "builtins.list[builtins.object]"
    reveal_type(z4)  # N: Revealed type is "builtins.str"
    x5, xx5, *y5, z5, zz5 = 1, *arg, 2
    reveal_type(x5)  # N: Revealed type is "builtins.int"
    reveal_type(xx5)  # N: Revealed type is "builtins.int"
    reveal_type(y5)  # N: Revealed type is "builtins.list[builtins.object]"
    reveal_type(z5)  # N: Revealed type is "builtins.str"
    reveal_type(zz5)  # N: Revealed type is "builtins.int"
[builtins fixtures/tuple.pyi]

[case testRepackingVariadicTuplesHomogeneous]
from typing import Tuple
from typing_extensions import Unpack

def foo(arg: Tuple[int, Unpack[Tuple[float, ...]], str]) -> None:
    x1, *y1, z1 = *arg,
    reveal_type(x1)  # N: Revealed type is "builtins.int"
    reveal_type(y1)  # N: Revealed type is "builtins.list[builtins.float]"
    reveal_type(z1)  # N: Revealed type is "builtins.str"
    x2, *y2, z2 = 1, *arg, 2
    reveal_type(x2)  # N: Revealed type is "builtins.int"
    reveal_type(y2)  # N: Revealed type is "builtins.list[builtins.object]"
    reveal_type(z2)  # N: Revealed type is "builtins.int"
    x3, *y3 = *arg, 42
    reveal_type(x3)  # N: Revealed type is "builtins.int"
    reveal_type(y3)  # N: Revealed type is "builtins.list[builtins.object]"
    *y4, z4 = 42, *arg
    reveal_type(y4)  # N: Revealed type is "builtins.list[builtins.float]"
    reveal_type(z4)  # N: Revealed type is "builtins.str"
    x5, xx5, *y5, z5, zz5 = 1, *arg, 2
    reveal_type(x5)  # N: Revealed type is "builtins.int"
    reveal_type(xx5)  # N: Revealed type is "builtins.int"
    reveal_type(y5)  # N: Revealed type is "builtins.list[builtins.float]"
    reveal_type(z5)  # N: Revealed type is "builtins.str"
    reveal_type(zz5)  # N: Revealed type is "builtins.int"
[builtins fixtures/tuple.pyi]

[case testPackingVariadicTuplesTypeVar]
from typing import Tuple
from typing_extensions import TypeVarTuple, Unpack

Ts = TypeVarTuple("Ts")
def foo(arg: Tuple[int, Unpack[Ts], str]) -> None:
    x = *arg,
    reveal_type(x)  # N: Revealed type is "tuple[builtins.int, Unpack[Ts`-1], builtins.str]"
    y = 1, *arg, 2
    reveal_type(y)  # N: Revealed type is "tuple[builtins.int, builtins.int, Unpack[Ts`-1], builtins.str, builtins.int]"
    z = (*arg, *arg)
    reveal_type(z)  # N: Revealed type is "builtins.tuple[builtins.object, ...]"
[builtins fixtures/tuple.pyi]

[case testPackingVariadicTuplesHomogeneous]
# flags: --enable-incomplete-feature=PreciseTupleTypes
from typing import Tuple
from typing_extensions import Unpack

a: Tuple[float, ...]
b: Tuple[int, Unpack[Tuple[float, ...]], str]

x = *a,
reveal_type(x)  # N: Revealed type is "builtins.tuple[builtins.float, ...]"
y = 1, *a, 2
reveal_type(y)  # N: Revealed type is "tuple[builtins.int, Unpack[builtins.tuple[builtins.float, ...]], builtins.int]"
z = (*a, *a)
reveal_type(z)  # N: Revealed type is "builtins.tuple[builtins.float, ...]"

x2 = *b,
reveal_type(x2)  # N: Revealed type is "tuple[builtins.int, Unpack[builtins.tuple[builtins.float, ...]], builtins.str]"
y2 = 1, *b, 2
reveal_type(y2)  # N: Revealed type is "tuple[builtins.int, builtins.int, Unpack[builtins.tuple[builtins.float, ...]], builtins.str, builtins.int]"
z2 = (*b, *b)
reveal_type(z2)  # N: Revealed type is "builtins.tuple[builtins.object, ...]"
[builtins fixtures/tuple.pyi]

[case testVariadicTupleInListSetExpr]
from typing import Tuple
from typing_extensions import TypeVarTuple, Unpack

vt: Tuple[int, Unpack[Tuple[float, ...]], int]
reveal_type([1, *vt])  # N: Revealed type is "builtins.list[builtins.float]"
reveal_type({1, *vt})  # N: Revealed type is "builtins.set[builtins.float]"

Ts = TypeVarTuple("Ts")
def foo(arg: Tuple[int, Unpack[Ts], str]) -> None:
    reveal_type([1, *arg])  # N: Revealed type is "builtins.list[builtins.object]"
    reveal_type({1, *arg})  # N: Revealed type is "builtins.set[builtins.object]"
[builtins fixtures/isinstancelist.pyi]

[case testVariadicTupleInTupleContext]
# flags: --enable-incomplete-feature=PreciseTupleTypes
from typing import Tuple, Optional
from typing_extensions import TypeVarTuple, Unpack

Ts = TypeVarTuple("Ts")
def test(x: Optional[Tuple[Unpack[Ts]]] = None) -> Tuple[Unpack[Ts]]: ...

vt: Tuple[int, Unpack[Tuple[float, ...]], int]
vt = 1, *test(), 2  # OK, type context is used
vt2 = 1, *test(), 2  # E: Need type annotation for "vt2"
[builtins fixtures/tuple.pyi]

[case testVariadicTupleConcatenation]
# flags: --enable-incomplete-feature=PreciseTupleTypes
from typing import Tuple
from typing_extensions import TypeVarTuple, Unpack

vtf: Tuple[float, ...]
vt: Tuple[int, Unpack[Tuple[float, ...]], int]

reveal_type(vt + (1, 2))  # N: Revealed type is "tuple[builtins.int, Unpack[builtins.tuple[builtins.float, ...]], builtins.int, Literal[1]?, Literal[2]?]"
reveal_type((1, 2) + vt)  # N: Revealed type is "tuple[Literal[1]?, Literal[2]?, builtins.int, Unpack[builtins.tuple[builtins.float, ...]], builtins.int]"
reveal_type(vt + vt)  # N: Revealed type is "builtins.tuple[Union[builtins.int, builtins.float], ...]"
reveal_type(vtf + (1, 2))  # N: Revealed type is "tuple[Unpack[builtins.tuple[builtins.float, ...]], Literal[1]?, Literal[2]?]"
reveal_type((1, 2) + vtf)  # N: Revealed type is "tuple[Literal[1]?, Literal[2]?, Unpack[builtins.tuple[builtins.float, ...]]]"

Ts = TypeVarTuple("Ts")
def foo(arg: Tuple[int, Unpack[Ts], str]) -> None:
    reveal_type(arg + (1, 2))  # N: Revealed type is "tuple[builtins.int, Unpack[Ts`-1], builtins.str, Literal[1]?, Literal[2]?]"
    reveal_type((1, 2) + arg)  # N: Revealed type is "tuple[Literal[1]?, Literal[2]?, builtins.int, Unpack[Ts`-1], builtins.str]"
    reveal_type(arg + arg)  # N: Revealed type is "builtins.tuple[builtins.object, ...]"
[builtins fixtures/tuple.pyi]

[case testTypeVarTupleAnyOverload]
from typing import Any, Generic, overload, Tuple
from typing_extensions import TypeVarTuple, Unpack

Ts = TypeVarTuple("Ts")
class Array(Generic[Unpack[Ts]]): ...

class A:
    @overload
    def f(self, x: Tuple[Unpack[Ts]]) -> Array[Unpack[Ts]]: ...
    @overload
    def f(self, x: Any) -> Any: ...
    def f(self, x: Any) -> Any:
        ...
[builtins fixtures/tuple.pyi]

[case testTypeVarTupleInferAgainstAny]
from typing import Any, Tuple, TypeVar
from typing_extensions import Unpack

T = TypeVar("T")

def test(x: int, t: Tuple[T, ...]) -> Tuple[int, Unpack[Tuple[T, ...]]]:
    ...
a: Any = test(42, ())
[builtins fixtures/tuple.pyi]

[case testTypeVarTupleIndexTypeVar]
from typing import Any, List, Sequence, Tuple, TypeVar
from typing_extensions import TypeVarTuple, Unpack

Ts = TypeVarTuple("Ts")
def f(data: Sequence[Tuple[Unpack[Ts]]]) -> List[Any]:
    return [d[0] for d in data]  # E: Tuple index out of range \
                                 # N: Variadic tuple can have length 0

T = TypeVar("T")
def g(data: Sequence[Tuple[T, Unpack[Ts]]]) -> List[T]:
    return [d[0] for d in data]  # OK
[builtins fixtures/tuple.pyi]

[case testTypeVarTupleOverloadMatch]
from typing import Any, Generic, overload, Tuple, TypeVar
from typing_extensions import TypeVarTuple, Unpack

_Ts = TypeVarTuple("_Ts")
_T = TypeVar("_T")
_T2 = TypeVar("_T2")

class Container(Generic[_T]): ...
class Array(Generic[Unpack[_Ts]]): ...

@overload
def build(entity: Container[_T], /) -> Array[_T]: ...
@overload
def build(entity: Container[_T], entity2: Container[_T2], /) -> Array[_T, _T2]: ...
@overload
def build(*entities: Container[Any]) -> Array[Unpack[Tuple[Any, ...]]]: ...
def build(*entities: Container[Any]) -> Array[Unpack[Tuple[Any, ...]]]:
    ...

def test(a: Container[Any], b: Container[int], c: Container[str]):
    reveal_type(build(a, b))  # N: Revealed type is "__main__.Array[Any, builtins.int]"
    reveal_type(build(b, c))  # N: Revealed type is "__main__.Array[builtins.int, builtins.str]"
[builtins fixtures/tuple.pyi]

[case testTypeVarTupleOverloadArbitraryLength]
from typing import Any, Tuple, TypeVar, TypeVarTuple, Unpack, overload

T = TypeVar("T")
Ts = TypeVarTuple("Ts")
@overload
def add(self: Tuple[Unpack[Ts]], other: Tuple[T]) -> Tuple[Unpack[Ts], T]:
    ...
@overload
def add(self: Tuple[T, ...], other: Tuple[T, ...]) -> Tuple[T, ...]:
    ...
def add(self: Any, other: Any) -> Any:
    ...
def test(a: Tuple[int, str], b: Tuple[bool], c: Tuple[bool, ...]):
    reveal_type(add(a, b))  # N: Revealed type is "tuple[builtins.int, builtins.str, builtins.bool]"
    reveal_type(add(b, c))  # N: Revealed type is "builtins.tuple[builtins.bool, ...]"
[builtins fixtures/tuple.pyi]

[case testTypeVarTupleOverloadOverlap]
from typing import Union, overload, Tuple
from typing_extensions import Unpack

class Int(int): ...

A = Tuple[int, Unpack[Tuple[int, ...]]]
B = Tuple[int, Unpack[Tuple[str, ...]]]

@overload
def f(arg: A) -> int: ...
@overload
def f(arg: B) -> str: ...
def f(arg: Union[A, B]) -> Union[int, str]:
    ...

A1 = Tuple[int, Unpack[Tuple[Int, ...]]]
B1 = Tuple[Unpack[Tuple[Int, ...]], int]

@overload
def f1(arg: A1) -> int: ...  # E: Overloaded function signatures 1 and 2 overlap with incompatible return types
@overload
def f1(arg: B1) -> str: ...
def f1(arg: Union[A1, B1]) -> Union[int, str]:
    ...

A2 = Tuple[int, int, int]
B2 = Tuple[int, Unpack[Tuple[int, ...]]]

@overload
def f2(arg: A2) -> int: ...  # E: Overloaded function signatures 1 and 2 overlap with incompatible return types
@overload
def f2(arg: B2) -> str: ...
def f2(arg: Union[A2, B2]) -> Union[int, str]:
    ...

A3 = Tuple[int, int, int]
B3 = Tuple[int, Unpack[Tuple[str, ...]]]

@overload
def f3(arg: A3) -> int: ...
@overload
def f3(arg: B3) -> str: ...
def f3(arg: Union[A3, B3]) -> Union[int, str]:
    ...

A4 = Tuple[int, int, Unpack[Tuple[int, ...]]]
B4 = Tuple[int]

@overload
def f4(arg: A4) -> int: ...
@overload
def f4(arg: B4) -> str: ...
def f4(arg: Union[A4, B4]) -> Union[int, str]:
    ...
[builtins fixtures/tuple.pyi]

[case testTypeVarTupleIndexOldStyleNonNormalizedAndNonLiteral]
from typing import Any, Tuple
from typing_extensions import Unpack

t: Tuple[Unpack[Tuple[int, ...]]]
reveal_type(t[42])  # N: Revealed type is "builtins.int"
i: int
reveal_type(t[i])  # N: Revealed type is "builtins.int"
t1: Tuple[int, Unpack[Tuple[int, ...]]]
reveal_type(t1[i])  # N: Revealed type is "builtins.int"
[builtins fixtures/tuple.pyi]

[case testTypeVarTupleNotConcreteCallable]
from typing_extensions import Unpack, TypeVarTuple
from typing import Callable, TypeVar, Tuple

T = TypeVar("T")
Args = TypeVarTuple("Args")
Args2 = TypeVarTuple("Args2")

def submit(fn: Callable[[Unpack[Args]], T], *args: Unpack[Args]) -> T:
    ...

def submit2(fn: Callable[[int, Unpack[Args]], T], *args: Unpack[Tuple[int, Unpack[Args]]]) -> T:
    ...

def foo(func: Callable[[Unpack[Args]], T], *args: Unpack[Args]) -> T:
   return submit(func, *args)

def foo2(func: Callable[[Unpack[Args2]], T], *args: Unpack[Args2]) -> T:
   return submit(func, *args)

def foo3(func: Callable[[int, Unpack[Args2]], T], *args: Unpack[Args2]) -> T:
   return submit2(func, 1, *args)

def foo_bad(func: Callable[[Unpack[Args2]], T], *args: Unpack[Args2]) -> T:
   return submit2(func, 1, *args)  # E: Argument 1 to "submit2" has incompatible type "Callable[[VarArg(Unpack[Args2])], T]"; expected "Callable[[int, VarArg(Unpack[Args2])], T]"
[builtins fixtures/tuple.pyi]

[case testTypeVarTupleParamSpecInteraction]
from typing_extensions import Unpack, TypeVarTuple, ParamSpec
from typing import Callable, TypeVar

T = TypeVar("T")
Args = TypeVarTuple("Args")
Args2 = TypeVarTuple("Args2")
P = ParamSpec("P")

def submit(fn: Callable[P, T], *args: P.args, **kwargs: P.kwargs) -> T:
    ...

def foo(func: Callable[[Unpack[Args]], T], *args: Unpack[Args]) -> T:
   return submit(func, *args)

def foo2(func: Callable[[Unpack[Args]], T], *args: Unpack[Args2]) -> T:
   return submit(func, *args)  # E: Argument 2 to "submit" has incompatible type "*tuple[Unpack[Args2]]"; expected "Unpack[Args]"

def foo3(func: Callable[[int, Unpack[Args2]], T], *args: Unpack[Args2]) -> T:
   return submit(func, 1, *args)
[builtins fixtures/tuple.pyi]

[case testTypeVarTupleEmptySpecialCase]
from typing import Any, Callable, Generic
from typing_extensions import Unpack, TypeVarTuple

Ts = TypeVarTuple("Ts")
class MyClass(Generic[Unpack[Ts]]):
    func: Callable[[Unpack[Ts]], object]

    def __init__(self, func: Callable[[Unpack[Ts]], object]) -> None:
        self.func = func

explicit: MyClass[()]
reveal_type(explicit)  # N: Revealed type is "__main__.MyClass[()]"
reveal_type(explicit.func)  # N: Revealed type is "def () -> builtins.object"

a: Any
explicit_2 = MyClass[()](a)
reveal_type(explicit_2)  # N: Revealed type is "__main__.MyClass[()]"
reveal_type(explicit_2.func)  # N: Revealed type is "def () -> builtins.object"

Alias = MyClass[()]
explicit_3: Alias
reveal_type(explicit_3)  # N: Revealed type is "__main__.MyClass[()]"
reveal_type(explicit_3.func)  # N: Revealed type is "def () -> builtins.object"

explicit_4 = Alias(a)
reveal_type(explicit_4)  # N: Revealed type is "__main__.MyClass[()]"
reveal_type(explicit_4.func)  # N: Revealed type is "def () -> builtins.object"

def no_args() -> None: ...
implicit = MyClass(no_args)
reveal_type(implicit)  # N: Revealed type is "__main__.MyClass[()]"
reveal_type(implicit.func)  # N: Revealed type is "def () -> builtins.object"

def one_arg(__a: int) -> None: ...
x = MyClass(one_arg)
x = explicit  # E: Incompatible types in assignment (expression has type "MyClass[()]", variable has type "MyClass[int]")

# Consistently handle special case for no argument aliases
Direct = MyClass
y = Direct(one_arg)
reveal_type(y)  # N: Revealed type is "__main__.MyClass[builtins.int]"
[builtins fixtures/tuple.pyi]

[case testTypeVarTupleRuntimeTypeApplication]
from typing import Generic, TypeVar, Tuple
from typing_extensions import Unpack, TypeVarTuple

T = TypeVar("T")
S = TypeVar("S")
Ts = TypeVarTuple("Ts")
class C(Generic[T, Unpack[Ts], S]): ...

Ints = Tuple[int, int]
x = C[Unpack[Ints]]()
reveal_type(x)  # N: Revealed type is "__main__.C[builtins.int, builtins.int]"

y = C[Unpack[Tuple[int, ...]]]()
reveal_type(y)  # N: Revealed type is "__main__.C[builtins.int, Unpack[builtins.tuple[builtins.int, ...]], builtins.int]"

z = C[int]()  # E: Bad number of arguments, expected: at least 2, given: 1
reveal_type(z)  # N: Revealed type is "__main__.C[Any, Unpack[builtins.tuple[Any, ...]], Any]"
[builtins fixtures/tuple.pyi]

[case testVariadicTupleTupleSubclassPrefixSuffix]
from typing import Tuple
from typing_extensions import Unpack

i: int

class A(Tuple[int, Unpack[Tuple[int, ...]]]): ...
a: A
reveal_type(a[i])  # N: Revealed type is "builtins.int"

class B(Tuple[Unpack[Tuple[int, ...]], int]): ...
b: B
reveal_type(b[i])  # N: Revealed type is "builtins.int"
[builtins fixtures/tuple.pyi]

[case testVariadicClassSubclassInit]
from typing import Tuple, Generic, TypeVar
from typing_extensions import TypeVarTuple, Unpack

Ts = TypeVarTuple("Ts")
class B(Generic[Unpack[Ts]]):
    def __init__(self, x: Tuple[Unpack[Ts]], *args: Unpack[Ts]) -> None: ...
reveal_type(B)  # N: Revealed type is "def [Ts] (x: tuple[Unpack[Ts`1]], *args: Unpack[Ts`1]) -> __main__.B[Unpack[Ts`1]]"

T = TypeVar("T")
S = TypeVar("S")
class C(B[T, S]): ...
reveal_type(C)  # N: Revealed type is "def [T, S] (x: tuple[T`1, S`2], T`1, S`2) -> __main__.C[T`1, S`2]"
[builtins fixtures/tuple.pyi]

[case testVariadicClassGenericSelf]
from typing import Tuple, Generic, TypeVar
from typing_extensions import TypeVarTuple, Unpack

T = TypeVar("T")
S = TypeVar("S")
Ts = TypeVarTuple("Ts")
class B(Generic[Unpack[Ts]]):
    def copy(self: T) -> T: ...
    def on_pair(self: B[T, S]) -> Tuple[T, S]: ...

b1: B[int]
reveal_type(b1.on_pair())  # E: Invalid self argument "B[int]" to attribute function "on_pair" with type "Callable[[B[T, S]], tuple[T, S]]" \
                           # N: Revealed type is "tuple[Never, Never]"
b2: B[int, str]
reveal_type(b2.on_pair())  # N: Revealed type is "tuple[builtins.int, builtins.str]"
b3: B[int, str, int]
reveal_type(b3.on_pair())  # E: Invalid self argument "B[int, str, int]" to attribute function "on_pair" with type "Callable[[B[T, S]], tuple[T, S]]" \
                           # N: Revealed type is "tuple[Never, Never]"

class C(B[T, S]): ...
c: C[int, str]
reveal_type(c.copy())  # N: Revealed type is "__main__.C[builtins.int, builtins.str]"
[builtins fixtures/tuple.pyi]

[case testVariadicClassNewStyleSelf]
from typing import Generic, TypeVar, Self
from typing_extensions import TypeVarTuple, Unpack

Ts = TypeVarTuple("Ts")
class B(Generic[Unpack[Ts]]):
    next: Self
    def copy(self) -> Self:
        return self.next

b: B[int, str, int]
reveal_type(b.next)  # N: Revealed type is "__main__.B[builtins.int, builtins.str, builtins.int]"
reveal_type(b.copy())  # N: Revealed type is "__main__.B[builtins.int, builtins.str, builtins.int]"
reveal_type(B.copy(b))  # N: Revealed type is "__main__.B[builtins.int, builtins.str, builtins.int]"

T = TypeVar("T")
S = TypeVar("S")
class C(B[T, S]): ...
c: C[int, str]

reveal_type(c.next)  # N: Revealed type is "__main__.C[builtins.int, builtins.str]"
reveal_type(c.copy())  # N: Revealed type is "__main__.C[builtins.int, builtins.str]"
reveal_type(C.copy(c))  # N: Revealed type is "__main__.C[builtins.int, builtins.str]"
[builtins fixtures/tuple.pyi]

[case testVariadicTupleDataclass]
from dataclasses import dataclass
from typing import Generic, TypeVar, Tuple
from typing_extensions import TypeVarTuple, Unpack

Ts = TypeVarTuple("Ts")

@dataclass
class B(Generic[Unpack[Ts]]):
    items: Tuple[Unpack[Ts]]

reveal_type(B)  # N: Revealed type is "def [Ts] (items: tuple[Unpack[Ts`1]]) -> __main__.B[Unpack[Ts`1]]"
b = B((1, "yes"))
reveal_type(b.items)  # N: Revealed type is "tuple[builtins.int, builtins.str]"

T = TypeVar("T")
S = TypeVar("S")

@dataclass
class C(B[T, S]):
    first: T
    second: S

reveal_type(C)  # N: Revealed type is "def [T, S] (items: tuple[T`1, S`2], first: T`1, second: S`2) -> __main__.C[T`1, S`2]"
c = C((1, "yes"), 2, "no")
reveal_type(c.items)  # N: Revealed type is "tuple[builtins.int, builtins.str]"
reveal_type(c.first)  # N: Revealed type is "builtins.int"
reveal_type(c.second)  # N: Revealed type is "builtins.str"
[builtins fixtures/dataclasses.pyi]
[typing fixtures/typing-medium.pyi]

[case testVariadicTupleInProtocol]
from typing import Protocol, Tuple, List
from typing_extensions import TypeVarTuple, Unpack

Ts = TypeVarTuple("Ts")
class P(Protocol[Unpack[Ts]]):
    def items(self) -> Tuple[Unpack[Ts]]: ...

class PC(Protocol[Unpack[Ts]]):
    def meth(self, *args: Unpack[Ts]) -> None: ...

def get_items(x: P[Unpack[Ts]]) -> Tuple[Unpack[Ts]]: ...
def match(x: PC[Unpack[Ts]]) -> Tuple[Unpack[Ts]]: ...

class Bad:
    def items(self) -> List[int]: ...
    def meth(self, *, named: int) -> None: ...

class Good:
    def items(self) -> Tuple[int, str]: ...
    def meth(self, __x: int, y: str) -> None: ...

g: Good
reveal_type(get_items(g))  # N: Revealed type is "tuple[builtins.int, builtins.str]"
reveal_type(match(g))  # N: Revealed type is "tuple[builtins.int, builtins.str]"

b: Bad
get_items(b)  # E: Argument 1 to "get_items" has incompatible type "Bad"; expected "P[Unpack[tuple[Never, ...]]]" \
              # N: Following member(s) of "Bad" have conflicts: \
              # N:     Expected: \
              # N:         def items(self) -> tuple[Never, ...] \
              # N:     Got: \
              # N:         def items(self) -> list[int]
match(b)  # E: Argument 1 to "match" has incompatible type "Bad"; expected "PC[Unpack[tuple[Never, ...]]]" \
          # N: Following member(s) of "Bad" have conflicts: \
          # N:     Expected: \
          # N:         def meth(self, *args: Never) -> None \
          # N:     Got: \
          # N:         def meth(self, *, named: int) -> None
[builtins fixtures/tuple.pyi]

[case testVariadicTupleCollectionCheck]
from typing import Tuple, Optional
from typing_extensions import Unpack

allowed: Tuple[int, Unpack[Tuple[int, ...]]]

x: Optional[int]
if x in allowed:
    reveal_type(x)  # N: Revealed type is "builtins.int"
[builtins fixtures/tuple.pyi]

[case testJoinOfVariadicTupleCallablesNoCrash]
from typing import Callable, Tuple

f: Callable[[int, *Tuple[str, ...], int], None]
g: Callable[[int, *Tuple[str, ...], int], None]
reveal_type([f, g])  # N: Revealed type is "builtins.list[def (builtins.int, *Unpack[tuple[Unpack[builtins.tuple[builtins.str, ...]], builtins.int]])]"

h: Callable[[int, *Tuple[str, ...], str], None]
reveal_type([f, h])  # N: Revealed type is "builtins.list[def (builtins.int, *Unpack[tuple[Unpack[builtins.tuple[builtins.str, ...]], Never]])]"
[builtins fixtures/tuple.pyi]

[case testTypeVarTupleBothUnpacksSimple]
from typing import Tuple, TypedDict
from typing_extensions import Unpack, TypeVarTuple

class Keywords(TypedDict):
    a: str
    b: str

Ints = Tuple[int, ...]

def f(*args: Unpack[Ints], other: str = "no", **kwargs: Unpack[Keywords]) -> None: ...
reveal_type(f)  # N: Revealed type is "def (*args: builtins.int, other: builtins.str =, **kwargs: Unpack[TypedDict('__main__.Keywords', {'a': builtins.str, 'b': builtins.str})])"
f(1, 2, a="a", b="b")  # OK
f(1, 2, 3)  # E: Missing named argument "a" for "f" \
            # E: Missing named argument "b" for "f"

Ts = TypeVarTuple("Ts")
def g(*args: Unpack[Ts], other: str = "no", **kwargs: Unpack[Keywords]) -> None: ...
reveal_type(g)  # N: Revealed type is "def [Ts] (*args: Unpack[Ts`-1], other: builtins.str =, **kwargs: Unpack[TypedDict('__main__.Keywords', {'a': builtins.str, 'b': builtins.str})])"
g(1, 2, a="a", b="b")  # OK
g(1, 2, 3)  # E: Missing named argument "a" for "g" \
            # E: Missing named argument "b" for "g"

def bad(
    *args: Unpack[Keywords],  # E: "Keywords" cannot be unpacked (must be tuple or TypeVarTuple)
    **kwargs: Unpack[Ints],  # E: Unpack item in ** argument must be a TypedDict
) -> None: ...
reveal_type(bad)  # N: Revealed type is "def (*args: Any, **kwargs: Any)"

def bad2(
    one: int,
    *args: Unpack[Keywords],  # E: "Keywords" cannot be unpacked (must be tuple or TypeVarTuple)
    other: str = "no",
     **kwargs: Unpack[Ints],  # E: Unpack item in ** argument must be a TypedDict
) -> None: ...
reveal_type(bad2)  # N: Revealed type is "def (one: builtins.int, *args: Any, other: builtins.str =, **kwargs: Any)"
[builtins fixtures/dict.pyi]
[typing fixtures/typing-typeddict.pyi]

[case testTypeVarTupleBothUnpacksCallable]
from typing import Callable, Tuple, TypedDict
from typing_extensions import Unpack

class Keywords(TypedDict):
    a: str
    b: str
Ints = Tuple[int, ...]

cb: Callable[[Unpack[Ints], Unpack[Keywords]], None]
reveal_type(cb)  # N: Revealed type is "def (*builtins.int, **Unpack[TypedDict('__main__.Keywords', {'a': builtins.str, 'b': builtins.str})])"

cb2: Callable[[int, Unpack[Ints], int, Unpack[Keywords]], None]
reveal_type(cb2)  # N: Revealed type is "def (builtins.int, *Unpack[tuple[Unpack[builtins.tuple[builtins.int, ...]], builtins.int]], **Unpack[TypedDict('__main__.Keywords', {'a': builtins.str, 'b': builtins.str})])"
cb2(1, 2, 3, a="a", b="b")
cb2(1, a="a", b="b")  # E: Too few arguments
cb2(1, 2, 3, a="a")  # E: Missing named argument "b"

bad1: Callable[[Unpack[Ints], Unpack[Ints]], None]  # E: More than one Unpack in a type is not allowed
reveal_type(bad1)  # N: Revealed type is "def (*builtins.int)"
bad2: Callable[[Unpack[Keywords], Unpack[Keywords]], None]  # E: "Keywords" cannot be unpacked (must be tuple or TypeVarTuple)
reveal_type(bad2)  # N: Revealed type is "def (*Any, **Unpack[TypedDict('__main__.Keywords', {'a': builtins.str, 'b': builtins.str})])"
bad3: Callable[[Unpack[Keywords], Unpack[Ints]], None]  # E: "Keywords" cannot be unpacked (must be tuple or TypeVarTuple) \
                                                        # E: More than one Unpack in a type is not allowed
reveal_type(bad3)  # N: Revealed type is "def (*Any)"
[builtins fixtures/dict.pyi]
[typing fixtures/typing-typeddict.pyi]

[case testTypeVarTupleBothUnpacksApplication]
from typing import Callable, TypedDict, TypeVar, Optional
from typing_extensions import Unpack, TypeVarTuple

class Keywords(TypedDict):
    a: str
    b: str

T = TypeVar("T")
Ts = TypeVarTuple("Ts")
def test(
    x: int,
    func: Callable[[Unpack[Ts]], T],
    *args: Unpack[Ts],
    other: Optional[str] = None,
    **kwargs: Unpack[Keywords],
) -> T:
    if bool():
        func(*args, **kwargs)  # E: Extra argument "a" from **args
    return func(*args)
def test2(
    x: int,
    func: Callable[[Unpack[Ts], Unpack[Keywords]], T],
    *args: Unpack[Ts],
    other: Optional[str] = None,
    **kwargs: Unpack[Keywords],
) -> T:
    if bool():
        func(*args)  # E: Missing named argument "a" \
                     # E: Missing named argument "b"
    return func(*args, **kwargs)
[builtins fixtures/dict.pyi]
[typing fixtures/typing-typeddict.pyi]

[case testUnpackTupleSpecialCaseNoCrash]
from typing import Tuple, TypeVar
from typing_extensions import Unpack

T = TypeVar("T")

def foo(*x: object) -> None: ...
def bar(*x: int) -> None: ...
def baz(*x: T) -> T: ...

keys: Tuple[Unpack[Tuple[int, ...]]]

foo(keys, 1)
foo(*keys, 1)

bar(keys, 1)  # E: Argument 1 to "bar" has incompatible type "tuple[Unpack[tuple[int, ...]]]"; expected "int"
bar(*keys, 1)  # OK

reveal_type(baz(keys, 1))  # N: Revealed type is "builtins.object"
reveal_type(baz(*keys, 1))  # N: Revealed type is "builtins.int"
[builtins fixtures/tuple.pyi]

[case testVariadicTupleContextNoCrash]
from typing import Tuple, Unpack

x: Tuple[int, Unpack[Tuple[int, ...]]] = ()  # E: Incompatible types in assignment (expression has type "tuple[()]", variable has type "tuple[int, Unpack[tuple[int, ...]]]")
y: Tuple[int, Unpack[Tuple[int, ...]]] = (1, 2)
z: Tuple[int, Unpack[Tuple[int, ...]]] = (1,)
w: Tuple[int, Unpack[Tuple[int, ...]]] = (1, *[2, 3, 4])
t: Tuple[int, Unpack[Tuple[int, ...]]] = (1, *(2, 3, 4))
[builtins fixtures/tuple.pyi]

[case testAliasToCallableWithUnpack]
from typing import Any, Callable, Tuple, Unpack

_CallableValue = Callable[[Unpack[Tuple[Any, ...]]], Any]
def higher_order(f: _CallableValue) -> None: ...

def good1(*args: int) -> None: ...
def good2(*args: str) -> int: ...

# These are special-cased for *args: Any (as opposite to *args: object)
def ok1(a: str, b: int, /) -> None: ...
def ok2(c: bytes, *args: int) -> str: ...

def bad1(*, d: str) -> int: ...
def bad2(**kwargs: None) -> None: ...

higher_order(good1)
higher_order(good2)

higher_order(ok1)
higher_order(ok2)

higher_order(bad1)  # E: Argument 1 to "higher_order" has incompatible type "Callable[[NamedArg(str, 'd')], int]"; expected "Callable[[VarArg(Any)], Any]"
higher_order(bad2)  # E: Argument 1 to "higher_order" has incompatible type "Callable[[KwArg(None)], None]"; expected "Callable[[VarArg(Any)], Any]"
[builtins fixtures/tuple.pyi]

[case testAliasToCallableWithUnpack2]
from typing import Any, Callable, Tuple, Unpack

_CallableValue = Callable[[int, str, Unpack[Tuple[Any, ...]], int], Any]
def higher_order(f: _CallableValue) -> None: ...

def good(a: int, b: str, *args: Unpack[Tuple[Unpack[Tuple[Any, ...]], int]]) -> int: ...
def bad1(a: str, b: int, /) -> None: ...
def bad2(c: bytes, *args: int) -> str: ...
def bad3(*, d: str) -> int: ...
def bad4(**kwargs: None) -> None: ...

higher_order(good)
higher_order(bad1)  # E: Argument 1 to "higher_order" has incompatible type "Callable[[str, int], None]"; expected "Callable[[int, str, VarArg(Unpack[tuple[Unpack[tuple[Any, ...]], int]])], Any]"
higher_order(bad2)  # E: Argument 1 to "higher_order" has incompatible type "Callable[[bytes, VarArg(int)], str]"; expected "Callable[[int, str, VarArg(Unpack[tuple[Unpack[tuple[Any, ...]], int]])], Any]"
higher_order(bad3)  # E: Argument 1 to "higher_order" has incompatible type "Callable[[NamedArg(str, 'd')], int]"; expected "Callable[[int, str, VarArg(Unpack[tuple[Unpack[tuple[Any, ...]], int]])], Any]"
higher_order(bad4)  # E: Argument 1 to "higher_order" has incompatible type "Callable[[KwArg(None)], None]"; expected "Callable[[int, str, VarArg(Unpack[tuple[Unpack[tuple[Any, ...]], int]])], Any]"
[builtins fixtures/tuple.pyi]

[case testAliasToCallableWithUnpackInvalid]
from typing import Any, Callable, List, Tuple, TypeVar, Unpack

T = TypeVar("T")
Ts = TypeVarTuple("Ts")  # E: Name "TypeVarTuple" is not defined

def good(*x: int) -> int: ...
def bad(*x: int, y: int) -> int: ...

Alias = Callable[[Unpack[T]], int]  # E: "T" cannot be unpacked (must be tuple or TypeVarTuple)
x: Alias[int]
reveal_type(x)  # N: Revealed type is "def (*Any) -> builtins.int"
x = good
x = bad  # E: Incompatible types in assignment (expression has type "Callable[[VarArg(int), NamedArg(int, 'y')], int]", variable has type "Callable[[VarArg(Any)], int]")
[builtins fixtures/tuple.pyi]

[case testTypeVarTupleInvariant]
from typing import Generic, Tuple
from typing_extensions import Unpack, TypeVarTuple
Ts = TypeVarTuple("Ts")

class Array(Generic[Unpack[Ts]]): ...

def pointwise_multiply(x: Array[Unpack[Ts]], y: Array[Unpack[Ts]]) -> Array[Unpack[Ts]]: ...

def a1(x: Array[int], y: Array[str], z: Array[int, str]) -> None:
    reveal_type(pointwise_multiply(x, x))  # N: Revealed type is "__main__.Array[builtins.int]"
    reveal_type(pointwise_multiply(x, y))  # E: Cannot infer value of type parameter "Ts" of "pointwise_multiply" \
                                           # N: Revealed type is "__main__.Array[Unpack[builtins.tuple[Any, ...]]]"
    reveal_type(pointwise_multiply(x, z))  # E: Cannot infer value of type parameter "Ts" of "pointwise_multiply" \
                                           # N: Revealed type is "__main__.Array[Unpack[builtins.tuple[Any, ...]]]"

def func(x: Array[Unpack[Ts]], *args: Unpack[Ts]) -> Tuple[Unpack[Ts]]:
    ...

def a2(x: Array[int, str]) -> None:
    reveal_type(func(x, 2, "Hello"))  # N: Revealed type is "tuple[builtins.int, builtins.str]"
    reveal_type(func(x, 2))           # E: Cannot infer value of type parameter "Ts" of "func" \
                                      # N: Revealed type is "builtins.tuple[Any, ...]"
    reveal_type(func(x, 2, "Hello", True))   # E: Cannot infer value of type parameter "Ts" of "func" \
                                             # N: Revealed type is "builtins.tuple[Any, ...]"
[builtins fixtures/tuple.pyi]

[case testTypeVarTupleTypeApplicationOverload]
from typing import Generic, TypeVar, TypeVarTuple, Unpack, overload, Callable

T = TypeVar("T")
T1 = TypeVar("T1")
T2 = TypeVar("T2")
T3 = TypeVar("T3")
Ts = TypeVarTuple("Ts")

class C(Generic[T, Unpack[Ts]]):
    @overload
    def __init__(self, f: Callable[[Unpack[Ts]], T]) -> None: ...
    @overload
    def __init__(self, f: Callable[[T1, T2, T3, Unpack[Ts]], T], a: T1, b: T2, c: T3) -> None: ...
    def __init__(self, f, *args, **kwargs) -> None:
        ...

reveal_type(C[int, str])  # N: Revealed type is "Overload(def (f: def (builtins.str) -> builtins.int) -> __main__.C[builtins.int, builtins.str], def [T1, T2, T3] (f: def (T1`-1, T2`-2, T3`-3, builtins.str) -> builtins.int, a: T1`-1, b: T2`-2, c: T3`-3) -> __main__.C[builtins.int, builtins.str])"
Alias = C[int, str]

def f(x: int, y: int, z: int, t: int) -> str: ...
x = C(f, 0, 0, "hm")  # E: Argument 1 to "C" has incompatible type "Callable[[int, int, int, int], str]"; expected "Callable[[int, int, str, int], str]"
reveal_type(x)  # N: Revealed type is "__main__.C[builtins.str, builtins.int]"
reveal_type(C(f))  # N: Revealed type is "__main__.C[builtins.str, builtins.int, builtins.int, builtins.int, builtins.int]"
C[()]  # E: At least 1 type argument(s) expected, none given
[builtins fixtures/tuple.pyi]

[case testTypeVarTupleAgainstParamSpecActualSuccess]
from typing import Generic, TypeVar, TypeVarTuple, Unpack, Callable, Tuple, List
from typing_extensions import ParamSpec

R = TypeVar("R")
P = ParamSpec("P")

class CM(Generic[R]): ...
def cm(fn: Callable[P, R]) -> Callable[P, CM[R]]: ...

Ts = TypeVarTuple("Ts")
@cm
def test(*args: Unpack[Ts]) -> Tuple[Unpack[Ts]]: ...

reveal_type(test)  # N: Revealed type is "def [Ts] (*args: Unpack[Ts`-1]) -> __main__.CM[tuple[Unpack[Ts`-1]]]"
reveal_type(test(1, 2, 3))  # N: Revealed type is "__main__.CM[tuple[Literal[1]?, Literal[2]?, Literal[3]?]]"
[builtins fixtures/tuple.pyi]

[case testTypeVarTupleAgainstParamSpecActualFailedNoCrash]
from typing import Generic, TypeVar, TypeVarTuple, Unpack, Callable, Tuple, List
from typing_extensions import ParamSpec

R = TypeVar("R")
P = ParamSpec("P")

class CM(Generic[R]): ...
def cm(fn: Callable[P, List[R]]) -> Callable[P, CM[R]]: ...

Ts = TypeVarTuple("Ts")
@cm  # E: Argument 1 to "cm" has incompatible type "Callable[[VarArg(Unpack[Ts])], tuple[Unpack[Ts]]]"; expected "Callable[[VarArg(Never)], list[Never]]"
def test(*args: Unpack[Ts]) -> Tuple[Unpack[Ts]]: ...

reveal_type(test)  # N: Revealed type is "def (*args: Never) -> __main__.CM[Never]"
[builtins fixtures/tuple.pyi]

[case testTypeVarTupleAgainstParamSpecActualPrefix]
from typing import Generic, TypeVar, TypeVarTuple, Unpack, Callable, Tuple, List
from typing_extensions import ParamSpec, Concatenate

R = TypeVar("R")
P = ParamSpec("P")
T = TypeVar("T")

class CM(Generic[R]): ...
def cm(fn: Callable[Concatenate[T, P], R]) -> Callable[Concatenate[List[T], P], CM[R]]: ...

Ts = TypeVarTuple("Ts")
@cm
def test(x: T, *args: Unpack[Ts]) -> Tuple[T, Unpack[Ts]]: ...

reveal_type(test)  # N: Revealed type is "def [T, Ts] (builtins.list[T`2], *args: Unpack[Ts`-2]) -> __main__.CM[tuple[T`2, Unpack[Ts`-2]]]"
[builtins fixtures/tuple.pyi]

[case testMixingTypeVarTupleAndParamSpec]
from typing import Generic, ParamSpec, TypeVarTuple, Unpack, Callable, TypeVar

P = ParamSpec("P")
Ts = TypeVarTuple("Ts")

class A(Generic[P, Unpack[Ts]]): ...
class B(Generic[Unpack[Ts], P]): ...

a: A[[int, str], int, str]
reveal_type(a)  # N: Revealed type is "__main__.A[[builtins.int, builtins.str], builtins.int, builtins.str]"
b: B[int, str, [int, str]]
reveal_type(b)  # N: Revealed type is "__main__.B[builtins.int, builtins.str, [builtins.int, builtins.str]]"

x: A[int, str, [int, str]]  # E: Can only replace ParamSpec with a parameter types list or another ParamSpec, got "int"
reveal_type(x)  # N: Revealed type is "__main__.A[Any, Unpack[builtins.tuple[Any, ...]]]"
y: B[[int, str], int, str]  # E: Can only replace ParamSpec with a parameter types list or another ParamSpec, got "str"
reveal_type(y)  # N: Revealed type is "__main__.B[Unpack[builtins.tuple[Any, ...]], Any]"

R = TypeVar("R")
class C(Generic[P, R]):
    fn: Callable[P, None]

c: C[int, str]  # E: Can only replace ParamSpec with a parameter types list or another ParamSpec, got "int"
reveal_type(c.fn)  # N: Revealed type is "def (*Any, **Any)"
[builtins fixtures/tuple.pyi]

[case testTypeVarTupleInstanceOverlap]
# flags: --strict-equality
from typing import TypeVarTuple, Unpack, Generic

Ts = TypeVarTuple("Ts")

class Foo(Generic[Unpack[Ts]]):
    pass

x1: Foo[Unpack[tuple[int, ...]]]
y1: Foo[Unpack[tuple[str, ...]]]
x1 is y1  # E: Non-overlapping identity check (left operand type: "Foo[Unpack[tuple[int, ...]]]", right operand type: "Foo[Unpack[tuple[str, ...]]]")

x2: Foo[Unpack[tuple[int, ...]]]
y2: Foo[Unpack[tuple[int, ...]]]
x2 is y2

x3: Foo[Unpack[tuple[int, ...]]]
y3: Foo[Unpack[tuple[int, int]]]
x3 is y3

x4: Foo[Unpack[tuple[str, ...]]]
y4: Foo[Unpack[tuple[int, int]]]
x4 is y4  # E: Non-overlapping identity check (left operand type: "Foo[Unpack[tuple[str, ...]]]", right operand type: "Foo[int, int]")
[builtins fixtures/tuple.pyi]

[case testTypeVarTupleErasureNormalized]
from typing import TypeVarTuple, Unpack, Generic, Union
from collections.abc import Callable

Args = TypeVarTuple("Args")

class Built(Generic[Unpack[Args]]):
    pass

def example(
    fn: Union[Built[Unpack[Args]], Callable[[Unpack[Args]], None]]
) -> Built[Unpack[Args]]: ...

@example
def command() -> None:
    return
reveal_type(command)  # N: Revealed type is "__main__.Built[()]"
[builtins fixtures/tuple.pyi]

[case testTypeVarTupleSelfMappedPrefix]
from typing import TypeVarTuple, Generic, Unpack

Ts = TypeVarTuple("Ts")
class Base(Generic[Unpack[Ts]]):
    attr: tuple[Unpack[Ts]]

    @property
    def prop(self) -> tuple[Unpack[Ts]]:
        return self.attr

    def meth(self) -> tuple[Unpack[Ts]]:
        return self.attr

Ss = TypeVarTuple("Ss")
class Derived(Base[str, Unpack[Ss]]):
    def test(self) -> None:
        reveal_type(self.attr)  # N: Revealed type is "tuple[builtins.str, Unpack[Ss`1]]"
        reveal_type(self.prop)  # N: Revealed type is "tuple[builtins.str, Unpack[Ss`1]]"
        reveal_type(self.meth())  # N: Revealed type is "tuple[builtins.str, Unpack[Ss`1]]"
[builtins fixtures/property.pyi]

[case testTypeVarTupleProtocolPrefix]
from typing import Protocol, Unpack, TypeVarTuple

Ts = TypeVarTuple("Ts")
class A(Protocol[Unpack[Ts]]):
    def f(self, z: str, *args: Unpack[Ts]) -> None: ...

class C:
    def f(self, z: str, x: int) -> None: ...

def f(x: A[Unpack[Ts]]) -> tuple[Unpack[Ts]]: ...

reveal_type(f(C()))  # N: Revealed type is "tuple[builtins.int]"
[builtins fixtures/tuple.pyi]

[case testTypeVarTupleHomogeneousCallableNormalized]
from typing import Generic, Unpack, TypeVarTuple

Ts = TypeVarTuple("Ts")
class C(Generic[Unpack[Ts]]):
    def foo(self, *args: Unpack[Ts]) -> None: ...

c: C[Unpack[tuple[int, ...]]]
reveal_type(c.foo)  # N: Revealed type is "def (*args: builtins.int)"
[builtins fixtures/tuple.pyi]

[case testTypeVarTupleJoinInstanceTypeVar]
from typing import Any, Unpack, TypeVarTuple, TypeVar

T = TypeVar("T")
Ts = TypeVarTuple("Ts")

def join(x: T, y: T) -> T: ...
def test(xs: tuple[Unpack[Ts]], xsi: tuple[int, Unpack[Ts]]) -> None:
    a: tuple[Any, ...]
    reveal_type(join(xs, a))  # N: Revealed type is "builtins.tuple[Any, ...]"
    reveal_type(join(a, xs))  # N: Revealed type is "builtins.tuple[Any, ...]"
    aa: tuple[Unpack[tuple[Any, ...]]]
    reveal_type(join(xs, aa))  # N: Revealed type is "builtins.tuple[Any, ...]"
    reveal_type(join(aa, xs))  # N: Revealed type is "builtins.tuple[Any, ...]"
    ai: tuple[int, Unpack[tuple[Any, ...]]]
    reveal_type(join(xsi, ai))  # N: Revealed type is "tuple[builtins.int, Unpack[builtins.tuple[Any, ...]]]"
    reveal_type(join(ai, xsi))  # N: Revealed type is "tuple[builtins.int, Unpack[builtins.tuple[Any, ...]]]"
[builtins fixtures/tuple.pyi]

[case testTypeVarTupleInferAgainstAnyCallableSuffix]
from typing import Any, Callable, TypeVar, TypeVarTuple

Ts = TypeVarTuple("Ts")
R = TypeVar("R")
def deco(func: Callable[[*Ts, int], R]) -> Callable[[*Ts], R]:
    ...

untyped: Any
reveal_type(deco(untyped))  # N: Revealed type is "def (*Any) -> Any"
[builtins fixtures/tuple.pyi]

[case testNoCrashOnNonNormalUnpackInCallable]
from typing import Callable, Unpack, TypeVar

T = TypeVar("T")
def fn(f: Callable[[*tuple[T]], int]) -> Callable[[*tuple[T]], int]: ...

def test(*args: Unpack[tuple[T]]) -> int: ...
reveal_type(fn(test))  # N: Revealed type is "def [T] (T`1) -> builtins.int"
[builtins fixtures/tuple.pyi]

<<<<<<< HEAD
[case testNoGenericTypeVarTupleClassVarAccess]
from typing import Generic, Tuple, TypeVarTuple, Unpack

Ts = TypeVarTuple("Ts")
class C(Generic[Unpack[Ts]]):
    x: Tuple[Unpack[Ts]]

reveal_type(C.x)  # E: Access to generic instance variables via class is ambiguous \
                  # N: Revealed type is "builtins.tuple[Any, ...]"
=======
[case testConstraintsIncludeTupleFallback]
from typing import Generic, TypeVar
from typing_extensions import TypeVarTuple, Unpack

T = TypeVar("T")
Ts = TypeVarTuple("Ts")
_FT = TypeVar("_FT", bound=type)

def identity(smth: _FT) -> _FT:
    return smth

@identity
class S(tuple[Unpack[Ts]], Generic[T, Unpack[Ts]]):
    def f(self, x: T, /) -> T: ...
>>>>>>> a48ffed2
[builtins fixtures/tuple.pyi]<|MERGE_RESOLUTION|>--- conflicted
+++ resolved
@@ -2629,7 +2629,6 @@
 reveal_type(fn(test))  # N: Revealed type is "def [T] (T`1) -> builtins.int"
 [builtins fixtures/tuple.pyi]
 
-<<<<<<< HEAD
 [case testNoGenericTypeVarTupleClassVarAccess]
 from typing import Generic, Tuple, TypeVarTuple, Unpack
 
@@ -2639,7 +2638,8 @@
 
 reveal_type(C.x)  # E: Access to generic instance variables via class is ambiguous \
                   # N: Revealed type is "builtins.tuple[Any, ...]"
-=======
+[builtins fixtures/tuple.pyi]
+
 [case testConstraintsIncludeTupleFallback]
 from typing import Generic, TypeVar
 from typing_extensions import TypeVarTuple, Unpack
@@ -2654,5 +2654,4 @@
 @identity
 class S(tuple[Unpack[Ts]], Generic[T, Unpack[Ts]]):
     def f(self, x: T, /) -> T: ...
->>>>>>> a48ffed2
 [builtins fixtures/tuple.pyi]