--- conflicted
+++ resolved
@@ -497,34 +497,6 @@
         x = z  # E: Name "z" is used before definition
     z: int = 2
 
-<<<<<<< HEAD
-[case testUseBeforeDefImports]
-# flags: --enable-error-code use-before-def
-from foo import x  # type: ignore
-from foo import abc as y  # type: ignore
-import z  # type: ignore
-import foo as f  # type: ignore
-
-def f0() -> None:
-    a = x  # No error.
-    x = 1
-
-def f1() -> None:
-    a = y  # No error.
-    y = 1
-
-def f2() -> None:
-    a = z  # No error.
-    z = 1
-
-def f3() -> None:
-    a = f  # No error.
-    z = 1
-
-def f4() -> None:
-    a = abc  # E: Name "abc" is used before definition
-    abc: int = 1
-=======
 [case testUseBeforeDefImportsBasic]
 # flags: --enable-error-code use-before-def
 import foo  # type: ignore
@@ -586,7 +558,6 @@
 def f1() -> None:
     a = x  # E: Name "x" is used before definition
     x: int = 1
->>>>>>> d58a8514
 
 [case testUseBeforeDefFunctionDeclarations]
 # flags: --enable-error-code use-before-def
