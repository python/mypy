--- conflicted
+++ resolved
@@ -368,52 +368,6 @@
     d = b
 [builtins fixtures/tuple.pyi]
 
-<<<<<<< HEAD
-[case testUseBeforeDef]
-# flags: --enable-error-code use-before-def
-
-def f0() -> None:
-    x = y  # E: Name "y" is used before definition
-    y: int = 1
-
-def f1() -> None:
-    if int():
-        x = 0
-    else:
-        y = x  # E: Name "x" is used before definition
-
-def f2() -> None:
-    x = 1
-    if int():
-        x = 0
-    else:
-        y = x  # No error.
-
-def f3() -> None:
-    if int():
-        pass
-    else:
-        # No use-before-def error.
-        y = z  # E: Name "z" is not defined
-
-    def inner2() -> None:
-        z = 0
-
-def f4() -> None:
-    if int():
-        pass
-    else:
-        y = z  # E: Name "z" is used before definition
-    z: int = 2
-
-def f5() -> None:
-    if int():
-        pass
-    else:
-        y = z  # E: Name "z" is used before definition
-        x = z  # No error here -- we shouldn't report the error twice.
-    z: int = 2
-=======
 [case testUnreachable]
 # flags: --enable-error-code partially-defined
 import typing
@@ -432,4 +386,48 @@
     z = 1
 a = z
 [typing fixtures/typing-medium.pyi]
->>>>>>> 8fb482ff
+
+[case testUseBeforeDef]
+# flags: --enable-error-code use-before-def
+
+def f0() -> None:
+    x = y  # E: Name "y" is used before definition
+    y: int = 1
+
+def f1() -> None:
+    if int():
+        x = 0
+    else:
+        y = x  # E: Name "x" is used before definition
+
+def f2() -> None:
+    x = 1
+    if int():
+        x = 0
+    else:
+        y = x  # No error.
+
+def f3() -> None:
+    if int():
+        pass
+    else:
+        # No use-before-def error.
+        y = z  # E: Name "z" is not defined
+
+    def inner2() -> None:
+        z = 0
+
+def f4() -> None:
+    if int():
+        pass
+    else:
+        y = z  # E: Name "z" is used before definition
+    z: int = 2
+
+def f5() -> None:
+    if int():
+        pass
+    else:
+        y = z  # E: Name "z" is used before definition
+        x = z  # No error here -- we shouldn't report the error twice.
+    z: int = 2