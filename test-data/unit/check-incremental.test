-- Checks for incremental mode (see testcheck.py).
-- Each test is run at least twice, once with a cold cache, once with a warm cache.
-- Before the tests are run again, in step N any *.py.N files are copied to
-- *.py.  There are at least two runs; more as long as there are *.py.N files.
--
-- You can add an empty section like `[delete mod.py.2]` to delete `mod.py`
-- before the second run.
--
-- Errors expected in the first run should be in the `[out1]` section, and
-- errors expected in the second run should be in the `[out2]` section, and so on.
-- If a section is omitted, it is expected there are no errors on that run.
-- The number of runs is determined by the highest N in all [outN] sections, but
-- there are always at least two runs. (Note that [out] is equivalent to [out1].)
--
-- The list of modules to be checked can be specified using
-- # cmd: mypy -m mod1 mod2 mod3
-- To check a different list on the second run, use
-- # cmd2: mypy -m mod1 mod3
-- (and cmd3 for the third run, and so on).
--
-- Extra command line flags may be specified using
-- # flags: --some-flag
-- If the second run requires different flags, those can be specified using
-- # flags2: --another-flag
-- (and flags3 for the third run, and so on).
--
-- Incremental tests involving plugins that get updated are also supported.
-- All plugin files that are updated *must* end in '_plugin', so they will
-- be unloaded from 'sys.modules' between incremental steps.
--
-- Any files that we expect to be rechecked should be annotated in the [rechecked]
-- annotation, and any files expect to be stale (aka have a modified interface)
-- should be annotated in the [stale] annotation. Note that a file that ends up
-- producing an error has its caches deleted and is marked stale automatically.
-- Such files do not need to be included in [stale ...] list.
--
-- The test suite will automatically assume that __main__ is stale and rechecked in
-- all cases so we can avoid constantly having to annotate it. The list of
-- rechecked/stale files can be in any arbitrary order, or can be left empty
-- if no files should be rechecked/stale.
--
-- There are additional incremental mode test cases in check-serialize.test.

[case testIncrementalEmpty]
[rechecked]
[stale]

[case testIncrementalBasics]
import m
[file m.py]
def foo():
    pass
[file m.py.2]
def foo() -> None:
    pass
[rechecked m]
[stale m]

[case testIncrementalError]
import m
[file m.py]
def foo() -> None:
    pass
[file m.py.2]
def foo() -> None:
    bar()
[rechecked m]
[stale]
[out2]
tmp/m.py:2: error: Name "bar" is not defined

[case testIncrementalSimpleImportSequence]
import mod1
mod1.func1()

[file mod1.py]
import mod2
def func1() -> None: mod2.func2()

[file mod2.py]
import mod3
def func2() -> None: mod3.func3()

[file mod3.py]
def func3() -> None: pass

[rechecked]
[stale]


[case testIncrementalInternalChangeOnly]
import mod1
mod1.func1()

[file mod1.py]
import mod2
def func1() -> None: mod2.func2()

[file mod2.py]
import mod3
def func2() -> None: mod3.func3()

[file mod3.py]
def func3() -> None: pass

[file mod3.py.2]
def func3() -> None: 3 + 2

[rechecked mod3]
[stale]


[case testIncrementalImportGone]
import mod1

[file mod1.py]
from mod2 import A
def func1() -> A: pass

[file mod2.py]
class A: pass

[file mod1.py.2]
def func1() -> A: pass

[rechecked mod1]
[stale]
[out2]
tmp/mod1.py:1: error: Name "A" is not defined

[case testIncrementalCallable]
import mod1

[file mod1.py]
from typing import Callable
from mypy_extensions import Arg
def func1() -> Callable[[Arg(int, 'x')], int]: pass

[file mod1.py.2]
from typing import Callable
from mypy_extensions import Arg
def func1() -> Callable[[Arg(int, 'x')], int]: ...


[rechecked mod1]
[stale]

[builtins fixtures/dict.pyi]

[case testIncrementalSameNameChange]
import mod1

[file mod1.py]
from mod2 import A
def func1() -> A: pass

[file mod2.py]
class A: pass

[file mod2.py.2]
class Parent: pass
class A(Parent): pass

[rechecked mod1, mod2]
[stale mod2]

[case testIncrementalPartialInterfaceChange]
import mod1
mod1.func1()

[file mod1.py]
import mod2
def func1() -> None: mod2.func2()

[file mod2.py]
import mod3
def func2() -> None: mod3.func3()

[file mod3.py]
def func3() -> None: pass

[file mod3.py.2]
def func3() -> int: return 2

[rechecked mod2, mod3]
[stale mod3]

[case testIncrementalInternalFunctionDefinitionChange]
import mod1

[file mod1.py]
import mod2
def accepts_int(a: int) -> int: return a
accepts_int(mod2.foo())

[file mod2.py]
def foo() -> int:
    def inner() -> int:
        return 42
    return inner()

[file mod2.py.2]
def foo() -> int:
    def inner2() -> str:
        return "foo"
    return inner2()

[rechecked mod1, mod2]
[stale]
[out2]
tmp/mod2.py:4: error: Incompatible return value type (got "str", expected "int")

[case testIncrementalInternalScramble]
import mod1

[file mod1.py]
import mod2
mod2.foo()

[file mod2.py]
def baz() -> int:
    return 3

def bar() -> int:
    return baz()

def foo() -> int:
    return bar()

[file mod2.py.2]
def foo() -> int:
    return baz()

def bar() -> int:
    return bar()

def baz() -> int:
    return 42
[rechecked mod2]
[stale]

[case testIncrementalMethodInterfaceChange]
import mod1

[file mod1.py]
import mod2

[file mod2.py]
class Foo:
    def bar(self, a: str) -> str:
        return "a"

[file mod2.py.2]
class Foo:
    def bar(self, a: float) -> str:
        return "a"

[rechecked mod1, mod2]
[stale mod2]

[case testIncrementalBaseClassChange]
import mod1

[file mod1.py]
from mod2 import Child
Child().good_method()

[file mod2.py]
class Good:
    def good_method(self) -> int: return 1
class Bad: pass
class Child(Good): pass

[file mod2.py.2]
class Good:
    def good_method(self) -> int: return 1
class Bad: pass
class Child(Bad): pass

[rechecked mod1, mod2]
[stale mod2]
[out2]
tmp/mod1.py:2: error: "Child" has no attribute "good_method"

[case testIncrementalCascadingChange]
import mod1

[file mod1.py]
from mod2 import A
def accepts_int(a: int) -> None: pass
accepts_int(A)

[file mod2.py]
from mod3 import B
A = B

[file mod3.py]
from mod4 import C
B = C

[file mod4.py]
C = 3

[file mod4.py.2]
C = "A"

[rechecked mod1, mod2, mod3, mod4]
[stale mod2, mod3, mod4]
[out2]
tmp/mod1.py:3: error: Argument 1 to "accepts_int" has incompatible type "str"; expected "int"

[case testIncrementalBrokenCascade]
import mod1

[file mod1.py]
import mod2
def accept_int(a: int) -> int: return a
accept_int(mod2.mod3.mod4.const)

[file mod2.py]
import mod3

[file mod3.py]
import mod4

[file mod4.py]
const = 3

[file mod3.py.2]
# Import to mod4 is gone!

[rechecked mod1, mod2, mod3]
[stale mod3]
[builtins fixtures/module.pyi]
[out2]
tmp/mod1.py:3: error: Module has no attribute "mod4"

[case testIncrementalLongBrokenCascade]
import mod1

[file mod1.py]
import mod2
def accept_int(a: int) -> int: return a
accept_int(mod2.mod3.mod4.mod5.mod6.mod7.const)

[file mod2.py]
import mod3

[file mod3.py]
import mod4

[file mod4.py]
import mod5

[file mod5.py]
import mod6

[file mod6.py]
import mod7

[file mod7.py]
const = 3

[file mod6.py.2]
# Import to mod7 is gone!

[rechecked mod1, mod5, mod6]
[stale mod6]
[builtins fixtures/module.pyi]
[out2]
tmp/mod1.py:3: error: Module has no attribute "mod7"

[case testIncrementalNestedBrokenCascade]
import mod1

[file mod1.py]
import mod2
def accept_int(a: int) -> int: return a
accept_int(mod2.mod3.mod4.const)

[file mod2/__init__.py]
import mod2.mod3 as mod3

[file mod2/mod3/__init__.py]
import mod2.mod3.mod4 as mod4

[file mod2/mod3/__init__.py.2]
# Import is gone!

[file mod2/mod3/mod4.py]
const = 3

[rechecked mod1, mod2, mod2.mod3]
[stale mod2.mod3]
[builtins fixtures/module.pyi]
[out2]
tmp/mod1.py:3: error: Module has no attribute "mod4"

[case testIncrementalNestedBrokenCascadeWithType1]
import mod1, mod2.mod3.mod5

[file mod1.py]
import mod2
def accept_int(x: int) -> None: pass
def produce() -> mod2.CustomType:
    return mod2.CustomType()
a = produce()
accept_int(a.foo())

[file mod2/__init__.py]
from mod2.mod3 import CustomType

[file mod2/mod3/__init__.py]
from mod2.mod3.mod4 import CustomType

[file mod2/mod3/__init__.py.2]
# Import a different class that also happens to be called 'CustomType'
from mod2.mod3.mod5 import CustomType
def produce() -> CustomType:
    return CustomType()

[file mod2/mod3/mod4.py]
class CustomType:
    def foo(self) -> int: return 1

[file mod2/mod3/mod5.py]
class CustomType:
    def foo(self) -> str: return "a"

[rechecked mod1, mod2, mod2.mod3]
[stale mod2, mod2.mod3]
[builtins fixtures/module.pyi]
[out1]
[out2]
tmp/mod1.py:6: error: Argument 1 to "accept_int" has incompatible type "str"; expected "int"

[case testIncrementalNestedBrokenCascadeWithType2]
import mod1, mod2.mod3.mod5

[file mod1.py]
from mod2 import produce
def accept_int(x: int) -> None: pass
a = produce()
accept_int(a.foo())

[file mod2/__init__.py]
from mod2.mod3 import produce

[file mod2/mod3/__init__.py]
from mod2.mod3.mod4 import CustomType
def produce() -> CustomType:
    return CustomType()

[file mod2/mod3/__init__.py.2]
# Import a different class that also happens to be called 'CustomType'
from mod2.mod3.mod5 import CustomType
def produce() -> CustomType:
    return CustomType()

[file mod2/mod3/mod4.py]
class CustomType:
    def foo(self) -> int: return 1

[file mod2/mod3/mod5.py]
class CustomType:
    def foo(self) -> str: return "a"

[rechecked mod1, mod2, mod2.mod3]
[stale mod2.mod3]
[builtins fixtures/module.pyi]
[out1]
[out2]
tmp/mod1.py:4: error: Argument 1 to "accept_int" has incompatible type "str"; expected "int"

[case testIncrementalRemoteChange]
import mod1

[file mod1.py]
import mod2
def accepts_int(a: int) -> None: pass
accepts_int(mod2.mod3.mod4.const)

[file mod2.py]
import mod3

[file mod3.py]
import mod4

[file mod4.py]
const = 3

[file mod4.py.2]
const = "foo"

[rechecked mod1, mod3, mod4]
[stale mod4]
[out2]
tmp/mod1.py:3: error: Argument 1 to "accepts_int" has incompatible type "str"; expected "int"

[case testIncrementalBadChange]
import mod1

[file mod1.py]
from mod2 import func2

def func1() -> int:
    return func2()

[file mod2.py]
def func2() -> int:
    return 1

[file mod2.py.2]
def func2() -> str:
    return "foo"

[rechecked mod1, mod2]
[stale mod2]
[out2]
tmp/mod1.py:4: error: Incompatible return value type (got "str", expected "int")

[case testIncrementalBadChangeWithSave]
import mod0

[file mod0.py]
import mod1
A = mod1.func2()

[file mod1.py]
from mod2 import func2

def func1() -> int:
    return func2()

[file mod2.py]
def func2() -> int:
    return 1

[file mod2.py.2]
def func2() -> str:
    return "foo"

[rechecked mod0, mod1, mod2]
[stale mod2]
[out2]
tmp/mod1.py:4: error: Incompatible return value type (got "str", expected "int")

[case testIncrementalOkChangeWithSave]
import mod0

[file mod0.py]
import mod1
A = mod1.func2()

[file mod1.py]
from mod2 import func2

def func1() -> int:
    func2()
    return 1

[file mod2.py]
def func2() -> int:
    return 1

[file mod2.py.2]
def func2() -> str:
    return "foo"

[rechecked mod0, mod1, mod2]
[stale mod0, mod2]
[out2]

[case testIncrementalWithComplexDictExpression]
import mod1

[file mod1.py]
import mod1_private

[file mod1_private.py]
my_dict = {
    'a': [1, 2, 3],
    'b': [4, 5, 6]
}

[file mod1_private.py.2]
my_dict = {
    'a': [1, 2, 3],
    'b': [4, 5, 'a']
}

[rechecked mod1, mod1_private]
[stale mod1_private]
[builtins fixtures/dict.pyi]

[case testIncrementalWithComplexConstantExpressionNoAnnotation]
import mod1

[file mod1.py]
import mod1_private

[file mod1_private.py]
def foobar() -> int: return 1
def baz() -> int: return 2
const = 1 + foobar()

[file mod1_private.py.2]
def foobar() -> int: return 1
def baz() -> int: return 2
const = 1 + baz()

[rechecked mod1_private]
[stale]

[case testIncrementalWithComplexConstantExpressionWithAnnotation]
import mod1

[file mod1.py]
import mod1_private

[file mod1_private.py]
def foobar() -> int: return 1
def baz() -> int: return 2
const = 1 + foobar()  # type: int

[file mod1_private.py.2]
def foobar() -> int: return 1
def baz() -> int: return 2
const = 1 + baz()  # type: int

[rechecked mod1_private]
[stale]

[case testIncrementalSmall]
import mod1

[file mod1.py]
import mod1_private
def accepts_int(a: int) -> None: pass
accepts_int(mod1_private.some_func(12))

[file mod1_private.py]
def some_func(a: int) -> int:
    return 1

[file mod1_private.py.2]
def some_func(a: int) -> str:
    return "a"

[rechecked mod1, mod1_private]
[stale mod1_private]
[builtins fixtures/ops.pyi]
[out2]
tmp/mod1.py:3: error: Argument 1 to "accepts_int" has incompatible type "str"; expected "int"

[case testIncrementalWithDecorators]
import mod1

[file mod1.py]
import mod1_private
def accepts_int(a: int) -> None: pass
accepts_int(mod1_private.some_func(12))

[file mod1_private.py]
from typing import Callable
def multiply(f: Callable[[int], int]) -> Callable[[int], int]:
    return lambda a: f(a) * 10

def stringify(f: Callable[[int], int]) -> Callable[[int], str]:
    return lambda a: str(f(a))

@multiply
def some_func(a: int) -> int:
    return a + 2

[file mod1_private.py.2]
from typing import Callable
def multiply(f: Callable[[int], int]) -> Callable[[int], int]:
    return lambda a: f(a) * 10

def stringify(f: Callable[[int], int]) -> Callable[[int], str]:
    return lambda a: str(f(a))

@stringify
def some_func(a: int) -> int:
    return a + 2
[rechecked mod1, mod1_private]
[stale mod1_private]
[builtins fixtures/ops.pyi]
[out2]
tmp/mod1.py:3: error: Argument 1 to "accepts_int" has incompatible type "str"; expected "int"

[case testIncrementalChangingClassAttributes]
import mod1

[file mod1.py]
import mod2
mod2.Foo.A

[file mod2.py]
class Foo:
    A = 3

[file mod2.py.2]
class Foo:
    A = "hello"

[rechecked mod1, mod2]
[stale mod2]

[case testIncrementalChangingFields]
import mod1

[file mod1.py]
import mod2
f = mod2.Foo()
f.A

[file mod2.py]
class Foo:
    def __init__(self) -> None:
        self.A = 3

[file mod2.py.2]
class Foo:
    def __init__(self) -> None:
        self.A = "hello"

[rechecked mod1, mod2]
[stale mod2]
[out2]

[case testIncrementalChangingFieldsWithAssignment]
import mod1

[file mod1.py]
import mod2
f = mod2.Foo()
B = f.A

[file mod2.py]
class Foo:
    def __init__(self) -> None:
        self.A = 3

[file mod2.py.2]
class Foo:
    def __init__(self) -> None:
        self.A = "hello"

[rechecked mod1, mod2]
[stale mod1, mod2]

[case testIncrementalCheckingChangingFields]
import mod1

[file mod1.py]
import mod2
def accept_int(a: int) -> int: return a
f = mod2.Foo()
accept_int(f.A)

[file mod2.py]
class Foo:
    def __init__(self) -> None:
        self.A = 3

[file mod2.py.2]
class Foo:
    def __init__(self) -> None:
        self.A = "hello"

[rechecked mod1, mod2]
[stale mod2]
[out2]
tmp/mod1.py:4: error: Argument 1 to "accept_int" has incompatible type "str"; expected "int"

[case testIncrementalNestedClassDefinition]
import mod1

[file mod1.py]
import mod2
b = mod2.Foo.Bar()
b.attr

[file mod2.py]
class Foo:
    class Bar:
        attr = 3

[file mod2.py.2]
class Foo:
    class Bar:
        attr = "foo"

[rechecked mod1, mod2]
[stale mod2]

[case testIncrementalSimpleBranchingModules]
import mod1
import mod2

[file mod1.py]
def func() -> None: pass

[file mod2.py]
def func() -> None: pass

[file mod1.py.2]
def func() -> int: return 1

[rechecked mod1]
[stale mod1]

[case testIncrementalSubmoduleImport]
from parent.childA import Foo

def func1() -> Foo:
    return Foo()

[file parent/__init__.py]
from parent.childA import Foo
from parent.childB import Bar

__all__ = ['Foo', 'Bar']

[file parent/childA.py]
import parent

class Foo:
    def test(self) -> int:
        return parent.Bar().test()

[file parent/childB.py]
class Bar:
    def test(self) -> int: return 3

[builtins fixtures/module_all.pyi]
[rechecked]
[stale]

[case testIncrementalSubmoduleWithAttr]
import mod.child
x = mod.child.Foo()
x.bar()

[file mod/__init__.py]

[file mod/child.py]
class Foo:
    def bar(self) -> None: pass
[builtins fixtures/module.pyi]
[rechecked]
[stale]

[case testIncrementalNestedSubmoduleImportFromWithAttr]
from mod1.mod2 import mod3
def accept_int(a: int) -> None: pass

accept_int(mod3.val3)

[file mod1/__init__.py]
val1 = 1

[file mod1/mod2/__init__.py]
val2 = 1

[file mod1/mod2/mod3.py]
val3 = 1

[builtins fixtures/module.pyi]
[rechecked]
[stale]

[case testIncrementalNestedSubmoduleWithAttr]
import mod1.mod2.mod3
def accept_int(a: int) -> None: pass

accept_int(mod1.mod2.mod3.val3)
accept_int(mod1.mod2.val2)
accept_int(mod1.val1)

[file mod1/__init__.py]
val1 = 1

[file mod1/mod2/__init__.py]
val2 = 1

[file mod1/mod2/mod3.py]
val3 = 1

[builtins fixtures/module.pyi]
[rechecked]
[stale]

[case testIncrementalSubmoduleParentWithImportFrom]
import parent

[file parent/__init__.py]
from parent import a

[file parent/a.py]
val = 3

[builtins fixtures/args.pyi]
[stale]

[case testIncrementalSubmoduleParentBackreference]
import parent

[file parent/__init__.py]
from parent import a

[file parent/a.py]
import parent.b

[file parent/b.py]

[builtins fixtures/args.pyi]
[stale]

[case testIncrementalSubmoduleParentBackreferenceComplex]
import parent

[file parent/__init__.py]
import parent.a

[file parent/a.py]
import parent.b
import parent.c

[file parent/b.py]
import parent.a

[file parent/c.py]
import parent.a

[builtins fixtures/args.pyi]
[stale]

[case testIncrementalReferenceNewFileWithImportFrom]
from parent import a

[file parent/__init__.py]

[file parent/a.py]

[file parent/a.py.2]
from parent import b
reveal_type(b.x)

[file parent/b.py.2]
x = 10

[stale parent.b]
[rechecked parent.a, parent.b]
[out2]
tmp/parent/a.py:2: note: Revealed type is "builtins.int"

[case testIncrementalReferenceExistingFileWithImportFrom]
from parent import a, b

[file parent/__init__.py]

[file parent/a.py]

[file parent/b.py]

[file parent/a.py.2]
from parent import b

[stale parent.a]

[case testIncrementalWithTypeIgnoreOnDirectImport]
import a, b

[file a.py]
import b  # type: ignore

[file b.py]
import c

[file c.py]

[stale]

[case testIncrementalWithTypeIgnoreOnImportFrom]
import a, b

[file a.py]
from b import something # type: ignore

[file b.py]
import c
something = 3

[file c.py]

[stale]

[case testIncrementalWithPartialTypeIgnore]
import a  # type: ignore
import a.b

[file a/__init__.py]

[file a/b.py]

[stale]

[case testIncrementalAnyIsDifferentFromIgnore]
import b

[file b.py]
from typing import Any
import a.b

[file b.py.2]
from typing import Any

a = 3  # type: Any
import a.b

[file a/__init__.py]

[file a/b.py]

[rechecked b]
[stale]
[out2]
tmp/b.py:4: error: Name "a" already defined on line 3

[case testIncrementalSilentImportsAndImportsInClass]
# flags: --ignore-missing-imports
class MyObject(object):
    from bar import FooBar
[stale]

[case testIncrementalSameFileSize]
import m

[file m.py]
def foo(a: int) -> None: pass
def bar(a: str) -> None: pass

foo(3)

[file m.py.2]
def foo(a: int) -> None: pass
def bar(a: str) -> None: pass

bar(3)

[rechecked m]
[stale]
[out2]
tmp/m.py:4: error: Argument 1 to "bar" has incompatible type "int"; expected "str"

[case testIncrementalUnsilencingModule]
# cmd: mypy -m main package.subpackage.mod2
# cmd2: mypy -m main package.subpackage.mod1
# flags: --follow-imports=skip

[file main.py]
from package.subpackage.mod1 import Class

def handle(c: Class) -> None:
    c.some_attribute

[file package/__init__.py]
# empty

[file package/subpackage/__init__.py]
# empty

[file package/subpackage/mod1.py]
import collections # Any previously unloaded package works here

class Class: pass

[file package/subpackage/mod2.py]
# empty

[builtins fixtures/args.pyi]
[rechecked collections, main, package.subpackage.mod1]
[stale collections, package.subpackage.mod1]
[out2]
tmp/main.py:4: error: "Class" has no attribute "some_attribute"

[case testIncrementalWithIgnores]
import foo # type: ignore

[builtins fixtures/module.pyi]
[stale]

[case testIncrementalWithSilentImportsAndIgnore]
# cmd: mypy -m main b
# cmd2: mypy -m main c c.submodule
# flags: --follow-imports=skip

[file main.py]
import a  # type: ignore
import b
import c

a.A().foo()
b.B().foo()
c.C().foo()

[file b.py]
class B:
    def foo(self) -> None: pass

[file b.py.2]

[file c/__init__.py]
class C: pass

[file c/submodule.py]
val = 3  # type: int
if int():
    val = "foo"

[builtins fixtures/module_all.pyi]
[rechecked main, c, c.submodule]
[stale c]
[out2]
tmp/c/submodule.py:3: error: Incompatible types in assignment (expression has type "str", variable has type "int")
tmp/main.py:7: error: "C" has no attribute "foo"

[case testIncrementalRemoteError]
import m
m.C().foo().bar()
[file m.py]
import n
class C:
  def foo(self) -> n.A: pass
[file n.py]
class A:
  def bar(self): pass
[file n.py.2]
class A:
  pass
[rechecked m, n]
[stale n]
[out2]
main:2: error: "A" has no attribute "bar"

[case testIncrementalRemoteErrorFixed]
import m
m.C().foo().bar()
[file m.py]
import n
class C:
  def foo(self) -> n.A: pass
[file n.py]
class A:
  pass
[file n.py.2]
class A:
  def bar(self): pass
[rechecked m, n]
[stale n]
[out1]
main:2: error: "A" has no attribute "bar"

[case testIncrementalChangedError]
import m
[file m.py]
import n
def accept_int(x: int) -> None: pass
accept_int(n.foo)
[file n.py]
foo = "hello"
reveal_type(foo)
[file n.py.2]
foo = 3.14
reveal_type(foo)
[rechecked m, n]
[stale]
[out1]
tmp/n.py:2: note: Revealed type is "builtins.str"
tmp/m.py:3: error: Argument 1 to "accept_int" has incompatible type "str"; expected "int"
[out2]
tmp/n.py:2: note: Revealed type is "builtins.float"
tmp/m.py:3: error: Argument 1 to "accept_int" has incompatible type "float"; expected "int"

[case testIncrementalReplacingImports]
import good, bad, client

[file good.py]
def foo(a: int) -> None: pass

[file bad.py]
def foo(a: str) -> None: pass

[file client.py]
import good
import bad
from good import foo
foo(3)

[file client.py.2]
import good
import bad
from bad import foo
foo(3)

[rechecked client]
[stale]
[out2]
tmp/client.py:4: error: Argument 1 to "foo" has incompatible type "int"; expected "str"

[case testIncrementalChangingAlias]
import m1, m2, m3, m4, m5

[file m1.py]
from m2 import A
def accepts_int(x: int) -> None: pass
accepts_int(A())

[file m2.py]
from m3 import A

[file m3.py]
from m4 import B
A = B

[file m3.py.2]
from m5 import C
A = C

[file m4.py]
def B() -> int:
    return 42

[file m5.py]
def C() -> str:
    return "hello"

[rechecked m1, m2, m3]
[stale m3]
[out2]
tmp/m1.py:3: error: Argument 1 to "accepts_int" has incompatible type "str"; expected "int"

[case testIncrementalStoresAliasTypeVars]
import a

[file mod.py]
from typing import TypeVar, Union
T = TypeVar('T')
Alias = Union[int, T]
x: Alias[str]

[file a.py]
from mod import Alias, x

[file a.py.2]
from mod import Alias, x

reveal_type(x)
y: Alias[int]
reveal_type(y)
[out2]
tmp/a.py:3: note: Revealed type is "Union[builtins.int, builtins.str]"
tmp/a.py:5: note: Revealed type is "Union[builtins.int, builtins.int]"

[case testIncrementalSilentImportsWithBlatantError]
# cmd: mypy -m main
# flags: --follow-imports=skip

[file main.py]
from evil import Hello

[file main.py.2]
from evil import Hello
reveal_type(Hello())

[file evil.py]
def accept_int(x: int) -> None: pass
accept_int("not an int")

[rechecked main]
[stale]
[out2]
tmp/main.py:2: note: Revealed type is "Any"

[case testIncrementalImportIsNewlySilenced]
# cmd: mypy -m main foo
# cmd2: mypy -m main
# flags: --follow-imports=skip

[file main.py]
from foo import bar
def accept_int(x: int) -> None: pass
accept_int(bar)

[file foo.py]
bar = 3

[file foo.py.2]
# Empty!

[rechecked main]
[stale main]

[case testIncrementalSilencedModuleNoLongerCausesError]
# cmd: mypy -m main evil
# cmd2: mypy -m main
# flags: --follow-imports=skip

[file main.py]
from evil import bar
def accept_int(x: int) -> None: pass
accept_int(bar)
reveal_type(bar)

[file evil.py]
bar = "str"

[rechecked main]
[stale]
[out1]
tmp/main.py:3: error: Argument 1 to "accept_int" has incompatible type "str"; expected "int"
tmp/main.py:4: note: Revealed type is "builtins.str"
[out2]
tmp/main.py:4: note: Revealed type is "Any"

[case testIncrementalFixedBugCausesPropagation]
import mod1

[file mod1.py]
from mod2 import A
val = A().makeB().makeC().foo()
reveal_type(val)

[file mod2.py]
from mod3 import B
class A:
    def makeB(self) -> B: return B()

[file mod3.py]
from mod4 import C
class B:
    def makeC(self) -> C:
        val = 3  # type: int
        if 1:
            val = "str"   # deliberately triggering error
            return C()

[file mod3.py.2]
from mod4 import C
class B:
    def makeC(self) -> C: return C()

[file mod4.py]
class C:
    def foo(self) -> int: return 1

[rechecked mod3, mod2, mod1]
[stale mod3, mod2]
[out1]
tmp/mod3.py:6: error: Incompatible types in assignment (expression has type "str", variable has type "int")
tmp/mod1.py:3: note: Revealed type is "builtins.int"

[out2]
tmp/mod1.py:3: note: Revealed type is "builtins.int"

[case testIncrementalIncidentalChangeWithBugCausesPropagation]
import mod1

[file mod1.py]
from mod2 import A
val = A().makeB().makeC().foo()
reveal_type(val)

[file mod2.py]
from mod3 import B
class A:
    def makeB(self) -> B: return B()

[file mod3.py]
from mod4 import C
class B:
    def makeC(self) -> C:
        val = 3  # type: int
        if 1:
            val = "str"   # deliberately triggering error
            return C()

[file mod4.py]
class C:
    def foo(self) -> int: return 1

[file mod4.py.2]
class C:
    def foo(self) -> str: return 'a'

[rechecked mod4, mod3, mod2, mod1]
[stale mod4]
[out1]
tmp/mod3.py:6: error: Incompatible types in assignment (expression has type "str", variable has type "int")
tmp/mod1.py:3: note: Revealed type is "builtins.int"

[out2]
tmp/mod3.py:6: error: Incompatible types in assignment (expression has type "str", variable has type "int")
tmp/mod1.py:3: note: Revealed type is "builtins.str"

[case testIncrementalIncidentalChangeWithBugFixCausesPropagation]
import mod1

[file mod1.py]
from mod2 import A
val = A().makeB().makeC().foo()
reveal_type(val)

[file mod2.py]
from mod3 import B
class A:
    def makeB(self) -> B: return B()

[file mod3.py]
from mod4 import C
class B:
    def makeC(self) -> C:
        val = 3  # type: int
        if 1:
            val = "str"   # deliberately triggering error
            return C()

[file mod3.py.2]
from mod4 import C
class B:
    def makeC(self) -> C: return C()

[file mod4.py]
class C:
    def foo(self) -> int: return 1

[file mod4.py.2]
class C:
    def foo(self) -> str: return 'a'

[rechecked mod4, mod3, mod2, mod1]
[stale mod4, mod3, mod2]
[out1]
tmp/mod3.py:6: error: Incompatible types in assignment (expression has type "str", variable has type "int")
tmp/mod1.py:3: note: Revealed type is "builtins.int"

[out2]
tmp/mod1.py:3: note: Revealed type is "builtins.str"

[case testIncrementalSilentImportsWithInnerImports]
# cmd: mypy -m main foo
# flags: --ignore-missing-imports

[file main.py]
from foo import MyClass
m = MyClass()

[file main.py.2]
from foo import MyClass
m = MyClass()
reveal_type(m.val)

[file foo.py]
class MyClass:
    def __init__(self) -> None:
        import unrelated
        self.val = unrelated.test()

[rechecked main]
[stale]
[out2]
tmp/main.py:3: note: Revealed type is "Any"

[case testIncrementalSilentImportsWithInnerImportsAndNewFile]
# cmd: mypy -m main foo
# cmd2: mypy -m main foo unrelated
# flags: --follow-imports=skip

[file main.py]
from foo import MyClass
m = MyClass()

[file main.py.2]
from foo import MyClass
m = MyClass()
reveal_type(m.val)

[file foo.py]
class MyClass:
    def __init__(self) -> None:
        import unrelated
        self.val = unrelated.test()

[file unrelated.py]
def test() -> str: return "foo"

[rechecked main, foo, unrelated]
[stale foo, unrelated]
[out2]
tmp/main.py:3: note: Revealed type is "builtins.str"

[case testIncrementalWorksWithNestedClasses]
import foo

[file foo.py]
class MyClass:
    class NestedClass:
        pass

    class_attr = NestedClass()

[rechecked]
[stale]

[case testIncrementalWorksWithBasicProtocols]
import a
[file a.py]
from b import P

x: int
y: P[int]
x = y.meth()

class C:
    def meth(self) -> int:
        pass
y = C()

[file a.py.2]
from b import P

x: str
y: P[str]
x = y.meth()

class C:
    def meth(self) -> str:
        pass
y = C()
[file b.py]
from typing import Protocol, TypeVar

T = TypeVar('T', covariant=True)
class P(Protocol[T]):
    def meth(self) -> T:
        pass

[case testIncrementalSwitchFromNominalToStructural]
import a
[file a.py]
from b import B, fun
class C(B):
    def x(self) -> int: pass
    def y(self) -> int: pass
fun(C())

[file b.py]
from typing import Protocol
class B:
    def x(self) -> float: pass
def fun(arg: B) -> None:
    arg.x()

[file b.py.2]
from typing import Protocol
class B(Protocol):
    def x(self) -> float: pass
def fun(arg: B) -> None:
    arg.x()

[file a.py.3]
from b import fun
class C:
    def x(self) -> int: pass
    def y(self) -> int: pass
fun(C())
[out1]
[out2]
[out3]

[case testIncrementalSwitchFromStructuralToNominal]
import a
[file a.py]
from b import fun
class C:
    def x(self) -> int: pass
    def y(self) -> int: pass
fun(C())

[file b.py]
from typing import Protocol
class B(Protocol):
    def x(self) -> float: pass
def fun(arg: B) -> None:
    arg.x()

[file b.py.2]
from typing import Protocol
class B:
    def x(self) -> float: pass
def fun(arg: B) -> None:
    arg.x()

[out1]
[out2]
tmp/a.py:5: error: Argument 1 to "fun" has incompatible type "C"; expected "B"

[case testIncrementalWorksWithNamedTuple]
import foo

[file foo.py]
from mid import MyTuple
def accept_int(x: int) -> None: pass
accept_int(MyTuple(1, "b", "c").a)

[file mid.py]
from bar import MyTuple

[file bar.py]
from typing import NamedTuple
MyTuple = NamedTuple('MyTuple', [
    ('a', int),
    ('b', str),
    ('c', str)
])

[file bar.py.2]
from typing import NamedTuple
MyTuple = NamedTuple('MyTuple', [
    ('b', int),  # a and b are swapped
    ('a', str),
    ('c', str)
])

[rechecked bar, mid, foo]
[stale bar]
[builtins fixtures/tuple.pyi]
[out2]
tmp/foo.py:3: error: Argument 1 to "accept_int" has incompatible type "str"; expected "int"

[case testIncrementalWorksWithNestedNamedTuple]
import foo

[file foo.py]
from mid import Outer
def accept_int(x: int) -> None: pass
accept_int(Outer.MyTuple(1, "b", "c").a)

[file mid.py]
from bar import Outer

[file bar.py]
from typing import NamedTuple
class Outer:
    MyTuple = NamedTuple('MyTuple', [
        ('a', int),
        ('b', str),
        ('c', str)
    ])

[file bar.py.2]
from typing import NamedTuple
class Outer:
    MyTuple = NamedTuple('MyTuple', [
        ('b', int),  # a and b are swapped
        ('a', str),
        ('c', str)
    ])

[rechecked bar, mid, foo]
[stale bar]
[builtins fixtures/tuple.pyi]
[out2]
tmp/foo.py:3: error: Argument 1 to "accept_int" has incompatible type "str"; expected "int"

[case testIncrementalPartialSubmoduleUpdate]
# cmd: mypy -m a
# cmd2: mypy -m a a.c
# flags: --follow-imports=skip

[file a/__init__.py]
from .b import B
from .c import C

[file a/b.py]
class B: pass

[file a/c.py]
class C: pass

[file a/c.py.2]
class C: pass
pass

[rechecked a, a.c]
[stale a, a.c]
[out]

[case testIncrementalNestedClassRef]
import top

[file top.py]
from funcs import callee
from classes import Outer
def caller(a: Outer.Inner) -> None:
    callee(a)

[file funcs.py]
from classes import Outer
def callee(a: Outer.Inner) -> None:
    pass

[file classes.py]
class Outer:
    class Inner:
        pass

[file top.py.2]
from funcs import callee
from classes import Outer
def caller(a: Outer.Inner) -> int:
    callee(a)
    return 0

[case testIncrementalLoadsParentAfterChild]
# cmd: mypy -m r.s

[file r/__init__.py]
from . import s

[file r/m.py]
class R: pass

[file r/s.py]
from . import m
R = m.R
a = None  # type: R

[file r/s.py.2]
from . import m
R = m.R
a = None  # type: R

[case testIncrementalBaseClassAttributeConflict]
class A: pass
class B: pass

class X:
    attr = None  # type: A
class Y:
    attr = None  # type: B
class Z(X, Y): pass
[stale]
[out]
main:8: error: Definition of "attr" in base class "X" is incompatible with definition in base class "Y"
[out2]
main:8: error: Definition of "attr" in base class "X" is incompatible with definition in base class "Y"

[case testIncrementalFollowImportsSilent]
# flags: --follow-imports=silent
import a
[file a.py]
x = 0
[file a.py.2]
x = 0
x + ''

[case testIncrementalFollowImportsSkip]
# flags: --follow-imports=skip
import a
reveal_type(a.x)
[file a.py]
/
[file a.py.2]
//
[out]
main:3: note: Revealed type is "Any"
[out2]
main:3: note: Revealed type is "Any"

[case testIncrementalFollowImportsError]
# flags: --follow-imports=error
import a
[file a.py]
/
[file a.py.2]
//
[out1]
main:2: error: Import of "a" ignored
main:2: note: (Using --follow-imports=error, module not passed on command line)
[out2]
main:2: error: Import of "a" ignored
main:2: note: (Using --follow-imports=error, module not passed on command line)

[case testIncrementalFollowImportsVariable]
# flags: --config-file tmp/mypy.ini
import a
reveal_type(a.x)
[file a.py]
x = 0
[file mypy.ini]
\[mypy]
follow_imports = normal
[file mypy.ini.2]
\[mypy]
follow_imports = skip
[out1]
main:3: note: Revealed type is "builtins.int"
[out2]
main:3: note: Revealed type is "Any"


[case testIncrementalFollowImportsVariablePyProjectTOML]
# flags: --config-file tmp/pyproject.toml
import a
reveal_type(a.x)

[file a.py]
x = 0

[file pyproject.toml]
\[tool.mypy]
follow_imports = 'normal'

[file pyproject.toml.2]
\[tool.mypy]
follow_imports = 'skip'

[out1]
main:3: note: Revealed type is "builtins.int"

[out2]
main:3: note: Revealed type is "Any"


[case testIncrementalNamedTupleInMethod]
from ntcrash import nope
[file ntcrash.py]
from typing import NamedTuple
class C:
    def f(self) -> None:
        A = NamedTuple('A', [('x', int), ('y', int)])
[builtins fixtures/tuple.pyi]
[out1]
main:1: error: Module "ntcrash" has no attribute "nope"
[out2]
main:1: error: Module "ntcrash" has no attribute "nope"

[case testIncrementalNamedTupleInMethod2]
from ntcrash import nope
[file ntcrash.py]
from typing import NamedTuple
class C:
    class D:
        def f(self) -> None:
            A = NamedTuple('A', [('x', int), ('y', int)])
[builtins fixtures/tuple.pyi]
[out1]
main:1: error: Module "ntcrash" has no attribute "nope"
[out2]
main:1: error: Module "ntcrash" has no attribute "nope"

[case testIncrementalNamedTupleInMethod3]
from ntcrash import nope
[file ntcrash.py]
from typing import NamedTuple
class C:
    def a(self):
        class D:
            def f(self) -> None:
                A = NamedTuple('A', [('x', int), ('y', int)])
[builtins fixtures/tuple.pyi]
[out1]
main:1: error: Module "ntcrash" has no attribute "nope"
[out2]
main:1: error: Module "ntcrash" has no attribute "nope"

[case testIncrementalTypedDictInMethod]
from tdcrash import nope
[file tdcrash.py]
from mypy_extensions import TypedDict
class C:
    def f(self) -> None:
        A = TypedDict('A', {'x': int, 'y': int})
[builtins fixtures/dict.pyi]
[out1]
main:1: error: Module "tdcrash" has no attribute "nope"
[out2]
main:1: error: Module "tdcrash" has no attribute "nope"

[case testIncrementalTypedDictInMethod2]
from tdcrash import nope
[file tdcrash.py]
from mypy_extensions import TypedDict
class C:
    class D:
        def f(self) -> None:
            A = TypedDict('A', {'x': int, 'y': int})
[builtins fixtures/dict.pyi]
[out1]
main:1: error: Module "tdcrash" has no attribute "nope"
[out2]
main:1: error: Module "tdcrash" has no attribute "nope"

[case testIncrementalTypedDictInMethod3]
from tdcrash import nope
[file tdcrash.py]
from mypy_extensions import TypedDict
class C:
    def a(self):
        class D:
            def f(self) -> None:
                A = TypedDict('A', {'x': int, 'y': int})
[builtins fixtures/dict.pyi]
[out1]
main:1: error: Module "tdcrash" has no attribute "nope"
[out2]
main:1: error: Module "tdcrash" has no attribute "nope"

[case testIncrementalNewTypeInMethod]
from ntcrash import nope
[file ntcrash.py]
from mypy_extensions import TypedDict
from typing import NewType, NamedTuple
class C:
    def f(self) -> None:
        X = NewType('X', int)
        A = TypedDict('A', {'x': X, 'y': int})
        B = NamedTuple('B', [('x', X)])

def f() -> None:
    X = NewType('X', int)
    A = TypedDict('A', {'x': X, 'y': int})
    B = NamedTuple('B', [('x', X)])

[builtins fixtures/dict.pyi]
[out1]
main:1: error: Module "ntcrash" has no attribute "nope"
[out2]
main:1: error: Module "ntcrash" has no attribute "nope"

[case testIncrementalInnerClassAttrInMethod]
import crash
nonexisting
[file crash.py]
class C:
    def f(self) -> None:
        class A:
            pass
        self.a = A()
[out1]
main:2: error: Name "nonexisting" is not defined
[out2]
main:2: error: Name "nonexisting" is not defined

[case testIncrementalInnerClassAttrInMethodReveal]
import crash
reveal_type(crash.C().a)
reveal_type(crash.D().a)
[file crash.py]
from typing import TypeVar, Generic
T = TypeVar('T')
class C:
    def f(self) -> None:
        class A:
            pass
        self.a = A()
reveal_type(C().a)
class D:
    def f(self) -> None:
        class A:
            def g(self) -> None:
                class B(Generic[T]):
                    pass
                self.b = B[int]()
        self.a = A().b
reveal_type(D().a)
[out1]
tmp/crash.py:8: note: Revealed type is "crash.A@5"
tmp/crash.py:17: note: Revealed type is "crash.B@13[builtins.int]"
main:2: note: Revealed type is "crash.A@5"
main:3: note: Revealed type is "crash.B@13[builtins.int]"
[out2]
tmp/crash.py:8: note: Revealed type is "crash.A@5"
tmp/crash.py:17: note: Revealed type is "crash.B@13[builtins.int]"
main:2: note: Revealed type is "crash.A@5"
main:3: note: Revealed type is "crash.B@13[builtins.int]"

[case testGenericMethodRestoreMetaLevel]
from typing import Dict

d = {}  # type: Dict[str, int]
g = d.get  # This should not crash: see https://github.com/python/mypy/issues/2804
[builtins fixtures/dict.pyi]

[case testGenericMethodRestoreMetaLevel2]
from typing import TypeVar

T = TypeVar('T')

class D:
    def m(self, x: T) -> T:
        return x

g = D().m  # This should not crash: see https://github.com/python/mypy/issues/2804
[builtins fixtures/dict.pyi]

[case testGenericMethodRestoreMetaLevel3]
from typing import TypeVar
T = TypeVar('T')

class C:
    def m(self, x: T) -> T:
        return x

class D(C):
    def __init__(self) -> None:
        self.d = super().m # This should not crash: see https://github.com/python/mypy/issues/2804
[builtins fixtures/dict.pyi]

[case testIncrementalPerFileFlags]
# flags: --config-file tmp/mypy.ini
import a
[file a.py]
pass
[file mypy.ini]
\[mypy]
warn_no_return = False
\[mypy-a]
warn_no_return = True
[rechecked]

[case testIncrementalClassVar]
from typing import ClassVar
class A:
    x = None  # type: ClassVar
A().x = 0
[out1]
main:4: error: Cannot assign to class variable "x" via instance
[out2]
main:4: error: Cannot assign to class variable "x" via instance

[case testIncrementalClassVarGone]
import m
m.A().x = 0
[file m.py]
from typing import ClassVar
class A:
    x = None  # type: ClassVar[int]
[file m.py.2]
class A:
    x = None  # type: int
[out1]
main:2: error: Cannot assign to class variable "x" via instance

[case testCachingClassVar]
import b
[file a.py]
from typing import ClassVar
class A:
    x = None  # type: ClassVar[int]
[file b.py]
import a
[file b.py.2]
import a
a.A().x = 0
[out2]
tmp/b.py:2: error: Cannot assign to class variable "x" via instance

[case testSerializeTypedDict]
import b
reveal_type(b.x)
y: b.A
reveal_type(y)
[file b.py]
from mypy_extensions import TypedDict
A = TypedDict('A', {'x': int, 'y': str})
x: A
[builtins fixtures/dict.pyi]
[out1]
main:2: note: Revealed type is "TypedDict('b.A', {'x': builtins.int, 'y': builtins.str})"
main:4: note: Revealed type is "TypedDict('b.A', {'x': builtins.int, 'y': builtins.str})"
[out2]
main:2: note: Revealed type is "TypedDict('b.A', {'x': builtins.int, 'y': builtins.str})"
main:4: note: Revealed type is "TypedDict('b.A', {'x': builtins.int, 'y': builtins.str})"

[case testSerializeMetaclass]
import b
reveal_type(b.A.f())
m: b.M = b.A
reveal_type(b.a.f())
[file b.py]
from typing import Type

class M(type):
    def f(cls) -> int: return 0
class A(metaclass=M): pass
a: Type[A]
[out]
main:2: note: Revealed type is "builtins.int"
main:4: note: Revealed type is "builtins.int"
[out2]
main:2: note: Revealed type is "builtins.int"
main:4: note: Revealed type is "builtins.int"

[case testSerializeMetaclassInImportCycle1]
import b
import c
reveal_type(b.A.f())
m: c.M = b.A
reveal_type(b.a.f())
[file b.py]
from typing import Type
from c import M
class A(metaclass=M): pass
a: Type[A]
[file c.py]
class M(type):
    def f(cls) -> int: return 0
[out]
main:3: note: Revealed type is "builtins.int"
main:5: note: Revealed type is "builtins.int"
[out2]
main:3: note: Revealed type is "builtins.int"
main:5: note: Revealed type is "builtins.int"

[case testSerializeMetaclassInImportCycle2]
import b
import c
reveal_type(c.A.f())
m: b.M = c.A
reveal_type(c.a.f())
[file b.py]
from c import a
class M(type):
    def f(cls) -> int: return 0
[file c.py]
from typing import Type
import b
class A(metaclass=b.M): pass
a: Type[A]
[out]
main:3: note: Revealed type is "builtins.int"
main:5: note: Revealed type is "builtins.int"
[out2]
main:3: note: Revealed type is "builtins.int"
main:5: note: Revealed type is "builtins.int"

[case testDeleteFile]
import n
[file n.py]
import m
[file m.py]
x = 1
[delete m.py.2]
[rechecked n]
[stale]
[out2]
tmp/n.py:1: error: Cannot find implementation or library stub for module named "m"
tmp/n.py:1: note: See https://mypy.readthedocs.io/en/stable/running_mypy.html#missing-imports

[case testDeleteFileWithinCycle]
import a
[file a.py]
import b
[file b.py]
import c
[file c.py]
import a
[file a.py.2]
import c
[delete b.py.2]
[rechecked a, c]
[stale a]
[out2]

[case testThreePassesBasic]
import m
[file m.py]
def foo():
    pass
[file m.py.2]
def foo() -> None:
    pass
[file m.py.3]
def foo():
    pass
[rechecked m]
[stale m]
[rechecked2 m]
[stale2 m]
[out3]

[case testThreePassesErrorInThirdPass]
import m
[file m.py]
def foo():
    pass
[file m.py.2]
def foo() -> None:
    pass
[file m.py.3]
def foo() -> int:
    return ''
[rechecked m]
[stale m]
[rechecked2 m]
[stale2]
[out3]
tmp/m.py:2: error: Incompatible return value type (got "str", expected "int")

[case testThreePassesThirdPassFixesError]
import n
[file n.py]
import m
x = m.foo(1)
[file m.py]
def foo(x):
    pass
[file m.py.2]
def foo() -> str:
    pass
[file m.py.3]
def foo(x) -> int:
    pass
[rechecked m, n]
[stale m]
[rechecked2 m, n]
[stale2 m, n]
[out2]
tmp/n.py:2: error: Too many arguments for "foo"
[out3]

[case testCacheDeletedAfterErrorsFound]
import a
[file a.py]
from b import x
[file b.py]
from c import x
[file c.py]
x = 1
[file c.py.2]
1 + 1
[file a.py.3]
from b import x
1 + 1
[out]
[out2]
tmp/b.py:1: error: Module "c" has no attribute "x"
[out3]
tmp/b.py:1: error: Module "c" has no attribute "x"

[case testCacheDeletedAfterErrorsFound2]

import a
[file a.py]
from b import x
[file b.py]
from c import C
x: C
[file c.py]
class C: pass
[file c.py.2]
def C(): pass
[file a.py.3]
from b import x
1 + 1
[out]
[out2]
tmp/b.py:2: error: Function "c.C" is not valid as a type
tmp/b.py:2: note: Perhaps you need "Callable[...]" or a callback protocol?
[out3]
tmp/b.py:2: error: Function "c.C" is not valid as a type
tmp/b.py:2: note: Perhaps you need "Callable[...]" or a callback protocol?

[case testCacheDeletedAfterErrorsFound3]
import a
[file a.py]
import b
b.f()
[file b.py]
def f() -> None: pass
[file b.py.2]
def f(x) -> None: pass
[out]
[out2]
tmp/a.py:2: error: Missing positional argument "x" in call to "f"
[out3]
tmp/a.py:2: error: Missing positional argument "x" in call to "f"

[case testCacheDeletedAfterErrorsFound4]
import a
[file a.py]
from b import x
[file b.py]
from c import x
[file c.py]
from d import x
[file d.py]
x = 1
[file d.py.2]
1 + 1
[file a.py.3]
from b import x
1 + 1
[out]
[out2]
tmp/c.py:1: error: Module "d" has no attribute "x"
[out3]
tmp/c.py:1: error: Module "d" has no attribute "x"

[case testNoCrashOnDeletedWithCacheOnCmdline]
# cmd: mypy -m nonexistent
# cmd2: mypy -m nonexistent
[file nonexistent.py]
[delete nonexistent.py.2]
[out]
[out2]
mypy: can't read file 'tmp/nonexistent.py': No such file or directory
-- '

[case testSerializeAbstractPropertyIncremental]
from abc import abstractmethod
import typing
class A:
    @property
    def f(self) -> int:
        return 1
    @f.setter  # type: ignore
    @abstractmethod
    def f(self, x: int) -> None:
        pass
a = A()
[builtins fixtures/property.pyi]

[case testSerializeAbstractPropertyDisallowUntypedIncremental]
# flags: --disallow-untyped-defs
from abc import abstractmethod
import typing
class A:
    @property
    def f(self) -> int:
        return 1
    @f.setter  # type: ignore
    @abstractmethod
    def f(self, x: int) -> None:
        pass
a = A()
[builtins fixtures/property.pyi]

[case testClassNamesResolutionCrashAccess]
import mod

[file mod.py]
class C:
    def __init__(self) -> None:
        self.int = ''

    def f(self, f: int) -> None:
        pass

[file mod.py.2]
class C:
    def __init__(self) -> None:
        self.int = ''

    def f(self, f: int) -> None:
        f.x

[out]
[out2]
tmp/mod.py:6: error: "int" has no attribute "x"

[case testClassNamesResolutionCrashReadCache]
import mod

[file mod.py]
import submod

[file mod.py.2]
from submod import C

c = C()
reveal_type(c.int)
reveal_type(c.y)

[file submod.py]
from typing import List

class C:
    def __init__(self) -> None:
        self.int = []  # type: List[int]

    def f(self, f: int) -> None:
        self.y = f

[builtins fixtures/list.pyi]
[out]
[out2]
tmp/mod.py:4: note: Revealed type is "builtins.list[builtins.int]"
tmp/mod.py:5: note: Revealed type is "builtins.int"

[case testClassNamesResolutionCrashReveal]
import mod

[file mod.py]
class Foo(object):

    def __init__(self) -> None:
        self.bytes = b"foo"

    def bar(self, f: bytes):
        pass

foo = Foo()
foo.bar(b"test")

[file mod.py.2]
class Foo(object):

    def __init__(self) -> None:
        self.bytes = b"foo"

    def bar(self, f: bytes):
        reveal_type(f)

foo = Foo()
foo.bar(b"test")
[out]
[out2]
tmp/mod.py:7: note: Revealed type is "builtins.bytes"

[case testIncrementalWithSilentImports]
# cmd: mypy -m a
# cmd2: mypy -m b
# flags: --follow-imports=silent
[file a.py]
import b

b.foo(1, 2)

[file b.py]
def foo(a: int, b: int) -> str:
    return a + b

[out1]
[out2]
tmp/b.py:2: error: Incompatible return value type (got "int", expected "str")

[case testForwardNamedTupleToUnionWithOtherNamedTUple]
from typing import NamedTuple, Union

class Person(NamedTuple):
    name: Union[str, "Pair"]

class Pair(NamedTuple):
    first: str
    last: str

Person(name=Pair(first="John", last="Doe"))
[builtins fixtures/tuple.pyi]
[out]

[case testNoCrashForwardRefToBrokenDoubleNewTypeIncremental]
from typing import Any, List, NewType

Foo = NewType('NotFoo', int) # type: ignore
Foos = NewType('Foos', List[Foo]) # type: ignore

def frob(foos: List[Foos]) -> None:
    pass
[builtins fixtures/list.pyi]
[out]

[case testNoCrashForwardRefOverloadIncremental]
from typing import overload, List

@overload
def f(x: int) -> int: ...
@overload
def f(x: F) -> F: ...
def f(x):
    pass

F = List[int]
[builtins fixtures/list.pyi]
[out]

[case testNoCrashForwardRefOverloadIncrementalClass]
from typing import overload, Tuple, NamedTuple

x: C
class C:
    @overload
    def f(self, x: str) -> N: pass
    @overload
    def f(self, x: int) -> int: pass
    def f(self, x):
        pass

class N(NamedTuple):
    x: A
A = Tuple[int]
[builtins fixtures/tuple.pyi]
[out]

[case testNewTypeFromForwardNamedTupleIncremental]
from typing import NewType, NamedTuple, Tuple

NT = NewType('NT', N)
class N(NamedTuple):
    x: int

x: NT = N(1) # type: ignore
x = NT(N(1))
[builtins fixtures/tuple.pyi]
[out]

[case testNewTypeFromForwardTypedDictIncremental]
from typing import NewType, Tuple, Dict
from mypy_extensions import TypedDict

NT = NewType('NT', N) # type: ignore
class N(TypedDict):
    x: A
A = Dict[str, int]
[builtins fixtures/dict.pyi]
[out]

-- Some crazy self-referential named tuples, types dicts, and aliases
-- to be sure that everything can be _serialized_ (i.e. ForwardRefs are removed).
-- For this reason errors are silenced (tests with # type: ignore have equivalents in other files)

[case testForwardTypeAliasInBase1]
from typing import List
class C(List['A']):
    pass

A = List[int]
x: int = C()[0][0]
[builtins fixtures/list.pyi]
[out]

[case testForwardTypeAliasInBase2]

from typing import List, Generic, TypeVar, NamedTuple
T = TypeVar('T')

class C(A, B): # type: ignore
    pass
class G(Generic[T]): pass
A = G[C] # type: ignore
class B(NamedTuple):
    x: int

C(1).x
C(1)[0]
[builtins fixtures/list.pyi]
[out]

[case testSerializeRecursiveAliases1]

from typing import Type, Callable, Union

A = Union[A, int]  # type: ignore
B = Callable[[B], int] # type: ignore
C = Type[C] # type: ignore
[out]

[case testSerializeRecursiveAliases2]

from typing import Type, Callable, Union

A = Union[B, int]  # type: ignore
B = Callable[[C], int] # type: ignore
C = Type[A] # type: ignore
[out]

[case testSerializeRecursiveAliases3]

from typing import Type, Callable, Union, NamedTuple

A = Union[B, int]  # type: ignore
B = Callable[[C], int] # type: ignore
class C(NamedTuple): # type: ignore
    x: A
[builtins fixtures/tuple.pyi]
[out]

[case testGenericTypeAliasesForwardAnyIncremental1]
from typing import TypeVar, Generic
T = TypeVar('T')
S = TypeVar('S')
IntNode = Node[int, S]
AnyNode = Node[S, T]

class Node(Generic[T, S]):
    def __init__(self, x: T, y: S) -> None:
        self.x = x
        self.y = y

def output() -> IntNode[str]:
    return Node(1, 'x')
x = output() # type: IntNode

y = None # type: IntNode
y.x = 1
y.y = 1
y.y = 'x'

z = Node(1, 'x') # type: AnyNode
[out]

[case testGenericTypeAliasesForwardAnyIncremental2]
from typing import TypeVar, Generic
T = TypeVar('T')
S = TypeVar('S')

class Node(Generic[T, S]):
    def __init__(self, x: T, y: S) -> None:
        self.x = x
        self.y = y

def output() -> IntNode[str]:
    return Node(1, 'x')
x = output() # type: IntNode

y = None # type: IntNode
y.x = 1
y.y = 1
y.y = 'x'

z = Node(1, 'x') # type: AnyNode
IntNode = Node[int, S]
AnyNode = Node[S, T]
[out]

[case testNamedTupleForwardAsUpperBoundSerialization]
from typing import NamedTuple, TypeVar, Generic
T = TypeVar('T', bound='M')
class G(Generic[T]):
    x: T

yg: G[M]
z: int = G[M]().x.x
z = G[M]().x[0]
M = NamedTuple('M', [('x', int)])
[builtins fixtures/tuple.pyi]
[out]

[case testSelfRefNTIncremental1]

from typing import Tuple, NamedTuple

Node = NamedTuple('Node', [
        ('name', str),
        ('children', Tuple['Node', ...]), # type: ignore
    ])
n: Node
[builtins fixtures/tuple.pyi]

[case testSelfRefNTIncremental2]

from typing import Tuple, NamedTuple

A = NamedTuple('A', [
        ('x', str),
        ('y', Tuple['B', ...]), # type: ignore
    ])
class B(NamedTuple):
    x: A
    y: int

n: A
[builtins fixtures/tuple.pyi]

[case testSelfRefNTIncremental3]

from typing import NamedTuple, Tuple

class B(NamedTuple):
    x: Tuple[A, int] # type: ignore
    y: int
A = NamedTuple('A', [
        ('x', str),
        ('y', 'B'),
    ])
n: B
m: A
lst = [m, n]
[builtins fixtures/tuple.pyi]

[case testSelfRefNTIncremental4]

from typing import NamedTuple

class B(NamedTuple):
    x: A # type: ignore
    y: int
class A(NamedTuple):
    x: str
    y: B

n: A
[builtins fixtures/tuple.pyi]

[case testSelfRefNTIncremental5]

from typing import NamedTuple

B = NamedTuple('B', [
        ('x', A), # type: ignore
        ('y', int),
    ])
A = NamedTuple('A', [
        ('x', str),
        ('y', 'B'),
    ])
n: A
def f(m: B) -> None: pass
[builtins fixtures/tuple.pyi]

[case testCrashWithPartialGlobalAndCycle]
import bar

[file foo.py]
import bar
my_global_dict = {}  # type: ignore
def external_func_0() -> None:
    global my_global_dict
    bar.external_list
    my_global_dict[12] = 0

[file bar.py]
import foo

external_list = [0]

[builtins fixtures/dict.pyi]

[case testIncrementalCrashOnTypeWithFunction]
import a
[file a.py]
import b
[file a.py.2]
from b import x

[file b.py]
from typing import TypeVar, Type
T = TypeVar('T')

def tp(arg: T) -> Type[T]:
    pass
def func(x: int) -> int:
    pass

x = tp(func)
[out]
[out2]

[case testReprocessModuleEvenIfInterfaceHashDoesNotChange]
import a
import d

[file a.py]
import b
x: b.c.A
x = b.c.A()

[file b.py]
import c

[file c.py]
class A:
    x = 1

[file d.py]
import a
def f() -> None: pass

[file a.py.2]
import b
x: b.c.A

[file c.py.3]
class A:
    x = 2

[file d.py.4]
import a
def f() -> None:
    from c import A
    a.x = [A(), a.x][0]

[builtins fixtures/list.pyi]
[stale]
[rechecked a]
[stale2]
[rechecked2 c]
[stale3]
[rechecked3 d]
[out1]
[out2]
[out3]
[out4]

[case testTreeShadowingViaParentPackage]
import m.semanal

[file m/__init__.py]
pass

[file m/nodes.py]
if False:
    import m.types
    import m.semanal
class Node:
    line: int
class FuncBase(Node):
    type: m.types.Type
class OverloadedFuncDef(FuncBase): pass

[file m/types.py]
from m.nodes import Node
class Type(Node): pass
class Overloaded(Type): pass

[file m/semanal.py]
from m.nodes import OverloadedFuncDef
from m.types import Overloaded

class C:
    def func(self, defn: OverloadedFuncDef):
        defn.type = Overloaded()
        defn.type.line = 0

[file m/nodes.py.2]
if False:
    import m.types
    import m.semanal
class Node:
    line: int
class FuncBase(Node):
    type: m.types.Type
class OverloadedFuncDef(FuncBase): pass
extra = 1

[file m/types.py.2]
from m.nodes import Node
class Type(Node): pass
class Overloaded(Type): pass
extra = 1
[builtins fixtures/list.pyi]

[file m/semanal.py.2]
from m.nodes import OverloadedFuncDef
from m.types import Overloaded

class C:
    def func(self, defn: OverloadedFuncDef):
        defn.type = Overloaded()
        defn.type.line = 0

extra = 1

[out1]
[out2]

[case testErrorsAffectDependentsOnly]
# cmd: mypy -m m.a m.b m.c
[file m/__init__.py]
[file m/a.py]
1 + ''  # Deliberate error
[file m/b.py]
import m.a  # Depends on module with error
[file m/c.py]
import m  # No error here
[rechecked m.a, m.b]
[out1]
tmp/m/a.py:1: error: Unsupported operand types for + ("int" and "str")
[out2]
tmp/m/a.py:1: error: Unsupported operand types for + ("int" and "str")

[case testDisallowAnyExprIncremental]
# cmd: mypy -m main
# flags: --disallow-any-expr

[file ns.py]
class Namespace:
    def __init__(self):
        self.user = 0

[file main.py]
import ns
user = ns.Namespace.user

[out1]
tmp/main.py:2: error: Expression has type "Any"

[out2]
tmp/main.py:2: error: Expression has type "Any"

[case testIncrementalStrictOptional]
# flags: --strict-optional
import a
1 + a.foo()
[file a.py]
def foo() -> int: return 0
[file a.py.2]
from typing import Optional
def foo() -> Optional[int]: return 0
[out1]
[out2]
main:3: error: Unsupported operand types for + ("int" and "None")
main:3: note: Right operand is of type "Optional[int]"

[case testAttrsIncrementalSubclassingCached]
from a import A
import attr
@attr.s(auto_attribs=True)
class B(A):
    e: str = 'e'
a = B(5, [5], 'foo')
a.a = 6
a._b = [2]
a.c = 'yo'
a._d = 22
a.e = 'hi'

[file a.py]
import attr
import attr
from typing import List, ClassVar
@attr.s(auto_attribs=True)
class A:
    a: int
    _b: List[int]
    c: str = '18'
    _d: int = attr.ib(validator=None, default=18)
    E = 7
    F: ClassVar[int] = 22

[builtins fixtures/list.pyi]
[out1]
[out2]

[case testAttrsIncrementalSubclassingCachedConverter]
from a import A
import attr
@attr.s
class B(A):
    pass
reveal_type(B)

[file a.py]
def converter(s:int) -> str:
    return 'hello'

import attr
@attr.s
class A:
    x: str = attr.ib(converter=converter)

[builtins fixtures/list.pyi]
[out1]
main:6: note: Revealed type is "def (x: builtins.int) -> __main__.B"

[out2]
main:6: note: Revealed type is "def (x: builtins.int) -> __main__.B"

[case testAttrsIncrementalSubclassingCachedType]
from a import A
import attr
@attr.s
class B(A):
    pass
reveal_type(B)

[file a.py]
import attr
@attr.s
class A:
    x = attr.ib(type=int)

[builtins fixtures/list.pyi]
[out1]
main:6: note: Revealed type is "def (x: builtins.int) -> __main__.B"
[out2]
main:6: note: Revealed type is "def (x: builtins.int) -> __main__.B"

[case testAttrsIncrementalArguments]
from a import Frozen, NoInit, NoCmp
f = Frozen(5)
f.x = 6

g = NoInit()

Frozen(1) < Frozen(2)
Frozen(1) <= Frozen(2)
Frozen(1) > Frozen(2)
Frozen(1) >= Frozen(2)

NoCmp(1) < NoCmp(2)
NoCmp(1) <= NoCmp(2)
NoCmp(1) > NoCmp(2)
NoCmp(1) >= NoCmp(2)

[file a.py]
import attr
@attr.s(frozen=True)
class Frozen:
    x: int = attr.ib()
@attr.s(init=False)
class NoInit:
    x: int = attr.ib()
@attr.s(eq=False)
class NoCmp:
    x: int = attr.ib()

[builtins fixtures/list.pyi]
[rechecked]
[stale]
[out1]
main:3: error: Property "x" defined in "Frozen" is read-only
main:12: error: Unsupported left operand type for < ("NoCmp")
main:13: error: Unsupported left operand type for <= ("NoCmp")
main:14: error: Unsupported left operand type for > ("NoCmp")
main:15: error: Unsupported left operand type for >= ("NoCmp")

[out2]
main:3: error: Property "x" defined in "Frozen" is read-only
main:12: error: Unsupported left operand type for < ("NoCmp")
main:13: error: Unsupported left operand type for <= ("NoCmp")
main:14: error: Unsupported left operand type for > ("NoCmp")
main:15: error: Unsupported left operand type for >= ("NoCmp")

[case testAttrsIncrementalDunder]
from a import A
reveal_type(A)  # N: Revealed type is "def (a: builtins.int) -> a.A"
reveal_type(A.__lt__)  # N: Revealed type is "def [_AT] (self: _AT`-1, other: _AT`-1) -> builtins.bool"
reveal_type(A.__le__)  # N: Revealed type is "def [_AT] (self: _AT`-1, other: _AT`-1) -> builtins.bool"
reveal_type(A.__gt__)  # N: Revealed type is "def [_AT] (self: _AT`-1, other: _AT`-1) -> builtins.bool"
reveal_type(A.__ge__)  # N: Revealed type is "def [_AT] (self: _AT`-1, other: _AT`-1) -> builtins.bool"

A(1) < A(2)
A(1) <= A(2)
A(1) > A(2)
A(1) >= A(2)
A(1) == A(2)
A(1) != A(2)

A(1) < 1  # E: Unsupported operand types for < ("A" and "int")
A(1) <= 1  # E: Unsupported operand types for <= ("A" and "int")
A(1) > 1  # E: Unsupported operand types for > ("A" and "int")
A(1) >= 1  # E: Unsupported operand types for >= ("A" and "int")
A(1) == 1
A(1) != 1

1 < A(1)  # E: Unsupported operand types for > ("A" and "int")
1 <= A(1)  # E: Unsupported operand types for >= ("A" and "int")
1 > A(1)  # E: Unsupported operand types for < ("A" and "int")
1 >= A(1)  # E: Unsupported operand types for <= ("A" and "int")
1 == A(1)
1 != A(1)

[file a.py]
from attr import attrib, attrs
@attrs(auto_attribs=True)
class A:
    a: int

[builtins fixtures/attr.pyi]
[rechecked]
[stale]
[out2]
main:2: note: Revealed type is "def (a: builtins.int) -> a.A"
main:3: note: Revealed type is "def [_AT] (self: _AT`-1, other: _AT`-1) -> builtins.bool"
main:4: note: Revealed type is "def [_AT] (self: _AT`-1, other: _AT`-1) -> builtins.bool"
main:5: note: Revealed type is "def [_AT] (self: _AT`-1, other: _AT`-1) -> builtins.bool"
main:6: note: Revealed type is "def [_AT] (self: _AT`-1, other: _AT`-1) -> builtins.bool"
main:15: error: Unsupported operand types for < ("A" and "int")
main:16: error: Unsupported operand types for <= ("A" and "int")
main:17: error: Unsupported operand types for > ("A" and "int")
main:18: error: Unsupported operand types for >= ("A" and "int")
main:22: error: Unsupported operand types for > ("A" and "int")
main:23: error: Unsupported operand types for >= ("A" and "int")
main:24: error: Unsupported operand types for < ("A" and "int")
main:25: error: Unsupported operand types for <= ("A" and "int")

[case testAttrsIncrementalSubclassModified]
from b import B
B(5, 'foo')

[file a.py]
import attr
@attr.s(auto_attribs=True)
class A:
    x: int

[file b.py]
import attr
from a import A
@attr.s(auto_attribs=True)
class B(A):
    y: str

[file b.py.2]
import attr
from a import A
@attr.s(auto_attribs=True)
class B(A):
    y: int

[builtins fixtures/list.pyi]
[out1]
[out2]
main:2: error: Argument 2 to "B" has incompatible type "str"; expected "int"
[rechecked b]

[case testAttrsIncrementalSubclassModifiedErrorFirst]
from b import B
B(5, 'foo')
[file a.py]
import attr
@attr.s(auto_attribs=True)
class A:
    x: int

[file b.py]
import attr
from a import A
@attr.s(auto_attribs=True)
class B(A):
    y: int

[file b.py.2]
import attr
from a import A
@attr.s(auto_attribs=True)
class B(A):
    y: str

[builtins fixtures/list.pyi]
[out1]
main:2: error: Argument 2 to "B" has incompatible type "str"; expected "int"

[out2]
[rechecked b]

[case testAttrsIncrementalThreeFiles]
from c import C
C(5, 'foo', True)

[file a.py]
import attr
@attr.s
class A:
    a: int = attr.ib()

[file b.py]
import attr
@attr.s
class B:
    b: str = attr.ib()

[file c.py]
from a import A
from b import B
import attr
@attr.s
class C(A, B):
    c: bool = attr.ib()

[builtins fixtures/list.pyi]
[out1]
[out2]

[case testAttrsIncrementalConverterInSubmodule]
from a.a import A
reveal_type(A)
[file a/__init__.py]
[file a/a.py]
from typing import Optional
def converter(s:Optional[int]) -> int:
    ...

import attr
@attr.s
class A:
    x: int = attr.ib(converter=converter)

[builtins fixtures/list.pyi]
[out1]
main:2: note: Revealed type is "def (x: Union[builtins.int, None]) -> a.a.A"
[out2]
main:2: note: Revealed type is "def (x: Union[builtins.int, None]) -> a.a.A"

[case testAttrsIncrementalConverterManyStyles]
import a
[file a.py]
from base import Base
Base(1, 'str', True)
Base(None, None, None)

from subclass import A, B
A(1, 'str', True)
A(None, None, None)
B(1, 'str', True, 1, 'str', True)
B(None, None, None, None, None, None)

from submodule.base import SubBase
SubBase(1, 'str', True)
SubBase(None, None, None)

from submodule.subclass import AA, BB
AA(1, 'str', True)
AA(None, None, None)
BB(1, 'str', True, 1, 'str', True)
BB(None, None, None, None, None, None)

from submodule.subsubclass import SubAA, SubBB
SubAA(1, 'str', True)
SubAA(None, None, None)
SubBB(1, 'str', True, 1, 'str', True)
SubBB(None, None, None, None, None, None)

[file a.py.2]
# Now with errors.
from base import Base
Base(1, 1, True)

from subclass import A, B
A(1, 1, True)
B(1, 'str', True, 1, 1, True)

from submodule.base import SubBase
SubBase(1, 1, True)

from submodule.subclass import AA, BB
AA(1, 1, True)
BB(1, 'str', True, 1, 1, True)

from submodule.subsubclass import SubAA, SubBB
SubAA(1, 1, True)
SubBB(1, 'str', True, 1, 1, True)

[file foo.py]
from typing import Optional
def maybe_int(x: Optional[int]) -> int:
   ...
[file bar.py]
from typing import Optional
def maybe_bool(x: Optional[bool]) -> bool:
   ...
[file base.py]
from typing import Optional
import attr
import bar
from foo import maybe_int
def maybe_str(x: Optional[str]) -> str:
   ...
@attr.s
class Base:
    x: int = attr.ib(converter=maybe_int)
    y: str = attr.ib(converter=maybe_str)
    z: bool = attr.ib(converter=bar.maybe_bool)
[file subclass.py]
from typing import Optional
import attr
from base import Base
@attr.s
class A(Base): pass

import bar
from foo import maybe_int
def maybe_str(x: Optional[str]) -> str:
   ...
@attr.s
class B(Base):
    xx: int = attr.ib(converter=maybe_int)
    yy: str = attr.ib(converter=maybe_str)
    zz: bool = attr.ib(converter=bar.maybe_bool)

[file submodule/__init__.py]
[file submodule/base.py]
from typing import Optional
import attr
import bar
from foo import maybe_int
def maybe_str(x: Optional[str]) -> str:
   ...
@attr.s
class SubBase:
    x: int = attr.ib(converter=maybe_int)
    y: str = attr.ib(converter=maybe_str)
    z: bool = attr.ib(converter=bar.maybe_bool)

[file submodule/subclass.py]
from typing import Optional
import attr
from base import Base
@attr.s
class AA(Base): pass

import bar
from foo import maybe_int
def maybe_str(x: Optional[str]) -> str:
   ...
@attr.s
class BB(Base):
    xx: int = attr.ib(converter=maybe_int)
    yy: str = attr.ib(converter=maybe_str)
    zz: bool = attr.ib(converter=bar.maybe_bool)

[file submodule/subsubclass.py]
from typing import Optional
import attr
from .base import SubBase
@attr.s
class SubAA(SubBase): pass

import bar
from foo import maybe_int
def maybe_str(x: Optional[str]) -> str:
   ...
@attr.s
class SubBB(SubBase):
    xx: int = attr.ib(converter=maybe_int)
    yy: str = attr.ib(converter=maybe_str)
    zz: bool = attr.ib(converter=bar.maybe_bool)
[builtins fixtures/list.pyi]
[out1]
[out2]
tmp/a.py:3: error: Argument 2 to "Base" has incompatible type "int"; expected "Optional[str]"
tmp/a.py:6: error: Argument 2 to "A" has incompatible type "int"; expected "Optional[str]"
tmp/a.py:7: error: Argument 5 to "B" has incompatible type "int"; expected "Optional[str]"
tmp/a.py:10: error: Argument 2 to "SubBase" has incompatible type "int"; expected "Optional[str]"
tmp/a.py:13: error: Argument 2 to "AA" has incompatible type "int"; expected "Optional[str]"
tmp/a.py:14: error: Argument 5 to "BB" has incompatible type "int"; expected "Optional[str]"
tmp/a.py:17: error: Argument 2 to "SubAA" has incompatible type "int"; expected "Optional[str]"
tmp/a.py:18: error: Argument 5 to "SubBB" has incompatible type "int"; expected "Optional[str]"

[case testAttrsIncrementalConverterInFunction]
import attr
def foo() -> None:
    def foo(x: str) -> int:
        ...
    @attr.s
    class A:
        x: int = attr.ib(converter=foo)
    reveal_type(A)
[builtins fixtures/list.pyi]
[out1]
main:8: note: Revealed type is "def (x: builtins.str) -> __main__.A@6"
[out2]
main:8: note: Revealed type is "def (x: builtins.str) -> __main__.A@6"

-- FIXME: new analyzer busted
[case testAttrsIncrementalConverterInSubmoduleForwardRef-skip]

from a.a import A
reveal_type(A)
[file a/__init__.py]
[file a/a.py]
from typing import List
def converter(s:F) -> int:
    ...

import attr
@attr.s
class A:
    x: int = attr.ib(converter=converter)

F = List[int]

[builtins fixtures/list.pyi]
[out1]
main:3: note: Revealed type is "def (x: builtins.list[builtins.int]) -> a.a.A"
[out2]
main:3: note: Revealed type is "def (x: builtins.list[builtins.int]) -> a.a.A"

-- FIXME: new analyzer busted
[case testAttrsIncrementalConverterType-skip]

from a import C
import attr
o = C("1", "2", "3", "4")
o = C(1, 2, "3", 4)
reveal_type(C)
@attr.s
class D(C):
    x: str = attr.ib()
reveal_type(D)
[file a.py]
from typing import overload
import attr
@attr.dataclass
class A:
    x: str
@overload
def parse(x: int) -> int:
   ...
@overload
def parse(x: str, y: str = '') -> int:
   ...
def parse(x, y): ...
@attr.s
class C:
    a: complex = attr.ib(converter=complex)
    b: int = attr.ib(converter=int)
    c: A = attr.ib(converter=A)
    d: int = attr.ib(converter=parse)
[builtins fixtures/attr.pyi]
[out1]
main:6: note: Revealed type is "def (a: Union[builtins.float, builtins.str], b: Union[builtins.str, builtins.bytes, builtins.int], c: builtins.str, d: Union[builtins.int, builtins.str]) -> a.C"
main:10: note: Revealed type is "def (a: Union[builtins.float, builtins.str], b: Union[builtins.str, builtins.bytes, builtins.int], c: builtins.str, d: Union[builtins.int, builtins.str], x: builtins.str) -> __main__.D"
[out2]
main:6: note: Revealed type is "def (a: Union[builtins.float, builtins.str], b: Union[builtins.str, builtins.bytes, builtins.int], c: builtins.str, d: Union[builtins.int, builtins.str]) -> a.C"
main:10: note: Revealed type is "def (a: Union[builtins.float, builtins.str], b: Union[builtins.str, builtins.bytes, builtins.int], c: builtins.str, d: Union[builtins.int, builtins.str], x: builtins.str) -> __main__.D"

[case testAttrsIncrementalThreeRuns]
from a import A
A(5)

[file a.py]
import attr
@attr.s(auto_attribs=True)
class A:
    a: int

[file a.py.2]
import attr
@attr.s(auto_attribs=True)
class A:
    a: str

[file a.py.3]
import attr
@attr.s(auto_attribs=True)
class A:
    a: int = 6

[builtins fixtures/list.pyi]
[out1]
[out2]
main:2: error: Argument 1 to "A" has incompatible type "int"; expected "str"
[out3]

[case testDeletedDepLineNumber]
# The import is not on line 1 and that data should be preserved
import a
[file a.py]
[delete a.py.2]
[out1]

[out2]
main:2: error: Cannot find implementation or library stub for module named "a"
main:2: note: See https://mypy.readthedocs.io/en/stable/running_mypy.html#missing-imports

[case testIncrementalInheritanceAddAnnotation]
# flags: --strict-optional
import a
[file a.py]
import b
def foo() -> None:
    1 + b.Bar().get()
[file b.py]
from c import Baz
class Bar(Baz): pass

[file c.py]
class Baz:
    def get(self):
        return 1
[file c.py.2]
from typing import Optional
class Baz:
    def get(self) -> Optional[int]:
        return 1
[out]
[out2]
tmp/a.py:3: error: Unsupported operand types for + ("int" and "None")
tmp/a.py:3: note: Right operand is of type "Optional[int]"

[case testIncrementalMetaclassUpdate]
import a
[file a.py]
from b import B
B.x

[file b.py]
import c
class B(metaclass=c.M): pass

[file c.py]
class M(type):
    x: int

[file c.py.2]
class M(type):
    y: int
[out]
[out2]
tmp/a.py:2: error: "Type[B]" has no attribute "x"

[case testIncrementalLotsOfInheritance]
import a
[file a.py]
from b import B
from d import D
def take(d: D) -> None: pass
def foo() -> None:
    take(B())
[file b.py]
from c import C
class B(C): pass

[file c.py]
from d import D
class C(D): pass

[file c.py.2]
from d import D
class C: pass

[file d.py]
class D: pass
[out]
[out2]
tmp/a.py:5: error: Argument 1 to "take" has incompatible type "B"; expected "D"

[case testIncrementalInheritanceProperty]
import a
[file a.py]
import b
def foo() -> None:
    1 + b.Bar().x
[file b.py]
from c import Baz
class Bar(Baz): pass

[file c.py]
class Baz:
    def __init__(self):
        self.x = 12  # type: int
[file c.py.2]
class Baz:
    def __init__(self):
        self.x = 'lol'  # type: str
[out]
[out2]
tmp/a.py:3: error: Unsupported operand types for + ("int" and "str")

[case testIncrementalWithIgnoresTwice]
import a
[file a.py]
import b
import foo # type: ignore
[file b.py]
x = 1
[file b.py.2]
x = 'hi'
[file b.py.3]
x = 1
[builtins fixtures/module.pyi]
[out]
[out2]
[out3]

[case testIgnoredImport2]
import x
[file y.py]
import xyz  # type: ignore
B = 0
from x import A
[file x.py]
A = 0
from y import B
[file x.py.2]
A = 1
from y import B
[file x.py.3]
A = 2
from y import B
[out]
[out2]
[out3]

[case testDeletionOfSubmoduleTriggersImportFrom2]
from p.q import f
f()
[file p/__init__.py]
[file p/q.py]
def f() -> None: pass
[delete p/q.py.2]
[file p/q.py.3]
def f(x: int) -> None: pass
[out]
[out2]
main:1: error: Cannot find implementation or library stub for module named "p.q"
main:1: note: See https://mypy.readthedocs.io/en/stable/running_mypy.html#missing-imports
[out3]
main:2: error: Missing positional argument "x" in call to "f"

[case testDeleteIndirectDependency]
import b
b.x.foo()
[file b.py]
import c
x = c.Foo()
[file c.py]
class Foo:
    def foo(self) -> None: pass
[delete c.py.2]
[file b.py.2]
class Foo:
    def foo(self) -> None: pass
x = Foo()
[out]
[out2]

[case testImportReExportInCycle]
from m import One
[file m/__init__.py]
from .one import One
from .two import Two
[file m/one.py]
class One:
    pass
[file m/two.py]
import m
class Two:
    pass
[file m/one.py.2]
class One:
    name: str
[file m/two.py.2]
import m
reveal_type(m.One.name)
class Two:
    pass
[out2]
tmp/m/two.py:2: note: Revealed type is "builtins.str"

[case testImportUnusedIgnore1]
# flags: --warn-unused-ignores
import a
[file a.py]
import b
import foo  # type: ignore
[file b.py]
x = 1
[file b.py.2]
x = '2'

[case testImportUnusedIgnore2]
# flags: --warn-unused-ignores
import a
[file a.py]
import b
import c  # type: ignore
[file b.py]
x = 1
[file b.py.2]
x = 'hi'
[file c.py.3]
pass
[out]
[out2]
[out3]
tmp/a.py:2: error: Unused "type: ignore" comment

-- Test that a non cache_fine_grained run can use a fine-grained cache
[case testRegularUsesFgCache]
# flags: --config-file tmp/mypy.ini
import a
[file a.py]
x = 0
[file mypy.ini]
\[mypy]
cache_fine_grained = True
local_partial_types = True
[file mypy.ini.2]
\[mypy]
cache_fine_grained = False
local_partial_types = True
-- Nothing should get rechecked
[rechecked]
[stale]

[case testFgCacheNeedsFgCache]
# flags: --config-file tmp/mypy.ini
import a
[file a.py]
x = 0
[file mypy.ini]
\[mypy]
cache_fine_grained = False
[file mypy.ini.2]
\[mypy]
cache_fine_grained = True
[rechecked a, builtins, typing]
[stale a, builtins, typing]
[builtins fixtures/tuple.pyi]

[case testIncrementalPackageNameOverload]
# cmd: mypy -m main a
# flags: --follow-imports=skip
[file main.py]
from a import x
x.foo()
[file a/__init__.py]
pass
[file a/__init__.py.2]
x = 10
[file a/x.py]
def foo() -> None:
    pass
[out]
[out2]
tmp/main.py:2: error: "int" has no attribute "foo"

[case testIncrementalFineGrainedCacheError1]
# flags: --cache-fine-grained --no-sqlite-cache
import a
[file a.py]
[file b.py]
x = 0
[file a.py.2]
from b import x
1 + 'lol'
[out]
[out2]
tmp/a.py:2: error: Unsupported operand types for + ("int" and "str")

[case testIncrementalBustedFineGrainedCache1]
# flags: --cache-fine-grained --no-sqlite-cache
import a
import b
[file a.py]
[file b.py]
-- This is a heinous hack, but we simulate having a invalid cache by clobbering
-- the proto deps file with something with mtime mismatches.
[file ../.mypy_cache/3.7/@deps.meta.json.2]
{"snapshot": {"__main__": "a7c958b001a45bd6a2a320f4e53c4c16", "a": "d41d8cd98f00b204e9800998ecf8427e", "b": "d41d8cd98f00b204e9800998ecf8427e", "builtins": "c532c89da517a4b779bcf7a964478d67"}, "deps_meta": {"@root": {"path": "@root.deps.json", "mtime": 0}, "__main__": {"path": "__main__.deps.json", "mtime": 0}, "a": {"path": "a.deps.json", "mtime": 0}, "b": {"path": "b.deps.json", "mtime": 0}, "builtins": {"path": "builtins.deps.json", "mtime": 0}}}
[file ../.mypy_cache/.gitignore]
# Another hack to not trigger a .gitignore creation failure "false positive"
[file ../.mypy_cache/CACHEDIR.TAG]
Signature: 8a477f597d28d172789f06886806bc55
# Another another hack to not trigger a CACHEDIR.TAG creation failure "false positive"
[file b.py.2]
# uh
-- Every file should get reloaded, since the cache was invalidated
[stale a, b, builtins, typing]
[rechecked a, b, builtins, typing]
[builtins fixtures/tuple.pyi]

[case testIncrementalBustedFineGrainedCache2]
# flags2: --cache-fine-grained
import a
import b
[file a.py]
[file b.py]
[file b.py.2]
# uh
-- Every file should get reloaded, since the settings changed
[stale a, b, builtins, typing]
[rechecked a, b, builtins, typing]
[builtins fixtures/tuple.pyi]

[case testIncrementalBustedFineGrainedCache3]
# flags: --cache-fine-grained --no-sqlite-cache
import a
import b
[file a.py]
[file b.py]
-- This is a heinous hack, but we simulate having a invalid cache by deleting
-- the proto deps file.
[delete ../.mypy_cache/3.7/@deps.meta.json.2]
[file b.py.2]
# uh
-- Every file should get reloaded, since the cache was invalidated
[stale a, b, builtins, typing]
[rechecked a, b, builtins, typing]
[builtins fixtures/tuple.pyi]

[case testIncrementalWorkingFineGrainedCache]
# flags: --cache-fine-grained
# flags2: --cache-fine-grained
import a
import b
[file a.py]
[file b.py]
[file b.py.2]
# uh
-- b gets rechecked because it changed, but nothing is stale
-- since the interface did not change
[stale]
[rechecked b]

[case testIncrementalDataclassesSubclassingCached]
# flags: --python-version 3.7
from a import A
from dataclasses import dataclass

@dataclass
class B(A):
    e: str = 'e'

a = B(5, [5], 'foo')
a.a = 6
a._b = [2]
a.c = 'yo'
a._d = 22
a.e = 'hi'

[file a.py]
from dataclasses import dataclass, field
from typing import ClassVar, List

@dataclass
class A:
    a: int
    _b: List[int]
    c: str = '18'
    _d: int = field(default=False)
    E = 7
    F: ClassVar[int] = 22

[builtins fixtures/dataclasses.pyi]
[out1]
[out2]

[case testIncrementalDataclassesSubclassingCachedType]
# flags: --python-version 3.7
import b

[file b.py]
from a import A
from dataclasses import dataclass

@dataclass
class B(A):
    pass

[file b.py.2]
from a import A
from dataclasses import dataclass

@dataclass
class B(A):
    pass

reveal_type(B)

[file a.py]
from dataclasses import dataclass

@dataclass
class A:
    x: int

[builtins fixtures/dataclasses.pyi]
[out1]
[out2]
tmp/b.py:8: note: Revealed type is "def (x: builtins.int) -> b.B"

[case testIncrementalDataclassesArguments]
# flags: --python-version 3.7
import b

[file b.py]
from a import Frozen, NoInit, NoCmp

[file b.py.2]
from a import Frozen, NoInit, NoCmp

f = Frozen(5)
f.x = 6

g = NoInit()

Frozen(1) < Frozen(2)
Frozen(1) <= Frozen(2)
Frozen(1) > Frozen(2)
Frozen(1) >= Frozen(2)

NoCmp(1) < NoCmp(2)
NoCmp(1) <= NoCmp(2)
NoCmp(1) > NoCmp(2)
NoCmp(1) >= NoCmp(2)

[file a.py]
from dataclasses import dataclass

@dataclass(frozen=True, order=True)
class Frozen:
    x: int

@dataclass(init=False)
class NoInit:
    x: int

@dataclass(order=False)
class NoCmp:
    x: int

[builtins fixtures/dataclasses.pyi]
[out1]
[out2]
tmp/b.py:4: error: Property "x" defined in "Frozen" is read-only
tmp/b.py:13: error: Unsupported left operand type for < ("NoCmp")
tmp/b.py:14: error: Unsupported left operand type for <= ("NoCmp")
tmp/b.py:15: error: Unsupported left operand type for > ("NoCmp")
tmp/b.py:16: error: Unsupported left operand type for >= ("NoCmp")

[case testIncrementalDataclassesDunder]
# flags: --python-version 3.7
import b

[file b.py]
from a import A

[file b.py.2]
from a import A

reveal_type(A)
reveal_type(A.__eq__)
reveal_type(A.__ne__)
reveal_type(A.__lt__)
reveal_type(A.__le__)
reveal_type(A.__gt__)
reveal_type(A.__ge__)

A(1) < A(2)
A(1) <= A(2)
A(1) > A(2)
A(1) >= A(2)
A(1) == A(2)
A(1) != A(2)

A(1) < 1
A(1) <= 1
A(1) > 1
A(1) >= 1
A(1) == 1
A(1) != 1

1 < A(1)
1 <= A(1)
1 > A(1)
1 >= A(1)
1 == A(1)
1 != A(1)

[file a.py]
from dataclasses import dataclass

@dataclass(order=True)
class A:
    a: int

[builtins fixtures/dataclasses.pyi]
[out1]
[out2]
tmp/b.py:3: note: Revealed type is "def (a: builtins.int) -> a.A"
tmp/b.py:4: note: Revealed type is "def (builtins.object, builtins.object) -> builtins.bool"
tmp/b.py:5: note: Revealed type is "def (builtins.object, builtins.object) -> builtins.bool"
tmp/b.py:6: note: Revealed type is "def [_DT] (self: _DT`-1, other: _DT`-1) -> builtins.bool"
tmp/b.py:7: note: Revealed type is "def [_DT] (self: _DT`-1, other: _DT`-1) -> builtins.bool"
tmp/b.py:8: note: Revealed type is "def [_DT] (self: _DT`-1, other: _DT`-1) -> builtins.bool"
tmp/b.py:9: note: Revealed type is "def [_DT] (self: _DT`-1, other: _DT`-1) -> builtins.bool"
tmp/b.py:18: error: Unsupported operand types for < ("A" and "int")
tmp/b.py:19: error: Unsupported operand types for <= ("A" and "int")
tmp/b.py:20: error: Unsupported operand types for > ("A" and "int")
tmp/b.py:21: error: Unsupported operand types for >= ("A" and "int")
tmp/b.py:25: error: Unsupported operand types for > ("A" and "int")
tmp/b.py:26: error: Unsupported operand types for >= ("A" and "int")
tmp/b.py:27: error: Unsupported operand types for < ("A" and "int")
tmp/b.py:28: error: Unsupported operand types for <= ("A" and "int")

[case testIncrementalDataclassesSubclassModified]
# flags: --python-version 3.7
from b import B
B(5, 'foo')

[file a.py]
from dataclasses import dataclass

@dataclass
class A:
    x: int

[file b.py]
from a import A
from dataclasses import dataclass

@dataclass
class B(A):
    y: str

[file b.py.2]
from a import A
from dataclasses import dataclass

@dataclass
class B(A):
    y: int

[builtins fixtures/dataclasses.pyi]
[out1]
[out2]
main:3: error: Argument 2 to "B" has incompatible type "str"; expected "int"
[rechecked b]

[case testIncrementalDataclassesSubclassModifiedErrorFirst]
# flags: --python-version 3.7
from b import B
B(5, 'foo')

[file a.py]
from dataclasses import dataclass

@dataclass
class A:
    x: int

[file b.py]
from a import A
from dataclasses import dataclass

@dataclass
class B(A):
    y: int

[file b.py.2]
from a import A
from dataclasses import dataclass

@dataclass
class B(A):
    y: str

[builtins fixtures/dataclasses.pyi]
[out1]
main:3: error: Argument 2 to "B" has incompatible type "str"; expected "int"

[out2]
[rechecked b]

[case testIncrementalDataclassesThreeFiles]
# flags: --python-version 3.7
from c import C
C('foo', 5, True)

[file a.py]
from dataclasses import dataclass

@dataclass
class A:
    a: int

[file b.py]
from dataclasses import dataclass

@dataclass
class B:
    b: str

[file b.py.2]
from dataclasses import dataclass

@dataclass
class B:
    b: str
    c: str

[file c.py]
from a import A
from b import B
from dataclasses import dataclass

@dataclass
class C(A, B):
    c: bool

[builtins fixtures/dataclasses.pyi]
[out1]
[out2]
tmp/c.py:7: error: Incompatible types in assignment (expression has type "bool", base class "B" defined the type as "str")
main:3: error: Argument 2 to "C" has incompatible type "int"; expected "bool"

[case testIncrementalDataclassesThreeRuns]
# flags: --python-version 3.7
from a import A
A(5)

[file a.py]
from dataclasses import dataclass

@dataclass
class A:
    a: int

[file a.py.2]
from dataclasses import dataclass

@dataclass
class A:
    a: str

[file a.py.3]
from dataclasses import dataclass

@dataclass
class A:
    a: int = 6

[builtins fixtures/dataclasses.pyi]
[out1]
[out2]
main:3: error: Argument 1 to "A" has incompatible type "int"; expected "str"
[out3]

[case testParentPatchingMess]
# flags: --ignore-missing-imports --follow-imports=skip
# cmd: mypy -m d d.k d.k.a d.k.v t
[file d/__init__.py]
[file d/k/__init__.py]
from d.k.a import x
[file d/k/a.py]
x = 10
[file d/k/v.py]
from d.k.e import x

[file t.py]
from d import k
[file t.py.2]
from d import k
# dummy change

[case testCachedBadProtocolNote]
import b
[file a.py]
from mypy_extensions import TypedDict
Point = TypedDict('Point', {'x': int, 'y': int})
[file b.py]
from typing import Iterable
from a import Point
p: Point
it: Iterable[int] = p
[file b.py.2]
from typing import Iterable
from a import Point
p: Point
it: Iterable[int] = p  # change
[typing fixtures/typing-medium.pyi]
[builtins fixtures/dict.pyi]
[out]
tmp/b.py:4: error: Incompatible types in assignment (expression has type "Point", variable has type "Iterable[int]")
tmp/b.py:4: note: Following member(s) of "Point" have conflicts:
tmp/b.py:4: note:     Expected:
tmp/b.py:4: note:         def __iter__(self) -> Iterator[int]
tmp/b.py:4: note:     Got:
tmp/b.py:4: note:         def __iter__(self) -> Iterator[str]
[out2]
tmp/b.py:4: error: Incompatible types in assignment (expression has type "Point", variable has type "Iterable[int]")
tmp/b.py:4: note: Following member(s) of "Point" have conflicts:
tmp/b.py:4: note:     Expected:
tmp/b.py:4: note:         def __iter__(self) -> Iterator[int]
tmp/b.py:4: note:     Got:
tmp/b.py:4: note:         def __iter__(self) -> Iterator[str]

[case testIndirectDepsAlwaysPatched-writescache]
# flags: --no-incremental
# flags2: --incremental
from b import C
def f() -> None:
    x: int = C().x
[file b.py]
from c import C
[file c.pyi]
class C:
    x: int
[file c.pyi.2]
class C:
    x: str
[out]
[out2]
main:5: error: Incompatible types in assignment (expression has type "str", variable has type "int")

[case testBazelFlagIgnoresFileChanges-skip]
-- This test fails on windows, when the mypy source in on a different drive than
--   the run-directory. In this case os.path.relpath(...) fails with an exception
-- Since the initial run wrote a cache file, the second run ignores the source
# flags: --bazel
from a import f
f()
[file a.py]
def f(): pass
[file a.py.2]
[out]
[out2]

[case testModuleGetattrInitIncremental]
import c
[file c.py]
import a.b
x = a.b.f()
[file c.py.2]
import a.b
x = a.b.f()
# touch
[file a/__init__.pyi]
from typing import Any
def __getattr__(attr: str) -> Any: ...
[builtins fixtures/module.pyi]
[out]
[out2]

[case testModuleGetattrInitIncremental2]
import c
[file c.py]
import a.b.c
[file c.py.2]
import a.b.c
# touch
[file a/__init__.pyi]
from typing import Any
def __getattr__(attr: str) -> Any: ...
[file a/b.pyi]
# empty
[builtins fixtures/module.pyi]
[out]
tmp/c.py:1: error: Cannot find implementation or library stub for module named "a.b.c"
tmp/c.py:1: note: See https://mypy.readthedocs.io/en/stable/running_mypy.html#missing-imports
[out2]
tmp/c.py:1: error: Cannot find implementation or library stub for module named "a.b.c"
tmp/c.py:1: note: See https://mypy.readthedocs.io/en/stable/running_mypy.html#missing-imports

[case testModuleGetattrIncrementalSerializeVarFlag]
import main

[file main.py]
from b import A, f
f()

[file main.py.3]
from b import A, f  # foo
f()

[file b.py]
from c import A
def f() -> A: ...

[file b.py.2]
from c import A  # foo
def f() -> A: ...

[file c.py]
from d import A

[file d.pyi]
def __getattr__(n): ...
[out1]
[out2]
[out3]

[case testAddedMissingStubs]
# flags: --ignore-missing-imports
from missing import f
f(int())
[file missing.pyi.2]
def f(x: str) -> None: pass
[out]
[out2]
main:3: error: Argument 1 to "f" has incompatible type "int"; expected "str"

[case testAddedMissingStubsPackage]
# flags: --ignore-missing-imports
import package.missing
package.missing.f(int())
[file package/__init__.pyi.2]
[file package/missing.pyi.2]
def f(x: str) -> None: pass
[out]
[out2]
main:3: error: Argument 1 to "f" has incompatible type "int"; expected "str"

[case testAddedMissingStubsPackageFrom]
# flags: --ignore-missing-imports
from package import missing
missing.f(int())
[file package/__init__.pyi.2]
[file package/missing.pyi.2]
def f(x: str) -> None: pass
[out]
[out2]
main:3: error: Argument 1 to "f" has incompatible type "int"; expected "str"

[case testAddedMissingStubsPackagePartial]
# flags: --ignore-missing-imports
import package.missing
package.missing.f(int())
[file package/__init__.pyi]
[file package/missing.pyi.2]
def f(x: str) -> None: pass
[out]
[out2]
main:3: error: Argument 1 to "f" has incompatible type "int"; expected "str"

[case testAddedMissingStubsPackagePartialGetAttr]
import package.missing
package.missing.f(int())
[file package/__init__.pyi]
from typing import Any
def __getattr__(attr: str) -> Any: ...
[file package/missing.pyi.2]
def f(x: str) -> None: pass
[out]
[out2]
main:2: error: Argument 1 to "f" has incompatible type "int"; expected "str"

[case testAddedMissingStubsIgnore]
from missing import f  # type: ignore
f(int())
[file missing.pyi.2]
def f(x: str) -> None: pass
[out]
[out2]
main:2: error: Argument 1 to "f" has incompatible type "int"; expected "str"

[case testAddedMissingStubsIgnorePackage]
import package.missing  # type: ignore
package.missing.f(int())
[file package/__init__.pyi.2]
[file package/missing.pyi.2]
def f(x: str) -> None: pass
[out]
[out2]
main:2: error: Argument 1 to "f" has incompatible type "int"; expected "str"

[case testAddedMissingStubsIgnorePackageFrom]
from package import missing  # type: ignore
missing.f(int())
[file package/__init__.pyi.2]
[file package/missing.pyi.2]
def f(x: str) -> None: pass
[out]
[out2]
main:2: error: Argument 1 to "f" has incompatible type "int"; expected "str"

[case testAddedMissingStubsIgnorePackagePartial]
import package.missing  # type: ignore
package.missing.f(int())
[file package/__init__.pyi]
[file package/missing.pyi.2]
def f(x: str) -> None: pass
[out]
[out2]
main:2: error: Argument 1 to "f" has incompatible type "int"; expected "str"

-- Test cases for final qualifier

[case testFinalAddFinalVarAssign]
import mod
from a import D
from mod import x

mod.x = 2  # This an all below are errors.
x = 2
d: D
d.y = 2
d.z = 2
D.y = 2
[file a.py]
import mod

class D(mod.C):
    pass
[file mod.py]
x = 1
class C:
    y = 1
    def __init__(self) -> None:
        self.z = 1

[file mod.py.2]
from typing import Final

x: Final = 1
class C:
    y: Final = 1
    def __init__(self) -> None:
        self.z: Final = 1
[out]
[out2]
main:5: error: Cannot assign to final name "x"
main:6: error: Cannot assign to final name "x"
main:8: error: Cannot assign to final attribute "y"
main:9: error: Cannot assign to final attribute "z"
main:10: error: Cannot assign to final attribute "y"

[case testFinalAddFinalVarOverride]
from mod import C

class D(C):
    x = 2
    def __init__(self) -> None:
        self.y = 2
class E(C):
    y = 2
    def __init__(self) -> None:
        self.x = 2

[file mod.py]
class C:
    x = 1
    def __init__(self) -> None:
        self.y = 1

[file mod.py.2]
from typing import Final

class C:
    x: Final = 1
    def __init__(self) -> None:
        self.y: Final = 1
[out]
[out2]
main:4: error: Cannot assign to final name "x"
main:6: error: Cannot assign to final attribute "y"
main:8: error: Cannot assign to final name "y"
main:10: error: Cannot assign to final attribute "x"

[case testFinalAddFinalMethodOverride]
from mod import C

class D(C):
    def meth(self) -> int: ...

[file mod.py]
class C:
    def meth(self) -> int: ...

[file mod.py.2]
from typing import final

class C:
    @final
    def meth(self) -> int: ...
[out]
[out2]
main:4: error: Cannot override final attribute "meth" (previously declared in base class "C")

-- These tests should just not crash
[case testOverrideByBadVar]
import a
[file a.py]
import lib
x = 1
[file a.py.2]
import lib
x = 2
[file lib.py]
class Slow:
    pass

s: Slow
from cext import Slow  # type: ignore
[out]
[out2]

[case testOverrideByBadVarAlias]
import a
[file a.py]
import lib
x = 1
[file a.py.2]
import lib
x = 2
[file lib.py]
class Slow:
    pass

A = Slow
from cext import Slow  # type: ignore
[out]
[out2]

[case testOverrideByBadVarClass]
import a
[file a.py]
import lib
x = 1
[file a.py.2]
import lib
x = 2
[file lib.py]
class C:
    class Slow:
        pass
    s: Slow
    from cext import Slow  # type: ignore
[out]
[out2]

[case testOverrideByBadVarClassAlias]
import a
[file a.py]
import lib
x = 1
[file a.py.2]
import lib
x = 2
[file lib.py]
class C:
    class Slow:
        pass
    A = Slow
    from cext import Slow  # type: ignore
[out]
[out2]

[case testOverrideByBadVarExisting]
import a
[file a.py]
import lib
x = 1
[file a.py.2]
import lib
x = 2
[file lib.py]
class Slow:
    pass

s: Slow
from cext import Slow  # type: ignore
[file cext.py]
Slow = 1
[out]
[out2]

[case testOverrideByBadVarAliasExisting]
import a
[file a.py]
import lib
x = 1
[file a.py.2]
import lib
x = 2
[file lib.py]
class Slow:
    pass

A = Slow
from cext import Slow  # type: ignore
[file cext.py]
Slow = 1
[out]
[out2]

[case testOverrideByBadFunction]
import a
[file a.py]
import lib
x = 1
[file a.py.2]
import lib
x = 2
[file lib.py]
class C:
    class Slow:
        pass

    s: Slow
    def Slow() -> None: ...  # type: ignore
[out]
[out2]

[case testOverrideByBadVarLocal]
import a
[file a.py]
import lib
x = 1
[file a.py.2]
import lib
x = 2
[file lib.py]
def outer() -> None:
    class Slow:
        pass

    s: Slow
    from cext import Slow  # type: ignore
[out]
[out2]

[case testRecursiveAliasImported]

import a

[file a.py]
import lib
x: int

[file a.py.2]
import lib
x: lib.A
reveal_type(x)

[file lib.pyi]
from typing import List
MYPY = False
if MYPY:  # Force processing order
    from other import B
A = List[B]  # type: ignore

[file other.pyi]
from typing import List
from lib import A
B = List[A]

[builtins fixtures/list.pyi]
[out]
tmp/lib.pyi:4: error: Module "other" has no attribute "B"
tmp/other.pyi:3: error: Cannot resolve name "B" (possible cyclic definition)
[out2]
tmp/lib.pyi:4: error: Module "other" has no attribute "B"
tmp/other.pyi:3: error: Cannot resolve name "B" (possible cyclic definition)
tmp/a.py:3: note: Revealed type is "builtins.list[Any]"

[case testRecursiveNamedTupleTypedDict-skip]
# https://github.com/python/mypy/issues/7125

import a
[file a.py]
import lib
x: int
[file a.py.2]
import lib
x: lib.A
reveal_type(x.x['x'])
[file lib.pyi]
from typing import NamedTuple
from other import B
A = NamedTuple('A', [('x', B)])  # type: ignore
[file other.pyi]
from mypy_extensions import TypedDict
from lib import A
B = TypedDict('B', {'x': A})
[builtins fixtures/dict.pyi]
[out]
[out2]
tmp/a.py:3: note: Revealed type is "Tuple[TypedDict('other.B', {'x': Any}), fallback=lib.A]"

[case testFollowImportSkipNotInvalidatedOnPresent]
# flags: --follow-imports=skip
# cmd: mypy -m main
[file main.py]
import other
[file other.py]
x = 1
[file other.py.2]
x = 'hi'
[stale]
[rechecked]

[case testFollowImportSkipNotInvalidatedOnPresentPackage]
# flags: --follow-imports=skip
# cmd: mypy -m main
[file main.py]
import other
[file other/__init__.py]
x = 1
[file other/__init__.py.2]
x = 'hi'
[stale]
[rechecked]

[case testFollowImportSkipNotInvalidatedOnAdded]
# flags: --follow-imports=skip --ignore-missing-imports
# cmd: mypy -m main
[file main.py]
import other
[file other.py.2]
x = 1
[stale]
[rechecked]

[case testFollowImportSkipInvalidatedOnAddedStub]
# flags: --follow-imports=skip --ignore-missing-imports
# cmd: mypy -m main
[file main.py]
import other
[file other.pyi.2]
x = 1
[stale main, other]
[rechecked main, other]

[case testFollowImportSkipNotInvalidatedOnAddedStubOnFollowForStubs]
# flags: --follow-imports=skip --ignore-missing-imports --config-file=tmp/mypy.ini
# cmd: mypy -m main
[file main.py]
import other
[file other.pyi.2]
x = 1
[file mypy.ini]
\[mypy]
follow_imports_for_stubs = True
[stale]
[rechecked]

[case testAddedSkippedStubsPackageFrom]
# flags: --follow-imports=skip --ignore-missing-imports
# cmd: mypy -m main
# cmd2: mypy -m main package package.missing
[file main.py]
from package import missing
missing.f(int())
[file package/__init__.py]
[file package/missing.py]
def f(x: str) -> None: pass
[out]
[out2]
tmp/main.py:2: error: Argument 1 to "f" has incompatible type "int"; expected "str"

[case testOverrideByIdemAlias]
# https://github.com/python/mypy/issues/6404

import a
[file a.py]
import lib
x = 1
[file a.py.2]
import lib
x = 2
[file lib.py]
C = C  # type: ignore
class C:  # type: ignore
    pass
[out]
[out2]

[case testOverrideByIdemAliasReversed]
import a
[file a.py]
import lib
x = 1
[file a.py.2]
import lib
x = 2
[file lib.py]
class C:
    pass
C = C  # type: ignore
x: C
[out]
[out2]

[case testOverrideByIdemAliasGeneric]
import a
[file a.py]
import lib
x = 1
[file a.py.2]
import lib
x = 2
[file lib.py]
from typing import Generic, TypeVar

T = TypeVar('T')

class C(Generic[T]):
    pass
C = C[int]  # type: ignore
x: C
[out]
[out2]

[case testOverrideByIdemAliasImported]
import a
[file a.py]
import lib
x = 1
[file a.py.2]
import lib
x = 2
[file lib.py]
from other import C
C = C  # type: ignore
x: C
[file other.py]
class C:
    pass
[out]
[out2]

[case testOverrideByIdemAliasImportedReversed]
import a
[file a.py]
import lib
x = 1
[file a.py.2]
import lib
x = 2
[file lib.py]
C = C  # type: ignore
from other import C
[file other.py]
class C:
    pass
[out]
[out2]

[case testConditionalExceptionAliasOverride]
import a
[file a.py]
import lib
try:
    x = 1
except lib.Exception as e:
    pass
[file a.py.2]
import lib
try:
    x = 2
except lib.Exception as e:
    pass
[file lib.py]
try:
    Exception = Exception
except BaseException:
    class Exception(BaseException): pass  # type: ignore

try:
    pass
except Exception as e:
    pass
[builtins fixtures/exception.pyi]
[out]
[out2]

[case testBadEnumLoading]
import a
[file a.py]
from b import E
x: E
y = 1

[file a.py.2]
from b import E
x: E
y = 2

[file b.py]
from typing import List
from enum import Enum

def f() -> List[str]: ...

E = Enum('E', f())  # type: ignore
[builtins fixtures/list.pyi]
[out]
[out2]

[case testChangedPluginsInvalidateCache]
# flags: --config-file tmp/mypy.ini
import a
[file a.py]
from b import x
y: int = x

[file a.py.2]
from b import x
y: int = x
touch = 1

[file b.py]
class C: ...
def f() -> C: ...
x = f()

[file basic_plugin.py]
from mypy.plugin import Plugin

class MyPlugin(Plugin):
    def get_function_hook(self, fullname):
        if fullname.endswith('.f'):
            return my_hook
        assert fullname is not None
        return None

def my_hook(ctx):
    return ctx.api.named_generic_type('builtins.int', [])

def plugin(version):
    return MyPlugin

[file basic_plugin.py.2]
from mypy.plugin import Plugin

class MyPlugin(Plugin):
    def get_function_hook(self, fullname):
        if fullname.endswith('.f'):
            return my_hook
        assert fullname is not None
        return None

def my_hook(ctx):
    return ctx.api.named_generic_type('builtins.str', [])

def plugin(version):
    return MyPlugin
[file mypy.ini]
\[mypy]
plugins=basic_plugin.py
[out]
[out2]
tmp/a.py:2: error: Incompatible types in assignment (expression has type "str", variable has type "int")

[case testChangedPluginsInvalidateCache2]
# flags: --config-file tmp/mypy.ini
import a
[file a.py]
from b import x
y: int = x

[file a.py.2]
from b import x
y: int = x
touch = 1

[file b.py]
class C: ...
def f() -> C: ...
x = f()

[file basic_plugin.py]
from mypy.plugin import Plugin
from version_plugin import __version__, choice

class MyPlugin(Plugin):
    def get_function_hook(self, fullname):
        if fullname.endswith('.f'):
            return my_hook
        assert fullname is not None
        return None

def my_hook(ctx):
    if choice:
        return ctx.api.named_generic_type('builtins.int', [])
    else:
        return ctx.api.named_generic_type('builtins.str', [])

def plugin(version):
    return MyPlugin

[file version_plugin.py]
__version__ = 0.1
choice = True

[file version_plugin.py.2]
__version__ = 0.2
choice = False
[file mypy.ini]
\[mypy]
plugins=basic_plugin.py
[out]
[out2]
tmp/a.py:2: error: Incompatible types in assignment (expression has type "str", variable has type "int")

[case testAddedPluginsInvalidateCache]
# flags: --config-file tmp/mypy.ini
import a
[file a.py]
from b import x
y: int = x

[file a.py.2]
from b import x
y: int = x
touch = 1

[file b.py]
def f() -> int: ...
x = f()

[file basic_plugin.py]
from mypy.plugin import Plugin

class MyPlugin(Plugin):
    def get_function_hook(self, fullname):
        if fullname.endswith('.f'):
            return my_hook
        assert fullname is not None
        return None

def my_hook(ctx):
    return ctx.api.named_generic_type('builtins.str', [])

def plugin(version):
    return MyPlugin

[file mypy.ini]
\[mypy]
python_version=3.6
[file mypy.ini.2]
\[mypy]
python_version=3.6
plugins=basic_plugin.py
[out]
[out2]
tmp/a.py:2: error: Incompatible types in assignment (expression has type "str", variable has type "int")

[case testRemovedPluginsInvalidateCache]
# flags: --config-file tmp/mypy.ini
import a
[file a.py]
from b import x
y: str = x

[file a.py.2]
from b import x
y: str = x
touch = 1

[file b.py]
def f() -> int: ...
x = f()

[file basic_plugin.py]
from mypy.plugin import Plugin

class MyPlugin(Plugin):
    def get_function_hook(self, fullname):
        if fullname.endswith('.f'):
            return my_hook
        assert fullname is not None
        return None

def my_hook(ctx):
    return ctx.api.named_generic_type('builtins.str', [])

def plugin(version):
    return MyPlugin

[file mypy.ini]
\[mypy]
python_version=3.6
plugins=basic_plugin.py
[file mypy.ini.2]
\[mypy]
python_version=3.6
[out]
[out2]
tmp/a.py:2: error: Incompatible types in assignment (expression has type "int", variable has type "str")

[case testPluginConfigData]
# flags: --config-file tmp/mypy.ini
import a
import b
[file a.py]
[file b.py]
[file test.json]
{"a": false, "b": false}
[file test.json.2]
{"a": true, "b": false}

[file mypy.ini]
\[mypy]
plugins=<ROOT>/test-data/unit/plugins/config_data.py

# The config change will force a to be rechecked but not b.
[rechecked a]

[case testLiteralIncrementalTurningIntoLiteral]
import mod
reveal_type(mod.a)
[file mod.py]
from typing_extensions import Literal
a = 1
[file mod.py.2]
from typing_extensions import Literal
a: Literal[2] = 2
[builtins fixtures/tuple.pyi]
[out]
main:2: note: Revealed type is "builtins.int"
[out2]
main:2: note: Revealed type is "Literal[2]"

[case testAddedSubStarImport]
# cmd: mypy -m a pack pack.mod b
# cmd2: mypy -m other
[file a.py]
from pack import *
[file pack/__init__.py]
[file pack/mod.py]
[file b.py]
import pack.mod
[file other.py]
import a
[out]
[out2]

[case testNewAnalyzerIncrementalBrokenNamedTuple]

import a
[file a.py]
from b import NT
x: NT
[file a.py.2]
from b import NT
x: NT
reveal_type(x)
[file b.py]
from typing import NamedTuple
NT = NamedTuple('BadName', [('x', int)])
[builtins fixtures/tuple.pyi]
[out]
tmp/b.py:2: error: First argument to namedtuple() should be "NT", not "BadName"
[out2]
tmp/b.py:2: error: First argument to namedtuple() should be "NT", not "BadName"
tmp/a.py:3: note: Revealed type is "Tuple[builtins.int, fallback=b.NT]"

[case testNewAnalyzerIncrementalBrokenNamedTupleNested]

import a
[file a.py]
from b import C
x: C
[file a.py.2]
from b import C
x: C
# touch
[file b.py]
class C: ...
from collections import namedtuple
def test() -> None:
    NT = namedtuple('BadName', ['x', 'y'])
[builtins fixtures/list.pyi]
[out]
tmp/b.py:4: error: First argument to namedtuple() should be "NT", not "BadName"
[out2]
tmp/b.py:4: error: First argument to namedtuple() should be "NT", not "BadName"

[case testNewAnalyzerIncrementalMethodNamedTuple]

import a
[file a.py]
from b import C
x: C
[file a.py.2]
from b import C
x: C
reveal_type(x.h)
[file b.py]
from typing import NamedTuple
class C:
    def __init__(self) -> None:
        self.h: Hidden
        Hidden = NamedTuple('Hidden', [('x', int)])
[builtins fixtures/tuple.pyi]
[out]
[out2]
tmp/a.py:3: note: Revealed type is "Tuple[builtins.int, fallback=b.C.Hidden@5]"

[case testIncrementalNodeCreatedFromGetattr]
import a
[file a.py]
from b import C
c: C
[file b.py]
from c import C
[file c.pyi]
def __getattr__(s): ...
[file a.py.2]
from b import C
c: C
reveal_type(c)
[out]
[out2]
tmp/a.py:3: note: Revealed type is "Any"

[case testNewAnalyzerIncrementalNestedEnum]

import a
[file a.py]
from b import C
x: C
[file a.py.2]
from b import C
x: C
# touch
[file b.py]
class C: ...
from enum import Enum

def test() -> None:
    Color = Enum('Color', 'RED BLACK')
[builtins fixtures/list.pyi]
[out]
[out2]

[case testCannotDetermineTypeFromOtherModule]

import aa

[file aa.py]
import a

[file aa.py.2]
import a  # dummy

[file a.py]
from b import Sub

Sub().foo
Sub().foo

[file b.py]
from typing import Any

class desc:
    def __get__(self, _: Any, __: Any = None) -> int:
        return 42

class Base:
    @property
    def foo(self) -> int: ...

class Sub(Base):
    foo = desc(42)  # type: ignore

[builtins fixtures/property.pyi]
[out]
tmp/a.py:3: error: Cannot determine type of "foo"
tmp/a.py:4: error: Cannot determine type of "foo"
[out2]
tmp/a.py:3: error: Cannot determine type of "foo"
tmp/a.py:4: error: Cannot determine type of "foo"

[case testRedefinitionClass]
import b
[file a.py]
from whatever import Foo  # type: ignore

class Foo:  # type: ignore
    def f(self) -> None:
        pass
[file b.py]
import a
[file b.py.2]
import a # a change

[case testIsInstanceAdHocIntersectionIncrementalNoChange]
import b
[file a.py]
class A: pass
class B: pass

class Foo:
    def __init__(self) -> None:
        x: A
        assert isinstance(x, B)
        self.x = x
[file b.py]
from a import Foo
[file b.py.2]
from a import Foo
reveal_type(Foo().x)
[builtins fixtures/isinstance.pyi]
[out]
[out2]
tmp/b.py:2: note: Revealed type is "a.<subclass of "A" and "B">"

[case testIsInstanceAdHocIntersectionIncrementalNoChangeSameName]
import b
[file c.py]
class B: pass
[file a.py]
import c
class B: pass

class Foo:
    def __init__(self) -> None:
        x: c.B
        assert isinstance(x, B)
        self.x = x
[file b.py]
from a import Foo
[file b.py.2]
from a import Foo
reveal_type(Foo().x)
[builtins fixtures/isinstance.pyi]
[out]
[out2]
tmp/b.py:2: note: Revealed type is "a.<subclass of "B" and "B">"


[case testIsInstanceAdHocIntersectionIncrementalNoChangeTuple]
import b
[file a.py]
from typing import Tuple
class B: pass

class Foo:
    def __init__(self) -> None:
        x: Tuple[int, ...]
        assert isinstance(x, B)
        self.x = x
[file b.py]
from a import Foo
[file b.py.2]
from a import Foo
reveal_type(Foo().x)
[builtins fixtures/isinstance.pyi]
[out]
[out2]
tmp/b.py:2: note: Revealed type is "a.<subclass of "tuple" and "B">"

[case testIsInstanceAdHocIntersectionIncrementalIsInstanceChange]
import c
[file a.py]
class A: pass
class B: pass
class C: pass

class Foo:
    def __init__(self) -> None:
        x: A
        assert isinstance(x, B)
        self.x = x
[file a.py.2]
class A: pass
class B: pass
class C: pass

class Foo:
    def __init__(self) -> None:
        x: A
        assert isinstance(x, C)
        self.x = x

[file b.py]
from a import Foo
y = Foo().x

[file c.py]
from b import y
reveal_type(y)
[builtins fixtures/isinstance.pyi]
[out]
tmp/c.py:2: note: Revealed type is "a.<subclass of "A" and "B">"
[out2]
tmp/c.py:2: note: Revealed type is "a.<subclass of "A" and "C">"

[case testIsInstanceAdHocIntersectionIncrementalUnderlyingObjChang]
import c
[file a.py]
class A: pass
class B: pass
class C: pass
Extra = B
[file a.py.2]
class A: pass
class B: pass
class C: pass
Extra = C

[file b.py]
from a import A, Extra
x: A
if isinstance(x, Extra):
    y = x

[file c.py]
from b import y
reveal_type(y)
[builtins fixtures/isinstance.pyi]
[out]
tmp/c.py:2: note: Revealed type is "b.<subclass of "A" and "B">"
[out2]
tmp/c.py:2: note: Revealed type is "b.<subclass of "A" and "C">"

[case testIsInstanceAdHocIntersectionIncrementalIntersectionToUnreachable]
import c
[file a.py]
class A:
    x: int
class B:
    x: int
x: A
assert isinstance(x, B)
y = x

[file a.py.2]
class A:
    x: int
class B:
    x: str
x: A
assert isinstance(x, B)
y = x

[file b.py]
from a import y
z = y

[file c.py]
from b import z
reveal_type(z)
[builtins fixtures/isinstance.pyi]
[out]
tmp/c.py:2: note: Revealed type is "a.<subclass of "A" and "B">"
[out2]
tmp/c.py:2: note: Revealed type is "a.A"

[case testIsInstanceAdHocIntersectionIncrementalUnreachaableToIntersection]
import c
[file a.py]
class A:
    x: int
class B:
    x: str
x: A
assert isinstance(x, B)
y = x

[file a.py.2]
class A:
    x: int
class B:
    x: int
x: A
assert isinstance(x, B)
y = x

[file b.py]
from a import y
z = y

[file c.py]
from b import z
reveal_type(z)
[builtins fixtures/isinstance.pyi]
[out]
tmp/c.py:2: note: Revealed type is "a.A"
[out2]
tmp/c.py:2: note: Revealed type is "a.<subclass of "A" and "B">"

[case testStubFixupIssues]
import a
[file a.py]
import p
[file a.py.2]
import p
p.N

[file p/__init__.pyi]
from p.util import *

[file p/util.pyi]
from p.params import N
class Test: ...
x: N

[file p/params.pyi]
import p.util
class N(p.util.Test):
    ...
[out2]
tmp/a.py:2: error: "object" has no attribute "N"

[case testIncrementalIndirectSkipWarnUnused]
# flags: --follow-imports=skip --warn-unused-ignores
# cmd: mypy -m main a b c1
# cmd2: mypy -m main a b c2

[file main.py]
import a
a.foo.bar()

[file a.py]
import b
foo = b.Foo()

[file b.py]
from c1 import C
class Foo:
    def bar(self) -> C:
        return C()

[file c1.py]
class C: pass

[file b.py.2]
from c2 import C
class Foo:
    def bar(self) -> C:
        return C()

[file c2.py]

[delete c1.py.2]
[file c2.py.2]
class C: pass

[case testIncrementalNestedNamedTuple]
# flags: --python-version 3.6
import a

[file a.py]
import b

[file a.py.2]
import b # foo

[file b.py]
from typing import NamedTuple

def f() -> None:
    class NT(NamedTuple):
        x: int

    n: NT = NT(x=2)

def g() -> None:
    NT = NamedTuple('NT', [('y', str)])

    n: NT = NT(y='x')

[builtins fixtures/tuple.pyi]

[case testIncrementalNestedTypeAlias]
import a

[file a.py]
import b

[file a.py.2]
import b
reveal_type(b.C().x)
reveal_type(b.D().x)

[file b.py]
from typing import List

class C:
    def __init__(self) -> None:
        Alias = List[int]
        self.x = []  # type: Alias

class D:
    def __init__(self) -> None:
        Alias = List[str]
        self.x = []  # type: Alias

[builtins fixtures/list.pyi]
[out2]
tmp/a.py:2: note: Revealed type is "builtins.list[builtins.int]"
tmp/a.py:3: note: Revealed type is "builtins.list[builtins.str]"

[case testIncrementalNamespacePackage1]
# flags: --namespace-packages
import m
[file m.py]
from foo.bar import x
x + 0
[file foo/bar.py]
x = 0
[rechecked]
[stale]

[case testIncrementalNamespacePackage2]
# flags: --namespace-packages
import m
[file m.py]
from foo import bar
bar.x + 0
[file foo/bar.py]
x = 0
[rechecked]
[stale]

[case testExplicitReexportImportCycleWildcard]
# flags: --no-implicit-reexport
import pkg.a
[file pkg/__init__.pyi]

[file pkg/a.pyi]
MYPY = False
if MYPY:
    from pkg.b import B

[file pkg/b.pyi]
import pkg.a
MYPY = False
if MYPY:
    from pkg.c import C
class B:
    pass

[file pkg/c.pyi]
from pkg.a import *
class C:
    pass
[rechecked]
[stale]


[case testEnumAreStillFinalAfterCache]
import a
class Ok(a.RegularEnum):
    x = 1
class NotOk(a.FinalEnum):
    x = 1
[file a.py]
from enum import Enum
class RegularEnum(Enum):
    x: int
class FinalEnum(Enum):
    x = 1
[builtins fixtures/isinstance.pyi]
[out]
main:3: error: Cannot override writable attribute "x" with a final one
main:4: error: Cannot extend enum with existing members: "FinalEnum"
main:5: error: Cannot override final attribute "x" (previously declared in base class "FinalEnum")
[out2]
main:3: error: Cannot override writable attribute "x" with a final one
main:4: error: Cannot extend enum with existing members: "FinalEnum"
main:5: error: Cannot override final attribute "x" (previously declared in base class "FinalEnum")

[case testSlotsSerialization]
import a
[file a.py]
from b import C

class D(C):
    pass
[file b.py]
class C:
    __slots__ = ('x',)
[file a.py.2]
from b import C

class D(C):
    __slots__ = ('y',)

    def __init__(self) -> None:
        self.x = 1
        self.y = 2
        self.z = 3
[builtins fixtures/tuple.pyi]
[out]
[out2]
tmp/a.py:9: error: Trying to assign name "z" that is not in "__slots__" of type "a.D"

[case testMethodAliasIncremental]
import b
[file a.py]
class A:
    def f(self) -> None: pass
    g = f

[file b.py]
from a import A
A().g()
[file b.py.2]
# trivial change
from a import A
A().g()
[out]
[out2]

[case testIncrementalWithDifferentKindsOfNestedTypesWithinMethod]
# flags: --python-version 3.7

import a

[file a.py]
import b

[file a.py.2]
import b
b.xyz

[file b.py]
from typing import NamedTuple, NewType
from typing_extensions import TypedDict, TypeAlias
from enum import Enum
from dataclasses import dataclass

class C:
    def f(self) -> None:
        class C:
            c: int
        class NT1(NamedTuple):
            c: int
        NT2 = NamedTuple("NT2", [("c", int)])
        class NT3(NT1):
            pass
        class TD(TypedDict):
            c: int
        TD2 = TypedDict("TD2", {"c": int})
        class E(Enum):
            X = 1
        @dataclass
        class DC:
            c: int
        Alias: TypeAlias = NT1
        N = NewType("N", NT1)

        c: C = C()
        nt1: NT1 = NT1(c=1)
        nt2: NT2 = NT2(c=1)
        nt3: NT3 = NT3(c=1)
        td: TD = TD(c=1)
        td2: TD2 = TD2(c=1)
        e: E = E.X
        dc: DC = DC(c=1)
        al: Alias = Alias(c=1)
        n: N = N(NT1(c=1))

[builtins fixtures/dict.pyi]
[out2]
tmp/a.py:2: error: "object" has no attribute "xyz"

[case testIncrementalInvalidNamedTupleInUnannotatedFunction]
import a

[file a.py]
import b

[file a.py.2]
import b # f

[file b.py]
from typing import NamedTuple

def toplevel(fields):
    TupleType = NamedTuple("TupleType", fields)
    class InheritFromTuple(TupleType):
        pass
    NT2 = NamedTuple("bad", [('x', int)])
    nt2: NT2 = NT2(x=1)

class C:
    def method(self, fields):
        TupleType = NamedTuple("TupleType", fields)
        class InheritFromTuple(TupleType):
            pass
        NT2 = NamedTuple("bad", [('x', int)])
        nt2: NT2 = NT2(x=1)

[builtins fixtures/tuple.pyi]

[case testNamedTupleUpdateNonRecursiveToRecursiveCoarse]
# flags: --enable-recursive-aliases
import c
[file a.py]
from b import M
from typing import NamedTuple, Optional
class N(NamedTuple):
    r: Optional[M]
    x: int
n: N
[file b.py]
from a import N
from typing import NamedTuple
class M(NamedTuple):
    r: None
    x: int
[file b.py.2]
from a import N
from typing import NamedTuple, Optional
class M(NamedTuple):
    r: Optional[N]
    x: int
[file c.py]
import a
def f(x: a.N) -> None:
    if x.r is not None:
        s: int = x.r.x
[file c.py.3]
import a
def f(x: a.N) -> None:
    if x.r is not None and x.r.r is not None and x.r.r.r is not None:
        reveal_type(x)
        s: int = x.r.r.r.r
f(a.n)
reveal_type(a.n)
[builtins fixtures/tuple.pyi]
[out]
[out2]
[out3]
tmp/c.py:4: note: Revealed type is "Tuple[Union[Tuple[Union[..., None], builtins.int, fallback=b.M], None], builtins.int, fallback=a.N]"
tmp/c.py:5: error: Incompatible types in assignment (expression has type "Optional[N]", variable has type "int")
tmp/c.py:7: note: Revealed type is "Tuple[Union[Tuple[Union[..., None], builtins.int, fallback=b.M], None], builtins.int, fallback=a.N]"

[case testTupleTypeUpdateNonRecursiveToRecursiveCoarse]
# flags: --enable-recursive-aliases
import c
[file a.py]
from b import M
from typing import Tuple, Optional
class N(Tuple[Optional[M], int]): ...
[file b.py]
from a import N
from typing import Tuple
class M(Tuple[None, int]): ...
[file b.py.2]
from a import N
from typing import Tuple, Optional
class M(Tuple[Optional[N], int]): ...
[file c.py]
import a
def f(x: a.N) -> None:
    if x[0] is not None:
        s: int = x[0][1]
[file c.py.3]
import a
def f(x: a.N) -> None:
    if x[0] is not None and x[0][0] is not None and x[0][0][0] is not None:
        reveal_type(x)
        s: int = x[0][0][0][0]
[builtins fixtures/tuple.pyi]
[out]
[out2]
[out3]
tmp/c.py:4: note: Revealed type is "Tuple[Union[Tuple[Union[..., None], builtins.int, fallback=b.M], None], builtins.int, fallback=a.N]"
tmp/c.py:5: error: Incompatible types in assignment (expression has type "Optional[N]", variable has type "int")

[case testTypeAliasUpdateNonRecursiveToRecursiveCoarse]
# flags: --enable-recursive-aliases
import c
[file a.py]
from b import M
from typing import Tuple, Optional
N = Tuple[Optional[M], int]
[file b.py]
from a import N
from typing import Tuple
M = Tuple[None, int]
[file b.py.2]
from a import N
from typing import Tuple, Optional
M = Tuple[Optional[N], int]
[file c.py]
import a
def f(x: a.N) -> None:
    if x[0] is not None:
        s: int = x[0][1]
[file c.py.3]
import a
def f(x: a.N) -> None:
    if x[0] is not None and x[0][0] is not None and x[0][0][0] is not None:
        reveal_type(x)
        s: int = x[0][0][0][0]
[builtins fixtures/tuple.pyi]
[out]
[out2]
[out3]
tmp/c.py:4: note: Revealed type is "Tuple[Union[Tuple[Union[..., None], builtins.int], None], builtins.int]"
tmp/c.py:5: error: Incompatible types in assignment (expression has type "Optional[N]", variable has type "int")

[case testTypedDictUpdateNonRecursiveToRecursiveCoarse]
# flags: --enable-recursive-aliases
import c
[file a.py]
from b import M
from typing import TypedDict, Optional
class N(TypedDict):
    r: Optional[M]
    x: int
n: N
[file b.py]
from a import N
from typing import TypedDict
class M(TypedDict):
    r: None
    x: int
[file b.py.2]
from a import N
from typing import TypedDict, Optional
class M(TypedDict):
    r: Optional[N]
    x: int
[file c.py]
import a
def f(x: a.N) -> None:
    if x["r"] is not None:
        s: int = x["r"]["x"]
[file c.py.3]
import a
def f(x: a.N) -> None:
    if x["r"] is not None and x["r"]["r"] is not None and x["r"]["r"]["r"] is not None:
        reveal_type(x)
        s: int = x["r"]["r"]["r"]["r"]
f(a.n)
reveal_type(a.n)
[builtins fixtures/dict.pyi]
[typing fixtures/typing-typeddict.pyi]
[out]
[out2]
[out3]
tmp/c.py:4: note: Revealed type is "TypedDict('a.N', {'r': Union[TypedDict('b.M', {'r': Union[..., None], 'x': builtins.int}), None], 'x': builtins.int})"
tmp/c.py:5: error: Incompatible types in assignment (expression has type "Optional[N]", variable has type "int")
tmp/c.py:7: note: Revealed type is "TypedDict('a.N', {'r': Union[TypedDict('b.M', {'r': Union[..., None], 'x': builtins.int}), None], 'x': builtins.int})"

<<<<<<< HEAD
[case testIncrementalAddClassMethodPlugin]
# flags: --config-file tmp/mypy.ini
import b

[file mypy.ini]
\[mypy]
plugins=<ROOT>/test-data/unit/plugins/add_classmethod.py

[file a.py]
class BaseAddMethod: pass

class MyClass(BaseAddMethod):
    pass

[file b.py]
import a

[file b.py.2]
import a

my_class = a.MyClass()
reveal_type(a.MyClass.foo_classmethod())
reveal_type(my_class.foo_classmethod())
reveal_type(a.MyClass.foo_staticmethod(1))
reveal_type(my_class.foo_staticmethod(2))

[rechecked b]
[out2]
tmp/b.py:4: note: Revealed type is "None"
tmp/b.py:5: note: Revealed type is "None"
tmp/b.py:6: note: Revealed type is "builtins.str"
tmp/b.py:7: note: Revealed type is "builtins.str"
=======
[case testGenericNamedTupleSerialization]
import b
[file a.py]
from typing import NamedTuple, Generic, TypeVar

T = TypeVar("T")
class NT(NamedTuple, Generic[T]):
    key: int
    value: T

[file b.py]
from a import NT
nt = NT(key=0, value="yes")
s: str = nt.value
[file b.py.2]
from a import NT
nt = NT(key=0, value=42)
s: str = nt.value
[builtins fixtures/tuple.pyi]
[out]
[out2]
tmp/b.py:3: error: Incompatible types in assignment (expression has type "int", variable has type "str")

[case testGenericTypedDictSerialization]
import b
[file a.py]
from typing import TypedDict, Generic, TypeVar

T = TypeVar("T")
class TD(TypedDict, Generic[T]):
    key: int
    value: T

[file b.py]
from a import TD
td = TD(key=0, value="yes")
s: str = td["value"]
[file b.py.2]
from a import TD
td = TD(key=0, value=42)
s: str = td["value"]
[builtins fixtures/dict.pyi]
[typing fixtures/typing-typeddict.pyi]
[out]
[out2]
tmp/b.py:3: error: Incompatible types in assignment (expression has type "int", variable has type "str")
>>>>>>> dc5f8914
<|MERGE_RESOLUTION|>--- conflicted
+++ resolved
@@ -5911,7 +5911,6 @@
 tmp/c.py:5: error: Incompatible types in assignment (expression has type "Optional[N]", variable has type "int")
 tmp/c.py:7: note: Revealed type is "TypedDict('a.N', {'r': Union[TypedDict('b.M', {'r': Union[..., None], 'x': builtins.int}), None], 'x': builtins.int})"
 
-<<<<<<< HEAD
 [case testIncrementalAddClassMethodPlugin]
 # flags: --config-file tmp/mypy.ini
 import b
@@ -5944,7 +5943,7 @@
 tmp/b.py:5: note: Revealed type is "None"
 tmp/b.py:6: note: Revealed type is "builtins.str"
 tmp/b.py:7: note: Revealed type is "builtins.str"
-=======
+
 [case testGenericNamedTupleSerialization]
 import b
 [file a.py]
@@ -5990,5 +5989,4 @@
 [typing fixtures/typing-typeddict.pyi]
 [out]
 [out2]
-tmp/b.py:3: error: Incompatible types in assignment (expression has type "int", variable has type "str")
->>>>>>> dc5f8914
+tmp/b.py:3: error: Incompatible types in assignment (expression has type "int", variable has type "str")