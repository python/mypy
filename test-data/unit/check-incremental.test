-- Checks for incremental mode (see testcheck.py).
-- Each test is run at least twice, once with a cold cache, once with a warm cache.
-- Before the tests are run again, in step N any *.py.N files are copied to
-- *.py.  There are at least two runs; more as long as there are *.py.N files.
--
-- You can add an empty section like `[delete mod.py.2]` to delete `mod.py`
-- before the second run.
--
-- Errors expected in the first run should be in the `[out1]` section, and
-- errors expected in the second run should be in the `[out2]` section, and so on.
-- If a section is omitted, it is expected there are no errors on that run.
-- The number of runs is determined by the highest N in all [outN] sections, but
-- there are always at least two runs. (Note that [out] is equivalent to [out1].)
--
-- The list of modules to be checked can be specified using
-- # cmd: mypy -m mod1 mod2 mod3
-- To check a different list on the second run, use
-- # cmd2: mypy -m mod1 mod3
-- (and cmd3 for the third run, and so on).
--
-- Extra command line flags may be specified using
-- # flags: --some-flag
-- If the second run requires different flags, those can be specified using
-- # flags2: --another-flag
-- (and flags3 for the third run, and so on).
--
-- Incremental tests involving plugins that get updated are also supported.
-- All plugin files that are updated *must* end in '_plugin', so they will
-- be unloaded from 'sys.modules' between incremental steps.
--
-- Any files that we expect to be rechecked should be annotated in the [rechecked]
-- annotation, and any files expect to be stale (aka have a modified interface)
-- should be annotated in the [stale] annotation. Note that a file that ends up
-- producing an error has its caches deleted and is marked stale automatically.
-- Such files do not need to be included in [stale ...] list.
--
-- The test suite will automatically assume that __main__ is stale and rechecked in
-- all cases so we can avoid constantly having to annotate it. The list of
-- rechecked/stale files can be in any arbitrary order, or can be left empty
-- if no files should be rechecked/stale.
--
-- There are additional incremental mode test cases in check-serialize.test.

[case testIncrementalEmpty]
[rechecked]
[stale]

[case testIncrementalBasics]
import m
[file m.py]
def foo():
    pass
[file m.py.2]
def foo() -> None:
    pass
[rechecked m]
[stale m]

[case testIncrementalError]
import m
[file m.py]
def foo() -> None:
    pass
[file m.py.2]
def foo() -> None:
    bar()
[rechecked m]
[stale]
[out2]
tmp/m.py:2: error: Name "bar" is not defined

[case testIncrementalSimpleImportSequence]
import mod1
mod1.func1()

[file mod1.py]
import mod2
def func1() -> None: mod2.func2()

[file mod2.py]
import mod3
def func2() -> None: mod3.func3()

[file mod3.py]
def func3() -> None: pass

[rechecked]
[stale]


[case testIncrementalInternalChangeOnly]
import mod1
mod1.func1()

[file mod1.py]
import mod2
def func1() -> None: mod2.func2()

[file mod2.py]
import mod3
def func2() -> None: mod3.func3()

[file mod3.py]
def func3() -> None: pass

[file mod3.py.2]
def func3() -> None: 3 + 2

[rechecked mod3]
[stale]


[case testIncrementalImportGone]
import mod1

[file mod1.py]
from mod2 import A
def func1() -> A: pass

[file mod2.py]
class A: pass

[file mod1.py.2]
def func1() -> A: pass

[rechecked mod1]
[stale]
[out2]
tmp/mod1.py:1: error: Name "A" is not defined

[case testIncrementalCallable]
import mod1

[file mod1.py]
from typing import Callable
from mypy_extensions import Arg
def func1() -> Callable[[Arg(int, 'x')], int]: pass

[file mod1.py.2]
from typing import Callable
from mypy_extensions import Arg
def func1() -> Callable[[Arg(int, 'x')], int]: ...


[rechecked mod1]
[stale]

[builtins fixtures/dict.pyi]

[case testIncrementalSameNameChange]
import mod1

[file mod1.py]
from mod2 import A
def func1() -> A: pass

[file mod2.py]
class A: pass

[file mod2.py.2]
class Parent: pass
class A(Parent): pass

[rechecked mod1, mod2]
[stale mod2]

[case testIncrementalPartialInterfaceChange]
import mod1
mod1.func1()

[file mod1.py]
import mod2
def func1() -> None: mod2.func2()

[file mod2.py]
import mod3
def func2() -> None: mod3.func3()

[file mod3.py]
def func3() -> None: pass

[file mod3.py.2]
def func3() -> int: return 2

[rechecked mod2, mod3]
[stale mod3]

[case testIncrementalInternalFunctionDefinitionChange]
import mod1

[file mod1.py]
import mod2
def accepts_int(a: int) -> int: return a
accepts_int(mod2.foo())

[file mod2.py]
def foo() -> int:
    def inner() -> int:
        return 42
    return inner()

[file mod2.py.2]
def foo() -> int:
    def inner2() -> str:
        return "foo"
    return inner2()

[rechecked mod1, mod2]
[stale]
[out2]
tmp/mod2.py:4: error: Incompatible return value type (got "str", expected "int")

-- Function line numbers can affect error messages, so should be part of public interface.
[case testIncrementalInternalScramble]
import mod1

[file mod1.py]
import mod2
mod2.foo()

[file mod2.py]
def baz() -> int:
    return 3

def bar() -> int:
    return baz()

def foo() -> int:
    return bar()

[file mod2.py.2]
def foo() -> int:
    return baz()

def bar() -> int:
    return bar()

def baz() -> int:
    return 42
[rechecked mod1, mod2]
[stale mod2]

[case testIncrementalMethodInterfaceChange]
import mod1

[file mod1.py]
import mod2

[file mod2.py]
class Foo:
    def bar(self, a: str) -> str:
        return "a"

[file mod2.py.2]
class Foo:
    def bar(self, a: float) -> str:
        return "a"

[rechecked mod1, mod2]
[stale mod2]

[case testIncrementalBaseClassChange]
import mod1

[file mod1.py]
from mod2 import Child
Child().good_method()

[file mod2.py]
class Good:
    def good_method(self) -> int: return 1
class Bad: pass
class Child(Good): pass

[file mod2.py.2]
class Good:
    def good_method(self) -> int: return 1
class Bad: pass
class Child(Bad): pass

[rechecked mod1, mod2]
[stale mod2]
[out2]
tmp/mod1.py:2: error: "Child" has no attribute "good_method"

[case testIncrementalCascadingChange]
import mod1

[file mod1.py]
from mod2 import A
def accepts_int(a: int) -> None: pass
accepts_int(A)

[file mod2.py]
from mod3 import B
A = B

[file mod3.py]
from mod4 import C
B = C

[file mod4.py]
C = 3

[file mod4.py.2]
C = "A"

[rechecked mod1, mod2, mod3, mod4]
[stale mod2, mod3, mod4]
[out2]
tmp/mod1.py:3: error: Argument 1 to "accepts_int" has incompatible type "str"; expected "int"

[case testIncrementalBrokenCascade]
import mod1

[file mod1.py]
import mod2
def accept_int(a: int) -> int: return a
accept_int(mod2.mod3.mod4.const)

[file mod2.py]
import mod3

[file mod3.py]
import mod4

[file mod4.py]
const = 3

[file mod3.py.2]
# Import to mod4 is gone!

[rechecked mod1, mod2, mod3]
[stale mod3]
[builtins fixtures/module.pyi]
[out2]
tmp/mod1.py:3: error: Module has no attribute "mod4"

[case testIncrementalLongBrokenCascade]
import mod1

[file mod1.py]
import mod2
def accept_int(a: int) -> int: return a
accept_int(mod2.mod3.mod4.mod5.mod6.mod7.const)

[file mod2.py]
import mod3

[file mod3.py]
import mod4

[file mod4.py]
import mod5

[file mod5.py]
import mod6

[file mod6.py]
import mod7

[file mod7.py]
const = 3

[file mod6.py.2]
# Import to mod7 is gone!

[rechecked mod1, mod5, mod6]
[stale mod6]
[builtins fixtures/module.pyi]
[out2]
tmp/mod1.py:3: error: Module has no attribute "mod7"

[case testIncrementalNestedBrokenCascade]
import mod1

[file mod1.py]
import mod2
def accept_int(a: int) -> int: return a
accept_int(mod2.mod3.mod4.const)

[file mod2/__init__.py]
import mod2.mod3 as mod3

[file mod2/mod3/__init__.py]
import mod2.mod3.mod4 as mod4

[file mod2/mod3/__init__.py.2]
# Import is gone!

[file mod2/mod3/mod4.py]
const = 3

[rechecked mod1, mod2, mod2.mod3]
[stale mod2.mod3]
[builtins fixtures/module.pyi]
[out2]
tmp/mod1.py:3: error: Module has no attribute "mod4"

[case testIncrementalNestedBrokenCascadeWithType1]
import mod1, mod2.mod3.mod5

[file mod1.py]
import mod2
def accept_int(x: int) -> None: pass
def produce() -> mod2.CustomType:
    return mod2.CustomType()
a = produce()
accept_int(a.foo())

[file mod2/__init__.py]
from mod2.mod3 import CustomType

[file mod2/mod3/__init__.py]
from mod2.mod3.mod4 import CustomType

[file mod2/mod3/__init__.py.2]
# Import a different class that also happens to be called 'CustomType'
from mod2.mod3.mod5 import CustomType
def produce() -> CustomType:
    return CustomType()

[file mod2/mod3/mod4.py]
class CustomType:
    def foo(self) -> int: return 1

[file mod2/mod3/mod5.py]
class CustomType:
    def foo(self) -> str: return "a"

[rechecked mod1, mod2, mod2.mod3]
[stale mod2, mod2.mod3]
[builtins fixtures/module.pyi]
[out1]
[out2]
tmp/mod1.py:6: error: Argument 1 to "accept_int" has incompatible type "str"; expected "int"

[case testIncrementalNestedBrokenCascadeWithType2]
import mod1, mod2.mod3.mod5

[file mod1.py]
from mod2 import produce
def accept_int(x: int) -> None: pass
a = produce()
accept_int(a.foo())

[file mod2/__init__.py]
from mod2.mod3 import produce

[file mod2/mod3/__init__.py]
from mod2.mod3.mod4 import CustomType
def produce() -> CustomType:
    return CustomType()

[file mod2/mod3/__init__.py.2]
# Import a different class that also happens to be called 'CustomType'
from mod2.mod3.mod5 import CustomType
def produce() -> CustomType:
    return CustomType()

[file mod2/mod3/mod4.py]
class CustomType:
    def foo(self) -> int: return 1

[file mod2/mod3/mod5.py]
class CustomType:
    def foo(self) -> str: return "a"

[rechecked mod1, mod2, mod2.mod3]
[stale mod2.mod3]
[builtins fixtures/module.pyi]
[out1]
[out2]
tmp/mod1.py:4: error: Argument 1 to "accept_int" has incompatible type "str"; expected "int"

[case testIncrementalRemoteChange]
import mod1

[file mod1.py]
import mod2
def accepts_int(a: int) -> None: pass
accepts_int(mod2.mod3.mod4.const)

[file mod2.py]
import mod3

[file mod3.py]
import mod4

[file mod4.py]
const = 3

[file mod4.py.2]
const = "foo"

[rechecked mod1, mod3, mod4]
[stale mod4]
[out2]
tmp/mod1.py:3: error: Argument 1 to "accepts_int" has incompatible type "str"; expected "int"

[case testIncrementalBadChange]
import mod1

[file mod1.py]
from mod2 import func2

def func1() -> int:
    return func2()

[file mod2.py]
def func2() -> int:
    return 1

[file mod2.py.2]
def func2() -> str:
    return "foo"

[rechecked mod1, mod2]
[stale mod2]
[out2]
tmp/mod1.py:4: error: Incompatible return value type (got "str", expected "int")

[case testIncrementalBadChangeWithSave]
import mod0

[file mod0.py]
import mod1
A = mod1.func2()

[file mod1.py]
from mod2 import func2

def func1() -> int:
    return func2()

[file mod2.py]
def func2() -> int:
    return 1

[file mod2.py.2]
def func2() -> str:
    return "foo"

[rechecked mod0, mod1, mod2]
[stale mod2]
[out2]
tmp/mod1.py:4: error: Incompatible return value type (got "str", expected "int")

[case testIncrementalOkChangeWithSave]
import mod0

[file mod0.py]
import mod1
A = mod1.func2()

[file mod1.py]
from mod2 import func2

def func1() -> int:
    func2()
    return 1

[file mod2.py]
def func2() -> int:
    return 1

[file mod2.py.2]
def func2() -> str:
    return "foo"

[rechecked mod0, mod1, mod2]
[stale mod0, mod2]
[out2]

[case testIncrementalWithComplexDictExpression]
import mod1

[file mod1.py]
import mod1_private

[file mod1_private.py]
my_dict = {
    'a': [1, 2, 3],
    'b': [4, 5, 6]
}

[file mod1_private.py.2]
my_dict = {
    'a': [1, 2, 3],
    'b': [4, 5, 'a']
}

[rechecked mod1, mod1_private]
[stale mod1_private]
[builtins fixtures/dict.pyi]

[case testIncrementalWithComplexConstantExpressionNoAnnotation]
import mod1

[file mod1.py]
import mod1_private

[file mod1_private.py]
def foobar() -> int: return 1
def baz() -> int: return 2
const = 1 + foobar()

[file mod1_private.py.2]
def foobar() -> int: return 1
def baz() -> int: return 2
const = 1 + baz()

[rechecked mod1_private]
[stale]

[case testIncrementalWithComplexConstantExpressionWithAnnotation]
import mod1

[file mod1.py]
import mod1_private

[file mod1_private.py]
def foobar() -> int: return 1
def baz() -> int: return 2
const = 1 + foobar()  # type: int

[file mod1_private.py.2]
def foobar() -> int: return 1
def baz() -> int: return 2
const = 1 + baz()  # type: int

[rechecked mod1_private]
[stale]

[case testIncrementalSmall]
import mod1

[file mod1.py]
import mod1_private
def accepts_int(a: int) -> None: pass
accepts_int(mod1_private.some_func(12))

[file mod1_private.py]
def some_func(a: int) -> int:
    return 1

[file mod1_private.py.2]
def some_func(a: int) -> str:
    return "a"

[rechecked mod1, mod1_private]
[stale mod1_private]
[builtins fixtures/ops.pyi]
[out2]
tmp/mod1.py:3: error: Argument 1 to "accepts_int" has incompatible type "str"; expected "int"

[case testIncrementalWithDecorators]
import mod1

[file mod1.py]
import mod1_private
def accepts_int(a: int) -> None: pass
accepts_int(mod1_private.some_func(12))

[file mod1_private.py]
from typing import Callable
def multiply(f: Callable[[int], int]) -> Callable[[int], int]:
    return lambda a: f(a) * 10

def stringify(f: Callable[[int], int]) -> Callable[[int], str]:
    return lambda a: str(f(a))

@multiply
def some_func(a: int) -> int:
    return a + 2

[file mod1_private.py.2]
from typing import Callable
def multiply(f: Callable[[int], int]) -> Callable[[int], int]:
    return lambda a: f(a) * 10

def stringify(f: Callable[[int], int]) -> Callable[[int], str]:
    return lambda a: str(f(a))

@stringify
def some_func(a: int) -> int:
    return a + 2
[rechecked mod1, mod1_private]
[stale mod1_private]
[builtins fixtures/ops.pyi]
[out2]
tmp/mod1.py:3: error: Argument 1 to "accepts_int" has incompatible type "str"; expected "int"

[case testIncrementalChangingClassAttributes]
import mod1

[file mod1.py]
import mod2
mod2.Foo.A

[file mod2.py]
class Foo:
    A = 3

[file mod2.py.2]
class Foo:
    A = "hello"

[rechecked mod1, mod2]
[stale mod2]

[case testIncrementalChangingFields]
import mod1

[file mod1.py]
import mod2
f = mod2.Foo()
f.A

[file mod2.py]
class Foo:
    def __init__(self) -> None:
        self.A = 3

[file mod2.py.2]
class Foo:
    def __init__(self) -> None:
        self.A = "hello"

[rechecked mod1, mod2]
[stale mod2]
[out2]

[case testIncrementalChangingFieldsWithAssignment]
import mod1

[file mod1.py]
import mod2
f = mod2.Foo()
B = f.A

[file mod2.py]
class Foo:
    def __init__(self) -> None:
        self.A = 3

[file mod2.py.2]
class Foo:
    def __init__(self) -> None:
        self.A = "hello"

[rechecked mod1, mod2]
[stale mod1, mod2]

[case testIncrementalCheckingChangingFields]
import mod1

[file mod1.py]
import mod2
def accept_int(a: int) -> int: return a
f = mod2.Foo()
accept_int(f.A)

[file mod2.py]
class Foo:
    def __init__(self) -> None:
        self.A = 3

[file mod2.py.2]
class Foo:
    def __init__(self) -> None:
        self.A = "hello"

[rechecked mod1, mod2]
[stale mod2]
[out2]
tmp/mod1.py:4: error: Argument 1 to "accept_int" has incompatible type "str"; expected "int"

[case testIncrementalNestedClassDefinition]
import mod1

[file mod1.py]
import mod2
b = mod2.Foo.Bar()
b.attr

[file mod2.py]
class Foo:
    class Bar:
        attr = 3

[file mod2.py.2]
class Foo:
    class Bar:
        attr = "foo"

[rechecked mod1, mod2]
[stale mod2]

[case testIncrementalSimpleBranchingModules]
import mod1
import mod2

[file mod1.py]
def func() -> None: pass

[file mod2.py]
def func() -> None: pass

[file mod1.py.2]
def func() -> int: return 1

[rechecked mod1]
[stale mod1]

[case testIncrementalSubmoduleImport]
from parent.childA import Foo

def func1() -> Foo:
    return Foo()

[file parent/__init__.py]
from parent.childA import Foo
from parent.childB import Bar

__all__ = ['Foo', 'Bar']

[file parent/childA.py]
import parent

class Foo:
    def test(self) -> int:
        return parent.Bar().test()

[file parent/childB.py]
class Bar:
    def test(self) -> int: return 3

[builtins fixtures/module_all.pyi]
[rechecked]
[stale]

[case testIncrementalSubmoduleWithAttr]
import mod.child
x = mod.child.Foo()
x.bar()

[file mod/__init__.py]

[file mod/child.py]
class Foo:
    def bar(self) -> None: pass
[builtins fixtures/module.pyi]
[rechecked]
[stale]

[case testIncrementalNestedSubmoduleImportFromWithAttr]
from mod1.mod2 import mod3
def accept_int(a: int) -> None: pass

accept_int(mod3.val3)

[file mod1/__init__.py]
val1 = 1

[file mod1/mod2/__init__.py]
val2 = 1

[file mod1/mod2/mod3.py]
val3 = 1

[builtins fixtures/module.pyi]
[rechecked]
[stale]

[case testIncrementalNestedSubmoduleWithAttr]
import mod1.mod2.mod3
def accept_int(a: int) -> None: pass

accept_int(mod1.mod2.mod3.val3)
accept_int(mod1.mod2.val2)
accept_int(mod1.val1)

[file mod1/__init__.py]
val1 = 1

[file mod1/mod2/__init__.py]
val2 = 1

[file mod1/mod2/mod3.py]
val3 = 1

[builtins fixtures/module.pyi]
[rechecked]
[stale]

[case testIncrementalSubmoduleParentWithImportFrom]
import parent

[file parent/__init__.py]
from parent import a

[file parent/a.py]
val = 3

[builtins fixtures/args.pyi]
[stale]

[case testIncrementalSubmoduleParentBackreference]
import parent

[file parent/__init__.py]
from parent import a

[file parent/a.py]
import parent.b

[file parent/b.py]

[builtins fixtures/args.pyi]
[stale]

[case testIncrementalSubmoduleParentBackreferenceComplex]
import parent

[file parent/__init__.py]
import parent.a

[file parent/a.py]
import parent.b
import parent.c

[file parent/b.py]
import parent.a

[file parent/c.py]
import parent.a

[builtins fixtures/args.pyi]
[stale]

[case testIncrementalReferenceNewFileWithImportFrom]
from parent import a

[file parent/__init__.py]

[file parent/a.py]

[file parent/a.py.2]
from parent import b
reveal_type(b.x)

[file parent/b.py.2]
x = 10

[stale parent.b]
[rechecked parent.a, parent.b]
[out2]
tmp/parent/a.py:2: note: Revealed type is "builtins.int"

[case testIncrementalReferenceExistingFileWithImportFrom]
from parent import a, b

[file parent/__init__.py]

[file parent/a.py]

[file parent/b.py]

[file parent/a.py.2]
from parent import b

[stale parent.a]

[case testIncrementalWithTypeIgnoreOnDirectImport]
import a, b

[file a.py]
import b  # type: ignore

[file b.py]
import c

[file c.py]

[stale]

[case testIncrementalWithTypeIgnoreOnImportFrom]
import a, b

[file a.py]
from b import something # type: ignore

[file b.py]
import c
something = 3

[file c.py]

[stale]

[case testIncrementalWithPartialTypeIgnore]
import a  # type: ignore
import a.b

[file a/__init__.py]

[file a/b.py]

[stale]

[case testIncrementalAnyIsDifferentFromIgnore]
import b

[file b.py]
from typing import Any
import a.b

[file b.py.2]
from typing import Any

a = 3  # type: Any
import a.b

[file a/__init__.py]

[file a/b.py]

[stale b]

[case testIncrementalSilentImportsAndImportsInClass]
# flags: --ignore-missing-imports
class MyObject(object):
    from bar import FooBar
[stale]

[case testIncrementalSameFileSize]
import m

[file m.py]
def foo(a: int) -> None: pass
def bar(a: str) -> None: pass

foo(3)

[file m.py.2]
def foo(a: int) -> None: pass
def bar(a: str) -> None: pass

bar(3)

[rechecked m]
[stale]
[out2]
tmp/m.py:4: error: Argument 1 to "bar" has incompatible type "int"; expected "str"

[case testIncrementalUnsilencingModule]
# cmd: mypy -m main package.subpackage.mod2
# cmd2: mypy -m main package.subpackage.mod1
# flags: --follow-imports=skip

[file main.py]
from package.subpackage.mod1 import Class

def handle(c: Class) -> None:
    c.some_attribute

[file package/__init__.py]
# empty

[file package/subpackage/__init__.py]
# empty

[file package/subpackage/mod1.py]
import collections # Any previously unloaded package works here

class Class: pass

[file package/subpackage/mod2.py]
# empty

[builtins fixtures/args.pyi]
[rechecked collections, main, package.subpackage.mod1]
[stale collections, package.subpackage.mod1]
[out2]
tmp/main.py:4: error: "Class" has no attribute "some_attribute"

[case testIncrementalWithIgnores]
import foo # type: ignore

[builtins fixtures/module.pyi]
[stale]

[case testIncrementalWithSilentImportsAndIgnore]
# cmd: mypy -m main b
# cmd2: mypy -m main c c.submodule
# flags: --follow-imports=skip

[file main.py]
import a  # type: ignore
import b
import c

a.A().foo()
b.B().foo()
c.C().foo()

[file b.py]
class B:
    def foo(self) -> None: pass

[file b.py.2]

[file c/__init__.py]
class C: pass

[file c/submodule.py]
val = 3  # type: int
if int():
    val = "foo"

[builtins fixtures/module_all.pyi]
[rechecked main, c, c.submodule]
[stale c]
[out2]
tmp/c/submodule.py:3: error: Incompatible types in assignment (expression has type "str", variable has type "int")
tmp/main.py:7: error: "C" has no attribute "foo"

[case testIncrementalRemoteError]
import m
m.C().foo().bar()
[file m.py]
import n
class C:
  def foo(self) -> n.A: pass
[file n.py]
class A:
  def bar(self): pass
[file n.py.2]
class A:
  pass
[rechecked m, n]
[stale n]
[out2]
main:2: error: "A" has no attribute "bar"

[case testIncrementalRemoteErrorFixed]
import m
m.C().foo().bar()
[file m.py]
import n
class C:
  def foo(self) -> n.A: pass
[file n.py]
class A:
  pass
[file n.py.2]
class A:
  def bar(self): pass
[rechecked m, n]
[stale n]
[out1]
main:2: error: "A" has no attribute "bar"

[case testIncrementalChangedError]
import m
[file m.py]
import n
def accept_int(x: int) -> None: pass
accept_int(n.foo)
[file n.py]
foo = "hello"
reveal_type(foo)
[file n.py.2]
foo = 3.14
reveal_type(foo)
[rechecked m, n]
[stale]
[out1]
tmp/n.py:2: note: Revealed type is "builtins.str"
tmp/m.py:3: error: Argument 1 to "accept_int" has incompatible type "str"; expected "int"
[out2]
tmp/n.py:2: note: Revealed type is "builtins.float"
tmp/m.py:3: error: Argument 1 to "accept_int" has incompatible type "float"; expected "int"

[case testIncrementalReplacingImports]
import good, bad, client

[file good.py]
def foo(a: int) -> None: pass

[file bad.py]
def foo(a: str) -> None: pass

[file client.py]
import good
import bad
from good import foo
foo(3)

[file client.py.2]
import good
import bad
from bad import foo
foo(3)

[rechecked client]
[stale]
[out2]
tmp/client.py:4: error: Argument 1 to "foo" has incompatible type "int"; expected "str"

[case testIncrementalChangingAlias]
import m1, m2, m3, m4, m5

[file m1.py]
from m2 import A
def accepts_int(x: int) -> None: pass
accepts_int(A())

[file m2.py]
from m3 import A

[file m3.py]
from m4 import B
A = B

[file m3.py.2]
from m5 import C
A = C

[file m4.py]
def B() -> int:
    return 42

[file m5.py]
def C() -> str:
    return "hello"

[rechecked m1, m2, m3]
[stale m3]
[out2]
tmp/m1.py:3: error: Argument 1 to "accepts_int" has incompatible type "str"; expected "int"

[case testIncrementalStoresAliasTypeVars]
import a

[file mod.py]
from typing import TypeVar, Union
T = TypeVar('T')
Alias = Union[int, T]
x: Alias[str]

[file a.py]
from mod import Alias, x

[file a.py.2]
from mod import Alias, x

reveal_type(x)
y: Alias[int]
reveal_type(y)
[out2]
tmp/a.py:3: note: Revealed type is "Union[builtins.int, builtins.str]"
tmp/a.py:5: note: Revealed type is "Union[builtins.int, builtins.int]"

[case testIncrementalSilentImportsWithBlatantError]
# cmd: mypy -m main
# flags: --follow-imports=skip

[file main.py]
from evil import Hello

[file main.py.2]
from evil import Hello
reveal_type(Hello())

[file evil.py]
def accept_int(x: int) -> None: pass
accept_int("not an int")

[rechecked main]
[stale]
[out2]
tmp/main.py:2: note: Revealed type is "Any"

[case testIncrementalImportIsNewlySilenced]
# cmd: mypy -m main foo
# cmd2: mypy -m main
# flags: --follow-imports=skip

[file main.py]
from foo import bar
def accept_int(x: int) -> None: pass
accept_int(bar)

[file foo.py]
bar = 3

[file foo.py.2]
# Empty!

[rechecked main]
[stale main]

[case testIncrementalSilencedModuleNoLongerCausesError]
# cmd: mypy -m main evil
# cmd2: mypy -m main
# flags: --follow-imports=skip

[file main.py]
from evil import bar
def accept_int(x: int) -> None: pass
accept_int(bar)
reveal_type(bar)

[file evil.py]
bar = "str"

[rechecked main]
[stale]
[out1]
tmp/main.py:3: error: Argument 1 to "accept_int" has incompatible type "str"; expected "int"
tmp/main.py:4: note: Revealed type is "builtins.str"
[out2]
tmp/main.py:4: note: Revealed type is "Any"

[case testIncrementalFixedBugCausesPropagation]
import mod1

[file mod1.py]
from mod2 import A
val = A().makeB().makeC().foo()
reveal_type(val)

[file mod2.py]
from mod3 import B
class A:
    def makeB(self) -> B: return B()

[file mod3.py]
from mod4 import C
class B:
    def makeC(self) -> C:
        val = 3  # type: int
        if 1:
            val = "str"   # deliberately triggering error
            return C()

[file mod3.py.2]
from mod4 import C
class B:
    def makeC(self) -> C: return C()

[file mod4.py]
class C:
    def foo(self) -> int: return 1

[rechecked mod3, mod2, mod1]
[stale mod3, mod2]
[out1]
tmp/mod3.py:6: error: Incompatible types in assignment (expression has type "str", variable has type "int")
tmp/mod1.py:3: note: Revealed type is "builtins.int"

[out2]
tmp/mod1.py:3: note: Revealed type is "builtins.int"

[case testIncrementalIncidentalChangeWithBugCausesPropagation]
import mod1

[file mod1.py]
from mod2 import A
val = A().makeB().makeC().foo()
reveal_type(val)

[file mod2.py]
from mod3 import B
class A:
    def makeB(self) -> B: return B()

[file mod3.py]
from mod4 import C
class B:
    def makeC(self) -> C:
        val = 3  # type: int
        if 1:
            val = "str"   # deliberately triggering error
            return C()

[file mod4.py]
class C:
    def foo(self) -> int: return 1

[file mod4.py.2]
class C:
    def foo(self) -> str: return 'a'

[rechecked mod4, mod3, mod2, mod1]
[stale mod4]
[out1]
tmp/mod3.py:6: error: Incompatible types in assignment (expression has type "str", variable has type "int")
tmp/mod1.py:3: note: Revealed type is "builtins.int"

[out2]
tmp/mod3.py:6: error: Incompatible types in assignment (expression has type "str", variable has type "int")
tmp/mod1.py:3: note: Revealed type is "builtins.str"

[case testIncrementalIncidentalChangeWithBugFixCausesPropagation]
import mod1

[file mod1.py]
from mod2 import A
val = A().makeB().makeC().foo()
reveal_type(val)

[file mod2.py]
from mod3 import B
class A:
    def makeB(self) -> B: return B()

[file mod3.py]
from mod4 import C
class B:
    def makeC(self) -> C:
        val = 3  # type: int
        if 1:
            val = "str"   # deliberately triggering error
            return C()

[file mod3.py.2]
from mod4 import C
class B:
    def makeC(self) -> C: return C()

[file mod4.py]
class C:
    def foo(self) -> int: return 1

[file mod4.py.2]
class C:
    def foo(self) -> str: return 'a'

[rechecked mod4, mod3, mod2, mod1]
[stale mod4, mod3, mod2]
[out1]
tmp/mod3.py:6: error: Incompatible types in assignment (expression has type "str", variable has type "int")
tmp/mod1.py:3: note: Revealed type is "builtins.int"

[out2]
tmp/mod1.py:3: note: Revealed type is "builtins.str"

[case testIncrementalSilentImportsWithInnerImports]
# cmd: mypy -m main foo
# flags: --ignore-missing-imports

[file main.py]
from foo import MyClass
m = MyClass()

[file main.py.2]
from foo import MyClass
m = MyClass()
reveal_type(m.val)

[file foo.py]
class MyClass:
    def __init__(self) -> None:
        import unrelated
        self.val = unrelated.test()

[rechecked main]
[stale]
[out2]
tmp/main.py:3: note: Revealed type is "Any"

[case testIncrementalSilentImportsWithInnerImportsAndNewFile]
# cmd: mypy -m main foo
# cmd2: mypy -m main foo unrelated
# flags: --follow-imports=skip

[file main.py]
from foo import MyClass
m = MyClass()

[file main.py.2]
from foo import MyClass
m = MyClass()
reveal_type(m.val)

[file foo.py]
class MyClass:
    def __init__(self) -> None:
        import unrelated
        self.val = unrelated.test()

[file unrelated.py]
def test() -> str: return "foo"

[rechecked main, foo, unrelated]
[stale foo, unrelated]
[out2]
tmp/main.py:3: note: Revealed type is "builtins.str"

[case testIncrementalWorksWithNestedClasses]
import foo

[file foo.py]
class MyClass:
    class NestedClass:
        pass

    class_attr = NestedClass()

[rechecked]
[stale]

[case testIncrementalWorksWithBasicProtocols]
import a
[file a.py]
from b import P

x: int
y: P[int]
x = y.meth()

class C:
    def meth(self) -> int:
        pass
y = C()

[file a.py.2]
from b import P

x: str
y: P[str]
x = y.meth()

class C:
    def meth(self) -> str:
        pass
y = C()
[file b.py]
from typing import Protocol, TypeVar

T = TypeVar('T', covariant=True)
class P(Protocol[T]):
    def meth(self) -> T:
        pass

[case testIncrementalSwitchFromNominalToStructural]
import a
[file a.py]
from b import B, fun
class C(B):
    def x(self) -> int: pass
    def y(self) -> int: pass
fun(C())

[file b.py]
from typing import Protocol
class B:
    def x(self) -> float: pass
def fun(arg: B) -> None:
    arg.x()

[file b.py.2]
from typing import Protocol
class B(Protocol):
    def x(self) -> float: pass
def fun(arg: B) -> None:
    arg.x()

[file a.py.3]
from b import fun
class C:
    def x(self) -> int: pass
    def y(self) -> int: pass
fun(C())
[out1]
[out2]
[out3]

[case testIncrementalSwitchFromStructuralToNominal]
import a
[file a.py]
from b import fun
class C:
    def x(self) -> int: pass
    def y(self) -> int: pass
fun(C())

[file b.py]
from typing import Protocol
class B(Protocol):
    def x(self) -> float: pass
def fun(arg: B) -> None:
    arg.x()

[file b.py.2]
from typing import Protocol
class B:
    def x(self) -> float: pass
def fun(arg: B) -> None:
    arg.x()

[out1]
[out2]
tmp/a.py:5: error: Argument 1 to "fun" has incompatible type "C"; expected "B"

[case testIncrementalWorksWithNamedTuple]
import foo

[file foo.py]
from mid import MyTuple
def accept_int(x: int) -> None: pass
accept_int(MyTuple(1, "b", "c").a)

[file mid.py]
from bar import MyTuple

[file bar.py]
from typing import NamedTuple
MyTuple = NamedTuple('MyTuple', [
    ('a', int),
    ('b', str),
    ('c', str)
])

[file bar.py.2]
from typing import NamedTuple
MyTuple = NamedTuple('MyTuple', [
    ('b', int),  # a and b are swapped
    ('a', str),
    ('c', str)
])

[rechecked bar, mid, foo]
[stale bar]
[builtins fixtures/tuple.pyi]
[out2]
tmp/foo.py:3: error: Argument 1 to "accept_int" has incompatible type "str"; expected "int"

[case testIncrementalWorksWithNestedNamedTuple]
import foo

[file foo.py]
from mid import Outer
def accept_int(x: int) -> None: pass
accept_int(Outer.MyTuple(1, "b", "c").a)

[file mid.py]
from bar import Outer

[file bar.py]
from typing import NamedTuple
class Outer:
    MyTuple = NamedTuple('MyTuple', [
        ('a', int),
        ('b', str),
        ('c', str)
    ])

[file bar.py.2]
from typing import NamedTuple
class Outer:
    MyTuple = NamedTuple('MyTuple', [
        ('b', int),  # a and b are swapped
        ('a', str),
        ('c', str)
    ])

[rechecked bar, mid, foo]
[stale bar]
[builtins fixtures/tuple.pyi]
[out2]
tmp/foo.py:3: error: Argument 1 to "accept_int" has incompatible type "str"; expected "int"

[case testIncrementalPartialSubmoduleUpdate]
# cmd: mypy -m a
# cmd2: mypy -m a a.c
# flags: --follow-imports=skip

[file a/__init__.py]
from .b import B
from .c import C

[file a/b.py]
class B: pass

[file a/c.py]
class C: pass

[file a/c.py.2]
class C: pass
pass

[rechecked a, a.c]
[stale a, a.c]
[out]

[case testIncrementalNestedClassRef]
import top

[file top.py]
from funcs import callee
from classes import Outer
def caller(a: Outer.Inner) -> None:
    callee(a)

[file funcs.py]
from classes import Outer
def callee(a: Outer.Inner) -> None:
    pass

[file classes.py]
class Outer:
    class Inner:
        pass

[file top.py.2]
from funcs import callee
from classes import Outer
def caller(a: Outer.Inner) -> int:
    callee(a)
    return 0

[case testIncrementalLoadsParentAfterChild]
# cmd: mypy -m r.s

[file r/__init__.py]
from . import s

[file r/m.py]
class R: pass

[file r/s.py]
from . import m
R = m.R
a: R

[file r/s.py.2]
from . import m
R = m.R
a: R

[case testIncrementalBaseClassAttributeConflict]
class A: pass
class B: pass

class X:
    attr = None  # type: A
class Y:
    attr = None  # type: B
class Z(X, Y): pass
[stale]
[out]
main:8: error: Definition of "attr" in base class "X" is incompatible with definition in base class "Y"
[out2]
main:8: error: Definition of "attr" in base class "X" is incompatible with definition in base class "Y"

[case testIncrementalFollowImportsSilent]
# flags: --follow-imports=silent
import a
[file a.py]
x = 0
[file a.py.2]
x = 0
x + ''

[case testIncrementalFollowImportsSkip]
# flags: --follow-imports=skip
import a
reveal_type(a.x)
[file a.py]
/
[file a.py.2]
//
[out]
main:3: note: Revealed type is "Any"
[out2]
main:3: note: Revealed type is "Any"

[case testIncrementalFollowImportsError]
# flags: --follow-imports=error
import a
[file a.py]
/
[file a.py.2]
//
[out1]
main:2: error: Import of "a" ignored
main:2: note: (Using --follow-imports=error, module not passed on command line)
[out2]
main:2: error: Import of "a" ignored
main:2: note: (Using --follow-imports=error, module not passed on command line)

[case testIncrementalFollowImportsVariable]
# flags: --config-file tmp/mypy.ini
import a
reveal_type(a.x)
[file a.py]
x = 0
[file mypy.ini]
\[mypy]
follow_imports = normal
[file mypy.ini.2]
\[mypy]
follow_imports = skip
[out1]
main:3: note: Revealed type is "builtins.int"
[out2]
main:3: note: Revealed type is "Any"


[case testIncrementalFollowImportsVariablePyProjectTOML]
# flags: --config-file tmp/pyproject.toml
import a
reveal_type(a.x)

[file a.py]
x = 0

[file pyproject.toml]
\[tool.mypy]
follow_imports = 'normal'

[file pyproject.toml.2]
\[tool.mypy]
follow_imports = 'skip'

[out1]
main:3: note: Revealed type is "builtins.int"

[out2]
main:3: note: Revealed type is "Any"


[case testIncrementalIgnoreErrors]
# flags: --config-file tmp/mypy.ini
import a
[file a.py]
import module_that_will_be_deleted
[file module_that_will_be_deleted.py]

[file mypy.ini]
\[mypy]
\[mypy-a]
ignore_errors = True
[delete module_that_will_be_deleted.py.2]
[out1]
[out2]

[case testIncrementalNamedTupleInMethod]
from ntcrash import nope
[file ntcrash.py]
from typing import NamedTuple
class C:
    def f(self) -> None:
        A = NamedTuple('A', [('x', int), ('y', int)])
[builtins fixtures/tuple.pyi]
[out1]
main:1: error: Module "ntcrash" has no attribute "nope"
[out2]
main:1: error: Module "ntcrash" has no attribute "nope"

[case testIncrementalNamedTupleInMethod2]
from ntcrash import nope
[file ntcrash.py]
from typing import NamedTuple
class C:
    class D:
        def f(self) -> None:
            A = NamedTuple('A', [('x', int), ('y', int)])
[builtins fixtures/tuple.pyi]
[out1]
main:1: error: Module "ntcrash" has no attribute "nope"
[out2]
main:1: error: Module "ntcrash" has no attribute "nope"

[case testIncrementalNamedTupleInMethod3]
from ntcrash import nope
[file ntcrash.py]
from typing import NamedTuple
class C:
    def a(self):
        class D:
            def f(self) -> None:
                A = NamedTuple('A', [('x', int), ('y', int)])
[builtins fixtures/tuple.pyi]
[out1]
main:1: error: Module "ntcrash" has no attribute "nope"
[out2]
main:1: error: Module "ntcrash" has no attribute "nope"

[case testIncrementalTypedDictInMethod]
from tdcrash import nope
[file tdcrash.py]
from typing import TypedDict
class C:
    def f(self) -> None:
        A = TypedDict('A', {'x': int, 'y': int})
[builtins fixtures/dict.pyi]
[typing fixtures/typing-typeddict.pyi]
[out1]
main:1: error: Module "tdcrash" has no attribute "nope"
[out2]
main:1: error: Module "tdcrash" has no attribute "nope"

[case testIncrementalTypedDictInMethod2]
from tdcrash import nope
[file tdcrash.py]
from typing import TypedDict
class C:
    class D:
        def f(self) -> None:
            A = TypedDict('A', {'x': int, 'y': int})
[builtins fixtures/dict.pyi]
[typing fixtures/typing-typeddict.pyi]
[out1]
main:1: error: Module "tdcrash" has no attribute "nope"
[out2]
main:1: error: Module "tdcrash" has no attribute "nope"

[case testIncrementalTypedDictInMethod3]
from tdcrash import nope
[file tdcrash.py]
from typing import TypedDict
class C:
    def a(self):
        class D:
            def f(self) -> None:
                A = TypedDict('A', {'x': int, 'y': int})
[builtins fixtures/dict.pyi]
[typing fixtures/typing-typeddict.pyi]
[out1]
main:1: error: Module "tdcrash" has no attribute "nope"
[out2]
main:1: error: Module "tdcrash" has no attribute "nope"

[case testIncrementalNewTypeInMethod]
from ntcrash import nope
[file ntcrash.py]
from typing import NewType, NamedTuple, TypedDict
class C:
    def f(self) -> None:
        X = NewType('X', int)
        A = TypedDict('A', {'x': X, 'y': int})
        B = NamedTuple('B', [('x', X)])

def f() -> None:
    X = NewType('X', int)
    A = TypedDict('A', {'x': X, 'y': int})
    B = NamedTuple('B', [('x', X)])

[builtins fixtures/dict.pyi]
[typing fixtures/typing-typeddict.pyi]
[out1]
main:1: error: Module "ntcrash" has no attribute "nope"
[out2]
main:1: error: Module "ntcrash" has no attribute "nope"

[case testIncrementalInnerClassAttrInMethod]
import crash
nonexisting
[file crash.py]
class C:
    def f(self) -> None:
        class A:
            pass
        self.a = A()
[out1]
main:2: error: Name "nonexisting" is not defined
[out2]
main:2: error: Name "nonexisting" is not defined

[case testIncrementalInnerClassAttrInMethodReveal]
import crash
reveal_type(crash.C().a)
reveal_type(crash.D().a)
[file crash.py]
from typing import TypeVar, Generic
T = TypeVar('T')
class C:
    def f(self) -> None:
        class A:
            pass
        self.a = A()
reveal_type(C().a)
class D:
    def f(self) -> None:
        class A:
            def g(self) -> None:
                class B(Generic[T]):
                    pass
                self.b = B[int]()
        self.a = A().b
reveal_type(D().a)
[out1]
tmp/crash.py:8: note: Revealed type is "crash.A@5"
tmp/crash.py:17: note: Revealed type is "crash.B@13[builtins.int]"
main:2: note: Revealed type is "crash.A@5"
main:3: note: Revealed type is "crash.B@13[builtins.int]"
[out2]
tmp/crash.py:8: note: Revealed type is "crash.A@5"
tmp/crash.py:17: note: Revealed type is "crash.B@13[builtins.int]"
main:2: note: Revealed type is "crash.A@5"
main:3: note: Revealed type is "crash.B@13[builtins.int]"

[case testGenericMethodRestoreMetaLevel]
from typing import Dict

d = {}  # type: Dict[str, int]
g = d.get  # This should not crash: see https://github.com/python/mypy/issues/2804
[builtins fixtures/dict.pyi]

[case testGenericMethodRestoreMetaLevel2]
from typing import TypeVar

T = TypeVar('T')

class D:
    def m(self, x: T) -> T:
        return x

g = D().m  # This should not crash: see https://github.com/python/mypy/issues/2804
[builtins fixtures/dict.pyi]

[case testGenericMethodRestoreMetaLevel3]
from typing import TypeVar
T = TypeVar('T')

class C:
    def m(self, x: T) -> T:
        return x

class D(C):
    def __init__(self) -> None:
        self.d = super().m # This should not crash: see https://github.com/python/mypy/issues/2804
[builtins fixtures/dict.pyi]

[case testIncrementalPerFileFlags]
# flags: --config-file tmp/mypy.ini
import a
[file a.py]
pass
[file mypy.ini]
\[mypy]
warn_no_return = False
\[mypy-a]
warn_no_return = True
[rechecked]

[case testIncrementalClassVar]
from typing import ClassVar
class A:
    x: ClassVar
A().x = 0
[out1]
main:4: error: Cannot assign to class variable "x" via instance
[out2]
main:4: error: Cannot assign to class variable "x" via instance

[case testIncrementalClassVarGone]
import m
m.A().x = 0
[file m.py]
from typing import ClassVar
class A:
    x = None  # type: ClassVar[int]
[file m.py.2]
class A:
    x = None  # type: int
[out1]
main:2: error: Cannot assign to class variable "x" via instance

[case testCachingClassVar]
import b
[file a.py]
from typing import ClassVar
class A:
    x = None  # type: ClassVar[int]
[file b.py]
import a
[file b.py.2]
import a
a.A().x = 0
[out2]
tmp/b.py:2: error: Cannot assign to class variable "x" via instance

[case testSerializeTypedDict]
import b
reveal_type(b.x)
y: b.A
reveal_type(y)
[file b.py]
from typing import TypedDict
A = TypedDict('A', {'x': int, 'y': str})
x: A
[builtins fixtures/dict.pyi]
[typing fixtures/typing-typeddict.pyi]
[out1]
main:2: note: Revealed type is "TypedDict('b.A', {'x': builtins.int, 'y': builtins.str})"
main:4: note: Revealed type is "TypedDict('b.A', {'x': builtins.int, 'y': builtins.str})"
[out2]
main:2: note: Revealed type is "TypedDict('b.A', {'x': builtins.int, 'y': builtins.str})"
main:4: note: Revealed type is "TypedDict('b.A', {'x': builtins.int, 'y': builtins.str})"

[case testSerializeMetaclass]
import b
reveal_type(b.A.f())
m: b.M = b.A
reveal_type(b.a.f())
[file b.py]
from typing import Type

class M(type):
    def f(cls) -> int: return 0
class A(metaclass=M): pass
a: Type[A]
[out]
main:2: note: Revealed type is "builtins.int"
main:4: note: Revealed type is "builtins.int"
[out2]
main:2: note: Revealed type is "builtins.int"
main:4: note: Revealed type is "builtins.int"

[case testSerializeMetaclassInImportCycle1]
import b
import c
reveal_type(b.A.f())
m: c.M = b.A
reveal_type(b.a.f())
[file b.py]
from typing import Type
from c import M
class A(metaclass=M): pass
a: Type[A]
[file c.py]
class M(type):
    def f(cls) -> int: return 0
[out]
main:3: note: Revealed type is "builtins.int"
main:5: note: Revealed type is "builtins.int"
[out2]
main:3: note: Revealed type is "builtins.int"
main:5: note: Revealed type is "builtins.int"

[case testSerializeMetaclassInImportCycle2]
import b
import c
reveal_type(c.A.f())
m: b.M = c.A
reveal_type(c.a.f())
[file b.py]
from c import a
class M(type):
    def f(cls) -> int: return 0
[file c.py]
from typing import Type
import b
class A(metaclass=b.M): pass
a: Type[A]
[out]
main:3: note: Revealed type is "builtins.int"
main:5: note: Revealed type is "builtins.int"
[out2]
main:3: note: Revealed type is "builtins.int"
main:5: note: Revealed type is "builtins.int"

[case testDeleteFile]
import n
[file n.py]
import m
[file m.py]
x = 1
[delete m.py.2]
[rechecked n]
[stale]
[out2]
tmp/n.py:1: error: Cannot find implementation or library stub for module named "m"
tmp/n.py:1: note: See https://mypy.readthedocs.io/en/stable/running_mypy.html#missing-imports

[case testDeleteFileWithinCycle]
import a
[file a.py]
import b
[file b.py]
import c
[file c.py]
import a
[file a.py.2]
import c
[delete b.py.2]
[rechecked a, c]
[stale a]
[out2]

[case testThreePassesBasic]
import m
[file m.py]
def foo():
    pass
[file m.py.2]
def foo() -> None:
    pass
[file m.py.3]
def foo():
    pass
[rechecked m]
[stale m]
[rechecked2 m]
[stale2 m]
[out3]

[case testThreePassesErrorInThirdPass]
import m
[file m.py]
def foo():
    pass
[file m.py.2]
def foo() -> None:
    pass
[file m.py.3]
def foo() -> int:
    return ''
[rechecked m]
[stale m]
[rechecked2 m]
[stale2]
[out3]
tmp/m.py:2: error: Incompatible return value type (got "str", expected "int")

[case testThreePassesThirdPassFixesError]
import n
[file n.py]
import m
x = m.foo(1)
[file m.py]
def foo(x):
    pass
[file m.py.2]
def foo() -> str:
    pass
[file m.py.3]
def foo(x) -> int:
    pass
[rechecked m, n]
[stale m]
[rechecked2 m, n]
[stale2 m, n]
[out2]
tmp/n.py:2: error: Too many arguments for "foo"
[out3]

[case testCacheDeletedAfterErrorsFound]
import a
[file a.py]
from b import x
[file b.py]
from c import x
[file c.py]
x = 1
[file c.py.2]
1 + 1
[file a.py.3]
from b import x
1 + 1
[out]
[out2]
tmp/b.py:1: error: Module "c" has no attribute "x"
[out3]
tmp/b.py:1: error: Module "c" has no attribute "x"

[case testCacheDeletedAfterErrorsFound2]

import a
[file a.py]
from b import x
[file b.py]
from c import C
x: C
[file c.py]
class C: pass
[file c.py.2]
def C(): pass
[file a.py.3]
from b import x
1 + 1
[out]
[out2]
tmp/b.py:2: error: Function "c.C" is not valid as a type
tmp/b.py:2: note: Perhaps you need "Callable[...]" or a callback protocol?
[out3]
tmp/b.py:2: error: Function "c.C" is not valid as a type
tmp/b.py:2: note: Perhaps you need "Callable[...]" or a callback protocol?

[case testCacheDeletedAfterErrorsFound3]
import a
[file a.py]
import b
b.f()
[file b.py]
def f() -> None: pass
[file b.py.2]
def f(x) -> None: pass
[out]
[out2]
tmp/a.py:2: error: Missing positional argument "x" in call to "f"
[out3]
tmp/a.py:2: error: Missing positional argument "x" in call to "f"

[case testCacheDeletedAfterErrorsFound4]
import a
[file a.py]
from b import x
[file b.py]
from c import x
[file c.py]
from d import x
[file d.py]
x = 1
[file d.py.2]
1 + 1
[file a.py.3]
from b import x
1 + 1
[out]
[out2]
tmp/c.py:1: error: Module "d" has no attribute "x"
[out3]
tmp/c.py:1: error: Module "d" has no attribute "x"

[case testNoCrashOnDeletedWithCacheOnCmdline]
# cmd: mypy -m nonexistent
# cmd2: mypy -m nonexistent
[file nonexistent.py]
[delete nonexistent.py.2]
[out]
[out2]
mypy: can't read file 'tmp/nonexistent.py': No such file or directory
-- '

[case testSerializeAbstractPropertyIncremental]
from abc import abstractmethod
import typing
class A:
    @property
    def f(self) -> int:
        return 1
    @f.setter  # type: ignore
    @abstractmethod
    def f(self, x: int) -> None:
        pass
a = A()
[builtins fixtures/property.pyi]

[case testSerializeAbstractPropertyDisallowUntypedIncremental]
# flags: --disallow-untyped-defs
from abc import abstractmethod
import typing
class A:
    @property
    def f(self) -> int:
        return 1
    @f.setter  # type: ignore
    @abstractmethod
    def f(self, x: int) -> None:
        pass
a = A()
[builtins fixtures/property.pyi]

[case testClassNamesResolutionCrashAccess]
import mod

[file mod.py]
class C:
    def __init__(self) -> None:
        self.int = ''

    def f(self, f: int) -> None:
        pass

[file mod.py.2]
class C:
    def __init__(self) -> None:
        self.int = ''

    def f(self, f: int) -> None:
        f.x

[out]
[out2]
tmp/mod.py:6: error: "int" has no attribute "x"

[case testClassNamesResolutionCrashReadCache]
import mod

[file mod.py]
import submod

[file mod.py.2]
from submod import C

c = C()
reveal_type(c.int)
reveal_type(c.y)

[file submod.py]
from typing import List

class C:
    def __init__(self) -> None:
        self.int = []  # type: List[int]

    def f(self, f: int) -> None:
        self.y = f

[builtins fixtures/list.pyi]
[out]
[out2]
tmp/mod.py:4: note: Revealed type is "builtins.list[builtins.int]"
tmp/mod.py:5: note: Revealed type is "builtins.int"

[case testClassNamesResolutionCrashReveal]
import mod

[file mod.py]
class Foo(object):

    def __init__(self) -> None:
        self.bytes = b"foo"

    def bar(self, f: bytes):
        pass

foo = Foo()
foo.bar(b"test")

[file mod.py.2]
class Foo(object):

    def __init__(self) -> None:
        self.bytes = b"foo"

    def bar(self, f: bytes):
        reveal_type(f)

foo = Foo()
foo.bar(b"test")
[out]
[out2]
tmp/mod.py:7: note: Revealed type is "builtins.bytes"

[case testIncrementalWithSilentImports]
# cmd: mypy -m a
# cmd2: mypy -m b
# flags: --follow-imports=silent
[file a.py]
import b

b.foo(1, 2)

[file b.py]
def foo(a: int, b: int) -> str:
    return a + b

[out1]
[out2]
tmp/b.py:2: error: Incompatible return value type (got "int", expected "str")

[case testForwardNamedTupleToUnionWithOtherNamedTUple]
from typing import NamedTuple, Union

class Person(NamedTuple):
    name: Union[str, "Pair"]

class Pair(NamedTuple):
    first: str
    last: str

Person(name=Pair(first="John", last="Doe"))
[builtins fixtures/tuple.pyi]
[out]

[case testNoCrashForwardRefToBrokenDoubleNewTypeIncremental]
from typing import Any, List, NewType

Foo = NewType('NotFoo', int) # type: ignore
Foos = NewType('Foos', List[Foo]) # type: ignore

def frob(foos: List[Foos]) -> None:
    pass
[builtins fixtures/list.pyi]
[out]

[case testNoCrashForwardRefOverloadIncremental]
from typing import overload, List

@overload
def f(x: int) -> int: ...
@overload
def f(x: F) -> F: ...
def f(x):
    pass

F = List[int]
[builtins fixtures/list.pyi]
[out]

[case testNoCrashForwardRefOverloadIncrementalClass]
from typing import overload, Tuple, NamedTuple

x: C
class C:
    @overload
    def f(self, x: str) -> N: pass
    @overload
    def f(self, x: int) -> int: pass
    def f(self, x):
        pass

class N(NamedTuple):
    x: A
A = Tuple[int]
[builtins fixtures/tuple.pyi]
[out]

[case testNewTypeFromForwardNamedTupleIncremental]
from typing import NewType, NamedTuple, Tuple

NT = NewType('NT', 'N')
class N(NamedTuple):
    x: int

x: NT = N(1) # type: ignore
x = NT(N(1))
[builtins fixtures/tuple.pyi]
[out]

[case testNewTypeFromForwardTypedDictIncremental]
from typing import NewType, Tuple, TypedDict, Dict

NT = NewType('NT', N) # type: ignore
class N(TypedDict):
    x: A
A = Dict[str, int]
[builtins fixtures/dict.pyi]
[typing fixtures/typing-typeddict.pyi]
[out]

-- Some crazy self-referential named tuples, types dicts, and aliases
-- to be sure that everything can be _serialized_ (i.e. ForwardRefs are removed).
-- For this reason errors are silenced (tests with # type: ignore have equivalents in other files)

[case testForwardTypeAliasInBase1]
from typing import List
class C(List['A']):
    pass

A = List[int]
x: int = C()[0][0]
[builtins fixtures/list.pyi]
[out]

[case testForwardTypeAliasInBase2]

from typing import List, Generic, TypeVar, NamedTuple
T = TypeVar('T')

class C(A, B): # type: ignore
    pass
class G(Generic[T]): pass
A = G[C] # type: ignore
class B(NamedTuple):
    x: int

C(1).x
C(1)[0]
[builtins fixtures/list.pyi]
[out]

[case testSerializeRecursiveAliases1]

from typing import Type, Callable, Union

A = Union[A, int]  # type: ignore
B = Callable[[B], int] # type: ignore
C = Type[C] # type: ignore
[out]

[case testSerializeRecursiveAliases2]

from typing import Type, Callable, Union

A = Union[B, int]  # type: ignore
B = Callable[[C], int] # type: ignore
C = Type[A] # type: ignore
[out]

[case testSerializeRecursiveAliases3]

from typing import Type, Callable, Union, NamedTuple

A = Union[B, int]  # type: ignore
B = Callable[[C], int] # type: ignore
class C(NamedTuple): # type: ignore
    x: A
[builtins fixtures/tuple.pyi]
[out]

[case testGenericTypeAliasesForwardAnyIncremental1]
from typing import TypeVar, Generic
T = TypeVar('T')
S = TypeVar('S')
IntNode = Node[int, S]  # type: ignore[used-before-def]
AnyNode = Node[S, T]  # type: ignore[used-before-def]

class Node(Generic[T, S]):
    def __init__(self, x: T, y: S) -> None:
        self.x = x
        self.y = y

def output() -> IntNode[str]:
    return Node(1, 'x')
x = output() # type: IntNode

y: IntNode
y.x = 1
y.y = 1
y.y = 'x'

z = Node(1, 'x') # type: AnyNode
[out]

[case testGenericTypeAliasesForwardAnyIncremental2]
from typing import TypeVar, Generic
T = TypeVar('T')
S = TypeVar('S')

class Node(Generic[T, S]):
    def __init__(self, x: T, y: S) -> None:
        self.x = x
        self.y = y

def output() -> IntNode[str]:
    return Node(1, 'x')
x = output() # type: IntNode

y: IntNode
y.x = 1
y.y = 1
y.y = 'x'

z = Node(1, 'x') # type: AnyNode
IntNode = Node[int, S]
AnyNode = Node[S, T]
[out]

[case testNamedTupleForwardAsUpperBoundSerialization]
from typing import NamedTuple, TypeVar, Generic
T = TypeVar('T', bound='M')
class G(Generic[T]):
    x: T

yg: G[M]
z: int = G[M]().x.x  # type: ignore[used-before-def]
z = G[M]().x[0]  # type: ignore[used-before-def]
M = NamedTuple('M', [('x', int)])
[builtins fixtures/tuple.pyi]
[out]

[case testSelfRefNTIncremental1]

from typing import Tuple, NamedTuple

Node = NamedTuple('Node', [
        ('name', str),
        ('children', Tuple['Node', ...]), # type: ignore
    ])
n: Node
[builtins fixtures/tuple.pyi]

[case testSelfRefNTIncremental2]

from typing import Tuple, NamedTuple

A = NamedTuple('A', [
        ('x', str),
        ('y', Tuple['B', ...]), # type: ignore
    ])
class B(NamedTuple):
    x: A
    y: int

n: A
[builtins fixtures/tuple.pyi]

[case testSelfRefNTIncremental3]

from typing import NamedTuple, Tuple

class B(NamedTuple):
    x: Tuple[A, int] # type: ignore
    y: int
A = NamedTuple('A', [
        ('x', str),
        ('y', 'B'),
    ])
n: B
m: A
lst = [m, n]
[builtins fixtures/tuple.pyi]

[case testSelfRefNTIncremental4]

from typing import NamedTuple

class B(NamedTuple):
    x: A # type: ignore
    y: int
class A(NamedTuple):
    x: str
    y: B

n: A
[builtins fixtures/tuple.pyi]

[case testSelfRefNTIncremental5]

from typing import NamedTuple

B = NamedTuple('B', [
        ('x', A), # type: ignore
        ('y', int),
    ])
A = NamedTuple('A', [
        ('x', str),
        ('y', 'B'),
    ])
n: A
def f(m: B) -> None: pass
[builtins fixtures/tuple.pyi]

[case testCrashWithPartialGlobalAndCycle]
import bar

[file foo.py]
import bar
my_global_dict = {}  # type: ignore
def external_func_0() -> None:
    global my_global_dict
    bar.external_list
    my_global_dict[12] = 0

[file bar.py]
import foo

external_list = [0]

[builtins fixtures/dict.pyi]

[case testIncrementalCrashOnTypeWithFunction]
import a
[file a.py]
import b
[file a.py.2]
from b import x

[file b.py]
from typing import TypeVar, Type
T = TypeVar('T')

def tp(arg: T) -> Type[T]:
    pass
def func(x: int) -> int:
    pass

x = tp(func)
[out]
[out2]

[case testReprocessModuleEvenIfInterfaceHashDoesNotChange]
import a
import d

[file a.py]
import b
x: b.c.A
x = b.c.A()

[file b.py]
import c

[file c.py]
class A:
    x = 1

[file d.py]
import a
def f() -> None: pass

[file a.py.2]
import b
x: b.c.A

[file c.py.3]
class A:
    x = 2

[file d.py.4]
import a
def f() -> None:
    from c import A
    a.x = [A(), a.x][0]

[builtins fixtures/list.pyi]
[stale]
[rechecked a]
[stale2]
[rechecked2 c]
[stale3]
[rechecked3 d]
[out1]
[out2]
[out3]
[out4]

[case testTreeShadowingViaParentPackage]
import m.semanal

[file m/__init__.py]
pass

[file m/nodes.py]
if False:
    import m.types
    import m.semanal
class Node:
    line: int
class FuncBase(Node):
    type: m.types.Type
class OverloadedFuncDef(FuncBase): pass

[file m/types.py]
from m.nodes import Node
class Type(Node): pass
class Overloaded(Type): pass

[file m/semanal.py]
from m.nodes import OverloadedFuncDef
from m.types import Overloaded

class C:
    def func(self, defn: OverloadedFuncDef):
        defn.type = Overloaded()
        defn.type.line = 0

[file m/nodes.py.2]
if False:
    import m.types
    import m.semanal
class Node:
    line: int
class FuncBase(Node):
    type: m.types.Type
class OverloadedFuncDef(FuncBase): pass
extra = 1

[file m/types.py.2]
from m.nodes import Node
class Type(Node): pass
class Overloaded(Type): pass
extra = 1
[builtins fixtures/list.pyi]

[file m/semanal.py.2]
from m.nodes import OverloadedFuncDef
from m.types import Overloaded

class C:
    def func(self, defn: OverloadedFuncDef):
        defn.type = Overloaded()
        defn.type.line = 0

extra = 1

[out1]
[out2]

[case testErrorsAffectDependentsOnly]
# cmd: mypy -m m.a m.b m.c
[file m/__init__.py]
[file m/a.py]
1 + ''  # Deliberate error
[file m/b.py]
import m.a  # Depends on module with error
[file m/c.py]
import m  # No error here
[rechecked m.a, m.b]
[out1]
tmp/m/a.py:1: error: Unsupported operand types for + ("int" and "str")
[out2]
tmp/m/a.py:1: error: Unsupported operand types for + ("int" and "str")

[case testDisallowAnyExprIncremental]
# cmd: mypy -m main
# flags: --disallow-any-expr

[file ns.py]
class Namespace:
    def __init__(self):
        self.user = 0

[file main.py]
import ns
user = ns.Namespace.user

[out1]
tmp/main.py:2: error: Expression has type "Any"

[out2]
tmp/main.py:2: error: Expression has type "Any"

[case testIncrementalStrictOptional]
import a
1 + a.foo()
[file a.py]
def foo() -> int: return 0
[file a.py.2]
from typing import Optional
def foo() -> Optional[int]: return 0
[out1]
[out2]
main:2: error: Unsupported operand types for + ("int" and "None")
main:2: note: Right operand is of type "Optional[int]"

[case testAttrsIncrementalSubclassingCached]
from a import A
import attrs
@attrs.define
class B(A):
    e: str = 'e'
a = B(5, [5], 'foo')
a.a = 6
a._b = [2]
a.c = 'yo'
a._d = 22
a.e = 'hi'

[file a.py]
import attrs
from typing import List, ClassVar
@attrs.define
class A:
    a: int
    _b: List[int]
    c: str = '18'
    _d: int = attrs.field(validator=None, default=18)
    E = 7
    F: ClassVar[int] = 22

[builtins fixtures/list.pyi]
[out1]
[out2]

[case testAttrsIncrementalSubclassingCachedConverter]
from a import A
import attrs
@attrs.define
class B(A):
    pass
reveal_type(B)

[file a.py]
def converter(s:int) -> str:
    return 'hello'

import attrs
@attrs.define
class A:
    x: str = attrs.field(converter=converter)

[builtins fixtures/list.pyi]
[out1]
main:6: note: Revealed type is "def (x: builtins.int) -> __main__.B"

[out2]
main:6: note: Revealed type is "def (x: builtins.int) -> __main__.B"

[case testAttrsIncrementalSubclassingCachedType]
from a import A
import attrs
@attrs.define
class B(A):
    pass
reveal_type(B)

[file a.py]
import attrs
@attrs.define
class A:
    x: int

[builtins fixtures/list.pyi]
[out1]
main:6: note: Revealed type is "def (x: builtins.int) -> __main__.B"
[out2]
main:6: note: Revealed type is "def (x: builtins.int) -> __main__.B"

[case testAttrsIncrementalArguments]
from a import Frozen, NoInit, NoCmp
f = Frozen(5)
f.x = 6

g = NoInit()

Frozen(1) < Frozen(2)
Frozen(1) <= Frozen(2)
Frozen(1) > Frozen(2)
Frozen(1) >= Frozen(2)

NoCmp(1) < NoCmp(2)
NoCmp(1) <= NoCmp(2)
NoCmp(1) > NoCmp(2)
NoCmp(1) >= NoCmp(2)

[file a.py]
import attrs
@attrs.frozen
class Frozen:
    x: int
@attrs.define(init=False)
class NoInit:
    x: int
@attrs.define(eq=False)
class NoCmp:
    x: int

[builtins fixtures/plugin_attrs.pyi]
[rechecked]
[stale]
[out1]
main:3: error: Property "x" defined in "Frozen" is read-only
main:12: error: Unsupported left operand type for < ("NoCmp")
main:13: error: Unsupported left operand type for <= ("NoCmp")
main:14: error: Unsupported left operand type for > ("NoCmp")
main:15: error: Unsupported left operand type for >= ("NoCmp")

[out2]
main:3: error: Property "x" defined in "Frozen" is read-only
main:12: error: Unsupported left operand type for < ("NoCmp")
main:13: error: Unsupported left operand type for <= ("NoCmp")
main:14: error: Unsupported left operand type for > ("NoCmp")
main:15: error: Unsupported left operand type for >= ("NoCmp")

[case testAttrsIncrementalDunder]
from a import A
reveal_type(A)  # N: Revealed type is "def (a: builtins.int) -> a.A"
reveal_type(A.__lt__)  # N: Revealed type is "def [_AT] (self: _AT`3, other: _AT`3) -> builtins.bool"
reveal_type(A.__le__)  # N: Revealed type is "def [_AT] (self: _AT`4, other: _AT`4) -> builtins.bool"
reveal_type(A.__gt__)  # N: Revealed type is "def [_AT] (self: _AT`5, other: _AT`5) -> builtins.bool"
reveal_type(A.__ge__)  # N: Revealed type is "def [_AT] (self: _AT`6, other: _AT`6) -> builtins.bool"

A(1) < A(2)
A(1) <= A(2)
A(1) > A(2)
A(1) >= A(2)
A(1) == A(2)
A(1) != A(2)

A(1) < 1  # E: Unsupported operand types for < ("A" and "int")
A(1) <= 1  # E: Unsupported operand types for <= ("A" and "int")
A(1) > 1  # E: Unsupported operand types for > ("A" and "int")
A(1) >= 1  # E: Unsupported operand types for >= ("A" and "int")
A(1) == 1
A(1) != 1

1 < A(1)  # E: Unsupported operand types for > ("A" and "int")
1 <= A(1)  # E: Unsupported operand types for >= ("A" and "int")
1 > A(1)  # E: Unsupported operand types for < ("A" and "int")
1 >= A(1)  # E: Unsupported operand types for <= ("A" and "int")
1 == A(1)
1 != A(1)

[file a.py]
from attr import attrib, attrs
@attrs(auto_attribs=True)
class A:
    a: int

[builtins fixtures/plugin_attrs.pyi]
[rechecked]
[stale]
[out2]
main:2: note: Revealed type is "def (a: builtins.int) -> a.A"
main:3: note: Revealed type is "def [_AT] (self: _AT`1, other: _AT`1) -> builtins.bool"
main:4: note: Revealed type is "def [_AT] (self: _AT`2, other: _AT`2) -> builtins.bool"
main:5: note: Revealed type is "def [_AT] (self: _AT`3, other: _AT`3) -> builtins.bool"
main:6: note: Revealed type is "def [_AT] (self: _AT`4, other: _AT`4) -> builtins.bool"
main:15: error: Unsupported operand types for < ("A" and "int")
main:16: error: Unsupported operand types for <= ("A" and "int")
main:17: error: Unsupported operand types for > ("A" and "int")
main:18: error: Unsupported operand types for >= ("A" and "int")
main:22: error: Unsupported operand types for > ("A" and "int")
main:23: error: Unsupported operand types for >= ("A" and "int")
main:24: error: Unsupported operand types for < ("A" and "int")
main:25: error: Unsupported operand types for <= ("A" and "int")

[case testAttrsIncrementalSubclassModified]
from b import B
B(5, 'foo')

[file a.py]
import attrs
@attrs.define
class A:
    x: int

[file b.py]
import attrs
from a import A
@attrs.define
class B(A):
    y: str

[file b.py.2]
import attrs
from a import A
@attrs.define
class B(A):
    y: int

[builtins fixtures/list.pyi]
[out1]
[out2]
main:2: error: Argument 2 to "B" has incompatible type "str"; expected "int"
[rechecked b]

[case testAttrsIncrementalSubclassModifiedErrorFirst]
from b import B
B(5, 'foo')
[file a.py]
import attrs
@attrs.define
class A:
    x: int

[file b.py]
import attrs
from a import A
@attrs.define
class B(A):
    y: int

[file b.py.2]
import attrs
from a import A
@attrs.define
class B(A):
    y: str

[builtins fixtures/list.pyi]
[out1]
main:2: error: Argument 2 to "B" has incompatible type "str"; expected "int"

[out2]
[rechecked b]

[case testAttrsIncrementalThreeFiles]
from c import C
C(5, 'foo', True)

[file a.py]
import attrs
@attrs.define(slots=False)
class A:
    a: int

[file b.py]
import attrs
@attrs.define(slots=False)
class B:
    b: str

[file c.py]
from a import A
from b import B
import attrs
@attrs.define(slots=False)
class C(A, B):
    c: bool

[builtins fixtures/list.pyi]
[out1]
[out2]

[case testAttrsIncrementalConverterInSubmodule]
from a.a import A
reveal_type(A)
[file a/__init__.py]
[file a/a.py]
from typing import Optional
def converter(s:Optional[int]) -> int:
    ...

import attrs
@attrs.define
class A:
    x: int = attrs.field(converter=converter)

[builtins fixtures/list.pyi]
[out1]
main:2: note: Revealed type is "def (x: Union[builtins.int, None]) -> a.a.A"
[out2]
main:2: note: Revealed type is "def (x: Union[builtins.int, None]) -> a.a.A"

[case testAttrsIncrementalConverterManyStyles]
import a
[file a.py]
from base import Base
Base(1, 'str', True)
Base(None, None, None)

from subclass import A, B
A(1, 'str', True)
A(None, None, None)
B(1, 'str', True, 1, 'str', True)
B(None, None, None, None, None, None)

from submodule.base import SubBase
SubBase(1, 'str', True)
SubBase(None, None, None)

from submodule.subclass import AA, BB
AA(1, 'str', True)
AA(None, None, None)
BB(1, 'str', True, 1, 'str', True)
BB(None, None, None, None, None, None)

from submodule.subsubclass import SubAA, SubBB
SubAA(1, 'str', True)
SubAA(None, None, None)
SubBB(1, 'str', True, 1, 'str', True)
SubBB(None, None, None, None, None, None)

[file a.py.2]
# Now with errors.
from base import Base
Base(1, 1, True)

from subclass import A, B
A(1, 1, True)
B(1, 'str', True, 1, 1, True)

from submodule.base import SubBase
SubBase(1, 1, True)

from submodule.subclass import AA, BB
AA(1, 1, True)
BB(1, 'str', True, 1, 1, True)

from submodule.subsubclass import SubAA, SubBB
SubAA(1, 1, True)
SubBB(1, 'str', True, 1, 1, True)

[file foo.py]
from typing import Optional
def maybe_int(x: Optional[int]) -> int:
   ...
[file bar.py]
from typing import Optional
def maybe_bool(x: Optional[bool]) -> bool:
   ...
[file base.py]
from typing import Optional
import attrs
import bar
from foo import maybe_int
def maybe_str(x: Optional[str]) -> str:
   ...
@attrs.define
class Base:
    x: int = attrs.field(converter=maybe_int)
    y: str = attrs.field(converter=maybe_str)
    z: bool = attrs.field(converter=bar.maybe_bool)
[file subclass.py]
from typing import Optional
import attrs
from base import Base
@attrs.define
class A(Base): pass

import bar
from foo import maybe_int
def maybe_str(x: Optional[str]) -> str:
   ...
@attrs.define
class B(Base):
    xx: int = attrs.field(converter=maybe_int)
    yy: str = attrs.field(converter=maybe_str)
    zz: bool = attrs.field(converter=bar.maybe_bool)

[file submodule/__init__.py]
[file submodule/base.py]
from typing import Optional
import attrs
import bar
from foo import maybe_int
def maybe_str(x: Optional[str]) -> str:
   ...
@attrs.define
class SubBase:
    x: int = attrs.field(converter=maybe_int)
    y: str = attrs.field(converter=maybe_str)
    z: bool = attrs.field(converter=bar.maybe_bool)

[file submodule/subclass.py]
from typing import Optional
import attrs
from base import Base
@attrs.define
class AA(Base): pass

import bar
from foo import maybe_int
def maybe_str(x: Optional[str]) -> str:
   ...
@attrs.define
class BB(Base):
    xx: int = attrs.field(converter=maybe_int)
    yy: str = attrs.field(converter=maybe_str)
    zz: bool = attrs.field(converter=bar.maybe_bool)

[file submodule/subsubclass.py]
from typing import Optional
import attrs
from .base import SubBase
@attrs.define
class SubAA(SubBase): pass

import bar
from foo import maybe_int
def maybe_str(x: Optional[str]) -> str:
   ...
@attrs.define
class SubBB(SubBase):
    xx: int = attrs.field(converter=maybe_int)
    yy: str = attrs.field(converter=maybe_str)
    zz: bool = attrs.field(converter=bar.maybe_bool)
[builtins fixtures/list.pyi]
[out1]
[out2]
tmp/a.py:3: error: Argument 2 to "Base" has incompatible type "int"; expected "Optional[str]"
tmp/a.py:6: error: Argument 2 to "A" has incompatible type "int"; expected "Optional[str]"
tmp/a.py:7: error: Argument 5 to "B" has incompatible type "int"; expected "Optional[str]"
tmp/a.py:10: error: Argument 2 to "SubBase" has incompatible type "int"; expected "Optional[str]"
tmp/a.py:13: error: Argument 2 to "AA" has incompatible type "int"; expected "Optional[str]"
tmp/a.py:14: error: Argument 5 to "BB" has incompatible type "int"; expected "Optional[str]"
tmp/a.py:17: error: Argument 2 to "SubAA" has incompatible type "int"; expected "Optional[str]"
tmp/a.py:18: error: Argument 5 to "SubBB" has incompatible type "int"; expected "Optional[str]"

[case testAttrsIncrementalConverterInFunction]
import attrs
def foo() -> None:
    def foo(x: str) -> int:
        ...
    @attrs.define
    class A:
        x: int = attrs.field(converter=foo)
    reveal_type(A)
[builtins fixtures/list.pyi]
[out1]
main:8: note: Revealed type is "def (x: builtins.str) -> __main__.A@6"
[out2]
main:8: note: Revealed type is "def (x: builtins.str) -> __main__.A@6"

-- FIXME: new analyzer busted
[case testAttrsIncrementalConverterInSubmoduleForwardRef-skip]

from a.a import A
reveal_type(A)
[file a/__init__.py]
[file a/a.py]
from typing import List
def converter(s:F) -> int:
    ...

import attrs
@attrs.define
class A:
    x: int = attrs.field(converter=converter)

F = List[int]

[builtins fixtures/list.pyi]
[out1]
main:3: note: Revealed type is "def (x: builtins.list[builtins.int]) -> a.a.A"
[out2]
main:3: note: Revealed type is "def (x: builtins.list[builtins.int]) -> a.a.A"

-- FIXME: new analyzer busted
[case testAttrsIncrementalConverterType-skip]

from a import C
import attrs
o = C("1", "2", "3", "4")
o = C(1, 2, "3", 4)
reveal_type(C)
@attrs.define
class D(C):
    x: str
reveal_type(D)
[file a.py]
from typing import overload
import attrs
@attrs.define
class A:
    x: str
@overload
def parse(x: int) -> int:
   ...
@overload
def parse(x: str, y: str = '') -> int:
   ...
def parse(x, y): ...
@attrs.define
class C:
    a: complex = attrs.field(converter=complex)
    b: int = attrs.field(converter=int)
    c: A = attrs.field(converter=A)
    d: int = attrs.field(converter=parse)
[builtins fixtures/plugin_attrs.pyi]
[out1]
main:6: note: Revealed type is "def (a: Union[builtins.float, builtins.str], b: Union[builtins.str, builtins.bytes, builtins.int], c: builtins.str, d: Union[builtins.int, builtins.str]) -> a.C"
main:10: note: Revealed type is "def (a: Union[builtins.float, builtins.str], b: Union[builtins.str, builtins.bytes, builtins.int], c: builtins.str, d: Union[builtins.int, builtins.str], x: builtins.str) -> __main__.D"
[out2]
main:6: note: Revealed type is "def (a: Union[builtins.float, builtins.str], b: Union[builtins.str, builtins.bytes, builtins.int], c: builtins.str, d: Union[builtins.int, builtins.str]) -> a.C"
main:10: note: Revealed type is "def (a: Union[builtins.float, builtins.str], b: Union[builtins.str, builtins.bytes, builtins.int], c: builtins.str, d: Union[builtins.int, builtins.str], x: builtins.str) -> __main__.D"

[case testAttrsIncrementalThreeRuns]
from a import A
A(5)

[file a.py]
import attrs
@attrs.define
class A:
    a: int

[file a.py.2]
import attrs
@attrs.define
class A:
    a: str

[file a.py.3]
import attrs
@attrs.define
class A:
    a: int = 6

[builtins fixtures/list.pyi]
[out1]
[out2]
main:2: error: Argument 1 to "A" has incompatible type "int"; expected "str"
[out3]

[case testDeletedDepLineNumber]
# The import is not on line 1 and that data should be preserved
import a
[file a.py]
[delete a.py.2]
[out1]

[out2]
main:2: error: Cannot find implementation or library stub for module named "a"
main:2: note: See https://mypy.readthedocs.io/en/stable/running_mypy.html#missing-imports

[case testIncrementalInheritanceAddAnnotation]
import a
[file a.py]
import b
def foo() -> None:
    1 + b.Bar().get()
[file b.py]
from c import Baz
class Bar(Baz): pass

[file c.py]
class Baz:
    def get(self):
        return 1
[file c.py.2]
from typing import Optional
class Baz:
    def get(self) -> Optional[int]:
        return 1
[out]
[out2]
tmp/a.py:3: error: Unsupported operand types for + ("int" and "None")
tmp/a.py:3: note: Right operand is of type "Optional[int]"

[case testIncrementalMetaclassUpdate]
import a
[file a.py]
from b import B
B.x

[file b.py]
import c
class B(metaclass=c.M): pass

[file c.py]
class M(type):
    x: int

[file c.py.2]
class M(type):
    y: int
[out]
[out2]
tmp/a.py:2: error: "type[B]" has no attribute "x"

[case testIncrementalLotsOfInheritance]
import a
[file a.py]
from b import B
from d import D
def take(d: D) -> None: pass
def foo() -> None:
    take(B())
[file b.py]
from c import C
class B(C): pass

[file c.py]
from d import D
class C(D): pass

[file c.py.2]
from d import D
class C: pass

[file d.py]
class D: pass
[out]
[out2]
tmp/a.py:5: error: Argument 1 to "take" has incompatible type "B"; expected "D"

[case testIncrementalInheritanceProperty]
import a
[file a.py]
import b
def foo() -> None:
    1 + b.Bar().x
[file b.py]
from c import Baz
class Bar(Baz): pass

[file c.py]
class Baz:
    def __init__(self) -> None:
        self.x = 12  # type: int
[file c.py.2]
class Baz:
    def __init__(self) -> None:
        self.x = 'lol'  # type: str
[out]
[out2]
tmp/a.py:3: error: Unsupported operand types for + ("int" and "str")

[case testIncrementalWithIgnoresTwice]
import a
[file a.py]
import b
import foo # type: ignore
[file b.py]
x = 1
[file b.py.2]
x = 'hi'
[file b.py.3]
x = 1
[builtins fixtures/module.pyi]
[out]
[out2]
[out3]

[case testIgnoredImport2]
import x
[file y.py]
import xyz  # type: ignore
B = 0
from x import A
[file x.py]
A = 0
from y import B
[file x.py.2]
A = 1
from y import B
[file x.py.3]
A = 2
from y import B
[out]
[out2]
[out3]

[case testDeletionOfSubmoduleTriggersImportFrom2]
from p.q import f
f()
[file p/__init__.py]
[file p/q.py]
def f() -> None: pass
[delete p/q.py.2]
[file p/q.py.3]
def f(x: int) -> None: pass
[out]
[out2]
main:1: error: Cannot find implementation or library stub for module named "p.q"
main:1: note: See https://mypy.readthedocs.io/en/stable/running_mypy.html#missing-imports
[out3]
main:2: error: Missing positional argument "x" in call to "f"

[case testDeleteIndirectDependency]
import b
b.x.foo()
[file b.py]
import c
x = c.Foo()
[file c.py]
class Foo:
    def foo(self) -> None: pass
[delete c.py.2]
[file b.py.2]
class Foo:
    def foo(self) -> None: pass
x = Foo()
[out]
[out2]

[case testImportReExportInCycle]
from m import One
[file m/__init__.py]
from .one import One
from .two import Two
[file m/one.py]
class One:
    pass
[file m/two.py]
import m
class Two:
    pass
[file m/one.py.2]
class One:
    name: str
[file m/two.py.2]
import m
reveal_type(m.One.name)
class Two:
    pass
[out2]
tmp/m/two.py:2: note: Revealed type is "builtins.str"

[case testImportUnusedIgnore1]
# flags: --warn-unused-ignores
import a
[file a.py]
import b
import foo  # type: ignore
[file b.py]
x = 1
[file b.py.2]
x = '2'

[case testImportUnusedIgnore2]
# flags: --warn-unused-ignores
import a
[file a.py]
import b
import c  # type: ignore
[file b.py]
x = 1
[file b.py.2]
x = 'hi'
[file c.py.3]
pass
[out]
[out2]
[out3]
tmp/a.py:2: error: Unused "type: ignore" comment

-- Test that a non cache_fine_grained run can use a fine-grained cache
[case testRegularUsesFgCache]
# flags: --config-file tmp/mypy.ini
import a
[file a.py]
x = 0
[file mypy.ini]
\[mypy]
cache_fine_grained = True
local_partial_types = True
[file mypy.ini.2]
\[mypy]
cache_fine_grained = False
local_partial_types = True
-- Nothing should get rechecked
[rechecked]
[stale]

[case testFgCacheNeedsFgCache]
# flags: --config-file tmp/mypy.ini
import a
[file a.py]
x = 0
[file mypy.ini]
\[mypy]
cache_fine_grained = False
[file mypy.ini.2]
\[mypy]
cache_fine_grained = True
[rechecked _typeshed, a, builtins, typing]
[stale _typeshed, a, builtins, typing]
[builtins fixtures/tuple.pyi]

[case testIncrementalPackageNameOverload]
# cmd: mypy -m main a
# flags: --follow-imports=skip
[file main.py]
from a import x
x.foo()
[file a/__init__.py]
pass
[file a/__init__.py.2]
x = 10
[file a/x.py]
def foo() -> None:
    pass
[out]
[out2]
tmp/main.py:2: error: "int" has no attribute "foo"

[case testIncrementalFineGrainedCacheError1]
# flags: --cache-fine-grained --no-sqlite-cache
import a
[file a.py]
[file b.py]
x = 0
[file a.py.2]
from b import x
1 + 'lol'
[out]
[out2]
tmp/a.py:2: error: Unsupported operand types for + ("int" and "str")

[case testIncrementalBustedFineGrainedCache1]
# flags: --cache-fine-grained --no-sqlite-cache
import a
import b
[file a.py]
[file b.py]
-- This is a heinous hack, but we simulate having a invalid cache by clobbering
-- the proto deps file with something with mtime mismatches.
[file ../.mypy_cache/3.9/@deps.meta.json.2]
{"snapshot": {"__main__": "a7c958b001a45bd6a2a320f4e53c4c16", "a": "d41d8cd98f00b204e9800998ecf8427e", "b": "d41d8cd98f00b204e9800998ecf8427e", "builtins": "c532c89da517a4b779bcf7a964478d67"}, "deps_meta": {"@root": {"path": "@root.deps.json", "mtime": 0}, "__main__": {"path": "__main__.deps.json", "mtime": 0}, "a": {"path": "a.deps.json", "mtime": 0}, "b": {"path": "b.deps.json", "mtime": 0}, "builtins": {"path": "builtins.deps.json", "mtime": 0}}}
[file ../.mypy_cache/.gitignore]
# Another hack to not trigger a .gitignore creation failure "false positive"
[file ../.mypy_cache/CACHEDIR.TAG]
Signature: 8a477f597d28d172789f06886806bc55
# Another another hack to not trigger a CACHEDIR.TAG creation failure "false positive"
[file b.py.2]
# uh
-- Every file should get reloaded, since the cache was invalidated
[stale _typeshed, a, b, builtins, typing]
[rechecked _typeshed, a, b, builtins, typing]
[builtins fixtures/tuple.pyi]

[case testIncrementalBustedFineGrainedCache2]
# flags2: --cache-fine-grained
import a
import b
[file a.py]
[file b.py]
[file b.py.2]
# uh
-- Every file should get reloaded, since the settings changed
[stale _typeshed, a, b, builtins, typing]
[rechecked _typeshed, a, b, builtins, typing]
[builtins fixtures/tuple.pyi]

[case testIncrementalBustedFineGrainedCache3]
# flags: --cache-fine-grained --no-sqlite-cache
import a
import b
[file a.py]
[file b.py]
-- This is a heinous hack, but we simulate having a invalid cache by deleting
-- the proto deps file.
[delete ../.mypy_cache/3.9/@deps.meta.json.2]
[file b.py.2]
# uh
-- Every file should get reloaded, since the cache was invalidated
[stale _typeshed, a, b, builtins, typing]
[rechecked _typeshed, a, b, builtins, typing]
[builtins fixtures/tuple.pyi]

[case testIncrementalWorkingFineGrainedCache]
# flags: --cache-fine-grained
# flags2: --cache-fine-grained
import a
import b
[file a.py]
[file b.py]
[file b.py.2]
# uh
-- b gets rechecked because it changed, but nothing is stale
-- since the interface did not change
[stale]
[rechecked b]

[case testIncrementalDataclassesSubclassingCached]
from a import A
from dataclasses import dataclass

@dataclass
class B(A):
    e: str = 'e'

a = B(5, [5], 'foo')
a.a = 6
a._b = [2]
a.c = 'yo'
a._d = 22
a.e = 'hi'

[file a.py]
from dataclasses import dataclass, field
from typing import ClassVar, List

@dataclass
class A:
    a: int
    _b: List[int]
    c: str = '18'
    _d: int = field(default=False)
    E = 7
    F: ClassVar[int] = 22

[builtins fixtures/dataclasses.pyi]
[out1]
[out2]

[case testIncrementalDataclassesSubclassingCachedType]
import b

[file b.py]
from a import A
from dataclasses import dataclass

@dataclass
class B(A):
    pass

[file b.py.2]
from a import A
from dataclasses import dataclass

@dataclass
class B(A):
    pass

reveal_type(B)

[file a.py]
from dataclasses import dataclass

@dataclass
class A:
    x: int

[builtins fixtures/dataclasses.pyi]
[out1]
[out2]
tmp/b.py:8: note: Revealed type is "def (x: builtins.int) -> b.B"

[case testIncrementalDataclassesArguments]
import b

[file b.py]
from a import Frozen, NoInit, NoCmp

[file b.py.2]
from a import Frozen, NoInit, NoCmp

f = Frozen(5)
f.x = 6

g = NoInit()

Frozen(1) < Frozen(2)
Frozen(1) <= Frozen(2)
Frozen(1) > Frozen(2)
Frozen(1) >= Frozen(2)

NoCmp(1) < NoCmp(2)
NoCmp(1) <= NoCmp(2)
NoCmp(1) > NoCmp(2)
NoCmp(1) >= NoCmp(2)

[file a.py]
from dataclasses import dataclass

@dataclass(frozen=True, order=True)
class Frozen:
    x: int

@dataclass(init=False)
class NoInit:
    x: int

@dataclass(order=False)
class NoCmp:
    x: int

[builtins fixtures/dataclasses.pyi]
[out1]
[out2]
tmp/b.py:4: error: Property "x" defined in "Frozen" is read-only
tmp/b.py:13: error: Unsupported left operand type for < ("NoCmp")
tmp/b.py:14: error: Unsupported left operand type for <= ("NoCmp")
tmp/b.py:15: error: Unsupported left operand type for > ("NoCmp")
tmp/b.py:16: error: Unsupported left operand type for >= ("NoCmp")

[case testIncrementalDataclassesDunder]
import b

[file b.py]
from a import A

[file b.py.2]
from a import A

reveal_type(A)
reveal_type(A.__eq__)
reveal_type(A.__ne__)
reveal_type(A.__lt__)
reveal_type(A.__le__)
reveal_type(A.__gt__)
reveal_type(A.__ge__)

A(1) < A(2)
A(1) <= A(2)
A(1) > A(2)
A(1) >= A(2)
A(1) == A(2)
A(1) != A(2)

A(1) < 1
A(1) <= 1
A(1) > 1
A(1) >= 1
A(1) == 1
A(1) != 1

1 < A(1)
1 <= A(1)
1 > A(1)
1 >= A(1)
1 == A(1)
1 != A(1)

[file a.py]
from dataclasses import dataclass

@dataclass(order=True)
class A:
    a: int

[builtins fixtures/dataclasses.pyi]
[out1]
[out2]
tmp/b.py:3: note: Revealed type is "def (a: builtins.int) -> a.A"
tmp/b.py:4: note: Revealed type is "def (builtins.object, builtins.object) -> builtins.bool"
tmp/b.py:5: note: Revealed type is "def (builtins.object, builtins.object) -> builtins.bool"
tmp/b.py:6: note: Revealed type is "def [_DT] (self: _DT`1, other: _DT`1) -> builtins.bool"
tmp/b.py:7: note: Revealed type is "def [_DT] (self: _DT`2, other: _DT`2) -> builtins.bool"
tmp/b.py:8: note: Revealed type is "def [_DT] (self: _DT`3, other: _DT`3) -> builtins.bool"
tmp/b.py:9: note: Revealed type is "def [_DT] (self: _DT`4, other: _DT`4) -> builtins.bool"
tmp/b.py:18: error: Unsupported operand types for < ("A" and "int")
tmp/b.py:19: error: Unsupported operand types for <= ("A" and "int")
tmp/b.py:20: error: Unsupported operand types for > ("A" and "int")
tmp/b.py:21: error: Unsupported operand types for >= ("A" and "int")
tmp/b.py:25: error: Unsupported operand types for > ("A" and "int")
tmp/b.py:26: error: Unsupported operand types for >= ("A" and "int")
tmp/b.py:27: error: Unsupported operand types for < ("A" and "int")
tmp/b.py:28: error: Unsupported operand types for <= ("A" and "int")

[case testIncrementalDataclassesSubclassModified]
from b import B
B(5, 'foo')

[file a.py]
from dataclasses import dataclass

@dataclass
class A:
    x: int

[file b.py]
from a import A
from dataclasses import dataclass

@dataclass
class B(A):
    y: str

[file b.py.2]
from a import A
from dataclasses import dataclass

@dataclass
class B(A):
    y: int

[builtins fixtures/dataclasses.pyi]
[out1]
[out2]
main:2: error: Argument 2 to "B" has incompatible type "str"; expected "int"
[rechecked b]

[case testIncrementalDataclassesSubclassModifiedErrorFirst]
from b import B
B(5, 'foo')

[file a.py]
from dataclasses import dataclass

@dataclass
class A:
    x: int

[file b.py]
from a import A
from dataclasses import dataclass

@dataclass
class B(A):
    y: int

[file b.py.2]
from a import A
from dataclasses import dataclass

@dataclass
class B(A):
    y: str

[builtins fixtures/dataclasses.pyi]
[out1]
main:2: error: Argument 2 to "B" has incompatible type "str"; expected "int"

[out2]
[rechecked b]

[case testIncrementalDataclassesThreeFiles]
from c import C
C('foo', 5, True)

[file a.py]
from dataclasses import dataclass

@dataclass
class A:
    a: int

[file b.py]
from dataclasses import dataclass

@dataclass
class B:
    b: str

[file b.py.2]
from dataclasses import dataclass

@dataclass
class B:
    b: str
    c: str

[file c.py]
from a import A
from b import B
from dataclasses import dataclass

@dataclass
class C(A, B):
    c: bool

[builtins fixtures/dataclasses.pyi]
[out1]
[out2]
tmp/c.py:7: error: Incompatible types in assignment (expression has type "bool", base class "B" defined the type as "str")
main:2: error: Argument 2 to "C" has incompatible type "int"; expected "bool"

[case testIncrementalDataclassesThreeRuns]
from a import A
A(5)

[file a.py]
from dataclasses import dataclass

@dataclass
class A:
    a: int

[file a.py.2]
from dataclasses import dataclass

@dataclass
class A:
    a: str

[file a.py.3]
from dataclasses import dataclass

@dataclass
class A:
    a: int = 6

[builtins fixtures/dataclasses.pyi]
[out1]
[out2]
main:2: error: Argument 1 to "A" has incompatible type "int"; expected "str"
[out3]

[case testParentPatchingMess]
# flags: --ignore-missing-imports --follow-imports=skip
# cmd: mypy -m d d.k d.k.a d.k.v t
[file d/__init__.py]
[file d/k/__init__.py]
from d.k.a import x
[file d/k/a.py]
x = 10
[file d/k/v.py]
from d.k.e import x

[file t.py]
from d import k
[file t.py.2]
from d import k
# dummy change

[case testCachedBadProtocolNote]
import b
[file a.py]
from typing import TypedDict
Point = TypedDict('Point', {'x': int, 'y': int})
[file b.py]
from typing import Iterable
from a import Point
p: Point
it: Iterable[int] = p
[file b.py.2]
from typing import Iterable
from a import Point
p: Point
it: Iterable[int] = p  # change
[builtins fixtures/dict.pyi]
[typing fixtures/typing-full.pyi]
[out]
tmp/b.py:4: error: Incompatible types in assignment (expression has type "Point", variable has type "Iterable[int]")
tmp/b.py:4: note: Following member(s) of "Point" have conflicts:
tmp/b.py:4: note:     Expected:
tmp/b.py:4: note:         def __iter__(self) -> Iterator[int]
tmp/b.py:4: note:     Got:
tmp/b.py:4: note:         def __iter__(self) -> Iterator[str]
[out2]
tmp/b.py:4: error: Incompatible types in assignment (expression has type "Point", variable has type "Iterable[int]")
tmp/b.py:4: note: Following member(s) of "Point" have conflicts:
tmp/b.py:4: note:     Expected:
tmp/b.py:4: note:         def __iter__(self) -> Iterator[int]
tmp/b.py:4: note:     Got:
tmp/b.py:4: note:         def __iter__(self) -> Iterator[str]

[case testIndirectDepsAlwaysPatched-writescache]
# flags: --no-incremental
# flags2: --incremental
from b import C
def f() -> None:
    x: int = C().x
[file b.py]
from c import C
[file c.pyi]
class C:
    x: int
[file c.pyi.2]
class C:
    x: str
[out]
[out2]
main:5: error: Incompatible types in assignment (expression has type "str", variable has type "int")

[case testBazelFlagIgnoresFileChanges-skip]
-- This test fails on windows, when the mypy source in on a different drive than
--   the run-directory. In this case os.path.relpath(...) fails with an exception
-- Since the initial run wrote a cache file, the second run ignores the source
# flags: --bazel
from a import f
f()
[file a.py]
def f(): pass
[file a.py.2]
[out]
[out2]

[case testModuleGetattrInitIncremental]
import c
[file c.py]
import a.b
x = a.b.f()
[file c.py.2]
import a.b
x = a.b.f()
# touch
[file a/__init__.pyi]
from typing import Any
def __getattr__(attr: str) -> Any: ...
[builtins fixtures/module.pyi]
[out]
[out2]

[case testModuleGetattrInitIncremental2]
import c
[file c.py]
import a.b.c
[file c.py.2]
import a.b.c
# touch
[file a/__init__.pyi]
from typing import Any
def __getattr__(attr: str) -> Any: ...
[file a/b.pyi]
# empty
[builtins fixtures/module.pyi]
[out]
tmp/c.py:1: error: Cannot find implementation or library stub for module named "a.b.c"
tmp/c.py:1: note: See https://mypy.readthedocs.io/en/stable/running_mypy.html#missing-imports
[out2]
tmp/c.py:1: error: Cannot find implementation or library stub for module named "a.b.c"
tmp/c.py:1: note: See https://mypy.readthedocs.io/en/stable/running_mypy.html#missing-imports

[case testModuleGetattrIncrementalSerializeVarFlag]
import main

[file main.py]
from b import A, f
f()

[file main.py.3]
from b import A, f  # foo
f()

[file b.py]
from c import A
def f() -> A: ...

[file b.py.2]
from c import A  # foo
def f() -> A: ...

[file c.py]
from d import A

[file d.pyi]
def __getattr__(n): ...
[out1]
[out2]
[out3]

[case testAddedMissingStubs]
# flags: --ignore-missing-imports
from missing import f
f(int())
[file missing.pyi.2]
def f(x: str) -> None: pass
[out]
[out2]
main:3: error: Argument 1 to "f" has incompatible type "int"; expected "str"

[case testAddedMissingStubsPackage]
# flags: --ignore-missing-imports
import package.missing
package.missing.f(int())
[file package/__init__.pyi.2]
[file package/missing.pyi.2]
def f(x: str) -> None: pass
[out]
[out2]
main:3: error: Argument 1 to "f" has incompatible type "int"; expected "str"

[case testAddedMissingStubsPackageFrom]
# flags: --ignore-missing-imports
from package import missing
missing.f(int())
[file package/__init__.pyi.2]
[file package/missing.pyi.2]
def f(x: str) -> None: pass
[out]
[out2]
main:3: error: Argument 1 to "f" has incompatible type "int"; expected "str"

[case testAddedMissingStubsPackagePartial]
# flags: --ignore-missing-imports
import package.missing
package.missing.f(int())
[file package/__init__.pyi]
[file package/missing.pyi.2]
def f(x: str) -> None: pass
[out]
[out2]
main:3: error: Argument 1 to "f" has incompatible type "int"; expected "str"

[case testAddedMissingStubsPackagePartialGetAttr]
import package.missing
package.missing.f(int())
[file package/__init__.pyi]
from typing import Any
def __getattr__(attr: str) -> Any: ...
[file package/missing.pyi.2]
def f(x: str) -> None: pass
[out]
[out2]
main:2: error: Argument 1 to "f" has incompatible type "int"; expected "str"

[case testAddedMissingStubsIgnore]
from missing import f  # type: ignore
f(int())
[file missing.pyi.2]
def f(x: str) -> None: pass
[out]
[out2]
main:2: error: Argument 1 to "f" has incompatible type "int"; expected "str"

[case testAddedMissingStubsIgnorePackage]
import package.missing  # type: ignore
package.missing.f(int())
[file package/__init__.pyi.2]
[file package/missing.pyi.2]
def f(x: str) -> None: pass
[out]
[out2]
main:2: error: Argument 1 to "f" has incompatible type "int"; expected "str"

[case testAddedMissingStubsIgnorePackageFrom]
from package import missing  # type: ignore
missing.f(int())
[file package/__init__.pyi.2]
[file package/missing.pyi.2]
def f(x: str) -> None: pass
[out]
[out2]
main:2: error: Argument 1 to "f" has incompatible type "int"; expected "str"

[case testAddedMissingStubsIgnorePackagePartial]
import package.missing  # type: ignore
package.missing.f(int())
[file package/__init__.pyi]
[file package/missing.pyi.2]
def f(x: str) -> None: pass
[out]
[out2]
main:2: error: Argument 1 to "f" has incompatible type "int"; expected "str"

-- Test cases for final qualifier

[case testFinalAddFinalVarAssign]
import mod
from a import D
from mod import x

mod.x = 2  # This an all below are errors.
x = 2
d: D
d.y = 2
d.z = 2
D.y = 2
[file a.py]
import mod

class D(mod.C):
    pass
[file mod.py]
x = 1
class C:
    y = 1
    def __init__(self) -> None:
        self.z = 1

[file mod.py.2]
from typing import Final

x: Final = 1
class C:
    y: Final = 1
    def __init__(self) -> None:
        self.z: Final = 1
[out]
[out2]
main:5: error: Cannot assign to final name "x"
main:6: error: Cannot assign to final name "x"
main:8: error: Cannot assign to final attribute "y"
main:9: error: Cannot assign to final attribute "z"
main:10: error: Cannot assign to final attribute "y"

[case testFinalAddFinalVarOverride]
from mod import C

class D(C):
    x = 2
    def __init__(self) -> None:
        self.y = 2
class E(C):
    y = 2
    def __init__(self) -> None:
        self.x = 2

[file mod.py]
class C:
    x = 1
    def __init__(self) -> None:
        self.y = 1

[file mod.py.2]
from typing import Final

class C:
    x: Final = 1
    def __init__(self) -> None:
        self.y: Final = 1
[out]
[out2]
main:4: error: Cannot assign to final name "x"
main:6: error: Cannot assign to final attribute "y"
main:8: error: Cannot assign to final name "y"
main:10: error: Cannot assign to final attribute "x"

[case testFinalAddFinalMethodOverride]
from mod import C

class D(C):
    def meth(self) -> int: ...

[file mod.py]
class C:
    def meth(self) -> int: ...

[file mod.py.2]
from typing import final

class C:
    @final
    def meth(self) -> int: ...
[out]
[out2]
main:4: error: Cannot override final attribute "meth" (previously declared in base class "C")

-- These tests should just not crash
[case testOverrideByBadVar]
import a
[file a.py]
import lib
x = 1
[file a.py.2]
import lib
x = 2
[file lib.py]
class Slow:
    pass

s: Slow
from cext import Slow  # type: ignore
[out]
[out2]

[case testOverrideByBadVarAlias]
import a
[file a.py]
import lib
x = 1
[file a.py.2]
import lib
x = 2
[file lib.py]
class Slow:
    pass

A = Slow
from cext import Slow  # type: ignore
[out]
[out2]

[case testOverrideByBadVarClass]
import a
[file a.py]
import lib
x = 1
[file a.py.2]
import lib
x = 2
[file lib.py]
class C:
    class Slow:
        pass
    s: Slow
    from cext import Slow  # type: ignore
[out]
[out2]

[case testOverrideByBadVarClassAlias]
import a
[file a.py]
import lib
x = 1
[file a.py.2]
import lib
x = 2
[file lib.py]
class C:
    class Slow:
        pass
    A = Slow
    from cext import Slow  # type: ignore
[out]
[out2]

[case testOverrideByBadVarExisting]
import a
[file a.py]
import lib
x = 1
[file a.py.2]
import lib
x = 2
[file lib.py]
class Slow:
    pass

s: Slow
from cext import Slow  # type: ignore
[file cext.py]
Slow = 1
[out]
[out2]

[case testOverrideByBadVarAliasExisting]
import a
[file a.py]
import lib
x = 1
[file a.py.2]
import lib
x = 2
[file lib.py]
class Slow:
    pass

A = Slow
from cext import Slow  # type: ignore
[file cext.py]
Slow = 1
[out]
[out2]

[case testOverrideByBadFunction]
import a
[file a.py]
import lib
x = 1
[file a.py.2]
import lib
x = 2
[file lib.py]
class C:
    class Slow:
        pass

    s: Slow
    def Slow() -> None: ...  # type: ignore
[out]
[out2]

[case testOverrideByBadVarLocal]
import a
[file a.py]
import lib
x = 1
[file a.py.2]
import lib
x = 2
[file lib.py]
def outer() -> None:
    class Slow:
        pass

    s: Slow
    from cext import Slow  # type: ignore
[out]
[out2]

[case testRecursiveAliasImported]
import a

[file a.py]
import lib
x: int

[file a.py.2]
import lib
x: lib.A
reveal_type(x)

[file lib.pyi]
from typing import List
MYPY = False
if MYPY:  # Force processing order
    from other import B
A = List[B]  # type: ignore

[file other.pyi]
from typing import List
from lib import A
B = List[A]

[builtins fixtures/list.pyi]
[out]
[out2]
tmp/a.py:3: note: Revealed type is "builtins.list[builtins.list[...]]"

[case testRecursiveNamedTupleTypedDict]
import a
[file a.py]
import lib
x: int
[file a.py.2]
import lib
x: lib.A
reveal_type(x.x['x'])
[file lib.pyi]
from typing import NamedTuple
from other import B
A = NamedTuple('A', [('x', B)])
[file other.pyi]
from typing import TypedDict
from lib import A
B = TypedDict('B', {'x': A})
[builtins fixtures/dict.pyi]
[typing fixtures/typing-typeddict.pyi]
[out]
[out2]
tmp/a.py:3: note: Revealed type is "tuple[TypedDict('other.B', {'x': tuple[..., fallback=lib.A]}), fallback=lib.A]"

[case testFollowImportSkipNotInvalidatedOnPresent]
# flags: --follow-imports=skip
# cmd: mypy -m main
[file main.py]
import other
[file other.py]
x = 1
[file other.py.2]
x = 'hi'
[stale]
[rechecked]

[case testFollowImportSkipNotInvalidatedOnPresentPackage]
# flags: --follow-imports=skip
# cmd: mypy -m main
[file main.py]
import other
[file other/__init__.py]
x = 1
[file other/__init__.py.2]
x = 'hi'
[stale]
[rechecked]

[case testFollowImportSkipNotInvalidatedOnAdded]
# flags: --follow-imports=skip --ignore-missing-imports
# cmd: mypy -m main
[file main.py]
import other
[file other.py.2]
x = 1
[stale]
[rechecked]

[case testFollowImportSkipInvalidatedOnAddedStub]
# flags: --follow-imports=skip --ignore-missing-imports
# cmd: mypy -m main
[file main.py]
import other
[file other.pyi.2]
x = 1
[stale main, other]
[rechecked main, other]

[case testFollowImportSkipNotInvalidatedOnAddedStubOnFollowForStubs]
# flags: --follow-imports=skip --ignore-missing-imports --config-file=tmp/mypy.ini
# cmd: mypy -m main
[file main.py]
import other
[file other.pyi.2]
x = 1
[file mypy.ini]
\[mypy]
follow_imports_for_stubs = True
[stale]
[rechecked]

[case testAddedSkippedStubsPackageFrom]
# flags: --follow-imports=skip --ignore-missing-imports
# cmd: mypy -m main
# cmd2: mypy -m main package package.missing
[file main.py]
from package import missing
missing.f(int())
[file package/__init__.py]
[file package/missing.py]
def f(x: str) -> None: pass
[out]
[out2]
tmp/main.py:2: error: Argument 1 to "f" has incompatible type "int"; expected "str"

[case testOverrideByIdemAlias]
# https://github.com/python/mypy/issues/6404

import a
[file a.py]
import lib
x = 1
[file a.py.2]
import lib
x = 2
[file lib.py]
C = C  # type: ignore
class C:  # type: ignore
    pass
[out]
[out2]

[case testOverrideByIdemAliasReversed]
import a
[file a.py]
import lib
x = 1
[file a.py.2]
import lib
x = 2
[file lib.py]
class C:
    pass
C = C  # type: ignore
x: C
[out]
[out2]

[case testOverrideByIdemAliasGeneric]
import a
[file a.py]
import lib
x = 1
[file a.py.2]
import lib
x = 2
[file lib.py]
from typing import Generic, TypeVar

T = TypeVar('T')

class C(Generic[T]):
    pass
C = C[int]  # type: ignore
x: C
[out]
[out2]

[case testOverrideByIdemAliasImported]
import a
[file a.py]
import lib
x = 1
[file a.py.2]
import lib
x = 2
[file lib.py]
from other import C
C = C  # type: ignore
x: C
[file other.py]
class C:
    pass
[out]
[out2]

[case testOverrideByIdemAliasImportedReversed]
import a
[file a.py]
import lib
x = 1
[file a.py.2]
import lib
x = 2
[file lib.py]
C = C  # type: ignore
from other import C
[file other.py]
class C:
    pass
[out]
[out2]

[case testConditionalExceptionAliasOverride]
import a
[file a.py]
import lib
try:
    x = 1
except lib.Exception as e:
    pass
[file a.py.2]
import lib
try:
    x = 2
except lib.Exception as e:
    pass
[file lib.py]
try:
    Exception = Exception
except BaseException:
    class Exception(BaseException): pass  # type: ignore

try:
    pass
except Exception as e:
    pass
[builtins fixtures/exception.pyi]
[out]
[out2]

[case testBadEnumLoading]
import a
[file a.py]
from b import E
x: E
y = 1

[file a.py.2]
from b import E
x: E
y = 2

[file b.py]
from typing import List
from enum import Enum

def f() -> List[str]: ...

E = Enum('E', f())  # type: ignore
[builtins fixtures/list.pyi]
[out]
[out2]

[case testChangedPluginsInvalidateCache]
# flags: --config-file tmp/mypy.ini
import a
[file a.py]
from b import x
y: int = x

[file a.py.2]
from b import x
y: int = x
touch = 1

[file b.py]
class C: ...
def f() -> C: ...
x = f()

[file basic_plugin.py]
from mypy.plugin import Plugin

class MyPlugin(Plugin):
    def get_function_hook(self, fullname):
        if fullname.endswith('.f'):
            return my_hook
        assert fullname is not None
        return None

def my_hook(ctx):
    return ctx.api.named_generic_type('builtins.int', [])

def plugin(version):
    return MyPlugin

[file basic_plugin.py.2]
from mypy.plugin import Plugin

class MyPlugin(Plugin):
    def get_function_hook(self, fullname):
        if fullname.endswith('.f'):
            return my_hook
        assert fullname is not None
        return None

def my_hook(ctx):
    return ctx.api.named_generic_type('builtins.str', [])

def plugin(version):
    return MyPlugin
[file mypy.ini]
\[mypy]
plugins=basic_plugin.py
[out]
[out2]
tmp/a.py:2: error: Incompatible types in assignment (expression has type "str", variable has type "int")

[case testChangedPluginsInvalidateCache2]
# flags: --config-file tmp/mypy.ini
import a
[file a.py]
from b import x
y: int = x

[file a.py.2]
from b import x
y: int = x
touch = 1

[file b.py]
class C: ...
def f() -> C: ...
x = f()

[file basic_plugin.py]
from mypy.plugin import Plugin
from version_plugin import __version__, choice

class MyPlugin(Plugin):
    def get_function_hook(self, fullname):
        if fullname.endswith('.f'):
            return my_hook
        assert fullname is not None
        return None

def my_hook(ctx):
    if choice:
        return ctx.api.named_generic_type('builtins.int', [])
    else:
        return ctx.api.named_generic_type('builtins.str', [])

def plugin(version):
    return MyPlugin

[file version_plugin.py]
__version__ = 0.1
choice = True

[file version_plugin.py.2]
__version__ = 0.2
choice = False
[file mypy.ini]
\[mypy]
plugins=basic_plugin.py
[out]
[out2]
tmp/a.py:2: error: Incompatible types in assignment (expression has type "str", variable has type "int")

[case testAddedPluginsInvalidateCache]
# flags: --config-file tmp/mypy.ini
import a
[file a.py]
from b import x
y: int = x

[file a.py.2]
from b import x
y: int = x
touch = 1

[file b.py]
def f() -> int: ...
x = f()

[file basic_plugin.py]
from mypy.plugin import Plugin

class MyPlugin(Plugin):
    def get_function_hook(self, fullname):
        if fullname.endswith('.f'):
            return my_hook
        assert fullname is not None
        return None

def my_hook(ctx):
    return ctx.api.named_generic_type('builtins.str', [])

def plugin(version):
    return MyPlugin

[file mypy.ini]
\[mypy]
python_version=3.6
[file mypy.ini.2]
\[mypy]
python_version=3.6
plugins=basic_plugin.py
[out]
[out2]
tmp/a.py:2: error: Incompatible types in assignment (expression has type "str", variable has type "int")

[case testRemovedPluginsInvalidateCache]
# flags: --config-file tmp/mypy.ini
import a
[file a.py]
from b import x
y: str = x

[file a.py.2]
from b import x
y: str = x
touch = 1

[file b.py]
def f() -> int: ...
x = f()

[file basic_plugin.py]
from mypy.plugin import Plugin

class MyPlugin(Plugin):
    def get_function_hook(self, fullname):
        if fullname.endswith('.f'):
            return my_hook
        assert fullname is not None
        return None

def my_hook(ctx):
    return ctx.api.named_generic_type('builtins.str', [])

def plugin(version):
    return MyPlugin

[file mypy.ini]
\[mypy]
python_version=3.6
plugins=basic_plugin.py
[file mypy.ini.2]
\[mypy]
python_version=3.6
[out]
[out2]
tmp/a.py:2: error: Incompatible types in assignment (expression has type "int", variable has type "str")

[case testPluginConfigData]
# flags: --config-file tmp/mypy.ini
import a
import b
[file a.py]
[file b.py]
[file test.json]
{"a": false, "b": false}
[file test.json.2]
{"a": true, "b": false}

[file mypy.ini]
\[mypy]
plugins=<ROOT>/test-data/unit/plugins/config_data.py

# The config change will force a to be rechecked but not b.
[rechecked a]

[case testLiteralIncrementalTurningIntoLiteral]
import mod
reveal_type(mod.a)
[file mod.py]
from typing import Literal
a = 1
[file mod.py.2]
from typing import Literal
a: Literal[2] = 2
[builtins fixtures/tuple.pyi]
[out]
main:2: note: Revealed type is "builtins.int"
[out2]
main:2: note: Revealed type is "Literal[2]"

[case testAddedSubStarImport]
# cmd: mypy -m a pack pack.mod b
# cmd2: mypy -m other
[file a.py]
from pack import *
[file pack/__init__.py]
[file pack/mod.py]
[file b.py]
import pack.mod
[file other.py]
import a
[out]
[out2]

[case testNewAnalyzerIncrementalBrokenNamedTuple]

import a
[file a.py]
from b import NT
x: NT
[file a.py.2]
from b import NT
x: NT
reveal_type(x)
[file b.py]
from typing import NamedTuple
NT = NamedTuple('BadName', [('x', int)])
[builtins fixtures/tuple.pyi]
[out]
tmp/b.py:2: error: First argument to namedtuple() should be "NT", not "BadName"
[out2]
tmp/b.py:2: error: First argument to namedtuple() should be "NT", not "BadName"
tmp/a.py:3: note: Revealed type is "tuple[builtins.int, fallback=b.NT]"

[case testNewAnalyzerIncrementalBrokenNamedTupleNested]

import a
[file a.py]
from b import C
x: C
[file a.py.2]
from b import C
x: C
# touch
[file b.py]
class C: ...
from collections import namedtuple
def test() -> None:
    NT = namedtuple('BadName', ['x', 'y'])
[builtins fixtures/list.pyi]
[out]
tmp/b.py:4: error: First argument to namedtuple() should be "NT", not "BadName"
[out2]
tmp/b.py:4: error: First argument to namedtuple() should be "NT", not "BadName"

[case testNewAnalyzerIncrementalMethodNamedTuple]
import a
[file a.py]
from b import C
x: C
[file a.py.2]
from b import C
x: C
reveal_type(x.h)
[file b.py]
from typing import NamedTuple
class C:
    def __init__(self) -> None:
        self.h: Hidden
        Hidden = NamedTuple('Hidden', [('x', int)])
[builtins fixtures/tuple.pyi]
[out]
[out2]
tmp/a.py:3: note: Revealed type is "tuple[builtins.int, fallback=b.C.Hidden@5]"

[case testIncrementalNodeCreatedFromGetattr]
import a
[file a.py]
from b import C
c: C
[file b.py]
from c import C
[file c.pyi]
def __getattr__(s): ...
[file a.py.2]
from b import C
c: C
reveal_type(c)
[out]
[out2]
tmp/a.py:3: note: Revealed type is "Any"

[case testNewAnalyzerIncrementalNestedEnum]

import a
[file a.py]
from b import C
x: C
[file a.py.2]
from b import C
x: C
# touch
[file b.py]
class C: ...
from enum import Enum

def test() -> None:
    Color = Enum('Color', 'RED BLACK')
[builtins fixtures/list.pyi]
[out]
[out2]

[case testCannotDetermineTypeFromOtherModule]

import aa

[file aa.py]
import a

[file aa.py.2]
import a  # dummy

[file a.py]
from b import Sub

Sub().foo
Sub().foo

[file b.py]
from typing import Any

class desc:
    def __get__(self, _: Any, __: Any = None) -> int:
        return 42

class Base:
    @property
    def foo(self) -> int: ...

class Sub(Base):
    foo = desc(42)  # type: ignore

[builtins fixtures/property.pyi]
[out]
[out2]

[case testRedefinitionClass]
import b
[file a.py]
from whatever import Foo  # type: ignore

class Foo:  # type: ignore
    def f(self) -> None:
        pass
[file b.py]
import a
[file b.py.2]
import a # a change

[case testIsInstanceAdHocIntersectionIncrementalNoChange]
import b
[file a.py]
class A: pass
class B: pass

class Foo:
    def __init__(self) -> None:
        x: A
        assert isinstance(x, B)
        self.x = x
[file b.py]
from a import Foo
[file b.py.2]
from a import Foo
reveal_type(Foo().x)
[builtins fixtures/isinstance.pyi]
[out]
[out2]
tmp/b.py:2: note: Revealed type is "a.<subclass of "a.A" and "a.B">"

[case testIsInstanceAdHocIntersectionIncrementalNoChangeSameName]
import b
[file c.py]
class B: pass
[file a.py]
import c
class B: pass

class Foo:
    def __init__(self) -> None:
        x: c.B
        assert isinstance(x, B)
        self.x = x
[file b.py]
from a import Foo
[file b.py.2]
from a import Foo
reveal_type(Foo().x)
[builtins fixtures/isinstance.pyi]
[out]
[out2]
tmp/b.py:2: note: Revealed type is "a.<subclass of "c.B" and "a.B">"


[case testIsInstanceAdHocIntersectionIncrementalNoChangeTuple]
import b
[file a.py]
from typing import Tuple
class B: pass

class Foo:
    def __init__(self) -> None:
        x: Tuple[int, ...]
        assert isinstance(x, B)
        self.x = x
[file b.py]
from a import Foo
[file b.py.2]
from a import Foo
reveal_type(Foo().x)
[builtins fixtures/isinstance.pyi]
[out]
[out2]
tmp/b.py:2: note: Revealed type is "a.<subclass of "tuple[builtins.int, ...]" and "a.B">"

[case testIsInstanceAdHocIntersectionIncrementalIsInstanceChange]
import c
[file a.py]
class A: pass
class B: pass
class C: pass

class Foo:
    def __init__(self) -> None:
        x: A
        assert isinstance(x, B)
        self.x = x
[file a.py.2]
class A: pass
class B: pass
class C: pass

class Foo:
    def __init__(self) -> None:
        x: A
        assert isinstance(x, C)
        self.x = x

[file b.py]
from a import Foo
y = Foo().x

[file c.py]
from b import y
reveal_type(y)
[builtins fixtures/isinstance.pyi]
[out]
tmp/c.py:2: note: Revealed type is "a.<subclass of "a.A" and "a.B">"
[out2]
tmp/c.py:2: note: Revealed type is "a.<subclass of "a.A" and "a.C">"

[case testIsInstanceAdHocIntersectionIncrementalUnderlyingObjChang]
import c
[file a.py]
class A: pass
class B: pass
class C: pass
Extra = B
[file a.py.2]
class A: pass
class B: pass
class C: pass
Extra = C

[file b.py]
from a import A, Extra
x: A
if isinstance(x, Extra):
    y = x

[file c.py]
from b import y
reveal_type(y)
[builtins fixtures/isinstance.pyi]
[out]
tmp/c.py:2: note: Revealed type is "b.<subclass of "a.A" and "a.B">"
[out2]
tmp/c.py:2: note: Revealed type is "b.<subclass of "a.A" and "a.C">"

[case testIsInstanceAdHocIntersectionIncrementalIntersectionToUnreachable]
import c
[file a.py]
class A:
    x: int
class B:
    x: int
x: A
assert isinstance(x, B)
y = x

[file a.py.2]
class A:
    x: int
class B:
    x: str
x: A
assert isinstance(x, B)
y = x

[file b.py]
from a import y
z = y

[file c.py]
from b import z
reveal_type(z)
[builtins fixtures/isinstance.pyi]
[out]
tmp/c.py:2: note: Revealed type is "a.<subclass of "a.A" and "a.B">"
[out2]
tmp/b.py:2: error: Cannot determine type of "y"
tmp/c.py:2: note: Revealed type is "Any"

[case testIsInstanceAdHocIntersectionIncrementalUnreachaableToIntersection]
import c
[file a.py]
class A:
    x: int
class B:
    x: str
x: A
assert isinstance(x, B)
y = x

[file a.py.2]
class A:
    x: int
class B:
    x: int
x: A
assert isinstance(x, B)
y = x

[file b.py]
from a import y
z = y

[file c.py]
from b import z
reveal_type(z)
[builtins fixtures/isinstance.pyi]
[out]
tmp/b.py:2: error: Cannot determine type of "y"
tmp/c.py:2: note: Revealed type is "Any"
[out2]
tmp/c.py:2: note: Revealed type is "a.<subclass of "a.A" and "a.B">"

[case testIsInstanceAdHocIntersectionIncrementalNestedClass]
import b
[file a.py]
class A:
    class B: ...
    class C: ...
    class D:
        def __init__(self) -> None:
            x: A.B
            assert isinstance(x, A.C)
            self.x = x
[file b.py]
from a import A
[file b.py.2]
from a import A
reveal_type(A.D.x)
[builtins fixtures/isinstance.pyi]
[out]
[out2]
tmp/b.py:2: note: Revealed type is "a.<subclass of "a.A.B" and "a.A.C">"

[case testIsInstanceAdHocIntersectionIncrementalUnions]
import c
[file a.py]
import b
class A:
    p: b.D
class B:
    p: b.D
class C:
    p: b.D
    c: str
x: A
assert isinstance(x, (B, C))
y = x
[file b.py]
class D:
    p: int
[file c.py]
from a import y
[file c.py.2]
from a import y, C
reveal_type(y)
reveal_type(y.p.p)
assert isinstance(y, C)
reveal_type(y.c)
[builtins fixtures/isinstance.pyi]
[out]
[out2]
tmp/c.py:2: note: Revealed type is "Union[a.<subclass of "a.A" and "a.B">, a.<subclass of "a.A" and "a.C">]"
tmp/c.py:3: note: Revealed type is "builtins.int"
tmp/c.py:5: note: Revealed type is "builtins.str"

[case testStubFixupIssues]
import a
[file a.py]
import p
[file a.py.2]
import p
p.N

[file p/__init__.pyi]
from p.util import *

[file p/util.pyi]
from p.params import N
class Test: ...
x: N

[file p/params.pyi]
import p.util
class N(p.util.Test):
    ...
[out2]
tmp/a.py:2: error: "object" has no attribute "N"

[case testIncrementalIndirectSkipWarnUnused]
# flags: --follow-imports=skip --warn-unused-ignores
# cmd: mypy -m main a b c1
# cmd2: mypy -m main a b c2

[file main.py]
import a
a.foo.bar()

[file a.py]
import b
foo = b.Foo()

[file b.py]
from c1 import C
class Foo:
    def bar(self) -> C:
        return C()

[file c1.py]
class C: pass

[file b.py.2]
from c2 import C
class Foo:
    def bar(self) -> C:
        return C()

[file c2.py]

[delete c1.py.2]
[file c2.py.2]
class C: pass

[case testIncrementalNestedNamedTuple]
import a

[file a.py]
import b

[file a.py.2]
import b # foo

[file b.py]
from typing import NamedTuple

def f() -> None:
    class NT(NamedTuple):
        x: int

    n: NT = NT(x=2)

def g() -> None:
    NT = NamedTuple('NT', [('y', str)])

    n: NT = NT(y='x')

[builtins fixtures/tuple.pyi]

[case testIncrementalNestedTypeAlias]
import a

[file a.py]
import b

[file a.py.2]
import b
reveal_type(b.C().x)
reveal_type(b.D().x)

[file b.py]
from typing import List

class C:
    def __init__(self) -> None:
        Alias = List[int]
        self.x = []  # type: Alias

class D:
    def __init__(self) -> None:
        Alias = List[str]
        self.x = []  # type: Alias

[builtins fixtures/list.pyi]
[out2]
tmp/a.py:2: note: Revealed type is "builtins.list[builtins.int]"
tmp/a.py:3: note: Revealed type is "builtins.list[builtins.str]"

[case testIncrementalNamespacePackage1]
# flags: --namespace-packages
import m
[file m.py]
from foo.bar import x
x + 0
[file foo/bar.py]
x = 0
[rechecked]
[stale]

[case testIncrementalNamespacePackage2]
# flags: --namespace-packages
import m
[file m.py]
from foo import bar
bar.x + 0
[file foo/bar.py]
x = 0
[rechecked]
[stale]

[case testExplicitReexportImportCycleWildcard]
# flags: --no-implicit-reexport
import pkg.a
[file pkg/__init__.pyi]

[file pkg/a.pyi]
MYPY = False
if MYPY:
    from pkg.b import B

[file pkg/b.pyi]
import pkg.a
MYPY = False
if MYPY:
    from pkg.c import C
class B:
    pass

[file pkg/c.pyi]
from pkg.a import *
class C:
    pass
[rechecked]
[stale]


[case testEnumAreStillFinalAfterCache]
import a
class Ok(a.RegularEnum):
    x = 1
class NotOk(a.FinalEnum):
    x = 1
[file a.py]
from enum import Enum
class RegularEnum(Enum):
    x: int
class FinalEnum(Enum):
    x = 1
[builtins fixtures/isinstance.pyi]
[out]
main:3: error: Cannot override writable attribute "x" with a final one
main:3: error: Incompatible types in assignment (expression has type "Ok", base class "RegularEnum" defined the type as "int")
main:4: error: Cannot extend enum with existing members: "FinalEnum"
main:5: error: Cannot override final attribute "x" (previously declared in base class "FinalEnum")
[out2]
main:3: error: Cannot override writable attribute "x" with a final one
main:3: error: Incompatible types in assignment (expression has type "Ok", base class "RegularEnum" defined the type as "int")
main:4: error: Cannot extend enum with existing members: "FinalEnum"
main:5: error: Cannot override final attribute "x" (previously declared in base class "FinalEnum")

[case testSlotsSerialization]
import a
[file a.py]
from b import C

class D(C):
    pass
[file b.py]
class C:
    __slots__ = ('x',)
[file a.py.2]
from b import C

class D(C):
    __slots__ = ('y',)

    def __init__(self) -> None:
        self.x = 1
        self.y = 2
        self.z = 3
[builtins fixtures/tuple.pyi]
[out]
[out2]
tmp/a.py:9: error: Trying to assign name "z" that is not in "__slots__" of type "a.D"

[case testMethodAliasIncremental]
import b
[file a.py]
class A:
    def f(self) -> None: pass
    g = f

[file b.py]
from a import A
A().g()
[file b.py.2]
# trivial change
from a import A
A().g()
[out]
[out2]

[case testIncrementalWithDifferentKindsOfNestedTypesWithinMethod]

import a

[file a.py]
import b

[file a.py.2]
import b
b.xyz

[file b.py]
from typing import NamedTuple, NewType, TypedDict
from typing_extensions import TypeAlias
from enum import Enum
from dataclasses import dataclass

class C:
    def f(self) -> None:
        class C:
            c: int
        class NT1(NamedTuple):
            c: int
        NT2 = NamedTuple("NT2", [("c", int)])
        class NT3(NT1):
            pass
        class TD(TypedDict):
            c: int
        TD2 = TypedDict("TD2", {"c": int})
        class E(Enum):
            X = 1
        @dataclass
        class DC:
            c: int
        Alias: TypeAlias = NT1
        N = NewType("N", NT1)

        c: C = C()
        nt1: NT1 = NT1(c=1)
        nt2: NT2 = NT2(c=1)
        nt3: NT3 = NT3(c=1)
        td: TD = TD(c=1)
        td2: TD2 = TD2(c=1)
        e: E = E.X
        dc: DC = DC(c=1)
        al: Alias = Alias(c=1)
        n: N = N(NT1(c=1))

[builtins fixtures/dict.pyi]
[typing fixtures/typing-typeddict.pyi]
[out2]
tmp/a.py:2: error: "object" has no attribute "xyz"

[case testIncrementalInvalidNamedTupleInUnannotatedFunction]
# flags: --disable-error-code=annotation-unchecked
import a

[file a.py]
import b

[file a.py.2]
import b # f

[file b.py]
from typing import NamedTuple

def toplevel(fields):
    TupleType = NamedTuple("TupleType", fields)
    class InheritFromTuple(TupleType):
        pass
    NT2 = NamedTuple("bad", [('x', int)])
    nt2: NT2 = NT2(x=1)

class C:
    def method(self, fields):
        TupleType = NamedTuple("TupleType", fields)
        class InheritFromTuple(TupleType):
            pass
        NT2 = NamedTuple("bad", [('x', int)])
        nt2: NT2 = NT2(x=1)

[builtins fixtures/tuple.pyi]

[case testNamedTupleUpdateNonRecursiveToRecursiveCoarse]
import c
[file a.py]
from b import M
from typing import NamedTuple, Optional
class N(NamedTuple):
    r: Optional[M]
    x: int
n: N
[file b.py]
from a import N
from typing import NamedTuple
class M(NamedTuple):
    r: None
    x: int
[file b.py.2]
from a import N
from typing import NamedTuple, Optional
class M(NamedTuple):
    r: Optional[N]
    x: int
[file c.py]
import a
def f(x: a.N) -> None:
    if x.r is not None:
        s: int = x.r.x
[file c.py.3]
import a
def f(x: a.N) -> None:
    if x.r is not None and x.r.r is not None and x.r.r.r is not None:
        reveal_type(x)
        s: int = x.r.r.r.r
f(a.n)
reveal_type(a.n)
[builtins fixtures/tuple.pyi]
[out]
[out2]
[out3]
tmp/c.py:4: note: Revealed type is "tuple[Union[tuple[Union[..., None], builtins.int, fallback=b.M], None], builtins.int, fallback=a.N]"
tmp/c.py:5: error: Incompatible types in assignment (expression has type "Optional[N]", variable has type "int")
tmp/c.py:7: note: Revealed type is "tuple[Union[tuple[Union[..., None], builtins.int, fallback=b.M], None], builtins.int, fallback=a.N]"

[case testTupleTypeUpdateNonRecursiveToRecursiveCoarse]
import c
[file a.py]
from b import M
from typing import Tuple, Optional
class N(Tuple[Optional[M], int]): ...
[file b.py]
from a import N
from typing import Tuple
class M(Tuple[None, int]): ...
[file b.py.2]
from a import N
from typing import Tuple, Optional
class M(Tuple[Optional[N], int]): ...
[file c.py]
import a
def f(x: a.N) -> None:
    if x[0] is not None:
        s: int = x[0][1]
[file c.py.3]
import a
def f(x: a.N) -> None:
    if x[0] is not None and x[0][0] is not None and x[0][0][0] is not None:
        reveal_type(x)
        s: int = x[0][0][0][0]
[builtins fixtures/tuple.pyi]
[out]
[out2]
[out3]
tmp/c.py:4: note: Revealed type is "tuple[Union[tuple[Union[..., None], builtins.int, fallback=b.M], None], builtins.int, fallback=a.N]"
tmp/c.py:5: error: Incompatible types in assignment (expression has type "Optional[N]", variable has type "int")

[case testTypeAliasUpdateNonRecursiveToRecursiveCoarse]
import c
[file a.py]
from b import M
from typing import Tuple, Optional
N = Tuple[Optional[M], int]
[file b.py]
from a import N
from typing import Tuple
M = Tuple[None, int]
[file b.py.2]
from a import N
from typing import Tuple, Optional
M = Tuple[Optional[N], int]
[file c.py]
import a
def f(x: a.N) -> None:
    if x[0] is not None:
        s: int = x[0][1]
[file c.py.3]
import a
def f(x: a.N) -> None:
    if x[0] is not None and x[0][0] is not None and x[0][0][0] is not None:
        reveal_type(x)
        s: int = x[0][0][0][0]
[builtins fixtures/tuple.pyi]
[out]
[out2]
[out3]
tmp/c.py:4: note: Revealed type is "tuple[Union[tuple[Union[..., None], builtins.int], None], builtins.int]"
tmp/c.py:5: error: Incompatible types in assignment (expression has type "Optional[N]", variable has type "int")

[case testTypedDictUpdateNonRecursiveToRecursiveCoarse]
import c
[file a.py]
from b import M
from typing import TypedDict, Optional
class N(TypedDict):
    r: Optional[M]
    x: int
n: N
[file b.py]
from a import N
from typing import TypedDict
class M(TypedDict):
    r: None
    x: int
[file b.py.2]
from a import N
from typing import TypedDict, Optional
class M(TypedDict):
    r: Optional[N]
    x: int
[file c.py]
import a
def f(x: a.N) -> None:
    if x["r"] is not None:
        s: int = x["r"]["x"]
[file c.py.3]
import a
def f(x: a.N) -> None:
    if x["r"] is not None and x["r"]["r"] is not None and x["r"]["r"]["r"] is not None:
        reveal_type(x)
        s: int = x["r"]["r"]["r"]["r"]
f(a.n)
reveal_type(a.n)
[builtins fixtures/dict.pyi]
[typing fixtures/typing-typeddict.pyi]
[out]
[out2]
[out3]
tmp/c.py:4: note: Revealed type is "TypedDict('a.N', {'r': Union[TypedDict('b.M', {'r': Union[..., None], 'x': builtins.int}), None], 'x': builtins.int})"
tmp/c.py:5: error: Incompatible types in assignment (expression has type "Optional[N]", variable has type "int")
tmp/c.py:7: note: Revealed type is "TypedDict('a.N', {'r': Union[TypedDict('b.M', {'r': Union[..., None], 'x': builtins.int}), None], 'x': builtins.int})"

[case testIncrementalAddClassMethodPlugin]
# flags: --config-file tmp/mypy.ini
import b

[file mypy.ini]
\[mypy]
plugins=<ROOT>/test-data/unit/plugins/add_classmethod.py

[file a.py]
class BaseAddMethod: pass

class MyClass(BaseAddMethod):
    pass

[file b.py]
import a

[file b.py.2]
import a

my_class = a.MyClass()
reveal_type(a.MyClass.foo_classmethod)
reveal_type(a.MyClass.foo_staticmethod)
reveal_type(my_class.foo_classmethod)
reveal_type(my_class.foo_staticmethod)

[rechecked b]
[out2]
tmp/b.py:4: note: Revealed type is "def ()"
tmp/b.py:5: note: Revealed type is "def (builtins.int) -> builtins.str"
tmp/b.py:6: note: Revealed type is "def ()"
tmp/b.py:7: note: Revealed type is "def (builtins.int) -> builtins.str"

[case testIncrementalAddOverloadedMethodPlugin]
# flags: --config-file tmp/mypy.ini
import b

[file mypy.ini]
\[mypy]
plugins=<ROOT>/test-data/unit/plugins/add_overloaded_method.py

[file a.py]
class AddOverloadedMethod: pass

class MyClass(AddOverloadedMethod):
    pass

[file b.py]
import a

[file b.py.2]
import a

reveal_type(a.MyClass.method)
reveal_type(a.MyClass.clsmethod)
reveal_type(a.MyClass.stmethod)

my_class = a.MyClass()
reveal_type(my_class.method)
reveal_type(my_class.clsmethod)
reveal_type(my_class.stmethod)
[rechecked b]
[out2]
tmp/b.py:3: note: Revealed type is "Overload(def (self: a.MyClass, arg: builtins.int) -> builtins.str, def (self: a.MyClass, arg: builtins.str) -> builtins.int)"
tmp/b.py:4: note: Revealed type is "Overload(def (arg: builtins.int) -> builtins.str, def (arg: builtins.str) -> builtins.int)"
tmp/b.py:5: note: Revealed type is "Overload(def (arg: builtins.int) -> builtins.str, def (arg: builtins.str) -> builtins.int)"
tmp/b.py:8: note: Revealed type is "Overload(def (arg: builtins.int) -> builtins.str, def (arg: builtins.str) -> builtins.int)"
tmp/b.py:9: note: Revealed type is "Overload(def (arg: builtins.int) -> builtins.str, def (arg: builtins.str) -> builtins.int)"
tmp/b.py:10: note: Revealed type is "Overload(def (arg: builtins.int) -> builtins.str, def (arg: builtins.str) -> builtins.int)"

[case testGenericNamedTupleSerialization]
import b
[file a.py]
from typing import NamedTuple, Generic, TypeVar

T = TypeVar("T")
class NT(NamedTuple, Generic[T]):
    key: int
    value: T

[file b.py]
from a import NT
nt = NT(key=0, value="yes")
s: str = nt.value
[file b.py.2]
from a import NT
nt = NT(key=0, value=42)
s: str = nt.value
[builtins fixtures/tuple.pyi]
[out]
[out2]
tmp/b.py:3: error: Incompatible types in assignment (expression has type "int", variable has type "str")

[case testGenericTypedDictSerialization]
import b
[file a.py]
from typing import TypedDict, Generic, TypeVar

T = TypeVar("T")
class TD(TypedDict, Generic[T]):
    key: int
    value: T

[file b.py]
from a import TD
td = TD(key=0, value="yes")
s: str = td["value"]
[file b.py.2]
from a import TD
td = TD(key=0, value=42)
s: str = td["value"]
[builtins fixtures/dict.pyi]
[typing fixtures/typing-typeddict.pyi]
[out]
[out2]
tmp/b.py:3: error: Incompatible types in assignment (expression has type "int", variable has type "str")

[case testUnpackKwargsSerialize]
import m
[file lib.py]
from typing import TypedDict
from typing_extensions import Unpack

class Person(TypedDict):
    name: str
    age: int

def foo(**kwargs: Unpack[Person]):
    ...

[file m.py]
from lib import foo
foo(name='Jennifer', age=38)
[file m.py.2]
from lib import foo
foo(name='Jennifer', age="38")
[builtins fixtures/dict.pyi]
[typing fixtures/typing-typeddict.pyi]
[out]
[out2]
tmp/m.py:2: error: Argument "age" to "foo" has incompatible type "str"; expected "int"

[case testDisableEnableErrorCodesIncremental]
# flags: --disable-error-code truthy-bool
# flags2: --enable-error-code truthy-bool
class Foo:
    pass

foo = Foo()
if foo:
    ...
[out]
[out2]
main:7: error: "__main__.foo" has type "Foo" which does not implement __bool__ or __len__ so it could always be true in boolean context

[case testModuleAsProtocolImplementationSerialize]
import m
[file m.py]
from typing import Protocol
from lib import C

class Options(Protocol):
    timeout: int
    def update(self) -> bool: ...

def setup(options: Options) -> None: ...
setup(C().config)

[file lib.py]
import default_config

class C:
    config = default_config

[file default_config.py]
timeout = 100
def update() -> bool: ...

[file default_config.py.2]
timeout = 100
def update() -> str: ...
[builtins fixtures/module.pyi]
[out]
[out2]
tmp/m.py:9: error: Argument 1 to "setup" has incompatible type Module; expected "Options"
tmp/m.py:9: note: Following member(s) of Module "default_config" have conflicts:
tmp/m.py:9: note:     Expected:
tmp/m.py:9: note:         def update() -> bool
tmp/m.py:9: note:     Got:
tmp/m.py:9: note:         def update() -> str

[case testAbstractBodyTurnsEmptyCoarse]
from b import Base

class Sub(Base):
    def meth(self) -> int:
        return super().meth()

[file b.py]
from abc import abstractmethod
class Base:
    @abstractmethod
    def meth(self) -> int: return 0

[file b.py.2]
from abc import abstractmethod
class Base:
    @abstractmethod
    def meth(self) -> int: ...
[out]
[out2]
main:5: error: Call to abstract method "meth" of "Base" with trivial body via super() is unsafe

[case testNoCrashDoubleReexportFunctionEmpty]
import m

[file m.py]
import f
[file m.py.3]
import f
# modify

[file f.py]
import c
def foo(arg: c.C) -> None: pass

[file c.py]
from types import C

[file types.py]
import pb1
C = pb1.C
[file types.py.2]
import pb1, pb2
C = pb2.C

[file pb1.py]
class C: ...
[file pb2.py.2]
class C: ...
[file pb1.py.2]
[out]
[out2]
[out3]

[case testNoCrashDoubleReexportBaseEmpty]
import m

[file m.py]
import f
[file m.py.3]
import f
# modify

[file f.py]
import c
class D(c.C): pass

[file c.py]
from types import C

[file types.py]
import pb1
C = pb1.C
[file types.py.2]
import pb1, pb2
C = pb2.C

[file pb1.py]
class C: ...
[file pb2.py.2]
class C: ...
[file pb1.py.2]
[out]
[out2]
[out3]

[case testNoCrashDoubleReexportMetaEmpty]
import m

[file m.py]
import f
[file m.py.3]
import f
# modify

[file f.py]
import c
class D(metaclass=c.C): pass

[file c.py]
from types import C

[file types.py]
import pb1
C = pb1.C
[file types.py.2]
import pb1, pb2
C = pb2.C

[file pb1.py]
class C(type): ...
[file pb2.py.2]
class C(type): ...
[file pb1.py.2]
[out]
[out2]
[out3]

[case testNoCrashDoubleReexportTypedDictEmpty]
import m

[file m.py]
import f
[file m.py.3]
import f
# modify

[file f.py]
from typing import TypedDict
import c
class D(TypedDict):
    x: c.C

[file c.py]
from types import C

[file types.py]
import pb1
C = pb1.C
[file types.py.2]
import pb1, pb2
C = pb2.C

[file pb1.py]
class C: ...
[file pb2.py.2]
class C: ...
[file pb1.py.2]
[builtins fixtures/dict.pyi]
[typing fixtures/typing-typeddict.pyi]
[out]
[out2]
[out3]

[case testNoCrashDoubleReexportTupleEmpty]
import m

[file m.py]
import f
[file m.py.3]
import f
# modify

[file f.py]
from typing import Tuple
import c
class D(Tuple[c.C, int]): pass

[file c.py]
from types import C

[file types.py]
import pb1
C = pb1.C
[file types.py.2]
import pb1, pb2
C = pb2.C

[file pb1.py]
class C: ...
[file pb2.py.2]
class C: ...
[file pb1.py.2]
[builtins fixtures/tuple.pyi]
[out]
[out2]
[out3]

[case testNoCrashDoubleReexportOverloadEmpty]
import m

[file m.py]
import f
[file m.py.3]
import f
# modify

[file f.py]
from typing import Any, overload
import c

@overload
def foo(arg: int) -> None: ...
@overload
def foo(arg: c.C) -> None: ...
def foo(arg: Any) -> None:
    pass

[file c.py]
from types import C

[file types.py]
import pb1
C = pb1.C
[file types.py.2]
import pb1, pb2
C = pb2.C

[file pb1.py]
class C: ...
[file pb2.py.2]
class C: ...
[file pb1.py.2]
[out]
[out2]
[out3]

[case testNoCrashOnPartialLambdaInference]
# flags: --no-local-partial-types
import m
[file m.py]
from typing import TypeVar, Callable

V = TypeVar("V")
def apply(val: V, func: Callable[[V], None]) -> None:
    return func(val)

xs = []
apply(0, lambda a: xs.append(a))
[file m.py.2]
from typing import TypeVar, Callable

V = TypeVar("V")
def apply(val: V, func: Callable[[V], None]) -> None:
    return func(val)

xs = []
apply(0, lambda a: xs.append(a))
reveal_type(xs)
[builtins fixtures/list.pyi]
[out]
[out2]
tmp/m.py:9: note: Revealed type is "builtins.list[builtins.int]"

[case testTypingSelfCoarse]
import m
[file lib.py]
from typing import Self

class C:
    def meth(self, other: Self) -> Self: ...

[file m.py]
import lib
class D: ...
[file m.py.2]
import lib
class D(lib.C): ...

reveal_type(D.meth)
reveal_type(D().meth)
[out]
[out2]
tmp/m.py:4: note: Revealed type is "def [Self <: lib.C] (self: Self`1, other: Self`1) -> Self`1"
tmp/m.py:5: note: Revealed type is "def (other: m.D) -> m.D"

[case testIncrementalNestedGenericCallableCrash]
from typing import TypeVar, Callable

T = TypeVar("T")

class B:
    def foo(self) -> Callable[[T], T]: ...

class C(B):
    def __init__(self) -> None:
        self.x = self.foo()
[out]
[out2]

[case testNoCrashIncrementalMetaAny]
import a
[file a.py]
from m import Foo
[file a.py.2]
from m import Foo
# touch
[file m.py]
from missing_module import Meta  # type: ignore[import]
class Foo(metaclass=Meta): ...

[case testIncrementalNativeInt]
import a
[file a.py]
from mypy_extensions import i64
x: i64 = 0
[file a.py.2]
from mypy_extensions import i64
x: i64 = 0
y: int = x
[builtins fixtures/tuple.pyi]
[out]
[out2]

[case testGenericTypedDictWithError]
import b
[file a.py]
from typing import Generic, TypeVar, TypedDict

TValue = TypeVar("TValue")
class Dict(TypedDict, Generic[TValue]):
    value: TValue

[file b.py]
from a import Dict, TValue

def f(d: Dict[TValue]) -> TValue:
    return d["value"]
def g(d: Dict[TValue]) -> TValue:
    return d["x"]

[file b.py.2]
from a import Dict, TValue

def f(d: Dict[TValue]) -> TValue:
    return d["value"]
def g(d: Dict[TValue]) -> TValue:
    return d["y"]
[builtins fixtures/dict.pyi]
[typing fixtures/typing-typeddict.pyi]
[out]
tmp/b.py:6: error: TypedDict "a.Dict[TValue]" has no key "x"
[out2]
tmp/b.py:6: error: TypedDict "a.Dict[TValue]" has no key "y"

[case testParamSpecNoCrash]
import m
[file m.py]
from typing import Callable, TypeVar
from lib import C

T = TypeVar("T")
def test(x: Callable[..., T]) -> T: ...
test(C)  # type: ignore

[file m.py.2]
from typing import Callable, TypeVar
from lib import C

T = TypeVar("T")
def test(x: Callable[..., T]) -> T: ...
test(C)  # type: ignore
# touch
[file lib.py]
from typing import ParamSpec, Generic, Callable

P = ParamSpec("P")
class C(Generic[P]):
    def __init__(self, fn: Callable[P, int]) -> None: ...
[builtins fixtures/dict.pyi]

[case testVariadicClassIncrementalUpdateRegularToVariadic]
from typing import Any
from lib import C

x: C[int, str]

[file lib.py]
from typing import Generic, TypeVar

T = TypeVar("T")
S = TypeVar("S")
class C(Generic[T, S]): ...

[file lib.py.2]
from typing import Generic
from typing_extensions import TypeVarTuple, Unpack

Ts = TypeVarTuple("Ts")
class C(Generic[Unpack[Ts]]): ...
[builtins fixtures/tuple.pyi]

[case testVariadicClassIncrementalUpdateVariadicToRegular]
from typing import Any
from lib import C

x: C[int, str, int]

[file lib.py]
from typing import Generic
from typing_extensions import TypeVarTuple, Unpack

Ts = TypeVarTuple("Ts")
class C(Generic[Unpack[Ts]]): ...
[file lib.py.2]
from typing import Generic, TypeVar

T = TypeVar("T")
S = TypeVar("S")
class C(Generic[T, S]): ...
[builtins fixtures/tuple.pyi]
[out2]
main:4: error: "C" expects 2 type arguments, but 3 given

[case testVariadicTupleIncrementalUpdateNoCrash]
import m
[file m.py]
from typing import Any
from lib import C

x: C[Any]
[file m.py.2]
from lib import C

x: C[int]
[file lib.py]
from typing import Generic, Tuple, TypeVar
from typing_extensions import TypeVarTuple, Unpack

Ts = TypeVarTuple("Ts")
class C(Tuple[Unpack[Ts]]): ...
[builtins fixtures/tuple.pyi]

[case testNoIncrementalCrashOnInvalidTypedDict]
import m
[file m.py]
import counts
[file m.py.2]
import counts
# touch
[file counts.py]
from typing import TypedDict
Counts = TypedDict("Counts", {k: int for k in "abc"})  # type: ignore
[builtins fixtures/dict.pyi]
[typing fixtures/typing-typeddict.pyi]

[case testNoIncrementalCrashOnInvalidTypedDictFunc]
import m
[file m.py]
import counts
[file m.py.2]
import counts
# touch
[file counts.py]
from typing import TypedDict
def test() -> None:
    Counts = TypedDict("Counts", {k: int for k in "abc"})  # type: ignore
[builtins fixtures/dict.pyi]
[typing fixtures/typing-typeddict.pyi]

[case testNoIncrementalCrashOnTypedDictMethod]
import a
[file a.py]
from b import C
x: C
[file a.py.2]
from b import C
x: C
reveal_type(x.h)
[file b.py]
from typing import TypedDict
class C:
    def __init__(self) -> None:
        self.h: Hidden
        class Hidden(TypedDict):
            x: int
[builtins fixtures/dict.pyi]
[typing fixtures/typing-typeddict.pyi]
[out]
[out2]
tmp/a.py:3: note: Revealed type is "TypedDict('b.C.Hidden@5', {'x': builtins.int})"

[case testNoIncrementalCrashOnInvalidEnumMethod]
import a
[file a.py]
from lib import TheClass
[file a.py.2]
from lib import TheClass
x: TheClass
reveal_type(x.enum_type)
[file lib.py]
import enum

class TheClass:
    def __init__(self) -> None:
        names = ["foo"]
        pyenum = enum.Enum('Blah', {  # type: ignore[misc]
            x.upper(): x
            for x in names
        })
        self.enum_type = pyenum
[builtins fixtures/tuple.pyi]
[out]
[out2]
tmp/a.py:3: note: Revealed type is "def (value: builtins.object) -> lib.TheClass.pyenum@6"


[case testIncrementalFunctoolsPartial]
import a

[file a.py]
from typing import Callable
from partial import p1, p2

p1(1, "a", 3)  # OK
p1(1, "a", c=3)  # OK
p1(1, b="a", c=3)  # OK

reveal_type(p1)

def takes_callable_int(f: Callable[..., int]) -> None: ...
def takes_callable_str(f: Callable[..., str]) -> None: ...
takes_callable_int(p1)
takes_callable_str(p1)

p2("a")  # OK
p2("a", 3)  # OK
p2("a", c=3)  # OK
p2(1, 3)
p2(1, "a", 3)
p2(a=1, b="a", c=3)

[file a.py.2]
from typing import Callable
from partial import p3

p3(1)  # OK
p3(1, c=3)  # OK
p3(a=1)  # OK
p3(1, b="a", c=3)  # OK, keywords can be clobbered
p3(1, 3)

[file partial.py]
from typing import Callable
import functools

def foo(a: int, b: str, c: int = 5) -> int: ...

p1 = functools.partial(foo)
p2 = functools.partial(foo, 1)
p3 = functools.partial(foo, b="a")
[builtins fixtures/dict.pyi]
[out]
tmp/a.py:8: note: Revealed type is "functools.partial[builtins.int]"
tmp/a.py:13: error: Argument 1 to "takes_callable_str" has incompatible type "partial[int]"; expected "Callable[..., str]"
tmp/a.py:13: note: "partial[int].__call__" has type "Callable[[VarArg(Any), KwArg(Any)], int]"
tmp/a.py:18: error: Argument 1 to "foo" has incompatible type "int"; expected "str"
tmp/a.py:19: error: Too many arguments for "foo"
tmp/a.py:19: error: Argument 1 to "foo" has incompatible type "int"; expected "str"
tmp/a.py:19: error: Argument 2 to "foo" has incompatible type "str"; expected "int"
tmp/a.py:20: error: Unexpected keyword argument "a" for "foo"
tmp/partial.py:4: note: "foo" defined here
[out2]
tmp/a.py:8: error: Too many positional arguments for "foo"
tmp/a.py:8: error: Argument 2 to "foo" has incompatible type "int"; expected "str"


[case testStartUsingTypeGuard]
import a
[file a.py]
from lib import guard
from typing import Union
from typing_extensions import assert_type
x: Union[int, str]

[file a.py.2]
from lib import guard
from typing import Union
from typing_extensions import assert_type
x: Union[int, str]
if guard(x):
    assert_type(x, int)
else:
    assert_type(x, Union[int, str])
[file lib.py]
from typing_extensions import TypeGuard
def guard(x: object) -> TypeGuard[int]:
    pass
[builtins fixtures/tuple.pyi]

[case testStartUsingTypeIs]
import a
[file a.py]
from lib import guard
from typing import Union
from typing_extensions import assert_type
x: Union[int, str]

[file a.py.2]
from lib import guard
from typing import Union
from typing_extensions import assert_type
x: Union[int, str]
if guard(x):
    assert_type(x, int)
else:
    assert_type(x, str)
[file lib.py]
from typing_extensions import TypeIs
def guard(x: object) -> TypeIs[int]:
    pass
[builtins fixtures/tuple.pyi]

[case testTypeGuardToTypeIs]
import a
[file a.py]
from lib import guard
from typing import Union
from typing_extensions import assert_type
x: Union[int, str]
if guard(x):
    assert_type(x, int)
else:
    assert_type(x, Union[int, str])
[file a.py.2]
from lib import guard
from typing import Union
from typing_extensions import assert_type
x: Union[int, str]
if guard(x):
    assert_type(x, int)
else:
    assert_type(x, str)
[file lib.py]
from typing_extensions import TypeGuard
def guard(x: object) -> TypeGuard[int]:
    pass
[file lib.py.2]
from typing_extensions import TypeIs
def guard(x: object) -> TypeIs[int]:
    pass
[builtins fixtures/tuple.pyi]

[case testStartUsingPEP604Union]
# flags: --python-version 3.10
import a
[file a.py]
import lib

[file a.py.2]
from lib import IntOrStr
assert isinstance(1, IntOrStr)

[file lib.py]
from typing_extensions import TypeAlias

IntOrStr: TypeAlias = int | str
assert isinstance(1, IntOrStr)
[builtins fixtures/type.pyi]

[case testPropertySetterTypeIncremental]
import b
[file a.py]
class A:
    @property
    def f(self) -> int:
        return 1
    @f.setter
    def f(self, x: str) -> None:
        pass
[file b.py]
from a import A
[file b.py.2]
from a import A
a = A()
a.f = ''  # OK
reveal_type(a.f)
a.f = 1
reveal_type(a.f)
[builtins fixtures/property.pyi]
[out]
[out2]
tmp/b.py:4: note: Revealed type is "builtins.int"
tmp/b.py:5: error: Incompatible types in assignment (expression has type "int", variable has type "str")
tmp/b.py:6: note: Revealed type is "builtins.int"

[case testSerializeDeferredGenericNamedTuple]
import pkg
[file pkg/__init__.py]
from .lib import NT
[file pkg/lib.py]
from typing import Generic, NamedTuple, TypeVar
from pkg import does_not_exist  # type: ignore
from pkg.missing import also_missing  # type: ignore

T = TypeVar("T", bound=does_not_exist)
class NT(NamedTuple, Generic[T]):
    values: also_missing[T]
[file pkg/__init__.py.2]
# touch
from .lib import NT
[builtins fixtures/tuple.pyi]
[out]
[out2]

[case testNewRedefineAffectsCache]
# flags: --local-partial-types --allow-redefinition-new
# flags2: --local-partial-types
# flags3: --local-partial-types --allow-redefinition-new
x = 0
if int():
    x = ""
[out]
[out2]
main:6: error: Incompatible types in assignment (expression has type "str", variable has type "int")

[case testUntypedCallsExcludeAffectsCache]
# flags: --disallow-untyped-calls --untyped-calls-exclude=mod.Super
# flags2: --disallow-untyped-calls --untyped-calls-exclude=mod
# flags3: --disallow-untyped-calls --untyped-calls-exclude=mod.Super
import mod
[file mod.py]
class Super:
    def draw(self):
        ...
class Class(Super):
    ...
Class().draw()
[out]
tmp/mod.py:6: error: Call to untyped function "draw" in typed context
[out2]
[out3]
tmp/mod.py:6: error: Call to untyped function "draw" in typed context

[case testMethodMakeBoundIncremental]
from a import A
a = A()
a.f()
[file a.py]
class B:
    def f(self, s: A) -> int: ...

def f(s: A) -> int: ...

class A:
    f = f
[file a.py.2]
class B:
    def f(self, s: A) -> int: ...

def f(s: A) -> int: ...

class A:
    f = B().f
[out]
[out2]
main:3: error: Too few arguments

[case testUnreachableAfterToplevelAssertImportThirdParty]
# flags: --platform unknown
import sys
assert sys.platform == 'linux'
import does_not_exist
[builtins fixtures/ops.pyi]
[out]
[out2]

<<<<<<< HEAD
[case testCachedUnexpectedKeywordArgument]
import a
[file a.py]
import b
b.lol(uhhhh=12) # tweak
[file a.py.2]
import b
b.lol(uhhhh=12)
[file b.py]
def lol() -> None: pass
[out]
tmp/a.py:2: error: Unexpected keyword argument "uhhhh" for "lol"
tmp/b.py:1: note: "lol" defined here
[out2]
tmp/a.py:2: error: Unexpected keyword argument "uhhhh" for "lol"
tmp/b.py:1: note: "lol" defined here
=======
[case testIncrementalNoCrashOnParamSpecPrefixUpdateMethod]
import impl
[file impl.py]
from typing_extensions import ParamSpec
from lib import Sub

P = ParamSpec("P")
class Impl(Sub[P]):
    def test(self, *args: P.args, **kwargs: P.kwargs) -> None:
        self.meth(1, *args, **kwargs)

[file impl.py.2]
from typing_extensions import ParamSpec
from lib import Sub

P = ParamSpec("P")
class Impl(Sub[P]):
    def test(self, *args: P.args, **kwargs: P.kwargs) -> None:
        self.meth("no", *args, **kwargs)

[file lib.py]
from typing import Generic
from typing_extensions import ParamSpec, Concatenate

P = ParamSpec("P")
class Base(Generic[P]):
    def meth(self, *args: P.args, **kwargs: P.kwargs) -> None: ...
class Sub(Base[Concatenate[int, P]]): ...
[builtins fixtures/paramspec.pyi]
[out]
[out2]
tmp/impl.py:7: error: Argument 1 to "meth" of "Base" has incompatible type "str"; expected "int"

[case testIncrementalNoCrashOnParamSpecPrefixUpdateMethodAlias]
import impl
[file impl.py]
from typing_extensions import ParamSpec
from lib import Sub

P = ParamSpec("P")
class Impl(Sub[P]):
    def test(self, *args: P.args, **kwargs: P.kwargs) -> None:
        self.alias(1, *args, **kwargs)

[file impl.py.2]
from typing_extensions import ParamSpec
from lib import Sub

P = ParamSpec("P")
class Impl(Sub[P]):
    def test(self, *args: P.args, **kwargs: P.kwargs) -> None:
        self.alias("no", *args, **kwargs)

[file lib.py]
from typing import Generic
from typing_extensions import ParamSpec, Concatenate

P = ParamSpec("P")
class Base(Generic[P]):
    def meth(self, *args: P.args, **kwargs: P.kwargs) -> None: ...
    alias = meth
class Sub(Base[Concatenate[int, P]]): ...
[builtins fixtures/paramspec.pyi]
[out]
[out2]
tmp/impl.py:7: error: Argument 1 has incompatible type "str"; expected "int"
>>>>>>> bf77aab8
<|MERGE_RESOLUTION|>--- conflicted
+++ resolved
@@ -6917,7 +6917,6 @@
 [out]
 [out2]
 
-<<<<<<< HEAD
 [case testCachedUnexpectedKeywordArgument]
 import a
 [file a.py]
@@ -6934,7 +6933,7 @@
 [out2]
 tmp/a.py:2: error: Unexpected keyword argument "uhhhh" for "lol"
 tmp/b.py:1: note: "lol" defined here
-=======
+
 [case testIncrementalNoCrashOnParamSpecPrefixUpdateMethod]
 import impl
 [file impl.py]
@@ -7000,5 +6999,4 @@
 [builtins fixtures/paramspec.pyi]
 [out]
 [out2]
-tmp/impl.py:7: error: Argument 1 has incompatible type "str"; expected "int"
->>>>>>> bf77aab8
+tmp/impl.py:7: error: Argument 1 has incompatible type "str"; expected "int"