--- conflicted
+++ resolved
@@ -1870,7 +1870,6 @@
 warn_no_return = True
 [rechecked]
 
-<<<<<<< HEAD
 [case testIncrementalClassVar]
 from typing import ClassVar
 class A:
@@ -1893,7 +1892,7 @@
     x = None  # type: int
 [out1]
 main:2: error: Cannot assign to class variable "x" via instance
-=======
+
 [case testQuickAndDirty1]
 # flags: --quick-and-dirty
 import b, c
@@ -2170,5 +2169,4 @@
 T = TypeVar('T')
 [file a.py.next]
 import b
-def f(x: b.T) -> int: return 0
->>>>>>> 597d02a2
+def f(x: b.T) -> int: return 0