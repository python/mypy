-- Checks for incremental mode (see testcheck.py).
-- Each test is run at least twice, once with a cold cache, once with a warm cache.
-- Before the tests are run again, in step N any *.py.N files are copied to
-- *.py.  There are at least two runs; more as long as there are *.py.N files.
--
-- You can add an empty section like `[delete mod.py.2]` to delete `mod.py`
-- before the second run.
--
-- Errors expected in the first run should be in the `[out1]` section, and
-- errors expected in the second run should be in the `[out2]` section, and so on.
-- If a section is omitted, it is expected there are no errors on that run.
-- The number of runs is determined by the highest N in all [outN] sections, but
-- there are always at least two runs. (Note that [out] is equivalent to [out1].)
--
-- The list of modules to be checked can be specified using
-- # cmd: mypy -m mod1 mod2 mod3
-- To check a different list on the second run, use
-- # cmd2: mypy -m mod1 mod3
-- (and cmd3 for the third run, and so on).
--
-- Extra command line flags may be specified using
-- # flags: --some-flag
-- If the second run requires different flags, those can be specified using
-- # flags2: --another-flag
-- (and flags3 for the third run, and so on).
--
-- Any files that we expect to be rechecked should be annotated in the [rechecked]
-- annotation, and any files expect to be stale (aka have a modified interface)
-- should be annotated in the [stale] annotation. Note that a file that ends up
-- producing an error has its caches deleted and is marked stale automatically.
-- Such files do not need to be included in [stale ...] list.
--
-- The test suite will automatically assume that __main__ is stale and rechecked in
-- all cases so we can avoid constantly having to annotate it. The list of
-- rechecked/stale files can be in any arbitrary order, or can be left empty
-- if no files should be rechecked/stale.
--
-- There are additional incremental mode test cases in check-serialize.test.

[case testIncrementalEmpty]
[rechecked]
[stale]

[case testIncrementalBasics]
import m
[file m.py]
def foo():
    pass
[file m.py.2]
def foo() -> None:
    pass
[rechecked m]
[stale m]

[case testIncrementalError]
import m
[file m.py]
def foo() -> None:
    pass
[file m.py.2]
def foo() -> None:
    bar()
[rechecked m]
[stale]
[out2]
tmp/m.py:2: error: Name 'bar' is not defined

[case testIncrementalSimpleImportSequence]
import mod1
mod1.func1()

[file mod1.py]
import mod2
def func1() -> None: mod2.func2()

[file mod2.py]
import mod3
def func2() -> None: mod3.func3()

[file mod3.py]
def func3() -> None: pass

[rechecked]
[stale]


[case testIncrementalInternalChangeOnly]
import mod1
mod1.func1()

[file mod1.py]
import mod2
def func1() -> None: mod2.func2()

[file mod2.py]
import mod3
def func2() -> None: mod3.func3()

[file mod3.py]
def func3() -> None: pass

[file mod3.py.2]
def func3() -> None: 3 + 2

[rechecked mod3]
[stale]


[case testIncrementalImportGone]
import mod1

[file mod1.py]
from mod2 import A
def func1() -> A: pass

[file mod2.py]
class A: pass

[file mod1.py.2]
def func1() -> A: pass

[rechecked mod1]
[stale]
[out2]
tmp/mod1.py:1: error: Name 'A' is not defined

[case testIncrementalCallable]
import mod1

[file mod1.py]
from typing import Callable
from mypy_extensions import Arg
def func1() -> Callable[[Arg(int, 'x')], int]: pass

[file mod1.py.2]
from typing import Callable
from mypy_extensions import Arg
def func1() -> Callable[[Arg(int, 'x')], int]: ...


[rechecked mod1]
[stale]

[builtins fixtures/dict.pyi]

[case testIncrementalSameNameChange]
import mod1

[file mod1.py]
from mod2 import A
def func1() -> A: pass

[file mod2.py]
class A: pass

[file mod2.py.2]
class Parent: pass
class A(Parent): pass

[rechecked mod1, mod2]
[stale mod2]

[case testIncrementalPartialInterfaceChange]
import mod1
mod1.func1()

[file mod1.py]
import mod2
def func1() -> None: mod2.func2()

[file mod2.py]
import mod3
def func2() -> None: mod3.func3()

[file mod3.py]
def func3() -> None: pass

[file mod3.py.2]
def func3() -> int: return 2

[rechecked mod2, mod3]
[stale mod3]

[case testIncrementalInternalFunctionDefinitionChange]
import mod1

[file mod1.py]
import mod2
def accepts_int(a: int) -> int: return a
accepts_int(mod2.foo())

[file mod2.py]
def foo() -> int:
    def inner() -> int:
        return 42
    return inner()

[file mod2.py.2]
def foo() -> int:
    def inner2() -> str:
        return "foo"
    return inner2()

[rechecked mod1, mod2]
[stale]
[out2]
tmp/mod2.py:4: error: Incompatible return value type (got "str", expected "int")

[case testIncrementalInternalScramble]
import mod1

[file mod1.py]
import mod2
mod2.foo()

[file mod2.py]
def baz() -> int:
    return 3

def bar() -> int:
    return baz()

def foo() -> int:
    return bar()

[file mod2.py.2]
def foo() -> int:
    return baz()

def bar() -> int:
    return bar()

def baz() -> int:
    return 42
[rechecked mod2]
[stale]

[case testIncrementalMethodInterfaceChange]
import mod1

[file mod1.py]
import mod2

[file mod2.py]
class Foo:
    def bar(self, a: str) -> str:
        return "a"

[file mod2.py.2]
class Foo:
    def bar(self, a: float) -> str:
        return "a"

[rechecked mod1, mod2]
[stale mod2]

[case testIncrementalBaseClassChange]
import mod1

[file mod1.py]
from mod2 import Child
Child().good_method()

[file mod2.py]
class Good:
    def good_method(self) -> int: return 1
class Bad: pass
class Child(Good): pass

[file mod2.py.2]
class Good:
    def good_method(self) -> int: return 1
class Bad: pass
class Child(Bad): pass

[rechecked mod1, mod2]
[stale mod2]
[out2]
tmp/mod1.py:2: error: "Child" has no attribute "good_method"

[case testIncrementalCascadingChange]
import mod1

[file mod1.py]
from mod2 import A
def accepts_int(a: int) -> None: pass
accepts_int(A)

[file mod2.py]
from mod3 import B
A = B

[file mod3.py]
from mod4 import C
B = C

[file mod4.py]
C = 3

[file mod4.py.2]
C = "A"

[rechecked mod1, mod2, mod3, mod4]
[stale mod2, mod3, mod4]
[out2]
tmp/mod1.py:3: error: Argument 1 to "accepts_int" has incompatible type "str"; expected "int"

[case testIncrementalBrokenCascade]
import mod1

[file mod1.py]
import mod2
def accept_int(a: int) -> int: return a
accept_int(mod2.mod3.mod4.const)

[file mod2.py]
import mod3

[file mod3.py]
import mod4

[file mod4.py]
const = 3

[file mod3.py.2]
# Import to mod4 is gone!

[rechecked mod1, mod2, mod3]
[stale mod3]
[builtins fixtures/module.pyi]
[out2]
tmp/mod1.py:3: error: Module has no attribute "mod4"

[case testIncrementalLongBrokenCascade]
import mod1

[file mod1.py]
import mod2
def accept_int(a: int) -> int: return a
accept_int(mod2.mod3.mod4.mod5.mod6.mod7.const)

[file mod2.py]
import mod3

[file mod3.py]
import mod4

[file mod4.py]
import mod5

[file mod5.py]
import mod6

[file mod6.py]
import mod7

[file mod7.py]
const = 3

[file mod6.py.2]
# Import to mod7 is gone!

[rechecked mod1, mod5, mod6]
[stale mod6]
[builtins fixtures/module.pyi]
[out2]
tmp/mod1.py:3: error: Module has no attribute "mod7"

[case testIncrementalNestedBrokenCascade]
import mod1

[file mod1.py]
import mod2
def accept_int(a: int) -> int: return a
accept_int(mod2.mod3.mod4.const)

[file mod2/__init__.py]
import mod2.mod3 as mod3

[file mod2/mod3/__init__.py]
import mod2.mod3.mod4 as mod4

[file mod2/mod3/__init__.py.2]
# Import is gone!

[file mod2/mod3/mod4.py]
const = 3

[rechecked mod1, mod2, mod2.mod3]
[stale mod2.mod3]
[builtins fixtures/module.pyi]
[out2]
tmp/mod1.py:3: error: Module has no attribute "mod4"

[case testIncrementalNestedBrokenCascadeWithType1]
import mod1, mod2.mod3.mod5

[file mod1.py]
import mod2
def accept_int(x: int) -> None: pass
def produce() -> mod2.CustomType:
    return mod2.CustomType()
a = produce()
accept_int(a.foo())

[file mod2/__init__.py]
from mod2.mod3 import CustomType

[file mod2/mod3/__init__.py]
from mod2.mod3.mod4 import CustomType

[file mod2/mod3/__init__.py.2]
# Import a different class that also happens to be called 'CustomType'
from mod2.mod3.mod5 import CustomType
def produce() -> CustomType:
    return CustomType()

[file mod2/mod3/mod4.py]
class CustomType:
    def foo(self) -> int: return 1

[file mod2/mod3/mod5.py]
class CustomType:
    def foo(self) -> str: return "a"

[rechecked mod1, mod2, mod2.mod3]
[stale mod2, mod2.mod3]
[builtins fixtures/module.pyi]
[out1]
[out2]
tmp/mod1.py:6: error: Argument 1 to "accept_int" has incompatible type "str"; expected "int"

[case testIncrementalNestedBrokenCascadeWithType2]
import mod1, mod2.mod3.mod5

[file mod1.py]
from mod2 import produce
def accept_int(x: int) -> None: pass
a = produce()
accept_int(a.foo())

[file mod2/__init__.py]
from mod2.mod3 import produce

[file mod2/mod3/__init__.py]
from mod2.mod3.mod4 import CustomType
def produce() -> CustomType:
    return CustomType()

[file mod2/mod3/__init__.py.2]
# Import a different class that also happens to be called 'CustomType'
from mod2.mod3.mod5 import CustomType
def produce() -> CustomType:
    return CustomType()

[file mod2/mod3/mod4.py]
class CustomType:
    def foo(self) -> int: return 1

[file mod2/mod3/mod5.py]
class CustomType:
    def foo(self) -> str: return "a"

[rechecked mod1, mod2, mod2.mod3]
[stale mod2.mod3]
[builtins fixtures/module.pyi]
[out1]
[out2]
tmp/mod1.py:4: error: Argument 1 to "accept_int" has incompatible type "str"; expected "int"

[case testIncrementalRemoteChange]
import mod1

[file mod1.py]
import mod2
def accepts_int(a: int) -> None: pass
accepts_int(mod2.mod3.mod4.const)

[file mod2.py]
import mod3

[file mod3.py]
import mod4

[file mod4.py]
const = 3

[file mod4.py.2]
const = "foo"

[rechecked mod1, mod3, mod4]
[stale mod4]
[out2]
tmp/mod1.py:3: error: Argument 1 to "accepts_int" has incompatible type "str"; expected "int"

[case testIncrementalBadChange]
import mod1

[file mod1.py]
from mod2 import func2

def func1() -> int:
    return func2()

[file mod2.py]
def func2() -> int:
    return 1

[file mod2.py.2]
def func2() -> str:
    return "foo"

[rechecked mod1, mod2]
[stale mod2]
[out2]
tmp/mod1.py:4: error: Incompatible return value type (got "str", expected "int")

[case testIncrementalBadChangeWithSave]
import mod0

[file mod0.py]
import mod1
A = mod1.func2()

[file mod1.py]
from mod2 import func2

def func1() -> int:
    return func2()

[file mod2.py]
def func2() -> int:
    return 1

[file mod2.py.2]
def func2() -> str:
    return "foo"

[rechecked mod0, mod1, mod2]
[stale mod2]
[out2]
tmp/mod1.py:4: error: Incompatible return value type (got "str", expected "int")

[case testIncrementalOkChangeWithSave]
import mod0

[file mod0.py]
import mod1
A = mod1.func2()

[file mod1.py]
from mod2 import func2

def func1() -> int:
    func2()
    return 1

[file mod2.py]
def func2() -> int:
    return 1

[file mod2.py.2]
def func2() -> str:
    return "foo"

[rechecked mod0, mod1, mod2]
[stale mod0, mod2]
[out2]

[case testIncrementalWithComplexDictExpression]
import mod1

[file mod1.py]
import mod1_private

[file mod1_private.py]
my_dict = {
    'a': [1, 2, 3],
    'b': [4, 5, 6]
}

[file mod1_private.py.2]
my_dict = {
    'a': [1, 2, 3],
    'b': [4, 5, 'a']
}

[rechecked mod1, mod1_private]
[stale mod1_private]
[builtins fixtures/dict.pyi]

[case testIncrementalWithComplexConstantExpressionNoAnnotation]
import mod1

[file mod1.py]
import mod1_private

[file mod1_private.py]
def foobar() -> int: return 1
def baz() -> int: return 2
const = 1 + foobar()

[file mod1_private.py.2]
def foobar() -> int: return 1
def baz() -> int: return 2
const = 1 + baz()

[rechecked mod1_private]
[stale]

[case testIncrementalWithComplexConstantExpressionWithAnnotation]
import mod1

[file mod1.py]
import mod1_private

[file mod1_private.py]
def foobar() -> int: return 1
def baz() -> int: return 2
const = 1 + foobar()  # type: int

[file mod1_private.py.2]
def foobar() -> int: return 1
def baz() -> int: return 2
const = 1 + baz()  # type: int

[rechecked mod1_private]
[stale]

[case testIncrementalSmall]
import mod1

[file mod1.py]
import mod1_private
def accepts_int(a: int) -> None: pass
accepts_int(mod1_private.some_func(12))

[file mod1_private.py]
def some_func(a: int) -> int:
    return 1

[file mod1_private.py.2]
def some_func(a: int) -> str:
    return "a"

[rechecked mod1, mod1_private]
[stale mod1_private]
[builtins fixtures/ops.pyi]
[out2]
tmp/mod1.py:3: error: Argument 1 to "accepts_int" has incompatible type "str"; expected "int"

[case testIncrementalWithDecorators]
import mod1

[file mod1.py]
import mod1_private
def accepts_int(a: int) -> None: pass
accepts_int(mod1_private.some_func(12))

[file mod1_private.py]
from typing import Callable
def multiply(f: Callable[[int], int]) -> Callable[[int], int]:
    return lambda a: f(a) * 10

def stringify(f: Callable[[int], int]) -> Callable[[int], str]:
    return lambda a: str(f(a))

@multiply
def some_func(a: int) -> int:
    return a + 2

[file mod1_private.py.2]
from typing import Callable
def multiply(f: Callable[[int], int]) -> Callable[[int], int]:
    return lambda a: f(a) * 10

def stringify(f: Callable[[int], int]) -> Callable[[int], str]:
    return lambda a: str(f(a))

@stringify
def some_func(a: int) -> int:
    return a + 2
[rechecked mod1, mod1_private]
[stale mod1_private]
[builtins fixtures/ops.pyi]
[out2]
tmp/mod1.py:3: error: Argument 1 to "accepts_int" has incompatible type "str"; expected "int"

[case testIncrementalChangingClassAttributes]
import mod1

[file mod1.py]
import mod2
mod2.Foo.A

[file mod2.py]
class Foo:
    A = 3

[file mod2.py.2]
class Foo:
    A = "hello"

[rechecked mod1, mod2]
[stale mod2]

[case testIncrementalChangingFields]
import mod1

[file mod1.py]
import mod2
f = mod2.Foo()
f.A

[file mod2.py]
class Foo:
    def __init__(self) -> None:
        self.A = 3

[file mod2.py.2]
class Foo:
    def __init__(self) -> None:
        self.A = "hello"

[rechecked mod1, mod2]
[stale mod2]
[out2]

[case testIncrementalChangingFieldsWithAssignment]
import mod1

[file mod1.py]
import mod2
f = mod2.Foo()
B = f.A

[file mod2.py]
class Foo:
    def __init__(self) -> None:
        self.A = 3

[file mod2.py.2]
class Foo:
    def __init__(self) -> None:
        self.A = "hello"

[rechecked mod1, mod2]
[stale mod1, mod2]

[case testIncrementalCheckingChangingFields]
import mod1

[file mod1.py]
import mod2
def accept_int(a: int) -> int: return a
f = mod2.Foo()
accept_int(f.A)

[file mod2.py]
class Foo:
    def __init__(self) -> None:
        self.A = 3

[file mod2.py.2]
class Foo:
    def __init__(self) -> None:
        self.A = "hello"

[rechecked mod1, mod2]
[stale mod2]
[out2]
tmp/mod1.py:4: error: Argument 1 to "accept_int" has incompatible type "str"; expected "int"

[case testIncrementalNestedClassDefinition]
import mod1

[file mod1.py]
import mod2
b = mod2.Foo.Bar()
b.attr

[file mod2.py]
class Foo:
    class Bar:
        attr = 3

[file mod2.py.2]
class Foo:
    class Bar:
        attr = "foo"

[rechecked mod1, mod2]
[stale mod2]

[case testIncrementalSimpleBranchingModules]
import mod1
import mod2

[file mod1.py]
def func() -> None: pass

[file mod2.py]
def func() -> None: pass

[file mod1.py.2]
def func() -> int: return 1

[rechecked mod1]
[stale mod1]

[case testIncrementalSubmoduleImport]
from parent.childA import Foo

def func1() -> Foo:
    return Foo()

[file parent/__init__.py]
from parent.childA import Foo
from parent.childB import Bar

__all__ = ['Foo', 'Bar']

[file parent/childA.py]
import parent

class Foo:
    def test(self) -> int:
        return parent.Bar().test()

[file parent/childB.py]
class Bar:
    def test(self) -> int: return 3

[builtins fixtures/module_all.pyi]
[rechecked]
[stale]

[case testIncrementalSubmoduleWithAttr]
import mod.child
x = mod.child.Foo()
x.bar()

[file mod/__init__.py]

[file mod/child.py]
class Foo:
    def bar(self) -> None: pass
[builtins fixtures/module.pyi]
[rechecked]
[stale]

[case testIncrementalNestedSubmoduleImportFromWithAttr]
from mod1.mod2 import mod3
def accept_int(a: int) -> None: pass

accept_int(mod3.val3)

[file mod1/__init__.py]
val1 = 1

[file mod1/mod2/__init__.py]
val2 = 1

[file mod1/mod2/mod3.py]
val3 = 1

[builtins fixtures/module.pyi]
[rechecked]
[stale]

[case testIncrementalNestedSubmoduleWithAttr]
import mod1.mod2.mod3
def accept_int(a: int) -> None: pass

accept_int(mod1.mod2.mod3.val3)
accept_int(mod1.mod2.val2)
accept_int(mod1.val1)

[file mod1/__init__.py]
val1 = 1

[file mod1/mod2/__init__.py]
val2 = 1

[file mod1/mod2/mod3.py]
val3 = 1

[builtins fixtures/module.pyi]
[rechecked]
[stale]

[case testIncrementalSubmoduleParentWithImportFrom]
import parent

[file parent/__init__.py]
from parent import a

[file parent/a.py]
val = 3

[builtins fixtures/args.pyi]
[stale]

[case testIncrementalSubmoduleParentBackreference]
import parent

[file parent/__init__.py]
from parent import a

[file parent/a.py]
import parent.b

[file parent/b.py]

[builtins fixtures/args.pyi]
[stale]

[case testIncrementalSubmoduleParentBackreferenceComplex]
import parent

[file parent/__init__.py]
import parent.a

[file parent/a.py]
import parent.b
import parent.c

[file parent/b.py]
import parent.a

[file parent/c.py]
import parent.a

[builtins fixtures/args.pyi]
[stale]

[case testIncrementalReferenceNewFileWithImportFrom]
from parent import a

[file parent/__init__.py]

[file parent/a.py]

[file parent/a.py.2]
from parent import b

[file parent/b.py.2]

[stale parent, parent.a, parent.b]

[case testIncrementalReferenceExistingFileWithImportFrom]
from parent import a, b

[file parent/__init__.py]

[file parent/a.py]

[file parent/b.py]

[file parent/a.py.2]
from parent import b

[stale parent.a]

[case testIncrementalWithTypeIgnoreOnDirectImport]
import a, b

[file a.py]
import b  # type: ignore

[file b.py]
import c

[file c.py]

[stale]

[case testIncrementalWithTypeIgnoreOnImportFrom]
import a, b

[file a.py]
from b import something # type: ignore

[file b.py]
import c
something = 3

[file c.py]

[stale]

[case testIncrementalWithPartialTypeIgnore]
import a  # type: ignore
import a.b

[file a/__init__.py]

[file a/b.py]

[stale]

[case testIncrementalAnyIsDifferentFromIgnore]
import b

[file b.py]
from typing import Any
import a.b

[file b.py.2]
from typing import Any

a = 3  # type: Any
import a.b

[file a/__init__.py]

[file a/b.py]

[rechecked b]
[stale]
[out2]
tmp/b.py:4: error: Name 'a' already defined

[case testIncrementalSilentImportsAndImportsInClass]
# flags: --ignore-missing-imports
class MyObject(object):
    from bar import FooBar
[stale]

[case testIncrementalSameFileSize]
import m

[file m.py]
def foo(a: int) -> None: pass
def bar(a: str) -> None: pass

foo(3)

[file m.py.2]
def foo(a: int) -> None: pass
def bar(a: str) -> None: pass

bar(3)

[rechecked m]
[stale]
[out2]
tmp/m.py:4: error: Argument 1 to "bar" has incompatible type "int"; expected "str"

[case testIncrementalUnsilencingModule]
# cmd: mypy -m main package.subpackage.mod2
# cmd2: mypy -m main package.subpackage.mod1
# flags: --follow-imports=skip

[file main.py]
from package.subpackage.mod1 import Class

def handle(c: Class) -> None:
    c.some_attribute

[file package/__init__.py]
# empty

[file package/subpackage/__init__.py]
# empty

[file package/subpackage/mod1.py]
import collections # Any previously unloaded package works here

class Class: pass

[file package/subpackage/mod2.py]
# empty

[builtins fixtures/args.pyi]
[rechecked collections, main, package.subpackage.mod1]
[stale collections, package.subpackage.mod1]
[out2]
tmp/main.py:4: error: "Class" has no attribute "some_attribute"

[case testIncrementalWithIgnores]
import foo # type: ignore

[builtins fixtures/module.pyi]
[stale]

[case testIncrementalWithSilentImportsAndIgnore]
# cmd: mypy -m main b
# cmd2: mypy -m main c c.submodule
# flags: --follow-imports=skip

[file main.py]
import a  # type: ignore
import b
import c

a.A().foo()
b.B().foo()
c.C().foo()

[file b.py]
class B:
    def foo(self) -> None: pass

[file b.py.2]

[file c/__init__.py]
class C: pass

[file c/submodule.py]
val = 3  # type: int
val = "foo"

[builtins fixtures/module_all.pyi]
[rechecked main, c, c.submodule]
[stale c]
[out2]
tmp/c/submodule.py:2: error: Incompatible types in assignment (expression has type "str", variable has type "int")
tmp/main.py:7: error: "C" has no attribute "foo"

[case testIncrementalRemoteError]
import m
m.C().foo().bar()
[file m.py]
import n
class C:
  def foo(self) -> n.A: pass
[file n.py]
class A:
  def bar(self): pass
[file n.py.2]
class A:
  pass
[rechecked m, n]
[stale n]
[out2]
main:2: error: "A" has no attribute "bar"

[case testIncrementalRemoteErrorFixed]
import m
m.C().foo().bar()
[file m.py]
import n
class C:
  def foo(self) -> n.A: pass
[file n.py]
class A:
  pass
[file n.py.2]
class A:
  def bar(self): pass
[rechecked m, n]
[stale n]
[out1]
main:2: error: "A" has no attribute "bar"

[case testIncrementalChangedError]
import m
[file m.py]
import n
def accept_int(x: int) -> None: pass
accept_int(n.foo)
[file n.py]
foo = "hello"
reveal_type(foo)
[file n.py.2]
foo = 3.14
reveal_type(foo)
[rechecked m, n]
[stale]
[out1]
tmp/n.py:2: error: Revealed type is 'builtins.str'
tmp/m.py:3: error: Argument 1 to "accept_int" has incompatible type "str"; expected "int"
[out2]
tmp/n.py:2: error: Revealed type is 'builtins.float'
tmp/m.py:3: error: Argument 1 to "accept_int" has incompatible type "float"; expected "int"

[case testIncrementalReplacingImports]
import good, bad, client

[file good.py]
def foo(a: int) -> None: pass

[file bad.py]
def foo(a: str) -> None: pass

[file client.py]
import good
import bad
from good import foo
foo(3)

[file client.py.2]
import good
import bad
from bad import foo
foo(3)

[rechecked client]
[stale]
[out2]
tmp/client.py:4: error: Argument 1 to "foo" has incompatible type "int"; expected "str"

[case testIncrementalChangingAlias]
import m1, m2, m3, m4, m5

[file m1.py]
from m2 import A
def accepts_int(x: int) -> None: pass
accepts_int(A())

[file m2.py]
from m3 import A

[file m3.py]
from m4 import B
A = B

[file m3.py.2]
from m5 import C
A = C

[file m4.py]
def B() -> int:
    return 42

[file m5.py]
def C() -> str:
    return "hello"

[rechecked m1, m2, m3]
[stale m3]
[out2]
tmp/m1.py:3: error: Argument 1 to "accepts_int" has incompatible type "str"; expected "int"

[case testIncrementalStoresAliasTypeVars]
import a

[file mod.py]
from typing import TypeVar, Union
T = TypeVar('T')
Alias = Union[int, T]
x: Alias[str]

[file a.py]
from mod import Alias, x

[file a.py.2]
from mod import Alias, x

reveal_type(x)
y: Alias[int]
reveal_type(y)
[out2]
tmp/a.py:3: error: Revealed type is 'Union[builtins.int, builtins.str]'
tmp/a.py:5: error: Revealed type is 'Union[builtins.int, builtins.int]'

[case testIncrementalSilentImportsWithBlatantError]
# cmd: mypy -m main
# flags: --follow-imports=skip

[file main.py]
from evil import Hello

[file main.py.2]
from evil import Hello
reveal_type(Hello())

[file evil.py]
def accept_int(x: int) -> None: pass
accept_int("not an int")

[rechecked main]
[stale]
[out2]
tmp/main.py:2: error: Revealed type is 'Any'

[case testIncrementalImportIsNewlySilenced]
# cmd: mypy -m main foo
# cmd2: mypy -m main
# flags: --follow-imports=skip

[file main.py]
from foo import bar
def accept_int(x: int) -> None: pass
accept_int(bar)

[file foo.py]
bar = 3

[file foo.py.2]
# Empty!

[rechecked main]
[stale main]

[case testIncrementalSilencedModuleNoLongerCausesError]
# cmd: mypy -m main evil
# cmd2: mypy -m main
# flags: --follow-imports=skip

[file main.py]
from evil import bar
def accept_int(x: int) -> None: pass
accept_int(bar)
reveal_type(bar)

[file evil.py]
bar = "str"

[rechecked main]
[stale]
[out1]
tmp/main.py:3: error: Argument 1 to "accept_int" has incompatible type "str"; expected "int"
tmp/main.py:4: error: Revealed type is 'builtins.str'
[out2]
tmp/main.py:4: error: Revealed type is 'Any'

[case testIncrementalFixedBugCausesPropagation]
import mod1

[file mod1.py]
from mod2 import A
val = A().makeB().makeC().foo()
reveal_type(val)

[file mod2.py]
from mod3 import B
class A:
    def makeB(self) -> B: return B()

[file mod3.py]
from mod4 import C
class B:
    def makeC(self) -> C:
        val = 3  # type: int
        val = "str"   # deliberately triggering error
        return C()

[file mod3.py.2]
from mod4 import C
class B:
    def makeC(self) -> C: return C()

[file mod4.py]
class C:
    def foo(self) -> int: return 1

[rechecked mod3, mod2, mod1]
[stale mod3, mod2]
[out1]
tmp/mod3.py:5: error: Incompatible types in assignment (expression has type "str", variable has type "int")
tmp/mod1.py:3: error: Revealed type is 'builtins.int'

[out2]
tmp/mod1.py:3: error: Revealed type is 'builtins.int'

[case testIncrementalIncidentalChangeWithBugCausesPropagation]
import mod1

[file mod1.py]
from mod2 import A
val = A().makeB().makeC().foo()
reveal_type(val)

[file mod2.py]
from mod3 import B
class A:
    def makeB(self) -> B: return B()

[file mod3.py]
from mod4 import C
class B:
    def makeC(self) -> C:
        val = 3  # type: int
        val = "str"   # deliberately triggering error
        return C()

[file mod4.py]
class C:
    def foo(self) -> int: return 1

[file mod4.py.2]
class C:
    def foo(self) -> str: return 'a'

[rechecked mod4, mod3, mod2, mod1]
[stale mod4]
[out1]
tmp/mod3.py:5: error: Incompatible types in assignment (expression has type "str", variable has type "int")
tmp/mod1.py:3: error: Revealed type is 'builtins.int'

[out2]
tmp/mod3.py:5: error: Incompatible types in assignment (expression has type "str", variable has type "int")
tmp/mod1.py:3: error: Revealed type is 'builtins.str'

[case testIncrementalIncidentalChangeWithBugFixCausesPropagation]
import mod1

[file mod1.py]
from mod2 import A
val = A().makeB().makeC().foo()
reveal_type(val)

[file mod2.py]
from mod3 import B
class A:
    def makeB(self) -> B: return B()

[file mod3.py]
from mod4 import C
class B:
    def makeC(self) -> C:
        val = 3  # type: int
        val = "str"   # deliberately triggering error
        return C()

[file mod3.py.2]
from mod4 import C
class B:
    def makeC(self) -> C: return C()

[file mod4.py]
class C:
    def foo(self) -> int: return 1

[file mod4.py.2]
class C:
    def foo(self) -> str: return 'a'

[rechecked mod4, mod3, mod2, mod1]
[stale mod4, mod3, mod2]
[out1]
tmp/mod3.py:5: error: Incompatible types in assignment (expression has type "str", variable has type "int")
tmp/mod1.py:3: error: Revealed type is 'builtins.int'

[out2]
tmp/mod1.py:3: error: Revealed type is 'builtins.str'

[case testIncrementalSilentImportsWithInnerImports]
# cmd: mypy -m main foo
# flags: --ignore-missing-imports

[file main.py]
from foo import MyClass
m = MyClass()

[file main.py.2]
from foo import MyClass
m = MyClass()
reveal_type(m.val)

[file foo.py]
class MyClass:
    def __init__(self) -> None:
        import unrelated
        self.val = unrelated.test()

[rechecked main]
[stale]
[out2]
tmp/main.py:3: error: Revealed type is 'Any'

[case testIncrementalSilentImportsWithInnerImportsAndNewFile]
# cmd: mypy -m main foo
# cmd2: mypy -m main foo unrelated
# flags: --follow-imports=skip

[file main.py]
from foo import MyClass
m = MyClass()

[file main.py.2]
from foo import MyClass
m = MyClass()
reveal_type(m.val)

[file foo.py]
class MyClass:
    def __init__(self) -> None:
        import unrelated
        self.val = unrelated.test()

[file unrelated.py]
def test() -> str: return "foo"

[rechecked main, foo, unrelated]
[stale foo, unrelated]
[out2]
tmp/main.py:3: error: Revealed type is 'builtins.str'

[case testIncrementalWorksWithNestedClasses]
import foo

[file foo.py]
class MyClass:
    class NestedClass:
        pass

    class_attr = NestedClass()

[rechecked]
[stale]

[case testIncrementalWorksWithBasicProtocols]
import a
[file a.py]
from b import P

x: int
y: P[int]
x = y.meth()

class C:
    def meth(self) -> int:
        pass
y = C()

[file a.py.2]
from b import P

x: str
y: P[str]
x = y.meth()

class C:
    def meth(self) -> str:
        pass
y = C()
[file b.py]
from typing import Protocol, TypeVar

T = TypeVar('T', covariant=True)
class P(Protocol[T]):
    def meth(self) -> T:
        pass

[case testIncrementalSwitchFromNominalToStructural]
import a
[file a.py]
from b import B, fun
class C(B):
    def x(self) -> int: pass
    def y(self) -> int: pass
fun(C())

[file b.py]
from typing import Protocol
class B:
    def x(self) -> float: pass
def fun(arg: B) -> None:
    arg.x()

[file b.py.2]
from typing import Protocol
class B(Protocol):
    def x(self) -> float: pass
def fun(arg: B) -> None:
    arg.x()

[file a.py.3]
from b import fun
class C:
    def x(self) -> int: pass
    def y(self) -> int: pass
fun(C())
[out1]
[out2]
[out3]

[case testIncrementalSwitchFromStructuralToNominal]
import a
[file a.py]
from b import fun
class C:
    def x(self) -> int: pass
    def y(self) -> int: pass
fun(C())

[file b.py]
from typing import Protocol
class B(Protocol):
    def x(self) -> float: pass
def fun(arg: B) -> None:
    arg.x()

[file b.py.2]
from typing import Protocol
class B:
    def x(self) -> float: pass
def fun(arg: B) -> None:
    arg.x()

[out1]
[out2]
tmp/a.py:5: error: Argument 1 to "fun" has incompatible type "C"; expected "B"

[case testIncrementalWorksWithNamedTuple]
import foo

[file foo.py]
from mid import MyTuple
def accept_int(x: int) -> None: pass
accept_int(MyTuple(1, "b", "c").a)

[file mid.py]
from bar import MyTuple

[file bar.py]
from typing import NamedTuple
MyTuple = NamedTuple('MyTuple', [
    ('a', int),
    ('b', str),
    ('c', str)
])

[file bar.py.2]
from typing import NamedTuple
MyTuple = NamedTuple('MyTuple', [
    ('b', int),  # a and b are swapped
    ('a', str),
    ('c', str)
])

[rechecked bar, mid, foo]
[stale bar]
[out2]
tmp/foo.py:3: error: Argument 1 to "accept_int" has incompatible type "str"; expected "int"

[case testIncrementalWorksWithNestedNamedTuple]
import foo

[file foo.py]
from mid import Outer
def accept_int(x: int) -> None: pass
accept_int(Outer.MyTuple(1, "b", "c").a)

[file mid.py]
from bar import Outer

[file bar.py]
from typing import NamedTuple
class Outer:
    MyTuple = NamedTuple('MyTuple', [
        ('a', int),
        ('b', str),
        ('c', str)
    ])

[file bar.py.2]
from typing import NamedTuple
class Outer:
    MyTuple = NamedTuple('MyTuple', [
        ('b', int),  # a and b are swapped
        ('a', str),
        ('c', str)
    ])

[rechecked bar, mid, foo]
[stale bar]
[out2]
tmp/foo.py:3: error: Argument 1 to "accept_int" has incompatible type "str"; expected "int"

[case testIncrementalPartialSubmoduleUpdate]
# cmd: mypy -m a
# cmd2: mypy -m a a.c
# flags: --follow-imports=skip

[file a/__init__.py]
from .b import B
from .c import C

[file a/b.py]
class B: pass

[file a/c.py]
class C: pass

[file a/c.py.2]
class C: pass
pass

[rechecked a, a.c]
[stale a, a.c]
[out]

[case testIncrementalNestedClassRef]
import top

[file top.py]
from funcs import callee
from classes import Outer
def caller(a: Outer.Inner) -> None:
    callee(a)

[file funcs.py]
from classes import Outer
def callee(a: Outer.Inner) -> None:
    pass

[file classes.py]
class Outer:
    class Inner:
        pass

[file top.py.2]
from funcs import callee
from classes import Outer
def caller(a: Outer.Inner) -> int:
    callee(a)
    return 0

[case testIncrementalLoadsParentAfterChild]
# cmd: mypy -m r.s

[file r/__init__.py]
from . import s

[file r/m.py]
class R: pass

[file r/s.py]
from . import m
R = m.R
a = None  # type: R

[file r/s.py.2]
from . import m
R = m.R
a = None  # type: R

[case testIncrementalBaseClassAttributeConflict]
class A: pass
class B: pass

class X:
    attr = None  # type: A
class Y:
    attr = None  # type: B
class Z(X, Y): pass
[stale]
[out]
main:8: error: Definition of "attr" in base class "X" is incompatible with definition in base class "Y"
[out2]
main:8: error: Definition of "attr" in base class "X" is incompatible with definition in base class "Y"

[case testIncrementalFollowImportsSilent]
# flags: --follow-imports=silent
import a
[file a.py]
x = 0
[file a.py.2]
x = 0
x + ''

[case testIncrementalFollowImportsSkip]
# flags: --follow-imports=skip
import a
reveal_type(a.x)
[file a.py]
/
[file a.py.2]
//
[out]
main:3: error: Revealed type is 'Any'
[out2]
main:3: error: Revealed type is 'Any'

[case testIncrementalFollowImportsError]
# flags: --follow-imports=error
import a
[file a.py]
/
[file a.py.2]
//
[out1]
main:2: note: Import of 'a' ignored
main:2: note: (Using --follow-imports=error, module not passed on command line)
[out2]
main:2: note: Import of 'a' ignored
main:2: note: (Using --follow-imports=error, module not passed on command line)

[case testIncrementalFollowImportsVariable]
# flags: --config-file tmp/mypy.ini
import a
reveal_type(a.x)
[file a.py]
x = 0
[file mypy.ini]
[[mypy]
follow_imports = normal
[file mypy.ini.2]
[[mypy]
follow_imports = skip
[out1]
main:3: error: Revealed type is 'builtins.int'
[out2]
main:3: error: Revealed type is 'Any'

[case testIncrementalNamedTupleInMethod]
from ntcrash import nope
[file ntcrash.py]
from typing import NamedTuple
class C:
    def f(self) -> None:
        A = NamedTuple('A', [('x', int), ('y', int)])
[out1]
main:1: error: Module 'ntcrash' has no attribute 'nope'
[out2]
main:1: error: Module 'ntcrash' has no attribute 'nope'

[case testIncrementalNamedTupleInMethod2]
from ntcrash import nope
[file ntcrash.py]
from typing import NamedTuple
class C:
    class D:
        def f(self) -> None:
            A = NamedTuple('A', [('x', int), ('y', int)])
[out1]
main:1: error: Module 'ntcrash' has no attribute 'nope'
[out2]
main:1: error: Module 'ntcrash' has no attribute 'nope'

[case testIncrementalNamedTupleInMethod3]
from ntcrash import nope
[file ntcrash.py]
from typing import NamedTuple
class C:
    def a(self):
        class D:
            def f(self) -> None:
                A = NamedTuple('A', [('x', int), ('y', int)])
[out1]
main:1: error: Module 'ntcrash' has no attribute 'nope'
[out2]
main:1: error: Module 'ntcrash' has no attribute 'nope'

[case testIncrementalTypedDictInMethod]
from tdcrash import nope
[file tdcrash.py]
from mypy_extensions import TypedDict
class C:
    def f(self) -> None:
        A = TypedDict('A', {'x': int, 'y': int})
[builtins fixtures/dict.pyi]
[out1]
main:1: error: Module 'tdcrash' has no attribute 'nope'
[out2]
main:1: error: Module 'tdcrash' has no attribute 'nope'

[case testIncrementalTypedDictInMethod2]
from tdcrash import nope
[file tdcrash.py]
from mypy_extensions import TypedDict
class C:
    class D:
        def f(self) -> None:
            A = TypedDict('A', {'x': int, 'y': int})
[builtins fixtures/dict.pyi]
[out1]
main:1: error: Module 'tdcrash' has no attribute 'nope'
[out2]
main:1: error: Module 'tdcrash' has no attribute 'nope'

[case testIncrementalTypedDictInMethod3]
from tdcrash import nope
[file tdcrash.py]
from mypy_extensions import TypedDict
class C:
    def a(self):
        class D:
            def f(self) -> None:
                A = TypedDict('A', {'x': int, 'y': int})
[builtins fixtures/dict.pyi]
[out1]
main:1: error: Module 'tdcrash' has no attribute 'nope'
[out2]
main:1: error: Module 'tdcrash' has no attribute 'nope'

[case testIncrementalInnerClassAttrInMethod]
import crash
nonexisting
[file crash.py]
class C:
    def f(self) -> None:
        class A:
            pass
        self.a = A()
[out1]
main:2: error: Name 'nonexisting' is not defined
[out2]
main:2: error: Name 'nonexisting' is not defined

[case testIncrementalInnerClassAttrInMethodReveal]
import crash
reveal_type(crash.C().a)
reveal_type(crash.D().a)
[file crash.py]
from typing import TypeVar, Generic
T = TypeVar('T')
class C:
    def f(self) -> None:
        class A:
            pass
        self.a = A()
reveal_type(C().a)
class D:
    def f(self) -> None:
        class A:
            def g(self) -> None:
                class B(Generic[T]):
                    pass
                self.b = B[int]()
        self.a = A().b
reveal_type(D().a)
[out1]
tmp/crash.py:8: error: Revealed type is 'crash.A@5'
tmp/crash.py:17: error: Revealed type is 'crash.B@13[builtins.int*]'
main:2: error: Revealed type is 'crash.A@5'
main:3: error: Revealed type is 'crash.B@13[builtins.int*]'
[out2]
tmp/crash.py:8: error: Revealed type is 'crash.A@5'
tmp/crash.py:17: error: Revealed type is 'crash.B@13[builtins.int*]'
main:2: error: Revealed type is 'crash.A@5'
main:3: error: Revealed type is 'crash.B@13[builtins.int*]'

[case testGenericMethodRestoreMetaLevel]
from typing import Dict

d = {}  # type: Dict[str, int]
g = d.get  # This should not crash: see https://github.com/python/mypy/issues/2804
[builtins fixtures/dict.pyi]

[case testGenericMethodRestoreMetaLevel2]
from typing import TypeVar

T = TypeVar('T')

class D:
    def m(self, x: T) -> T:
        return x

g = D().m  # This should not crash: see https://github.com/python/mypy/issues/2804
[builtins fixtures/dict.pyi]

[case testGenericMethodRestoreMetaLevel3]
from typing import TypeVar
T = TypeVar('T')

class C:
    def m(self, x: T) -> T:
        return x

class D(C):
    def __init__(self) -> None:
        self.d = super().m # This should not crash: see https://github.com/python/mypy/issues/2804
[builtins fixtures/dict.pyi]

[case testIncrementalPerFileFlags]
# flags: --config-file tmp/mypy.ini
import a
[file a.py]
pass
[file mypy.ini]
[[mypy]
warn_no_return = False
[[mypy-a]
warn_no_return = True
[rechecked]

[case testIncrementalClassVar]
from typing import ClassVar
class A:
    x = None  # type: ClassVar
A().x = 0
[out1]
main:4: error: Cannot assign to class variable "x" via instance
[out2]
main:4: error: Cannot assign to class variable "x" via instance

[case testIncrementalClassVarGone]
import m
m.A().x = 0
[file m.py]
from typing import ClassVar
class A:
    x = None  # type: ClassVar[int]
[file m.py.2]
class A:
    x = None  # type: int
[out1]
main:2: error: Cannot assign to class variable "x" via instance

[case testCachingClassVar]
import b
[file a.py]
from typing import ClassVar
class A:
    x = None  # type: ClassVar[int]
[file b.py]
import a
[file b.py.2]
import a
a.A().x = 0
[out2]
tmp/b.py:2: error: Cannot assign to class variable "x" via instance

[case testSerializeTypedDict]
import b
reveal_type(b.x)
y: b.A
reveal_type(y)
[file b.py]
from mypy_extensions import TypedDict
A = TypedDict('A', {'x': int, 'y': str})
x: A
[builtins fixtures/dict.pyi]
[out1]
main:2: error: Revealed type is 'TypedDict('b.A', {'x': builtins.int, 'y': builtins.str})'
main:4: error: Revealed type is 'TypedDict('b.A', {'x': builtins.int, 'y': builtins.str})'
[out2]
main:2: error: Revealed type is 'TypedDict('b.A', {'x': builtins.int, 'y': builtins.str})'
main:4: error: Revealed type is 'TypedDict('b.A', {'x': builtins.int, 'y': builtins.str})'

[case testSerializeMetaclass]
import b
reveal_type(b.A.f())
m: b.M = b.A
reveal_type(b.a.f())
[file b.py]
from typing import Type

class M(type):
    def f(cls) -> int: return 0
class A(metaclass=M): pass
a: Type[A]
[out]
main:2: error: Revealed type is 'builtins.int'
main:4: error: Revealed type is 'builtins.int'
[out2]
main:2: error: Revealed type is 'builtins.int'
main:4: error: Revealed type is 'builtins.int'

[case testSerializeMetaclassInImportCycle1]
import b
import c
reveal_type(b.A.f())
m: c.M = b.A
reveal_type(b.a.f())
[file b.py]
from typing import Type
from c import M
class A(metaclass=M): pass
a: Type[A]
[file c.py]
class M(type):
    def f(cls) -> int: return 0
[out]
main:3: error: Revealed type is 'builtins.int'
main:5: error: Revealed type is 'builtins.int'
[out2]
main:3: error: Revealed type is 'builtins.int'
main:5: error: Revealed type is 'builtins.int'

-- TODO: Add another test for metaclass in import cycle (reversed from the above test).
--       This currently does not work.

[case testDeleteFile]
import n
[file n.py]
import m
[file m.py]
x = 1
[delete m.py.2]
[rechecked n]
[stale]
[out2]
tmp/n.py:1: error: Cannot find module named 'm'
tmp/n.py:1: note: (Perhaps setting MYPYPATH or using the "--ignore-missing-imports" flag would help)

[case testDeleteFileWithinCycle]
import a
[file a.py]
import b
[file b.py]
import c
[file c.py]
import a
[file a.py.2]
import c
[delete b.py.2]
[rechecked a, c]
[stale a]
[out2]

[case testThreePassesBasic]
import m
[file m.py]
def foo():
    pass
[file m.py.2]
def foo() -> None:
    pass
[file m.py.3]
def foo():
    pass
[rechecked m]
[stale m]
[rechecked2 m]
[stale2 m]
[out3]

[case testThreePassesErrorInThirdPass]
import m
[file m.py]
def foo():
    pass
[file m.py.2]
def foo() -> None:
    pass
[file m.py.3]
def foo() -> int:
    return ''
[rechecked m]
[stale m]
[rechecked2 m]
[stale2]
[out3]
tmp/m.py:2: error: Incompatible return value type (got "str", expected "int")

[case testThreePassesThirdPassFixesError]
import n
[file n.py]
import m
x = m.foo(1)
[file m.py]
def foo(x):
    pass
[file m.py.2]
def foo() -> str:
    pass
[file m.py.3]
def foo(x) -> int:
    pass
[rechecked m, n]
[stale m]
[rechecked2 m, n]
[stale2 m, n]
[out2]
tmp/n.py:2: error: Too many arguments for "foo"
[out3]

--
-- Quick mode
--

[case testQuickAndDirtyInterfaceChangeDoesNotPropagate]
# flags: --quick-and-dirty
import b, c
[file a.py]
def a(): pass
[file b.py]
import a
import c
[file c.py]
import a
import b
[file a.py.2]
def a(x): pass
[rechecked a]
[stale a]

[case testQuickAndDirtyDoesNotInvalidateImportCycle]
# flags: --quick-and-dirty
import b, c
[file a.py]
def a(): pass
[file b.py]
import a
import c
[file c.py]
import a
import b
[file b.py.2]
import a
import c
x = 0
[rechecked b]
[stale b]

[case testQuickAndDirtySwitchToIncrementalMode]
# flags: --quick-and-dirty
# flags2: --incremental
import a, b
[file a.py]
import b
[file b.py]
import a
[rechecked a, b, builtins]
[stale a, b, builtins]

[case testQuickAndDirtyFixErrorInExistingFunction]
# flags: --quick-and-dirty
import a, b
[file a.py]
import b
def foo() -> int: return ''
[file b.py]
import a
[file a.py.2]
def foo() -> int: return 0
[out1]
tmp/a.py:2: error: Incompatible return value type (got "str", expected "int")
[out2]
[rechecked a]
[stale a]

[case testQuickAndDirtyIntroduceErrorInNewFunction]
# flags: --quick-and-dirty
import a, b
[file a.py]
import b
[file b.py]
import a
[file a.py.2]
import b
def foo() -> int: return ''
[out1]
[out2]
tmp/a.py:2: error: Incompatible return value type (got "str", expected "int")
[rechecked a]
[stale]

[case testQuickAndDirtyPersistingError]
# flags: --quick-and-dirty
import a, b
[file a.py]
import b
def foo() -> int: return ''
[file b.py]
import a
[file a.py.2]
import b
def foo() -> int: return 0.5
[out1]
tmp/a.py:2: error: Incompatible return value type (got "str", expected "int")
[out2]
tmp/a.py:2: error: Incompatible return value type (got "float", expected "int")
[rechecked a]
[stale]

[case testQuickAndDirtyIntroduceReferencesWithinCycle]
# flags: --quick-and-dirty
import a, b
[file a.py]
import b
[file b.py]
import a
class C: pass
def f() -> int: pass
[file a.py.2]
import b
reveal_type(b.C)
reveal_type(b.f)
[out1]
[out2]
tmp/a.py:2: error: Revealed type is 'def () -> b.C'
tmp/a.py:3: error: Revealed type is 'def () -> builtins.int'
[rechecked a]
[stale]

[case testQuickAndDirtyIntroduceReferencesWithinCycle2]
# flags: --quick-and-dirty
import a, b
[file a.py]
import b
class C: pass
def f() -> int: pass
[file b.py]
import a
[file b.py.2]
import a
reveal_type(a.C)
reveal_type(a.f)
[out1]
[out2]
tmp/b.py:2: error: Revealed type is 'def () -> a.C'
tmp/b.py:3: error: Revealed type is 'def () -> builtins.int'
[rechecked b]
[stale]

[case testQuickAndDirtyIntroduceReferencesWithinCycleNoError]
# flags: --quick-and-dirty
import a, b, c
[file a.py]
import b
[file b.py]
import a
class C: pass
def f() -> int: pass
[file c.py]
[file a.py.2]
import b
def g() -> b.C: pass
h = b.f
[file c.py.3]
import a
reveal_type(a.g)
reveal_type(a.h)
[out1]
[out2]
[out3]
tmp/c.py:2: error: Revealed type is 'def () -> b.C'
tmp/c.py:3: error: Revealed type is 'def () -> builtins.int'
[rechecked a]
[stale a]
[rechecked2 c]
[stale2]

[case testQuickAndDirtyIntroduceReferencesWithinCycleNoError2]
# flags: --quick-and-dirty
import a, b, c
[file a.py]
import b
class C: pass
def f() -> int: pass
[file b.py]
import a
[file c.py]
[file b.py.2]
import a
def g() -> a.C: pass
h = a.f
[file c.py.3]
import b
reveal_type(b.g)
reveal_type(b.h)
[out1]
[out2]
[out3]
tmp/c.py:2: error: Revealed type is 'def () -> a.C'
tmp/c.py:3: error: Revealed type is 'def () -> builtins.int'
[rechecked b]
[stale b]
[rechecked2 c]
[stale2]

-- (The behavior for blockers is actually no different than in regular incremental mode)
[case testQuickAndDirtyBlockerOnFirstRound]
# flags: --quick-and-dirty
import a, b
[file a.py]
import b
class B(C): pass
class C(B): pass  # blocker
[file b.py]
import a
[file a.py.2]
import b
class B: pass
class C(B): pass
[out1]
tmp/a.py:3: error: Cycle in inheritance hierarchy
[out2]
[rechecked a, b]
[stale a, b]

[case testQuickAndDirtyBlockerOnSecondRound]
# flags: --quick-and-dirty
import a, b
[file a.py]
import b
class B: pass
class C(B): pass
[file b.py]
import a
[file a.py.2]
import b
class B(C): pass
class C(B): pass  # blocker
[out1]
[out2]
tmp/a.py:3: error: Cycle in inheritance hierarchy
[rechecked a, b]
[stale a, b]

[case testQuickAndDirtyRenameFunctionInTwoModules]
# flags: --quick-and-dirty
import a, b, c, d
[file a.py]
import d
def f(): pass
[file b.py]
from a import f
[file c.py]
from b import f
[file d.py]
from c import f
[file a.py.2]
import d
def g(): pass  # renamed f to g
[file c.py.2]
from a import g

[case testQuickAndDirtyUnmodifiedModuleDoesNotGenerateError]
# flags: --quick-and-dirty
import a, b, c, d
[file a.py]
import d
class C:
    def f(self): pass
[file b.py]
from a import C
[file c.py]
from b import C
[file d.py]
from c import C
C().f()  # no error because unmodified
[file a.py.2]
import d
class C:
    def g(self): pass  # renamed f to g
[file c.py.2]
from a import C
[out1]
[out2]

[case testQuickAndDirtyUnmodifiedModuleDoesNotGenerateError2]
# flags: --quick-and-dirty
import a, b, c
[file a.py]
import c
class C:
    x = 0
[file b.py]
import a
x = a.C.x  # type: int
[file c.py]
import b
x = b.x
[file a.py.2]
import c
class C:
    pass  # Removed x
[out1]
[out2]
[rechecked a]
[stale a]

[case testQuickAndDirtyTypeAliasReference]
# flags: --quick-and-dirty
import a, b
[file a.py]
import b
def f(x: b.S) -> b.S: return x
[file b.py]
import a
S = str
[file a.py.2]
import b
def f(x: b.S) -> int: return 0

[case testQuickAndDirtyNamedTupleReference]
# flags: --quick-and-dirty
import a, b
[file a.py]
import b
def f(x: b.P) -> b.P: return x
[file b.py]
from typing import NamedTuple
import a
P = NamedTuple('P', (('x', int),))
[file a.py.2]
import b
def f(x: b.P) -> int: return 0

[case testQuickAndDirtyTypeVarReference]
# flags: --quick-and-dirty
import a, b
[file a.py]
import b
def f(x: b.T) -> b.T: return x
[file b.py]
from typing import TypeVar
import a
T = TypeVar('T')
[file a.py.2]
import b
def f(x: b.T) -> int: return 0

[case testQuickAndDirtyDeleteFunctionUsedByOtherModule]
# flags: --quick-and-dirty
import a
[file a.py]
from b import f
[file b.py]
import a
def f() -> int: pass
a.f()
[file b.py.2]
import a
reveal_type(a.f)
[out2]
tmp/b.py:2: error: Revealed type is 'def () -> <stale cache: consider running mypy without --quick>'

[case testQuickAndDirtyDeleteClassUsedInAnnotation]
# flags: --quick-and-dirty
import a
[file a.py]
import b
def f() -> b.C: pass
[file b.py]
import a
class C: pass
[file b.py.2]
import a
reveal_type(a.f)
a.f().x
[out2]
tmp/b.py:2: error: Revealed type is 'def () -> <stale cache: consider running mypy without --quick>'
tmp/b.py:3: error: "<stale cache: consider running mypy without --quick>" has no attribute "x"

[case testQuickAndDirtyDeleteSuperClass]
# flags: --quick-and-dirty
import a
[file a.py]
from b import Foo
z = (1, Foo())

class Bar:
    pass
[file b.py]
from e import Quux
class Baz:
    pass
class Foo(Baz, Quux):
    pass
[file e.py]
from a import Bar
class Quux(Bar):
    pass

[file a.py.2]
from b import Foo
z = (1, Foo())
[out]
[out2]

[case testQuickAndDirtyDeleteClassUsedAsBase]
# flags: --quick-and-dirty
import a
[file a.py]
import b
class D(b.C): pass
[file b.py]
import a
class C: pass
[file b.py.2]
import a
reveal_type(a.D)
a.D().x
[out2]
tmp/b.py:2: error: Revealed type is 'def () -> a.D'
tmp/b.py:3: error: "D" has no attribute "x"

[case testQuickAndDirtyDeleteNestedClassUsedInAnnotation]
# flags: --quick-and-dirty
import a
[file a.py]
import b
def f() -> b.C.D: pass
[file b.py]
import a
class C:
    class D: pass
[file b.py.2]
import a
class C:
    pass
reveal_type(a.f)
a.f().x
[out2]
tmp/b.py:4: error: Revealed type is 'def () -> <stale cache: consider running mypy without --quick>'
tmp/b.py:5: error: "<stale cache: consider running mypy without --quick>" has no attribute "x"

[case testQuickAndDirtyTurnGenericClassIntoNonGeneric-skip]
# flags: --quick-and-dirty
import a
[file a.py]
import b
def f() -> b.C[int]: pass
[file b.py]
from typing import TypeVar, Generic
import a
T = TypeVar('T')
class C(Generic[T]): pass
[file b.py.2]
import a
class C: pass
reveal_type(a.f)
c: C
d = a.f()
c = d
d = c
[out2]
# TODO: Crashes (https://github.com/python/mypy/issues/3279)

[case testQuickAndDirtyTurnClassIntoGenericOne-skip]
# flags: --quick-and-dirty
import a
[file a.py]
import b
def f() -> b.C: pass
[file b.py]
import a
class C: pass
[file b.py.2]
from typing import TypeVar, Generic
import a
T = TypeVar('T')
class C(Generic[T]): pass
reveal_type(a.f)
c: C[int]
d = a.f()
d = c
c = d
[out2]
# TODO: Crashes (https://github.com/python/mypy/issues/3279)

[case testQuickAndDirtyDeleteTypeVarUsedInAnnotation]
# flags: --quick-and-dirty
import a
[file a.py]
import b
def f(x: b.T) -> b.T: return x
[file b.py]
from typing import TypeVar
import a
T = TypeVar('T')
[file b.py.2]
import a
reveal_type(a.f)
reveal_type(a.f(1))
[out2]
tmp/b.py:2: error: Revealed type is 'def [b.T] (x: b.T`-1) -> b.T`-1'
tmp/b.py:3: error: Revealed type is 'builtins.int*'

[case testQuickAndDirtyDeleteNewTypeUsedInAnnotation]
# flags: --quick-and-dirty
import a
[file a.py]
import b
def f() -> b.C: pass
[file b.py]
from typing import NewType
import a
C = NewType('C', int)
[file b.py.2]
import a
reveal_type(a.f)
a.f().x
[out2]
tmp/b.py:2: error: Revealed type is 'def () -> <stale cache: consider running mypy without --quick>'
tmp/b.py:3: error: "<stale cache: consider running mypy without --quick>" has no attribute "x"

[case testQuickAndDirtyChangeClassIntoFunction]
# flags: --quick-and-dirty
import a
[file a.py]
import b
def f() -> b.C: pass
[file b.py]
import a
class C: pass
[file b.py.2]
import a
def C() -> None: pass
reveal_type(a.f)
a.f().x
[out2]
tmp/b.py:3: error: Revealed type is 'def () -> <stale cache: consider running mypy without --quick>'
tmp/b.py:4: error: "<stale cache: consider running mypy without --quick>" has no attribute "x"

[case testQuickAndDirtyChangeClassIntoVariable]
# flags: --quick-and-dirty
import a
[file a.py]
import b
def f() -> b.C: pass
[file b.py]
import a
class C: pass
[file b.py.2]
import a
C = 0
reveal_type(a.f)
a.f().x
[out2]
tmp/b.py:3: error: Revealed type is 'def () -> <stale cache: consider running mypy without --quick>'
tmp/b.py:4: error: "<stale cache: consider running mypy without --quick>" has no attribute "x"

[case testQuickAndDirtyAddFile]
# flags: --quick-and-dirty
import a
[file a.py]
import b
x = ''
[file b.py]
import a
[file b.py.2]
import c
reveal_type(c.x)
[file c.py.2]
import a
x = 1
reveal_type(a.x)
[rechecked b, c]
[stale]
[out2]
tmp/c.py:3: error: Revealed type is 'builtins.str'
tmp/b.py:2: error: Revealed type is 'builtins.int'

[case testQuickAndDirtyDeleteFile]
# flags: --quick-and-dirty
import b
[file a.py]
def f() -> None: pass
[file b.py]
import a
a.f()
[delete a.py.2]
[file b.py.3]
import a
a.f() # Comment change
[file b.py.4]
# Remove import
[rechecked b]
[stale]
[rechecked2 b]
[stale2]
[rechecked3 b]
[stale3 b]
[out2]
tmp/b.py:1: error: Cannot find module named 'a'
tmp/b.py:1: note: (Perhaps setting MYPYPATH or using the "--ignore-missing-imports" flag would help)
[out3]
tmp/b.py:1: error: Cannot find module named 'a'
tmp/b.py:1: note: (Perhaps setting MYPYPATH or using the "--ignore-missing-imports" flag would help)
[out4]

[case testQuickAndDirtyRenameModule]
# flags: --quick-and-dirty
import a
[file a.py]
import b
b.f()
[file b.py]
def f() -> None: pass
[delete b.py.2]
[file c.py.2]
def f() -> None: pass
[file a.py.2]
import c
c.f(1)
[file c.py.3]
def f() -> None: pass # comment change
[file c.py.4]
def f(x) -> None: pass
[out]
[out2]
tmp/a.py:2: error: Too many arguments for "f"
[out3]
tmp/a.py:2: error: Too many arguments for "f"
[out4]
[rechecked a, c]
[stale c]
[rechecked2 a, c]
[stale2]
[rechecked3 a, c]
[stale3 a, c]

[case testQuickAndDirtyMultiplePasses]
# flags: --quick-and-dirty
import a
[file a.py]
import b
b.f()
[file b.py]
def f() -> None: pass
[file b.py.2]
# Write cache file but the error in a is not caught yet.
def f(x) -> None: pass
[file a.py.3]
# Editing a triggers the error.
import b
b.f()
[rechecked b]
[rechecked2 a]
[out2]
[out3]
tmp/a.py:3: error: Too few arguments for "f"

[case testQuickAndDirtySerializeStaleType]
# flags: --quick-and-dirty
import a, c
[file a.py]
import b
def f() -> b.C: pass
[file b.py]
import a
class C: pass
[file c.py]
[file b.py.2]
import a
x = a.f()
[file c.py.3]
import b
reveal_type(b.x)
def g(x: object) -> None: pass
g(b.x)
b.x.y
[rechecked b]
[stale b]
[rechecked2 c]
[stale2]
[out3]
tmp/c.py:2: error: Revealed type is '<stale cache: consider running mypy without --quick>'
tmp/c.py:5: error: "<stale cache: consider running mypy without --quick>" has no attribute "y"

[case testCacheDeletedAfterErrorsFound]
import a
[file a.py]
from b import x
[file b.py]
from c import x
[file c.py]
x = 1
[file c.py.2]
1 + 1
[file a.py.3]
from b import x
1 + 1
[out]
[out2]
tmp/b.py:1: error: Module 'c' has no attribute 'x'
[out3]
tmp/b.py:1: error: Module 'c' has no attribute 'x'

[case testCacheDeletedAfterErrorsFound2]
import a
[file a.py]
from b import x
[file b.py]
from c import C
x: C
[file c.py]
class C: pass
[file c.py.2]
def C(): pass
[file a.py.3]
from b import x
1 + 1
[out]
[out2]
tmp/b.py:2: error: Invalid type "c.C"
[out3]
tmp/b.py:2: error: Invalid type "c.C"

[case testCacheDeletedAfterErrorsFound3]
import a
[file a.py]
import b
b.f()
[file b.py]
def f() -> None: pass
[file b.py.2]
def f(x) -> None: pass
[out]
[out2]
tmp/a.py:2: error: Too few arguments for "f"
[out3]
tmp/a.py:2: error: Too few arguments for "f"

[case testCacheDeletedAfterErrorsFound4]
import a
[file a.py]
from b import x
[file b.py]
from c import x
[file c.py]
from d import x
[file d.py]
x = 1
[file d.py.2]
1 + 1
[file a.py.3]
from b import x
1 + 1
[out]
[out2]
tmp/c.py:1: error: Module 'd' has no attribute 'x'
[out3]
tmp/c.py:1: error: Module 'd' has no attribute 'x'

[case testNoCrashOnDeletedWithCacheOnCmdline]
# cmd: mypy -m nonexistent
# cmd2: mypy -m nonexistent
[file nonexistent.py]
[delete nonexistent.py.2]
[out]
[out2]
mypy: can't read file 'tmp/nonexistent.py': No such file or directory

[case testNoCrashOnDoubleImportAliasQuick]
# cmd: mypy -m e
# cmd2: mypy -m c
# cmd3: mypy -m e
# flags: --quick
[file c.py]
from typing import List
Alias = List[int]
[file c.py.2]
from typing import List
Alias = int

[file d.py]
from c import Alias

[file e.py]
from d import Alias
[file e.py.3]
from d import Alias
x: Alias
[out3]
[builtins fixtures/list.pyi]

[case testSerializeAbstractPropertyIncremental]
from abc import abstractmethod
import typing
class A:
    @property
    def f(self) -> int:
        return 1
    @f.setter  # type: ignore
    @abstractmethod
    def f(self, x: int) -> None:
        pass
a = A()
[builtins fixtures/property.pyi]

[case testSerializeAbstractPropertyDisallowUntypedIncremental]
# flags: --disallow-untyped-defs
from abc import abstractmethod
import typing
class A:
    @property
    def f(self) -> int:
        return 1
    @f.setter  # type: ignore
    @abstractmethod
    def f(self, x: int) -> None:
        pass
a = A()
[builtins fixtures/property.pyi]

[case testClassNamesResolutionCrashAccess]
import mod

[file mod.py]
class C:
    def __init__(self) -> None:
        self.int = ''

    def f(self, f: int) -> None:
        pass

[file mod.py.2]
class C:
    def __init__(self) -> None:
        self.int = ''

    def f(self, f: int) -> None:
        f.x

[out]
[out2]
tmp/mod.py:6: error: "int" has no attribute "x"

[case testClassNamesResolutionCrashReadCache]
import mod

[file mod.py]
import submod

[file mod.py.2]
from submod import C

c = C()
reveal_type(c.int)
reveal_type(c.y)

[file submod.py]
from typing import List

class C:
    def __init__(self) -> None:
        self.int = []  # type: List[int]

    def f(self, f: int) -> None:
        self.y = f

[builtins fixtures/list.pyi]
[out]
[out2]
tmp/mod.py:4: error: Revealed type is 'builtins.list[builtins.int]'
tmp/mod.py:5: error: Revealed type is 'builtins.int'

[case testClassNamesResolutionCrashReveal]
import mod

[file mod.py]
class Foo(object):

    def __init__(self) -> None:
        self.bytes = b"foo"

    def bar(self, f: bytes):
        pass

foo = Foo()
foo.bar(b"test")

[file mod.py.2]
class Foo(object):

    def __init__(self) -> None:
        self.bytes = b"foo"

    def bar(self, f: bytes):
        reveal_type(f)

foo = Foo()
foo.bar(b"test")
[out]
[out2]
tmp/mod.py:7: error: Revealed type is 'builtins.bytes'

[case testIncrementalWithSilentImports]
# cmd: mypy -m a
# cmd2: mypy -m b
# flags: --follow-imports=silent
[file a.py]
import b

b.foo(1, 2)

[file b.py]
def foo(a: int, b: int) -> str:
    return a + b

[out1]
[out2]
tmp/b.py:2: error: Incompatible return value type (got "int", expected "str")

[case testForwardNamedTupleToUnionWithOtherNamedTUple]
from typing import NamedTuple, Union

class Person(NamedTuple):
    name: Union[str, "Pair"]

class Pair(NamedTuple):
    first: str
    last: str

Person(name=Pair(first="John", last="Doe"))
[out]

[case testNoCrashForwardRefToBrokenDoubleNewTypeIncremental]
from typing import Any, List, NewType

Foo = NewType('NotFoo', int) # type: ignore
Foos = NewType('Foos', List[Foo]) # type: ignore

def frob(foos: List[Foos]) -> None:
    pass
[builtins fixtures/list.pyi]
[out]

[case testNoCrashForwardRefOverloadIncremental]
from typing import overload, List

@overload
def f(x: int) -> int: ...
@overload
def f(x: F) -> F: ...
def f(x):
    pass

F = List[int]
[builtins fixtures/list.pyi]
[out]

[case testNoCrashForwardRefOverloadIncrementalClass]
from typing import overload, Tuple, NamedTuple

x: C
class C:
    @overload
    def f(self, x: str) -> N: pass
    @overload
    def f(self, x: int) -> int: pass
    def f(self, x):
        pass

class N(NamedTuple):
    x: A
A = Tuple[int]
[builtins fixtures/tuple.pyi]
[out]

[case testNewTypeFromForwardNamedTupleIncremental]
from typing import NewType, NamedTuple, Tuple

NT = NewType('NT', N)
class N(NamedTuple):
    x: int

x: NT = N(1) # type: ignore
x = NT(N(1))
[out]

[case testNewTypeFromForwardTypedDictIncremental]
from typing import NewType, Tuple, Dict
from mypy_extensions import TypedDict

NT = NewType('NT', N) # type: ignore
class N(TypedDict):
    x: A
A = Dict[str, int]
[builtins fixtures/dict.pyi]
[out]

-- Some crazy selef-referential named tuples, types dicts, and aliases
-- to be sure that everything can be _serialized_ (i.e. ForwardRef's are removed).
-- For this reason errors are silenced (tests with # type: ignore have equivalents in other files)

[case testForwardTypeAliasInBase1]
from typing import List
class C(List['A']):
    pass

A = List[int]
x: int = C()[0][0]
[builtins fixtures/list.pyi]
[out]

[case testForwardTypeAliasInBase2]
from typing import List, Generic, TypeVar, NamedTuple
T = TypeVar('T')

class C(A, B): #type: ignore
    pass
class G(Generic[T]): pass
A = G[C]
class B(NamedTuple):
    x: int

C().x
C()[0]
[builtins fixtures/list.pyi]
[out]

[case testSerializeRecursiveAliases1]
from typing import Type, Callable, Union

A = Union[A, int]  # type: ignore
B = Callable[[B], int] # type: ignore
C = Type[C] # type: ignore
[out]

[case testSerializeRecursiveAliases2]
from typing import Type, Callable, Union

A = Union[B, int]  # type: ignore
B = Callable[[C], int] # type: ignore
C = Type[A] # type: ignore
[out]

[case testSerializeRecursiveAliases3]
from typing import Type, Callable, Union, NamedTuple

A = Union[B, int]  # type: ignore
B = Callable[[C], int] # type: ignore
class C(NamedTuple): # type: ignore
    x: A
[out]

[case testGenericTypeAliasesForwardAnyIncremental1]
from typing import TypeVar, Generic
T = TypeVar('T')
S = TypeVar('S')
IntNode = Node[int, S]
AnyNode = Node[S, T]

class Node(Generic[T, S]):
    def __init__(self, x: T, y: S) -> None:
        self.x = x
        self.y = y

def output() -> IntNode[str]:
    return Node(1, 'x')
x = output() # type: IntNode

y = None # type: IntNode
y.x = 1
y.y = 1
y.y = 'x'

z = Node(1, 'x') # type: AnyNode
[out]

[case testGenericTypeAliasesForwardAnyIncremental2]
from typing import TypeVar, Generic
T = TypeVar('T')
S = TypeVar('S')

class Node(Generic[T, S]):
    def __init__(self, x: T, y: S) -> None:
        self.x = x
        self.y = y

def output() -> IntNode[str]:
    return Node(1, 'x')
x = output() # type: IntNode

y = None # type: IntNode
y.x = 1
y.y = 1
y.y = 'x'

z = Node(1, 'x') # type: AnyNode
IntNode = Node[int, S]
AnyNode = Node[S, T]
[out]

[case testNamedTupleForwardAsUpperBoundSerialization]
from typing import NamedTuple, TypeVar, Generic
T = TypeVar('T', bound='M')
class G(Generic[T]):
    x: T

yg: G[M]
z: int = G[M]().x.x
z = G[M]().x[0]
M = NamedTuple('M', [('x', int)])
[out]

[case testSelfRefNTIncremental1]
from typing import Tuple, NamedTuple

Node = NamedTuple('Node', [ # type: ignore
        ('name', str),
        ('children', Tuple['Node', ...]),
    ])
n: Node
[builtins fixtures/tuple.pyi]

[case testSelfRefNTIncremental2]
from typing import Tuple, NamedTuple

A = NamedTuple('A', [ # type: ignore
        ('x', str),
        ('y', Tuple['B', ...]),
    ])
class B(NamedTuple): # type: ignore
    x: A
    y: int

n: A
[builtins fixtures/tuple.pyi]

[case testSelfRefNTIncremental3]
from typing import NamedTuple, Tuple

class B(NamedTuple): # type: ignore
    x: Tuple[A, int]
    y: int
A = NamedTuple('A', [ # type: ignore
        ('x', str),
        ('y', 'B'),
    ])
n: B
m: A
lst = [m, n]
[builtins fixtures/tuple.pyi]

[case testSelfRefNTIncremental4]
from typing import NamedTuple

class B(NamedTuple): # type: ignore
    x: A
    y: int
class A(NamedTuple): # type: ignore
    x: str
    y: B

n: A
[builtins fixtures/tuple.pyi]

[case testSelfRefNTIncremental5]
from typing import NamedTuple

B = NamedTuple('B', [ # type: ignore
        ('x', A),
        ('y', int),
    ])
A = NamedTuple('A', [ # type: ignore
        ('x', str),
        ('y', 'B'),
    ])
n: A
def f(m: B) -> None: pass
[builtins fixtures/tuple.pyi]

[case testCrashWithPartialGlobalAndCycle]
import bar

[file foo.py]
import bar
my_global_dict = {}  # type: ignore
def external_func_0() -> None:
    global my_global_dict
    bar.external_list
    my_global_dict[12] = 0

[file bar.py]
import foo

external_list = [0]

[builtins fixtures/dict.pyi]

[case testIncrementalCrashOnTypeWithFunction]
import a
[file a.py]
import b
[file a.py.2]
from b import x

[file b.py]
from typing import TypeVar, Type
T = TypeVar('T')

def tp(arg: T) -> Type[T]:
    pass
def func(x: int) -> int:
    pass

x = tp(func)
[out]
[out2]

[case testReprocessModuleEvenIfInterfaceHashDoesNotChange]
import a
import d

[file a.py]
import b
x: b.c.A
x = b.c.A()

[file b.py]
import c

[file c.py]
class A:
    x = 1

[file d.py]
import a
def f() -> None: pass

[file a.py.2]
import b
x: b.c.A

[file c.py.3]
class A:
    x = 2

[file d.py.4]
import a
def f() -> None:
    from c import A
    a.x = [A(), a.x][0]

[builtins fixtures/list.pyi]
[stale]
[rechecked a]
[stale2]
[rechecked2 c]
[stale3]
[rechecked3 d]
[out1]
[out2]
[out3]
[out4]

[case testTreeShadowingViaParentPackage]
import m.semanal

[file m/__init__.py]
pass

[file m/nodes.py]
if False:
    import m.types
    import m.semanal
class Node:
    line: int
class FuncBase(Node):
    type: m.types.Type
class OverloadedFuncDef(FuncBase): pass

[file m/types.py]
from m.nodes import Node
class Type(Node): pass
class Overloaded(Type): pass

[file m/semanal.py]
from m.nodes import OverloadedFuncDef
from m.types import Overloaded

class C:
    def func(self, defn: OverloadedFuncDef):
        defn.type = Overloaded()
        defn.type.line = 0

[file m/nodes.py.2]
if False:
    import m.types
    import m.semanal
class Node:
    line: int
class FuncBase(Node):
    type: m.types.Type
class OverloadedFuncDef(FuncBase): pass
extra = 1

[file m/types.py.2]
from m.nodes import Node
class Type(Node): pass
class Overloaded(Type): pass
extra = 1
[builtins fixtures/list.pyi]

[file m/semanal.py.2]
from m.nodes import OverloadedFuncDef
from m.types import Overloaded

class C:
    def func(self, defn: OverloadedFuncDef):
        defn.type = Overloaded()
        defn.type.line = 0

extra = 1

[out1]
[out2]

[case testErrorsAffectDependentsOnly]
# cmd: mypy -m m.a m.b m.c
[file m/__init__.py]
[file m/a.py]
1 + ''  # Deliberate error
[file m/b.py]
import m.a  # Depends on module with error
[file m/c.py]
import m  # No error here
[rechecked m.a, m.b]
[out1]
tmp/m/a.py:1: error: Unsupported operand types for + ("int" and "str")
[out2]
tmp/m/a.py:1: error: Unsupported operand types for + ("int" and "str")

[case testDisallowAnyExprIncremental]
# cmd: mypy -m main
# flags:  --disallow-any-expr

[file ns.py]
class Namespace:
    def __init__(self):
        self.user = 0

[file main.py]
import ns
user = ns.Namespace.user

[out1]
tmp/main.py:2: error: Expression has type "Any"

[out2]
tmp/main.py:2: error: Expression has type "Any"

[case testIncrementalStrictOptional]
# flags: --strict-optional
import a
1 + a.foo()
[file a.py]
def foo() -> int: return 0
[file a.py.2]
from typing import Optional
def foo() -> Optional[int]: return 0
[out1]
[out2]
main:3: error: Unsupported operand types for + ("int" and "Optional[int]")

[case testAttrsIncrementalSubclassingCached]
from a import A
import attr
@attr.s(auto_attribs=True)
class B(A):
    e: str = 'e'
a = B(5, [5], 'foo')
a.a = 6
a._b = [2]
a.c = 'yo'
a._d = 22
a.e = 'hi'

[file a.py]
import attr
import attr
from typing import List, ClassVar
@attr.s(auto_attribs=True)
class A:
    a: int
    _b: List[int]
    c: str = '18'
    _d: int = attr.ib(validator=None, default=18)
    E = 7
    F: ClassVar[int] = 22

[builtins fixtures/list.pyi]
[out1]
[out2]

[case testAttrsIncrementalSubclassingCachedConverter]
from a import A
import attr
@attr.s
class B(A):
    pass
reveal_type(B)

[file a.py]
def converter(s:int) -> str:
    return 'hello'

import attr
@attr.s
class A:
    x: str = attr.ib(converter=converter)

[builtins fixtures/list.pyi]
[out1]
main:6: error: Revealed type is 'def (x: builtins.int) -> __main__.B'

[out2]
main:6: error: Revealed type is 'def (x: builtins.int) -> __main__.B'

[case testAttrsIncrementalSubclassingCachedType]
from a import A
import attr
@attr.s
class B(A):
    pass
reveal_type(B)

[file a.py]
import attr
@attr.s
class A:
    x = attr.ib(type=int)

[builtins fixtures/list.pyi]
[out1]
main:6: error: Revealed type is 'def (x: builtins.int) -> __main__.B'
[out2]
main:6: error: Revealed type is 'def (x: builtins.int) -> __main__.B'

[case testAttrsIncrementalArguments]
from a import Frozen, NoInit, NoCmp
f = Frozen(5)
f.x = 6

g = NoInit()

Frozen(1) < Frozen(2)
Frozen(1) <= Frozen(2)
Frozen(1) > Frozen(2)
Frozen(1) >= Frozen(2)

NoCmp(1) < NoCmp(2)
NoCmp(1) <= NoCmp(2)
NoCmp(1) > NoCmp(2)
NoCmp(1) >= NoCmp(2)

[file a.py]
import attr
@attr.s(frozen=True)
class Frozen:
    x: int = attr.ib()
@attr.s(init=False)
class NoInit:
    x: int = attr.ib()
@attr.s(cmp=False)
class NoCmp:
    x: int = attr.ib()

[builtins fixtures/list.pyi]
[rechecked]
[stale]
[out1]
main:3: error: Property "x" defined in "Frozen" is read-only
main:12: error: Unsupported left operand type for < ("NoCmp")
main:13: error: Unsupported left operand type for <= ("NoCmp")
main:14: error: Unsupported left operand type for > ("NoCmp")
main:15: error: Unsupported left operand type for >= ("NoCmp")

[out2]
main:3: error: Property "x" defined in "Frozen" is read-only
main:12: error: Unsupported left operand type for < ("NoCmp")
main:13: error: Unsupported left operand type for <= ("NoCmp")
main:14: error: Unsupported left operand type for > ("NoCmp")
main:15: error: Unsupported left operand type for >= ("NoCmp")

[case testAttrsIncrementalDunder]
from a import A
reveal_type(A)  # E: Revealed type is 'def (a: builtins.int) -> a.A'
reveal_type(A.__eq__)  # E: Revealed type is 'def (self: a.A, other: builtins.object) -> builtins.bool'
reveal_type(A.__ne__)  # E: Revealed type is 'def (self: a.A, other: builtins.object) -> builtins.bool'
reveal_type(A.__lt__)  # E: Revealed type is 'def [AT] (self: AT`1, other: AT`1) -> builtins.bool'
reveal_type(A.__le__)  # E: Revealed type is 'def [AT] (self: AT`1, other: AT`1) -> builtins.bool'
reveal_type(A.__gt__)  # E: Revealed type is 'def [AT] (self: AT`1, other: AT`1) -> builtins.bool'
reveal_type(A.__ge__)  # E: Revealed type is 'def [AT] (self: AT`1, other: AT`1) -> builtins.bool'

A(1) < A(2)
A(1) <= A(2)
A(1) > A(2)
A(1) >= A(2)
A(1) == A(2)
A(1) != A(2)

A(1) < 1  # E: Unsupported operand types for < ("A" and "int")
A(1) <= 1  # E: Unsupported operand types for <= ("A" and "int")
A(1) > 1  # E: Unsupported operand types for > ("A" and "int")
A(1) >= 1  # E: Unsupported operand types for >= ("A" and "int")
A(1) == 1
A(1) != 1

1 < A(1)  # E: Unsupported operand types for > ("A" and "int")
1 <= A(1)  # E: Unsupported operand types for >= ("A" and "int")
1 > A(1)  # E: Unsupported operand types for < ("A" and "int")
1 >= A(1)  # E: Unsupported operand types for <= ("A" and "int")
1 == A(1)
1 != A(1)

[file a.py]
from attr import attrib, attrs
@attrs(auto_attribs=True)
class A:
    a: int

[builtins fixtures/attr.pyi]
[rechecked]
[stale]
[out2]
main:2: error: Revealed type is 'def (a: builtins.int) -> a.A'
main:3: error: Revealed type is 'def (self: a.A, other: builtins.object) -> builtins.bool'
main:4: error: Revealed type is 'def (self: a.A, other: builtins.object) -> builtins.bool'
main:5: error: Revealed type is 'def [AT] (self: AT`1, other: AT`1) -> builtins.bool'
main:6: error: Revealed type is 'def [AT] (self: AT`1, other: AT`1) -> builtins.bool'
main:7: error: Revealed type is 'def [AT] (self: AT`1, other: AT`1) -> builtins.bool'
main:8: error: Revealed type is 'def [AT] (self: AT`1, other: AT`1) -> builtins.bool'
main:17: error: Unsupported operand types for < ("A" and "int")
main:18: error: Unsupported operand types for <= ("A" and "int")
main:19: error: Unsupported operand types for > ("A" and "int")
main:20: error: Unsupported operand types for >= ("A" and "int")
main:24: error: Unsupported operand types for > ("A" and "int")
main:25: error: Unsupported operand types for >= ("A" and "int")
main:26: error: Unsupported operand types for < ("A" and "int")
main:27: error: Unsupported operand types for <= ("A" and "int")

[case testAttrsIncrementalSubclassModified]
from b import B
B(5, 'foo')

[file a.py]
import attr
@attr.s(auto_attribs=True)
class A:
    x: int

[file b.py]
import attr
from a import A
@attr.s(auto_attribs=True)
class B(A):
    y: str

[file b.py.2]
import attr
from a import A
@attr.s(auto_attribs=True)
class B(A):
    y: int

[builtins fixtures/list.pyi]
[out1]
[out2]
main:2: error: Argument 2 to "B" has incompatible type "str"; expected "int"
[rechecked b]

[case testAttrsIncrementalSubclassModifiedErrorFirst]
from b import B
B(5, 'foo')
[file a.py]
import attr
@attr.s(auto_attribs=True)
class A:
    x: int

[file b.py]
import attr
from a import A
@attr.s(auto_attribs=True)
class B(A):
    y: int

[file b.py.2]
import attr
from a import A
@attr.s(auto_attribs=True)
class B(A):
    y: str

[builtins fixtures/list.pyi]
[out1]
main:2: error: Argument 2 to "B" has incompatible type "str"; expected "int"

[out2]
[rechecked b]

[case testAttrsIncrementalThreeFiles]
from c import C
C(5, 'foo', True)

[file a.py]
import attr
@attr.s
class A:
    a: int = attr.ib()

[file b.py]
import attr
@attr.s
class B:
    b: str = attr.ib()

[file c.py]
from a import A
from b import B
import attr
@attr.s
class C(A, B):
    c: bool = attr.ib()

[builtins fixtures/list.pyi]
[out1]
[out2]

[case testAttrsIncrementalConverterInSubmodule]
from a.a import A
reveal_type(A)
[file a/__init__.py]
[file a/a.py]
from typing import Optional
def converter(s:Optional[int]) -> int:
    ...

import attr
@attr.s
class A:
    x: int = attr.ib(converter=converter)

[builtins fixtures/list.pyi]
[out1]
main:2: error: Revealed type is 'def (x: Union[builtins.int, builtins.None]) -> a.a.A'
[out2]
main:2: error: Revealed type is 'def (x: Union[builtins.int, builtins.None]) -> a.a.A'

[case testAttrsIncrementalConverterManyStyles]
import a
[file a.py]
from base import Base
Base(1, 'str', True)
Base(None, None, None)

from subclass import A, B
A(1, 'str', True)
A(None, None, None)
B(1, 'str', True, 1, 'str', True)
B(None, None, None, None, None, None)

from submodule.base import SubBase
SubBase(1, 'str', True)
SubBase(None, None, None)

from submodule.subclass import AA, BB
AA(1, 'str', True)
AA(None, None, None)
BB(1, 'str', True, 1, 'str', True)
BB(None, None, None, None, None, None)

from submodule.subsubclass import SubAA, SubBB
SubAA(1, 'str', True)
SubAA(None, None, None)
SubBB(1, 'str', True, 1, 'str', True)
SubBB(None, None, None, None, None, None)

[file a.py.2]
# Now with errors.
from base import Base
Base(1, 1, True)

from subclass import A, B
A(1, 1, True)
B(1, 'str', True, 1, 1, True)

from submodule.base import SubBase
SubBase(1, 1, True)

from submodule.subclass import AA, BB
AA(1, 1, True)
BB(1, 'str', True, 1, 1, True)

from submodule.subsubclass import SubAA, SubBB
SubAA(1, 1, True)
SubBB(1, 'str', True, 1, 1, True)

[file foo.py]
from typing import Optional
def maybe_int(x: Optional[int]) -> int:
   ...
[file bar.py]
from typing import Optional
def maybe_bool(x: Optional[bool]) -> bool:
   ...
[file base.py]
from typing import Optional
import attr
import bar
from foo import maybe_int
def maybe_str(x: Optional[str]) -> str:
   ...
@attr.s
class Base:
    x: int = attr.ib(converter=maybe_int)
    y: str = attr.ib(converter=maybe_str)
    z: bool = attr.ib(converter=bar.maybe_bool)
[file subclass.py]
from typing import Optional
import attr
from base import Base
@attr.s
class A(Base): pass

import bar
from foo import maybe_int
def maybe_str(x: Optional[str]) -> str:
   ...
@attr.s
class B(Base):
    xx: int = attr.ib(converter=maybe_int)
    yy: str = attr.ib(converter=maybe_str)
    zz: bool = attr.ib(converter=bar.maybe_bool)

[file submodule/__init__.py]
[file submodule/base.py]
from typing import Optional
import attr
import bar
from foo import maybe_int
def maybe_str(x: Optional[str]) -> str:
   ...
@attr.s
class SubBase:
    x: int = attr.ib(converter=maybe_int)
    y: str = attr.ib(converter=maybe_str)
    z: bool = attr.ib(converter=bar.maybe_bool)

[file submodule/subclass.py]
from typing import Optional
import attr
from base import Base
@attr.s
class AA(Base): pass

import bar
from foo import maybe_int
def maybe_str(x: Optional[str]) -> str:
   ...
@attr.s
class BB(Base):
    xx: int = attr.ib(converter=maybe_int)
    yy: str = attr.ib(converter=maybe_str)
    zz: bool = attr.ib(converter=bar.maybe_bool)

[file submodule/subsubclass.py]
from typing import Optional
import attr
from .base import SubBase
@attr.s
class SubAA(SubBase): pass

import bar
from foo import maybe_int
def maybe_str(x: Optional[str]) -> str:
   ...
@attr.s
class SubBB(SubBase):
    xx: int = attr.ib(converter=maybe_int)
    yy: str = attr.ib(converter=maybe_str)
    zz: bool = attr.ib(converter=bar.maybe_bool)
[builtins fixtures/list.pyi]
[out1]
[out2]
tmp/a.py:3: error: Argument 2 to "Base" has incompatible type "int"; expected "Optional[str]"
tmp/a.py:6: error: Argument 2 to "A" has incompatible type "int"; expected "Optional[str]"
tmp/a.py:7: error: Argument 5 to "B" has incompatible type "int"; expected "Optional[str]"
tmp/a.py:10: error: Argument 2 to "SubBase" has incompatible type "int"; expected "Optional[str]"
tmp/a.py:13: error: Argument 2 to "AA" has incompatible type "int"; expected "Optional[str]"
tmp/a.py:14: error: Argument 5 to "BB" has incompatible type "int"; expected "Optional[str]"
tmp/a.py:17: error: Argument 2 to "SubAA" has incompatible type "int"; expected "Optional[str]"
tmp/a.py:18: error: Argument 5 to "SubBB" has incompatible type "int"; expected "Optional[str]"

[case testAttrsIncrementalConverterInFunction]
import attr
def foo() -> None:
    def foo(x: str) -> int:
        ...
    @attr.s
    class A:
        x: int = attr.ib(converter=foo)
    reveal_type(A)
[builtins fixtures/list.pyi]
[out1]
main:8: error: Revealed type is 'def (x: builtins.str) -> __main__.A@5'
[out2]
main:8: error: Revealed type is 'def (x: builtins.str) -> __main__.A@5'

[case testAttrsIncrementalConverterInSubmoduleForwardRef]
from a.a import A
reveal_type(A)
[file a/__init__.py]
[file a/a.py]
from typing import List
def converter(s:F) -> int:
    ...

import attr
@attr.s
class A:
    x: int = attr.ib(converter=converter)

F = List[int]

[builtins fixtures/list.pyi]
[out1]
main:2: error: Revealed type is 'def (x: builtins.list[builtins.int]) -> a.a.A'
[out2]
main:2: error: Revealed type is 'def (x: builtins.list[builtins.int]) -> a.a.A'


[case testAttrsIncrementalThreeRuns]
from a import A
A(5)

[file a.py]
import attr
@attr.s(auto_attribs=True)
class A:
    a: int

[file a.py.2]
import attr
@attr.s(auto_attribs=True)
class A:
    a: str

[file a.py.3]
import attr
@attr.s(auto_attribs=True)
class A:
    a: int = 6

[builtins fixtures/list.pyi]
[out1]
[out2]
main:2: error: Argument 1 to "A" has incompatible type "int"; expected "str"
[out3]

[case testDeletedDepLineNumber]
# The import is not on line 1 and that data should be preserved
import a
[file a.py]
[delete a.py.2]
[out1]

[out2]
main:2: error: Cannot find module named 'a'
main:2: note: (Perhaps setting MYPYPATH or using the "--ignore-missing-imports" flag would help)

[case testIncrementalInheritanceAddAnnotation]
# flags: --strict-optional
import a
[file a.py]
import b
def foo() -> None:
    1 + b.Bar().get()
[file b.py]
from c import Baz
class Bar(Baz): pass

[file c.py]
class Baz:
    def get(self):
        return 1
[file c.py.2]
from typing import Optional
class Baz:
    def get(self) -> Optional[int]:
        return 1
[out]
[out2]
tmp/a.py:3: error: Unsupported operand types for + ("int" and "Optional[int]")

[case testIncrementalMetaclassUpdate]
import a
[file a.py]
from b import B
B.x

[file b.py]
import c
class B(metaclass=c.M): pass

[file c.py]
class M(type):
    x: int

[file c.py.2]
class M(type):
    y: int
[out]
[out2]
tmp/a.py:2: error: "Type[B]" has no attribute "x"

[case testIncrementalLotsOfInheritance]
import a
[file a.py]
from b import B
from d import D
def take(d: D) -> None: pass
def foo() -> None:
    take(B())
[file b.py]
from c import C
class B(C): pass

[file c.py]
from d import D
class C(D): pass

[file c.py.2]
from d import D
class C: pass

[file d.py]
class D: pass
[out]
[out2]
tmp/a.py:5: error: Argument 1 to "take" has incompatible type "B"; expected "D"

[case testIncrementalInheritanceProperty]
import a
[file a.py]
import b
def foo() -> None:
    1 + b.Bar().x
[file b.py]
from c import Baz
class Bar(Baz): pass

[file c.py]
class Baz:
    def __init__(self):
        self.x = 12  # type: int
[file c.py.2]
class Baz:
    def __init__(self):
        self.x = 'lol'  # type: str
[out]
[out2]
tmp/a.py:3: error: Unsupported operand types for + ("int" and "str")

[case testIncrementalWithIgnoresTwice]
import a
[file a.py]
import b
import foo # type: ignore
[file b.py]
x = 1
[file b.py.2]
x = 'hi'
[file b.py.3]
x = 1
[builtins fixtures/module.pyi]
[out]
[out2]
[out3]

[case testIgnoredImport2]
import x
[file y.py]
import xyz  # type: ignore
B = 0
from x import A
[file x.py]
A = 0
from y import B
[file x.py.2]
A = 1
from y import B
[file x.py.3]
A = 2
from y import B
[out]
[out2]
[out3]

[case testDeletionOfSubmoduleTriggersImportFrom2]
from p.q import f
f()
[file p/__init__.py]
[file p/q.py]
def f() -> None: pass
[delete p/q.py.2]
[file p/q.py.3]
def f(x: int) -> None: pass
[out]
[out2]
main:1: error: Cannot find module named 'p.q'
main:1: note: (Perhaps setting MYPYPATH or using the "--ignore-missing-imports" flag would help)
[out3]
main:2: error: Too few arguments for "f"

[case testDeleteIndirectDependency]
import b
b.x.foo()
[file b.py]
import c
x = c.Foo()
[file c.py]
class Foo:
    def foo(self) -> None: pass
[delete c.py.2]
[file b.py.2]
class Foo:
    def foo(self) -> None: pass
x = Foo()
[out]
[out2]

[case testImportReExportInCycle]
from m import One
[file m/__init__.py]
from .one import One
from .two import Two
[file m/one.py]
class One:
    pass
[file m/two.py]
import m
class Two:
    pass
[file m/one.py.2]
class One:
    name: str
[file m/two.py.2]
import m
reveal_type(m.One.name)
class Two:
    pass
[out2]
tmp/m/two.py:2: error: Revealed type is 'builtins.str'

[case testImportUnusedIgnore1]
# flags: --warn-unused-ignores
import a
[file a.py]
import b
import foo  # type: ignore
[file b.py]
x = 1
[file b.py.2]
x = '2'

-- TODO: Fails due to #4856
[case testImportUnusedIgnore2-skip]
# flags: --warn-unused-ignores
import a
[file a.py]
import b
import c  # type: ignore
[file b.py]
x = 1
[file b.py.2]
x = 'hi'
[file c.py.3]
pass
[out]
[out2]
[out3]
tmp/a.py:1: note: unused 'type: ignore' comment

<<<<<<< HEAD
[case testBazelFlagIgnoresFileChanges]
-- Since the initial run wrote a cache file, the second run ignores the source
# flags: --bazel
from a import f
f()
[file a.py]
def f(): pass
[file a.py.2]
[out]
[out2]
=======
-- Test that a non cache_fine_grained run can use a fine-grained cache
[case testRegularUsesFgCache]
# flags: --config-file tmp/mypy.ini
import a
[file a.py]
x = 0
[file mypy.ini]
[[mypy]
cache_fine_grained = True
[file mypy.ini.2]
[[mypy]
cache_fine_grained = False
-- Nothing should get rechecked
[rechecked]
[stale]

[case testFgCacheNeedsFgCache]
# flags: --config-file tmp/mypy.ini
import a
[file a.py]
x = 0
[file mypy.ini]
[[mypy]
cache_fine_grained = False
[file mypy.ini.2]
[[mypy]
cache_fine_grained = True
[rechecked a, builtins]
[stale a, builtins]
>>>>>>> 5035fb16
<|MERGE_RESOLUTION|>--- conflicted
+++ resolved
@@ -4236,18 +4236,6 @@
 [out3]
 tmp/a.py:1: note: unused 'type: ignore' comment
 
-<<<<<<< HEAD
-[case testBazelFlagIgnoresFileChanges]
--- Since the initial run wrote a cache file, the second run ignores the source
-# flags: --bazel
-from a import f
-f()
-[file a.py]
-def f(): pass
-[file a.py.2]
-[out]
-[out2]
-=======
 -- Test that a non cache_fine_grained run can use a fine-grained cache
 [case testRegularUsesFgCache]
 # flags: --config-file tmp/mypy.ini
@@ -4277,4 +4265,14 @@
 cache_fine_grained = True
 [rechecked a, builtins]
 [stale a, builtins]
->>>>>>> 5035fb16
+
+[case testBazelFlagIgnoresFileChanges]
+-- Since the initial run wrote a cache file, the second run ignores the source
+# flags: --bazel
+from a import f
+f()
+[file a.py]
+def f(): pass
+[file a.py.2]
+[out]
+[out2]