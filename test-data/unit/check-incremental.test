--- conflicted
+++ resolved
@@ -2952,7 +2952,6 @@
 [out2]
 tmp/b.py:2: error: Incompatible return value type (got "int", expected "str")
 
-<<<<<<< HEAD
 -- Some crazy selef-referential named tuples, types dicts, and aliases
 -- to be sure that everything can be _serialized_ (i.e. ForwardRef's are removed)
 
@@ -3138,7 +3137,7 @@
 n: Node
 def f(m: Node2) -> None: pass
 [builtins fixtures/tuple.pyi]
-=======
+
 [case testCrashWithPartialGlobalAndCycle]
 import bar
 
@@ -3155,5 +3154,4 @@
 
 external_list = [0]
 
-[builtins fixtures/dict.pyi]
->>>>>>> 3db14517
+[builtins fixtures/dict.pyi]