-- Checks for incremental mode (see testcheck.py).
-- Each test is run at least twice, once with a cold cache, once with a warm cache.
-- Before the tests are run again, in step N any *.py.N files are copied to
-- *.py.  There are at least two runs; more as long as there are *.py.N files.
--
-- You can add an empty section like `[delete mod.py.2]` to delete `mod.py`
-- before the second run.
--
-- Errors expected in the first run should be in the `[out1]` section, and
-- errors expected in the second run should be in the `[out2]` section, and so on.
-- If a section is omitted, it is expected there are no errors on that run.
-- The number of runs is determined by the highest N in all [outN] sections, but
-- there are always at least two runs. (Note that [out] is equivalent to [out1].)
--
-- The list of modules to be checked can be specified using
-- # cmd: mypy -m mod1 mod2 mod3
-- To check a different list on the second run, use
-- # cmd2: mypy -m mod1 mod3
-- (and cmd3 for the third run, and so on).
--
-- Extra command line flags may be specified using
-- # flags: --some-flag
-- If the second run requires different flags, those can be specified using
-- # flags2: --another-flag
-- (and flags3 for the third run, and so on).
--
-- Any files that we expect to be rechecked should be annotated in the [rechecked]
-- annotation, and any files expect to be stale (aka have a modified interface)
-- should be annotated in the [stale] annotation. Note that a file that ends up
-- producing an error has its caches deleted and is marked stale automatically.
-- Such files do not need to be included in [stale ...] list.
--
-- The test suite will automatically assume that __main__ is stale and rechecked in
-- all cases so we can avoid constantly having to annotate it. The list of
-- rechecked/stale files can be in any arbitrary order, or can be left empty
-- if no files should be rechecked/stale.
--
-- There are additional incremental mode test cases in check-serialize.test.

[case testIncrementalEmpty]
[rechecked]
[stale]

[case testIncrementalBasics]
import m
[file m.py]
def foo():
    pass
[file m.py.2]
def foo() -> None:
    pass
[rechecked m]
[stale m]

[case testIncrementalError]
import m
[file m.py]
def foo() -> None:
    pass
[file m.py.2]
def foo() -> None:
    bar()
[rechecked m]
[stale]
[out2]
tmp/m.py:2: error: Name 'bar' is not defined

[case testIncrementalSimpleImportSequence]
import mod1
mod1.func1()

[file mod1.py]
import mod2
def func1() -> None: mod2.func2()

[file mod2.py]
import mod3
def func2() -> None: mod3.func3()

[file mod3.py]
def func3() -> None: pass

[rechecked]
[stale]


[case testIncrementalInternalChangeOnly]
import mod1
mod1.func1()

[file mod1.py]
import mod2
def func1() -> None: mod2.func2()

[file mod2.py]
import mod3
def func2() -> None: mod3.func3()

[file mod3.py]
def func3() -> None: pass

[file mod3.py.2]
def func3() -> None: 3 + 2

[rechecked mod3]
[stale]


[case testIncrementalImportGone]
import mod1

[file mod1.py]
from mod2 import A
def func1() -> A: pass

[file mod2.py]
class A: pass

[file mod1.py.2]
def func1() -> A: pass

[rechecked mod1]
[stale]
[out2]
tmp/mod1.py:1: error: Name 'A' is not defined

[case testIncrementalCallable]
import mod1

[file mod1.py]
from typing import Callable
from mypy_extensions import Arg
def func1() -> Callable[[Arg(int, 'x')], int]: pass

[file mod1.py.2]
from typing import Callable
from mypy_extensions import Arg
def func1() -> Callable[[Arg(int, 'x')], int]: ...


[rechecked mod1]
[stale]

[builtins fixtures/dict.pyi]

[case testIncrementalSameNameChange]
import mod1

[file mod1.py]
from mod2 import A
def func1() -> A: pass

[file mod2.py]
class A: pass

[file mod2.py.2]
class Parent: pass
class A(Parent): pass

[rechecked mod1, mod2]
[stale mod2]

[case testIncrementalPartialInterfaceChange]
import mod1
mod1.func1()

[file mod1.py]
import mod2
def func1() -> None: mod2.func2()

[file mod2.py]
import mod3
def func2() -> None: mod3.func3()

[file mod3.py]
def func3() -> None: pass

[file mod3.py.2]
def func3() -> int: return 2

[rechecked mod2, mod3]
[stale mod3]

[case testIncrementalInternalFunctionDefinitionChange]
import mod1

[file mod1.py]
import mod2
def accepts_int(a: int) -> int: return a
accepts_int(mod2.foo())

[file mod2.py]
def foo() -> int:
    def inner() -> int:
        return 42
    return inner()

[file mod2.py.2]
def foo() -> int:
    def inner2() -> str:
        return "foo"
    return inner2()

[rechecked mod1, mod2]
[stale]
[out2]
tmp/mod2.py:4: error: Incompatible return value type (got "str", expected "int")

[case testIncrementalInternalScramble]
import mod1

[file mod1.py]
import mod2
mod2.foo()

[file mod2.py]
def baz() -> int:
    return 3

def bar() -> int:
    return baz()

def foo() -> int:
    return bar()

[file mod2.py.2]
def foo() -> int:
    return baz()

def bar() -> int:
    return bar()

def baz() -> int:
    return 42
[rechecked mod2]
[stale]

[case testIncrementalMethodInterfaceChange]
import mod1

[file mod1.py]
import mod2

[file mod2.py]
class Foo:
    def bar(self, a: str) -> str:
        return "a"

[file mod2.py.2]
class Foo:
    def bar(self, a: float) -> str:
        return "a"

[rechecked mod1, mod2]
[stale mod2]

[case testIncrementalBaseClassChange]
import mod1

[file mod1.py]
from mod2 import Child
Child().good_method()

[file mod2.py]
class Good:
    def good_method(self) -> int: return 1
class Bad: pass
class Child(Good): pass

[file mod2.py.2]
class Good:
    def good_method(self) -> int: return 1
class Bad: pass
class Child(Bad): pass

[rechecked mod1, mod2]
[stale mod2]
[out2]
tmp/mod1.py:2: error: "Child" has no attribute "good_method"

[case testIncrementalCascadingChange]
import mod1

[file mod1.py]
from mod2 import A
def accepts_int(a: int) -> None: pass
accepts_int(A)

[file mod2.py]
from mod3 import B
A = B

[file mod3.py]
from mod4 import C
B = C

[file mod4.py]
C = 3

[file mod4.py.2]
C = "A"

[rechecked mod1, mod2, mod3, mod4]
[stale mod2, mod3, mod4]
[out2]
tmp/mod1.py:3: error: Argument 1 to "accepts_int" has incompatible type "str"; expected "int"

[case testIncrementalBrokenCascade]
import mod1

[file mod1.py]
import mod2
def accept_int(a: int) -> int: return a
accept_int(mod2.mod3.mod4.const)

[file mod2.py]
import mod3

[file mod3.py]
import mod4

[file mod4.py]
const = 3

[file mod3.py.2]
# Import to mod4 is gone!

[rechecked mod1, mod2, mod3]
[stale mod3]
[builtins fixtures/module.pyi]
[out2]
tmp/mod1.py:3: error: Module has no attribute "mod4"

[case testIncrementalLongBrokenCascade]
import mod1

[file mod1.py]
import mod2
def accept_int(a: int) -> int: return a
accept_int(mod2.mod3.mod4.mod5.mod6.mod7.const)

[file mod2.py]
import mod3

[file mod3.py]
import mod4

[file mod4.py]
import mod5

[file mod5.py]
import mod6

[file mod6.py]
import mod7

[file mod7.py]
const = 3

[file mod6.py.2]
# Import to mod7 is gone!

[rechecked mod1, mod5, mod6]
[stale mod6]
[builtins fixtures/module.pyi]
[out2]
tmp/mod1.py:3: error: Module has no attribute "mod7"

[case testIncrementalNestedBrokenCascade]
import mod1

[file mod1.py]
import mod2
def accept_int(a: int) -> int: return a
accept_int(mod2.mod3.mod4.const)

[file mod2/__init__.py]
import mod2.mod3 as mod3

[file mod2/mod3/__init__.py]
import mod2.mod3.mod4 as mod4

[file mod2/mod3/__init__.py.2]
# Import is gone!

[file mod2/mod3/mod4.py]
const = 3

[rechecked mod1, mod2, mod2.mod3]
[stale mod2.mod3]
[builtins fixtures/module.pyi]
[out2]
tmp/mod1.py:3: error: Module has no attribute "mod4"

[case testIncrementalNestedBrokenCascadeWithType1]
import mod1, mod2.mod3.mod5

[file mod1.py]
import mod2
def accept_int(x: int) -> None: pass
def produce() -> mod2.CustomType:
    return mod2.CustomType()
a = produce()
accept_int(a.foo())

[file mod2/__init__.py]
from mod2.mod3 import CustomType

[file mod2/mod3/__init__.py]
from mod2.mod3.mod4 import CustomType

[file mod2/mod3/__init__.py.2]
# Import a different class that also happens to be called 'CustomType'
from mod2.mod3.mod5 import CustomType
def produce() -> CustomType:
    return CustomType()

[file mod2/mod3/mod4.py]
class CustomType:
    def foo(self) -> int: return 1

[file mod2/mod3/mod5.py]
class CustomType:
    def foo(self) -> str: return "a"

[rechecked mod1, mod2, mod2.mod3]
[stale mod2, mod2.mod3]
[builtins fixtures/module.pyi]
[out1]
[out2]
tmp/mod1.py:6: error: Argument 1 to "accept_int" has incompatible type "str"; expected "int"

[case testIncrementalNestedBrokenCascadeWithType2]
import mod1, mod2.mod3.mod5

[file mod1.py]
from mod2 import produce
def accept_int(x: int) -> None: pass
a = produce()
accept_int(a.foo())

[file mod2/__init__.py]
from mod2.mod3 import produce

[file mod2/mod3/__init__.py]
from mod2.mod3.mod4 import CustomType
def produce() -> CustomType:
    return CustomType()

[file mod2/mod3/__init__.py.2]
# Import a different class that also happens to be called 'CustomType'
from mod2.mod3.mod5 import CustomType
def produce() -> CustomType:
    return CustomType()

[file mod2/mod3/mod4.py]
class CustomType:
    def foo(self) -> int: return 1

[file mod2/mod3/mod5.py]
class CustomType:
    def foo(self) -> str: return "a"

[rechecked mod1, mod2, mod2.mod3]
[stale mod2.mod3]
[builtins fixtures/module.pyi]
[out1]
[out2]
tmp/mod1.py:4: error: Argument 1 to "accept_int" has incompatible type "str"; expected "int"

[case testIncrementalRemoteChange]
import mod1

[file mod1.py]
import mod2
def accepts_int(a: int) -> None: pass
accepts_int(mod2.mod3.mod4.const)

[file mod2.py]
import mod3

[file mod3.py]
import mod4

[file mod4.py]
const = 3

[file mod4.py.2]
const = "foo"

[rechecked mod1, mod3, mod4]
[stale mod4]
[out2]
tmp/mod1.py:3: error: Argument 1 to "accepts_int" has incompatible type "str"; expected "int"

[case testIncrementalBadChange]
import mod1

[file mod1.py]
from mod2 import func2

def func1() -> int:
    return func2()

[file mod2.py]
def func2() -> int:
    return 1

[file mod2.py.2]
def func2() -> str:
    return "foo"

[rechecked mod1, mod2]
[stale mod2]
[out2]
tmp/mod1.py:4: error: Incompatible return value type (got "str", expected "int")

[case testIncrementalBadChangeWithSave]
import mod0

[file mod0.py]
import mod1
A = mod1.func2()

[file mod1.py]
from mod2 import func2

def func1() -> int:
    return func2()

[file mod2.py]
def func2() -> int:
    return 1

[file mod2.py.2]
def func2() -> str:
    return "foo"

[rechecked mod0, mod1, mod2]
[stale mod2]
[out2]
tmp/mod1.py:4: error: Incompatible return value type (got "str", expected "int")

[case testIncrementalOkChangeWithSave]
import mod0

[file mod0.py]
import mod1
A = mod1.func2()

[file mod1.py]
from mod2 import func2

def func1() -> int:
    func2()
    return 1

[file mod2.py]
def func2() -> int:
    return 1

[file mod2.py.2]
def func2() -> str:
    return "foo"

[rechecked mod0, mod1, mod2]
[stale mod0, mod2]
[out2]

[case testIncrementalWithComplexDictExpression]
import mod1

[file mod1.py]
import mod1_private

[file mod1_private.py]
my_dict = {
    'a': [1, 2, 3],
    'b': [4, 5, 6]
}

[file mod1_private.py.2]
my_dict = {
    'a': [1, 2, 3],
    'b': [4, 5, 'a']
}

[rechecked mod1, mod1_private]
[stale mod1_private]
[builtins fixtures/dict.pyi]

[case testIncrementalWithComplexConstantExpressionNoAnnotation]
import mod1

[file mod1.py]
import mod1_private

[file mod1_private.py]
def foobar() -> int: return 1
def baz() -> int: return 2
const = 1 + foobar()

[file mod1_private.py.2]
def foobar() -> int: return 1
def baz() -> int: return 2
const = 1 + baz()

[rechecked mod1_private]
[stale]

[case testIncrementalWithComplexConstantExpressionWithAnnotation]
import mod1

[file mod1.py]
import mod1_private

[file mod1_private.py]
def foobar() -> int: return 1
def baz() -> int: return 2
const = 1 + foobar()  # type: int

[file mod1_private.py.2]
def foobar() -> int: return 1
def baz() -> int: return 2
const = 1 + baz()  # type: int

[rechecked mod1_private]
[stale]

[case testIncrementalSmall]
import mod1

[file mod1.py]
import mod1_private
def accepts_int(a: int) -> None: pass
accepts_int(mod1_private.some_func(12))

[file mod1_private.py]
def some_func(a: int) -> int:
    return 1

[file mod1_private.py.2]
def some_func(a: int) -> str:
    return "a"

[rechecked mod1, mod1_private]
[stale mod1_private]
[builtins fixtures/ops.pyi]
[out2]
tmp/mod1.py:3: error: Argument 1 to "accepts_int" has incompatible type "str"; expected "int"

[case testIncrementalWithDecorators]
import mod1

[file mod1.py]
import mod1_private
def accepts_int(a: int) -> None: pass
accepts_int(mod1_private.some_func(12))

[file mod1_private.py]
from typing import Callable
def multiply(f: Callable[[int], int]) -> Callable[[int], int]:
    return lambda a: f(a) * 10

def stringify(f: Callable[[int], int]) -> Callable[[int], str]:
    return lambda a: str(f(a))

@multiply
def some_func(a: int) -> int:
    return a + 2

[file mod1_private.py.2]
from typing import Callable
def multiply(f: Callable[[int], int]) -> Callable[[int], int]:
    return lambda a: f(a) * 10

def stringify(f: Callable[[int], int]) -> Callable[[int], str]:
    return lambda a: str(f(a))

@stringify
def some_func(a: int) -> int:
    return a + 2
[rechecked mod1, mod1_private]
[stale mod1_private]
[builtins fixtures/ops.pyi]
[out2]
tmp/mod1.py:3: error: Argument 1 to "accepts_int" has incompatible type "str"; expected "int"

[case testIncrementalChangingClassAttributes]
import mod1

[file mod1.py]
import mod2
mod2.Foo.A

[file mod2.py]
class Foo:
    A = 3

[file mod2.py.2]
class Foo:
    A = "hello"

[rechecked mod1, mod2]
[stale mod2]

[case testIncrementalChangingFields]
import mod1

[file mod1.py]
import mod2
f = mod2.Foo()
f.A

[file mod2.py]
class Foo:
    def __init__(self) -> None:
        self.A = 3

[file mod2.py.2]
class Foo:
    def __init__(self) -> None:
        self.A = "hello"

[rechecked mod1, mod2]
[stale mod2]
[out2]

[case testIncrementalChangingFieldsWithAssignment]
import mod1

[file mod1.py]
import mod2
f = mod2.Foo()
B = f.A

[file mod2.py]
class Foo:
    def __init__(self) -> None:
        self.A = 3

[file mod2.py.2]
class Foo:
    def __init__(self) -> None:
        self.A = "hello"

[rechecked mod1, mod2]
[stale mod1, mod2]

[case testIncrementalCheckingChangingFields]
import mod1

[file mod1.py]
import mod2
def accept_int(a: int) -> int: return a
f = mod2.Foo()
accept_int(f.A)

[file mod2.py]
class Foo:
    def __init__(self) -> None:
        self.A = 3

[file mod2.py.2]
class Foo:
    def __init__(self) -> None:
        self.A = "hello"

[rechecked mod1, mod2]
[stale mod2]
[out2]
tmp/mod1.py:4: error: Argument 1 to "accept_int" has incompatible type "str"; expected "int"

[case testIncrementalNestedClassDefinition]
import mod1

[file mod1.py]
import mod2
b = mod2.Foo.Bar()
b.attr

[file mod2.py]
class Foo:
    class Bar:
        attr = 3

[file mod2.py.2]
class Foo:
    class Bar:
        attr = "foo"

[rechecked mod1, mod2]
[stale mod2]

[case testIncrementalSimpleBranchingModules]
import mod1
import mod2

[file mod1.py]
def func() -> None: pass

[file mod2.py]
def func() -> None: pass

[file mod1.py.2]
def func() -> int: return 1

[rechecked mod1]
[stale mod1]

[case testIncrementalSubmoduleImport]
from parent.childA import Foo

def func1() -> Foo:
    return Foo()

[file parent/__init__.py]
from parent.childA import Foo
from parent.childB import Bar

__all__ = ['Foo', 'Bar']

[file parent/childA.py]
import parent

class Foo:
    def test(self) -> int:
        return parent.Bar().test()

[file parent/childB.py]
class Bar:
    def test(self) -> int: return 3

[builtins fixtures/module_all.pyi]
[rechecked]
[stale]

[case testIncrementalSubmoduleWithAttr]
import mod.child
x = mod.child.Foo()
x.bar()

[file mod/__init__.py]

[file mod/child.py]
class Foo:
    def bar(self) -> None: pass
[builtins fixtures/module.pyi]
[rechecked]
[stale]

[case testIncrementalNestedSubmoduleImportFromWithAttr]
from mod1.mod2 import mod3
def accept_int(a: int) -> None: pass

accept_int(mod3.val3)

[file mod1/__init__.py]
val1 = 1

[file mod1/mod2/__init__.py]
val2 = 1

[file mod1/mod2/mod3.py]
val3 = 1

[builtins fixtures/module.pyi]
[rechecked]
[stale]

[case testIncrementalNestedSubmoduleWithAttr]
import mod1.mod2.mod3
def accept_int(a: int) -> None: pass

accept_int(mod1.mod2.mod3.val3)
accept_int(mod1.mod2.val2)
accept_int(mod1.val1)

[file mod1/__init__.py]
val1 = 1

[file mod1/mod2/__init__.py]
val2 = 1

[file mod1/mod2/mod3.py]
val3 = 1

[builtins fixtures/module.pyi]
[rechecked]
[stale]

[case testIncrementalSubmoduleParentWithImportFrom]
import parent

[file parent/__init__.py]
from parent import a

[file parent/a.py]
val = 3

[builtins fixtures/args.pyi]
[stale]

[case testIncrementalSubmoduleParentBackreference]
import parent

[file parent/__init__.py]
from parent import a

[file parent/a.py]
import parent.b

[file parent/b.py]

[builtins fixtures/args.pyi]
[stale]

[case testIncrementalSubmoduleParentBackreferenceComplex]
import parent

[file parent/__init__.py]
import parent.a

[file parent/a.py]
import parent.b
import parent.c

[file parent/b.py]
import parent.a

[file parent/c.py]
import parent.a

[builtins fixtures/args.pyi]
[stale]

[case testIncrementalReferenceNewFileWithImportFrom]
from parent import a

[file parent/__init__.py]

[file parent/a.py]

[file parent/a.py.2]
from parent import b

[file parent/b.py.2]

[stale parent.a, parent.b]
[rechecked parent, parent.a, parent.b]

[case testIncrementalReferenceExistingFileWithImportFrom]
from parent import a, b

[file parent/__init__.py]

[file parent/a.py]

[file parent/b.py]

[file parent/a.py.2]
from parent import b

[stale parent.a]

[case testIncrementalWithTypeIgnoreOnDirectImport]
import a, b

[file a.py]
import b  # type: ignore

[file b.py]
import c

[file c.py]

[stale]

[case testIncrementalWithTypeIgnoreOnImportFrom]
import a, b

[file a.py]
from b import something # type: ignore

[file b.py]
import c
something = 3

[file c.py]

[stale]

[case testIncrementalWithPartialTypeIgnore]
import a  # type: ignore
import a.b

[file a/__init__.py]

[file a/b.py]

[stale]

[case testIncrementalAnyIsDifferentFromIgnore]
import b

[file b.py]
from typing import Any
import a.b

[file b.py.2]
from typing import Any

a = 3  # type: Any
import a.b

[file a/__init__.py]

[file a/b.py]

[rechecked b]
[stale]
[out2]
tmp/b.py:4: error: Name 'a' already defined on line 3

[case testIncrementalSilentImportsAndImportsInClass]
# flags: --ignore-missing-imports
class MyObject(object):
    from bar import FooBar
[stale]

[case testIncrementalSameFileSize]
import m

[file m.py]
def foo(a: int) -> None: pass
def bar(a: str) -> None: pass

foo(3)

[file m.py.2]
def foo(a: int) -> None: pass
def bar(a: str) -> None: pass

bar(3)

[rechecked m]
[stale]
[out2]
tmp/m.py:4: error: Argument 1 to "bar" has incompatible type "int"; expected "str"

[case testIncrementalUnsilencingModule]
# cmd: mypy -m main package.subpackage.mod2
# cmd2: mypy -m main package.subpackage.mod1
# flags: --follow-imports=skip

[file main.py]
from package.subpackage.mod1 import Class

def handle(c: Class) -> None:
    c.some_attribute

[file package/__init__.py]
# empty

[file package/subpackage/__init__.py]
# empty

[file package/subpackage/mod1.py]
import collections # Any previously unloaded package works here

class Class: pass

[file package/subpackage/mod2.py]
# empty

[builtins fixtures/args.pyi]
[rechecked collections, main, package.subpackage.mod1]
[stale collections, package.subpackage.mod1]
[out2]
tmp/main.py:4: error: "Class" has no attribute "some_attribute"

[case testIncrementalWithIgnores]
import foo # type: ignore

[builtins fixtures/module.pyi]
[stale]

[case testIncrementalWithSilentImportsAndIgnore]
# cmd: mypy -m main b
# cmd2: mypy -m main c c.submodule
# flags: --follow-imports=skip

[file main.py]
import a  # type: ignore
import b
import c

a.A().foo()
b.B().foo()
c.C().foo()

[file b.py]
class B:
    def foo(self) -> None: pass

[file b.py.2]

[file c/__init__.py]
class C: pass

[file c/submodule.py]
val = 3  # type: int
val = "foo"

[builtins fixtures/module_all.pyi]
[rechecked main, c, c.submodule]
[stale c]
[out2]
tmp/c/submodule.py:2: error: Incompatible types in assignment (expression has type "str", variable has type "int")
tmp/main.py:7: error: "C" has no attribute "foo"

[case testIncrementalRemoteError]
import m
m.C().foo().bar()
[file m.py]
import n
class C:
  def foo(self) -> n.A: pass
[file n.py]
class A:
  def bar(self): pass
[file n.py.2]
class A:
  pass
[rechecked m, n]
[stale n]
[out2]
main:2: error: "A" has no attribute "bar"

[case testIncrementalRemoteErrorFixed]
import m
m.C().foo().bar()
[file m.py]
import n
class C:
  def foo(self) -> n.A: pass
[file n.py]
class A:
  pass
[file n.py.2]
class A:
  def bar(self): pass
[rechecked m, n]
[stale n]
[out1]
main:2: error: "A" has no attribute "bar"

[case testIncrementalChangedError]
import m
[file m.py]
import n
def accept_int(x: int) -> None: pass
accept_int(n.foo)
[file n.py]
foo = "hello"
reveal_type(foo)
[file n.py.2]
foo = 3.14
reveal_type(foo)
[rechecked m, n]
[stale]
[out1]
tmp/n.py:2: error: Revealed type is 'builtins.str'
tmp/m.py:3: error: Argument 1 to "accept_int" has incompatible type "str"; expected "int"
[out2]
tmp/n.py:2: error: Revealed type is 'builtins.float'
tmp/m.py:3: error: Argument 1 to "accept_int" has incompatible type "float"; expected "int"

[case testIncrementalReplacingImports]
import good, bad, client

[file good.py]
def foo(a: int) -> None: pass

[file bad.py]
def foo(a: str) -> None: pass

[file client.py]
import good
import bad
from good import foo
foo(3)

[file client.py.2]
import good
import bad
from bad import foo
foo(3)

[rechecked client]
[stale]
[out2]
tmp/client.py:4: error: Argument 1 to "foo" has incompatible type "int"; expected "str"

[case testIncrementalChangingAlias]
import m1, m2, m3, m4, m5

[file m1.py]
from m2 import A
def accepts_int(x: int) -> None: pass
accepts_int(A())

[file m2.py]
from m3 import A

[file m3.py]
from m4 import B
A = B

[file m3.py.2]
from m5 import C
A = C

[file m4.py]
def B() -> int:
    return 42

[file m5.py]
def C() -> str:
    return "hello"

[rechecked m1, m2, m3]
[stale m3]
[out2]
tmp/m1.py:3: error: Argument 1 to "accepts_int" has incompatible type "str"; expected "int"

[case testIncrementalStoresAliasTypeVars]
import a

[file mod.py]
from typing import TypeVar, Union
T = TypeVar('T')
Alias = Union[int, T]
x: Alias[str]

[file a.py]
from mod import Alias, x

[file a.py.2]
from mod import Alias, x

reveal_type(x)
y: Alias[int]
reveal_type(y)
[out2]
tmp/a.py:3: error: Revealed type is 'Union[builtins.int, builtins.str]'
tmp/a.py:5: error: Revealed type is 'Union[builtins.int, builtins.int]'

[case testIncrementalSilentImportsWithBlatantError]
# cmd: mypy -m main
# flags: --follow-imports=skip

[file main.py]
from evil import Hello

[file main.py.2]
from evil import Hello
reveal_type(Hello())

[file evil.py]
def accept_int(x: int) -> None: pass
accept_int("not an int")

[rechecked main]
[stale]
[out2]
tmp/main.py:2: error: Revealed type is 'Any'

[case testIncrementalImportIsNewlySilenced]
# cmd: mypy -m main foo
# cmd2: mypy -m main
# flags: --follow-imports=skip

[file main.py]
from foo import bar
def accept_int(x: int) -> None: pass
accept_int(bar)

[file foo.py]
bar = 3

[file foo.py.2]
# Empty!

[rechecked main]
[stale main]

[case testIncrementalSilencedModuleNoLongerCausesError]
# cmd: mypy -m main evil
# cmd2: mypy -m main
# flags: --follow-imports=skip

[file main.py]
from evil import bar
def accept_int(x: int) -> None: pass
accept_int(bar)
reveal_type(bar)

[file evil.py]
bar = "str"

[rechecked main]
[stale]
[out1]
tmp/main.py:3: error: Argument 1 to "accept_int" has incompatible type "str"; expected "int"
tmp/main.py:4: error: Revealed type is 'builtins.str'
[out2]
tmp/main.py:4: error: Revealed type is 'Any'

[case testIncrementalFixedBugCausesPropagation]
import mod1

[file mod1.py]
from mod2 import A
val = A().makeB().makeC().foo()
reveal_type(val)

[file mod2.py]
from mod3 import B
class A:
    def makeB(self) -> B: return B()

[file mod3.py]
from mod4 import C
class B:
    def makeC(self) -> C:
        val = 3  # type: int
        val = "str"   # deliberately triggering error
        return C()

[file mod3.py.2]
from mod4 import C
class B:
    def makeC(self) -> C: return C()

[file mod4.py]
class C:
    def foo(self) -> int: return 1

[rechecked mod3, mod2, mod1]
[stale mod3, mod2]
[out1]
tmp/mod3.py:5: error: Incompatible types in assignment (expression has type "str", variable has type "int")
tmp/mod1.py:3: error: Revealed type is 'builtins.int'

[out2]
tmp/mod1.py:3: error: Revealed type is 'builtins.int'

[case testIncrementalIncidentalChangeWithBugCausesPropagation]
import mod1

[file mod1.py]
from mod2 import A
val = A().makeB().makeC().foo()
reveal_type(val)

[file mod2.py]
from mod3 import B
class A:
    def makeB(self) -> B: return B()

[file mod3.py]
from mod4 import C
class B:
    def makeC(self) -> C:
        val = 3  # type: int
        val = "str"   # deliberately triggering error
        return C()

[file mod4.py]
class C:
    def foo(self) -> int: return 1

[file mod4.py.2]
class C:
    def foo(self) -> str: return 'a'

[rechecked mod4, mod3, mod2, mod1]
[stale mod4]
[out1]
tmp/mod3.py:5: error: Incompatible types in assignment (expression has type "str", variable has type "int")
tmp/mod1.py:3: error: Revealed type is 'builtins.int'

[out2]
tmp/mod3.py:5: error: Incompatible types in assignment (expression has type "str", variable has type "int")
tmp/mod1.py:3: error: Revealed type is 'builtins.str'

[case testIncrementalIncidentalChangeWithBugFixCausesPropagation]
import mod1

[file mod1.py]
from mod2 import A
val = A().makeB().makeC().foo()
reveal_type(val)

[file mod2.py]
from mod3 import B
class A:
    def makeB(self) -> B: return B()

[file mod3.py]
from mod4 import C
class B:
    def makeC(self) -> C:
        val = 3  # type: int
        val = "str"   # deliberately triggering error
        return C()

[file mod3.py.2]
from mod4 import C
class B:
    def makeC(self) -> C: return C()

[file mod4.py]
class C:
    def foo(self) -> int: return 1

[file mod4.py.2]
class C:
    def foo(self) -> str: return 'a'

[rechecked mod4, mod3, mod2, mod1]
[stale mod4, mod3, mod2]
[out1]
tmp/mod3.py:5: error: Incompatible types in assignment (expression has type "str", variable has type "int")
tmp/mod1.py:3: error: Revealed type is 'builtins.int'

[out2]
tmp/mod1.py:3: error: Revealed type is 'builtins.str'

[case testIncrementalSilentImportsWithInnerImports]
# cmd: mypy -m main foo
# flags: --ignore-missing-imports

[file main.py]
from foo import MyClass
m = MyClass()

[file main.py.2]
from foo import MyClass
m = MyClass()
reveal_type(m.val)

[file foo.py]
class MyClass:
    def __init__(self) -> None:
        import unrelated
        self.val = unrelated.test()

[rechecked main]
[stale]
[out2]
tmp/main.py:3: error: Revealed type is 'Any'

[case testIncrementalSilentImportsWithInnerImportsAndNewFile]
# cmd: mypy -m main foo
# cmd2: mypy -m main foo unrelated
# flags: --follow-imports=skip

[file main.py]
from foo import MyClass
m = MyClass()

[file main.py.2]
from foo import MyClass
m = MyClass()
reveal_type(m.val)

[file foo.py]
class MyClass:
    def __init__(self) -> None:
        import unrelated
        self.val = unrelated.test()

[file unrelated.py]
def test() -> str: return "foo"

[rechecked main, foo, unrelated]
[stale foo, unrelated]
[out2]
tmp/main.py:3: error: Revealed type is 'builtins.str'

[case testIncrementalWorksWithNestedClasses]
import foo

[file foo.py]
class MyClass:
    class NestedClass:
        pass

    class_attr = NestedClass()

[rechecked]
[stale]

[case testIncrementalWorksWithBasicProtocols]
import a
[file a.py]
from b import P

x: int
y: P[int]
x = y.meth()

class C:
    def meth(self) -> int:
        pass
y = C()

[file a.py.2]
from b import P

x: str
y: P[str]
x = y.meth()

class C:
    def meth(self) -> str:
        pass
y = C()
[file b.py]
from typing import Protocol, TypeVar

T = TypeVar('T', covariant=True)
class P(Protocol[T]):
    def meth(self) -> T:
        pass

[case testIncrementalSwitchFromNominalToStructural]
import a
[file a.py]
from b import B, fun
class C(B):
    def x(self) -> int: pass
    def y(self) -> int: pass
fun(C())

[file b.py]
from typing import Protocol
class B:
    def x(self) -> float: pass
def fun(arg: B) -> None:
    arg.x()

[file b.py.2]
from typing import Protocol
class B(Protocol):
    def x(self) -> float: pass
def fun(arg: B) -> None:
    arg.x()

[file a.py.3]
from b import fun
class C:
    def x(self) -> int: pass
    def y(self) -> int: pass
fun(C())
[out1]
[out2]
[out3]

[case testIncrementalSwitchFromStructuralToNominal]
import a
[file a.py]
from b import fun
class C:
    def x(self) -> int: pass
    def y(self) -> int: pass
fun(C())

[file b.py]
from typing import Protocol
class B(Protocol):
    def x(self) -> float: pass
def fun(arg: B) -> None:
    arg.x()

[file b.py.2]
from typing import Protocol
class B:
    def x(self) -> float: pass
def fun(arg: B) -> None:
    arg.x()

[out1]
[out2]
tmp/a.py:5: error: Argument 1 to "fun" has incompatible type "C"; expected "B"

[case testIncrementalWorksWithNamedTuple]
import foo

[file foo.py]
from mid import MyTuple
def accept_int(x: int) -> None: pass
accept_int(MyTuple(1, "b", "c").a)

[file mid.py]
from bar import MyTuple

[file bar.py]
from typing import NamedTuple
MyTuple = NamedTuple('MyTuple', [
    ('a', int),
    ('b', str),
    ('c', str)
])

[file bar.py.2]
from typing import NamedTuple
MyTuple = NamedTuple('MyTuple', [
    ('b', int),  # a and b are swapped
    ('a', str),
    ('c', str)
])

[rechecked bar, mid, foo]
[stale bar]
[out2]
tmp/foo.py:3: error: Argument 1 to "accept_int" has incompatible type "str"; expected "int"

[case testIncrementalWorksWithNestedNamedTuple]
import foo

[file foo.py]
from mid import Outer
def accept_int(x: int) -> None: pass
accept_int(Outer.MyTuple(1, "b", "c").a)

[file mid.py]
from bar import Outer

[file bar.py]
from typing import NamedTuple
class Outer:
    MyTuple = NamedTuple('MyTuple', [
        ('a', int),
        ('b', str),
        ('c', str)
    ])

[file bar.py.2]
from typing import NamedTuple
class Outer:
    MyTuple = NamedTuple('MyTuple', [
        ('b', int),  # a and b are swapped
        ('a', str),
        ('c', str)
    ])

[rechecked bar, mid, foo]
[stale bar]
[out2]
tmp/foo.py:3: error: Argument 1 to "accept_int" has incompatible type "str"; expected "int"

[case testIncrementalPartialSubmoduleUpdate]
# cmd: mypy -m a
# cmd2: mypy -m a a.c
# flags: --follow-imports=skip

[file a/__init__.py]
from .b import B
from .c import C

[file a/b.py]
class B: pass

[file a/c.py]
class C: pass

[file a/c.py.2]
class C: pass
pass

[rechecked a, a.c]
[stale a, a.c]
[out]

[case testIncrementalNestedClassRef]
import top

[file top.py]
from funcs import callee
from classes import Outer
def caller(a: Outer.Inner) -> None:
    callee(a)

[file funcs.py]
from classes import Outer
def callee(a: Outer.Inner) -> None:
    pass

[file classes.py]
class Outer:
    class Inner:
        pass

[file top.py.2]
from funcs import callee
from classes import Outer
def caller(a: Outer.Inner) -> int:
    callee(a)
    return 0

[case testIncrementalLoadsParentAfterChild]
# cmd: mypy -m r.s

[file r/__init__.py]
from . import s

[file r/m.py]
class R: pass

[file r/s.py]
from . import m
R = m.R
a = None  # type: R

[file r/s.py.2]
from . import m
R = m.R
a = None  # type: R

[case testIncrementalBaseClassAttributeConflict]
class A: pass
class B: pass

class X:
    attr = None  # type: A
class Y:
    attr = None  # type: B
class Z(X, Y): pass
[stale]
[out]
main:8: error: Definition of "attr" in base class "X" is incompatible with definition in base class "Y"
[out2]
main:8: error: Definition of "attr" in base class "X" is incompatible with definition in base class "Y"

[case testIncrementalFollowImportsSilent]
# flags: --follow-imports=silent
import a
[file a.py]
x = 0
[file a.py.2]
x = 0
x + ''

[case testIncrementalFollowImportsSkip]
# flags: --follow-imports=skip
import a
reveal_type(a.x)
[file a.py]
/
[file a.py.2]
//
[out]
main:3: error: Revealed type is 'Any'
[out2]
main:3: error: Revealed type is 'Any'

[case testIncrementalFollowImportsError]
# flags: --follow-imports=error
import a
[file a.py]
/
[file a.py.2]
//
[out1]
main:2: note: Import of 'a' ignored
main:2: note: (Using --follow-imports=error, module not passed on command line)
[out2]
main:2: note: Import of 'a' ignored
main:2: note: (Using --follow-imports=error, module not passed on command line)

[case testIncrementalFollowImportsVariable]
# flags: --config-file tmp/mypy.ini
import a
reveal_type(a.x)
[file a.py]
x = 0
[file mypy.ini]
[[mypy]
follow_imports = normal
[file mypy.ini.2]
[[mypy]
follow_imports = skip
[out1]
main:3: error: Revealed type is 'builtins.int'
[out2]
main:3: error: Revealed type is 'Any'

[case testIncrementalNamedTupleInMethod]
from ntcrash import nope
[file ntcrash.py]
from typing import NamedTuple
class C:
    def f(self) -> None:
        A = NamedTuple('A', [('x', int), ('y', int)])
[out1]
main:1: error: Module 'ntcrash' has no attribute 'nope'
[out2]
main:1: error: Module 'ntcrash' has no attribute 'nope'

[case testIncrementalNamedTupleInMethod2]
from ntcrash import nope
[file ntcrash.py]
from typing import NamedTuple
class C:
    class D:
        def f(self) -> None:
            A = NamedTuple('A', [('x', int), ('y', int)])
[out1]
main:1: error: Module 'ntcrash' has no attribute 'nope'
[out2]
main:1: error: Module 'ntcrash' has no attribute 'nope'

[case testIncrementalNamedTupleInMethod3]
from ntcrash import nope
[file ntcrash.py]
from typing import NamedTuple
class C:
    def a(self):
        class D:
            def f(self) -> None:
                A = NamedTuple('A', [('x', int), ('y', int)])
[out1]
main:1: error: Module 'ntcrash' has no attribute 'nope'
[out2]
main:1: error: Module 'ntcrash' has no attribute 'nope'

[case testIncrementalTypedDictInMethod]
from tdcrash import nope
[file tdcrash.py]
from mypy_extensions import TypedDict
class C:
    def f(self) -> None:
        A = TypedDict('A', {'x': int, 'y': int})
[builtins fixtures/dict.pyi]
[out1]
main:1: error: Module 'tdcrash' has no attribute 'nope'
[out2]
main:1: error: Module 'tdcrash' has no attribute 'nope'

[case testIncrementalTypedDictInMethod2]
from tdcrash import nope
[file tdcrash.py]
from mypy_extensions import TypedDict
class C:
    class D:
        def f(self) -> None:
            A = TypedDict('A', {'x': int, 'y': int})
[builtins fixtures/dict.pyi]
[out1]
main:1: error: Module 'tdcrash' has no attribute 'nope'
[out2]
main:1: error: Module 'tdcrash' has no attribute 'nope'

[case testIncrementalTypedDictInMethod3]
from tdcrash import nope
[file tdcrash.py]
from mypy_extensions import TypedDict
class C:
    def a(self):
        class D:
            def f(self) -> None:
                A = TypedDict('A', {'x': int, 'y': int})
[builtins fixtures/dict.pyi]
[out1]
main:1: error: Module 'tdcrash' has no attribute 'nope'
[out2]
main:1: error: Module 'tdcrash' has no attribute 'nope'

[case testIncrementalInnerClassAttrInMethod]
import crash
nonexisting
[file crash.py]
class C:
    def f(self) -> None:
        class A:
            pass
        self.a = A()
[out1]
main:2: error: Name 'nonexisting' is not defined
[out2]
main:2: error: Name 'nonexisting' is not defined

[case testIncrementalInnerClassAttrInMethodReveal]
import crash
reveal_type(crash.C().a)
reveal_type(crash.D().a)
[file crash.py]
from typing import TypeVar, Generic
T = TypeVar('T')
class C:
    def f(self) -> None:
        class A:
            pass
        self.a = A()
reveal_type(C().a)
class D:
    def f(self) -> None:
        class A:
            def g(self) -> None:
                class B(Generic[T]):
                    pass
                self.b = B[int]()
        self.a = A().b
reveal_type(D().a)
[out1]
tmp/crash.py:8: error: Revealed type is 'crash.A@5'
tmp/crash.py:17: error: Revealed type is 'crash.B@13[builtins.int*]'
main:2: error: Revealed type is 'crash.A@5'
main:3: error: Revealed type is 'crash.B@13[builtins.int*]'
[out2]
tmp/crash.py:8: error: Revealed type is 'crash.A@5'
tmp/crash.py:17: error: Revealed type is 'crash.B@13[builtins.int*]'
main:2: error: Revealed type is 'crash.A@5'
main:3: error: Revealed type is 'crash.B@13[builtins.int*]'

[case testGenericMethodRestoreMetaLevel]
from typing import Dict

d = {}  # type: Dict[str, int]
g = d.get  # This should not crash: see https://github.com/python/mypy/issues/2804
[builtins fixtures/dict.pyi]

[case testGenericMethodRestoreMetaLevel2]
from typing import TypeVar

T = TypeVar('T')

class D:
    def m(self, x: T) -> T:
        return x

g = D().m  # This should not crash: see https://github.com/python/mypy/issues/2804
[builtins fixtures/dict.pyi]

[case testGenericMethodRestoreMetaLevel3]
from typing import TypeVar
T = TypeVar('T')

class C:
    def m(self, x: T) -> T:
        return x

class D(C):
    def __init__(self) -> None:
        self.d = super().m # This should not crash: see https://github.com/python/mypy/issues/2804
[builtins fixtures/dict.pyi]

[case testIncrementalPerFileFlags]
# flags: --config-file tmp/mypy.ini
import a
[file a.py]
pass
[file mypy.ini]
[[mypy]
warn_no_return = False
[[mypy-a]
warn_no_return = True
[rechecked]

[case testIncrementalClassVar]
from typing import ClassVar
class A:
    x = None  # type: ClassVar
A().x = 0
[out1]
main:4: error: Cannot assign to class variable "x" via instance
[out2]
main:4: error: Cannot assign to class variable "x" via instance

[case testIncrementalClassVarGone]
import m
m.A().x = 0
[file m.py]
from typing import ClassVar
class A:
    x = None  # type: ClassVar[int]
[file m.py.2]
class A:
    x = None  # type: int
[out1]
main:2: error: Cannot assign to class variable "x" via instance

[case testCachingClassVar]
import b
[file a.py]
from typing import ClassVar
class A:
    x = None  # type: ClassVar[int]
[file b.py]
import a
[file b.py.2]
import a
a.A().x = 0
[out2]
tmp/b.py:2: error: Cannot assign to class variable "x" via instance

[case testSerializeTypedDict]
import b
reveal_type(b.x)
y: b.A
reveal_type(y)
[file b.py]
from mypy_extensions import TypedDict
A = TypedDict('A', {'x': int, 'y': str})
x: A
[builtins fixtures/dict.pyi]
[out1]
main:2: error: Revealed type is 'TypedDict('b.A', {'x': builtins.int, 'y': builtins.str})'
main:4: error: Revealed type is 'TypedDict('b.A', {'x': builtins.int, 'y': builtins.str})'
[out2]
main:2: error: Revealed type is 'TypedDict('b.A', {'x': builtins.int, 'y': builtins.str})'
main:4: error: Revealed type is 'TypedDict('b.A', {'x': builtins.int, 'y': builtins.str})'

[case testSerializeMetaclass]
import b
reveal_type(b.A.f())
m: b.M = b.A
reveal_type(b.a.f())
[file b.py]
from typing import Type

class M(type):
    def f(cls) -> int: return 0
class A(metaclass=M): pass
a: Type[A]
[out]
main:2: error: Revealed type is 'builtins.int'
main:4: error: Revealed type is 'builtins.int'
[out2]
main:2: error: Revealed type is 'builtins.int'
main:4: error: Revealed type is 'builtins.int'

[case testSerializeMetaclassInImportCycle1]
import b
import c
reveal_type(b.A.f())
m: c.M = b.A
reveal_type(b.a.f())
[file b.py]
from typing import Type
from c import M
class A(metaclass=M): pass
a: Type[A]
[file c.py]
class M(type):
    def f(cls) -> int: return 0
[out]
main:3: error: Revealed type is 'builtins.int'
main:5: error: Revealed type is 'builtins.int'
[out2]
main:3: error: Revealed type is 'builtins.int'
main:5: error: Revealed type is 'builtins.int'

-- TODO: Add another test for metaclass in import cycle (reversed from the above test).
--       This currently does not work.

[case testDeleteFile]
import n
[file n.py]
import m
[file m.py]
x = 1
[delete m.py.2]
[rechecked n]
[stale]
[out2]
tmp/n.py:1: error: Cannot find module named 'm'
tmp/n.py:1: note: (Perhaps setting MYPYPATH or using the "--ignore-missing-imports" flag would help)

[case testDeleteFileWithinCycle]
import a
[file a.py]
import b
[file b.py]
import c
[file c.py]
import a
[file a.py.2]
import c
[delete b.py.2]
[rechecked a, c]
[stale a]
[out2]

[case testThreePassesBasic]
import m
[file m.py]
def foo():
    pass
[file m.py.2]
def foo() -> None:
    pass
[file m.py.3]
def foo():
    pass
[rechecked m]
[stale m]
[rechecked2 m]
[stale2 m]
[out3]

[case testThreePassesErrorInThirdPass]
import m
[file m.py]
def foo():
    pass
[file m.py.2]
def foo() -> None:
    pass
[file m.py.3]
def foo() -> int:
    return ''
[rechecked m]
[stale m]
[rechecked2 m]
[stale2]
[out3]
tmp/m.py:2: error: Incompatible return value type (got "str", expected "int")

[case testThreePassesThirdPassFixesError]
import n
[file n.py]
import m
x = m.foo(1)
[file m.py]
def foo(x):
    pass
[file m.py.2]
def foo() -> str:
    pass
[file m.py.3]
def foo(x) -> int:
    pass
[rechecked m, n]
[stale m]
[rechecked2 m, n]
[stale2 m, n]
[out2]
tmp/n.py:2: error: Too many arguments for "foo"
[out3]

--
-- Quick mode
--

[case testQuickAndDirtyInterfaceChangeDoesNotPropagate]
# flags: --quick-and-dirty
import b, c
[file a.py]
def a(): pass
[file b.py]
import a
import c
[file c.py]
import a
import b
[file a.py.2]
def a(x): pass
[rechecked a]
[stale a]

[case testQuickAndDirtyDoesNotInvalidateImportCycle]
# flags: --quick-and-dirty
import b, c
[file a.py]
def a(): pass
[file b.py]
import a
import c
[file c.py]
import a
import b
[file b.py.2]
import a
import c
x = 0
[rechecked b]
[stale b]

[case testQuickAndDirtySwitchToIncrementalMode]
# flags: --quick-and-dirty
# flags2: --incremental
import a, b
[file a.py]
import b
[file b.py]
import a
[rechecked a, b, builtins]
[stale a, b, builtins]

[case testQuickAndDirtyFixErrorInExistingFunction]
# flags: --quick-and-dirty
import a, b
[file a.py]
import b
def foo() -> int: return ''
[file b.py]
import a
[file a.py.2]
def foo() -> int: return 0
[out1]
tmp/a.py:2: error: Incompatible return value type (got "str", expected "int")
[out2]
[rechecked a]
[stale a]

[case testQuickAndDirtyIntroduceErrorInNewFunction]
# flags: --quick-and-dirty
import a, b
[file a.py]
import b
[file b.py]
import a
[file a.py.2]
import b
def foo() -> int: return ''
[out1]
[out2]
tmp/a.py:2: error: Incompatible return value type (got "str", expected "int")
[rechecked a]
[stale]

[case testQuickAndDirtyPersistingError]
# flags: --quick-and-dirty
import a, b
[file a.py]
import b
def foo() -> int: return ''
[file b.py]
import a
[file a.py.2]
import b
def foo() -> int: return 0.5
[out1]
tmp/a.py:2: error: Incompatible return value type (got "str", expected "int")
[out2]
tmp/a.py:2: error: Incompatible return value type (got "float", expected "int")
[rechecked a]
[stale]

[case testQuickAndDirtyIntroduceReferencesWithinCycle]
# flags: --quick-and-dirty
import a, b
[file a.py]
import b
[file b.py]
import a
class C: pass
def f() -> int: pass
[file a.py.2]
import b
reveal_type(b.C)
reveal_type(b.f)
[out1]
[out2]
tmp/a.py:2: error: Revealed type is 'def () -> b.C'
tmp/a.py:3: error: Revealed type is 'def () -> builtins.int'
[rechecked a]
[stale]

[case testQuickAndDirtyIntroduceReferencesWithinCycle2]
# flags: --quick-and-dirty
import a, b
[file a.py]
import b
class C: pass
def f() -> int: pass
[file b.py]
import a
[file b.py.2]
import a
reveal_type(a.C)
reveal_type(a.f)
[out1]
[out2]
tmp/b.py:2: error: Revealed type is 'def () -> a.C'
tmp/b.py:3: error: Revealed type is 'def () -> builtins.int'
[rechecked b]
[stale]

[case testQuickAndDirtyIntroduceReferencesWithinCycleNoError]
# flags: --quick-and-dirty
import a, b, c
[file a.py]
import b
[file b.py]
import a
class C: pass
def f() -> int: pass
[file c.py]
[file a.py.2]
import b
def g() -> b.C: pass
h = b.f
[file c.py.3]
import a
reveal_type(a.g)
reveal_type(a.h)
[out1]
[out2]
[out3]
tmp/c.py:2: error: Revealed type is 'def () -> b.C'
tmp/c.py:3: error: Revealed type is 'def () -> builtins.int'
[rechecked a]
[stale a]
[rechecked2 c]
[stale2]

[case testQuickAndDirtyIntroduceReferencesWithinCycleNoError2]
# flags: --quick-and-dirty
import a, b, c
[file a.py]
import b
class C: pass
def f() -> int: pass
[file b.py]
import a
[file c.py]
[file b.py.2]
import a
def g() -> a.C: pass
h = a.f
[file c.py.3]
import b
reveal_type(b.g)
reveal_type(b.h)
[out1]
[out2]
[out3]
tmp/c.py:2: error: Revealed type is 'def () -> a.C'
tmp/c.py:3: error: Revealed type is 'def () -> builtins.int'
[rechecked b]
[stale b]
[rechecked2 c]
[stale2]

-- (The behavior for blockers is actually no different than in regular incremental mode)
[case testQuickAndDirtyBlockerOnFirstRound]
# flags: --quick-and-dirty
import a, b
[file a.py]
import b
class B(C): pass
class C(B): pass  # blocker
[file b.py]
import a
[file a.py.2]
import b
class B: pass
class C(B): pass
[out1]
tmp/a.py:3: error: Cycle in inheritance hierarchy
[out2]
[rechecked a, b]
[stale a, b]

[case testQuickAndDirtyBlockerOnSecondRound]
# flags: --quick-and-dirty
import a, b
[file a.py]
import b
class B: pass
class C(B): pass
[file b.py]
import a
[file a.py.2]
import b
class B(C): pass
class C(B): pass  # blocker
[out1]
[out2]
tmp/a.py:3: error: Cycle in inheritance hierarchy
[rechecked a, b]
[stale a, b]

[case testQuickAndDirtyRenameFunctionInTwoModules]
# flags: --quick-and-dirty
import a, b, c, d
[file a.py]
import d
def f(): pass
[file b.py]
from a import f
[file c.py]
from b import f
[file d.py]
from c import f
[file a.py.2]
import d
def g(): pass  # renamed f to g
[file c.py.2]
from a import g

[case testQuickAndDirtyUnmodifiedModuleDoesNotGenerateError]
# flags: --quick-and-dirty
import a, b, c, d
[file a.py]
import d
class C:
    def f(self): pass
[file b.py]
from a import C
[file c.py]
from b import C
[file d.py]
from c import C
C().f()  # no error because unmodified
[file a.py.2]
import d
class C:
    def g(self): pass  # renamed f to g
[file c.py.2]
from a import C
[out1]
[out2]

[case testQuickAndDirtyUnmodifiedModuleDoesNotGenerateError2]
# flags: --quick-and-dirty
import a, b, c
[file a.py]
import c
class C:
    x = 0
[file b.py]
import a
x = a.C.x  # type: int
[file c.py]
import b
x = b.x
[file a.py.2]
import c
class C:
    pass  # Removed x
[out1]
[out2]
[rechecked a]
[stale a]

[case testQuickAndDirtyTypeAliasReference]
# flags: --quick-and-dirty
import a, b
[file a.py]
import b
def f(x: b.S) -> b.S: return x
[file b.py]
import a
S = str
[file a.py.2]
import b
def f(x: b.S) -> int: return 0

[case testQuickAndDirtyNamedTupleReference]
# flags: --quick-and-dirty
import a, b
[file a.py]
import b
def f(x: b.P) -> b.P: return x
[file b.py]
from typing import NamedTuple
import a
P = NamedTuple('P', (('x', int),))
[file a.py.2]
import b
def f(x: b.P) -> int: return 0

[case testQuickAndDirtyTypeVarReference]
# flags: --quick-and-dirty
import a, b
[file a.py]
import b
def f(x: b.T) -> b.T: return x
[file b.py]
from typing import TypeVar
import a
T = TypeVar('T')
[file a.py.2]
import b
def f(x: b.T) -> int: return 0

[case testQuickAndDirtyDeleteFunctionUsedByOtherModule]
# flags: --quick-and-dirty
import a
[file a.py]
from b import f
[file b.py]
import a
def f() -> int: pass
a.f()
[file b.py.2]
import a
reveal_type(a.f)
[out2]
tmp/b.py:2: error: Revealed type is 'def () -> <stale cache: consider running mypy without --quick>'

[case testQuickAndDirtyDeleteClassUsedInAnnotation]
# flags: --quick-and-dirty
import a
[file a.py]
import b
def f() -> b.C: pass
[file b.py]
import a
class C: pass
[file b.py.2]
import a
reveal_type(a.f)
a.f().x
[out2]
tmp/b.py:2: error: Revealed type is 'def () -> <stale cache: consider running mypy without --quick>'
tmp/b.py:3: error: "<stale cache: consider running mypy without --quick>" has no attribute "x"

[case testQuickAndDirtyDeleteSuperClass]
# flags: --quick-and-dirty
import a
[file a.py]
from b import Foo
z = (1, Foo())

class Bar:
    pass
[file b.py]
from e import Quux
class Baz:
    pass
class Foo(Baz, Quux):
    pass
[file e.py]
from a import Bar
class Quux(Bar):
    pass

[file a.py.2]
from b import Foo
z = (1, Foo())
[out]
[out2]

[case testQuickAndDirtyDeleteClassUsedAsBase]
# flags: --quick-and-dirty
import a
[file a.py]
import b
class D(b.C): pass
[file b.py]
import a
class C: pass
[file b.py.2]
import a
reveal_type(a.D)
a.D().x
[out2]
tmp/b.py:2: error: Revealed type is 'def () -> a.D'
tmp/b.py:3: error: "D" has no attribute "x"

[case testQuickAndDirtyDeleteNestedClassUsedInAnnotation]
# flags: --quick-and-dirty
import a
[file a.py]
import b
def f() -> b.C.D: pass
[file b.py]
import a
class C:
    class D: pass
[file b.py.2]
import a
class C:
    pass
reveal_type(a.f)
a.f().x
[out2]
tmp/b.py:4: error: Revealed type is 'def () -> <stale cache: consider running mypy without --quick>'
tmp/b.py:5: error: "<stale cache: consider running mypy without --quick>" has no attribute "x"

[case testQuickAndDirtyTurnGenericClassIntoNonGeneric-skip]
# flags: --quick-and-dirty
import a
[file a.py]
import b
def f() -> b.C[int]: pass
[file b.py]
from typing import TypeVar, Generic
import a
T = TypeVar('T')
class C(Generic[T]): pass
[file b.py.2]
import a
class C: pass
reveal_type(a.f)
c: C
d = a.f()
c = d
d = c
[out2]
# TODO: Crashes (https://github.com/python/mypy/issues/3279)

[case testQuickAndDirtyTurnClassIntoGenericOne-skip]
# flags: --quick-and-dirty
import a
[file a.py]
import b
def f() -> b.C: pass
[file b.py]
import a
class C: pass
[file b.py.2]
from typing import TypeVar, Generic
import a
T = TypeVar('T')
class C(Generic[T]): pass
reveal_type(a.f)
c: C[int]
d = a.f()
d = c
c = d
[out2]
# TODO: Crashes (https://github.com/python/mypy/issues/3279)

[case testQuickAndDirtyDeleteTypeVarUsedInAnnotation]
# flags: --quick-and-dirty
import a
[file a.py]
import b
def f(x: b.T) -> b.T: return x
[file b.py]
from typing import TypeVar
import a
T = TypeVar('T')
[file b.py.2]
import a
reveal_type(a.f)
reveal_type(a.f(1))
[out2]
tmp/b.py:2: error: Revealed type is 'def [b.T] (x: b.T`-1) -> b.T`-1'
tmp/b.py:3: error: Revealed type is 'builtins.int*'

[case testQuickAndDirtyDeleteNewTypeUsedInAnnotation]
# flags: --quick-and-dirty
import a
[file a.py]
import b
def f() -> b.C: pass
[file b.py]
from typing import NewType
import a
C = NewType('C', int)
[file b.py.2]
import a
reveal_type(a.f)
a.f().x
[out2]
tmp/b.py:2: error: Revealed type is 'def () -> <stale cache: consider running mypy without --quick>'
tmp/b.py:3: error: "<stale cache: consider running mypy without --quick>" has no attribute "x"

[case testQuickAndDirtyChangeClassIntoFunction]
# flags: --quick-and-dirty
import a
[file a.py]
import b
def f() -> b.C: pass
[file b.py]
import a
class C: pass
[file b.py.2]
import a
def C() -> None: pass
reveal_type(a.f)
a.f().x
[out2]
tmp/b.py:3: error: Revealed type is 'def () -> <stale cache: consider running mypy without --quick>'
tmp/b.py:4: error: "<stale cache: consider running mypy without --quick>" has no attribute "x"

[case testQuickAndDirtyChangeClassIntoVariable]
# flags: --quick-and-dirty
import a
[file a.py]
import b
def f() -> b.C: pass
[file b.py]
import a
class C: pass
[file b.py.2]
import a
C = 0
reveal_type(a.f)
a.f().x
[out2]
tmp/b.py:3: error: Revealed type is 'def () -> <stale cache: consider running mypy without --quick>'
tmp/b.py:4: error: "<stale cache: consider running mypy without --quick>" has no attribute "x"

[case testQuickAndDirtyAddFile]
# flags: --quick-and-dirty
import a
[file a.py]
import b
x = ''
[file b.py]
import a
[file b.py.2]
import c
reveal_type(c.x)
[file c.py.2]
import a
x = 1
reveal_type(a.x)
[rechecked b, c]
[stale]
[out2]
tmp/c.py:3: error: Revealed type is 'builtins.str'
tmp/b.py:2: error: Revealed type is 'builtins.int'

[case testQuickAndDirtyDeleteFile]
# flags: --quick-and-dirty
import b
[file a.py]
def f() -> None: pass
[file b.py]
import a
a.f()
[delete a.py.2]
[file b.py.3]
import a
a.f() # Comment change
[file b.py.4]
# Remove import
[rechecked b]
[stale]
[rechecked2 b]
[stale2]
[rechecked3 b]
[stale3 b]
[out2]
tmp/b.py:1: error: Cannot find module named 'a'
tmp/b.py:1: note: (Perhaps setting MYPYPATH or using the "--ignore-missing-imports" flag would help)
[out3]
tmp/b.py:1: error: Cannot find module named 'a'
tmp/b.py:1: note: (Perhaps setting MYPYPATH or using the "--ignore-missing-imports" flag would help)
[out4]

[case testQuickAndDirtyRenameModule]
# flags: --quick-and-dirty
import a
[file a.py]
import b
b.f()
[file b.py]
def f() -> None: pass
[delete b.py.2]
[file c.py.2]
def f() -> None: pass
[file a.py.2]
import c
c.f(1)
[file c.py.3]
def f() -> None: pass # comment change
[file c.py.4]
def f(x) -> None: pass
[out]
[out2]
tmp/a.py:2: error: Too many arguments for "f"
[out3]
tmp/a.py:2: error: Too many arguments for "f"
[out4]
[rechecked a, c]
[stale c]
[rechecked2 a, c]
[stale2]
[rechecked3 a, c]
[stale3 a, c]

[case testQuickAndDirtyMultiplePasses]
# flags: --quick-and-dirty
import a
[file a.py]
import b
b.f()
[file b.py]
def f() -> None: pass
[file b.py.2]
# Write cache file but the error in a is not caught yet.
def f(x) -> None: pass
[file a.py.3]
# Editing a triggers the error.
import b
b.f()
[rechecked b]
[rechecked2 a]
[out2]
[out3]
tmp/a.py:3: error: Too few arguments for "f"

[case testQuickAndDirtySerializeStaleType]
# flags: --quick-and-dirty
import a, c
[file a.py]
import b
def f() -> b.C: pass
[file b.py]
import a
class C: pass
[file c.py]
[file b.py.2]
import a
x = a.f()
[file c.py.3]
import b
reveal_type(b.x)
def g(x: object) -> None: pass
g(b.x)
b.x.y
[rechecked b]
[stale b]
[rechecked2 c]
[stale2]
[out3]
tmp/c.py:2: error: Revealed type is '<stale cache: consider running mypy without --quick>'
tmp/c.py:5: error: "<stale cache: consider running mypy without --quick>" has no attribute "y"

[case testCacheDeletedAfterErrorsFound]
import a
[file a.py]
from b import x
[file b.py]
from c import x
[file c.py]
x = 1
[file c.py.2]
1 + 1
[file a.py.3]
from b import x
1 + 1
[out]
[out2]
tmp/b.py:1: error: Module 'c' has no attribute 'x'
[out3]
tmp/b.py:1: error: Module 'c' has no attribute 'x'

[case testCacheDeletedAfterErrorsFound2]
import a
[file a.py]
from b import x
[file b.py]
from c import C
x: C
[file c.py]
class C: pass
[file c.py.2]
def C(): pass
[file a.py.3]
from b import x
1 + 1
[out]
[out2]
tmp/b.py:2: error: Invalid type "c.C"
[out3]
tmp/b.py:2: error: Invalid type "c.C"

[case testCacheDeletedAfterErrorsFound3]
import a
[file a.py]
import b
b.f()
[file b.py]
def f() -> None: pass
[file b.py.2]
def f(x) -> None: pass
[out]
[out2]
tmp/a.py:2: error: Too few arguments for "f"
[out3]
tmp/a.py:2: error: Too few arguments for "f"

[case testCacheDeletedAfterErrorsFound4]
import a
[file a.py]
from b import x
[file b.py]
from c import x
[file c.py]
from d import x
[file d.py]
x = 1
[file d.py.2]
1 + 1
[file a.py.3]
from b import x
1 + 1
[out]
[out2]
tmp/c.py:1: error: Module 'd' has no attribute 'x'
[out3]
tmp/c.py:1: error: Module 'd' has no attribute 'x'

[case testNoCrashOnDeletedWithCacheOnCmdline]
# cmd: mypy -m nonexistent
# cmd2: mypy -m nonexistent
[file nonexistent.py]
[delete nonexistent.py.2]
[out]
[out2]
mypy: can't read file 'tmp/nonexistent.py': No such file or directory

[case testNoCrashOnDoubleImportAliasQuick]
# cmd: mypy -m e
# cmd2: mypy -m c
# cmd3: mypy -m e
# flags: --quick
[file c.py]
from typing import List
Alias = List[int]
[file c.py.2]
from typing import List
Alias = int

[file d.py]
from c import Alias

[file e.py]
from d import Alias
[file e.py.3]
from d import Alias
x: Alias
[out3]
[builtins fixtures/list.pyi]

[case testSerializeAbstractPropertyIncremental]
from abc import abstractmethod
import typing
class A:
    @property
    def f(self) -> int:
        return 1
    @f.setter  # type: ignore
    @abstractmethod
    def f(self, x: int) -> None:
        pass
a = A()
[builtins fixtures/property.pyi]

[case testSerializeAbstractPropertyDisallowUntypedIncremental]
# flags: --disallow-untyped-defs
from abc import abstractmethod
import typing
class A:
    @property
    def f(self) -> int:
        return 1
    @f.setter  # type: ignore
    @abstractmethod
    def f(self, x: int) -> None:
        pass
a = A()
[builtins fixtures/property.pyi]

[case testClassNamesResolutionCrashAccess]
import mod

[file mod.py]
class C:
    def __init__(self) -> None:
        self.int = ''

    def f(self, f: int) -> None:
        pass

[file mod.py.2]
class C:
    def __init__(self) -> None:
        self.int = ''

    def f(self, f: int) -> None:
        f.x

[out]
[out2]
tmp/mod.py:6: error: "int" has no attribute "x"

[case testClassNamesResolutionCrashReadCache]
import mod

[file mod.py]
import submod

[file mod.py.2]
from submod import C

c = C()
reveal_type(c.int)
reveal_type(c.y)

[file submod.py]
from typing import List

class C:
    def __init__(self) -> None:
        self.int = []  # type: List[int]

    def f(self, f: int) -> None:
        self.y = f

[builtins fixtures/list.pyi]
[out]
[out2]
tmp/mod.py:4: error: Revealed type is 'builtins.list[builtins.int]'
tmp/mod.py:5: error: Revealed type is 'builtins.int'

[case testClassNamesResolutionCrashReveal]
import mod

[file mod.py]
class Foo(object):

    def __init__(self) -> None:
        self.bytes = b"foo"

    def bar(self, f: bytes):
        pass

foo = Foo()
foo.bar(b"test")

[file mod.py.2]
class Foo(object):

    def __init__(self) -> None:
        self.bytes = b"foo"

    def bar(self, f: bytes):
        reveal_type(f)

foo = Foo()
foo.bar(b"test")
[out]
[out2]
tmp/mod.py:7: error: Revealed type is 'builtins.bytes'

[case testIncrementalWithSilentImports]
# cmd: mypy -m a
# cmd2: mypy -m b
# flags: --follow-imports=silent
[file a.py]
import b

b.foo(1, 2)

[file b.py]
def foo(a: int, b: int) -> str:
    return a + b

[out1]
[out2]
tmp/b.py:2: error: Incompatible return value type (got "int", expected "str")

[case testForwardNamedTupleToUnionWithOtherNamedTUple]
from typing import NamedTuple, Union

class Person(NamedTuple):
    name: Union[str, "Pair"]

class Pair(NamedTuple):
    first: str
    last: str

Person(name=Pair(first="John", last="Doe"))
[out]

[case testNoCrashForwardRefToBrokenDoubleNewTypeIncremental]
from typing import Any, List, NewType

Foo = NewType('NotFoo', int) # type: ignore
Foos = NewType('Foos', List[Foo]) # type: ignore

def frob(foos: List[Foos]) -> None:
    pass
[builtins fixtures/list.pyi]
[out]

[case testNoCrashForwardRefOverloadIncremental]
from typing import overload, List

@overload
def f(x: int) -> int: ...
@overload
def f(x: F) -> F: ...
def f(x):
    pass

F = List[int]
[builtins fixtures/list.pyi]
[out]

[case testNoCrashForwardRefOverloadIncrementalClass]
from typing import overload, Tuple, NamedTuple

x: C
class C:
    @overload
    def f(self, x: str) -> N: pass
    @overload
    def f(self, x: int) -> int: pass
    def f(self, x):
        pass

class N(NamedTuple):
    x: A
A = Tuple[int]
[builtins fixtures/tuple.pyi]
[out]

[case testNewTypeFromForwardNamedTupleIncremental]
from typing import NewType, NamedTuple, Tuple

NT = NewType('NT', N)
class N(NamedTuple):
    x: int

x: NT = N(1) # type: ignore
x = NT(N(1))
[out]

[case testNewTypeFromForwardTypedDictIncremental]
from typing import NewType, Tuple, Dict
from mypy_extensions import TypedDict

NT = NewType('NT', N) # type: ignore
class N(TypedDict):
    x: A
A = Dict[str, int]
[builtins fixtures/dict.pyi]
[out]

-- Some crazy selef-referential named tuples, types dicts, and aliases
-- to be sure that everything can be _serialized_ (i.e. ForwardRef's are removed).
-- For this reason errors are silenced (tests with # type: ignore have equivalents in other files)

[case testForwardTypeAliasInBase1]
from typing import List
class C(List['A']):
    pass

A = List[int]
x: int = C()[0][0]
[builtins fixtures/list.pyi]
[out]

[case testForwardTypeAliasInBase2]
from typing import List, Generic, TypeVar, NamedTuple
T = TypeVar('T')

class C(A, B): #type: ignore
    pass
class G(Generic[T]): pass
A = G[C]
class B(NamedTuple):
    x: int

C().x
C()[0]
[builtins fixtures/list.pyi]
[out]

[case testSerializeRecursiveAliases1]
from typing import Type, Callable, Union

A = Union[A, int]  # type: ignore
B = Callable[[B], int] # type: ignore
C = Type[C] # type: ignore
[out]

[case testSerializeRecursiveAliases2]
from typing import Type, Callable, Union

A = Union[B, int]  # type: ignore
B = Callable[[C], int] # type: ignore
C = Type[A] # type: ignore
[out]

[case testSerializeRecursiveAliases3]
from typing import Type, Callable, Union, NamedTuple

A = Union[B, int]  # type: ignore
B = Callable[[C], int] # type: ignore
class C(NamedTuple): # type: ignore
    x: A
[out]

[case testGenericTypeAliasesForwardAnyIncremental1]
from typing import TypeVar, Generic
T = TypeVar('T')
S = TypeVar('S')
IntNode = Node[int, S]
AnyNode = Node[S, T]

class Node(Generic[T, S]):
    def __init__(self, x: T, y: S) -> None:
        self.x = x
        self.y = y

def output() -> IntNode[str]:
    return Node(1, 'x')
x = output() # type: IntNode

y = None # type: IntNode
y.x = 1
y.y = 1
y.y = 'x'

z = Node(1, 'x') # type: AnyNode
[out]

[case testGenericTypeAliasesForwardAnyIncremental2]
from typing import TypeVar, Generic
T = TypeVar('T')
S = TypeVar('S')

class Node(Generic[T, S]):
    def __init__(self, x: T, y: S) -> None:
        self.x = x
        self.y = y

def output() -> IntNode[str]:
    return Node(1, 'x')
x = output() # type: IntNode

y = None # type: IntNode
y.x = 1
y.y = 1
y.y = 'x'

z = Node(1, 'x') # type: AnyNode
IntNode = Node[int, S]
AnyNode = Node[S, T]
[out]

[case testNamedTupleForwardAsUpperBoundSerialization]
from typing import NamedTuple, TypeVar, Generic
T = TypeVar('T', bound='M')
class G(Generic[T]):
    x: T

yg: G[M]
z: int = G[M]().x.x
z = G[M]().x[0]
M = NamedTuple('M', [('x', int)])
[out]

[case testSelfRefNTIncremental1]
from typing import Tuple, NamedTuple

Node = NamedTuple('Node', [ # type: ignore
        ('name', str),
        ('children', Tuple['Node', ...]),
    ])
n: Node
[builtins fixtures/tuple.pyi]

[case testSelfRefNTIncremental2]
from typing import Tuple, NamedTuple

A = NamedTuple('A', [ # type: ignore
        ('x', str),
        ('y', Tuple['B', ...]),
    ])
class B(NamedTuple): # type: ignore
    x: A
    y: int

n: A
[builtins fixtures/tuple.pyi]

[case testSelfRefNTIncremental3]
from typing import NamedTuple, Tuple

class B(NamedTuple): # type: ignore
    x: Tuple[A, int]
    y: int
A = NamedTuple('A', [ # type: ignore
        ('x', str),
        ('y', 'B'),
    ])
n: B
m: A
lst = [m, n]
[builtins fixtures/tuple.pyi]

[case testSelfRefNTIncremental4]
from typing import NamedTuple

class B(NamedTuple): # type: ignore
    x: A
    y: int
class A(NamedTuple): # type: ignore
    x: str
    y: B

n: A
[builtins fixtures/tuple.pyi]

[case testSelfRefNTIncremental5]
from typing import NamedTuple

B = NamedTuple('B', [ # type: ignore
        ('x', A),
        ('y', int),
    ])
A = NamedTuple('A', [ # type: ignore
        ('x', str),
        ('y', 'B'),
    ])
n: A
def f(m: B) -> None: pass
[builtins fixtures/tuple.pyi]

[case testCrashWithPartialGlobalAndCycle]
import bar

[file foo.py]
import bar
my_global_dict = {}  # type: ignore
def external_func_0() -> None:
    global my_global_dict
    bar.external_list
    my_global_dict[12] = 0

[file bar.py]
import foo

external_list = [0]

[builtins fixtures/dict.pyi]

[case testIncrementalCrashOnTypeWithFunction]
import a
[file a.py]
import b
[file a.py.2]
from b import x

[file b.py]
from typing import TypeVar, Type
T = TypeVar('T')

def tp(arg: T) -> Type[T]:
    pass
def func(x: int) -> int:
    pass

x = tp(func)
[out]
[out2]

[case testReprocessModuleEvenIfInterfaceHashDoesNotChange]
import a
import d

[file a.py]
import b
x: b.c.A
x = b.c.A()

[file b.py]
import c

[file c.py]
class A:
    x = 1

[file d.py]
import a
def f() -> None: pass

[file a.py.2]
import b
x: b.c.A

[file c.py.3]
class A:
    x = 2

[file d.py.4]
import a
def f() -> None:
    from c import A
    a.x = [A(), a.x][0]

[builtins fixtures/list.pyi]
[stale]
[rechecked a]
[stale2]
[rechecked2 c]
[stale3]
[rechecked3 d]
[out1]
[out2]
[out3]
[out4]

[case testTreeShadowingViaParentPackage]
import m.semanal

[file m/__init__.py]
pass

[file m/nodes.py]
if False:
    import m.types
    import m.semanal
class Node:
    line: int
class FuncBase(Node):
    type: m.types.Type
class OverloadedFuncDef(FuncBase): pass

[file m/types.py]
from m.nodes import Node
class Type(Node): pass
class Overloaded(Type): pass

[file m/semanal.py]
from m.nodes import OverloadedFuncDef
from m.types import Overloaded

class C:
    def func(self, defn: OverloadedFuncDef):
        defn.type = Overloaded()
        defn.type.line = 0

[file m/nodes.py.2]
if False:
    import m.types
    import m.semanal
class Node:
    line: int
class FuncBase(Node):
    type: m.types.Type
class OverloadedFuncDef(FuncBase): pass
extra = 1

[file m/types.py.2]
from m.nodes import Node
class Type(Node): pass
class Overloaded(Type): pass
extra = 1
[builtins fixtures/list.pyi]

[file m/semanal.py.2]
from m.nodes import OverloadedFuncDef
from m.types import Overloaded

class C:
    def func(self, defn: OverloadedFuncDef):
        defn.type = Overloaded()
        defn.type.line = 0

extra = 1

[out1]
[out2]

[case testErrorsAffectDependentsOnly]
# cmd: mypy -m m.a m.b m.c
[file m/__init__.py]
[file m/a.py]
1 + ''  # Deliberate error
[file m/b.py]
import m.a  # Depends on module with error
[file m/c.py]
import m  # No error here
[rechecked m.a, m.b]
[out1]
tmp/m/a.py:1: error: Unsupported operand types for + ("int" and "str")
[out2]
tmp/m/a.py:1: error: Unsupported operand types for + ("int" and "str")

[case testDisallowAnyExprIncremental]
# cmd: mypy -m main
# flags:  --disallow-any-expr

[file ns.py]
class Namespace:
    def __init__(self):
        self.user = 0

[file main.py]
import ns
user = ns.Namespace.user

[out1]
tmp/main.py:2: error: Expression has type "Any"

[out2]
tmp/main.py:2: error: Expression has type "Any"

[case testIncrementalStrictOptional]
# flags: --strict-optional
import a
1 + a.foo()
[file a.py]
def foo() -> int: return 0
[file a.py.2]
from typing import Optional
def foo() -> Optional[int]: return 0
[out1]
[out2]
main:3: error: Unsupported operand types for + ("int" and "Optional[int]")

[case testAttrsIncrementalSubclassingCached]
from a import A
import attr
@attr.s(auto_attribs=True)
class B(A):
    e: str = 'e'
a = B(5, [5], 'foo')
a.a = 6
a._b = [2]
a.c = 'yo'
a._d = 22
a.e = 'hi'

[file a.py]
import attr
import attr
from typing import List, ClassVar
@attr.s(auto_attribs=True)
class A:
    a: int
    _b: List[int]
    c: str = '18'
    _d: int = attr.ib(validator=None, default=18)
    E = 7
    F: ClassVar[int] = 22

[builtins fixtures/list.pyi]
[out1]
[out2]

[case testAttrsIncrementalSubclassingCachedConverter]
from a import A
import attr
@attr.s
class B(A):
    pass
reveal_type(B)

[file a.py]
def converter(s:int) -> str:
    return 'hello'

import attr
@attr.s
class A:
    x: str = attr.ib(converter=converter)

[builtins fixtures/list.pyi]
[out1]
main:6: error: Revealed type is 'def (x: builtins.int) -> __main__.B'

[out2]
main:6: error: Revealed type is 'def (x: builtins.int) -> __main__.B'

[case testAttrsIncrementalSubclassingCachedType]
from a import A
import attr
@attr.s
class B(A):
    pass
reveal_type(B)

[file a.py]
import attr
@attr.s
class A:
    x = attr.ib(type=int)

[builtins fixtures/list.pyi]
[out1]
main:6: error: Revealed type is 'def (x: builtins.int) -> __main__.B'
[out2]
main:6: error: Revealed type is 'def (x: builtins.int) -> __main__.B'

[case testAttrsIncrementalArguments]
from a import Frozen, NoInit, NoCmp
f = Frozen(5)
f.x = 6

g = NoInit()

Frozen(1) < Frozen(2)
Frozen(1) <= Frozen(2)
Frozen(1) > Frozen(2)
Frozen(1) >= Frozen(2)

NoCmp(1) < NoCmp(2)
NoCmp(1) <= NoCmp(2)
NoCmp(1) > NoCmp(2)
NoCmp(1) >= NoCmp(2)

[file a.py]
import attr
@attr.s(frozen=True)
class Frozen:
    x: int = attr.ib()
@attr.s(init=False)
class NoInit:
    x: int = attr.ib()
@attr.s(cmp=False)
class NoCmp:
    x: int = attr.ib()

[builtins fixtures/list.pyi]
[rechecked]
[stale]
[out1]
main:3: error: Property "x" defined in "Frozen" is read-only
main:12: error: Unsupported left operand type for < ("NoCmp")
main:13: error: Unsupported left operand type for <= ("NoCmp")
main:14: error: Unsupported left operand type for > ("NoCmp")
main:15: error: Unsupported left operand type for >= ("NoCmp")

[out2]
main:3: error: Property "x" defined in "Frozen" is read-only
main:12: error: Unsupported left operand type for < ("NoCmp")
main:13: error: Unsupported left operand type for <= ("NoCmp")
main:14: error: Unsupported left operand type for > ("NoCmp")
main:15: error: Unsupported left operand type for >= ("NoCmp")

[case testAttrsIncrementalDunder]
from a import A
reveal_type(A)  # E: Revealed type is 'def (a: builtins.int) -> a.A'
reveal_type(A.__eq__)  # E: Revealed type is 'def (self: a.A, other: builtins.object) -> builtins.bool'
reveal_type(A.__ne__)  # E: Revealed type is 'def (self: a.A, other: builtins.object) -> builtins.bool'
reveal_type(A.__lt__)  # E: Revealed type is 'def [AT] (self: AT`-1, other: AT`-1) -> builtins.bool'
reveal_type(A.__le__)  # E: Revealed type is 'def [AT] (self: AT`-1, other: AT`-1) -> builtins.bool'
reveal_type(A.__gt__)  # E: Revealed type is 'def [AT] (self: AT`-1, other: AT`-1) -> builtins.bool'
reveal_type(A.__ge__)  # E: Revealed type is 'def [AT] (self: AT`-1, other: AT`-1) -> builtins.bool'

A(1) < A(2)
A(1) <= A(2)
A(1) > A(2)
A(1) >= A(2)
A(1) == A(2)
A(1) != A(2)

A(1) < 1  # E: Unsupported operand types for < ("A" and "int")
A(1) <= 1  # E: Unsupported operand types for <= ("A" and "int")
A(1) > 1  # E: Unsupported operand types for > ("A" and "int")
A(1) >= 1  # E: Unsupported operand types for >= ("A" and "int")
A(1) == 1
A(1) != 1

1 < A(1)  # E: Unsupported operand types for > ("A" and "int")
1 <= A(1)  # E: Unsupported operand types for >= ("A" and "int")
1 > A(1)  # E: Unsupported operand types for < ("A" and "int")
1 >= A(1)  # E: Unsupported operand types for <= ("A" and "int")
1 == A(1)
1 != A(1)

[file a.py]
from attr import attrib, attrs
@attrs(auto_attribs=True)
class A:
    a: int

[builtins fixtures/attr.pyi]
[rechecked]
[stale]
[out2]
main:2: error: Revealed type is 'def (a: builtins.int) -> a.A'
main:3: error: Revealed type is 'def (self: a.A, other: builtins.object) -> builtins.bool'
main:4: error: Revealed type is 'def (self: a.A, other: builtins.object) -> builtins.bool'
main:5: error: Revealed type is 'def [AT] (self: AT`-1, other: AT`-1) -> builtins.bool'
main:6: error: Revealed type is 'def [AT] (self: AT`-1, other: AT`-1) -> builtins.bool'
main:7: error: Revealed type is 'def [AT] (self: AT`-1, other: AT`-1) -> builtins.bool'
main:8: error: Revealed type is 'def [AT] (self: AT`-1, other: AT`-1) -> builtins.bool'
main:17: error: Unsupported operand types for < ("A" and "int")
main:18: error: Unsupported operand types for <= ("A" and "int")
main:19: error: Unsupported operand types for > ("A" and "int")
main:20: error: Unsupported operand types for >= ("A" and "int")
main:24: error: Unsupported operand types for > ("A" and "int")
main:25: error: Unsupported operand types for >= ("A" and "int")
main:26: error: Unsupported operand types for < ("A" and "int")
main:27: error: Unsupported operand types for <= ("A" and "int")

[case testAttrsIncrementalSubclassModified]
from b import B
B(5, 'foo')

[file a.py]
import attr
@attr.s(auto_attribs=True)
class A:
    x: int

[file b.py]
import attr
from a import A
@attr.s(auto_attribs=True)
class B(A):
    y: str

[file b.py.2]
import attr
from a import A
@attr.s(auto_attribs=True)
class B(A):
    y: int

[builtins fixtures/list.pyi]
[out1]
[out2]
main:2: error: Argument 2 to "B" has incompatible type "str"; expected "int"
[rechecked b]

[case testAttrsIncrementalSubclassModifiedErrorFirst]
from b import B
B(5, 'foo')
[file a.py]
import attr
@attr.s(auto_attribs=True)
class A:
    x: int

[file b.py]
import attr
from a import A
@attr.s(auto_attribs=True)
class B(A):
    y: int

[file b.py.2]
import attr
from a import A
@attr.s(auto_attribs=True)
class B(A):
    y: str

[builtins fixtures/list.pyi]
[out1]
main:2: error: Argument 2 to "B" has incompatible type "str"; expected "int"

[out2]
[rechecked b]

[case testAttrsIncrementalThreeFiles]
from c import C
C(5, 'foo', True)

[file a.py]
import attr
@attr.s
class A:
    a: int = attr.ib()

[file b.py]
import attr
@attr.s
class B:
    b: str = attr.ib()

[file c.py]
from a import A
from b import B
import attr
@attr.s
class C(A, B):
    c: bool = attr.ib()

[builtins fixtures/list.pyi]
[out1]
[out2]

[case testAttrsIncrementalConverterInSubmodule]
from a.a import A
reveal_type(A)
[file a/__init__.py]
[file a/a.py]
from typing import Optional
def converter(s:Optional[int]) -> int:
    ...

import attr
@attr.s
class A:
    x: int = attr.ib(converter=converter)

[builtins fixtures/list.pyi]
[out1]
main:2: error: Revealed type is 'def (x: Union[builtins.int, None]) -> a.a.A'
[out2]
main:2: error: Revealed type is 'def (x: Union[builtins.int, None]) -> a.a.A'

[case testAttrsIncrementalConverterManyStyles]
import a
[file a.py]
from base import Base
Base(1, 'str', True)
Base(None, None, None)

from subclass import A, B
A(1, 'str', True)
A(None, None, None)
B(1, 'str', True, 1, 'str', True)
B(None, None, None, None, None, None)

from submodule.base import SubBase
SubBase(1, 'str', True)
SubBase(None, None, None)

from submodule.subclass import AA, BB
AA(1, 'str', True)
AA(None, None, None)
BB(1, 'str', True, 1, 'str', True)
BB(None, None, None, None, None, None)

from submodule.subsubclass import SubAA, SubBB
SubAA(1, 'str', True)
SubAA(None, None, None)
SubBB(1, 'str', True, 1, 'str', True)
SubBB(None, None, None, None, None, None)

[file a.py.2]
# Now with errors.
from base import Base
Base(1, 1, True)

from subclass import A, B
A(1, 1, True)
B(1, 'str', True, 1, 1, True)

from submodule.base import SubBase
SubBase(1, 1, True)

from submodule.subclass import AA, BB
AA(1, 1, True)
BB(1, 'str', True, 1, 1, True)

from submodule.subsubclass import SubAA, SubBB
SubAA(1, 1, True)
SubBB(1, 'str', True, 1, 1, True)

[file foo.py]
from typing import Optional
def maybe_int(x: Optional[int]) -> int:
   ...
[file bar.py]
from typing import Optional
def maybe_bool(x: Optional[bool]) -> bool:
   ...
[file base.py]
from typing import Optional
import attr
import bar
from foo import maybe_int
def maybe_str(x: Optional[str]) -> str:
   ...
@attr.s
class Base:
    x: int = attr.ib(converter=maybe_int)
    y: str = attr.ib(converter=maybe_str)
    z: bool = attr.ib(converter=bar.maybe_bool)
[file subclass.py]
from typing import Optional
import attr
from base import Base
@attr.s
class A(Base): pass

import bar
from foo import maybe_int
def maybe_str(x: Optional[str]) -> str:
   ...
@attr.s
class B(Base):
    xx: int = attr.ib(converter=maybe_int)
    yy: str = attr.ib(converter=maybe_str)
    zz: bool = attr.ib(converter=bar.maybe_bool)

[file submodule/__init__.py]
[file submodule/base.py]
from typing import Optional
import attr
import bar
from foo import maybe_int
def maybe_str(x: Optional[str]) -> str:
   ...
@attr.s
class SubBase:
    x: int = attr.ib(converter=maybe_int)
    y: str = attr.ib(converter=maybe_str)
    z: bool = attr.ib(converter=bar.maybe_bool)

[file submodule/subclass.py]
from typing import Optional
import attr
from base import Base
@attr.s
class AA(Base): pass

import bar
from foo import maybe_int
def maybe_str(x: Optional[str]) -> str:
   ...
@attr.s
class BB(Base):
    xx: int = attr.ib(converter=maybe_int)
    yy: str = attr.ib(converter=maybe_str)
    zz: bool = attr.ib(converter=bar.maybe_bool)

[file submodule/subsubclass.py]
from typing import Optional
import attr
from .base import SubBase
@attr.s
class SubAA(SubBase): pass

import bar
from foo import maybe_int
def maybe_str(x: Optional[str]) -> str:
   ...
@attr.s
class SubBB(SubBase):
    xx: int = attr.ib(converter=maybe_int)
    yy: str = attr.ib(converter=maybe_str)
    zz: bool = attr.ib(converter=bar.maybe_bool)
[builtins fixtures/list.pyi]
[out1]
[out2]
tmp/a.py:3: error: Argument 2 to "Base" has incompatible type "int"; expected "Optional[str]"
tmp/a.py:6: error: Argument 2 to "A" has incompatible type "int"; expected "Optional[str]"
tmp/a.py:7: error: Argument 5 to "B" has incompatible type "int"; expected "Optional[str]"
tmp/a.py:10: error: Argument 2 to "SubBase" has incompatible type "int"; expected "Optional[str]"
tmp/a.py:13: error: Argument 2 to "AA" has incompatible type "int"; expected "Optional[str]"
tmp/a.py:14: error: Argument 5 to "BB" has incompatible type "int"; expected "Optional[str]"
tmp/a.py:17: error: Argument 2 to "SubAA" has incompatible type "int"; expected "Optional[str]"
tmp/a.py:18: error: Argument 5 to "SubBB" has incompatible type "int"; expected "Optional[str]"

[case testAttrsIncrementalConverterInFunction]
import attr
def foo() -> None:
    def foo(x: str) -> int:
        ...
    @attr.s
    class A:
        x: int = attr.ib(converter=foo)
    reveal_type(A)
[builtins fixtures/list.pyi]
[out1]
main:8: error: Revealed type is 'def (x: builtins.str) -> __main__.A@5'
[out2]
main:8: error: Revealed type is 'def (x: builtins.str) -> __main__.A@5'

[case testAttrsIncrementalConverterInSubmoduleForwardRef]
from a.a import A
reveal_type(A)
[file a/__init__.py]
[file a/a.py]
from typing import List
def converter(s:F) -> int:
    ...

import attr
@attr.s
class A:
    x: int = attr.ib(converter=converter)

F = List[int]

[builtins fixtures/list.pyi]
[out1]
main:2: error: Revealed type is 'def (x: builtins.list[builtins.int]) -> a.a.A'
[out2]
main:2: error: Revealed type is 'def (x: builtins.list[builtins.int]) -> a.a.A'

[case testAttrsIncrementalConverterType]
from a import C
import attr
o = C("1", "2", "3", "4")
o = C(1, 2, "3", 4)
reveal_type(C)
@attr.s
class D(C):
    x: str = attr.ib()
reveal_type(D)
[file a.py]
from typing import overload
import attr
@attr.dataclass
class A:
    x: str
@overload
def parse(x: int) -> int:
   ...
@overload
def parse(x: str, y: str = '') -> int:
   ...
def parse(x, y): ...
@attr.s
class C:
    a: complex = attr.ib(converter=complex)
    b: int = attr.ib(converter=int)
    c: A = attr.ib(converter=A)
    d: int = attr.ib(converter=parse)
[builtins fixtures/attr.pyi]
[out1]
main:5: error: Revealed type is 'def (a: Union[builtins.float, builtins.str], b: Union[builtins.str, builtins.bytes, builtins.int], c: builtins.str, d: Union[builtins.int, builtins.str]) -> a.C'
main:9: error: Revealed type is 'def (a: Union[builtins.float, builtins.str], b: Union[builtins.str, builtins.bytes, builtins.int], c: builtins.str, d: Union[builtins.int, builtins.str], x: builtins.str) -> __main__.D'
[out2]
main:5: error: Revealed type is 'def (a: Union[builtins.float, builtins.str], b: Union[builtins.str, builtins.bytes, builtins.int], c: builtins.str, d: Union[builtins.int, builtins.str]) -> a.C'
main:9: error: Revealed type is 'def (a: Union[builtins.float, builtins.str], b: Union[builtins.str, builtins.bytes, builtins.int], c: builtins.str, d: Union[builtins.int, builtins.str], x: builtins.str) -> __main__.D'

[case testAttrsIncrementalThreeRuns]
from a import A
A(5)

[file a.py]
import attr
@attr.s(auto_attribs=True)
class A:
    a: int

[file a.py.2]
import attr
@attr.s(auto_attribs=True)
class A:
    a: str

[file a.py.3]
import attr
@attr.s(auto_attribs=True)
class A:
    a: int = 6

[builtins fixtures/list.pyi]
[out1]
[out2]
main:2: error: Argument 1 to "A" has incompatible type "int"; expected "str"
[out3]

[case testDeletedDepLineNumber]
# The import is not on line 1 and that data should be preserved
import a
[file a.py]
[delete a.py.2]
[out1]

[out2]
main:2: error: Cannot find module named 'a'
main:2: note: (Perhaps setting MYPYPATH or using the "--ignore-missing-imports" flag would help)

[case testIncrementalInheritanceAddAnnotation]
# flags: --strict-optional
import a
[file a.py]
import b
def foo() -> None:
    1 + b.Bar().get()
[file b.py]
from c import Baz
class Bar(Baz): pass

[file c.py]
class Baz:
    def get(self):
        return 1
[file c.py.2]
from typing import Optional
class Baz:
    def get(self) -> Optional[int]:
        return 1
[out]
[out2]
tmp/a.py:3: error: Unsupported operand types for + ("int" and "Optional[int]")

[case testIncrementalMetaclassUpdate]
import a
[file a.py]
from b import B
B.x

[file b.py]
import c
class B(metaclass=c.M): pass

[file c.py]
class M(type):
    x: int

[file c.py.2]
class M(type):
    y: int
[out]
[out2]
tmp/a.py:2: error: "Type[B]" has no attribute "x"

[case testIncrementalLotsOfInheritance]
import a
[file a.py]
from b import B
from d import D
def take(d: D) -> None: pass
def foo() -> None:
    take(B())
[file b.py]
from c import C
class B(C): pass

[file c.py]
from d import D
class C(D): pass

[file c.py.2]
from d import D
class C: pass

[file d.py]
class D: pass
[out]
[out2]
tmp/a.py:5: error: Argument 1 to "take" has incompatible type "B"; expected "D"

[case testIncrementalInheritanceProperty]
import a
[file a.py]
import b
def foo() -> None:
    1 + b.Bar().x
[file b.py]
from c import Baz
class Bar(Baz): pass

[file c.py]
class Baz:
    def __init__(self):
        self.x = 12  # type: int
[file c.py.2]
class Baz:
    def __init__(self):
        self.x = 'lol'  # type: str
[out]
[out2]
tmp/a.py:3: error: Unsupported operand types for + ("int" and "str")

[case testIncrementalWithIgnoresTwice]
import a
[file a.py]
import b
import foo # type: ignore
[file b.py]
x = 1
[file b.py.2]
x = 'hi'
[file b.py.3]
x = 1
[builtins fixtures/module.pyi]
[out]
[out2]
[out3]

[case testIgnoredImport2]
import x
[file y.py]
import xyz  # type: ignore
B = 0
from x import A
[file x.py]
A = 0
from y import B
[file x.py.2]
A = 1
from y import B
[file x.py.3]
A = 2
from y import B
[out]
[out2]
[out3]

[case testDeletionOfSubmoduleTriggersImportFrom2]
from p.q import f
f()
[file p/__init__.py]
[file p/q.py]
def f() -> None: pass
[delete p/q.py.2]
[file p/q.py.3]
def f(x: int) -> None: pass
[out]
[out2]
main:1: error: Cannot find module named 'p.q'
main:1: note: (Perhaps setting MYPYPATH or using the "--ignore-missing-imports" flag would help)
[out3]
main:2: error: Too few arguments for "f"

[case testDeleteIndirectDependency]
import b
b.x.foo()
[file b.py]
import c
x = c.Foo()
[file c.py]
class Foo:
    def foo(self) -> None: pass
[delete c.py.2]
[file b.py.2]
class Foo:
    def foo(self) -> None: pass
x = Foo()
[out]
[out2]

[case testImportReExportInCycle]
from m import One
[file m/__init__.py]
from .one import One
from .two import Two
[file m/one.py]
class One:
    pass
[file m/two.py]
import m
class Two:
    pass
[file m/one.py.2]
class One:
    name: str
[file m/two.py.2]
import m
reveal_type(m.One.name)
class Two:
    pass
[out2]
tmp/m/two.py:2: error: Revealed type is 'builtins.str'

[case testImportUnusedIgnore1]
# flags: --warn-unused-ignores
import a
[file a.py]
import b
import foo  # type: ignore
[file b.py]
x = 1
[file b.py.2]
x = '2'

-- TODO: Fails due to #4856
[case testImportUnusedIgnore2-skip]
# flags: --warn-unused-ignores
import a
[file a.py]
import b
import c  # type: ignore
[file b.py]
x = 1
[file b.py.2]
x = 'hi'
[file c.py.3]
pass
[out]
[out2]
[out3]
tmp/a.py:1: note: unused 'type: ignore' comment

-- Test that a non cache_fine_grained run can use a fine-grained cache
[case testRegularUsesFgCache]
# flags: --config-file tmp/mypy.ini
import a
[file a.py]
x = 0
[file mypy.ini]
[[mypy]
cache_fine_grained = True
[file mypy.ini.2]
[[mypy]
cache_fine_grained = False
-- Nothing should get rechecked
[rechecked]
[stale]

[case testFgCacheNeedsFgCache]
# flags: --config-file tmp/mypy.ini
import a
[file a.py]
x = 0
[file mypy.ini]
[[mypy]
cache_fine_grained = False
[file mypy.ini.2]
[[mypy]
cache_fine_grained = True
[rechecked a, builtins]
[stale a, builtins]

[case testIncrementalPackageNameOverload]
# cmd: mypy -m main a
# flags: --follow-imports=skip
[file main.py]
from a import x
x.foo()
[file a/__init__.py]
pass
[file a/__init__.py.2]
x = 10
[file a/x.py]
def foo() -> None:
    pass
[out]
[out2]
tmp/main.py:2: error: "int" has no attribute "foo"

[case testIncrementalBustedFineGrainedCache1]
# flags: --cache-fine-grained
import a
import b
[file a.py]
[file b.py]
-- This is a heinous hack, but we simulate having a invalid cache by clobbering
-- the proto deps file with something with hash mismatches.
[file ../.mypy_cache/3.6/@proto_deps.meta.json.2]
{"__main__": "00000000000000000000000000000000", "a": "d41d8cd98f00b204e9800998ecf8427e", "b": "d41d8cd98f00b204e9800998ecf8427e", "builtins": "00000000000000000000000000000000"}
[file b.py.2]
# uh
-- Every file should get reloaded, since the cache was invalidated
[stale a, b, builtins]
[rechecked a, b, builtins]

[case testIncrementalBustedFineGrainedCache2]
# flags2: --cache-fine-grained
import a
import b
[file a.py]
[file b.py]
[file b.py.2]
# uh
-- Every file should get reloaded, since the settings changed
[stale a, b, builtins]
[rechecked a, b, builtins]

[case testIncrementalWorkingFineGrainedCache]
# flags: --cache-fine-grained
# flags2: --cache-fine-grained
import a
import b
[file a.py]
[file b.py]
[file b.py.2]
# uh
-- b gets rechecked because it changed, but nothing is stale
-- since the interface did not change
[stale]
[rechecked b]

[case testIncrementalDataclassesSubclassingCached]
from a import A
from dataclasses import dataclass

@dataclass
class B(A):
    e: str = 'e'

a = B(5, [5], 'foo')
a.a = 6
a._b = [2]
a.c = 'yo'
a._d = 22
a.e = 'hi'

[file a.py]
from dataclasses import dataclass, field
from typing import ClassVar, List

@dataclass
class A:
    a: int
    _b: List[int]
    c: str = '18'
    _d: int = field(default=False)
    E = 7
    F: ClassVar[int] = 22

[builtins fixtures/list.pyi]
[out1]
[out2]

[case testIncrementalDataclassesSubclassingCachedType]
import b

[file b.py]
from a import A
from dataclasses import dataclass

@dataclass
class B(A):
    pass

[file b.py.2]
from a import A
from dataclasses import dataclass

@dataclass
class B(A):
    pass

reveal_type(B)

[file a.py]
from dataclasses import dataclass

@dataclass
class A:
    x: int

[builtins fixtures/list.pyi]
[out1]
[out2]
tmp/b.py:8: error: Revealed type is 'def (x: builtins.int) -> b.B'

[case testIncrementalDataclassesArguments]
import b

[file b.py]
from a import Frozen, NoInit, NoCmp

[file b.py.2]
from a import Frozen, NoInit, NoCmp

f = Frozen(5)
f.x = 6

g = NoInit()

Frozen(1) < Frozen(2)
Frozen(1) <= Frozen(2)
Frozen(1) > Frozen(2)
Frozen(1) >= Frozen(2)

NoCmp(1) < NoCmp(2)
NoCmp(1) <= NoCmp(2)
NoCmp(1) > NoCmp(2)
NoCmp(1) >= NoCmp(2)

[file a.py]
from dataclasses import dataclass

@dataclass(frozen=True, order=True)
class Frozen:
    x: int

@dataclass(init=False)
class NoInit:
    x: int

@dataclass(order=False)
class NoCmp:
    x: int

[builtins fixtures/list.pyi]
[out1]
[out2]
tmp/b.py:4: error: Property "x" defined in "Frozen" is read-only
tmp/b.py:13: error: Unsupported left operand type for < ("NoCmp")
tmp/b.py:14: error: Unsupported left operand type for <= ("NoCmp")
tmp/b.py:15: error: Unsupported left operand type for > ("NoCmp")
tmp/b.py:16: error: Unsupported left operand type for >= ("NoCmp")

[case testIncrementalDataclassesDunder]
import b

[file b.py]
from a import A

[file b.py.2]
from a import A

reveal_type(A)
reveal_type(A.__eq__)
reveal_type(A.__ne__)
reveal_type(A.__lt__)
reveal_type(A.__le__)
reveal_type(A.__gt__)
reveal_type(A.__ge__)

A(1) < A(2)
A(1) <= A(2)
A(1) > A(2)
A(1) >= A(2)
A(1) == A(2)
A(1) != A(2)

A(1) < 1
A(1) <= 1
A(1) > 1
A(1) >= 1
A(1) == 1
A(1) != 1

1 < A(1)
1 <= A(1)
1 > A(1)
1 >= A(1)
1 == A(1)
1 != A(1)

[file a.py]
from dataclasses import dataclass

@dataclass(order=True)
class A:
    a: int

[builtins fixtures/attr.pyi]
[out1]
[out2]
tmp/b.py:3: error: Revealed type is 'def (a: builtins.int) -> a.A'
tmp/b.py:4: error: Revealed type is 'def (builtins.object, builtins.object) -> builtins.bool'
tmp/b.py:5: error: Revealed type is 'def (builtins.object, builtins.object) -> builtins.bool'
tmp/b.py:6: error: Revealed type is 'def [T] (self: T`-1, other: T`-1) -> builtins.bool'
tmp/b.py:7: error: Revealed type is 'def [T] (self: T`-1, other: T`-1) -> builtins.bool'
tmp/b.py:8: error: Revealed type is 'def [T] (self: T`-1, other: T`-1) -> builtins.bool'
tmp/b.py:9: error: Revealed type is 'def [T] (self: T`-1, other: T`-1) -> builtins.bool'
tmp/b.py:18: error: Unsupported operand types for < ("A" and "int")
tmp/b.py:19: error: Unsupported operand types for <= ("A" and "int")
tmp/b.py:20: error: Unsupported operand types for > ("A" and "int")
tmp/b.py:21: error: Unsupported operand types for >= ("A" and "int")
tmp/b.py:25: error: Unsupported operand types for > ("A" and "int")
tmp/b.py:26: error: Unsupported operand types for >= ("A" and "int")
tmp/b.py:27: error: Unsupported operand types for < ("A" and "int")
tmp/b.py:28: error: Unsupported operand types for <= ("A" and "int")

[case testIncrementalDataclassesSubclassModified]
from b import B
B(5, 'foo')

[file a.py]
from dataclasses import dataclass

@dataclass
class A:
    x: int

[file b.py]
from a import A
from dataclasses import dataclass

@dataclass
class B(A):
    y: str

[file b.py.2]
from a import A
from dataclasses import dataclass

@dataclass
class B(A):
    y: int

[builtins fixtures/list.pyi]
[out1]
[out2]
main:2: error: Argument 2 to "B" has incompatible type "str"; expected "int"
[rechecked b]

[case testIncrementalDataclassesSubclassModifiedErrorFirst]
from b import B
B(5, 'foo')

[file a.py]
from dataclasses import dataclass

@dataclass
class A:
    x: int

[file b.py]
from a import A
from dataclasses import dataclass

@dataclass
class B(A):
    y: int

[file b.py.2]
from a import A
from dataclasses import dataclass

@dataclass
class B(A):
    y: str

[builtins fixtures/list.pyi]
[out1]
main:2: error: Argument 2 to "B" has incompatible type "str"; expected "int"

[out2]
[rechecked b]

[case testIncrementalDataclassesThreeFiles]
from c import C
C(5, 'foo', True)

[file a.py]
from dataclasses import dataclass

@dataclass
class A:
    a: int

[file b.py]
from dataclasses import dataclass

@dataclass
class B:
    b: str

[file b.py.2]
from dataclasses import dataclass

@dataclass
class B:
    b: str
    c: str

[file c.py]
from a import A
from b import B
from dataclasses import dataclass

@dataclass
class C(A, B):
    c: bool

[builtins fixtures/list.pyi]
[out1]
[out2]
tmp/c.py:7: error: Incompatible types in assignment (expression has type "bool", base class "B" defined the type as "str")

[case testIncrementalDataclassesThreeRuns]
from a import A
A(5)

[file a.py]
from dataclasses import dataclass

@dataclass
class A:
    a: int

[file a.py.2]
from dataclasses import dataclass

@dataclass
class A:
    a: str

[file a.py.3]
from dataclasses import dataclass

@dataclass
class A:
    a: int = 6

[builtins fixtures/list.pyi]
[out1]
[out2]
main:2: error: Argument 1 to "A" has incompatible type "int"; expected "str"
[out3]

[case testParentPatchingMess]
# flags: --ignore-missing-imports --follow-imports=skip
# cmd: mypy -m d d.k d.k.a d.k.v t
[file d/__init__.py]
[file d/k/__init__.py]
from d.k.a import x
[file d/k/a.py]
x = 10
[file d/k/v.py]
from d.k.e import x

[file t.py]
from d import k
[file t.py.2]
from d import k
# dummy change

[case testCachedBadProtocolNote]
import b
[file a.py]
from mypy_extensions import TypedDict
Point = TypedDict('Point', {'x': int, 'y': int})
[file b.py]
from typing import Iterable
from a import Point
p: Point
it: Iterable[int] = p
[file b.py.2]
from typing import Iterable
from a import Point
p: Point
it: Iterable[int] = p  # change
[typing fixtures/typing-full.pyi]
[builtins fixtures/dict.pyi]
[out]
tmp/b.py:4: error: Incompatible types in assignment (expression has type "Point", variable has type "Iterable[int]")
tmp/b.py:4: note: Following member(s) of "Point" have conflicts:
tmp/b.py:4: note:     Expected:
tmp/b.py:4: note:         def __iter__(self) -> Iterator[int]
tmp/b.py:4: note:     Got:
tmp/b.py:4: note:         def __iter__(self) -> Iterator[str]
[out2]
tmp/b.py:4: error: Incompatible types in assignment (expression has type "Point", variable has type "Iterable[int]")
tmp/b.py:4: note: Following member(s) of "Point" have conflicts:
tmp/b.py:4: note:     Expected:
tmp/b.py:4: note:         def __iter__(self) -> Iterator[int]
tmp/b.py:4: note:     Got:
tmp/b.py:4: note:         def __iter__(self) -> Iterator[str]

[case testIndirectDepsAlwaysPatched-writescache]
# flags: --no-incremental
# flags2: --incremental
from b import C
def f() -> None:
    x: int = C().x
[file b.py]
from c import C
[file c.pyi]
class C:
    x: int
[file c.pyi.2]
class C:
    x: str
[out]
[out2]
main:5: error: Incompatible types in assignment (expression has type "str", variable has type "int")

[case testBazelFlagIgnoresFileChanges]
-- Since the initial run wrote a cache file, the second run ignores the source
# flags: --bazel
from a import f
f()
[file a.py]
def f(): pass
[file a.py.2]
[out]
[out2]

[case testModuleGetattrInitIncremental]
import c
[file c.py]
import a.b
x = a.b.f()
[file c.py.2]
import a.b
x = a.b.f()
# touch
[file a/__init__.pyi]
from typing import Any
def __getattr__(attr: str) -> Any: ...
[builtins fixtures/module.pyi]
[out]
[out2]

[case testModuleGetattrInitIncremental2]
import c
[file c.py]
import a.b.c
[file c.py.2]
import a.b.c
# touch
[file a/__init__.pyi]
from typing import Any
def __getattr__(attr: str) -> Any: ...
[file a/b.pyi]
# empty
[builtins fixtures/module.pyi]
[out]
tmp/c.py:1: error: Cannot find module named 'a.b.c'
tmp/c.py:1: note: (Perhaps setting MYPYPATH or using the "--ignore-missing-imports" flag would help)
[out2]
tmp/c.py:1: error: Cannot find module named 'a.b.c'
tmp/c.py:1: note: (Perhaps setting MYPYPATH or using the "--ignore-missing-imports" flag would help)

[case testAddedMissingStubs]
# flags: --ignore-missing-imports
from missing import f
f(int())
[file missing.pyi.2]
def f(x: str) -> None: pass
[out]
[out2]
main:3: error: Argument 1 to "f" has incompatible type "int"; expected "str"

[case testAddedMissingStubsPackage]
# flags: --ignore-missing-imports
import package.missing
package.missing.f(int())
[file package/__init__.pyi.2]
[file package/missing.pyi.2]
def f(x: str) -> None: pass
[out]
[out2]
main:3: error: Argument 1 to "f" has incompatible type "int"; expected "str"

[case testAddedMissingStubsPackageFrom]
# flags: --ignore-missing-imports
from package import missing
missing.f(int())
[file package/__init__.pyi.2]
[file package/missing.pyi.2]
def f(x: str) -> None: pass
[out]
[out2]
main:3: error: Argument 1 to "f" has incompatible type "int"; expected "str"

[case testAddedMissingStubsPackagePartial]
# flags: --ignore-missing-imports
import package.missing
package.missing.f(int())
[file package/__init__.pyi]
[file package/missing.pyi.2]
def f(x: str) -> None: pass
[out]
[out2]
main:3: error: Argument 1 to "f" has incompatible type "int"; expected "str"

[case testAddedMissingStubsPackagePartialGetAttr]
import package.missing
package.missing.f(int())
[file package/__init__.pyi]
from typing import Any
def __getattr__(attr: str) -> Any: ...
[file package/missing.pyi.2]
def f(x: str) -> None: pass
[out]
[out2]
main:2: error: Argument 1 to "f" has incompatible type "int"; expected "str"

[case testAddedMissingStubsIgnore]
from missing import f  # type: ignore
f(int())
[file missing.pyi.2]
def f(x: str) -> None: pass
[out]
[out2]
main:2: error: Argument 1 to "f" has incompatible type "int"; expected "str"

[case testAddedMissingStubsIgnorePackage]
import package.missing  # type: ignore
package.missing.f(int())
[file package/__init__.pyi.2]
[file package/missing.pyi.2]
def f(x: str) -> None: pass
[out]
[out2]
main:2: error: Argument 1 to "f" has incompatible type "int"; expected "str"

[case testAddedMissingStubsIgnorePackageFrom]
from package import missing  # type: ignore
missing.f(int())
[file package/__init__.pyi.2]
[file package/missing.pyi.2]
def f(x: str) -> None: pass
[out]
[out2]
main:2: error: Argument 1 to "f" has incompatible type "int"; expected "str"

[case testAddedMissingStubsIgnorePackagePartial]
import package.missing  # type: ignore
package.missing.f(int())
[file package/__init__.pyi]
[file package/missing.pyi.2]
def f(x: str) -> None: pass
[out]
[out2]
main:2: error: Argument 1 to "f" has incompatible type "int"; expected "str"

<<<<<<< HEAD
-- These tests should just not crash
[case testOverrideByBadVar]
import a
[file a.py]
import lib
x = 1
[file a.py.2]
import lib
x = 2
[file lib.py]
class Slow:
    pass

s: Slow
from cext import Slow  # type: ignore
[out]
[out2]

[case testOverrideByBadVarAlias]
import a
[file a.py]
import lib
x = 1
[file a.py.2]
import lib
x = 2
[file lib.py]
class Slow:
    pass

A = Slow
from cext import Slow  # type: ignore
[out]
[out2]

[case testOverrideByBadVarClass]
import a
[file a.py]
import lib
x = 1
[file a.py.2]
import lib
x = 2
[file lib.py]
class C:
    class Slow:
        pass
    s: Slow
    from cext import Slow  # type: ignore
[out]
[out2]

[case testOverrideByBadVarClassAlias]
import a
[file a.py]
import lib
x = 1
[file a.py.2]
import lib
x = 2
[file lib.py]
class C:
    class Slow:
        pass
    A = Slow
    from cext import Slow  # type: ignore
[out]
[out2]

[case testOverrideByBadVarExisting]
import a
[file a.py]
import lib
x = 1
[file a.py.2]
import lib
x = 2
[file lib.py]
class Slow:
    pass

s: Slow
from cext import Slow  # type: ignore
[file cext.py]
Slow = 1
[out]
[out2]

[case testOverrideByBadVarAliasExisting]
import a
[file a.py]
import lib
x = 1
[file a.py.2]
import lib
x = 2
[file lib.py]
class Slow:
    pass

A = Slow
from cext import Slow  # type: ignore
[file cext.py]
Slow = 1
[out]
[out2]
=======
[case testFollowImportSkipNotInvalidatedOnPresent]
# flags: --follow-imports=skip
# cmd: mypy -m main
[file main.py]
import other
[file other.py]
x = 1
[file other.py.2]
x = 'hi'
[stale]
[rechecked]

[case testFollowImportSkipNotInvalidatedOnPresentPackage]
# flags: --follow-imports=skip
# cmd: mypy -m main
[file main.py]
import other
[file other/__init__.py]
x = 1
[file other/__init__.py.2]
x = 'hi'
[stale]
[rechecked]

[case testFollowImportSkipNotInvalidatedOnAdded]
# flags: --follow-imports=skip --ignore-missing-imports
# cmd: mypy -m main
[file main.py]
import other
[file other.py.2]
x = 1
[stale]
[rechecked]

[case testFollowImportSkipInvalidatedOnAddedStub]
# flags: --follow-imports=skip --ignore-missing-imports
# cmd: mypy -m main
[file main.py]
import other
[file other.pyi.2]
x = 1
[stale main, other]
[rechecked main, other]

[case testFollowImportSkipNotInvalidatedOnAddedStubOnFollowForStubs]
# flags: --follow-imports=skip --ignore-missing-imports --config-file=tmp/mypy.ini
# cmd: mypy -m main
[file main.py]
import other
[file other.pyi.2]
x = 1
[file mypy.ini]
[[mypy]
follow_imports_for_stubs = True
[stale]
[rechecked]

[case testAddedSkippedStubsPackageFrom]
# flags: --follow-imports=skip --ignore-missing-imports
# cmd: mypy -m main
# cmd2: mypy -m main package package.missing
[file main.py]
from package import missing
missing.f(int())
[file package/__init__.py]
[file package/missing.py]
def f(x: str) -> None: pass
[out]
[out2]
tmp/main.py:2: error: Argument 1 to "f" has incompatible type "int"; expected "str"
>>>>>>> ce54558e
<|MERGE_RESOLUTION|>--- conflicted
+++ resolved
@@ -4885,7 +4885,6 @@
 [out2]
 main:2: error: Argument 1 to "f" has incompatible type "int"; expected "str"
 
-<<<<<<< HEAD
 -- These tests should just not crash
 [case testOverrideByBadVar]
 import a
@@ -4992,7 +4991,7 @@
 Slow = 1
 [out]
 [out2]
-=======
+
 [case testFollowImportSkipNotInvalidatedOnPresent]
 # flags: --follow-imports=skip
 # cmd: mypy -m main
@@ -5062,5 +5061,4 @@
 def f(x: str) -> None: pass
 [out]
 [out2]
-tmp/main.py:2: error: Argument 1 to "f" has incompatible type "int"; expected "str"
->>>>>>> ce54558e
+tmp/main.py:2: error: Argument 1 to "f" has incompatible type "int"; expected "str"