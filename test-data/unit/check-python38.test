--- conflicted
+++ resolved
@@ -177,9 +177,8 @@
 
 [case testPEP570Signatures6]
 def f(p1: bytes, p2: float, /) -> None:
-<<<<<<< HEAD
-    reveal_type(p1)  # E: Revealed type is 'builtins.bytes'
-    reveal_type(p2)  # E: Revealed type is 'builtins.float'
+    reveal_type(p1)  # N: Revealed type is 'builtins.bytes'
+    reveal_type(p2)  # N: Revealed type is 'builtins.float'
 
 [case testWalrus]
 # flags: --strict-optional
@@ -187,43 +186,43 @@
 from typing_extensions import Final
 
 if a := 2:
-    reveal_type(a)  # E: Revealed type is 'builtins.int'
+    reveal_type(a)  # N: Revealed type is 'builtins.int'
 
 while b := "x":
-    reveal_type(b)  # E: Revealed type is 'builtins.str'
+    reveal_type(b)  # N: Revealed type is 'builtins.str'
 
 def f(x: int = (c := 4)) -> int:
     if a := 2:
-        reveal_type(a)  # E: Revealed type is 'builtins.int'
+        reveal_type(a)  # N: Revealed type is 'builtins.int'
 
     while b := "x":
-        reveal_type(b)  # E: Revealed type is 'builtins.str'
+        reveal_type(b)  # N: Revealed type is 'builtins.str'
 
     x = (y := 1) + (z := 2)
-    reveal_type(x)  # E: Revealed type is 'builtins.int'
-    reveal_type(y)  # E: Revealed type is 'builtins.int'
-    reveal_type(z)  # E: Revealed type is 'builtins.int'
+    reveal_type(x)  # N: Revealed type is 'builtins.int'
+    reveal_type(y)  # N: Revealed type is 'builtins.int'
+    reveal_type(z)  # N: Revealed type is 'builtins.int'
 
     l = [y2 := 1, y2 + 2, y2 + 3]
-    reveal_type(y2)  # E: Revealed type is 'builtins.int'
-    reveal_type(l)  # E: Revealed type is 'builtins.list[builtins.int*]'
+    reveal_type(y2)  # N: Revealed type is 'builtins.int'
+    reveal_type(l)  # N: Revealed type is 'builtins.list[builtins.int*]'
 
     filtered_data = [y3 for x in l if (y3 := a) is not None]
-    reveal_type(filtered_data)  # E: Revealed type is 'builtins.list[builtins.int*]'
-    reveal_type(y3)  # E: Revealed type is 'builtins.int'
+    reveal_type(filtered_data)  # N: Revealed type is 'builtins.list[builtins.int*]'
+    reveal_type(y3)  # N: Revealed type is 'builtins.int'
 
     # https://www.python.org/dev/peps/pep-0572/#exceptional-cases
     (y4 := 3)
-    reveal_type(y4)  # E: Revealed type is 'builtins.int'
+    reveal_type(y4)  # N: Revealed type is 'builtins.int'
 
     y5 = (y6 := 3)
-    reveal_type(y5)  # E: Revealed type is 'builtins.int'
-    reveal_type(y6)  # E: Revealed type is 'builtins.int'
+    reveal_type(y5)  # N: Revealed type is 'builtins.int'
+    reveal_type(y6)  # N: Revealed type is 'builtins.int'
 
     f(x=(y7 := 3))
-    reveal_type(y7)  # E: Revealed type is 'builtins.int'
-
-    reveal_type((lambda: (y8 := 3) and y8)())  # E: Revealed type is 'builtins.int'
+    reveal_type(y7)  # N: Revealed type is 'builtins.int'
+
+    reveal_type((lambda: (y8 := 3) and y8)())  # N: Revealed type is 'builtins.int'
     y8  # E: Name 'y8' is not defined
 
     y7 = 1.0  # E: Incompatible types in assignment (expression has type "float", variable has type "int")
@@ -239,7 +238,7 @@
 
     return (y9 := 3) + y9
 
-reveal_type(c)  # E: Revealed type is 'builtins.int'
+reveal_type(c)  # N: Revealed type is 'builtins.int'
 
 def check_final() -> None:
     x: Final = 3
@@ -248,33 +247,29 @@
         pass
 
 def check_binder(x: Optional[int], y: Optional[int]) -> None:
-    reveal_type(x)  # E: Revealed type is 'Union[builtins.int, None]'
+    reveal_type(x)  # N: Revealed type is 'Union[builtins.int, None]'
 
     (x := 1)
-    reveal_type(x)  # E: Revealed type is 'builtins.int'
+    reveal_type(x)  # N: Revealed type is 'builtins.int'
 
     if x or (y := 1):
-        reveal_type(y)  # E: Revealed type is 'Union[builtins.int, None]'
+        reveal_type(y)  # N: Revealed type is 'Union[builtins.int, None]'
 
     if x and (y := 1):
         # TODO should just be int
-        reveal_type(y)  # E: Revealed type is 'Union[builtins.int, None]'
+        reveal_type(y)  # N: Revealed type is 'Union[builtins.int, None]'
 
 def check_partial() -> None:
     x = None
     if bool() and (x := 2):
         pass
 
-    reveal_type(x)  # E: Revealed type is 'Union[builtins.int, None]'
+    reveal_type(x)  # N: Revealed type is 'Union[builtins.int, None]'
 
 def check_partial_list() -> None:
     if (x := []):
         x.append(3)
 
-    reveal_type(x)  # E: Revealed type is 'builtins.list[builtins.int]'
-
-[builtins fixtures/f_string.pyi]
-=======
-    reveal_type(p1)  # N: Revealed type is 'builtins.bytes'
-    reveal_type(p2)  # N: Revealed type is 'builtins.float'
->>>>>>> 6d70615b
+    reveal_type(x)  # N: Revealed type is 'builtins.list[builtins.int]'
+
+[builtins fixtures/f_string.pyi]