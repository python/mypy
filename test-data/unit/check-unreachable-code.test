-- Type checker test cases for conditional checks that result in some
-- blocks classified as unreachable (they are not type checked or semantically
-- analyzed).
--
-- For example, we skip blocks that will not be executed on the active
-- Python version.

[case testConditionalTypeAliasPY3]
import typing
def f(): pass
PY3 = f()
if PY3:
    t = int
    x = object() + 'x' # E: Unsupported left operand type for + ("object")
else:
    t = str
    y = 'x' / 1
x
z = 1 # type: t

[case testConditionalTypeAliasPY3_python2]
import typing
def f(): pass
PY3 = f()
if PY3:
    t = int
    x = object() + 'x'
else:
    t = str
    y = 'x' / 1 # E: "str" has no attribute "__div__"
y
z = '' # type: t

[case testConditionalAssignmentPY2]
import typing
def f(): pass
PY2 = f()
if PY2:
    x = object() + 'x'
else:
    y = 'x' / 1 # E: Unsupported left operand type for / ("str")
y

[case testConditionalAssignmentPY2_python2]
import typing
def f(): pass
PY2 = f()
if PY2:
    x = object() + 'x' # E: Unsupported left operand type for + ("object")
else:
    y = 'x' / 1
x

[case testConditionalImport]
import typing
def f(): pass
PY2 = f()
if PY2:
    import fuzzybar
    from barbar import *
    from pawwaw import a, bc
else:
    import m
[file m.py]
import typing
x = 1
if int():
    x = 'a'
[out]
tmp/m.py:4: error: Incompatible types in assignment (expression has type "str", variable has type "int")

[case testNegatedMypyConditional]
import typing
MYPY = 0
if not MYPY:
    import xyz753
else:
    import pow123 # E
[builtins fixtures/bool.pyi]
[out]
main:6: error: Cannot find implementation or library stub for module named "pow123"
main:6: note: See https://mypy.readthedocs.io/en/stable/running_mypy.html#missing-imports

[case testMypyConditional]
import typing
MYPY = 0
if MYPY:
    None + 1 # E: Unsupported left operand type for + ("None")
else:
    None + ''
[builtins fixtures/bool.pyi]

[case testTypeCheckingConditional]
import typing
if typing.TYPE_CHECKING:
    import pow123 # E
else:
    import xyz753
[typing fixtures/typing-medium.pyi]
[out]
main:3: error: Cannot find implementation or library stub for module named "pow123"
main:3: note: See https://mypy.readthedocs.io/en/stable/running_mypy.html#missing-imports

[case testTypeCheckingConditionalFromImport]
from typing import TYPE_CHECKING
if TYPE_CHECKING:
    import pow123 # E
else:
    import xyz753
[typing fixtures/typing-medium.pyi]
[out]
main:3: error: Cannot find implementation or library stub for module named "pow123"
main:3: note: See https://mypy.readthedocs.io/en/stable/running_mypy.html#missing-imports

[case testNegatedTypeCheckingConditional]
import typing
if not typing.TYPE_CHECKING:
    import pow123 # E
else:
    import xyz753
[builtins fixtures/bool.pyi]
[typing fixtures/typing-medium.pyi]
[out]
main:5: error: Cannot find implementation or library stub for module named "xyz753"
main:5: note: See https://mypy.readthedocs.io/en/stable/running_mypy.html#missing-imports

[case testUndefinedTypeCheckingConditional]
if not TYPE_CHECKING: # E
    import pow123
else:
    import xyz753
[builtins fixtures/bool.pyi]
[out]
main:1: error: Name "TYPE_CHECKING" is not defined
main:4: error: Cannot find implementation or library stub for module named "xyz753"
main:4: note: See https://mypy.readthedocs.io/en/stable/running_mypy.html#missing-imports

[case testConditionalClassDefPY3]
def f(): pass
PY3 = f()
if PY3:
    pass
else:
    class X(object):
        pass

[case testUnreachabilityAndElifPY3]
def f(): pass
PY3 = f()
if PY3:
    pass
elif bool():
    import nonexistent
    1 + ''
else:
    import bad_name
    1 + ''
[builtins fixtures/bool.pyi]
[out]

[case testSysVersionInfo_python2]
import sys
if sys.version_info[0] >= 3:
    def foo():
        # type: () -> int
        return 0
else:
    def foo():
        # type: () -> str
        return ''
reveal_type(foo())  # N: Revealed type is "builtins.str"
[builtins_py2 fixtures/ops.pyi]
[out]

[case testSysVersionInfo]
import sys
if sys.version_info[0] >= 3:
    def foo() -> int: return 0
else:
    def foo() -> str: return ''
reveal_type(foo())  # N: Revealed type is "builtins.int"
[builtins fixtures/ops.pyi]
[out]

[case testSysVersionInfoNegated_python2]
import sys
if not (sys.version_info[0] < 3):
    def foo():
        # type: () -> int
        return 0
else:
    def foo():
        # type: () -> str
        return ''
reveal_type(foo())  # N: Revealed type is "builtins.str"
[builtins_py2 fixtures/ops.pyi]
[out]

[case testSysVersionInfoReversedOperandsOrder]
import sys
if (3,) <= sys.version_info:
    def foo() -> int: return 0
else:
    def foo() -> str: return ''
reveal_type(foo())  # N: Revealed type is "builtins.int"
[builtins fixtures/ops.pyi]
[out]

[case testSysVersionInfoNegated]
import sys
if not (sys.version_info[0] < 3):
    def foo() -> int: return 0
else:
    def foo() -> str: return ''
reveal_type(foo())  # N: Revealed type is "builtins.int"
[builtins fixtures/ops.pyi]
[out]

[case testSysVersionInfoSliced1]
import sys
if sys.version_info[:1] >= (3,):
    def foo() -> int: return 0
else:
    def foo() -> str: return ''
foo() + 0
[builtins fixtures/ops.pyi]
[out]

[case testSysVersionInfoSliced2]
import sys
if sys.version_info[:2] >= (3, 0):
    def foo() -> int: return 0
else:
    def foo() -> str: return ''
foo() + 0
[builtins fixtures/ops.pyi]
[out]

[case testSysVersionInfoSliced3]
import sys
if sys.version_info[:] >= (3, 0):
    def foo() -> int: return 0
else:
    def foo() -> str: return ''
foo() + 0
[builtins fixtures/ops.pyi]
[out]

[case testSysVersionInfoSliced4]
import sys
if sys.version_info[0:2] >= (3, 0):
    def foo() -> int: return 0
else:
    def foo() -> str: return ''
foo() + 0
[builtins fixtures/ops.pyi]
[out]

[case testSysVersionInfoSliced5]
import sys
if sys.version_info[0:] >= (3,):
    def foo() -> int: return 0
else:
    def foo() -> str: return ''
foo() + 0
[builtins fixtures/ops.pyi]
[out]

[case testSysVersionInfoSliced6]
import sys
if sys.version_info[1:] >= (5,):
    def foo() -> int: return 0
else:
    def foo() -> str: return ''
foo() + 0
[builtins fixtures/ops.pyi]
[out]

[case testSysVersionInfoSliced7]
import sys
if sys.version_info >= (3, 5):
    def foo() -> int: return 0
else:
    def foo() -> str: return ''
foo() + 0
[builtins fixtures/ops.pyi]
[out]

[case testSysVersionInfoSliced8]
# Our pyversion only has (major, minor),
# so testing for (major, minor, bugfix) is unsupported.
import sys
if sys.version_info >= (3, 5, 0):
    def foo() -> int: return 0
else:
    def foo() -> str: return ''  # E: All conditional function variants must have identical signatures
[builtins fixtures/ops.pyi]
[out]

[case testSysVersionInfoSliced9]
# Our pyversion only has (major, minor),
# so testing for (minor, bugfix) is unsupported (also it's silly :-).
import sys
if sys.version_info[1:] >= (5, 0):
    def foo() -> int: return 0
else:
    def foo() -> str: return ''  # E: All conditional function variants must have identical signatures
[builtins fixtures/ops.pyi]
[out]

[case testSysPlatform1]
import sys
if sys.platform == 'fictional':
    def foo() -> int: return 0
else:
    def foo() -> str: return ''
foo() + ''
[builtins fixtures/ops.pyi]
[out]

[case testSysPlatform2]
import sys
if sys.platform != 'fictional':
    def foo() -> int: return 0
else:
    def foo() -> str: return ''
foo() + 0
[builtins fixtures/ops.pyi]
[out]

[case testSysPlatformNegated]
import sys
if not (sys.platform == 'fictional'):
    def foo() -> int: return 0
else:
    def foo() -> str: return ''
foo() + 0
[builtins fixtures/ops.pyi]
[out]

[case testPlatformSystem1]
import platform
if platform.system() == 'fictional':
    def foo() -> int: return 0
else:
    def foo() -> str: return ''
foo() + ''
[builtins fixtures/ops.pyi]
[out]

[case testPlatformSystem2]
import platform
if platform.system() != 'fictional':
    def foo() -> int: return 0
else:
    def foo() -> str: return ''
foo() + 0
[builtins fixtures/ops.pyi]
[out]

[case testPlatformSystemNegated]
import platform
if not (platform.system() == 'fictional'):
    def foo() -> int: return 0
else:
    def foo() -> str: return ''
foo() + 0
[builtins fixtures/ops.pyi]
[out]

[case testSysVersionInfoClass]
import sys
if sys.version_info < (3, 5):
    class C:
        pass
else:
    class C:
        def foo(self) -> int: return 0
C().foo() + 0
[builtins fixtures/ops.pyi]
[out]

[case testSysVersionInfoImport]
import sys
if sys.version_info >= (3, 5):
    import collections
else:
    collections = None
Pt = collections.namedtuple('Pt', 'x y z')
[builtins fixtures/ops.pyi]
[out]

[case testSysVersionInfoVariable]
import sys
if sys.version_info >= (3, 5):
    x = ''
else:
    x = 0
x + ''
[builtins fixtures/ops.pyi]
[out]

[case testSysVersionInfoInClass]
import sys
class C:
    if sys.version_info >= (3, 5):
        def foo(self) -> int: return 0
    else:
        def foo(self) -> str: return ''
reveal_type(C().foo())  # N: Revealed type is "builtins.int"
[builtins fixtures/ops.pyi]
[out]

[case testSysVersionInfoInFunction]
import sys
def foo() -> None:
    if sys.version_info >= (3, 5):
        x = ''
    else:
        x = 0
    reveal_type(x)  # N: Revealed type is "builtins.str"
[builtins fixtures/ops.pyi]
[out]

[case testSysPlatformInMethod]
import sys
class C:
    def foo(self) -> None:
        if sys.platform != 'fictional':
            x = ''
        else:
            x = 0
        reveal_type(x)  # N: Revealed type is "builtins.str"
[builtins fixtures/ops.pyi]
[out]

[case testSysPlatformInFunctionImport1]
import sys
def foo() -> None:
    if sys.platform != 'fictional':
        import a
    else:
        import b as a
    a.x
[file a.py]
x = 1
[builtins fixtures/ops.pyi]
[out]

[case testSysPlatformInFunctionImport2]
import sys
def foo() -> None:
    if sys.platform == 'fictional':
        import b as a
    else:
        import a
    a.x
[file a.py]
x = 1
[builtins fixtures/ops.pyi]
[out]

[case testSysPlatformInFunctionImport3]
from typing import Callable
import sys

def idf(x: Callable[[], None]) -> Callable[[], None]: return x

@idf
def foo() -> None:
    if sys.platform == 'fictional':
        import b as a
    else:
        import a
    a.x
[file a.py]
x = 1
[builtins fixtures/ops.pyi]
[out]


[case testSysPlatformInMethodImport2]

import sys
class A:
    def foo(self) -> None:
        if sys.platform == 'fictional':
            import b as a
        else:
            import a
        a.x
[file a.py]
x = 1
[builtins fixtures/ops.pyi]
[out]

[case testPlatformSystemInMethod1]
import platform
class C:
    def foo(self) -> None:
        if platform.system() != 'fictional':
            x = ''
        else:
            x = 0
        reveal_type(x)  # N: Revealed type is "builtins.str"
[builtins fixtures/ops.pyi]
[out]

[case testPlatformSystemInFunctionImport1]
import platform
def foo() -> None:
    if platform.system() != 'fictional':
        import a
    else:
        import b as a
    a.x
[file a.py]
x = 1
[builtins fixtures/ops.pyi]
[out]

[case testPlatformSystemInFunctionImport2]
import platform
def foo() -> None:
    if platform.system() == 'fictional':
        import b as a
    else:
        import a
    a.x
[file a.py]
x = 1
[builtins fixtures/ops.pyi]
[out]

[case testPlatformSystemInFunctionImport3]
from typing import Callable
import platform

def idf(x: Callable[[], None]) -> Callable[[], None]: return x

@idf
def foo() -> None:
    if platform.system() == 'fictional':
        import b as a
    else:
        import a
    a.x
[file a.py]
x = 1
[builtins fixtures/ops.pyi]
[out]

[case testPlatformSystemInMethodImport2]
import platform
class A:
    def foo(self) -> None:
        if platform.system() == 'fictional':
            import b as a
        else:
            import a
        a.x
[file a.py]
x = 1
[builtins fixtures/ops.pyi]
[out]

[case testCustomSysVersionInfo]
# flags: --python-version 3.5
import sys
if sys.version_info == (3, 5):
    x = "foo"
else:
    x = 3
reveal_type(x)  # N: Revealed type is "builtins.str"
[builtins fixtures/ops.pyi]
[out]

[case testCustomSysVersionInfo2]
# flags: --python-version 3.5
import sys
if sys.version_info == (3, 6):
    x = "foo"
else:
    x = 3
reveal_type(x)  # N: Revealed type is "builtins.int"
[builtins fixtures/ops.pyi]
[out]

[case testCustomSysPlatform]
# flags: --platform linux
import sys
if sys.platform == 'linux':
    x = "foo"
else:
    x = 3
reveal_type(x)  # N: Revealed type is "builtins.str"
[builtins fixtures/ops.pyi]
[out]

[case testCustomSysPlatform2]
# flags: --platform win32
import sys
if sys.platform == 'linux':
    x = "foo"
else:
    x = 3
reveal_type(x)  # N: Revealed type is "builtins.int"
[builtins fixtures/ops.pyi]
[out]

[case testCustomSysPlatformStartsWith]
# flags: --platform win32
import sys
if sys.platform.startswith('win'):
    x = "foo"
else:
    x = 3
reveal_type(x)  # N: Revealed type is "builtins.str"
[builtins fixtures/ops.pyi]
[out]

[case testCustomPlatformSystem1]
# flags: --platform linux
import platform
if platform.system() == 'Linux':
    x = "foo"
else:
    x = 3
reveal_type(x)  # N: Revealed type is "builtins.str"
[builtins fixtures/ops.pyi]
[out]

[case testCustomPlatformSystem2]
# flags: --platform win32
import platform
if platform.system() == 'Linux':
    x = "foo"
else:
    x = 3
reveal_type(x)  # N: Revealed type is "builtins.int"
[builtins fixtures/ops.pyi]
[out]

[case testShortCircuitInExpression]
import typing
def make() -> bool: pass
PY2 = PY3 = make()

a = PY2 and 's'
b = PY3 and 's'
c = PY2 or 's'
d = PY3 or 's'
e = (PY2 or PY3) and 's'
f = (PY3 or PY2) and 's'
g = (PY2 or PY3) or 's'
h = (PY3 or PY2) or 's'
reveal_type(a)  # N: Revealed type is "builtins.bool"
reveal_type(b)  # N: Revealed type is "Literal['s']"
reveal_type(c)  # N: Revealed type is "Literal['s']"
reveal_type(d)  # N: Revealed type is "builtins.bool"
reveal_type(e)  # N: Revealed type is "Literal['s']"
reveal_type(f)  # N: Revealed type is "Literal['s']"
reveal_type(g)  # N: Revealed type is "builtins.bool"
reveal_type(h)  # N: Revealed type is "builtins.bool"
[builtins fixtures/ops.pyi]
[out]

[case testShortCircuitAndWithConditionalAssignment1]
# flags: --platform linux
import sys

def f(): pass
PY2 = f()
if PY2 and sys.platform == 'linux':
    x = 'foo'
else:
    x = 3
reveal_type(x)  # N: Revealed type is "builtins.int"
if sys.platform == 'linux' and PY2:
    y = 'foo'
else:
    y = 3
reveal_type(y)  # N: Revealed type is "builtins.int"
[builtins fixtures/ops.pyi]

[case testShortCircuitAndWithConditionalAssignment2]
# flags: --platform linux
import platform

def f(): pass
PY2 = f()
if PY2 and platform.system() == 'Linux':
    x = 'foo'
else:
    x = 3
reveal_type(x)  # N: Revealed type is "builtins.int"
if platform.system() == 'Linux' and PY2:
    y = 'foo'
else:
    y = 3
reveal_type(y)  # N: Revealed type is "builtins.int"
[builtins fixtures/ops.pyi]

[case testShortCircuitOrWithConditionalAssignment1]
# flags: --platform linux
import sys

def f(): pass
PY2 = f()
if PY2 or sys.platform == 'linux':
    x = 'foo'
else:
    x = 3
reveal_type(x)  # N: Revealed type is "builtins.str"
if sys.platform == 'linux' or PY2:
    y = 'foo'
else:
    y = 3
reveal_type(y)  # N: Revealed type is "builtins.str"
[builtins fixtures/ops.pyi]

[case testShortCircuitOrWithConditionalAssignment2]
# flags: --platform linux
import platform

def f(): pass
PY2 = f()
if PY2 or platform.system() == 'Linux':
    x = 'foo'
else:
    x = 3
reveal_type(x)  # N: Revealed type is "builtins.str"
if platform.system() == 'Linux' or PY2:
    y = 'foo'
else:
    y = 3
reveal_type(y)  # N: Revealed type is "builtins.str"
[builtins fixtures/ops.pyi]

[case testShortCircuitNoEvaluation1]
# flags: --platform linux --always-false COMPILE_TIME_FALSE
import sys

if sys.platform == 'darwin':
    mac_only = 'junk'

# `mac_only` should not be evaluated
if sys.platform == 'darwin' and mac_only:
    pass
if sys.platform == 'linux' or mac_only:
    pass

COMPILE_TIME_FALSE = 'junk'

if COMPILE_TIME_FALSE:
    compile_time_false_only = 'junk'

# `compile_time_false_only` should not be evaluated
if COMPILE_TIME_FALSE and compile_time_false_only:
    pass
if not COMPILE_TIME_FALSE or compile_time_false_only:
    pass

MYPY = False

if not MYPY:
    mypy_only = 'junk'

# `mypy_only` should not be evaluated
if not MYPY and mypy_only:
    pass
if MYPY or mypy_only:
    pass
[builtins fixtures/ops.pyi]

[case testShortCircuitNoEvaluation2]
# flags: --platform linux --always-false COMPILE_TIME_FALSE
import platform

if platform.system() == 'Darwin':
    mac_only = 'junk'

# `mac_only` should not be evaluated
if platform.system() == 'Darwin' and mac_only:
    pass
if platform.system() == 'Linux' or mac_only:
    pass
[builtins fixtures/ops.pyi]

[case testSemanticAnalysisFalseButTypeNarrowingTrue]
# flags: --always-false COMPILE_TIME_FALSE
from typing import Literal

indeterminate: str
COMPILE_TIME_FALSE: Literal[True]  # type-narrowing: mapped in 'if' only
a = COMPILE_TIME_FALSE or indeterminate
reveal_type(a)  # N: Revealed type is "builtins.str"
b = indeterminate or COMPILE_TIME_FALSE
reveal_type(b)  # N: Revealed type is "Union[builtins.str, Literal[True]]"
[typing fixtures/typing-medium.pyi]

[case testSemanticAnalysisTrueButTypeNarrowingFalse]
# flags: --always-true COMPILE_TIME_TRUE
from typing import Literal

indeterminate: str
COMPILE_TIME_TRUE: Literal[False]  # type narrowed to `else` only
a = COMPILE_TIME_TRUE or indeterminate
reveal_type(a)  # N: Revealed type is "Literal[False]"
b = indeterminate or COMPILE_TIME_TRUE
reveal_type(b)  # N: Revealed type is "Union[builtins.str, Literal[False]]"

[typing fixtures/typing-medium.pyi]
[case testConditionalAssertWithoutElse]
import typing

class A: pass
class B(A): pass

x = A()
reveal_type(x)  # N: Revealed type is "__main__.A"

if typing.TYPE_CHECKING:
    assert isinstance(x, B)
    reveal_type(x)  # N: Revealed type is "__main__.B"

reveal_type(x)  # N: Revealed type is "__main__.B"

[builtins fixtures/isinstancelist.pyi]
[typing fixtures/typing-medium.pyi]

[case testUnreachableWhenSuperclassIsAny]
# flags: --strict-optional
from typing import Any

# This can happen if we're importing a class from a missing module
Parent: Any
class Child(Parent):
    def foo(self) -> int:
        reveal_type(self)       # N: Revealed type is "__main__.Child"
        if self is None:
            reveal_type(self)
            return None
        reveal_type(self)       # N: Revealed type is "__main__.Child"
        return 3

    def bar(self) -> int:
        if 1:
            self = super(Child, self).something()
            reveal_type(self)       # N: Revealed type is "__main__.Child"
            if self is None:
                reveal_type(self)
                return None
            reveal_type(self)       # N: Revealed type is "__main__.Child"
            return 3
[builtins fixtures/isinstance.pyi]

[case testUnreachableWhenSuperclassIsAnyNoStrictOptional]
# flags: --no-strict-optional
from typing import Any

Parent: Any
class Child(Parent):
    def foo(self) -> int:
        reveal_type(self)       # N: Revealed type is "__main__.Child"
        if self is None:
            reveal_type(self)   # N: Revealed type is "None"
            return None
        reveal_type(self)       # N: Revealed type is "__main__.Child"
        return 3
[builtins fixtures/isinstance.pyi]

[case testUnreachableAfterToplevelAssert]
import sys
reveal_type(0)  # N: Revealed type is "Literal[0]?"
assert sys.platform == 'lol'
reveal_type('')  # No error here :-)
[builtins fixtures/ops.pyi]

[case testUnreachableAfterToplevelAssert2]
import sys
reveal_type(0)  # N: Revealed type is "Literal[0]?"
assert sys.version_info[0] == 1
reveal_type('')  # No error here :-)
[builtins fixtures/ops.pyi]

[case testUnreachableAfterToplevelAssert3]
reveal_type(0)  # N: Revealed type is "Literal[0]?"
MYPY = False
assert not MYPY
reveal_type('')  # No error here :-)
[builtins fixtures/ops.pyi]

[case testUnreachableAfterToplevelAssert4]
# flags: --always-false NOPE
reveal_type(0)  # N: Revealed type is "Literal[0]?"
NOPE = False
assert NOPE
reveal_type('')  # No error here :-)
[builtins fixtures/ops.pyi]

[case testUnreachableAfterToplevelAssert5]
import platform
reveal_type(0)  # N: Revealed type is "Literal[0]?"
assert platform.system() == 'lol'
reveal_type('')  # No error here :-)
[builtins fixtures/ops.pyi]

[case testUnreachableAfterToplevelAssertImport]
import foo
foo.bar()  # E: "object" has no attribute "bar"
[file foo.py]
import sys
assert sys.platform == 'lol'
def bar() -> None: pass
[builtins fixtures/ops.pyi]

[case testUnreachableAfterToplevelAssertImport2]
# flags: --platform lol
import foo
foo.bar()  # No error :-)
[file foo.py]
import sys
assert sys.platform == 'lol'
def bar() -> None: pass
[builtins fixtures/ops.pyi]

[case testUnreachableAfterToplevelAssertImport3]
import foo
foo.bar()  # E: Module has no attribute "bar"
[file foo.py]
import platform
assert platform.system() == 'lol'
def bar() -> None: pass
[builtins fixtures/ops.pyi]

[case testUnreachableAfterToplevelAssertImport4]
-- The truth value of the assert statement is unknown since
-- the custom sys.platform cannot be mapped to platform.system().
-- Only sys.platform (darwin, linux, win32) can be mapped to
-- platform.system() (Darwin, Linux, Windows).
# flags: --platform lol
import foo
foo.bar()  # No error
[file foo.py]
import platform
assert platform.system() == 'lol'
def bar() -> None: pass
[builtins fixtures/ops.pyi]

[case testUnreachableAfterToplevelAssertNotInsideIf1]
import sys
if sys.version_info[0] >= 2:
    assert sys.platform == 'lol'
    reveal_type('')  # N: Revealed type is "Literal['']?"
reveal_type('')  # N: Revealed type is "Literal['']?"
[builtins fixtures/ops.pyi]

<<<<<<< HEAD
[case testUnreachableAfterToplevelAssertNotInsideIf2]
import sys
import platform
if sys.version_info[0] >= 2:
    assert platform.system() == 'lol'
    reveal_type('')  # N: Revealed type is "Literal['']?"
reveal_type('')  # N: Revealed type is "Literal['']?"
[builtins fixtures/ops.pyi]

[case testUnreachableFlagWithBadControlFlow]
=======
[case testUnreachableFlagWithBadControlFlow1]
>>>>>>> e557ec24
# flags: --warn-unreachable
a: int
if isinstance(a, int):
    reveal_type(a)  # N: Revealed type is "builtins.int"
else:
    reveal_type(a)  # E: Statement is unreachable
[builtins fixtures/isinstancelist.pyi]

[case testUnreachableFlagWithBadControlFlow2]
# flags: --warn-unreachable
b: int
while isinstance(b, int):
    reveal_type(b)  # N: Revealed type is "builtins.int"
else:
    reveal_type(b)  # E: Statement is unreachable
[builtins fixtures/isinstancelist.pyi]

[case testUnreachableFlagWithBadControlFlow3]
# flags: --warn-unreachable
def foo(c: int) -> None:
    reveal_type(c)  # N: Revealed type is "builtins.int"
    assert not isinstance(c, int)
    reveal_type(c)  # E: Statement is unreachable
[builtins fixtures/isinstancelist.pyi]

[case testUnreachableFlagWithBadControlFlow4]
# flags: --warn-unreachable
d: int
if False:
    reveal_type(d)  # E: Statement is unreachable
[builtins fixtures/isinstancelist.pyi]

[case testUnreachableFlagWithBadControlFlow5]
# flags: --warn-unreachable
e: int
if True:
    reveal_type(e)  # N: Revealed type is "builtins.int"
else:
    reveal_type(e)  # E: Statement is unreachable
[builtins fixtures/isinstancelist.pyi]

[case testUnreachableFlagStatementAfterReturn]
# flags: --warn-unreachable
def foo(x: int) -> None:
    reveal_type(x)  # N: Revealed type is "builtins.int"
    return
    reveal_type(x)  # E: Statement is unreachable

[case testUnreachableFlagTryBlocks]
# flags: --warn-unreachable

def foo(x: int) -> int:
    try:
        reveal_type(x)      # N: Revealed type is "builtins.int"
        return x
        reveal_type(x)      # E: Statement is unreachable
    finally:
        reveal_type(x)      # N: Revealed type is "builtins.int"
        if True:
            reveal_type(x)  # N: Revealed type is "builtins.int"
        else:
            reveal_type(x)  # E: Statement is unreachable

def bar(x: int) -> int:
    try:
        if True:
            raise Exception()
        reveal_type(x)      # E: Statement is unreachable
    except:
        reveal_type(x)      # N: Revealed type is "builtins.int"
        return x
    else:
        reveal_type(x)      # E: Statement is unreachable

def baz(x: int) -> int:
    try:
        reveal_type(x)      # N: Revealed type is "builtins.int"
    except:
        # Mypy assumes all lines could throw an exception
        reveal_type(x)      # N: Revealed type is "builtins.int"
        return x
    else:
        reveal_type(x)      # N: Revealed type is "builtins.int"
        return x
[builtins fixtures/exception.pyi]

[case testUnreachableFlagIgnoresSemanticAnalysisUnreachable]
# flags: --warn-unreachable --python-version 3.7 --platform win32 --always-false FOOBAR
import sys
import platform
from typing import TYPE_CHECKING

x: int
if TYPE_CHECKING:
    reveal_type(x)  # N: Revealed type is "builtins.int"
else:
    reveal_type(x)

if not TYPE_CHECKING:
    reveal_type(x)
else:
    reveal_type(x)  # N: Revealed type is "builtins.int"

if sys.platform == 'darwin':
    reveal_type(x)
else:
    reveal_type(x)  # N: Revealed type is "builtins.int"

if sys.platform == 'win32':
    reveal_type(x)  # N: Revealed type is "builtins.int"
else:
    reveal_type(x)

if platform.system() == 'Darwin':
    reveal_type(x)
else:
    reveal_type(x)  # N: Revealed type is "builtins.int"

if platform.system() == 'Windows':
    reveal_type(x)  # N: Revealed type is "builtins.int"
else:
    reveal_type(x)

if sys.version_info == (2, 7):
    reveal_type(x)
else:
    reveal_type(x)  # N: Revealed type is "builtins.int"

if sys.version_info == (3, 7):
    reveal_type(x)  # N: Revealed type is "builtins.int"
else:
    reveal_type(x)

FOOBAR = ""
if FOOBAR:
    reveal_type(x)
else:
    reveal_type(x)  # N: Revealed type is "builtins.int"
[builtins fixtures/ops.pyi]
[typing fixtures/typing-medium.pyi]

[case testUnreachableFlagIgnoresSemanticAnalysisExprUnreachable]
# flags: --warn-unreachable --always-false FOOBAR
import sys
from typing import TYPE_CHECKING

FOOBAR = ""

def foo() -> bool: ...

lst = [1, 2, 3]

a = FOOBAR and foo()
b = (not FOOBAR) or foo()
c = 1 if FOOBAR else 2
d = [x for x in lst if FOOBAR]
[builtins fixtures/list.pyi]
[typing fixtures/typing-medium.pyi]

[case testUnreachableFlagOkWithDeadStatements]
# flags: --warn-unreachable
from typing import NoReturn
def assert_never(x: NoReturn) -> NoReturn:
    assert False

def nonthrowing_assert_never(x: NoReturn) -> None: ...

def expect_str(x: str) -> str: pass

x: int
if False:
    assert False
    reveal_type(x)

if False:
    raise Exception()
    reveal_type(x)

if False:
    assert_never(x)
    reveal_type(x)

if False:
    nonthrowing_assert_never(x)  # E: Statement is unreachable
    reveal_type(x)

if False:
    # Ignore obvious type errors
    assert_never(expect_str(x))
    reveal_type(x)
[builtins fixtures/exception.pyi]

[case testUnreachableFlagExpressions]
# flags: --warn-unreachable
def foo() -> bool: ...

lst = [1, 2, 3, 4]

a = True or foo()                        # E: Right operand of "or" is never evaluated
b = 42 or False                          # E: Right operand of "or" is never evaluated
d = False and foo()                      # E: Right operand of "and" is never evaluated
e = True or (True or (True or foo()))    # E: Right operand of "or" is never evaluated
f = (True or foo()) or (True or foo())   # E: Right operand of "or" is never evaluated

k = [x for x in lst if isinstance(x, int) or foo()]  # E: Right operand of "or" is never evaluated
[builtins fixtures/isinstancelist.pyi]

[case testUnreachableFlagMiscTestCaseMissingMethod]
# flags: --warn-unreachable

class Case1:
    def test1(self) -> bool:
        return False and self.missing()  # E: Right operand of "and" is never evaluated

    def test2(self) -> bool:
        return not self.property_decorator_missing and self.missing()  # E: Right operand of "and" is never evaluated

    def property_decorator_missing(self) -> bool:
        return True
[builtins fixtures/bool.pyi]

[case testUnreachableFlagWithGenerics]
# flags: --warn-unreachable
from typing import TypeVar, Generic

T1 = TypeVar('T1', bound=int)
T2 = TypeVar('T2', int, str)
T3 = TypeVar('T3', None, str)

def test1(x: T1) -> T1:
    if isinstance(x, int):
        reveal_type(x)  # N: Revealed type is "T1`-1"
    else:
        reveal_type(x)  # E: Statement is unreachable
    return x

def test2(x: T2) -> T2:
    if isinstance(x, int):
        reveal_type(x)  # N: Revealed type is "builtins.int*"
    else:
        reveal_type(x)  # N: Revealed type is "builtins.str*"

    if False:
        # This is unreachable, but we don't report an error, unfortunately.
        # The presence of the TypeVar with values unfortunately currently shuts
        # down type-checking for this entire function.
        # TODO: Find a way of removing this limitation
        reveal_type(x)

    return x

class Test3(Generic[T2]):
    x: T2

    def func(self) -> None:
        if isinstance(self.x, int):
            reveal_type(self.x)  # N: Revealed type is "builtins.int*"
        else:
            reveal_type(self.x)  # N: Revealed type is "builtins.str*"

        if False:
            # Same issue as above
            reveal_type(self.x)


class Test4(Generic[T3]):
    def __init__(self, x: T3):
        # https://github.com/python/mypy/issues/9456
        # On TypeVars with value restrictions, we currently have no way
        # of checking a statement for all the type expansions.
        # Thus unreachable warnings are disabled
        if x and False:
            pass
        # This test should fail after this limitation is removed.
        if False and x:
            pass

[builtins fixtures/isinstancelist.pyi]

[case testUnreachableFlagContextManagersNoSuppress]
# flags: --warn-unreachable
from contextlib import contextmanager
from typing import Optional, Iterator, Any
from typing_extensions import Literal
class DoesNotSuppress1:
    def __enter__(self) -> int: ...
    def __exit__(self, exctype: object, excvalue: object, traceback: object) -> Optional[bool]: ...

class DoesNotSuppress2:
    def __enter__(self) -> int: ...
    def __exit__(self, exctype: object, excvalue: object, traceback: object) -> Literal[False]: ...

class DoesNotSuppress3:
    def __enter__(self) -> int: ...
    def __exit__(self, exctype: object, excvalue: object, traceback: object) -> Any: ...

class DoesNotSuppress4:
    def __enter__(self) -> int: ...
    def __exit__(self, exctype: object, excvalue: object, traceback: object) -> None: ...

@contextmanager
def simple() -> Iterator[int]:
    yield 3

def cond() -> bool: ...

def noop() -> None: ...

def f_no_suppress_1a() -> int:
    with DoesNotSuppress1():
        return 3
    noop()              # E: Statement is unreachable

def f_no_suppress_1b() -> int:
    with DoesNotSuppress1():
        if cond():
            return 3
        else:
            return 3
    noop()                  # E: Statement is unreachable

def f_no_suppress_2() -> int:
    with DoesNotSuppress2():
        return 3
    noop()                  # E: Statement is unreachable

def f_no_suppress_3() -> int:
    with DoesNotSuppress3():
        return 3
    noop()                  # E: Statement is unreachable

def f_no_suppress_4() -> int:
    with DoesNotSuppress4():
        return 3
    noop()                  # E: Statement is unreachable

def f_no_suppress_5() -> int:
    with simple():
        return 3
    noop()                  # E: Statement is unreachable

[typing fixtures/typing-medium.pyi]
[builtins fixtures/tuple.pyi]

[case testUnreachableFlagContextManagersSuppressed]
# flags: --warn-unreachable
from contextlib import contextmanager
from typing import Optional, Iterator, Any
from typing_extensions import Literal

class DoesNotSuppress:
    def __enter__(self) -> int: ...
    def __exit__(self, exctype: object, excvalue: object, traceback: object) -> Optional[bool]: ...

class Suppresses1:
    def __enter__(self) -> int: ...
    def __exit__(self, exctype: object, excvalue: object, traceback: object) -> bool: ...

class Suppresses2:
    def __enter__(self) -> int: ...
    def __exit__(self, exctype: object, excvalue: object, traceback: object) -> Literal[True]: ...

def cond() -> bool: ...

def noop() -> None: ...

def f_suppress_1a() -> int:  # E: Missing return statement
    with Suppresses1():
        return 3
    noop()

def f_suppress_1b() -> int:  # E: Missing return statement
    with Suppresses1():
        if cond():
            return 3
        else:
            return 3
    noop()

def f_suppress_2() -> int:  # E: Missing return statement
    with Suppresses2():
        return 3
    noop()

def f_mix() -> int:         # E: Missing return statement
    with DoesNotSuppress(), Suppresses1(), DoesNotSuppress():
        return 3
    noop()
[typing fixtures/typing-medium.pyi]
[builtins fixtures/tuple.pyi]

[case testUnreachableFlagContextManagersSuppressedNoStrictOptional]
# flags: --warn-unreachable --no-strict-optional
from contextlib import contextmanager
from typing import Optional, Iterator, Any
from typing_extensions import Literal

class DoesNotSuppress1:
    def __enter__(self) -> int: ...
    def __exit__(self, exctype: object, excvalue: object, traceback: object) -> Optional[bool]: ...

# Normally, this should suppress. But when strict-optional mode is disabled, we can't
# necessarily distinguish between bool and Optional[bool]. So we default to assuming
# no suppression, since that's what most context managers will do.
class DoesNotSuppress2:
    def __enter__(self) -> int: ...
    def __exit__(self, exctype: object, excvalue: object, traceback: object) -> bool: ...

# But if we see Literal[True], it's pretty unlikely the return type is actually meant to
# be 'Optional[Literal[True]]'. So, we optimistically assume this is meant to be suppressing.
class Suppresses:
    def __enter__(self) -> int: ...
    def __exit__(self, exctype: object, excvalue: object, traceback: object) -> Literal[True]: ...

def noop() -> None: ...

def f_no_suppress_1() -> int:
    with DoesNotSuppress1():
        return 3
    noop()  # E: Statement is unreachable

def f_no_suppress_2() -> int:
    with DoesNotSuppress1():
        return 3
    noop()  # E: Statement is unreachable

def f_suppress() -> int:  # E: Missing return statement
    with Suppresses():
        return 3
    noop()
[typing fixtures/typing-medium.pyi]
[builtins fixtures/tuple.pyi]

[case testUnreachableFlagContextAsyncManagersNoSuppress]
# flags: --warn-unreachable --python-version 3.7
from contextlib import asynccontextmanager
from typing import Optional, AsyncIterator, Any
from typing_extensions import Literal

class DoesNotSuppress1:
    async def __aenter__(self) -> int: ...
    async def __aexit__(self, exctype: object, excvalue: object, traceback: object) -> Optional[bool]: ...

class DoesNotSuppress2:
    async def __aenter__(self) -> int: ...
    async def __aexit__(self, exctype: object, excvalue: object, traceback: object) -> Literal[False]: ...

class DoesNotSuppress3:
    async def __aenter__(self) -> int: ...
    async def __aexit__(self, exctype: object, excvalue: object, traceback: object) -> Any: ...

class DoesNotSuppress4:
    async def __aenter__(self) -> int: ...
    async def __aexit__(self, exctype: object, excvalue: object, traceback: object) -> None: ...

@asynccontextmanager
async def simple() -> AsyncIterator[int]:
    yield 3

def cond() -> bool: ...

def noop() -> None: ...

async def f_no_suppress_1a() -> int:
    async with DoesNotSuppress1():
        return 3
    noop()              # E: Statement is unreachable

async def f_no_suppress_1b() -> int:
    async with DoesNotSuppress1():
        if cond():
            return 3
        else:
            return 3
    noop()                  # E: Statement is unreachable

async def f_no_suppress_2() -> int:
    async with DoesNotSuppress2():
        return 3
    noop()                  # E: Statement is unreachable

async def f_no_suppress_3() -> int:
    async with DoesNotSuppress3():
        return 3
    noop()                  # E: Statement is unreachable

async def f_no_suppress_4() -> int:
    async with DoesNotSuppress4():
        return 3
    noop()                  # E: Statement is unreachable

async def f_no_suppress_5() -> int:
    async with simple():
        return 3
    noop()                  # E: Statement is unreachable

[typing fixtures/typing-full.pyi]
[builtins fixtures/tuple.pyi]

[case testUnreachableFlagContextAsyncManagersSuppressed]
# flags: --warn-unreachable --python-version 3.7
from contextlib import asynccontextmanager
from typing import Optional, AsyncIterator, Any
from typing_extensions import Literal

class DoesNotSuppress:
    async def __aenter__(self) -> int: ...
    async def __aexit__(self, exctype: object, excvalue: object, traceback: object) -> Optional[bool]: ...

class Suppresses1:
    async def __aenter__(self) -> int: ...
    async def __aexit__(self, exctype: object, excvalue: object, traceback: object) -> bool: ...

class Suppresses2:
    async def __aenter__(self) -> int: ...
    async def __aexit__(self, exctype: object, excvalue: object, traceback: object) -> Literal[True]: ...

def cond() -> bool: ...

def noop() -> None: ...

async def f_suppress_1() -> int:  # E: Missing return statement
    async with Suppresses1():
        return 3
    noop()

async def f_suppress_2() -> int:  # E: Missing return statement
    async with Suppresses1():
        if cond():
            return 3
        else:
            return 3
    noop()

async def f_suppress_3() -> int:  # E: Missing return statement
    async with Suppresses2():
        return 3
    noop()

async def f_mix() -> int:         # E: Missing return statement
    async with DoesNotSuppress(), Suppresses1(), DoesNotSuppress():
        return 3
    noop()
[typing fixtures/typing-full.pyi]
[builtins fixtures/tuple.pyi]

[case testUnreachableFlagContextAsyncManagersAbnormal]
# flags: --warn-unreachable --python-version 3.7
from contextlib import asynccontextmanager
from typing import Optional, AsyncIterator, Any
from typing_extensions import Literal

class RegularManager:
    def __enter__(self) -> int: ...
    def __exit__(self, exctype: object, excvalue: object, traceback: object) -> bool: ...

class AsyncManager:
    async def __aenter__(self) -> int: ...
    async def __aexit__(self, exctype: object, excvalue: object, traceback: object) -> bool: ...

def noop() -> None: ...

async def f_bad_1() -> int:
    async with RegularManager():  # E: "RegularManager" has no attribute "__aenter__"; maybe "__enter__"? \
                                  # E: "RegularManager" has no attribute "__aexit__"; maybe "__exit__"?
        return 3
    noop()                        # E: Statement is unreachable

def f_bad_2() -> int:
    with AsyncManager():  # E: "AsyncManager" has no attribute "__enter__"; maybe "__aenter__"? \
                          # E: "AsyncManager" has no attribute "__exit__"; maybe "__aexit__"?
        return 3
    noop()                # E: Statement is unreachable

# TODO: We should consider reporting an error when the user tries using
# context manager with malformed signatures instead of silently continuing.

class RegularManagerMalformedSignature:
    def __enter__(self) -> int: ...
    def __exit__(self, exctype: object, excvalue: object, traceback: object) -> object: ...

class AsyncManagerMalformedSignature:
    async def __aenter__(self) -> int: ...
    async def __aexit__(self, exctype: object, excvalue: object, traceback: object) -> object: ...

def f_malformed_1() -> int:
    with RegularManagerMalformedSignature():
        return 3
    noop()                  # E: Statement is unreachable

async def f_malformed_2() -> int:
    async with AsyncManagerMalformedSignature():
        return 3
    noop()                  # E: Statement is unreachable

[typing fixtures/typing-full.pyi]
[builtins fixtures/tuple.pyi]

[case testUnreachableUntypedFunction]
# flags: --warn-unreachable

def test_untyped_fn(obj):
    assert obj.prop is True

    obj.update(prop=False)
    obj.reload()

    assert obj.prop is False
    reveal_type(obj.prop)

def test_typed_fn(obj) -> None:
    assert obj.prop is True

    obj.update(prop=False)
    obj.reload()

    assert obj.prop is False
    reveal_type(obj.prop)  # E: Statement is unreachable

[case testUnreachableCheckedUntypedFunction]
# flags: --warn-unreachable --check-untyped-defs

def test_untyped_fn(obj):
    assert obj.prop is True

    obj.update(prop=False)
    obj.reload()

    assert obj.prop is False
    reveal_type(obj.prop)  # E: Statement is unreachable

[case testConditionalTypeVarException1]
# every part of this test case was necessary to trigger the crash
import sys
from typing import TypeVar

T = TypeVar("T", int, str)

def f(t: T) -> None:
    if sys.platform == "lol":
        try:
            pass
        except BaseException as e:
            pass
[builtins fixtures/dict.pyi]

<<<<<<< HEAD
[case testConditionalTypeVarException2]
import platform
from typing import TypeVar

T = TypeVar("T", int, str)

def f(t: T) -> None:
    if platform.system() == "lol":
        try:
            pass
        except BaseException as e:
            pass
[builtins fixtures/dict.pyi]

[case testSysPlatformToPlatformSystem1]
# flags: --platform darwin
import platform
a = 0
if platform.system() == 'Darwin':
    a = 1
else:
    a = "error"
[builtins fixtures/ops.pyi]

[case testSysPlatformToPlatformSystem2]
# flags: --platform linux
import platform
a = 0
if platform.system() == 'Linux':
    a = 1
else:
    a = "error"
[builtins fixtures/ops.pyi]

[case testSysPlatformToPlatformSystem3]
# flags: --platform win32
import platform
a = 0
if platform.system() == 'Windows':
    a = 1
else:
    a = "error"
[builtins fixtures/ops.pyi]
=======

[case testUnreachableLiteral]
# flags: --warn-unreachable
from typing_extensions import Literal

def nope() -> Literal[False]: ...

def f() -> None:
    if nope():
        x = 1  # E: Statement is unreachable
[builtins fixtures/dict.pyi]

[case testUnreachableModuleBody1]
# flags: --warn-unreachable
from typing import NoReturn
def foo() -> NoReturn:
    raise Exception("foo")
foo()
x = 1  # E: Statement is unreachable
[builtins fixtures/exception.pyi]

[case testUnreachableModuleBody2]
# flags: --warn-unreachable
raise Exception
x = 1  # E: Statement is unreachable
[builtins fixtures/exception.pyi]
>>>>>>> e557ec24
<|MERGE_RESOLUTION|>--- conflicted
+++ resolved
@@ -956,7 +956,6 @@
 reveal_type('')  # N: Revealed type is "Literal['']?"
 [builtins fixtures/ops.pyi]
 
-<<<<<<< HEAD
 [case testUnreachableAfterToplevelAssertNotInsideIf2]
 import sys
 import platform
@@ -966,10 +965,7 @@
 reveal_type('')  # N: Revealed type is "Literal['']?"
 [builtins fixtures/ops.pyi]
 
-[case testUnreachableFlagWithBadControlFlow]
-=======
 [case testUnreachableFlagWithBadControlFlow1]
->>>>>>> e557ec24
 # flags: --warn-unreachable
 a: int
 if isinstance(a, int):
@@ -1616,7 +1612,6 @@
             pass
 [builtins fixtures/dict.pyi]
 
-<<<<<<< HEAD
 [case testConditionalTypeVarException2]
 import platform
 from typing import TypeVar
@@ -1660,7 +1655,6 @@
 else:
     a = "error"
 [builtins fixtures/ops.pyi]
-=======
 
 [case testUnreachableLiteral]
 # flags: --warn-unreachable
@@ -1686,5 +1680,4 @@
 # flags: --warn-unreachable
 raise Exception
 x = 1  # E: Statement is unreachable
-[builtins fixtures/exception.pyi]
->>>>>>> e557ec24
+[builtins fixtures/exception.pyi]