-- Type checker test cases for conditional checks that result in some
-- blocks classified as unreachable (they are not type checked or semantically
-- analyzed).
--
-- For example, we skip blocks that will not be executed on the active
-- Python version.

[case testConditionalTypeAliasPY3]
import typing
def f(): pass
PY3 = f()
if PY3:
    t = int
    x = object() + 'x' # E: Unsupported left operand type for + ("object")
else:
    t = str
    y = 'x' / 1
x
z = 1 # type: t

[case testConditionalTypeAliasPY3_python2]
import typing
def f(): pass
PY3 = f()
if PY3:
    t = int
    x = object() + 'x'
else:
    t = str
    y = 'x' / 1 # E: "str" has no attribute "__div__"
y
z = '' # type: t

[case testConditionalAssignmentPY2]
import typing
def f(): pass
PY2 = f()
if PY2:
    x = object() + 'x'
else:
    y = 'x' / 1 # E: Unsupported left operand type for / ("str")
y

[case testConditionalAssignmentPY2_python2]
import typing
def f(): pass
PY2 = f()
if PY2:
    x = object() + 'x' # E: Unsupported left operand type for + ("object")
else:
    y = 'x' / 1
x

[case testConditionalImport]
import typing
def f(): pass
PY2 = f()
if PY2:
    import fuzzybar
    from barbar import *
    from pawwaw import a, bc
else:
    import m
[file m.py]
import typing
x = 1
if int():
    x = 'a'
[out]
tmp/m.py:4: error: Incompatible types in assignment (expression has type "str", variable has type "int")

[case testNegatedMypyConditional]
import typing
MYPY = 0
if not MYPY:
    import xyz753
else:
    import pow123 # E
[builtins fixtures/bool.pyi]
[out]
main:6: error: Cannot find implementation or library stub for module named "pow123"
main:6: note: See https://mypy.readthedocs.io/en/stable/running_mypy.html#missing-imports

[case testMypyConditional]
import typing
MYPY = 0
if MYPY:
    None + 1 # E: Unsupported left operand type for + ("None")
else:
    None + ''
[builtins fixtures/bool.pyi]

[case testTypeCheckingConditional]
import typing
if typing.TYPE_CHECKING:
    import pow123 # E
else:
    import xyz753
[typing fixtures/typing-medium.pyi]
[out]
main:3: error: Cannot find implementation or library stub for module named "pow123"
main:3: note: See https://mypy.readthedocs.io/en/stable/running_mypy.html#missing-imports

[case testTypeCheckingConditionalFromImport]
from typing import TYPE_CHECKING
if TYPE_CHECKING:
    import pow123 # E
else:
    import xyz753
[typing fixtures/typing-medium.pyi]
[out]
main:3: error: Cannot find implementation or library stub for module named "pow123"
main:3: note: See https://mypy.readthedocs.io/en/stable/running_mypy.html#missing-imports

[case testNegatedTypeCheckingConditional]
import typing
if not typing.TYPE_CHECKING:
    import pow123 # E
else:
    import xyz753
[builtins fixtures/bool.pyi]
[typing fixtures/typing-medium.pyi]
[out]
main:5: error: Cannot find implementation or library stub for module named "xyz753"
main:5: note: See https://mypy.readthedocs.io/en/stable/running_mypy.html#missing-imports

[case testUndefinedTypeCheckingConditional]
if not TYPE_CHECKING: # E
    import pow123
else:
    import xyz753
[builtins fixtures/bool.pyi]
[out]
main:1: error: Name "TYPE_CHECKING" is not defined
main:4: error: Cannot find implementation or library stub for module named "xyz753"
main:4: note: See https://mypy.readthedocs.io/en/stable/running_mypy.html#missing-imports

[case testConditionalClassDefPY3]
def f(): pass
PY3 = f()
if PY3:
    pass
else:
    class X(object):
        pass

[case testUnreachabilityAndElifPY3]
def f(): pass
PY3 = f()
if PY3:
    pass
elif bool():
    import nonexistent
    1 + ''
else:
    import bad_name
    1 + ''
[builtins fixtures/bool.pyi]
[out]

[case testSysVersionInfo_python2]
import sys
if sys.version_info[0] >= 3:
    def foo():
        # type: () -> int
        return 0
else:
    def foo():
        # type: () -> str
        return ''
reveal_type(foo())  # N: Revealed type is "builtins.str"
[builtins_py2 fixtures/ops.pyi]
[out]

[case testSysVersionInfo]
import sys
if sys.version_info[0] >= 3:
    def foo() -> int: return 0
else:
    def foo() -> str: return ''
reveal_type(foo())  # N: Revealed type is "builtins.int"
[builtins fixtures/ops.pyi]
[out]

[case testSysVersionInfoNegated_python2]
import sys
if not (sys.version_info[0] < 3):
    def foo():
        # type: () -> int
        return 0
else:
    def foo():
        # type: () -> str
        return ''
reveal_type(foo())  # N: Revealed type is "builtins.str"
[builtins_py2 fixtures/ops.pyi]
[out]

[case testSysVersionInfoReversedOperandsOrder]
import sys
if (3,) <= sys.version_info:
    def foo() -> int: return 0
else:
    def foo() -> str: return ''
reveal_type(foo())  # N: Revealed type is "builtins.int"
[builtins fixtures/ops.pyi]
[out]

[case testSysVersionInfoNegated]
import sys
if not (sys.version_info[0] < 3):
    def foo() -> int: return 0
else:
    def foo() -> str: return ''
reveal_type(foo())  # N: Revealed type is "builtins.int"
[builtins fixtures/ops.pyi]
[out]

[case testSysVersionInfoSliced1]
import sys
if sys.version_info[:1] >= (3,):
    def foo() -> int: return 0
else:
    def foo() -> str: return ''
foo() + 0
[builtins fixtures/ops.pyi]
[out]

[case testSysVersionInfoSliced2]
import sys
if sys.version_info[:2] >= (3, 0):
    def foo() -> int: return 0
else:
    def foo() -> str: return ''
foo() + 0
[builtins fixtures/ops.pyi]
[out]

[case testSysVersionInfoSliced3]
import sys
if sys.version_info[:] >= (3, 0):
    def foo() -> int: return 0
else:
    def foo() -> str: return ''
foo() + 0
[builtins fixtures/ops.pyi]
[out]

[case testSysVersionInfoSliced4]
import sys
if sys.version_info[0:2] >= (3, 0):
    def foo() -> int: return 0
else:
    def foo() -> str: return ''
foo() + 0
[builtins fixtures/ops.pyi]
[out]

[case testSysVersionInfoSliced5]
import sys
if sys.version_info[0:] >= (3,):
    def foo() -> int: return 0
else:
    def foo() -> str: return ''
foo() + 0
[builtins fixtures/ops.pyi]
[out]

[case testSysVersionInfoSliced6]
import sys
if sys.version_info[1:] >= (5,):
    def foo() -> int: return 0
else:
    def foo() -> str: return ''
foo() + 0
[builtins fixtures/ops.pyi]
[out]

[case testSysVersionInfoSliced7]
import sys
if sys.version_info >= (3, 5):
    def foo() -> int: return 0
else:
    def foo() -> str: return ''
foo() + 0
[builtins fixtures/ops.pyi]
[out]

[case testSysVersionInfoSliced8]
# Our pyversion only has (major, minor),
# so testing for (major, minor, bugfix) is unsupported.
import sys
if sys.version_info >= (3, 5, 0):
    def foo() -> int: return 0
else:
    def foo() -> str: return ''  # E: All conditional function variants must have identical signatures
[builtins fixtures/ops.pyi]
[out]

[case testSysVersionInfoSliced9]
# Our pyversion only has (major, minor),
# so testing for (minor, bugfix) is unsupported (also it's silly :-).
import sys
if sys.version_info[1:] >= (5, 0):
    def foo() -> int: return 0
else:
    def foo() -> str: return ''  # E: All conditional function variants must have identical signatures
[builtins fixtures/ops.pyi]
[out]

[case testSysPlatform1]
import sys
if sys.platform == 'fictional':
    def foo() -> int: return 0
else:
    def foo() -> str: return ''
foo() + ''
[builtins fixtures/ops.pyi]
[out]

[case testSysPlatform2]
import sys
if sys.platform != 'fictional':
    def foo() -> int: return 0
else:
    def foo() -> str: return ''
foo() + 0
[builtins fixtures/ops.pyi]
[out]

[case testSysPlatformNegated]
import sys
if not (sys.platform == 'fictional'):
    def foo() -> int: return 0
else:
    def foo() -> str: return ''
foo() + 0
[builtins fixtures/ops.pyi]
[out]

[case testSysVersionInfoClass]
import sys
if sys.version_info < (3, 5):
    class C:
        pass
else:
    class C:
        def foo(self) -> int: return 0
C().foo() + 0
[builtins fixtures/ops.pyi]
[out]

[case testSysVersionInfoImport]
import sys
if sys.version_info >= (3, 5):
    import collections
else:
    collections = None
Pt = collections.namedtuple('Pt', 'x y z')
[builtins fixtures/ops.pyi]
[out]

[case testSysVersionInfoVariable]
import sys
if sys.version_info >= (3, 5):
    x = ''
else:
    x = 0
x + ''
[builtins fixtures/ops.pyi]
[out]

[case testSysVersionInfoInClass]
import sys
class C:
    if sys.version_info >= (3, 5):
        def foo(self) -> int: return 0
    else:
        def foo(self) -> str: return ''
reveal_type(C().foo())  # N: Revealed type is "builtins.int"
[builtins fixtures/ops.pyi]
[out]

[case testSysVersionInfoInFunction]
import sys
def foo() -> None:
    if sys.version_info >= (3, 5):
        x = ''
    else:
        x = 0
    reveal_type(x)  # N: Revealed type is "builtins.str"
[builtins fixtures/ops.pyi]
[out]

[case testSysPlatformInMethod]
import sys
class C:
    def foo(self) -> None:
        if sys.platform != 'fictional':
            x = ''
        else:
            x = 0
        reveal_type(x)  # N: Revealed type is "builtins.str"
[builtins fixtures/ops.pyi]
[out]

[case testSysPlatformInFunctionImport1]
import sys
def foo() -> None:
    if sys.platform != 'fictional':
        import a
    else:
        import b as a
    a.x
[file a.py]
x = 1
[builtins fixtures/ops.pyi]
[out]

[case testSysPlatformInFunctionImport2]
import sys
def foo() -> None:
    if sys.platform == 'fictional':
        import b as a
    else:
        import a
    a.x
[file a.py]
x = 1
[builtins fixtures/ops.pyi]
[out]

[case testSysPlatformInFunctionImport3]
from typing import Callable
import sys

def idf(x: Callable[[], None]) -> Callable[[], None]: return x

@idf
def foo() -> None:
    if sys.platform == 'fictional':
        import b as a
    else:
        import a
    a.x
[file a.py]
x = 1
[builtins fixtures/ops.pyi]
[out]


[case testSysPlatformInMethodImport2]

import sys
class A:
    def foo(self) -> None:
        if sys.platform == 'fictional':
            import b as a
        else:
            import a
        a.x
[file a.py]
x = 1
[builtins fixtures/ops.pyi]
[out]

[case testCustomSysVersionInfo]
# flags: --python-version 3.5
import sys
if sys.version_info == (3, 5):
    x = "foo"
else:
    x = 3
reveal_type(x)  # N: Revealed type is "builtins.str"
[builtins fixtures/ops.pyi]
[out]

[case testCustomSysVersionInfo2]
# flags: --python-version 3.5
import sys
if sys.version_info == (3, 6):
    x = "foo"
else:
    x = 3
reveal_type(x)  # N: Revealed type is "builtins.int"
[builtins fixtures/ops.pyi]
[out]

[case testCustomSysPlatform]
# flags: --platform linux
import sys
if sys.platform == 'linux':
    x = "foo"
else:
    x = 3
reveal_type(x)  # N: Revealed type is "builtins.str"
[builtins fixtures/ops.pyi]
[out]

[case testCustomSysPlatform2]
# flags: --platform win32
import sys
if sys.platform == 'linux':
    x = "foo"
else:
    x = 3
reveal_type(x)  # N: Revealed type is "builtins.int"
[builtins fixtures/ops.pyi]
[out]

[case testCustomSysPlatformStartsWith]
# flags: --platform win32
import sys
if sys.platform.startswith('win'):
    x = "foo"
else:
    x = 3
reveal_type(x)  # N: Revealed type is "builtins.str"
[builtins fixtures/ops.pyi]
[out]

[case testShortCircuitInExpression]
import typing
def make() -> bool: pass
PY2 = PY3 = make()

a = PY2 and 's'
b = PY3 and 's'
c = PY2 or 's'
d = PY3 or 's'
e = (PY2 or PY3) and 's'
f = (PY3 or PY2) and 's'
g = (PY2 or PY3) or 's'
h = (PY3 or PY2) or 's'
reveal_type(a)  # N: Revealed type is "builtins.bool"
reveal_type(b)  # N: Revealed type is "builtins.str"
reveal_type(c)  # N: Revealed type is "builtins.str"
reveal_type(d)  # N: Revealed type is "builtins.bool"
reveal_type(e)  # N: Revealed type is "builtins.str"
reveal_type(f)  # N: Revealed type is "builtins.str"
reveal_type(g)  # N: Revealed type is "builtins.bool"
reveal_type(h)  # N: Revealed type is "builtins.bool"
[builtins fixtures/ops.pyi]
[out]

[case testShortCircuitAndWithConditionalAssignment]
# flags: --platform linux
import sys

def f(): pass
PY2 = f()
if PY2 and sys.platform == 'linux':
    x = 'foo'
else:
    x = 3
reveal_type(x)  # N: Revealed type is "builtins.int"
if sys.platform == 'linux' and PY2:
    y = 'foo'
else:
    y = 3
reveal_type(y)  # N: Revealed type is "builtins.int"
[builtins fixtures/ops.pyi]

[case testShortCircuitOrWithConditionalAssignment]
# flags: --platform linux
import sys

def f(): pass
PY2 = f()
if PY2 or sys.platform == 'linux':
    x = 'foo'
else:
    x = 3
reveal_type(x)  # N: Revealed type is "builtins.str"
if sys.platform == 'linux' or PY2:
    y = 'foo'
else:
    y = 3
reveal_type(y)  # N: Revealed type is "builtins.str"
[builtins fixtures/ops.pyi]

[case testShortCircuitNoEvaluation]
# flags: --platform linux --always-false COMPILE_TIME_FALSE
import sys

if sys.platform == 'darwin':
    mac_only = 'junk'

# `mac_only` should not be evaluated
if sys.platform == 'darwin' and mac_only:
    pass
if sys.platform == 'linux' or mac_only:
    pass

COMPILE_TIME_FALSE = 'junk'

if COMPILE_TIME_FALSE:
    compile_time_false_only = 'junk'

# `compile_time_false_only` should not be evaluated
if COMPILE_TIME_FALSE and compile_time_false_only:
    pass
if not COMPILE_TIME_FALSE or compile_time_false_only:
    pass

MYPY = False

if not MYPY:
    mypy_only = 'junk'

# `mypy_only` should not be evaluated
if not MYPY and mypy_only:
    pass
if MYPY or mypy_only:
    pass
[builtins fixtures/ops.pyi]

[case testSemanticAnalysisFalseButTypeNarrowingTrue]
# flags: --always-false COMPILE_TIME_FALSE
from typing import Literal

indeterminate: bool
COMPILE_TIME_FALSE: Literal[True]  # type-narrowing: mapped in 'if' only
a = COMPILE_TIME_FALSE or indeterminate
reveal_type(a)  # N: Revealed type is "builtins.bool"
b = indeterminate or COMPILE_TIME_FALSE
reveal_type(b)  # N: Revealed type is "Union[builtins.bool, Literal[True]]"
[typing fixtures/typing-medium.pyi]

[case testSemanticAnalysisTrueButTypeNarrowingFalse]
# flags: --always-true COMPILE_TIME_TRUE
indeterminate: bool
COMPILE_TIME_TRUE: None  # type narrowed to `else` only
a = COMPILE_TIME_TRUE or indeterminate
reveal_type(a)  # N: Revealed type is "None"
b = indeterminate or COMPILE_TIME_TRUE
reveal_type(b)  # N: Revealed type is "Union[builtins.bool, None]"

[case testConditionalAssertWithoutElse]
import typing

class A: pass
class B(A): pass

x = A()
reveal_type(x)  # N: Revealed type is "__main__.A"

if typing.TYPE_CHECKING:
    assert isinstance(x, B)
    reveal_type(x)  # N: Revealed type is "__main__.B"

reveal_type(x)  # N: Revealed type is "__main__.B"

[builtins fixtures/isinstancelist.pyi]
[typing fixtures/typing-medium.pyi]

[case testUnreachableWhenSuperclassIsAny]
# flags: --strict-optional
from typing import Any

# This can happen if we're importing a class from a missing module
Parent: Any
class Child(Parent):
    def foo(self) -> int:
        reveal_type(self)       # N: Revealed type is "__main__.Child"
        if self is None:
            reveal_type(self)
            return None
        reveal_type(self)       # N: Revealed type is "__main__.Child"
        return 3

    def bar(self) -> int:
        if 1:
            self = super(Child, self).something()
            reveal_type(self)       # N: Revealed type is "__main__.Child"
            if self is None:
                reveal_type(self)
                return None
            reveal_type(self)       # N: Revealed type is "__main__.Child"
            return 3
[builtins fixtures/isinstance.pyi]

[case testUnreachableWhenSuperclassIsAnyNoStrictOptional]
# flags: --no-strict-optional
from typing import Any

Parent: Any
class Child(Parent):
    def foo(self) -> int:
        reveal_type(self)       # N: Revealed type is "__main__.Child"
        if self is None:
            reveal_type(self)   # N: Revealed type is "None"
            return None
        reveal_type(self)       # N: Revealed type is "__main__.Child"
        return 3
[builtins fixtures/isinstance.pyi]

[case testUnreachableAfterToplevelAssert]
import sys
reveal_type(0)  # N: Revealed type is "Literal[0]?"
assert sys.platform == 'lol'
reveal_type('')  # No error here :-)
[builtins fixtures/ops.pyi]

[case testUnreachableAfterToplevelAssert2]
import sys
reveal_type(0)  # N: Revealed type is "Literal[0]?"
assert sys.version_info[0] == 1
reveal_type('')  # No error here :-)
[builtins fixtures/ops.pyi]

[case testUnreachableAfterToplevelAssert3]
reveal_type(0)  # N: Revealed type is "Literal[0]?"
MYPY = False
assert not MYPY
reveal_type('')  # No error here :-)
[builtins fixtures/ops.pyi]

[case testUnreachableAfterToplevelAssert4]
# flags: --always-false NOPE
reveal_type(0)  # N: Revealed type is "Literal[0]?"
NOPE = False
assert NOPE
reveal_type('')  # No error here :-)
[builtins fixtures/ops.pyi]

[case testUnreachableAfterToplevelAssertImport]
import foo
foo.bar()  # E: "object" has no attribute "bar"
[file foo.py]
import sys
assert sys.platform == 'lol'
def bar() -> None: pass
[builtins fixtures/ops.pyi]

[case testUnreachableAfterToplevelAssertImport2]
# flags: --platform lol
import foo
foo.bar()  # No error :-)
[file foo.py]
import sys
assert sys.platform == 'lol'
def bar() -> None: pass
[builtins fixtures/ops.pyi]

[case testUnreachableAfterToplevelAssertNotInsideIf]
import sys
if sys.version_info[0] >= 2:
    assert sys.platform == 'lol'
    reveal_type('')  # N: Revealed type is "Literal['']?"
reveal_type('')  # N: Revealed type is "Literal['']?"
[builtins fixtures/ops.pyi]

[case testUnreachableFlagWithBadControlFlow]
# flags: --warn-unreachable
a: int
if isinstance(a, int):
    reveal_type(a)  # N: Revealed type is "builtins.int"
else:
    reveal_type(a)  # E: Statement is unreachable

b: int
while isinstance(b, int):
    reveal_type(b)  # N: Revealed type is "builtins.int"
else:
    reveal_type(b)  # E: Statement is unreachable

def foo(c: int) -> None:
    reveal_type(c)  # N: Revealed type is "builtins.int"
    assert not isinstance(c, int)
    reveal_type(c)  # E: Statement is unreachable

d: int
if False:
    reveal_type(d)  # E: Statement is unreachable

e: int
if True:
    reveal_type(e)  # N: Revealed type is "builtins.int"
else:
    reveal_type(e)  # E: Statement is unreachable

[builtins fixtures/isinstancelist.pyi]

[case testUnreachableFlagStatementAfterReturn]
# flags: --warn-unreachable
def foo(x: int) -> None:
    reveal_type(x)  # N: Revealed type is "builtins.int"
    return
    reveal_type(x)  # E: Statement is unreachable

[case testUnreachableFlagTryBlocks]
# flags: --warn-unreachable

def foo(x: int) -> int:
    try:
        reveal_type(x)      # N: Revealed type is "builtins.int"
        return x
        reveal_type(x)      # E: Statement is unreachable
    finally:
        reveal_type(x)      # N: Revealed type is "builtins.int"
        if True:
            reveal_type(x)  # N: Revealed type is "builtins.int"
        else:
            reveal_type(x)  # E: Statement is unreachable

def bar(x: int) -> int:
    try:
        if True:
            raise Exception()
        reveal_type(x)      # E: Statement is unreachable
    except:
        reveal_type(x)      # N: Revealed type is "builtins.int"
        return x
    else:
        reveal_type(x)      # E: Statement is unreachable

def baz(x: int) -> int:
    try:
        reveal_type(x)      # N: Revealed type is "builtins.int"
    except:
        # Mypy assumes all lines could throw an exception
        reveal_type(x)      # N: Revealed type is "builtins.int"
        return x
    else:
        reveal_type(x)      # N: Revealed type is "builtins.int"
        return x
[builtins fixtures/exception.pyi]

[case testUnreachableFlagIgnoresSemanticAnalysisUnreachable]
# flags: --warn-unreachable --python-version 3.7 --platform win32 --always-false FOOBAR
import sys
from typing import TYPE_CHECKING

x: int
if TYPE_CHECKING:
    reveal_type(x)  # N: Revealed type is "builtins.int"
else:
    reveal_type(x)

if not TYPE_CHECKING:
    reveal_type(x)
else:
    reveal_type(x)  # N: Revealed type is "builtins.int"

if sys.platform == 'darwin':
    reveal_type(x)
else:
    reveal_type(x)  # N: Revealed type is "builtins.int"

if sys.platform == 'win32':
    reveal_type(x)  # N: Revealed type is "builtins.int"
else:
    reveal_type(x)

if sys.version_info == (2, 7):
    reveal_type(x)
else:
    reveal_type(x)  # N: Revealed type is "builtins.int"

if sys.version_info == (3, 7):
    reveal_type(x)  # N: Revealed type is "builtins.int"
else:
    reveal_type(x)

FOOBAR = ""
if FOOBAR:
    reveal_type(x)
else:
    reveal_type(x)  # N: Revealed type is "builtins.int"
[builtins fixtures/ops.pyi]
[typing fixtures/typing-medium.pyi]

[case testUnreachableFlagIgnoresSemanticAnalysisExprUnreachable]
# flags: --warn-unreachable --always-false FOOBAR
import sys
from typing import TYPE_CHECKING

FOOBAR = ""

def foo() -> bool: ...

lst = [1, 2, 3]

a = FOOBAR and foo()
b = (not FOOBAR) or foo()
c = 1 if FOOBAR else 2
d = [x for x in lst if FOOBAR]
[builtins fixtures/list.pyi]
[typing fixtures/typing-medium.pyi]

[case testUnreachableFlagOkWithDeadStatements]
# flags: --warn-unreachable
from typing import NoReturn
def assert_never(x: NoReturn) -> NoReturn:
    assert False

def nonthrowing_assert_never(x: NoReturn) -> None: ...

def expect_str(x: str) -> str: pass

x: int
if False:
    assert False
    reveal_type(x)

if False:
    raise Exception()
    reveal_type(x)

if False:
    assert_never(x)
    reveal_type(x)

if False:
    nonthrowing_assert_never(x)  # E: Statement is unreachable
    reveal_type(x)

if False:
    # Ignore obvious type errors
    assert_never(expect_str(x))
    reveal_type(x)
[builtins fixtures/exception.pyi]

[case testUnreachableFlagExpressions]
# flags: --warn-unreachable
def foo() -> bool: ...

lst = [1, 2, 3, 4]

a = True or foo()                        # E: Right operand of "or" is never evaluated
b = 42 or False                          # E: Right operand of "or" is never evaluated
d = False and foo()                      # E: Right operand of "and" is never evaluated
e = True or (True or (True or foo()))    # E: Right operand of "or" is never evaluated
f = (True or foo()) or (True or foo())   # E: Right operand of "or" is never evaluated

k = [x for x in lst if isinstance(x, int) or foo()]  # E: Right operand of "or" is never evaluated
[builtins fixtures/isinstancelist.pyi]

[case testUnreachableFlagMiscTestCaseMissingMethod]
# flags: --warn-unreachable

class Case1:
    def test1(self) -> bool:
        return False and self.missing()  # E: Right operand of "and" is never evaluated

    def test2(self) -> bool:
        return not self.property_decorator_missing and self.missing()  # E: Right operand of "and" is never evaluated

    def property_decorator_missing(self) -> bool:
        return True
[builtins fixtures/bool.pyi]

[case testUnreachableFlagWithGenerics]
# flags: --warn-unreachable
from typing import TypeVar, Generic

T1 = TypeVar('T1', bound=int)
T2 = TypeVar('T2', int, str)
T3 = TypeVar('T3', None, str)

def test1(x: T1) -> T1:
    if isinstance(x, int):
        reveal_type(x)  # N: Revealed type is "T1`-1"
    else:
        reveal_type(x)  # E: Statement is unreachable
    return x

def test2(x: T2) -> T2:
    if isinstance(x, int):
        reveal_type(x)  # N: Revealed type is "builtins.int*"
    else:
        reveal_type(x)  # N: Revealed type is "builtins.str*"

    if False:
        # This is unreachable, but we don't report an error, unfortunately.
        # The presence of the TypeVar with values unfortunately currently shuts
        # down type-checking for this entire function.
        # TODO: Find a way of removing this limitation
        reveal_type(x)

    return x

class Test3(Generic[T2]):
    x: T2

    def func(self) -> None:
        if isinstance(self.x, int):
            reveal_type(self.x)  # N: Revealed type is "builtins.int*"
        else:
            reveal_type(self.x)  # N: Revealed type is "builtins.str*"

        if False:
            # Same issue as above
            reveal_type(self.x)


class Test4(Generic[T3]):
    def __init__(self, x: T3):
        # https://github.com/python/mypy/issues/9456
        # On TypeVars with value restrictions, we currently have no way
        # of checking a statement for all the type expansions.
        # Thus unreachable warnings are disabled
        if x and False:
            pass
        # This test should fail after this limitation is removed.
        if False and x:
            pass

[builtins fixtures/isinstancelist.pyi]

[case testUnreachableFlagContextManagersNoSuppress]
# flags: --warn-unreachable
from contextlib import contextmanager
from typing import Optional, Iterator, Any
from typing_extensions import Literal
class DoesNotSuppress1:
    def __enter__(self) -> int: ...
    def __exit__(self, exctype: object, excvalue: object, traceback: object) -> Optional[bool]: ...

class DoesNotSuppress2:
    def __enter__(self) -> int: ...
    def __exit__(self, exctype: object, excvalue: object, traceback: object) -> Literal[False]: ...

class DoesNotSuppress3:
    def __enter__(self) -> int: ...
    def __exit__(self, exctype: object, excvalue: object, traceback: object) -> Any: ...

class DoesNotSuppress4:
    def __enter__(self) -> int: ...
    def __exit__(self, exctype: object, excvalue: object, traceback: object) -> None: ...

@contextmanager
def simple() -> Iterator[int]:
    yield 3

def cond() -> bool: ...

def noop() -> None: ...

def f_no_suppress_1a() -> int:
    with DoesNotSuppress1():
        return 3
    noop()              # E: Statement is unreachable

def f_no_suppress_1b() -> int:
    with DoesNotSuppress1():
        if cond():
            return 3
        else:
            return 3
    noop()                  # E: Statement is unreachable

def f_no_suppress_2() -> int:
    with DoesNotSuppress2():
        return 3
    noop()                  # E: Statement is unreachable

def f_no_suppress_3() -> int:
    with DoesNotSuppress3():
        return 3
    noop()                  # E: Statement is unreachable

def f_no_suppress_4() -> int:
    with DoesNotSuppress4():
        return 3
    noop()                  # E: Statement is unreachable

def f_no_suppress_5() -> int:
    with simple():
        return 3
    noop()                  # E: Statement is unreachable

[typing fixtures/typing-medium.pyi]
[builtins fixtures/tuple.pyi]

[case testUnreachableFlagContextManagersSuppressed]
# flags: --warn-unreachable
from contextlib import contextmanager
from typing import Optional, Iterator, Any
from typing_extensions import Literal

class DoesNotSuppress:
    def __enter__(self) -> int: ...
    def __exit__(self, exctype: object, excvalue: object, traceback: object) -> Optional[bool]: ...

class Suppresses1:
    def __enter__(self) -> int: ...
    def __exit__(self, exctype: object, excvalue: object, traceback: object) -> bool: ...

class Suppresses2:
    def __enter__(self) -> int: ...
    def __exit__(self, exctype: object, excvalue: object, traceback: object) -> Literal[True]: ...

def cond() -> bool: ...

def noop() -> None: ...

def f_suppress_1a() -> int:  # E: Missing return statement
    with Suppresses1():
        return 3
    noop()

def f_suppress_1b() -> int:  # E: Missing return statement
    with Suppresses1():
        if cond():
            return 3
        else:
            return 3
    noop()

def f_suppress_2() -> int:  # E: Missing return statement
    with Suppresses2():
        return 3
    noop()

def f_mix() -> int:         # E: Missing return statement
    with DoesNotSuppress(), Suppresses1(), DoesNotSuppress():
        return 3
    noop()
[typing fixtures/typing-medium.pyi]
[builtins fixtures/tuple.pyi]

[case testUnreachableFlagContextManagersSuppressedNoStrictOptional]
# flags: --warn-unreachable --no-strict-optional
from contextlib import contextmanager
from typing import Optional, Iterator, Any
from typing_extensions import Literal

class DoesNotSuppress1:
    def __enter__(self) -> int: ...
    def __exit__(self, exctype: object, excvalue: object, traceback: object) -> Optional[bool]: ...

# Normally, this should suppress. But when strict-optional mode is disabled, we can't
# necessarily distinguish between bool and Optional[bool]. So we default to assuming
# no suppression, since that's what most context managers will do.
class DoesNotSuppress2:
    def __enter__(self) -> int: ...
    def __exit__(self, exctype: object, excvalue: object, traceback: object) -> bool: ...

# But if we see Literal[True], it's pretty unlikely the return type is actually meant to
# be 'Optional[Literal[True]]'. So, we optimistically assume this is meant to be suppressing.
class Suppresses:
    def __enter__(self) -> int: ...
    def __exit__(self, exctype: object, excvalue: object, traceback: object) -> Literal[True]: ...

def noop() -> None: ...

def f_no_suppress_1() -> int:
    with DoesNotSuppress1():
        return 3
    noop()  # E: Statement is unreachable

def f_no_suppress_2() -> int:
    with DoesNotSuppress1():
        return 3
    noop()  # E: Statement is unreachable

def f_suppress() -> int:  # E: Missing return statement
    with Suppresses():
        return 3
    noop()
[typing fixtures/typing-medium.pyi]
[builtins fixtures/tuple.pyi]

[case testUnreachableFlagContextAsyncManagersNoSuppress]
# flags: --warn-unreachable --python-version 3.7
from contextlib import asynccontextmanager
from typing import Optional, AsyncIterator, Any
from typing_extensions import Literal

class DoesNotSuppress1:
    async def __aenter__(self) -> int: ...
    async def __aexit__(self, exctype: object, excvalue: object, traceback: object) -> Optional[bool]: ...

class DoesNotSuppress2:
    async def __aenter__(self) -> int: ...
    async def __aexit__(self, exctype: object, excvalue: object, traceback: object) -> Literal[False]: ...

class DoesNotSuppress3:
    async def __aenter__(self) -> int: ...
    async def __aexit__(self, exctype: object, excvalue: object, traceback: object) -> Any: ...

class DoesNotSuppress4:
    async def __aenter__(self) -> int: ...
    async def __aexit__(self, exctype: object, excvalue: object, traceback: object) -> None: ...

@asynccontextmanager
async def simple() -> AsyncIterator[int]:
    yield 3

def cond() -> bool: ...

def noop() -> None: ...

async def f_no_suppress_1a() -> int:
    async with DoesNotSuppress1():
        return 3
    noop()              # E: Statement is unreachable

async def f_no_suppress_1b() -> int:
    async with DoesNotSuppress1():
        if cond():
            return 3
        else:
            return 3
    noop()                  # E: Statement is unreachable

async def f_no_suppress_2() -> int:
    async with DoesNotSuppress2():
        return 3
    noop()                  # E: Statement is unreachable

async def f_no_suppress_3() -> int:
    async with DoesNotSuppress3():
        return 3
    noop()                  # E: Statement is unreachable

async def f_no_suppress_4() -> int:
    async with DoesNotSuppress4():
        return 3
    noop()                  # E: Statement is unreachable

async def f_no_suppress_5() -> int:
    async with simple():
        return 3
    noop()                  # E: Statement is unreachable

[typing fixtures/typing-full.pyi]
[builtins fixtures/tuple.pyi]

[case testUnreachableFlagContextAsyncManagersSuppressed]
# flags: --warn-unreachable --python-version 3.7
from contextlib import asynccontextmanager
from typing import Optional, AsyncIterator, Any
from typing_extensions import Literal

class DoesNotSuppress:
    async def __aenter__(self) -> int: ...
    async def __aexit__(self, exctype: object, excvalue: object, traceback: object) -> Optional[bool]: ...

class Suppresses1:
    async def __aenter__(self) -> int: ...
    async def __aexit__(self, exctype: object, excvalue: object, traceback: object) -> bool: ...

class Suppresses2:
    async def __aenter__(self) -> int: ...
    async def __aexit__(self, exctype: object, excvalue: object, traceback: object) -> Literal[True]: ...

def cond() -> bool: ...

def noop() -> None: ...

async def f_suppress_1() -> int:  # E: Missing return statement
    async with Suppresses1():
        return 3
    noop()

async def f_suppress_2() -> int:  # E: Missing return statement
    async with Suppresses1():
        if cond():
            return 3
        else:
            return 3
    noop()

async def f_suppress_3() -> int:  # E: Missing return statement
    async with Suppresses2():
        return 3
    noop()

async def f_mix() -> int:         # E: Missing return statement
    async with DoesNotSuppress(), Suppresses1(), DoesNotSuppress():
        return 3
    noop()
[typing fixtures/typing-full.pyi]
[builtins fixtures/tuple.pyi]

[case testUnreachableFlagContextAsyncManagersAbnormal]
# flags: --warn-unreachable --python-version 3.7
from contextlib import asynccontextmanager
from typing import Optional, AsyncIterator, Any
from typing_extensions import Literal

class RegularManager:
    def __enter__(self) -> int: ...
    def __exit__(self, exctype: object, excvalue: object, traceback: object) -> bool: ...

class AsyncManager:
    async def __aenter__(self) -> int: ...
    async def __aexit__(self, exctype: object, excvalue: object, traceback: object) -> bool: ...

def noop() -> None: ...

async def f_bad_1() -> int:
    async with RegularManager():  # E: "RegularManager" has no attribute "__aenter__"; maybe "__enter__"? \
                                  # E: "RegularManager" has no attribute "__aexit__"; maybe "__exit__"?
        return 3
    noop()                        # E: Statement is unreachable

def f_bad_2() -> int:
    with AsyncManager():  # E: "AsyncManager" has no attribute "__enter__"; maybe "__aenter__"? \
                          # E: "AsyncManager" has no attribute "__exit__"; maybe "__aexit__"?
        return 3
    noop()                # E: Statement is unreachable

# TODO: We should consider reporting an error when the user tries using
# context manager with malformed signatures instead of silently continuing.

class RegularManagerMalformedSignature:
    def __enter__(self) -> int: ...
    def __exit__(self, exctype: object, excvalue: object, traceback: object) -> object: ...

class AsyncManagerMalformedSignature:
    async def __aenter__(self) -> int: ...
    async def __aexit__(self, exctype: object, excvalue: object, traceback: object) -> object: ...

def f_malformed_1() -> int:
    with RegularManagerMalformedSignature():
        return 3
    noop()                  # E: Statement is unreachable

async def f_malformed_2() -> int:
    async with AsyncManagerMalformedSignature():
        return 3
    noop()                  # E: Statement is unreachable

[typing fixtures/typing-full.pyi]
[builtins fixtures/tuple.pyi]

<<<<<<< HEAD
[case testUnreachableUntypedFunction]
# flags: --warn-unreachable

def test_untyped_fn(obj):
    assert obj.prop is True

    obj.update(prop=False)
    obj.reload()

    assert obj.prop is False
    reveal_type(obj.prop)

def test_typed_fn(obj) -> None:
    assert obj.prop is True

    obj.update(prop=False)
    obj.reload()

    assert obj.prop is False
    reveal_type(obj.prop)  # E: Statement is unreachable

[case testUnreachableCheckedUntypedFunction]
# flags: --warn-unreachable --check-untyped-defs

def test_untyped_fn(obj):
    assert obj.prop is True

    obj.update(prop=False)
    obj.reload()

    assert obj.prop is False
    reveal_type(obj.prop)  # E: Statement is unreachable
=======

[case testConditionalTypeVarException]
# every part of this test case was necessary to trigger the crash
import sys
from typing import TypeVar

T = TypeVar("T", int, str)

def f(t: T) -> None:
    if sys.platform == "lol":
        try:
            pass
        except BaseException as e:
            pass
[builtins fixtures/dict.pyi]
>>>>>>> 7e7ea2bb
<|MERGE_RESOLUTION|>--- conflicted
+++ resolved
@@ -1328,7 +1328,6 @@
 [typing fixtures/typing-full.pyi]
 [builtins fixtures/tuple.pyi]
 
-<<<<<<< HEAD
 [case testUnreachableUntypedFunction]
 # flags: --warn-unreachable
 
@@ -1361,7 +1360,6 @@
 
     assert obj.prop is False
     reveal_type(obj.prop)  # E: Statement is unreachable
-=======
 
 [case testConditionalTypeVarException]
 # every part of this test case was necessary to trigger the crash
@@ -1376,5 +1374,4 @@
             pass
         except BaseException as e:
             pass
-[builtins fixtures/dict.pyi]
->>>>>>> 7e7ea2bb
+[builtins fixtures/dict.pyi]