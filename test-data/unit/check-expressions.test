-- Test cases for simple expressions.
--
-- See also:
--  * check-functions.test contains test cases for calls.
--  * check-varargs.test contains test cases for *args.
--  * check-dynamic.test contains test cases related to 'Any' type.
--  * check-generics.test contains test cases for generic values.


-- None expression
-- ---------------


[case testNoneAsRvalue]
import typing
a = None # type: A
class A: pass
[out]

[case testNoneAsArgument]
import typing
def f(x: 'A', y: 'B') -> None: pass
f(None, None)
class A: pass
class B(A): pass
[out]


-- Simple expressions
-- ------------------


[case testIntLiteral]
a = 0
b = None # type: A
b = 1 # E: Incompatible types in assignment (expression has type "int", variable has type "A")
a = 1
class A:
    pass

[case testStrLiteral]
a = ''
b = None # type: A
b = 'x' # E: Incompatible types in assignment (expression has type "str", variable has type "A")
a = 'x'
a = r"x"
a = """foo"""
class A:
    pass

[case testFloatLiteral]
a = 0.0
b = None # type: A
b = 1.1 # E: Incompatible types in assignment (expression has type "float", variable has type "A")
a = 1.1
class A:
    pass
[file builtins.py]
class object:
    def __init__(self): pass
class type: pass
class function: pass
class float: pass
class str: pass

[case testComplexLiteral]
a = 0.0j
b = None # type: A
b = 1.1j # E: Incompatible types in assignment (expression has type "complex", variable has type "A")
a = 1.1j
class A:
    pass
[file builtins.py]
class object:
    def __init__(self): pass
class type: pass
class function: pass
class complex: pass
class str: pass

[case testBytesLiteral]
b, a = None, None # type: (bytes, A)
b = b'foo'
b = br"foo"
b = b'''foo'''
a = b'foo' # E: Incompatible types in assignment (expression has type "bytes", variable has type "A")
class A: pass
[file builtins.py]
class object:
    def __init__(self): pass
class type: pass
class tuple: pass
class function: pass
class bytes: pass
class str: pass

[case testUnicodeLiteralInPython3]
s = None  # type: str
s = u'foo'
b = None  # type: bytes
b = u'foo' # E: Incompatible types in assignment (expression has type "str", variable has type "bytes")
[builtins fixtures/primitives.pyi]


-- Binary operators
-- ----------------


[case testAdd]

a, b, c = None, None, None # type: (A, B, C)
c = a + c  # Fail
a = a + b  # Fail
c = b + a  # Fail
c = a + b

class A:
    def __add__(self, x: 'B') -> 'C': pass
class B: pass
class C: pass
[out]
main:3: error: Unsupported operand types for + ("A" and "C")
main:4: error: Incompatible types in assignment (expression has type "C", variable has type "A")
main:5: error: Unsupported left operand type for + ("B")
[case testAdd]

a, b, c = None, None, None # type: (A, B, C)
c = a + c  # Fail
a = a + b  # Fail
c = b + a  # Fail
c = a + b

class A:
    def __add__(self, x: 'B') -> 'C':
        pass
class B:
    pass
class C:
    pass
[out]
main:3: error: Unsupported operand types for + ("A" and "C")
main:4: error: Incompatible types in assignment (expression has type "C", variable has type "A")
main:5: error: Unsupported left operand type for + ("B")

[case testSub]

a, b, c = None, None, None # type: (A, B, C)
c = a - c  # Fail
a = a - b  # Fail
c = b - a  # Fail
c = a - b

class A:
    def __sub__(self, x: 'B') -> 'C':
        pass
class B:
    pass
class C:
    pass
[out]
main:3: error: Unsupported operand types for - ("A" and "C")
main:4: error: Incompatible types in assignment (expression has type "C", variable has type "A")
main:5: error: Unsupported left operand type for - ("B")

[case testMul]

a, b, c = None, None, None # type: (A, B, C)
c = a * c  # Fail
a = a * b  # Fail
c = b * a  # Fail
c = a * b

class A:
    def __mul__(self, x: 'B') -> 'C':
        pass
class B:
    pass
class C:
    pass
[out]
main:3: error: Unsupported operand types for * ("A" and "C")
main:4: error: Incompatible types in assignment (expression has type "C", variable has type "A")
main:5: error: Unsupported left operand type for * ("B")

[case testMatMul]
a, b, c = None, None, None # type: (A, B, C)
c = a @ c  # E: Unsupported operand types for @ ("A" and "C")
a = a @ b  # E: Incompatible types in assignment (expression has type "C", variable has type "A")
c = b @ a  # E: Unsupported left operand type for @ ("B")
c = a @ b

class A:
    def __matmul__(self, x: 'B') -> 'C':
        pass
class B:
    pass
class C:
    pass

[case testDiv]

a, b, c = None, None, None # type: (A, B, C)
c = a / c  # Fail
a = a / b  # Fail
c = b / a  # Fail
c = a / b

class A:
    def __truediv__(self, x: 'B') -> 'C':
        pass
class B:
    pass
class C:
    pass
[out]
main:3: error: Unsupported operand types for / ("A" and "C")
main:4: error: Incompatible types in assignment (expression has type "C", variable has type "A")
main:5: error: Unsupported left operand type for / ("B")

[case testIntDiv]

a, b, c = None, None, None # type: (A, B, C)
c = a // c  # Fail
a = a // b  # Fail
c = b // a  # Fail
c = a // b

class A:
    def __floordiv__(self, x: 'B') -> 'C':
        pass
class B:
    pass
class C:
    pass
[out]
main:3: error: Unsupported operand types for // ("A" and "C")
main:4: error: Incompatible types in assignment (expression has type "C", variable has type "A")
main:5: error: Unsupported left operand type for // ("B")

[case testMod]

a, b, c = None, None, None # type: (A, B, C)
c = a % c  # Fail
a = a % b  # Fail
c = b % a  # Fail
c = a % b

class A:
    def __mod__(self, x: 'B') -> 'C':
        pass
class B:
    pass
class C:
    pass
[out]
main:3: error: Unsupported operand types for % ("A" and "C")
main:4: error: Incompatible types in assignment (expression has type "C", variable has type "A")
main:5: error: Unsupported left operand type for % ("B")

[case testPow]

a, b, c = None, None, None # type: (A, B, C)
c = a ** c  # Fail
a = a ** b  # Fail
c = b ** a  # Fail
c = a ** b

class A:
    def __pow__(self, x: 'B') -> 'C':
        pass
class B:
    pass
class C:
    pass
[out]
main:3: error: Unsupported operand types for ** ("A" and "C")
main:4: error: Incompatible types in assignment (expression has type "C", variable has type "A")
main:5: error: Unsupported left operand type for ** ("B")

[case testMiscBinaryOperators]

a, b = None, None # type: (A, B)
b = a & a  # Fail
b = a | b  # Fail
b = a ^ a  # Fail
b = a << b # Fail
b = a >> a # Fail

b = a & b
b = a | a
b = a ^ b
b = a << a
b = a >> b
class A:
  def __and__(self, x: 'B') -> 'B': pass
  def __or__(self, x: 'A') -> 'B': pass
  def __xor__(self, x: 'B') -> 'B': pass
  def __lshift__(self, x: 'A') -> 'B': pass
  def __rshift__(self, x: 'B') -> 'B': pass
class B: pass
[out]
main:3: error: Unsupported operand types for & ("A" and "A")
main:4: error: Unsupported operand types for | ("A" and "B")
main:5: error: Unsupported operand types for ^ ("A" and "A")
main:6: error: Unsupported operand types for << ("A" and "B")
main:7: error: Unsupported operand types for >> ("A" and "A")

[case testBooleanAndOr]

a, b = None, None # type: (A, bool)
b = b and b
b = b or b
b = b and a # E: Incompatible types in assignment (expression has type "Union[bool, A]", variable has type "bool")
b = a and b # E: Incompatible types in assignment (expression has type "Union[A, bool]", variable has type "bool")
b = b or a  # E: Incompatible types in assignment (expression has type "Union[bool, A]", variable has type "bool")
b = a or b  # E: Incompatible types in assignment (expression has type "Union[A, bool]", variable has type "bool")
class A: pass

[builtins fixtures/bool.pyi]

[case testRestrictedTypeAnd]

b = None # type: bool
i = None # type: str
j = not b and i
if j:
    reveal_type(j) # E: Revealed type is 'builtins.str'
[builtins fixtures/bool.pyi]

[case testRestrictedTypeOr]

b = None # type: bool
i = None # type: str
j = b or i
if not j:
    reveal_type(j) # E: Revealed type is 'builtins.str'
[builtins fixtures/bool.pyi]

[case testAndOr]

s = ""
b = bool()
reveal_type(s and b or b)  # E: Revealed type is 'builtins.bool'
[builtins fixtures/bool.pyi]

[case testNonBooleanOr]

c, d, b = None, None, None # type: (C, D, bool)
c = c or c
c = c or d
c = d or c
b = c or c # E: Incompatible types in assignment (expression has type "C", variable has type "bool")
d = c or d # E: Incompatible types in assignment (expression has type "C", variable has type "D")
d = d or c # E: Incompatible types in assignment (expression has type "C", variable has type "D")
class C: pass
class D(C): pass
[builtins fixtures/bool.pyi]

[case testInOperator]
from typing import Iterator, Iterable, Any
a, b, c, d, e = None, None, None, None, None # type: (A, B, bool, D, Any)
c = c in a  # Fail
a = b in a  # Fail
c = a in b  # Fail
c = b in d  # Fail
c = b in a
c = a in d
c = e in d
c = a in e

class A:
    def __contains__(self, x: 'B') -> bool: pass
class B: pass
class D(Iterable[A]):
    def __iter__(self) -> Iterator[A]: pass
[builtins fixtures/bool.pyi]
[out]
main:3: error: Unsupported operand types for in ("bool" and "A")
main:4: error: Incompatible types in assignment (expression has type "bool", variable has type "A")
main:5: error: Unsupported right operand type for in ("B")
main:6: error: Unsupported operand types for in ("B" and "D")

[case testNotInOperator]
from typing import Iterator, Iterable, Any
a, b, c, d, e = None, None, None, None, None # type: (A, B, bool, D, Any)
c = c not in a  # Fail
a = b not in a  # Fail
c = a not in b  # Fail
c = b not in d  # Fail
c = b not in a
c = a not in d
c = e in d
c = a in e

class A:
    def __contains__(self, x: 'B') -> bool: pass
class B: pass
class D(Iterable[A]):
    def __iter__(self) -> Iterator[A]: pass
[builtins fixtures/bool.pyi]
[out]
main:3: error: Unsupported operand types for in ("bool" and "A")
main:4: error: Incompatible types in assignment (expression has type "bool", variable has type "A")
main:5: error: Unsupported right operand type for in ("B")
main:6: error: Unsupported operand types for in ("B" and "D")

[case testNonBooleanContainsReturnValue]

a, b = None, None # type: (A, bool)
b = a not in a
b = a in a

class A:
  def __contains__(self, x: 'A') -> object: pass
[builtins fixtures/bool.pyi]
[out]
main:4: error: Incompatible types in assignment (expression has type "object", variable has type "bool")

[case testEq]

a, b = None, None # type: (A, bool)
a = a == b # Fail
a = a != b # Fail
b = a == b
b = a != b

class A:
  def __eq__(self, o: object) -> bool: pass
  def __ne__(self, o: object) -> bool: pass
[builtins fixtures/bool.pyi]
[out]
main:3: error: Incompatible types in assignment (expression has type "bool", variable has type "A")
main:4: error: Incompatible types in assignment (expression has type "bool", variable has type "A")

[case testLtAndGt]

a, b, bo = None, None, None # type: (A, B, bool)
a = a < b # Fail
a = a > b # Fail
bo = a < b
bo = a > b

class A:
    def __lt__(self, o: 'B') -> bool: pass
    def __gt__(self, o: 'B') -> bool: pass
class B:
    def __lt__(self, o: 'B') -> bool: pass
    def __gt__(self, o: 'B') -> bool: pass
[builtins fixtures/bool.pyi]
[out]
main:3: error: Incompatible types in assignment (expression has type "bool", variable has type "A")
main:4: error: Incompatible types in assignment (expression has type "bool", variable has type "A")

[case testCmp_python2]

a, b, c, bo = None, None, None, None # type: (A, B, C, bool)
bo = a == a  # E: Unsupported operand types for == ("A" and "A")
bo = a != a  # E: Argument 1 to "__cmp__" of "A" has incompatible type "A"; expected "B"
bo = a < b
bo = a > b
bo = b <= b
bo = b <= c
bo = b >= c  # E: Argument 1 to "__cmp__" of "B" has incompatible type "C"; expected "B"
bo = a >= b
bo = c >= b
bo = c <= b  # E: Argument 1 to "__cmp__" of "C" has incompatible type "B"; expected "A"
bo = a == c
bo = b == c  # E: Unsupported operand types for == ("C" and "B")

class A:
    def __cmp__(self, o):
      # type: ('B') -> bool
      pass
    def __eq__(self, o):
      # type: ('int') -> bool
      pass
class B:
    def __cmp__(self, o):
        # type: ('B') -> bool
        pass
    def __le__(self, o):
        # type: ('C') -> bool
        pass
class C:
    def __cmp__(self, o):
      # type: ('A') -> bool
      pass
    def __eq__(self, o):
      # type: ('int') -> bool
      pass

[builtins_py2 fixtures/bool.pyi]

[case cmpIgnoredPy3]

a, b, bo = None, None, None # type: (A, B, bool)
bo = a <= b # E: Unsupported left operand type for <= ("A")

class A:
    def __cmp__(self, o: 'B') -> bool: pass
class B:
    pass

[builtins fixtures/bool.pyi]

[case testLeAndGe]

a, b, bo = None, None, None # type: (A, B, bool)
a = a <= b # Fail
a = a >= b # Fail
bo = a <= b
bo = a >= b

class A:
    def __le__(self, o: 'B') -> bool: pass
    def __ge__(self, o: 'B') -> bool: pass
class B:
    def __le__(self, o: 'B') -> bool: pass
    def __ge__(self, o: 'B') -> bool: pass
[builtins fixtures/bool.pyi]
[out]
main:3: error: Incompatible types in assignment (expression has type "bool", variable has type "A")
main:4: error: Incompatible types in assignment (expression has type "bool", variable has type "A")

[case testChainedComp]

a, b, bo = None, None, None # type: (A, B, bool)
a < a < b < b # Fail
a < b < b < b
a < a > a < b # Fail

class A:
    def __lt__(self, o: 'B') -> bool: pass
    def __gt__(self, o: 'B') -> bool: pass
class B:
    def __lt__(self, o: 'B') -> bool: pass
    def __gt__(self, o: 'B') -> bool: pass
[builtins fixtures/bool.pyi]
[out]
main:3: error: Unsupported operand types for > ("A" and "A")
main:5: error: Unsupported operand types for > ("A" and "A")
main:5: error: Unsupported operand types for < ("A" and "A")


[case testChainedCompBoolRes]

a, b, bo = None, None, None # type: (A, B, bool)
bo = a < b < b
a = a < b < b # Fail

class A:
    def __lt__(self, o: 'B') -> bool: pass
    def __gt__(self, o: 'B') -> bool: pass
class B:
    def __lt__(self, o: 'B') -> bool: pass
    def __gt__(self, o: 'B') -> bool: pass
[builtins fixtures/bool.pyi]
[out]
main:4: error: Incompatible types in assignment (expression has type "bool", variable has type "A")


[case testChainedCompResTyp]

x, y = None, None # type: (X, Y)
a, b, p, bo = None, None, None, None # type: (A, B, P, bool)
b = y == y == y
bo = y == y == y # Fail
a = x < y
a = x < y == y # Fail
p = x < y == y

class P:
    pass
class A(P):
    pass
class B(P):
    pass

class X:
    def __lt__(self, o: 'Y') -> A: pass
    def __gt__(self, o: 'Y') -> A: pass
class Y:
    def __lt__(self, o: 'Y') -> A: pass
    def __gt__(self, o: 'Y') -> A: pass
    def __eq__(self, o: 'Y') -> B: pass
[builtins fixtures/bool.pyi]
[out]
main:5: error: Incompatible types in assignment (expression has type "B", variable has type "bool")
main:7: error: Incompatible types in assignment (expression has type "P", variable has type "A")


[case testIs]

a, b = None, None # type: (A, bool)
a = a is b # Fail
b = a is b
b = b is a
b = a is None
class A: pass
[builtins fixtures/bool.pyi]
[out]
main:3: error: Incompatible types in assignment (expression has type "bool", variable has type "A")

[case testIsNot]

a, b = None, None # type: (A, bool)
a = a is not b # Fail
b = a is not b
b = b is not a
b = a is not None
class A: pass
[builtins fixtures/bool.pyi]
[out]
main:3: error: Incompatible types in assignment (expression has type "bool", variable has type "A")

[case testReverseBinaryOperator]

class A:
    def __add__(self, x: int) -> int: pass
class B:
    def __radd__(self, x: A) -> str: pass
s = None  # type: str
n = None  # type: int
n = A() + 1
s = A() + B()
n = A() + B() # E: Incompatible types in assignment (expression has type "str", variable has type "int")

[case testReverseBinaryOperator2]

class A:
    def __add__(self, x: 'A') -> object: pass
class B:
    def __radd__(self, x: A) -> str: pass
s = None  # type: str
n = None  # type: int
s = A() + B()
n = A() + B() # E: Incompatible types in assignment (expression has type "str", variable has type "int")

[case testReverseBinaryOperator3]

class N:
    def __add__(self, x: 'N') -> object: pass
class A:
    def __add__(self, x: N) -> int: pass
class B:
    def __radd__(self, x: N) -> str: pass
s = None  # type: str
s = A() + B() # E: Unsupported operand types for + ("A" and "B")

[case testBinaryOperatorWithAnyRightOperand]
from typing import Any, cast
class A: pass
A() + cast(Any, 1)

[case testReverseComparisonOperator]

class C:
    def __gt__(self, x: 'A') -> object: pass
class A:
    def __lt__(self, x: C) -> int: pass
class B:
    def __gt__(self, x: A) -> str: pass
s = None  # type: str
n = None  # type: int
n = A() < C()
s = A() < B()
n = A() < B() # E: Incompatible types in assignment (expression has type "str", variable has type "int")
s = object() < B() # E: Unsupported operand types for > ("B" and "object")

[case testErrorContextAndBinaryOperators]
import typing
class A:
    def __getitem__(self, i: str) -> int: pass
def f() -> None:
    A()[1] # Error
class B:
    A()[1] # Error
A()[1] # Error
[out]
main:5: error: Invalid index type "int" for "A"; expected type "str"
main:7: error: Invalid index type "int" for "A"; expected type "str"
main:8: error: Invalid index type "int" for "A"; expected type "str"

[case testErrorContextAndBinaryOperators2]
import m
[file m.py]
import typing
class A:
    def __getitem__(self, i: str) -> int: pass
def f() -> None:
    A()[1] # Error
class B:
    A()[1] # Error
A()[1] # Error
[out]
tmp/m.py:5: error: Invalid index type "int" for "A"; expected type "str"
tmp/m.py:7: error: Invalid index type "int" for "A"; expected type "str"
tmp/m.py:8: error: Invalid index type "int" for "A"; expected type "str"


-- Unary operators
-- ---------------


[case testUnaryMinus]

a, b = None, None # type: (A, B)
a = -a   # Fail
b = -b   # Fail
b = -a

class A:
    def __neg__(self) -> 'B':
        pass
class B:
    pass
[out]
main:3: error: Incompatible types in assignment (expression has type "B", variable has type "A")
main:4: error: Unsupported operand type for unary - ("B")

[case testUnaryPlus]

a, b = None, None # type: (A, B)
a = +a   # Fail
b = +b   # Fail
b = +a

class A:
    def __pos__(self) -> 'B':
        pass
class B:
    pass
[out]
main:3: error: Incompatible types in assignment (expression has type "B", variable has type "A")
main:4: error: Unsupported operand type for unary + ("B")

[case testUnaryNot]

a, b = None, None # type: (A, bool)
a = not b  # Fail
b = not a
b = not b
class A:
    pass
[builtins fixtures/bool.pyi]
[out]
main:3: error: Incompatible types in assignment (expression has type "bool", variable has type "A")

[case testUnaryBitwiseNeg]

a, b = None, None # type: (A, B)
a = ~a   # Fail
b = ~b   # Fail
b = ~a

class A:
    def __invert__(self) -> 'B':
        pass
class B:
    pass
[out]
main:3: error: Incompatible types in assignment (expression has type "B", variable has type "A")
main:4: error: Unsupported operand type for ~ ("B")


-- Indexing
-- --------


[case testIndexing]

a, b, c = None, None, None # type: (A, B, C)
c = a[c]  # Fail
a = a[b]  # Fail
c = b[a]  # Fail
c = a[b]

class A:
    def __getitem__(self, x: 'B') -> 'C':
        pass
class B: pass
class C: pass
[out]
main:3: error: Invalid index type "C" for "A"; expected type "B"
main:4: error: Incompatible types in assignment (expression has type "C", variable has type "A")
main:5: error: Value of type "B" is not indexable

[case testIndexingAsLvalue]

a, b, c = None, None, None # type: (A, B, C)
a[c] = c  # Fail
a[b] = a  # Fail
b[a] = c  # Fail
a[b] = c

class A:
    def __setitem__(self, x: 'B', y: 'C') -> None:
        pass
class B:
    pass
class C:
    pass
[out]
main:3: error: Invalid index type "C" for "A"; expected type "B"
main:4: error: Incompatible types in assignment (expression has type "A", target has type "C")
main:5: error: Unsupported target for indexed assignment

[case testOverloadedIndexing]
from foo import *
[file foo.pyi]
from typing import overload

a, b, c = None, None, None  # type: (A, B, C)
a[b]
a[c]
a[1]  # E: No overload variant of "__getitem__" of "A" matches argument types [builtins.int]

i, s = None, None  # type: (int, str)
i = a[b]
s = a[b]  # E: Incompatible types in assignment (expression has type "int", variable has type "str")
i = a[c]  # E: Incompatible types in assignment (expression has type "str", variable has type "int")
s = a[c]

class A:
    @overload
    def __getitem__(self, x: 'B') -> int:
        pass
    @overload
    def __getitem__(self, x: 'C') -> str:
        pass
class B: pass
class C: pass
[out]


-- Cast expression
-- ---------------


[case testCastExpressions]
from typing import cast, Any
class A: pass
class B: pass
class C(A): pass
a, b, c = None, None, None # type: (A, B, C)

a = cast(A, a())       # E: "A" not callable
a = cast(Any, a())     # E: "A" not callable
b = cast(A, a)         # E: Incompatible types in assignment (expression has type "A", variable has type "B")

a = cast(A, b)
a = cast(A, a)
c = cast(C, a)
a = cast(A, c)
a = cast(Any, b)
b = cast(Any, a)
[out]

[case testAnyCast]
from typing import cast, Any
a, b = None, None # type: (A, B)
a = cast(Any, a())     # Fail
a = cast(Any, b)
b = cast(Any, a)
class A: pass
class B: pass
[out]
main:3: error: "A" not callable


-- None return type
-- ----------------


[case testNoneReturnTypeBasics]

a, o = None, None # type: (A, object)
a = f()         # Fail
o = A().g(a)    # Fail
A().g(f())      # Fail
x = f() # type: A # Fail
f()
A().g(a)

def f() -> None:
    pass

class A:
    def g(self, x: object) -> None:
        pass
[out]
main:3: error: "f" does not return a value
main:4: error: "g" of "A" does not return a value
main:5: error: "f" does not return a value
main:6: error: "f" does not return a value

[case testNoneReturnTypeWithStatements]
import typing
if f():   # Fail
    pass
elif f(): # Fail
    pass
while f(): # Fail
    pass
def g() -> object:
    return f() # Fail
raise f() # Fail

def f() -> None: pass
[builtins fixtures/exception.pyi]
[out]
main:2: error: "f" does not return a value
main:4: error: "f" does not return a value
main:6: error: "f" does not return a value
main:9: error: "f" does not return a value
main:10: error: "f" does not return a value

[case testNoneReturnTypeWithExpressions]
from typing import cast
a = None # type: A
[f()]       # E: "f" does not return a value
f() + a     # E: "f" does not return a value
a + f()     # E: "f" does not return a value
f() == a    # E: "f" does not return a value
a != f()    # E: "f" does not return a value
cast(A, f())
f().foo     # E: "f" does not return a value

def f() -> None: pass
class A:
    def __add__(self, x: 'A') -> 'A': pass
[builtins fixtures/list.pyi]

[case testNoneReturnTypeWithExpressions2]
import typing

a, b = None, None # type: (A, bool)
f() in a   # E: "f" does not return a value  # E: Unsupported right operand type for in ("A")
a < f()    # E: "f" does not return a value
f() <= a   # E: "f" does not return a value
a in f()   # E: "f" does not return a value
-f()       # E: "f" does not return a value
not f()    # E: "f" does not return a value
f() and b  # E: "f" does not return a value
b or f()   # E: "f" does not return a value

def f() -> None: pass
class A:
    def __add__(self, x: 'A') -> 'A':
        pass
[builtins fixtures/bool.pyi]

-- Slicing
-- -------


[case testGetSlice]

a, b = None, None # type: (A, B)
a = a[1:2] # E: Incompatible types in assignment (expression has type "B", variable has type "A")
a = a[1:]  # E: Incompatible types in assignment (expression has type "B", variable has type "A")
a = a[:2]  # E: Incompatible types in assignment (expression has type "B", variable has type "A")
a = a[:]   # E: Incompatible types in assignment (expression has type "B", variable has type "A")

b = a[1:2]
b = a[1:]
b = a[:2]
b = a[:]

class A:
  def __getitem__(self, s: slice) -> 'B': pass
class B: pass
[builtins fixtures/slice.pyi]

[case testSlicingWithInvalidBase]

a = None # type: A
a[1:2] # E: Invalid index type "slice" for "A"; expected type "int"
a[:]   # E: Invalid index type "slice" for "A"; expected type "int"
class A:
  def __getitem__(self, n: int) -> 'A': pass
[builtins fixtures/slice.pyi]

[case testSlicingWithNonindexable]

o = None # type: object
o[1:2] # E: Value of type "object" is not indexable
o[:]   # E: Value of type "object" is not indexable
[builtins fixtures/slice.pyi]

[case testNonIntSliceBounds]
from typing import Any
a, o = None, None # type: (Any, object)
a[o:1] # E: Slice index must be an integer or None
a[1:o] # E: Slice index must be an integer or None
a[o:]  # E: Slice index must be an integer or None
a[:o]  # E: Slice index must be an integer or None
[builtins fixtures/slice.pyi]

[case testNoneSliceBounds]
from typing import Any
a = None # type: Any
a[None:1]
a[1:None]
a[None:]
a[:None]
[builtins fixtures/slice.pyi]

[case testNoneSliceBoundsWithStrictOptional]
# flags: --strict-optional
from typing import Any
a = None # type: Any
a[None:1]
a[1:None]
a[None:]
a[:None]
[builtins fixtures/slice.pyi]


-- String interpolation
-- --------------------


[case testStringInterpolationType]
from typing import Tuple
i, f, s, t = None, None, None, None # type: (int, float, str, Tuple[int])
'%d' % i
'%f' % f
'%s' % s
'%d' % (f,)
'%d' % (s,) # E: Incompatible types in string interpolation (expression has type "str", placeholder has type "Union[int, float]")
'%d' % t
'%d' % s  # E: Incompatible types in string interpolation (expression has type "str", placeholder has type "Union[int, float]")
'%f' % s  # E: Incompatible types in string interpolation (expression has type "str", placeholder has type "Union[int, float]")
[builtins fixtures/primitives.pyi]

[case testStringInterpolationSAcceptsAnyType]
from typing import Any
i, o, s = None, None, None # type: (int, object, str)
'%s %s %s' % (i, o, s)
[builtins fixtures/primitives.pyi]

[case testStringInterpolationCount]
'%d %d' % 1  # E: Not enough arguments for format string
'%d %d' % (1, 2)
'%d %d' % (1, 2, 3)  # E: Not all arguments converted during string formatting
t = 1, 's'
'%d %s' % t
'%s %d' % t  # E: Incompatible types in string interpolation (expression has type "str", placeholder has type "Union[int, float]")
'%d' % t  # E: Not all arguments converted during string formatting
[builtins fixtures/primitives.pyi]

[case testStringInterpolationWithAnyType]
from typing import Any
a = None # type: Any
'%d %d' % a
[builtins fixtures/primitives.pyi]

[case testStringInterpolationInvalidPlaceholder]
'%W' % 1  # E: Unsupported format character 'W'
'%b' % 1  # E: Format character 'b' is only supported on bytes patterns

[case testStringInterPolationPython2]
# flags: --python-version 2.7
b'%b' % 1  # E: Format character 'b' is only supported in Python 3.5 and later
b'%s' % 1
b'%a' % 1  # E: Format character 'a' is only supported in Python 3

[case testBytesInterpolationBefore35]
# flags: --python-version 3.4
b'%b' % 1  # E: Unsupported left operand type for % ("bytes")

[case testBytesInterpolation]
b'%b' % 1  # E: Incompatible types in string interpolation (expression has type "int", placeholder has type "bytes")
b'%b' % b'1'
b'%a' % 3

[case testStringInterpolationWidth]
'%2f' % 3.14
'%*f' % 3.14 # E: Not enough arguments for format string
'%*f' % (4, 3.14)
'%*f' % (1.1, 3.14) # E: * wants int
[builtins fixtures/primitives.pyi]

[case testStringInterpolationPrecision]
'%.2f' % 3.14
'%.*f' % 3.14 # E: Not enough arguments for format string
'%.*f' % (4, 3.14)
'%.*f' % (1.1, 3.14) # E: * wants int
[builtins fixtures/primitives.pyi]

[case testStringInterpolationWidthAndPrecision]
'%4.2f' % 3.14
'%4.*f' % 3.14 # E: Not enough arguments for format string
'%*.2f' % 3.14 # E: Not enough arguments for format string
'%*.*f' % 3.14 # E: Not enough arguments for format string
'%*.*f' % (4, 2, 3.14)
[builtins fixtures/primitives.pyi]

[case testStringInterpolationFlagsAndLengthModifiers]
'%04hd' % 1
'%-.4ld' % 1
'%+*Ld' % (1, 1)
'% .*ld' % (1, 1)
[builtins fixtures/primitives.pyi]

[case testStringInterpolationDoublePercentage]
'%% %d' % 1
'%3% %d' % 1
'%*%' % 1
'%*% %d' % 1  # E: Not enough arguments for format string
[builtins fixtures/primitives.pyi]

[case testStringInterpolationC]
'%c' % 1
'%c' % 's'
'%c' % ''  # E: %c requires int or char
'%c' % 'ab'  # E: %c requires int or char
[builtins fixtures/primitives.pyi]

[case testStringInterpolationMappingTypes]
'%(a)d %(b)s' % {'a': 1, 'b': 's'}
'%(a)d %(b)s' % {'a': 's', 'b': 1}  # E: Incompatible types in string interpolation (expression has type "str", placeholder with key 'a' has type "Union[int, float]")
[builtins fixtures/primitives.pyi]

[case testStringInterpolationMappingKeys]
'%()d' % {'': 2}
'%(a)d' % {'a': 1, 'b': 2, 'c': 3}
'%(q)d' % {'a': 1, 'b': 2, 'c': 3}  # E: Key 'q' not found in mapping
'%(a)d %%' % {'a': 1}

[builtins fixtures/dict.pyi]

[case testStringInterpolationMappingDictTypes]
from typing import Any, Dict
a = None # type: Any
ds, do, di = None, None, None # type: Dict[str, int], Dict[object, int], Dict[int, int]
'%(a)' % 1  # E: Format requires a mapping (expression has type "int", expected type for mapping is Dict[Any, Any])
'%()d' % a
'%()d' % ds
'%()d' % do
[builtins fixtures/dict.pyi]

[case testStringInterpolationMappingInvalidDictTypes-skip]
from typing import Any, Dict
di = None # type: Dict[int, int]
'%()d' % di  # E: Format requires a mapping (expression has type Dict[int, int], expected type for mapping is Dict[str, Any])
[builtins fixtures/dict.pyi]

[case testStringInterpolationMappingInvalidSpecifiers]
'%(a)d %d' % 1  # E: String interpolation mixes specifier with and without mapping keys
'%(b)*d' % 1  # E: String interpolation contains both stars and mapping keys
'%(b).*d' % 1  # E: String interpolation contains both stars and mapping keys

[case testStringInterpolationMappingFlagsAndLengthModifiers]
'%(a)1d' % {'a': 1}
'%(a).1d' % {'a': 1}
'%(a)#1.1ld' % {'a': 1}
[builtins fixtures/dict.pyi]

[case testStringInterpolationFloatPrecision]
'%.f' % 1.2
'%.3f' % 1.2
'%.f' % 'x'
'%.3f' % 'x'
[builtins fixtures/primitives.pyi]
[out]
main:3: error: Incompatible types in string interpolation (expression has type "str", placeholder has type "Union[int, float]")
main:4: error: Incompatible types in string interpolation (expression has type "str", placeholder has type "Union[int, float]")

[case testStringInterpolationSpaceKey]
'%( )s' % {' ': 'foo'}

[case testByteByteInterpolation]
def foo(a: bytes, b: bytes):
    b'%s:%s' % (a, b)
foo(b'a', b'b') == b'a:b'

[case testStringInterpolationStarArgs]
x = (1, 2)
"%d%d" % (*x,)

[case testBytePercentInterpolationSupported]
b'%s' % (b'xyz',)
b'%(name)s' % {'name': 'jane'}
b'%c' % (123)

[case testUnicodeInterpolation_python2]
u'%s' % (u'abc',)

-- Lambdas
-- -------


[case testTrivialLambda]
from typing import Callable
f = lambda: 1 # type: Callable[[], int]
f = lambda: ''.x
f = lambda: ''
[out]
main:3: error: "str" has no attribute "x"
main:4: error: Incompatible types in assignment (expression has type Callable[[], str], variable has type Callable[[], int])
main:4: error: Incompatible return value type (got "str", expected "int")

[case testVoidLambda]
import typing
def void() -> None:
    pass
x = lambda: void() # type: typing.Callable[[], None]


-- List comprehensions
-- -------------------


[case testSimpleListComprehension]
from typing import List
a = None # type: List[A]
a = [x for x in a]
b = [x for x in a] # type: List[B] # E: List comprehension has incompatible type List[A]
class A: pass
class B: pass
[builtins fixtures/for.pyi]

[case testSimpleListComprehensionNestedTuples]
from typing import List, Tuple
l = None # type: List[Tuple[A, Tuple[A, B]]]
a = [a2 for a1, (a2, b1) in l] # type: List[A]
b = [a2 for a1, (a2, b1) in l] # type: List[B] # E: List comprehension has incompatible type List[A]
class A: pass
class B: pass
[builtins fixtures/for.pyi]

[case testSimpleListComprehensionNestedTuples2]
from typing import List, Tuple
l = None # type: List[Tuple[int, Tuple[int, str]]]
a = [f(d) for d, (i, s) in l]
b = [f(s) for d, (i, s) in l] # E: Argument 1 to "f" has incompatible type "str"; expected "int"

def f(x: int): pass
[builtins fixtures/for.pyi]

[case testListComprehensionWithNonDirectMapping]
from typing import List
a = None # type: List[A]
b = None # type: List[B]
b = [f(x) for x in a]
a = [f(x) for x in a] # E: List comprehension has incompatible type List[B]
([f(x) for x in b])   # E: Argument 1 to "f" has incompatible type "B"; expected "A"
class A: pass
class B: pass
def f(a: A) -> B: pass
[builtins fixtures/for.pyi]

[case testErrorInListComprehensionCondition]
from typing import List
a = None # type: List[A]
a = [x for x in a if x()] # E: "A" not callable
class A: pass
[builtins fixtures/for.pyi]

[case testTypeInferenceOfListComprehension]
from typing import List
a = None # type: List[A]
o = [x for x in a] # type: List[object]
class A: pass
[builtins fixtures/for.pyi]

[case testSimpleListComprehensionInClassBody]
from typing import List
class A:
    a = None # type: List[A]
    a = [x for x in a]
    b = [x for x in a] # type: List[B] # E: List comprehension has incompatible type List[A]
class B: pass
[builtins fixtures/for.pyi]
[out]


-- Set comprehension
-- -----------------


[case testSimpleSetComprehension]
from typing import Set
a = None # type: Set[A]
a = {x for x in a}
b = {x for x in a} # type: Set[B] # E: Set comprehension has incompatible type Set[A]
class A: pass
class B: pass
[builtins fixtures/set.pyi]


-- Dictionary comprehension
-- ------------------------


[case testSimpleDictionaryComprehension]
from typing import Dict, List, Tuple
abd = None # type: Dict[A, B]
abl = None # type: List[Tuple[A, B]]
abd = {a: b for a, b in abl}
x = {a: b for a, b in abl} # type: Dict[B, A]
y = {a: b for a, b in abl} # type: A
class A: pass
class B: pass
[builtins fixtures/dict.pyi]
[out]
main:5: error: Key expression in dictionary comprehension has incompatible type "A"; expected type "B"
main:5: error: Value expression in dictionary comprehension has incompatible type "B"; expected type "A"
main:6: error: Incompatible types in assignment (expression has type Dict[A, B], variable has type "A")


[case testDictionaryComprehensionWithNonDirectMapping]
from typing import Dict, List, Tuple
abd = None # type: Dict[A, B]
abl = None # type: List[Tuple[A, B]]
abd = {a: f(b) for a, b in abl}
class A: pass
class B: pass
class C: pass
def f(b: A) -> C: pass
[builtins fixtures/dict.pyi]
[out]
main:4: error: Value expression in dictionary comprehension has incompatible type "C"; expected type "B"
main:4: error: Argument 1 to "f" has incompatible type "B"; expected "A"


-- Generator expressions
-- ---------------------


[case testSimpleGeneratorExpression]
from typing import Iterator
# The implementation is mostly identical to list comprehensions, so a single
# test case is ok.
a = None # type: Iterator[int]
a = (x for x in a)
b = None # type: Iterator[str]
b = (x for x in a) # E: Generator has incompatible item type "int"
[builtins fixtures/for.pyi]


-- Conditional expressions
-- -----------------------


[case testSimpleConditionalExpression]
import typing
y = ''
x = 1 if y else 2
x = 3
x = '' # E: Incompatible types in assignment (expression has type "str", variable has type "int")

[case testConditionalExpressionWithEmptyCondition]
import typing
def f() -> None: pass
x = 1 if f() else 2 # E: "f" does not return a value

[case testConditionalExpressionWithSubtyping]
import typing
class A: pass
class B(A): pass
x = B() if bool() else A()
x = A()
x = '' # E: Incompatible types in assignment (expression has type "str", variable has type "A")
y = A() if bool() else B()
y = A()
y = '' # E: Incompatible types in assignment (expression has type "str", variable has type "A")
[builtins fixtures/bool.pyi]

[case testConditionalExpressionAndTypeContext]
import typing
x = [1] if bool() else []
x = [1]
x = ['x'] # E: List item 0 has incompatible type "str"
[builtins fixtures/list.pyi]


-- Special cases
-- -------------


[case testOperationsWithNonInstanceTypes]
from typing import cast
class A:
    def __add__(self, a: 'A') -> 'A': pass
a = None # type: A
None + a   # Fail
f + a      # Fail
a + f      # Fail
cast(A, f)

def f() -> None:
    pass
[out]
main:5: error: Unsupported left operand type for + (None)
main:6: error: Unsupported left operand type for + (Callable[[], None])
main:7: error: Unsupported operand types for + ("A" and Callable[[], None])

[case testOperatorMethodWithInvalidArgCount]

a = None # type: A
a + a  # Fail

class A:
    def __add__(self) -> 'A':
        pass
[out]
main:3: error: Too many arguments for "__add__" of "A"

[case testOperatorMethodAsVar]
from typing import Any
class A:
    def __init__(self, _add: Any) -> None:
        self.__add__ = _add
a = None # type: A
a + a
[out]

[case testOperatorMethodAsVar2]

class A:
    def f(self, x: int) -> str: pass
    __add__ = f
s = None  # type: str
s = A() + 1
A() + (A() + 1)
[out]
main:7: error: Argument 1 has incompatible type "str"; expected "int"

[case testIndexedLvalueWithSubtypes]

a, b, c = None, None, None # type: (A, B, C)
a[c] = c
a[b] = c
a[c] = b

class A:
    def __setitem__(self, x: 'B', y: 'B') -> None:
        pass
class B:
    pass
class C(B):
    pass
[out]


-- Ellipsis
-- --------


[case testEllipsis]

a = None # type: A
a = ...  # E: Incompatible types in assignment (expression has type "ellipsis", variable has type "A")
b = ...
c = ...
b = c
....__class__
....a  # E: "ellipsis" has no attribute "a"

class A: pass
[file builtins.py]
class object:
    def __init__(self): pass
class ellipsis:
    def __init__(self): pass
    __class__ = object()
class type: pass
class function: pass
class str: pass
[out]


-- Yield expression
-- ----------------


[case testYieldExpression]
def f(x: int) -> None:
    x = yield f('')
    x = 1
[builtins fixtures/for.pyi]
[out]
main:1: error: The return type of a generator function should be "Generator" or one of its supertypes
main:2: error: Argument 1 to "f" has incompatible type "str"; expected "int"
main:2: error: "f" does not return a value

[case testYieldExpressionWithNone]
from typing import Iterator
def f(x: int) -> Iterator[None]:
    (yield)
[builtins fixtures/for.pyi]
[out]


-- Yield from expression
-- ----------------


[case testYieldFromIteratorHasNoValue]
from typing import Iterator
def f() -> Iterator[int]:
    yield 5
def g() -> Iterator[int]:
    a = yield from f()
[out]
main:5: error: Function does not return a value

[case testYieldFromGeneratorHasValue]
from typing import Iterator, Generator
def f() -> Generator[int, None, str]:
    yield 5
    return "ham"
def g() -> Iterator[int]:
    a = "string"
    a = yield from f()
[out]


-- dict(...)
-- ---------


-- Note that the stub used in unit tests does not have all overload
-- variants, but it should not matter.

[case testDictWithKeywordArgsOnly]
from typing import Dict, Any
d1 = dict(a=1, b=2) # type: Dict[str, int]
d2 = dict(a=1, b='') # type: Dict[str, int] # E: Dict entry 1 has incompatible type "str": "str"
d3 = dict(a=1) # type: Dict[int, int] # E: Dict entry 0 has incompatible type "str": "int"
d4 = dict(a=1, b=1)
d4.xyz # E: Dict[str, int] has no attribute "xyz"
d5 = dict(a=1, b='') # type: Dict[str, Any]
[builtins fixtures/dict.pyi]

[case testDictWithoutKeywordArgs]
from typing import Dict
d = dict() # E: Need type annotation for variable
d2 = dict() # type: Dict[int, str]
dict(undefined) # E: Name 'undefined' is not defined
[builtins fixtures/dict.pyi]

[case testDictFromList]
from typing import Dict
d = dict([(1, 'x'), (2, 'y')])
d() # E: Dict[int, str] not callable
d2 = dict([(1, 'x')]) # type: Dict[str, str] # E: List item 0 has incompatible type "Tuple[int, str]"
[builtins fixtures/dict.pyi]

[case testDictFromIterableAndKeywordArg]
from typing import Dict
it = [('x', 1)]

d = dict(it, x=1)
d() # E: Dict[str, int] not callable

d2 = dict(it, x='') # E: Cannot infer type argument 2 of "dict"
d2() # E: Dict[Any, Any] not callable

d3 = dict(it, x='') # type: Dict[str, int] # E: Argument 2 to "dict" has incompatible type "str"; expected "int"
[builtins fixtures/dict.pyi]

[case testDictFromIterableAndKeywordArg2]
it = [(1, 'x')]
dict(it, x='y') # E: Keyword argument only valid with "str" key type in call to "dict"
[builtins fixtures/dict.pyi]

[case testDictFromIterableAndKeywordArg3]
d = dict([], x=1)
d() # E: Dict[str, int] not callable
[builtins fixtures/dict.pyi]

[case testDictFromIterableAndStarStarArgs]
from typing import Dict
it = [('x', 1)]

kw = {'x': 1}
d = dict(it, **kw)
d() # E: Dict[str, int] not callable

kw2 = {'x': ''}
d2 = dict(it, **kw2) # E: Cannot infer type argument 2 of "dict"
d2() # E: Dict[Any, Any] not callable

d3 = dict(it, **kw2) # type: Dict[str, int] # E: Argument 2 to "dict" has incompatible type **Dict[str, str]; expected "int"
[builtins fixtures/dict.pyi]

[case testDictFromIterableAndStarStarArgs2]
it = [(1, 'x')]
kw = {'x': 'y'}
d = dict(it, **kw) # E: Keyword argument only valid with "str" key type in call to "dict"
d() # E: Dict[int, str] not callable
[builtins fixtures/dict.pyi]

[case testUserDefinedClassNamedDict]
from typing import Generic, TypeVar
T = TypeVar('T')
S = TypeVar('S')
class dict(Generic[T, S]):
    def __init__(self, x: T, **kwargs: T) -> None: pass
dict(1, y=1)
[builtins fixtures/dict.pyi]

[case testSpecialSignatureForSubclassOfDict]
from typing import TypeVar, Dict, Generic
T = TypeVar('T')
S = TypeVar('S')
class D1(dict): pass # Implicit base class Dict[Any, Any]
D1([(1, 2)], x=1)
class D2(Dict[T, S], Generic[T, S]): pass
da = D2([('x', 2)], x=1)
da() # E: D2[str, int] not callable
D2([(1, 2)], x=1) # E: Keyword argument only valid with "str" key type in call to "dict"
db = D2(x=1)
db() # E: D2[str, int] not callable
[builtins fixtures/dict.pyi]

[case testSpecialSignatureForSubclassOfDict2]
from typing import TypeVar, Dict, Generic
T = TypeVar('T')
class D(Dict[str, T], Generic[T]): pass
D([('x', 1)], x=1)
[builtins fixtures/dict.pyi]

[case testOverridingSpecialSignatureInSubclassOfDict]
from typing import TypeVar, Dict, Generic
T = TypeVar('T')
S = TypeVar('S')
class D(Dict[T, S], Generic[T, S]):
    def __init__(self, x: S, y: T) -> None: pass
d = D(1, y='')
d() # E: D[str, int] not callable
[builtins fixtures/dict.pyi]

[case testRevealType]
reveal_type(1) # E: Revealed type is 'builtins.int'

[case testUndefinedRevealType]
reveal_type(x)
[out]
main:1: error: Revealed type is 'Any'
main:1: error: Name 'x' is not defined

[case testUserDefinedRevealType]
def reveal_type(x: int) -> None: pass
reveal_type("foo") # E: Argument 1 to "reveal_type" has incompatible type "str"; expected "int"

[case testRevealTypeVar]
reveal_type = 1
1 + "foo" # E: Unsupported operand types for + ("int" and "str")

[case testRevealForward]
def f() -> None:
    reveal_type(x)
x = 1 + 1
[out]
main:2: error: Revealed type is 'builtins.int'

[case testEqNone]
None == None
[builtins fixtures/ops.pyi]

[case testLtNone]
None < None  # E: Unsupported left operand type for < (None)
[builtins fixtures/ops.pyi]

[case testDictWithStarExpr]

b = {'z': 26, *a}  # E: invalid syntax
[builtins fixtures/dict.pyi]

[case testDictWithStarStarExpr]

from typing import Dict
a = {'a': 1}
b = {'z': 26, **a}
c = {**b}
d = {**a, **b, 'c': 3}
<<<<<<< HEAD
# These errors changed because Mapping is a protocol
e = {1: 'a', **a}  # E: Argument 1 to "update" of "dict" has incompatible type Dict[str, int]; expected Mapping[int, str] \
                   # N: Following members of builtins.dict[builtins.str*, builtins.int*] have conflicts: \
                   # N: __getitem__: expected def (builtins.int*) -> builtins.str*, got def (builtins.str*) -> builtins.int*
f = {**b}  # type: Dict[int, int]  # E: List item 0 has incompatible type Dict[str, int] \
                                   # N: Following members of builtins.dict[builtins.str*, builtins.int*] have conflicts: \
                                   # N: __getitem__: expected def (builtins.int*) -> builtins.int*, got def (builtins.str*) -> builtins.int*
[builtins fixtures/dict.pyi]
=======
e = {1: 'a', **a}  # E: Argument 1 to "update" of "dict" has incompatible type Dict[str, int]; expected Mapping[int, str]
f = {**b}  # type: Dict[int, int]  # E: List item 0 has incompatible type Dict[str, int]
[builtins fixtures/dict.pyi]


-- Type checker default plugin
-- ---------------------------


[case testIntPow]
a = 1
b = a + 2
reveal_type(a**0) # E: Revealed type is 'builtins.int'
reveal_type(a**1) # E: Revealed type is 'builtins.int'
reveal_type(a**2) # E: Revealed type is 'builtins.int'
reveal_type(a**-0) # E: Revealed type is 'builtins.int'
reveal_type(a**-1) # E: Revealed type is 'builtins.float'
reveal_type(a**(-2)) # E: Revealed type is 'builtins.float'
reveal_type(a**b) # E: Revealed type is 'Any'
reveal_type(a.__pow__(2)) # E: Revealed type is 'builtins.int'
reveal_type(a.__pow__(a)) # E: Revealed type is 'Any'
a.__pow__() # E: Too few arguments for "__pow__" of "int"
[builtins fixtures/ops.pyi]
>>>>>>> ed67bfc4
<|MERGE_RESOLUTION|>--- conflicted
+++ resolved
@@ -1679,7 +1679,6 @@
 b = {'z': 26, **a}
 c = {**b}
 d = {**a, **b, 'c': 3}
-<<<<<<< HEAD
 # These errors changed because Mapping is a protocol
 e = {1: 'a', **a}  # E: Argument 1 to "update" of "dict" has incompatible type Dict[str, int]; expected Mapping[int, str] \
                    # N: Following members of builtins.dict[builtins.str*, builtins.int*] have conflicts: \
@@ -1687,10 +1686,6 @@
 f = {**b}  # type: Dict[int, int]  # E: List item 0 has incompatible type Dict[str, int] \
                                    # N: Following members of builtins.dict[builtins.str*, builtins.int*] have conflicts: \
                                    # N: __getitem__: expected def (builtins.int*) -> builtins.int*, got def (builtins.str*) -> builtins.int*
-[builtins fixtures/dict.pyi]
-=======
-e = {1: 'a', **a}  # E: Argument 1 to "update" of "dict" has incompatible type Dict[str, int]; expected Mapping[int, str]
-f = {**b}  # type: Dict[int, int]  # E: List item 0 has incompatible type Dict[str, int]
 [builtins fixtures/dict.pyi]
 
 
@@ -1711,5 +1706,4 @@
 reveal_type(a.__pow__(2)) # E: Revealed type is 'builtins.int'
 reveal_type(a.__pow__(a)) # E: Revealed type is 'Any'
 a.__pow__() # E: Too few arguments for "__pow__" of "int"
-[builtins fixtures/ops.pyi]
->>>>>>> ed67bfc4
+[builtins fixtures/ops.pyi]