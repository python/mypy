--- conflicted
+++ resolved
@@ -457,7 +457,6 @@
 (str) -> str
 ==
 
-<<<<<<< HEAD
 [case testSuggestFlexAny1]
 # flags: --strict-optional
 # suggest: --flex-any=0.4 m.foo
@@ -533,7 +532,8 @@
 (Any) -> int
 No guesses that match criteria!
 () -> None
-=======
+==
+
 [case testSuggestInferClassMethod]
 # flags: --strict-optional
 # suggest: foo.F.bar
@@ -559,5 +559,4 @@
 [out]
 (int, int) -> int
 (str, int) -> str
->>>>>>> 56d767d4
 ==