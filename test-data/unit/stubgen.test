--- conflicted
+++ resolved
@@ -2581,8 +2581,6 @@
 @t.overload
 def f(x: t.Tuple[int, int]) -> int: ...
 
-<<<<<<< HEAD
-
 [case testProtocol_semanal]
 from typing import Protocol, TypeVar
 
@@ -2596,7 +2594,6 @@
     def f(self, x: T) -> T2:
         ...
 
-
 [out]
 from typing import Protocol, TypeVar
 
@@ -2607,9 +2604,8 @@
 
 class PT(Protocol[T, T2]):
     def f(self, x: T) -> T2: ...
-=======
+
 [case testNonDefaultKeywordOnlyArgAfterAsterisk]
 def func(*, non_default_kwarg: bool, default_kwarg: bool = True): ...
 [out]
-def func(*, non_default_kwarg: bool, default_kwarg: bool = ...): ...
->>>>>>> b09683cb
+def func(*, non_default_kwarg: bool, default_kwarg: bool = ...): ...