--- conflicted
+++ resolved
@@ -199,8 +199,7 @@
 class C(B): pass
 B(1).b
 C(2).b
-<<<<<<< HEAD
-[builtins fixtures/property.py]
+[builtins fixtures/property.pyi]
 
 [case testNamedTupleAsDict]
 from collections import namedtuple, OrderedDict
@@ -244,7 +243,7 @@
 x = None  # type: X
 x = X._make([5, 'a'])
 
-[builtins fixtures/list.py]
+[builtins fixtures/list.pyi]
 
 [case testNamedTupleFields]
 from typing import NamedTuple
@@ -277,6 +276,3 @@
 x = X()  # type: X
 x = x._replace()
 _ = x._fields[0]  # E: Tuple index out of range
-=======
-[builtins fixtures/property.pyi]
->>>>>>> d4e15f94
