# Stub for typing module. Many of the definitions have special handling in
# the type checker, so they can just be initialized to anything.

from abc import abstractmethod

cast = 0
overload = 0
Any = 0
Union = 0
Optional = 0
TypeVar = 0
Generic = 0
Tuple = 0
Callable = 0
builtinclass = 0
_promote = 0
NamedTuple = 0
Type = 0
no_type_check = 0
ClassVar = 0
<<<<<<< HEAD
Protocol = 0
=======
NoReturn = 0
>>>>>>> 5b2c6260

# Type aliases.
List = 0
Dict = 0
Set = 0

T = TypeVar('T')
T_co = TypeVar('T_co', covariant=True)
U = TypeVar('U')
V = TypeVar('V')
S = TypeVar('S')

@runtime
class Container(Protocol[T]):
    @abstractmethod
    # Use int because bool isn't in the default test builtins
    def __contains__(self, arg: T) -> int: pass

@runtime
class Sized(Protocol):
    @abstractmethod
    def __len__(self) -> int: pass

@runtime
class Iterable(Protocol[T_co]):
    @abstractmethod
    def __iter__(self) -> 'Iterator[T_co]': pass

@runtime
class Iterator(Iterable[T_co], Protocol):
    @abstractmethod
    def __next__(self) -> T_co: pass

class Generator(Iterator[T], Generic[T, U, V]):
    @abstractmethod
    def send(self, value: U) -> T: pass

    @abstractmethod
    def throw(self, typ: Any, val: Any=None, tb=None) -> None: pass

    @abstractmethod
    def close(self) -> None: pass

    @abstractmethod
    def __iter__(self) -> 'Generator[T, U, V]': pass

class AsyncGenerator(AsyncIterator[T], Generic[T, U]):
    @abstractmethod
    def __anext__(self) -> Awaitable[T]: pass

    @abstractmethod
    def asend(self, value: U) -> Awaitable[T]: pass

    @abstractmethod
    def athrow(self, typ: Any, val: Any=None, tb: Any=None) -> Awaitable[T]: pass

    @abstractmethod
    def aclose(self) -> Awaitable[T]: pass

    @abstractmethod
    def __aiter__(self) -> 'AsyncGenerator[T, U]': pass

@runtime
class Awaitable(Protocol[T]):
    @abstractmethod
    def __await__(self) -> Generator[Any, Any, T]: pass

class AwaitableGenerator(Generator[T, U, V], Awaitable[V], Generic[T, U, V, S]):
    pass

@runtime
class AsyncIterable(Protocol[T]):
    @abstractmethod
    def __aiter__(self) -> 'AsyncIterator[T]': pass

@runtime
class AsyncIterator(AsyncIterable[T], Protocol):
    def __aiter__(self) -> 'AsyncIterator[T]': return self
    @abstractmethod
    def __anext__(self) -> Awaitable[T]: pass

@runtime
class Sequence(Iterable[T], Protocol):
    @abstractmethod
    def __getitem__(self, n: Any) -> T: pass

@runtime
class Mapping(Protocol[T, U]):
    def __getitem__(self, key: T) -> U: pass

@runtime
class MutableMapping(Mapping[T, U], Protocol):
    def __setitem__(self, k: T, v: U) -> None: pass

class SupportsInt(Protocol):
    def __int__(self) -> int: pass

def NewType(name: str, tp: Type[T]) -> Callable[[T], T]:
    def new_type(x):
        return x
    return new_type

def runtime(cls: T) -> T:
    return cls

TYPE_CHECKING = 1<|MERGE_RESOLUTION|>--- conflicted
+++ resolved
@@ -18,11 +18,8 @@
 Type = 0
 no_type_check = 0
 ClassVar = 0
-<<<<<<< HEAD
+NoReturn = 0
 Protocol = 0
-=======
-NoReturn = 0
->>>>>>> 5b2c6260
 
 # Type aliases.
 List = 0
