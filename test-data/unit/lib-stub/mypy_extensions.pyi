from typing import Dict, Type, TypeVar, Optional, Any

T = TypeVar('T')


def TypedDict(typename: str, fields: Dict[str, Type[T]]) -> Type[dict]: pass

<<<<<<< HEAD
def Arg(name=None, typ: T = ...) -> T: pass

def DefaultArg(name=None, typ: T = ...) -> T: pass

def NamedArg(name=None, typ: T = ...) -> T: pass

def DefaultNamedArg(name=None, typ: T = ...) -> T: pass

def StarArg(typ: T = ...) -> T: pass

def KwArg(typ: T = ...) -> T: pass
=======
class NoReturn: pass
>>>>>>> d6ed0834
<|MERGE_RESOLUTION|>--- conflicted
+++ resolved
@@ -5,7 +5,6 @@
 
 def TypedDict(typename: str, fields: Dict[str, Type[T]]) -> Type[dict]: pass
 
-<<<<<<< HEAD
 def Arg(name=None, typ: T = ...) -> T: pass
 
 def DefaultArg(name=None, typ: T = ...) -> T: pass
@@ -17,6 +16,5 @@
 def StarArg(typ: T = ...) -> T: pass
 
 def KwArg(typ: T = ...) -> T: pass
-=======
-class NoReturn: pass
->>>>>>> d6ed0834
+
+class NoReturn: pass