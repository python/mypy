from typing import Any, TypeVar, Union, Type, Sized, Iterator

_T = TypeVar('_T')

class EnumMeta(type, Sized):
    def __len__(self) -> int: pass  # to make it non-abstract
    def __iter__(self: Type[_T]) -> Iterator[_T]: pass
    def __reversed__(self: Type[_T]) -> Iterator[_T]: pass
    def __getitem__(self: Type[_T], name: str) -> _T: pass

class Enum(metaclass=EnumMeta):
    def __new__(cls: Type[_T], value: object) -> _T: pass
    def __repr__(self) -> str: pass
    def __str__(self) -> str: pass
    def __format__(self, format_spec: str) -> str: pass
    def __hash__(self) -> Any: pass
    def __reduce_ex__(self, proto: Any) -> Any: pass

    name: str
    value: Any
    _name_: str
    _value_: Any

    # In reality, _generate_next_value_ is python3.6 only and has a different signature.
    # However, this should be quick and doesn't require additional stubs (e.g. `staticmethod`)
    def _generate_next_value_(self) -> Any: pass

class IntEnum(int, Enum):
    value: int
    def __new__(cls: Type[_T], value: Union[int, _T]) -> _T: ...

def unique(enumeration: _T) -> _T: pass

# In reality Flag and IntFlag are 3.6 only

class Flag(Enum):
    def __or__(self: _T, other: Union[int, _T]) -> _T: pass


class IntFlag(int, Flag):
    def __and__(self: _T, other: Union[int, _T]) -> _T: pass


class auto(IntFlag):
    value: Any


# It is python-3.11+ only:
class StrEnum(str, Enum):
    def __new__(cls: Type[_T], value: str | _T) -> _T: ...

<<<<<<< HEAD

def nonmember(value: _T) -> _T: pass
=======
# It is python-3.11+ only:
class nonmember(Generic[_T]):
    value: _T
    def __init__(self, value: _T) -> None: ...

# It is python-3.11+ only:
class member(Generic[_T]):
    value: _T
    def __init__(self, value: _T) -> None: ...
>>>>>>> 740d39ec
<|MERGE_RESOLUTION|>--- conflicted
+++ resolved
@@ -49,10 +49,6 @@
 class StrEnum(str, Enum):
     def __new__(cls: Type[_T], value: str | _T) -> _T: ...
 
-<<<<<<< HEAD
-
-def nonmember(value: _T) -> _T: pass
-=======
 # It is python-3.11+ only:
 class nonmember(Generic[_T]):
     value: _T
@@ -61,5 +57,4 @@
 # It is python-3.11+ only:
 class member(Generic[_T]):
     value: _T
-    def __init__(self, value: _T) -> None: ...
->>>>>>> 740d39ec
+    def __init__(self, value: _T) -> None: ...