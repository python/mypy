--- conflicted
+++ resolved
@@ -1,10 +1,6 @@
 from _weakref import proxy
 from collections.abc import Callable
-<<<<<<< HEAD
-from typing import Any, Generic, Optional, TypeVar
-=======
 from typing import Any, ClassVar, Generic, TypeVar, final
->>>>>>> 8437cf5d
 from typing_extensions import Self
 
 _C = TypeVar("_C", bound=Callable[..., Any])
@@ -13,11 +9,7 @@
 class ReferenceType(Generic[_T]):  # "weakref"
     __callback__: Callable[[Self], Any]
     def __new__(cls, o: _T, callback: Callable[[Self], Any] | None = ..., /) -> Self: ...
-<<<<<<< HEAD
-    def __call__(self) -> Optional[_T]: ...
-=======
     def __call__(self) -> _T | None: ...
->>>>>>> 8437cf5d
 
 ref = ReferenceType
 
