--- conflicted
+++ resolved
@@ -1503,7 +1503,76 @@
 _testUnreachableWithStdlibContextManagersNoStrictOptional.py:9: error: Statement is unreachable
 _testUnreachableWithStdlibContextManagersNoStrictOptional.py:15: error: Statement is unreachable
 
-<<<<<<< HEAD
+[case testIsInstanceAdHocIntersectionWithStrAndBytes]
+# mypy: warn-unreachable
+x: str
+if isinstance(x, bytes):
+    reveal_type(x)
+y: str
+if isinstance(x, int):
+    reveal_type(x)
+[out]
+_testIsInstanceAdHocIntersectionWithStrAndBytes.py:3: error: Subclass of "str" and "bytes" cannot exist: would have incompatible method signatures
+_testIsInstanceAdHocIntersectionWithStrAndBytes.py:4: error: Statement is unreachable
+_testIsInstanceAdHocIntersectionWithStrAndBytes.py:6: error: Subclass of "str" and "int" cannot exist: would have incompatible method signatures
+_testIsInstanceAdHocIntersectionWithStrAndBytes.py:7: error: Statement is unreachable
+
+[case testAsyncioFutureWait]
+# mypy: strict-optional
+from asyncio import Future, wait
+from typing import List
+
+async def foo() -> None:
+    f = []  # type: List[Future[None]]
+    await wait(f)
+
+[case testShadowTypingModule]
+1 + ''
+[file typing.py]
+x = 0
+1 + ''
+[out]
+mypy: "tmp/typing.py" shadows library module "typing"
+note: A user-defined top-level module with name "typing" is not supported
+
+[case testIgnoreImportIfNoPython3StubAvailable]
+# flags: --ignore-missing-imports
+import scribe  # No Python 3 stubs available for scribe
+from scribe import x
+import maxminddb  # Python 3 stubs available for maxminddb
+import foobar_asdf
+[out]
+_testIgnoreImportIfNoPython3StubAvailable.py:4: error: Library stubs not installed for "maxminddb" (or incompatible with Python 3.6)
+_testIgnoreImportIfNoPython3StubAvailable.py:4: note: Hint: "python3 -m pip install types-maxminddb"
+_testIgnoreImportIfNoPython3StubAvailable.py:4: note: (or run "mypy --install-types" to install all missing stub packages)
+_testIgnoreImportIfNoPython3StubAvailable.py:4: note: See https://mypy.readthedocs.io/en/stable/running_mypy.html#missing-imports
+
+[case testNoPython3StubAvailable]
+import scribe
+from scribe import x
+import maxminddb
+[out]
+_testNoPython3StubAvailable.py:1: error: Cannot find implementation or library stub for module named "scribe"
+_testNoPython3StubAvailable.py:1: note: See https://mypy.readthedocs.io/en/stable/running_mypy.html#missing-imports
+_testNoPython3StubAvailable.py:3: error: Library stubs not installed for "maxminddb" (or incompatible with Python 3.6)
+_testNoPython3StubAvailable.py:3: note: Hint: "python3 -m pip install types-maxminddb"
+_testNoPython3StubAvailable.py:3: note: (or run "mypy --install-types" to install all missing stub packages)
+
+[case testTypingOrderedDictAlias]
+# flags: --python-version 3.7
+from typing import OrderedDict
+x: OrderedDict[str, int] = OrderedDict({})
+reveal_type(x)
+[out]
+_testTypingOrderedDictAlias.py:4: note: Revealed type is "collections.OrderedDict[builtins.str, builtins.int]"
+
+[case testTypingExtensionsOrderedDictAlias]
+from typing_extensions import OrderedDict
+x: OrderedDict[str, str] = OrderedDict({})
+reveal_type(x)  # Revealed type is "collections.OrderedDict[builtins.str, builtins.int]"
+[out]
+_testTypingExtensionsOrderedDictAlias.py:3: note: Revealed type is "collections.OrderedDict[builtins.str, builtins.str]"
+
 [case testRegexPluginBasicCase]
 # mypy: strict-optional
 import re
@@ -1632,76 +1701,4 @@
 _testRegexPluginUnknownArg.py:22: note: Revealed type is 'builtins.str*'
 _testRegexPluginUnknownArg.py:23: note: Revealed type is 'Tuple[builtins.str*, builtins.str*, builtins.str*]'
 _testRegexPluginUnknownArg.py:24: error: Regex does not contain group named 'bad'
-_testRegexPluginUnknownArg.py:25: error: Regex has 3 total groups, given group number 5 is too big
-=======
-[case testIsInstanceAdHocIntersectionWithStrAndBytes]
-# mypy: warn-unreachable
-x: str
-if isinstance(x, bytes):
-    reveal_type(x)
-y: str
-if isinstance(x, int):
-    reveal_type(x)
-[out]
-_testIsInstanceAdHocIntersectionWithStrAndBytes.py:3: error: Subclass of "str" and "bytes" cannot exist: would have incompatible method signatures
-_testIsInstanceAdHocIntersectionWithStrAndBytes.py:4: error: Statement is unreachable
-_testIsInstanceAdHocIntersectionWithStrAndBytes.py:6: error: Subclass of "str" and "int" cannot exist: would have incompatible method signatures
-_testIsInstanceAdHocIntersectionWithStrAndBytes.py:7: error: Statement is unreachable
-
-[case testAsyncioFutureWait]
-# mypy: strict-optional
-from asyncio import Future, wait
-from typing import List
-
-async def foo() -> None:
-    f = []  # type: List[Future[None]]
-    await wait(f)
-
-[case testShadowTypingModule]
-1 + ''
-[file typing.py]
-x = 0
-1 + ''
-[out]
-mypy: "tmp/typing.py" shadows library module "typing"
-note: A user-defined top-level module with name "typing" is not supported
-
-[case testIgnoreImportIfNoPython3StubAvailable]
-# flags: --ignore-missing-imports
-import scribe  # No Python 3 stubs available for scribe
-from scribe import x
-import maxminddb  # Python 3 stubs available for maxminddb
-import foobar_asdf
-[out]
-_testIgnoreImportIfNoPython3StubAvailable.py:4: error: Library stubs not installed for "maxminddb" (or incompatible with Python 3.6)
-_testIgnoreImportIfNoPython3StubAvailable.py:4: note: Hint: "python3 -m pip install types-maxminddb"
-_testIgnoreImportIfNoPython3StubAvailable.py:4: note: (or run "mypy --install-types" to install all missing stub packages)
-_testIgnoreImportIfNoPython3StubAvailable.py:4: note: See https://mypy.readthedocs.io/en/stable/running_mypy.html#missing-imports
-
-[case testNoPython3StubAvailable]
-import scribe
-from scribe import x
-import maxminddb
-[out]
-_testNoPython3StubAvailable.py:1: error: Cannot find implementation or library stub for module named "scribe"
-_testNoPython3StubAvailable.py:1: note: See https://mypy.readthedocs.io/en/stable/running_mypy.html#missing-imports
-_testNoPython3StubAvailable.py:3: error: Library stubs not installed for "maxminddb" (or incompatible with Python 3.6)
-_testNoPython3StubAvailable.py:3: note: Hint: "python3 -m pip install types-maxminddb"
-_testNoPython3StubAvailable.py:3: note: (or run "mypy --install-types" to install all missing stub packages)
-
-
-[case testTypingOrderedDictAlias]
-# flags: --python-version 3.7
-from typing import OrderedDict
-x: OrderedDict[str, int] = OrderedDict({})
-reveal_type(x)
-[out]
-_testTypingOrderedDictAlias.py:4: note: Revealed type is "collections.OrderedDict[builtins.str, builtins.int]"
-
-[case testTypingExtensionsOrderedDictAlias]
-from typing_extensions import OrderedDict
-x: OrderedDict[str, str] = OrderedDict({})
-reveal_type(x)  # Revealed type is "collections.OrderedDict[builtins.str, builtins.int]"
-[out]
-_testTypingExtensionsOrderedDictAlias.py:3: note: Revealed type is "collections.OrderedDict[builtins.str, builtins.str]"
->>>>>>> 9c05d3d1
+_testRegexPluginUnknownArg.py:25: error: Regex has 3 total groups, given group number 5 is too big