-- Test cases for type checking mypy programs using full stubs and running
-- using CPython.
--
-- These are mostly regression tests -- no attempt is made to make these
-- complete.


[case testHello]
import typing
print('hello, world')
[out]
hello, world

[case testReversed]
from typing import Reversible
class A(Reversible):
    def __iter__(self): return iter('oof')
    def __reversed__(self): return iter('foo')
print(list(reversed(range(5))))
print(list(reversed([1,2,3])))
print(list(reversed('abc')))
print(list(reversed(A())))
[out]
-- Escape bracket at line beginning
\[4, 3, 2, 1, 0]
\[3, 2, 1]
\['c', 'b', 'a']
\['f', 'o', 'o']

[case testIntAndFloatConversion]
from typing import SupportsInt, SupportsFloat
class A(SupportsInt):
    def __int__(self): return 5
class B(SupportsFloat):
    def __float__(self): return 1.2
print(int(1))
print(int(6.2))
print(int('3'))
print(int(b'4'))
print(int(A()))
print(float(-9))
print(float(B()))
[out]
1
6
3
4
5
-9.0
1.2

[case testAbs]
from typing import SupportsAbs
class A(SupportsAbs[float]):
    def __abs__(self) -> float: return 5.5

print(abs(-1))
print(abs(-1.2))
print(abs(A()))
[out]
1
1.2
5.5

[case testAbs2]
n: int
f: float
n = abs(1)
abs(1) + 'x'  # Error
f = abs(1.1)
abs(1.1) + 'x'  # Error
[out]
_program.py:4: error: Unsupported operand types for + ("int" and "str")
_program.py:6: error: Unsupported operand types for + ("float" and "str")

[case testRound]
from typing import SupportsRound
class A(SupportsRound):
    def __round__(self, ndigits=0): return 'x%d' % ndigits
print(round(1.6))
print(round(A()))
print(round(A(), 2))
[out]
2
x0
x2

[case testCallMethodViaTypeObject]
import typing
print(list.__add__([1, 2], [3, 4]))
[out]
\[1, 2, 3, 4]

[case testInheritedClassAttribute]
import typing
class A:
    x = 1
    def f(self: typing.Optional["A"]) -> None: print('f')
class B(A):
    pass
B.f(None)
print(B.x)
[out]
f
1

[case testModuleAttributes]
import math
import typing
print(math.__name__)
print(type(math.__dict__))
print(type(math.__doc__ or ''))
print(math.__class__)
[out]
math
<class 'dict'>
<class 'str'>
<class 'module'>

[case testSpecialAttributes]
import typing
class A:
    """A docstring!"""
print(A().__doc__)
print(A().__class__)
[out]
A docstring!
<class '__main__.A'>

[case testFunctionAttributes]
import typing
ord.__class__
print(type(ord.__doc__ or '' + ''))
print(ord.__name__)
print(ord.__module__)
[out]
<class 'str'>
ord
builtins

[case testTypeAttributes]
import typing
print(str.__class__)
print(type(str.__doc__))
print(str.__name__)
print(str.__module__)
print(str.__dict__ is not None)
[out]
<class 'type'>
<class 'str'>
str
builtins
True

[case testBoolCompatibilityWithInt]
import typing
x = 0
x = True
print(bool('x'))
print(bool(''))
[out]
True
False

[case testCannotExtendBoolUnlessIgnored]
class A(bool): pass
class B(bool): pass  # type: ignore
[out]
_program.py:1: error: Cannot inherit from final class "bool"

[case testCallBuiltinTypeObjectsWithoutArguments]
import typing
print(int())
print(repr(str()))
print(repr(bytes()))
print(float())
print(bool())
[out]
0
''
b''
0.0
False

[case testIntegerDivision]
import typing
x = 1 / 2
x = 1.5

[case testIntMethods]
import typing
print(int.from_bytes(b'ab', 'big'))
n = 0
print(n.from_bytes(b'ac', 'big'))
print(n.from_bytes([2, 3], 'big'))
print(n.to_bytes(2, 'big'))
[out]
24930
24931
515
b'\x00\x00'

[case testFloatMethods]
import typing
print(1.5.as_integer_ratio())
print(1.5.hex())
print(2.0.is_integer())
print(float.fromhex('0x1.8'))
[out]
(3, 2)
0x1.8000000000000p+0
True
1.5

[case testDictFromkeys]
import typing
d = dict.fromkeys('foo')
d['x'] = 2
d2 = dict.fromkeys([1, 2], b'')
d2[2] = b'foo'

[case testIsinstanceWithTuple]
from typing import cast, Any
x = cast(Any, (1, 'x'))
if isinstance(x, tuple):
    print(x[0], x[1])
[out]
1 x

[case testAnyStr]
from typing import AnyStr
def f(x: AnyStr) -> AnyStr:
    if isinstance(x, str):
        return 'foo'
    else:
        return b'zar'
print(f(''))
print(f(b''))
[out]
foo
b'zar'

[case testNameNotImportedFromTyping]
import typing
cast(int, 2)
[out]
_program.py:2: error: Name "cast" is not defined
_program.py:2: note: Did you forget to import it from "typing"? (Suggestion: "from typing import cast")

[case testBinaryIOType]
from typing import BinaryIO
def f(f: BinaryIO) -> None:
    f.write(b'foo')
    f.write(bytearray(b'foo'))

[case testIOTypes]
from typing import IO
import sys
def txt(f: IO[str]) -> None:
    f.write('foo')
    f.write(b'foo')
def bin(f: IO[bytes]) -> None:
    f.write(b'foo')
    f.write(bytearray(b'foo'))
txt(sys.stdout)
bin(sys.stdout)
[out]
_program.py:5: error: No overload variant of "write" of "IO" matches argument type "bytes"
_program.py:5: note: Possible overload variants:
_program.py:5: note:     def write(self, str, /) -> int
_program.py:10: error: Argument 1 to "bin" has incompatible type "TextIO"; expected "IO[bytes]"

[case testBuiltinOpen]
f = open('x')
f.write('x')
f.write(b'x')
f.foobar()
[out]
_program.py:3: error: Argument 1 to "write" of "TextIOBase" has incompatible type "bytes"; expected "str"
_program.py:4: error: "TextIOWrapper" has no attribute "foobar"

[case testOpenReturnTypeInference]
reveal_type(open('x'))
reveal_type(open('x', 'r'))
reveal_type(open('x', 'rb'))
mode = 'rb'
reveal_type(open('x', mode))
[out]
_program.py:1: note: Revealed type is "io.TextIOWrapper"
_program.py:2: note: Revealed type is "io.TextIOWrapper"
_program.py:3: note: Revealed type is "io.BufferedReader"
_program.py:5: note: Revealed type is "typing.IO[Any]"

[case testOpenReturnTypeInferenceSpecialCases]
reveal_type(open(mode='rb', file='x'))
reveal_type(open(file='x', mode='rb'))
mode = 'rb'
reveal_type(open(mode=mode, file='r'))
[out]
_testOpenReturnTypeInferenceSpecialCases.py:1: note: Revealed type is "io.BufferedReader"
_testOpenReturnTypeInferenceSpecialCases.py:2: note: Revealed type is "io.BufferedReader"
_testOpenReturnTypeInferenceSpecialCases.py:4: note: Revealed type is "typing.IO[Any]"

[case testPathOpenReturnTypeInference]
from pathlib import Path
p = Path("x")
reveal_type(p.open())
reveal_type(p.open('r'))
reveal_type(p.open('rb'))
mode = 'rb'
reveal_type(p.open(mode))
[out]
_program.py:3: note: Revealed type is "io.TextIOWrapper"
_program.py:4: note: Revealed type is "io.TextIOWrapper"
_program.py:5: note: Revealed type is "io.BufferedReader"
_program.py:7: note: Revealed type is "typing.IO[Any]"

[case testPathOpenReturnTypeInferenceSpecialCases]
from pathlib import Path
p = Path("x")
reveal_type(p.open(mode='r', errors='replace'))
reveal_type(p.open(errors='replace', mode='r'))
mode = 'r'
reveal_type(p.open(mode=mode, errors='replace'))
[out]
_program.py:3: note: Revealed type is "io.TextIOWrapper"
_program.py:4: note: Revealed type is "io.TextIOWrapper"
_program.py:6: note: Revealed type is "typing.IO[Any]"

[case testGenericPatterns]
from typing import Pattern
import re
p: Pattern[str]
p = re.compile('foo*')
b: Pattern[bytes]
b = re.compile(b'foo*')
m = p.match('fooo')
assert m
print(m.group(0))
[out]
fooo

[case testGenericMatch]
from typing import Match, Optional
import re
def f(m: Optional[Match[bytes]]) -> None:
    assert m
    print(m.group(0))
f(re.match(b'x*', b'xxy'))
[out]
b'xx'

[case testIntFloatDucktyping]
x: float
x = 2.2
x = 2
def f(x: float) -> None: pass
f(1.1)
f(1)

[case testsFloatOperations]
import typing
print(1.5 + 1.5)
print(1.5 + 1)
[out]
3.0
2.5

[case testMathFunctionWithIntArgument]
import typing
import math
math.sin(2)
math.sin(2.2)

[case testAbsReturnType]
f: float
n: int
n = abs(2)
f = abs(2.2)
abs(2.2) + 'x'
[out]
_program.py:5: error: Unsupported operand types for + ("float" and "str")

[case testROperatorMethods]
b: bytes
s: str
if int():
    s = b'foo' * 5 # Error
if int():
    b = 5 * b'foo'
if int():
    b = b'foo' * 5
if int():
    s = 5 * 'foo'
if int():
    s = 'foo' * 5
[out]
_program.py:4: error: Incompatible types in assignment (expression has type "bytes", variable has type "str")

[case testROperatorMethods2]
import typing
print(2 / 0.5)
print(' ', 2 * [3, 4])
[out]
4.0
  [3, 4, 3, 4]

[case testNotImplemented]
import typing
class A:
    def __add__(self, x: int) -> int:
        if isinstance(x, int):
            return x + 1
        return NotImplemented
class B:
    def __radd__(self, x: A) -> str:
        return 'x'
print(A() + 1)
print(A() + B())
[out]
2
x

[case testMappingMethods]
# Regression test
from typing import Mapping
x = {'x': 'y'} # type: Mapping[str, str]
print('x' in x)
print('y' in x)
[out]
True
False

[case testOverlappingOperatorMethods]
class X: pass
class A:
    def __add__(self, x) -> int:
        if isinstance(x, X):
            return 1
        return NotImplemented
class B:
    def __radd__(self, x: A) -> str: return 'x'
class C(X, B): pass
b: B
b = C()
print(A() + b)
[out]
_program.py:8: error: Signatures of "__radd__" of "B" and "__add__" of "A" are unsafely overlapping

[case testBytesAndBytearrayComparisons]
import typing
print(b'ab' < bytearray(b'b'))
print(bytearray(b'ab') < b'a')
[out]
True
False

[case testBytesAndBytearrayComparisons2]
import typing
'' < b''
b'' < ''
'' < bytearray()
bytearray() < ''
[out]
_program.py:2: error: Unsupported operand types for < ("str" and "bytes")
_program.py:3: error: Unsupported operand types for < ("bytes" and "str")
_program.py:4: error: Unsupported operand types for < ("str" and "bytearray")
_program.py:5: error: Unsupported operand types for < ("bytearray" and "str")

[case testInplaceOperatorMethod]
import typing
a = [1]
print('', a.__iadd__([2]))
print('', a)
[out]
 [1, 2]
 [1, 2]

[case testListInplaceAdd]
import typing
a = [1]
a += iter([2, 3])
print(tuple(a))
[out]
(1, 2, 3)

[case testInferHeterogeneousListOfIterables]
from typing import Sequence
s = ['x', 'y'] # type: Sequence[str]
a = [['x', 'x'], 'fo', s, iter('foo'), {'aa'}]
for i, x in enumerate(a):
    print(i, next(iter(x)))
[out]
0 x
1 f
2 x
3 f
4 aa

[case testTextIOProperties]
import typing
import sys
print(type(sys.stdin.encoding))
print(type(sys.stdin.errors))
sys.stdin.line_buffering
sys.stdin.buffer
sys.stdin.newlines
[out]
<class 'str'>
<class 'str'>

[case testIOProperties]
import typing
import sys
print(sys.stdin.name)
print(sys.stdin.buffer.mode)
[out]
<stdin>
rb

[case testFromFuturePrintFunction]
from __future__ import print_function
print('a', 'b')
[out]
a b

[case testListMethods]
import typing
import sys
l = [0, 1, 2, 3, 4]
if sys.version >= '3.3':
    l.clear()
else:
    l = []
l.append(0)
print('>', l)
if sys.version >= '3.3':
    m = l.copy()
else:
    m = l[:]
m.extend([1, 2, 3, 4])
print('>', m)
print(l.index(0))
print(l.index(0, 0))
print(l.index(0, 0, 1))
try:
    print(l.index(1))
    print('expected ValueError')
except ValueError:
    pass
l.insert(0, 1)
print('>', l)
print(l.pop(0))
print(l.pop())
m.remove(0)
try:
    m.remove(0)
    print('expected ValueError')
except ValueError:
    pass
m.reverse()
m.sort()
m.sort(key=lambda x: -x)
m.sort(reverse=False)
m.sort(key=lambda x: -x, reverse=True)
print('>', m)
[out]
> [0]
> [0, 1, 2, 3, 4]
0
0
0
> [1, 0]
1
0
> [1, 2, 3, 4]

[case testListOperators]
import typing
l = [0, 1]
print('+', l + [2])
print('*', l * 2)
print('*', 2 * l)
print('in', 1 in l)
print('==', l == [1, 2])
print('!=', l != [1, 2])
print('>', l > [1, 2, 3])
print('>=', l >= [1, 2, 3])
print('<', l < [1, 2, 3])
print('<=', l <= [1, 2, 3])
print('>[0]', l[0])
l += [2]
print('+=', l)
l *= 2
print('*=', l)
print('iter', list(iter(l)))
print('len', len(l))
print('repr', repr(l))
l[:3] = []
print('setslice', l)
print('reversed', list(reversed(l)))
[out]
+ [0, 1, 2]
* [0, 1, 0, 1]
* [0, 1, 0, 1]
in True
== False
!= True
> False
>= False
< True
<= True
>[0] 0
+= [0, 1, 2]
*= [0, 1, 2, 0, 1, 2]
iter [0, 1, 2, 0, 1, 2]
len 6
repr [0, 1, 2, 0, 1, 2]
setslice [0, 1, 2]
reversed [2, 1, 0]

[case testTupleAsSubtypeOfSequence]
from typing import TypeVar, Sequence
T = TypeVar('T')
def f(a: Sequence[T]) -> None: print(a)
f(tuple())
[out]
()

[case testMapWithLambdaSpecialCase]
from typing import List, Iterator
a = [[1], [3]]
b = map(lambda y: y[0], a)
print('>', list(b))
[out]
> [1, 3]

[case testInternalBuiltinDefinition]
import typing
def f(x: _T) -> None: pass
s: FrozenSet
[out]
_program.py:2: error: Name "_T" is not defined
_program.py:3: error: Name "FrozenSet" is not defined

[case testVarArgsFunctionSubtyping]
import typing
def f(*args: str) -> str: return args[0]
map(f, ['x'])
map(f, [1])
[out]
_program.py:4: error: Argument 1 to "map" has incompatible type "Callable[[VarArg(str)], str]"; expected "Callable[[int], str]"

[case testMapStr]
import typing
x = range(3)
a = list(map(str, x))
a + 1
[out]
_testMapStr.py:4: error: No overload variant of "__add__" of "list" matches argument type "int"
_testMapStr.py:4: note: Possible overload variants:
_testMapStr.py:4: note:     def __add__(self, List[str], /) -> List[str]
_testMapStr.py:4: note:     def [_S] __add__(self, List[_S], /) -> List[Union[_S, str]]

[case testRelativeImport]
import typing
from m import x
print(x)
[file m/__init__.py]
from .n import x
[file m/n.py]
x = 1
[out]
1

[case testRelativeImport2]
import typing
from m.n import x
print(x)
[file m/__init__.py]
[file m/n.py]
from .nn import x
[file m/nn.py]
x = 2
[out]
2

[case testPyiTakesPrecedenceOverPy]
import m
m.f(1)
[file m.py]
def f(x):
    print(x)
[file m.pyi]
import typing
def f(x: str) -> None: pass
[out]
_program.py:2: error: Argument 1 to "f" has incompatible type "int"; expected "str"

[case testComplexArithmetic]
import typing
print(5 + 8j)
print(3j * 2.0)
print(4J / 2.0)
[out]
(5+8j)
6j
2j

[case testComplexArithmetic2]
x = 5 + 8j
if int():
    x = '' # E
y = 3j * 2.0
if int():
    y = '' # E
[out]
_program.py:3: error: Incompatible types in assignment (expression has type "str", variable has type "complex")
_program.py:6: error: Incompatible types in assignment (expression has type "str", variable has type "complex")

[case testSuperNew]
from typing import Dict, Any
class MyType(type):
    def __new__(cls, name: str, bases: tuple, namespace: Dict[str, Any]) -> Any:
        return super().__new__(cls, name + 'x', bases, namespace)
class A(metaclass=MyType): pass
print(type(A()).__name__)
[out]
Ax

[case testSubclassBothGenericAndNonGenericABC]
from typing import Generic, TypeVar
from abc import ABCMeta
T = TypeVar('T')
class A(metaclass=ABCMeta): pass
class B(Generic[T]): pass
class C(A, B): pass
class D(B, A): pass
class E(A, B[T], Generic[T]): pass
class F(B[T], A, Generic[T]): pass
def f(e: E[int], f: F[int]) -> None: pass

[case testTypeVariableTypeComparability]
from typing import TypeVar
T = TypeVar('T')
def eq(x: T, y: T, z: T) -> T:
    if x == y:
        return y
    else:
        return z
print(eq(1, 2, 3))
print(eq('x', 'x', 'z'))
[out]
3
x

[case testIntDecimalCompatibility]
import typing
from decimal import Decimal
print(Decimal(1) + 2)
print(Decimal(1) - 2)
print(1 + Decimal('2.34'))
print(1 - Decimal('2.34'))
print(2 * Decimal('2.34'))
[out]
3
-1
3.34
-1.34
4.68

[case testInstantiateBuiltinTypes]
from typing import Dict, Set, List
d = dict()  # type: Dict[int, str]
s = set()   # type: Set[int]
l = list()  # type: List[int]
str()
bytes()
bytearray()
int()
float()
complex()
slice(1)
bool()

[case testVariableLengthTupleError]
from typing import Tuple
def p(t: Tuple[str, ...]) -> None:
    n = 5
    print(t[n])
    for s in t:
        s()
''.startswith(('x', 'y'))
''.startswith(('x', b'y'))
[out]
_program.py:6: error: "str" not callable
_program.py:8: error: Argument 1 to "startswith" of "str" has incompatible type "Tuple[str, bytes]"; expected "Union[str, Tuple[str, ...]]"

[case testMultiplyTupleByInteger]
n = 4
t = ('',) * n
t + 1
[out]
_program.py:3: error: No overload variant of "__add__" of "tuple" matches argument type "int"
_program.py:3: note: Possible overload variants:
_program.py:3: note:     def __add__(self, Tuple[str, ...], /) -> Tuple[str, ...]
_program.py:3: note:     def [_T] __add__(self, Tuple[_T, ...], /) -> Tuple[Union[str, _T], ...]

[case testMultiplyTupleByIntegerReverse]
n = 4
t = n * ('',)
t + 1
[out]
_program.py:3: error: No overload variant of "__add__" of "tuple" matches argument type "int"
_program.py:3: note: Possible overload variants:
_program.py:3: note:     def __add__(self, Tuple[str, ...], /) -> Tuple[str, ...]
_program.py:3: note:     def [_T] __add__(self, Tuple[_T, ...], /) -> Tuple[Union[str, _T], ...]

[case testDictWithKeywordArgs]
from typing import Dict, Any, List
d1 = dict(a=1, b=2) # type: Dict[str, int]
d2 = dict(a=1, b='') # type: Dict[str, int] # E
d3 = dict(a=1, b=1)
d3.xyz # E
d4 = dict(a=1, b='') # type: Dict[str, Any]
result = dict(x=[], y=[]) # type: Dict[str, List[str]]
[out]
_program.py:3: error: Dict entry 1 has incompatible type "str": "str"; expected "str": "int"
_program.py:5: error: "Dict[str, int]" has no attribute "xyz"

[case testDefaultDict]
# flags: --new-type-inference
import typing as t
from collections import defaultdict

T = t.TypeVar('T')

d1 = defaultdict(list) # type: t.DefaultDict[int, str]
d2 = defaultdict() # type: t.DefaultDict[int, str]
d2[0] = '0'
d2['0'] = 0

def tst(dct: t.DefaultDict[int, T]) -> T:
    return dct[0]

collections = ['coins', 'stamps', 'comics'] # type: t.List[str]
d3 = defaultdict(str) # type: t.DefaultDict[int, str]
collections[2]

tst(defaultdict(list, {0: []}))
tst(defaultdict(list, {'0': []}))

class MyDDict(t.DefaultDict[int,T], t.Generic[T]):
    pass
MyDDict(dict)['0']
MyDDict(dict)[0]
[out]
_program.py:7: error: Argument 1 to "defaultdict" has incompatible type "Type[List[Any]]"; expected "Optional[Callable[[], str]]"
_program.py:10: error: Invalid index type "str" for "defaultdict[int, str]"; expected type "int"
_program.py:10: error: Incompatible types in assignment (expression has type "int", target has type "str")
_program.py:20: error: Argument 1 to "tst" has incompatible type "defaultdict[str, List[<nothing>]]"; expected "defaultdict[int, List[<nothing>]]"
_program.py:24: error: Invalid index type "str" for "MyDDict[Dict[<nothing>, <nothing>]]"; expected type "int"

[case testNoSubcriptionOfStdlibCollections]
# flags: --python-version 3.7
import collections
from collections import Counter
from typing import TypeVar

collections.defaultdict[int, str]()
Counter[int]()

T = TypeVar('T')
DDint = collections.defaultdict[T, int]

d = DDint[str]()
d[0] = 1

def f(d: collections.defaultdict[int, str]) -> None:
    ...
[out]
_program.py:6: error: "defaultdict" is not subscriptable
_program.py:7: error: "Counter" is not subscriptable
_program.py:10: error: "defaultdict" is not subscriptable
_program.py:13: error: Invalid index type "int" for "defaultdict[str, int]"; expected type "str"
_program.py:15: error: "defaultdict" is not subscriptable, use "typing.DefaultDict" instead

[case testCollectionsAliases]
import typing as t
import collections as c

o1 = c.Counter()  # type: t.Counter[int]
reveal_type(o1)
o1['string']

o2 = c.ChainMap()  # type: t.ChainMap[int, str]
reveal_type(o2)

o3 = c.deque()  # type: t.Deque[int]
reveal_type(o3)

o4 = t.Counter[int]()
reveal_type(o4)

o5 = t.ChainMap[int, str]()
reveal_type(o5)

o6 = t.Deque[int]()
reveal_type(o6)

[out]
_testCollectionsAliases.py:5: note: Revealed type is "collections.Counter[builtins.int]"
_testCollectionsAliases.py:6: error: Invalid index type "str" for "Counter[int]"; expected type "int"
_testCollectionsAliases.py:9: note: Revealed type is "collections.ChainMap[builtins.int, builtins.str]"
_testCollectionsAliases.py:12: note: Revealed type is "collections.deque[builtins.int]"
_testCollectionsAliases.py:15: note: Revealed type is "collections.Counter[builtins.int]"
_testCollectionsAliases.py:18: note: Revealed type is "collections.ChainMap[builtins.int, builtins.str]"
_testCollectionsAliases.py:21: note: Revealed type is "collections.deque[builtins.int]"

[case testChainMapUnimported]
ChainMap[int, str]()

[out]
_testChainMapUnimported.py:1: error: Name "ChainMap" is not defined

[case testDequeWrongCase]
import collections
import typing

collections.Deque()
typing.deque()

[out]
_testDequeWrongCase.py:4: error: Module has no attribute "Deque"; maybe "deque"?
_testDequeWrongCase.py:5: error: Module has no attribute "deque"; maybe "Deque"?

[case testDictUpdateInference]
from typing import Dict, Optional
d = {}  # type: Dict[str, Optional[int]]
d.update({str(i): None for i in range(4)})

[case testSuperAndSetattr]
class A:
    def __init__(self) -> None:
        super().__setattr__('a', 1)
        super().__setattr__(1, 'a')
[out]
_program.py:4: error: Argument 1 to "__setattr__" of "object" has incompatible type "int"; expected "str"

[case testMetaclassAndSuper]
from typing import Any

class A(type):
    def __new__(cls, name, bases, namespace) -> Any:
        return super().__new__(cls, '', (object,), {'x': 7})

class B(metaclass=A):
    pass

print(getattr(B(), 'x'))
[out]
7

[case testSortedNoError]
from typing import Iterable, Callable, TypeVar, List, Dict, Optional
T = TypeVar('T')
def sorted(x: Iterable[T], *, key: Optional[Callable[[T], object]] = None) -> None: ...
a = []  # type: List[Dict[str, str]]
sorted(a, key=lambda y: y[''])

[case testAbstractProperty]
from abc import abstractproperty, ABCMeta
class A(metaclass=ABCMeta):
    @abstractproperty
    def x(self) -> int: pass
class B(A):
    @property
    def x(self) -> int:
        return 3
b = B()
print(b.x + 1)
[out]
4

[case testInferenceWithLambda]
from typing import TypeVar, Iterable, Iterator, List
import itertools

_T = TypeVar('_T')

def f(iterable): # type: (Iterable[_T]) -> Iterator[List[_T]]
    grouped = itertools.groupby(enumerate(iterable), lambda pair: pair[0] // 2)
    return ([elem for _, elem in group] for _, group in grouped)

[case testReModuleBytes]
# Regression tests for various overloads in the re module -- bytes version
import re
bre = b'a+'
bpat = re.compile(bre)
bpat = re.compile(bpat)
s1 = re.search(bre, b'')
assert s1
s1.groups()
re.search(bre, u'') # Error
s2 = re.search(bpat, b'')
assert s2
s2.groups()
re.search(bpat, u'') # Error
# match(), split(), findall(), finditer() are much the same, so skip those.
# sub(), subn() have more overloads and we are checking these:
re.sub(bre, b'', b'') + b''
re.sub(bpat, b'', b'') + b''
re.sub(bre, lambda m: b'', b'') + b''
re.sub(bpat, lambda m: b'', b'') + b''
re.subn(bre, b'', b'')[0] + b''
re.subn(bpat, b'', b'')[0] + b''
re.subn(bre, lambda m: b'', b'')[0] + b''
re.subn(bpat, lambda m: b'', b'')[0] + b''
[out]
_testReModuleBytes.py:9: error: No overload variant of "search" matches argument types "bytes", "str"
_testReModuleBytes.py:9: note: Possible overload variants:
_testReModuleBytes.py:9: note:     def search(pattern: Union[str, Pattern[str]], string: str, flags: Union[int, RegexFlag] = ...) -> Optional[Match[str]]
_testReModuleBytes.py:9: note:     def search(pattern: Union[bytes, Pattern[bytes]], string: Buffer, flags: Union[int, RegexFlag] = ...) -> Optional[Match[bytes]]
_testReModuleBytes.py:13: error: Argument 1 to "search" has incompatible type "Pattern[bytes]"; expected "Union[str, Pattern[str]]"

[case testReModuleString]
# Regression tests for various overloads in the re module -- string version
import re
sre = 'a+'
spat = re.compile(sre)
spat = re.compile(spat)
s1 = re.search(sre, '')
assert s1
s1.groups()
re.search(sre, b'') # Error
s2 = re.search(spat, '')
assert s2
s2.groups()
re.search(spat, b'') # Error
# match(), split(), findall(), finditer() are much the same, so skip those.
# sus(), susn() have more overloads and we are checking these:
re.sub(sre, '', '') + ''
re.sub(spat, '', '') + ''
re.sub(sre, lambda m: '', '') + ''
re.sub(spat, lambda m: '', '') + ''
re.subn(sre, '', '')[0] + ''
re.subn(spat, '', '')[0] + ''
re.subn(sre, lambda m: '', '')[0] + ''
re.subn(spat, lambda m: '', '')[0] + ''
[out]
_testReModuleString.py:9: error: No overload variant of "search" matches argument types "str", "bytes"
_testReModuleString.py:9: note: Possible overload variants:
_testReModuleString.py:9: note:     def search(pattern: Union[str, Pattern[str]], string: str, flags: Union[int, RegexFlag] = ...) -> Optional[Match[str]]
_testReModuleString.py:9: note:     def search(pattern: Union[bytes, Pattern[bytes]], string: Buffer, flags: Union[int, RegexFlag] = ...) -> Optional[Match[bytes]]
_testReModuleString.py:13: error: Argument 1 to "search" has incompatible type "Pattern[str]"; expected "Union[bytes, Pattern[bytes]]"

[case testListSetitemTuple]
from typing import List, Tuple
a = []  # type: List[Tuple[str, int]]
a[0] = 'x', 1
a[1] = 2, 'y'
a[:] = [('z', 3)]
[out]
_program.py:4: error: Incompatible types in assignment (expression has type "Tuple[int, str]", target has type "Tuple[str, int]")

[case testContextManager]
import contextlib
from contextlib import contextmanager
from typing import Iterator

@contextmanager
def f(x: int) -> Iterator[str]:
    yield 'foo'

@contextlib.contextmanager
def g(*x: str) -> Iterator[int]:
    yield 1

reveal_type(f)
reveal_type(g)

with f('') as s:
    reveal_type(s)
[out]
_program.py:13: note: Revealed type is "def (x: builtins.int) -> contextlib._GeneratorContextManager[builtins.str]"
_program.py:14: note: Revealed type is "def (*x: builtins.str) -> contextlib._GeneratorContextManager[builtins.int]"
_program.py:16: error: Argument 1 to "f" has incompatible type "str"; expected "int"
_program.py:17: note: Revealed type is "builtins.str"

[case testTypedDictGet]
# Test that TypedDict get plugin works with typeshed stubs
from mypy_extensions import TypedDict
class A: pass
D = TypedDict('D', {'x': int, 'y': str})
d: D
reveal_type(d.get('x'))
reveal_type(d.get('y'))
reveal_type(d.get('z'))
d.get()
s = ''
reveal_type(d.get(s))
[out]
_testTypedDictGet.py:6: note: Revealed type is "Union[builtins.int, None]"
_testTypedDictGet.py:7: note: Revealed type is "Union[builtins.str, None]"
_testTypedDictGet.py:8: note: Revealed type is "builtins.object"
_testTypedDictGet.py:9: error: All overload variants of "get" of "Mapping" require at least one argument
_testTypedDictGet.py:9: note: Possible overload variants:
_testTypedDictGet.py:9: note:     def get(self, str, /) -> object
_testTypedDictGet.py:9: note:     def [_T] get(self, str, /, default: object) -> object
_testTypedDictGet.py:11: note: Revealed type is "builtins.object"

[case testTypedDictMappingMethods]
from mypy_extensions import TypedDict
Cell = TypedDict('Cell', {'value': int})
c = Cell(value=42)
for x in c:
    reveal_type(x)
reveal_type(iter(c))
reveal_type(len(c))
reveal_type('value' in c)
reveal_type(c.keys())
reveal_type(c.items())
reveal_type(c.values())
reveal_type(c.copy())
reveal_type(c.setdefault('value', False))
c.update({'value': 2})
c.update({'invalid': 2})
c.pop('value')
c == c
c != c
Cell2 = TypedDict('Cell2', {'value': int}, total=False)
c2 = Cell2()
reveal_type(c2.pop('value'))
[out]
_testTypedDictMappingMethods.py:5: note: Revealed type is "builtins.str"
_testTypedDictMappingMethods.py:6: note: Revealed type is "typing.Iterator[builtins.str]"
_testTypedDictMappingMethods.py:7: note: Revealed type is "builtins.int"
_testTypedDictMappingMethods.py:8: note: Revealed type is "builtins.bool"
_testTypedDictMappingMethods.py:9: note: Revealed type is "_collections_abc.dict_keys[builtins.str, builtins.object]"
_testTypedDictMappingMethods.py:10: note: Revealed type is "_collections_abc.dict_items[builtins.str, builtins.object]"
_testTypedDictMappingMethods.py:11: note: Revealed type is "_collections_abc.dict_values[builtins.str, builtins.object]"
_testTypedDictMappingMethods.py:12: note: Revealed type is "TypedDict('_testTypedDictMappingMethods.Cell', {'value': builtins.int})"
_testTypedDictMappingMethods.py:13: note: Revealed type is "builtins.int"
_testTypedDictMappingMethods.py:15: error: Unexpected TypedDict key "invalid"
_testTypedDictMappingMethods.py:16: error: Key "value" of TypedDict "Cell" cannot be deleted
_testTypedDictMappingMethods.py:21: note: Revealed type is "builtins.int"

[case testCrashOnComplexCheckWithNamedTupleNext]
from typing import NamedTuple, Optional

MyNamedTuple = NamedTuple('MyNamedTuple', [('parent', 'MyNamedTuple')]) # type: ignore
def foo(mymap) -> Optional[MyNamedTuple]:
    return next((mymap[key] for key in mymap), None)

[case testCanConvertTypedDictToAnySuperclassOfMapping]
from mypy_extensions import TypedDict
from typing import Sized, Iterable, Container

Point = TypedDict('Point', {'x': int, 'y': int})

p: Point
s: Sized = p
it: Iterable[str] = p
c: Container[str] = p
o: object = p
it2: Iterable[int] = p
[out]
_testCanConvertTypedDictToAnySuperclassOfMapping.py:11: error: Incompatible types in assignment (expression has type "Point", variable has type "Iterable[int]")
_testCanConvertTypedDictToAnySuperclassOfMapping.py:11: note: Following member(s) of "Point" have conflicts:
_testCanConvertTypedDictToAnySuperclassOfMapping.py:11: note:     Expected:
_testCanConvertTypedDictToAnySuperclassOfMapping.py:11: note:         def __iter__(self) -> Iterator[int]
_testCanConvertTypedDictToAnySuperclassOfMapping.py:11: note:     Got:
_testCanConvertTypedDictToAnySuperclassOfMapping.py:11: note:         def __iter__(self) -> Iterator[str]

[case testAsyncioGatherPreciseType-xfail]
# Mysteriously regressed in #11905
import asyncio
from typing import Tuple

async def get_location(arg: str) -> Tuple[str, str]:
    return arg, arg

async def main() -> None:
    ((a_x, a_y),) = await asyncio.gather(get_location('start'))
    reveal_type(a_x)
    reveal_type(a_y)
reveal_type(asyncio.gather(*[asyncio.sleep(1), asyncio.sleep(1)]))
[out]
_testAsyncioGatherPreciseType.py:9: note: Revealed type is "builtins.str"
_testAsyncioGatherPreciseType.py:10: note: Revealed type is "builtins.str"
_testAsyncioGatherPreciseType.py:11: note: Revealed type is "asyncio.futures.Future[builtins.list[Any]]"

[case testMultipleInheritanceWorksWithTupleTypeGeneric]
from typing import SupportsAbs, NamedTuple

class Point(NamedTuple('Point', [('x', int), ('y', int)]), SupportsAbs[int]):
    def __abs__(p) -> int:
        return abs(p.x) + abs(p.y)

def test(a: Point) -> bool:
    return abs(a) == 2

[case testNoCrashOnGenericUnionUnpacking]
from typing import Union, Dict

TEST = {'key': ('a', 'b')}
def test() -> None:
    a, b = TEST.get('foo', ('x', 'y'))
    reveal_type(a)
    reveal_type(b)
def test2() -> None:
    a, b = TEST.get('foo', (1, 2))
    reveal_type(a)
    reveal_type(b)

x: Union[Dict[int, int], Dict[str, str]] = dict(a='b')
for a, b in x.items():
    reveal_type(a)
    reveal_type(b)
[out]
_testNoCrashOnGenericUnionUnpacking.py:6: note: Revealed type is "builtins.str"
_testNoCrashOnGenericUnionUnpacking.py:7: note: Revealed type is "builtins.str"
_testNoCrashOnGenericUnionUnpacking.py:10: note: Revealed type is "Union[builtins.str, builtins.int]"
_testNoCrashOnGenericUnionUnpacking.py:11: note: Revealed type is "Union[builtins.str, builtins.int]"
_testNoCrashOnGenericUnionUnpacking.py:15: note: Revealed type is "Union[builtins.int, builtins.str]"
_testNoCrashOnGenericUnionUnpacking.py:16: note: Revealed type is "Union[builtins.int, builtins.str]"

[case testMetaclassOpAccess]
from typing import Type
class A:
    pass

class Meta(type):
    def __mul__(self, other: int) -> Type[A]:
        pass
    def __add__(self, other: int) -> Type[C]:
        pass
    def __radd__(self, other: int) -> Type[C]:
        pass
class C(metaclass=Meta):
    pass

bar: Type[C]
def get_c_type() -> Type[C]:
    pass

res = bar * 4
other = 4 + get_c_type() + 5
reveal_type(res)
reveal_type(other)
[out]
_testMetaclassOpAccess.py:21: note: Revealed type is "Type[_testMetaclassOpAccess.A]"
_testMetaclassOpAccess.py:22: note: Revealed type is "Type[_testMetaclassOpAccess.C]"

[case testMetaclassOpAccessUnion]
from typing import Type, Union

class MetaA(type):
    def __mul__(self, other: int) -> str:
        pass
class A(metaclass=MetaA):
    pass
class MetaB(type):
    def __mul__(self, other: int) -> int:
        pass
class B(metaclass=MetaB):
    pass

bar: Type[Union[A, B]]
res = bar * 4
reveal_type(res)
[out]
_testMetaclassOpAccessUnion.py:16: note: Revealed type is "Union[builtins.str, builtins.int]"

[case testMetaclassOpAccessAny]
from typing import Type
from nonexistent import C
bar: Type[C]

bar * 4 + bar + 3  # should not produce more errors
[out]
_testMetaclassOpAccessAny.py:2: error: Cannot find implementation or library stub for module named "nonexistent"
_testMetaclassOpAccessAny.py:2: note: See https://mypy.readthedocs.io/en/stable/running_mypy.html#missing-imports

[case testEnumIterationAndPreciseElementType]
# Regression test for #2305
from enum import Enum
class E(Enum):
    A = 'a'
(reveal_type(e) for e in E)
for e in E:
    reveal_type(e)
[out]
_testEnumIterationAndPreciseElementType.py:5: note: Revealed type is "_testEnumIterationAndPreciseElementType.E"
_testEnumIterationAndPreciseElementType.py:7: note: Revealed type is "_testEnumIterationAndPreciseElementType.E"

[case testEnumIterable]
from enum import Enum
from typing import Iterable
class E(Enum):
    A = 'a'
def f(ie: Iterable[E]):
    pass
f(E)

[case testIntEnumIterable]
from enum import IntEnum
from typing import Iterable
class N(IntEnum):
    X = 1
def f(ni: Iterable[N]):
    pass
def g(ii: Iterable[int]):
    pass
f(N)
g(N)
reveal_type(list(N))
[out]
_testIntEnumIterable.py:11: note: Revealed type is "builtins.list[_testIntEnumIterable.N]"

[case testDerivedEnumIterable]
from enum import Enum
from typing import Iterable
class E(str, Enum):
    A = 'foo'
def f(ei: Iterable[E]):
    pass
def g(si: Iterable[str]):
    pass
f(E)
g(E)

[case testInvalidSlots]
from typing import List
class A:
    __slots__ = 1
class B:
    __slots__ = (1, 2)
class C:
    __slots__: List[int] = []
[out]
_testInvalidSlots.py:3: error: Invalid type for "__slots__" (actual type "int", expected type "Union[str, Iterable[str]]")
_testInvalidSlots.py:5: error: Invalid type for "__slots__" (actual type "Tuple[int, int]", expected type "Union[str, Iterable[str]]")
_testInvalidSlots.py:7: error: Invalid type for "__slots__" (actual type "List[int]", expected type "Union[str, Iterable[str]]")

[case testDictWithStarStarSpecialCase]
from typing import Dict

def f() -> Dict[int, str]:
    return {1: '', **d()}

def d() -> Dict[int, int]:
    return {}
[out]
_testDictWithStarStarSpecialCase.py:4: error: Unpacked dict entry 1 has incompatible type "Dict[int, int]"; expected "SupportsKeysAndGetItem[int, str]"

[case testLoadsOfOverloads]
from typing import overload, Any, TypeVar, Iterable, List, Dict, Callable, Union

S = TypeVar('S')
T = TypeVar('T')

@overload
def simple_map() -> None: ...
@overload
def simple_map(func: Callable[[T], S], one: Iterable[T]) -> S: ...
@overload
def simple_map(func: Callable[..., S], *iterables: Iterable[Any]) -> S: ...
def simple_map(*args): pass

def format_row(*entries: object) -> str: pass

class DateTime: pass
JsonBlob = Dict[str, Any]
Column = Union[List[str], List[int], List[bool], List[float], List[DateTime], List[JsonBlob]]

def print_custom_table() -> None:
    a: Column

    for row in simple_map(format_row, a, a, a, a, a, a, a, a):  # 8 columns
        reveal_type(row)
[out]
_testLoadsOfOverloads.py:24: note: Revealed type is "builtins.str"

[case testReduceWithAnyInstance]
from typing import Iterable
from functools import reduce
M = Iterable
def f(m1: M, m2):
    ...
def g(ms: 'T[M]') -> None:
    reduce(f, ms)
T = Iterable

[case testNamedTupleNew]
# This is an eval test because there was a snag found only with full stubs
from typing import NamedTuple

Base = NamedTuple('Base', [('param', int)])

class Child(Base):
    def __new__(cls, param: int = 1) -> 'Child':
        return Base.__new__(cls, param)

Base(param=10)
Child(param=10)
reveal_type(Child())

from collections import namedtuple
X = namedtuple('X', ['a', 'b'])
x = X(a=1, b='s')

[out]
_testNamedTupleNew.py:12: note: Revealed type is "Tuple[builtins.int, fallback=_testNamedTupleNew.Child]"

[case testNamedTupleTypeInheritanceSpecialCase]
from typing import NamedTuple, Tuple
from collections import namedtuple

A = NamedTuple('A', [('param', int)])
B = namedtuple('B', ['param'])

def accepts_named_tuple(arg: NamedTuple):
    reveal_type(arg._asdict())
    reveal_type(arg._fields)
    reveal_type(arg._field_defaults)

a = A(1)
b = B(1)

accepts_named_tuple(a)
accepts_named_tuple(b)
accepts_named_tuple(1)
accepts_named_tuple((1, 2))
[out]
_testNamedTupleTypeInheritanceSpecialCase.py:8: note: Revealed type is "builtins.dict[builtins.str, Any]"
_testNamedTupleTypeInheritanceSpecialCase.py:9: note: Revealed type is "builtins.tuple[builtins.str, ...]"
_testNamedTupleTypeInheritanceSpecialCase.py:10: note: Revealed type is "builtins.dict[builtins.str, Any]"
_testNamedTupleTypeInheritanceSpecialCase.py:17: error: Argument 1 to "accepts_named_tuple" has incompatible type "int"; expected "NamedTuple"
_testNamedTupleTypeInheritanceSpecialCase.py:18: error: Argument 1 to "accepts_named_tuple" has incompatible type "Tuple[int, int]"; expected "NamedTuple"

[case testNewAnalyzerBasicTypeshed_newsemanal]
from typing import Dict, List, Tuple

x: Dict[str, List[int]]
reveal_type(x['test'][0])
[out]
_testNewAnalyzerBasicTypeshed_newsemanal.py:4: note: Revealed type is "builtins.int"

[case testNewAnalyzerTypedDictInStub_newsemanal]
import stub
reveal_type(stub.thing)

[file stub.pyi]
from typing_extensions import TypedDict

class StuffDict(TypedDict):
    foo: str
    bar: int

def thing(stuff: StuffDict) -> int: ...

[out]
_testNewAnalyzerTypedDictInStub_newsemanal.py:2: note: Revealed type is "def (stuff: TypedDict('stub.StuffDict', {'foo': builtins.str, 'bar': builtins.int})) -> builtins.int"

[case testStrictEqualityAllowlist]
# mypy: strict-equality
{1} == frozenset({1})
frozenset({1}) == {1}

frozenset({1}) == [1]  # Error

{1: 2}.keys() == {1}
{1: 2}.keys() == frozenset({1})
{1: 2}.items() == {(1, 2)}

{1: 2}.keys() == {'no'}  # OK
{1: 2}.values() == {2}  # Error
{1: 2}.keys() == [1]  # OK
[out]
_testStrictEqualityAllowlist.py:5: error: Non-overlapping equality check (left operand type: "FrozenSet[int]", right operand type: "List[int]")
_testStrictEqualityAllowlist.py:12: error: Non-overlapping equality check (left operand type: "dict_values[int, int]", right operand type: "Set[int]")

[case testUnreachableWithStdlibContextManagers]
# mypy: warn-unreachable, strict-optional

from contextlib import suppress

# This test overlaps with some of the warn-unreachable tests in check-unreachable-code,
# but 'open(...)' is a very common function so we want to make sure we don't regress
# against it specifically
def f_open() -> str:
    with open("foo.txt", "r") as f:
        return f.read()
    print("noop")

# contextlib.suppress is less common, but it's a fairly prominent example of an
# exception-suppressing context manager, so it'd be good to double-check.
def f_suppresses() -> int:
    with suppress(Exception):
        return 3
    print("noop")
[out]
_testUnreachableWithStdlibContextManagers.py:11: error: Statement is unreachable
_testUnreachableWithStdlibContextManagers.py:15: error: Missing return statement

[case testUnreachableWithStdlibContextManagersNoStrictOptional]
# mypy: warn-unreachable, no-strict-optional

from contextlib import suppress

# When strict-optional is disabled, 'open' should still behave in the same way as before
def f_open() -> str:
    with open("foo.txt", "r") as f:
        return f.read()
    print("noop")

# ...but unfortunately, we can't
def f_suppresses() -> int:
    with suppress(Exception):
        return 3
    print("noop")
[out]
_testUnreachableWithStdlibContextManagersNoStrictOptional.py:9: error: Statement is unreachable
_testUnreachableWithStdlibContextManagersNoStrictOptional.py:15: error: Statement is unreachable

[case testIsInstanceAdHocIntersectionWithStrAndBytes]
# mypy: warn-unreachable
x: str
if isinstance(x, bytes):
    reveal_type(x)
y: str
if isinstance(x, int):
    reveal_type(x)
[out]
_testIsInstanceAdHocIntersectionWithStrAndBytes.py:3: error: Subclass of "str" and "bytes" cannot exist: would have incompatible method signatures
_testIsInstanceAdHocIntersectionWithStrAndBytes.py:4: error: Statement is unreachable
_testIsInstanceAdHocIntersectionWithStrAndBytes.py:6: error: Subclass of "str" and "int" cannot exist: would have incompatible method signatures
_testIsInstanceAdHocIntersectionWithStrAndBytes.py:7: error: Statement is unreachable

[case testAsyncioFutureWait]
# mypy: strict-optional
from asyncio import Future, wait
from typing import List

async def foo() -> None:
    f = []  # type: List[Future[None]]
    await wait(f)

[case testShadowTypingModule]
1 + ''
[file typing.py]
x = 0
1 + ''
[out]
mypy: "tmp/typing.py" shadows library module "typing"
note: A user-defined top-level module with name "typing" is not supported

[case testIgnoreImportIfNoPython3StubAvailable]
# flags: --ignore-missing-imports
import scribe  # No Python 3 stubs available for scribe
from scribe import x
import maxminddb  # Python 3 stubs available for maxminddb
import foobar_asdf
import jack  # This has a stubs package but was never bundled with mypy, so ignoring works
[out]
_testIgnoreImportIfNoPython3StubAvailable.py:4: error: Library stubs not installed for "maxminddb"
_testIgnoreImportIfNoPython3StubAvailable.py:4: note: Hint: "python3 -m pip install types-maxminddb"
_testIgnoreImportIfNoPython3StubAvailable.py:4: note: (or run "mypy --install-types" to install all missing stub packages)
_testIgnoreImportIfNoPython3StubAvailable.py:4: note: See https://mypy.readthedocs.io/en/stable/running_mypy.html#missing-imports

[case testNoPython3StubAvailable]
import scribe
from scribe import x
import maxminddb
[out]
_testNoPython3StubAvailable.py:1: error: Cannot find implementation or library stub for module named "scribe"
_testNoPython3StubAvailable.py:1: note: See https://mypy.readthedocs.io/en/stable/running_mypy.html#missing-imports
_testNoPython3StubAvailable.py:3: error: Library stubs not installed for "maxminddb"
_testNoPython3StubAvailable.py:3: note: Hint: "python3 -m pip install types-maxminddb"
_testNoPython3StubAvailable.py:3: note: (or run "mypy --install-types" to install all missing stub packages)


[case testTypingOrderedDictAlias]
# flags: --python-version 3.7
from typing import OrderedDict
x: OrderedDict[str, int] = OrderedDict({})
reveal_type(x)
[out]
_testTypingOrderedDictAlias.py:4: note: Revealed type is "collections.OrderedDict[builtins.str, builtins.int]"

[case testTypingExtensionsOrderedDictAlias]
from typing_extensions import OrderedDict
x: OrderedDict[str, str] = OrderedDict({})
reveal_type(x)  # Revealed type is "collections.OrderedDict[builtins.str, builtins.int]"
[out]
_testTypingExtensionsOrderedDictAlias.py:3: note: Revealed type is "collections.OrderedDict[builtins.str, builtins.str]"

[case testSpecialTypingProtocols]
# flags: --warn-unreachable
from typing import Awaitable, Hashable, Union, Tuple, List

obj: Union[Tuple[int], List[int]]
if isinstance(obj, Hashable):
    reveal_type(obj)
if isinstance(obj, Awaitable):
    reveal_type(obj)
[out]
_testSpecialTypingProtocols.py:6: note: Revealed type is "Tuple[builtins.int]"
_testSpecialTypingProtocols.py:8: error: Statement is unreachable

[case testEnumValueWithPlaceholderNodeType]
# https://github.com/python/mypy/issues/11971
from enum import Enum
from typing import Callable, Dict
class Foo(Enum):
    Bar: Foo = Callable[[str], None]
    Baz: Foo = Callable[[Dict[str, "Missing"]], None]
[out]
_testEnumValueWithPlaceholderNodeType.py:5: error: Incompatible types in assignment (expression has type "object", variable has type "Foo")
_testEnumValueWithPlaceholderNodeType.py:6: error: Incompatible types in assignment (expression has type "object", variable has type "Foo")
_testEnumValueWithPlaceholderNodeType.py:6: error: Name "Missing" is not defined

[case testTypeshedRecursiveTypesExample]
from typing import List, Union

Recursive = Union[str, List["Recursive"]]

def foo(r: Recursive) -> None:
    if not isinstance(r, str):
        if r:
            foo(r[0])
    if not isinstance(r, list):
        r.casefold()

foo("")
foo(list(""))
foo(list((list(""), "")))

[case testNarrowTypeForDictKeys]
from typing import Dict, KeysView, Optional

d: Dict[str, int]
key: Optional[str]
if key in d.keys():
    reveal_type(key)
else:
    reveal_type(key)

kv: KeysView[str]
k: Optional[str]
if k in kv:
    reveal_type(k)
else:
    reveal_type(k)

[out]
_testNarrowTypeForDictKeys.py:6: note: Revealed type is "builtins.str"
_testNarrowTypeForDictKeys.py:8: note: Revealed type is "Union[builtins.str, None]"
_testNarrowTypeForDictKeys.py:13: note: Revealed type is "builtins.str"
_testNarrowTypeForDictKeys.py:15: note: Revealed type is "Union[builtins.str, None]"

[case testTypeAliasWithNewStyleUnion]
# flags: --python-version 3.10
from typing import Literal, Type, TypeAlias, TypeVar

Foo = Literal[1, 2]
reveal_type(Foo)
Bar1 = Foo | Literal[3]
Bar2 = Literal[3] | Foo
Bar3 = Foo | Foo | Literal[3] | Foo

U1 = int | str
U2 = U1 | bytes
U3 = bytes | U1

Opt1 = None | int
Opt2 = None | float
Opt3 = int | None
Opt4 = float | None

A = Type[int] | str
B: TypeAlias = Type[int] | str
C = type[int] | str

D = type[int] | str
x: D
reveal_type(x)
E: TypeAlias = type[int] | str
y: E
reveal_type(y)
F = list[type[int] | str]

T = TypeVar("T", int, str)
def foo(x: T) -> T:
    A = type[int] | str
    a: A
    return x
[out]
_testTypeAliasWithNewStyleUnion.py:5: note: Revealed type is "typing._SpecialForm"
_testTypeAliasWithNewStyleUnion.py:25: note: Revealed type is "Union[Type[builtins.int], builtins.str]"
_testTypeAliasWithNewStyleUnion.py:28: note: Revealed type is "Union[Type[builtins.int], builtins.str]"

[case testTypeAliasWithNewStyleUnionInStub]
# flags: --python-version 3.7
import m
a: m.A
reveal_type(a)
b: m.B
reveal_type(b)
c: m.C
reveal_type(c)
d: m.D
reveal_type(d)
e: m.E
reveal_type(e)
f: m.F
reveal_type(f)

[file m.pyi]
from typing import Type, Callable
from typing_extensions import Literal, TypeAlias

Foo = Literal[1, 2]
reveal_type(Foo)
Bar1 = Foo | Literal[3]
Bar2 = Literal[3] | Foo
Bar3 = Foo | Foo | Literal[3] | Foo

U1 = int | str
U2 = U1 | bytes
U3 = bytes | U1

Opt1 = None | int
Opt2 = None | float
Opt3 = int | None
Opt4 = float | None

A = Type[int] | str
B: TypeAlias = Type[int] | str
C = type[int] | str
reveal_type(C)
D: TypeAlias = type[int] | str
E = str | type[int]
F: TypeAlias = str | type[int]
G = list[type[int] | str]
H = list[str | type[int]]

CU1 = int | Callable[[], str | bool]
CU2: TypeAlias = int | Callable[[], str | bool]
CU3 = int | Callable[[str | bool], str]
CU4: TypeAlias = int | Callable[[str | bool], str]
[out]
m.pyi:5: note: Revealed type is "typing._SpecialForm"
m.pyi:22: note: Revealed type is "typing._SpecialForm"
_testTypeAliasWithNewStyleUnionInStub.py:4: note: Revealed type is "Union[Type[builtins.int], builtins.str]"
_testTypeAliasWithNewStyleUnionInStub.py:6: note: Revealed type is "Union[Type[builtins.int], builtins.str]"
_testTypeAliasWithNewStyleUnionInStub.py:8: note: Revealed type is "Union[Type[builtins.int], builtins.str]"
_testTypeAliasWithNewStyleUnionInStub.py:10: note: Revealed type is "Union[Type[builtins.int], builtins.str]"
_testTypeAliasWithNewStyleUnionInStub.py:12: note: Revealed type is "Union[builtins.str, Type[builtins.int]]"
_testTypeAliasWithNewStyleUnionInStub.py:14: note: Revealed type is "Union[builtins.str, Type[builtins.int]]"

[case testEnumNameWorkCorrectlyOn311]
# flags: --python-version 3.11
import enum

class E(enum.Enum):
    X = 1
    Y = 2
    @enum.property
    def foo(self) -> int: ...

e: E
reveal_type(e.name)
reveal_type(e.value)
reveal_type(E.X.name)
reveal_type(e.foo)
reveal_type(E.Y.foo)
[out]
_testEnumNameWorkCorrectlyOn311.py:11: note: Revealed type is "builtins.str"
_testEnumNameWorkCorrectlyOn311.py:12: note: Revealed type is "Union[Literal[1]?, Literal[2]?]"
_testEnumNameWorkCorrectlyOn311.py:13: note: Revealed type is "Literal['X']?"
_testEnumNameWorkCorrectlyOn311.py:14: note: Revealed type is "builtins.int"
_testEnumNameWorkCorrectlyOn311.py:15: note: Revealed type is "builtins.int"

[case testTypeAliasNotSupportedWithNewStyleUnion]
# flags: --python-version 3.9
from typing_extensions import TypeAlias
A = type[int] | str
B = str | type[int]
C = str | int
D: TypeAlias = str | int
[out]
_testTypeAliasNotSupportedWithNewStyleUnion.py:3: error: Invalid type alias: expression is not a valid type
_testTypeAliasNotSupportedWithNewStyleUnion.py:3: error: Value of type "Type[type]" is not indexable
_testTypeAliasNotSupportedWithNewStyleUnion.py:4: error: Invalid type alias: expression is not a valid type
_testTypeAliasNotSupportedWithNewStyleUnion.py:4: error: Value of type "Type[type]" is not indexable
_testTypeAliasNotSupportedWithNewStyleUnion.py:5: error: Invalid type alias: expression is not a valid type
_testTypeAliasNotSupportedWithNewStyleUnion.py:5: error: Unsupported left operand type for | ("Type[str]")
_testTypeAliasNotSupportedWithNewStyleUnion.py:6: error: Invalid type alias: expression is not a valid type
_testTypeAliasNotSupportedWithNewStyleUnion.py:6: error: Unsupported left operand type for | ("Type[str]")

[case testTypedDictUnionGetFull]
from typing import Dict
from typing_extensions import TypedDict

class TD(TypedDict, total=False):
    x: int
    y: int

A = Dict[str, TD]
x: A
def foo(k: str) -> TD:
    reveal_type(x.get(k, {}))
    return x.get(k, {})
[out]
_testTypedDictUnionGetFull.py:11: note: Revealed type is "TypedDict('_testTypedDictUnionGetFull.TD', {'x'?: builtins.int, 'y'?: builtins.int})"

[case testTupleWithDifferentArgsPy310]
# https://github.com/python/mypy/issues/11098
# flags: --python-version 3.10
Correct1 = str | tuple[float, float, str]
Correct2 = tuple[float] | str
Correct3 = tuple[float, ...] | str
Correct4 = tuple[float, str]
Correct5 = tuple[float, ...]
Correct6 = list[tuple[int, str]]
c1: Correct1
c2: Correct2
c3: Correct3
c4: Correct4
c5: Correct5
c6: Correct6
reveal_type(c1)
reveal_type(c2)
reveal_type(c3)
reveal_type(c4)
reveal_type(c5)
reveal_type(c6)

RHSAlias1: type = tuple[int, int]
RHSAlias2: type = tuple[int]
RHSAlias3: type = tuple[int, ...]

WrongTypeElement = str | tuple[float, 1]  # Error
WrongEllipsis = tuple[float, float, ...] | str  # Error

# TODO: This should produce a fixed-length tuple
reveal_type(tuple[int, str]((1, "x")))
[out]
_testTupleWithDifferentArgsPy310.py:15: note: Revealed type is "Union[builtins.str, Tuple[builtins.float, builtins.float, builtins.str]]"
_testTupleWithDifferentArgsPy310.py:16: note: Revealed type is "Union[Tuple[builtins.float], builtins.str]"
_testTupleWithDifferentArgsPy310.py:17: note: Revealed type is "Union[builtins.tuple[builtins.float, ...], builtins.str]"
_testTupleWithDifferentArgsPy310.py:18: note: Revealed type is "Tuple[builtins.float, builtins.str]"
_testTupleWithDifferentArgsPy310.py:19: note: Revealed type is "builtins.tuple[builtins.float, ...]"
_testTupleWithDifferentArgsPy310.py:20: note: Revealed type is "builtins.list[Tuple[builtins.int, builtins.str]]"
_testTupleWithDifferentArgsPy310.py:26: error: Invalid type: try using Literal[1] instead?
_testTupleWithDifferentArgsPy310.py:27: error: Unexpected "..."
_testTupleWithDifferentArgsPy310.py:30: note: Revealed type is "builtins.tuple[builtins.object, ...]"

[case testEnumIterMetaInference]
import socket
from enum import Enum
from typing import Iterable, Iterator, Type, TypeVar

_E = TypeVar("_E", bound=Enum)

def enum_iter(cls: Type[_E]) -> Iterable[_E]:
    reveal_type(iter(cls))
    reveal_type(next(iter(cls)))
    return iter(cls)

for value in enum_iter(socket.SocketKind):
    reveal_type(value)
[out]
_testEnumIterMetaInference.py:8: note: Revealed type is "typing.Iterator[_E`-1]"
_testEnumIterMetaInference.py:9: note: Revealed type is "_E`-1"
_testEnumIterMetaInference.py:13: note: Revealed type is "socket.SocketKind"

[case testEnumUnpackedViaMetaclass]
from enum import Enum

class FooEnum(Enum):
    A = 1
    B = 2
    C = 3

a, b, c = FooEnum
reveal_type(a)
reveal_type(b)
reveal_type(c)
[out]
_testEnumUnpackedViaMetaclass.py:9: note: Revealed type is "_testEnumUnpackedViaMetaclass.FooEnum"
_testEnumUnpackedViaMetaclass.py:10: note: Revealed type is "_testEnumUnpackedViaMetaclass.FooEnum"
_testEnumUnpackedViaMetaclass.py:11: note: Revealed type is "_testEnumUnpackedViaMetaclass.FooEnum"

[case testNativeIntTypes]
# Spot check various native int operations with full stubs.
from mypy_extensions import i64, i32

x: i64 = 0
y: int = x
x = i64(0)
y = int(x)
i64()
i64("12")
i64("ab", 16)
i64(1.2)
float(i64(1))

i64(1) + i32(2)  # Error
reveal_type(x + y)
reveal_type(y + x)
a = [0]
a[x]
[out]
_testNativeIntTypes.py:14: error: Unsupported operand types for + ("i64" and "i32")
_testNativeIntTypes.py:15: note: Revealed type is "mypy_extensions.i64"
_testNativeIntTypes.py:16: note: Revealed type is "mypy_extensions.i64"

[case testStarUnpackNestedUnderscore]
from typing import Tuple, Dict, List

def crash() -> None:
    d: Dict[int, Tuple[str, int, str]] = {}
    k, (v1, *_) = next(iter(d.items()))

def test1() -> None:
    vs: List[str]
    d: Dict[int, Tuple[str, int, int]] = {}
    k, (v1, *vs) = next(iter(d.items()))
    reveal_type(vs)

def test2() -> None:
    d: Dict[int, Tuple[str, int, str]] = {}
    k, (v1, *vs) = next(iter(d.items()))
    reveal_type(vs)
[out]
_testStarUnpackNestedUnderscore.py:10: error: List item 0 has incompatible type "int"; expected "str"
_testStarUnpackNestedUnderscore.py:10: error: List item 1 has incompatible type "int"; expected "str"
_testStarUnpackNestedUnderscore.py:11: note: Revealed type is "builtins.list[builtins.str]"
_testStarUnpackNestedUnderscore.py:16: note: Revealed type is "builtins.list[builtins.object]"

[case testStrictEqualitywithParamSpec]
# flags: --strict-equality
from typing import Generic
from typing_extensions import Concatenate, ParamSpec

P = ParamSpec("P")

class Foo(Generic[P]): ...
class Bar(Generic[P]): ...

def bad(foo: Foo[[int]], bar: Bar[[int]]) -> bool:
    return foo == bar

def good1(foo1: Foo[[int]], foo2: Foo[[str]]) -> bool:
    return foo1 == foo2

def good2(foo1: Foo[[int, str]], foo2: Foo[[int, bytes]]) -> bool:
    return foo1 == foo2

def good3(foo1: Foo[[int]], foo2: Foo[[int, int]]) -> bool:
    return foo1 == foo2

def good4(foo1: Foo[[int]], foo2: Foo[[int]]) -> bool:
    return foo1 == foo2

def good5(foo1: Foo[[int]], foo2: Foo[[bool]]) -> bool:
    return foo1 == foo2

def good6(foo1: Foo[[int, int]], foo2: Foo[[bool, bool]]) -> bool:
    return foo1 == foo2

def good7(foo1: Foo[[int]], foo2: Foo[P], *args: P.args, **kwargs: P.kwargs) -> bool:
    return foo1 == foo2

def good8(foo1: Foo[P], foo2: Foo[[int, str, bytes]], *args: P.args, **kwargs: P.kwargs) -> bool:
    return foo1 == foo2

def good9(foo1: Foo[Concatenate[int, P]], foo2: Foo[[int, str, bytes]], *args: P.args, **kwargs: P.kwargs) -> bool:
    return foo1 == foo2

[out]
_testStrictEqualitywithParamSpec.py:11: error: Non-overlapping equality check (left operand type: "Foo[[int]]", right operand type: "Bar[[int]]")

[case testInferenceOfDunderDictOnClassObjects]
class Foo: ...
reveal_type(Foo.__dict__)
reveal_type(Foo().__dict__)
Foo.__dict__ = {}
Foo().__dict__ = {}

[out]
_testInferenceOfDunderDictOnClassObjects.py:2: note: Revealed type is "types.MappingProxyType[builtins.str, Any]"
_testInferenceOfDunderDictOnClassObjects.py:3: note: Revealed type is "builtins.dict[builtins.str, Any]"
_testInferenceOfDunderDictOnClassObjects.py:4: error: Property "__dict__" defined in "type" is read-only
_testInferenceOfDunderDictOnClassObjects.py:4: error: Incompatible types in assignment (expression has type "Dict[<nothing>, <nothing>]", variable has type "MappingProxyType[str, Any]")

[case testTypeVarTuple]
# flags: --enable-incomplete-feature=TypeVarTuple --enable-incomplete-feature=Unpack --python-version=3.11
from typing import Any, Callable, Unpack, TypeVarTuple

Ts = TypeVarTuple("Ts")

def foo(callback: Callable[[], Any]) -> None:
    call(callback)

def call(callback: Callable[[Unpack[Ts]], Any], *args: Unpack[Ts]) -> Any:
    ...

[case testTypeVarTupleTypingExtensions]
# flags: --enable-incomplete-feature=TypeVarTuple --enable-incomplete-feature=Unpack
from typing_extensions import Unpack, TypeVarTuple
from typing import Any, Callable

Ts = TypeVarTuple("Ts")

def foo(callback: Callable[[], Any]) -> None:
    call(callback)

def call(callback: Callable[[Unpack[Ts]], Any], *args: Unpack[Ts]) -> Any:
    ...

[case testDataclassReplace]
from dataclasses import dataclass, replace

@dataclass
class A:
    x: int

a = A(x=42)
a2 = replace(a, x=42)
reveal_type(a2)
a2 = replace()
a2 = replace(a, x='spam')
a2 = replace(a, x=42, q=42)
[out]
_testDataclassReplace.py:9: note: Revealed type is "_testDataclassReplace.A"
_testDataclassReplace.py:10: error: Too few arguments for "replace"
_testDataclassReplace.py:11: error: Argument "x" to "replace" of "A" has incompatible type "str"; expected "int"
_testDataclassReplace.py:12: error: Unexpected keyword argument "q" for "replace" of "A"

[case testGenericInferenceWithTuple]
# flags: --new-type-inference
from typing import TypeVar, Callable, Tuple

T = TypeVar("T")

def f(x: Callable[..., T]) -> T:
    return x()

x: Tuple[str, ...] = f(tuple)

[case testGenericInferenceWithDataclass]
# flags: --new-type-inference
from typing import Any, Collection, List
from dataclasses import dataclass, field

class Foo:
    pass

@dataclass
class A:
    items: Collection[Foo] = field(default_factory=list)

[case testGenericInferenceWithItertools]
# flags: --new-type-inference
from typing import TypeVar, Tuple
from itertools import groupby
K = TypeVar("K")
V = TypeVar("V")

def fst(kv: Tuple[K, V]) -> K:
    k, v = kv
    return k

pairs = [(len(s), s) for s in ["one", "two", "three"]]
<<<<<<< HEAD
grouped = groupby(pairs, key=fst)
=======
grouped = groupby(pairs, key=fst)
[out]

[case testDataclassReplaceOptional]
from dataclasses import dataclass, replace
from typing import Optional

@dataclass
class A:
    x: Optional[int]

a = A(x=42)
reveal_type(a)
a2 = replace(a, x=None)  # OK
reveal_type(a2)
[out]
_testDataclassReplaceOptional.py:9: note: Revealed type is "_testDataclassReplaceOptional.A"
_testDataclassReplaceOptional.py:11: note: Revealed type is "_testDataclassReplaceOptional.A"

[case testDataclassStrictOptionalAlwaysSet]
from dataclasses import dataclass
from typing import Callable, Optional

@dataclass
class Description:
    name_fn: Callable[[Optional[int]], Optional[str]]

def f(d: Description) -> None:
    reveal_type(d.name_fn)
[out]
_testDataclassStrictOptionalAlwaysSet.py:9: note: Revealed type is "def (Union[builtins.int, None]) -> Union[builtins.str, None]"
>>>>>>> 14418bc3
<|MERGE_RESOLUTION|>--- conflicted
+++ resolved
@@ -2076,11 +2076,7 @@
     return k
 
 pairs = [(len(s), s) for s in ["one", "two", "three"]]
-<<<<<<< HEAD
 grouped = groupby(pairs, key=fst)
-=======
-grouped = groupby(pairs, key=fst)
-[out]
 
 [case testDataclassReplaceOptional]
 from dataclasses import dataclass, replace
@@ -2109,5 +2105,4 @@
 def f(d: Description) -> None:
     reveal_type(d.name_fn)
 [out]
-_testDataclassStrictOptionalAlwaysSet.py:9: note: Revealed type is "def (Union[builtins.int, None]) -> Union[builtins.str, None]"
->>>>>>> 14418bc3
+_testDataclassStrictOptionalAlwaysSet.py:9: note: Revealed type is "def (Union[builtins.int, None]) -> Union[builtins.str, None]"