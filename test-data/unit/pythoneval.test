-- Test cases for type checking mypy programs using full stubs and running
-- using CPython.
--
-- These are mostly regression tests -- no attempt is made to make these
-- complete.


[case testHello]
import typing
print('hello, world')
[out]
hello, world

[case testMiscStdlibFeatures]
# Various legacy tests merged together to speed up test runtimes.

def f(x: object) -> None: pass

# testReversed
from typing import Reversible
class R(Reversible):
    def __iter__(self): return iter('oof')
    def __reversed__(self): return iter('foo')
f(list(reversed(range(5))))
f(list(reversed([1,2,3])))
f(list(reversed('abc')))
f(list(reversed(R())))

# testIntAndFloatConversion
from typing import SupportsInt, SupportsFloat
class A(SupportsInt):
    def __int__(self): return 5
class B(SupportsFloat):
    def __float__(self): return 1.2
f(int(1))
f(int(6.2))
f(int('3'))
f(int(b'4'))
f(int(A()))
f(float(-9))
f(float(B()))

# testAbs
from typing import SupportsAbs
class Ab(SupportsAbs[float]):
    def __abs__(self) -> float: return 5.5

f(abs(-1))
f(abs(-1.2))
f(abs(Ab()))

# testRound
from typing import SupportsRound
class Ro(SupportsRound):
    def __round__(self, ndigits=0): return 'x%d' % ndigits
f(round(1.6))
f(round(Ro()))
f(round(Ro(), 2))

# testCallMethodViaTypeObject
list.__add__([1, 2], [3, 4])

# testInheritedClassAttribute
import typing
class AA:
    x = 1
    def f(self: typing.Optional["AA"]) -> None: pass
class BB(AA):
    pass
BB.f(None)
f(BB.x)

# testSpecialAttributes
class Doc:
    """A docstring!"""
f(Doc().__doc__)
f(Doc().__class__)

# testFunctionAttributes
f(ord.__class__)
f(type(ord.__doc__ or '' + ''))
f(ord.__name__)
f(ord.__module__)

# testModuleAttributes
import math
f(type(__spec__))
f(math.__name__)
f(math.__spec__.name)
f(type(math.__dict__))
f(type(math.__doc__ or ''))
f(type(math.__spec__).__name__)
f(math.__class__)

[case testAbs2]
n: int
f: float
n = abs(1)
abs(1) + 'x'  # Error
f = abs(1.1)
abs(1.1) + 'x'  # Error
[out]
_program.py:4: error: Unsupported operand types for + ("int" and "str")
_program.py:6: error: Unsupported operand types for + ("float" and "str")

[case testTypeAttributes]
import typing
print(str.__class__)
print(type(str.__doc__))
print(str.__name__)
print(str.__module__)
print(str.__dict__ is not None)
[out]
<class 'type'>
<class 'str'>
str
builtins
True

[case testBoolCompatibilityWithInt]
import typing
x = 0
x = True
print(bool('x'))
print(bool(''))
[out]
True
False

[case testCannotExtendBoolUnlessIgnored]
class A(bool): pass
class B(bool): pass  # type: ignore
[out]
_program.py:1: error: Cannot inherit from final class "bool"

[case testCallBuiltinTypeObjectsWithoutArguments]
import typing
print(int())
print(repr(str()))
print(repr(bytes()))
print(float())
print(bool())
[out]
0
''
b''
0.0
False

[case testIntegerDivision]
import typing
x = 1 / 2
x = 1.5
[out]

[case testIntMethods]
import typing
print(int.from_bytes(b'ab', 'big'))
n = 0
print(n.from_bytes(b'ac', 'big'))
print(n.from_bytes([2, 3], 'big'))
print(n.to_bytes(2, 'big'))
[out]
24930
24931
515
b'\x00\x00'

[case testFloatMethods]
import typing
print(1.5.as_integer_ratio())
print(1.5.hex())
print(2.0.is_integer())
print(float.fromhex('0x1.8'))
[out]
(3, 2)
0x1.8000000000000p+0
True
1.5

[case testDictFromkeys]
import typing
d = dict.fromkeys('foo')
d['x'] = 2
d2 = dict.fromkeys([1, 2], b'')
d2[2] = b'foo'
[out]

[case testIsinstanceWithTuple]
from typing import cast, Any
x = cast(Any, (1, 'x'))
if isinstance(x, tuple):
    print(x[0], x[1])
[out]
1 x

[case testAnyStr]
from typing import AnyStr
def f(x: AnyStr) -> AnyStr:
    if isinstance(x, str):
        return 'foo'
    else:
        return b'zar'
print(f(''))
print(f(b''))
[out]
foo
b'zar'

[case testNameNotImportedFromTyping]
import typing
cast(int, 2)
[out]
_program.py:2: error: Name "cast" is not defined
_program.py:2: note: Did you forget to import it from "typing"? (Suggestion: "from typing import cast")

[case testBinaryIOType]
from typing import BinaryIO
def f(f: BinaryIO) -> None:
    f.write(b'foo')
    f.write(bytearray(b'foo'))
[out]

[case testIOTypes]
from typing import IO
import sys
def txt(f: IO[str]) -> None:
    f.write('foo')
    f.write(b'foo')
def bin(f: IO[bytes]) -> None:
    f.write(b'foo')
    f.write(bytearray(b'foo'))
txt(sys.stdout)
bin(sys.stdout)
[out]
_program.py:5: error: Argument 1 to "write" of "IO" has incompatible type "bytes"; expected "str"
_program.py:10: error: Argument 1 to "bin" has incompatible type "Union[TextIO, Any]"; expected "IO[bytes]"

[case testBuiltinOpen]
f = open('x')
f.write('x')
f.write(b'x')
f.foobar()
[out]
_program.py:3: error: Argument 1 to "write" of "_TextIOBase" has incompatible type "bytes"; expected "str"
_program.py:4: error: "TextIOWrapper[_WrappedBuffer]" has no attribute "foobar"

[case testOpenReturnTypeInference]
reveal_type(open('x'))
reveal_type(open('x', 'r'))
reveal_type(open('x', 'rb'))
mode = 'rb'
reveal_type(open('x', mode))
[out]
_program.py:1: note: Revealed type is "_io.TextIOWrapper[_io._WrappedBuffer]"
_program.py:2: note: Revealed type is "_io.TextIOWrapper[_io._WrappedBuffer]"
_program.py:3: note: Revealed type is "_io.BufferedReader[_io._BufferedReaderStream]"
_program.py:5: note: Revealed type is "typing.IO[Any]"

[case testOpenReturnTypeInferenceSpecialCases]
reveal_type(open(mode='rb', file='x'))
reveal_type(open(file='x', mode='rb'))
mode = 'rb'
reveal_type(open(mode=mode, file='r'))
[out]
_testOpenReturnTypeInferenceSpecialCases.py:1: note: Revealed type is "_io.BufferedReader[_io._BufferedReaderStream]"
_testOpenReturnTypeInferenceSpecialCases.py:2: note: Revealed type is "_io.BufferedReader[_io._BufferedReaderStream]"
_testOpenReturnTypeInferenceSpecialCases.py:4: note: Revealed type is "typing.IO[Any]"

[case testPathOpenReturnTypeInference]
from pathlib import Path
p = Path("x")
reveal_type(p.open())
reveal_type(p.open('r'))
reveal_type(p.open('rb'))
mode = 'rb'
reveal_type(p.open(mode))
[out]
_program.py:3: note: Revealed type is "_io.TextIOWrapper[_io._WrappedBuffer]"
_program.py:4: note: Revealed type is "_io.TextIOWrapper[_io._WrappedBuffer]"
_program.py:5: note: Revealed type is "_io.BufferedReader[_io._BufferedReaderStream]"
_program.py:7: note: Revealed type is "typing.IO[Any]"

[case testPathOpenReturnTypeInferenceSpecialCases]
from pathlib import Path
p = Path("x")
reveal_type(p.open(mode='r', errors='replace'))
reveal_type(p.open(errors='replace', mode='r'))
mode = 'r'
reveal_type(p.open(mode=mode, errors='replace'))
[out]
_program.py:3: note: Revealed type is "_io.TextIOWrapper[_io._WrappedBuffer]"
_program.py:4: note: Revealed type is "_io.TextIOWrapper[_io._WrappedBuffer]"
_program.py:6: note: Revealed type is "typing.IO[Any]"

[case testGenericPatterns]
from typing import Pattern
import re
p: Pattern[str]
p = re.compile('foo*')
b: Pattern[bytes]
b = re.compile(b'foo*')
m = p.match('fooo')
assert m
print(m.group(0))
[out]
fooo

[case testGenericMatch]
from typing import Match, Optional
import re
def f(m: Optional[Match[bytes]]) -> None:
    assert m
    print(m.group(0))
f(re.match(b'x*', b'xxy'))
[out]
b'xx'

[case testIntFloatDucktyping]
x: float
x = 2.2
x = 2
def f(x: float) -> None: pass
f(1.1)
f(1)
[out]

[case testsFloatOperations]
import typing
print(1.5 + 1.5)
print(1.5 + 1)
[out]
3.0
2.5

[case testMathFunctionWithIntArgument]
import typing
import math
math.sin(2)
math.sin(2.2)

[case testAbsReturnType]
f: float
n: int
n = abs(2)
f = abs(2.2)
abs(2.2) + 'x'
[out]
_program.py:5: error: Unsupported operand types for + ("float" and "str")

[case testROperatorMethods]
b: bytes
s: str
if int():
    s = b'foo' * 5 # Error
if int():
    b = 5 * b'foo'
if int():
    b = b'foo' * 5
if int():
    s = 5 * 'foo'
if int():
    s = 'foo' * 5
[out]
_program.py:4: error: Incompatible types in assignment (expression has type "bytes", variable has type "str")

[case testROperatorMethods2]
import typing
print(2 / 0.5)
print(' ', 2 * [3, 4])
[out]
4.0
  [3, 4, 3, 4]

[case testNotImplemented]
import typing
class A:
    def __add__(self, x: int) -> int:
        if isinstance(x, int):
            return x + 1
        return NotImplemented
class B:
    def __radd__(self, x: A) -> str:
        return 'x'
print(A() + 1)
print(A() + B())
[out]
2
x

[case testMappingMethods]
# Regression test
from typing import Mapping
x = {'x': 'y'} # type: Mapping[str, str]
print('x' in x)
print('y' in x)
[out]
True
False

[case testOverlappingOperatorMethods]
class X: pass
class A:
    def __add__(self, x: object) -> int:
        if isinstance(x, X):
            return 1
        return NotImplemented
class B:
    def __radd__(self, x: A) -> str: return 'x'
class C(X, B): pass
b: B
b = C()
print(A() + b)
[out]
_program.py:8: error: Signatures of "__radd__" of "B" and "__add__" of "A" are unsafely overlapping

[case testBytesAndBytearrayComparisons]
import typing
print(b'ab' < bytearray(b'b'))
print(bytearray(b'ab') < b'a')
[out]
True
False

[case testBytesAndBytearrayComparisons2]
import typing
'' < b''
b'' < ''
'' < bytearray()
bytearray() < ''
[out]
_program.py:2: error: Unsupported operand types for < ("str" and "bytes")
_program.py:3: error: Unsupported operand types for < ("bytes" and "str")
_program.py:4: error: Unsupported operand types for < ("str" and "bytearray")
_program.py:5: error: Unsupported operand types for < ("bytearray" and "str")

[case testInplaceOperatorMethod]
import typing
a = [1]
print('', a.__iadd__([2]))
print('', a)
[out]
 [1, 2]
 [1, 2]

[case testListInplaceAdd]
import typing
a = [1]
a += iter([2, 3])
print(tuple(a))
[out]
(1, 2, 3)

[case testInferHeterogeneousListOfIterables]
from typing import Sequence
s = ['x', 'y'] # type: Sequence[str]
a = [['x', 'x'], 'fo', s, iter('foo'), {'aa'}]
for i, x in enumerate(a):
    print(i, next(iter(x)))
[out]
0 x
1 f
2 x
3 f
4 aa

[case testTextIOProperties]
import typing
import sys
print(type(sys.stdin.encoding))
print(type(sys.stdin.errors))
sys.stdin.line_buffering
sys.stdin.buffer
sys.stdin.newlines
[out]
<class 'str'>
<class 'str'>

[case testIOProperties]
import typing
import sys
print(sys.stdin.name)
print(sys.stdin.buffer.mode)
[out]
<stdin>
rb

[case testFromFuturePrintFunction]
from __future__ import print_function
print('a', 'b')
[out]
a b

[case testListMethods]
import typing
import sys
l = [0, 1, 2, 3, 4]
if sys.version >= '3.3':
    l.clear()
else:
    l = []
l.append(0)
print('>', l)
if sys.version >= '3.3':
    m = l.copy()
else:
    m = l[:]
m.extend([1, 2, 3, 4])
print('>', m)
print(l.index(0))
print(l.index(0, 0))
print(l.index(0, 0, 1))
try:
    print(l.index(1))
    print('expected ValueError')
except ValueError:
    pass
l.insert(0, 1)
print('>', l)
print(l.pop(0))
print(l.pop())
m.remove(0)
try:
    m.remove(0)
    print('expected ValueError')
except ValueError:
    pass
m.reverse()
m.sort()
m.sort(key=lambda x: -x)
m.sort(reverse=False)
m.sort(key=lambda x: -x, reverse=True)
print('>', m)
[out]
> [0]
> [0, 1, 2, 3, 4]
0
0
0
> [1, 0]
1
0
> [1, 2, 3, 4]

[case testListOperators]
import typing
l = [0, 1]
print('+', l + [2])
print('*', l * 2)
print('*', 2 * l)
print('in', 1 in l)
print('==', l == [1, 2])
print('!=', l != [1, 2])
print('>', l > [1, 2, 3])
print('>=', l >= [1, 2, 3])
print('<', l < [1, 2, 3])
print('<=', l <= [1, 2, 3])
print('>[0]', l[0])
l += [2]
print('+=', l)
l *= 2
print('*=', l)
print('iter', list(iter(l)))
print('len', len(l))
print('repr', repr(l))
l[:3] = []
print('setslice', l)
print('reversed', list(reversed(l)))
[out]
+ [0, 1, 2]
* [0, 1, 0, 1]
* [0, 1, 0, 1]
in True
== False
!= True
> False
>= False
< True
<= True
>[0] 0
+= [0, 1, 2]
*= [0, 1, 2, 0, 1, 2]
iter [0, 1, 2, 0, 1, 2]
len 6
repr [0, 1, 2, 0, 1, 2]
setslice [0, 1, 2]
reversed [2, 1, 0]

[case testTupleAsSubtypeOfSequence]
from typing import TypeVar, Sequence
T = TypeVar('T')
def f(a: Sequence[T]) -> None: print(a)
f(tuple())
[out]
()

[case testMapWithLambdaSpecialCase]
from typing import List, Iterator
a = [[1], [3]]
b = map(lambda y: y[0], a)
print('>', list(b))
[out]
> [1, 3]

[case testInternalBuiltinDefinition]
import typing
def f(x: _T) -> None: pass
s: FrozenSet
[out]
_program.py:2: error: Name "_T" is not defined
_program.py:3: error: Name "FrozenSet" is not defined

[case testVarArgsFunctionSubtyping]
import typing
def f(*args: str) -> str: return args[0]
map(f, ['x'])
map(f, [1])
[out]
_program.py:4: error: Argument 1 to "map" has incompatible type "Callable[[VarArg(str)], str]"; expected "Callable[[int], str]"

[case testMapStr]
import typing
x = range(3)
a = list(map(str, x))
a + 1
[out]
_testMapStr.py:4: error: No overload variant of "__add__" of "list" matches argument type "int"
_testMapStr.py:4: note: Possible overload variants:
_testMapStr.py:4: note:     def __add__(self, list[str], /) -> list[str]
_testMapStr.py:4: note:     def [_S] __add__(self, list[_S], /) -> list[Union[_S, str]]

[case testRelativeImport]
import typing
from m import x
print(x)
[file m/__init__.py]
from .n import x
[file m/n.py]
x = 1
[out]
1

[case testRelativeImport2]
import typing
from m.n import x
print(x)
[file m/__init__.py]
[file m/n.py]
from .nn import x
[file m/nn.py]
x = 2
[out]
2

[case testPyiTakesPrecedenceOverPy]
import m
m.f(1)
[file m.py]
def f(x):
    print(x)
[file m.pyi]
import typing
def f(x: str) -> None: pass
[out]
_program.py:2: error: Argument 1 to "f" has incompatible type "int"; expected "str"

[case testComplexArithmetic]
import typing
print(5 + 8j)
print(3j * 2.0)
print(4J / 2.0)
[out]
(5+8j)
6j
2j

[case testComplexArithmetic2]
x = 5 + 8j
if int():
    x = '' # E
y = 3j * 2.0
if int():
    y = '' # E
[out]
_program.py:3: error: Incompatible types in assignment (expression has type "str", variable has type "complex")
_program.py:6: error: Incompatible types in assignment (expression has type "str", variable has type "complex")

[case testSuperNew]
from typing import Dict, Any
class MyType(type):
    def __new__(cls, name: str, bases: tuple, namespace: Dict[str, Any]) -> Any:
        return super().__new__(cls, name + 'x', bases, namespace)
class A(metaclass=MyType): pass
print(type(A()).__name__)
[out]
Ax

[case testSubclassBothGenericAndNonGenericABC]
from typing import Generic, TypeVar
from abc import ABCMeta
T = TypeVar('T')
class A(metaclass=ABCMeta): pass
class B(Generic[T]): pass
class C(A, B): pass
class D(B, A): pass
class E(A, B[T], Generic[T]): pass
class F(B[T], A, Generic[T]): pass
def f(e: E[int], f: F[int]) -> None: pass
[out]

[case testTypeVariableTypeComparability]
from typing import TypeVar
T = TypeVar('T')
def eq(x: T, y: T, z: T) -> T:
    if x == y:
        return y
    else:
        return z
print(eq(1, 2, 3))
print(eq('x', 'x', 'z'))
[out]
3
x

[case testIntDecimalCompatibility]
import typing
from decimal import Decimal
print(Decimal(1) + 2)
print(Decimal(1) - 2)
print(1 + Decimal('2.34'))
print(1 - Decimal('2.34'))
print(2 * Decimal('2.34'))
[out]
3
-1
3.34
-1.34
4.68

[case testInstantiateBuiltinTypes]
from typing import Dict, Set, List
d = dict()  # type: Dict[int, str]
s = set()   # type: Set[int]
l = list()  # type: List[int]
str()
bytes()
bytearray()
int()
float()
complex()
slice(1)
bool()

[case testVariableLengthTupleError]
from typing import Tuple
def p(t: Tuple[str, ...]) -> None:
    n = 5
    print(t[n])
    for s in t:
        s()
''.startswith(('x', 'y'))
''.startswith(('x', b'y'))
[out]
_program.py:6: error: "str" not callable
_program.py:8: error: Argument 1 to "startswith" of "str" has incompatible type "tuple[str, bytes]"; expected "Union[str, tuple[str, ...]]"

[case testMultiplyTupleByInteger]
n = 4
t = ('',) * n
t + 1
[out]
_program.py:3: error: No overload variant of "__add__" of "tuple" matches argument type "int"
_program.py:3: note: Possible overload variants:
_program.py:3: note:     def __add__(self, tuple[str, ...], /) -> tuple[str, ...]
_program.py:3: note:     def [_T] __add__(self, tuple[_T, ...], /) -> tuple[Union[str, _T], ...]

[case testMultiplyTupleByIntegerReverse]
n = 4
t = n * ('',)
t + 1
[out]
_program.py:3: error: No overload variant of "__add__" of "tuple" matches argument type "int"
_program.py:3: note: Possible overload variants:
_program.py:3: note:     def __add__(self, tuple[str, ...], /) -> tuple[str, ...]
_program.py:3: note:     def [_T] __add__(self, tuple[_T, ...], /) -> tuple[Union[str, _T], ...]

[case testDictWithKeywordArgs]
from typing import Dict, Any, List
d1 = dict(a=1, b=2) # type: Dict[str, int]
d2 = dict(a=1, b='') # type: Dict[str, int] # E
d3 = dict(a=1, b=1)
d3.xyz # E
d4 = dict(a=1, b='') # type: Dict[str, Any]
result = dict(x=[], y=[]) # type: Dict[str, List[str]]
[out]
_program.py:3: error: Dict entry 1 has incompatible type "str": "str"; expected "str": "int"
_program.py:5: error: "dict[str, int]" has no attribute "xyz"

[case testDefaultDict]
import typing as t
from collections import defaultdict

T = t.TypeVar('T')

d1 = defaultdict(list) # type: t.DefaultDict[int, str]
d2 = defaultdict() # type: t.DefaultDict[int, str]
d2[0] = '0'
d2['0'] = 0

def tst(dct: t.DefaultDict[int, T]) -> T:
    return dct[0]

collections = ['coins', 'stamps', 'comics'] # type: t.List[str]
d3 = defaultdict(str) # type: t.DefaultDict[int, str]
collections[2]

tst(defaultdict(list, {0: []}))
tst(defaultdict(list, {'0': []}))

class MyDDict(t.DefaultDict[int,T], t.Generic[T]):
    pass
MyDDict(dict)['0']
MyDDict(dict)[0]
[out]
_program.py:6: error: Argument 1 to "defaultdict" has incompatible type "type[list[_T]]"; expected "Optional[Callable[[], str]]"
_program.py:9: error: Invalid index type "str" for "defaultdict[int, str]"; expected type "int"
_program.py:9: error: Incompatible types in assignment (expression has type "int", target has type "str")
_program.py:19: error: Argument 1 to "tst" has incompatible type "defaultdict[str, list[Never]]"; expected "defaultdict[int, list[Never]]"
_program.py:23: error: Invalid index type "str" for "MyDDict[dict[Never, Never]]"; expected type "int"

[case testCollectionsAliases]
import typing as t
import collections as c

o1 = c.Counter()  # type: t.Counter[int]
reveal_type(o1)
o1['string']

o2 = c.ChainMap()  # type: t.ChainMap[int, str]
reveal_type(o2)

o3 = c.deque()  # type: t.Deque[int]
reveal_type(o3)

o4 = t.Counter[int]()
reveal_type(o4)

o5 = t.ChainMap[int, str]()
reveal_type(o5)

o6 = t.Deque[int]()
reveal_type(o6)

[out]
_testCollectionsAliases.py:5: note: Revealed type is "collections.Counter[builtins.int]"
_testCollectionsAliases.py:6: error: Invalid index type "str" for "Counter[int]"; expected type "int"
_testCollectionsAliases.py:9: note: Revealed type is "collections.ChainMap[builtins.int, builtins.str]"
_testCollectionsAliases.py:12: note: Revealed type is "collections.deque[builtins.int]"
_testCollectionsAliases.py:15: note: Revealed type is "collections.Counter[builtins.int]"
_testCollectionsAliases.py:18: note: Revealed type is "collections.ChainMap[builtins.int, builtins.str]"
_testCollectionsAliases.py:21: note: Revealed type is "collections.deque[builtins.int]"

[case testChainMapUnimported]
ChainMap[int, str]()

[out]
_testChainMapUnimported.py:1: error: Name "ChainMap" is not defined

[case testDequeWrongCase]
import collections
import typing

collections.Deque()
typing.deque()

[out]
_testDequeWrongCase.py:4: error: Module has no attribute "Deque"; maybe "deque"?
_testDequeWrongCase.py:5: error: Module has no attribute "deque"; maybe "Deque"?

[case testDictUpdateInference]
from typing import Dict, Optional
d = {}  # type: Dict[str, Optional[int]]
d.update({str(i): None for i in range(4)})

[case testSuperAndSetattr]
class A:
    def __init__(self) -> None:
        super().__setattr__('a', 1)
        super().__setattr__(1, 'a')
[out]
_program.py:4: error: Argument 1 to "__setattr__" of "object" has incompatible type "int"; expected "str"

[case testMetaclassAndSuper]
from typing import Any

class A(type):
    def __new__(cls, name, bases, namespace) -> Any:
        return super().__new__(cls, '', (object,), {'x': 7})

class B(metaclass=A):
    pass

print(getattr(B(), 'x'))
[out]
7

[case testSortedNoError]
from typing import Iterable, Callable, TypeVar, List, Dict, Optional
T = TypeVar('T')
def sorted(x: Iterable[T], *, key: Optional[Callable[[T], object]] = None) -> None: ...
a = []  # type: List[Dict[str, str]]
sorted(a, key=lambda y: y[''])

[case testAbstractProperty]
from abc import abstractproperty, ABCMeta  # type: ignore[deprecated]
class A(metaclass=ABCMeta):
    @abstractproperty
    def x(self) -> int: pass
class B(A):
    @property
    def x(self) -> int:
        return 3
b = B()
print(b.x + 1)
[out]
4

[case testInferenceWithLambda]
from typing import TypeVar, Iterable, Iterator, List
import itertools

_T = TypeVar('_T')

def f(iterable): # type: (Iterable[_T]) -> Iterator[List[_T]]
    grouped = itertools.groupby(enumerate(iterable), lambda pair: pair[0] // 2)
    return ([elem for _, elem in group] for _, group in grouped)

[case testReModuleBytes]
# Regression tests for various overloads in the re module -- bytes version
import re
bre = b'a+'
bpat = re.compile(bre)
bpat = re.compile(bpat)
s1 = re.search(bre, b'')
assert s1
s1.groups()
re.search(bre, u'') # Error
s2 = re.search(bpat, b'')
assert s2
s2.groups()
re.search(bpat, u'') # Error
# match(), split(), findall(), finditer() are much the same, so skip those.
# sub(), subn() have more overloads and we are checking these:
re.sub(bre, b'', b'') + b''
re.sub(bpat, b'', b'') + b''
re.sub(bre, lambda m: b'', b'') + b''
re.sub(bpat, lambda m: b'', b'') + b''
re.subn(bre, b'', b'')[0] + b''
re.subn(bpat, b'', b'')[0] + b''
re.subn(bre, lambda m: b'', b'')[0] + b''
re.subn(bpat, lambda m: b'', b'')[0] + b''
[out]
_testReModuleBytes.py:9: error: No overload variant of "search" matches argument types "bytes", "str"
_testReModuleBytes.py:9: note: Possible overload variants:
_testReModuleBytes.py:9: note:     def search(pattern: Union[str, Pattern[str]], string: str, flags: Union[int, RegexFlag] = ...) -> Optional[Match[str]]
_testReModuleBytes.py:9: note:     def search(pattern: Union[bytes, Pattern[bytes]], string: Buffer, flags: Union[int, RegexFlag] = ...) -> Optional[Match[bytes]]
_testReModuleBytes.py:13: error: Argument 1 to "search" has incompatible type "Pattern[bytes]"; expected "Union[str, Pattern[str]]"

[case testReModuleString]
# Regression tests for various overloads in the re module -- string version
import re
sre = 'a+'
spat = re.compile(sre)
spat = re.compile(spat)
s1 = re.search(sre, '')
assert s1
s1.groups()
re.search(sre, b'') # Error
s2 = re.search(spat, '')
assert s2
s2.groups()
re.search(spat, b'') # Error
# match(), split(), findall(), finditer() are much the same, so skip those.
# sus(), susn() have more overloads and we are checking these:
re.sub(sre, '', '') + ''
re.sub(spat, '', '') + ''
re.sub(sre, lambda m: '', '') + ''
re.sub(spat, lambda m: '', '') + ''
re.subn(sre, '', '')[0] + ''
re.subn(spat, '', '')[0] + ''
re.subn(sre, lambda m: '', '')[0] + ''
re.subn(spat, lambda m: '', '')[0] + ''
[out]
_testReModuleString.py:9: error: No overload variant of "search" matches argument types "str", "bytes"
_testReModuleString.py:9: note: Possible overload variants:
_testReModuleString.py:9: note:     def search(pattern: Union[str, Pattern[str]], string: str, flags: Union[int, RegexFlag] = ...) -> Optional[Match[str]]
_testReModuleString.py:9: note:     def search(pattern: Union[bytes, Pattern[bytes]], string: Buffer, flags: Union[int, RegexFlag] = ...) -> Optional[Match[bytes]]
_testReModuleString.py:13: error: Argument 1 to "search" has incompatible type "Pattern[str]"; expected "Union[bytes, Pattern[bytes]]"

[case testListSetitemTuple]
from typing import List, Tuple
a = []  # type: List[Tuple[str, int]]
a[0] = 'x', 1
a[1] = 2, 'y'
a[:] = [('z', 3)]
[out]
_program.py:4: error: Incompatible types in assignment (expression has type "tuple[int, str]", target has type "tuple[str, int]")

[case testContextManager]
import contextlib
from contextlib import contextmanager
from typing import Iterator

@contextmanager
def f(x: int) -> Iterator[str]:
    yield 'foo'

@contextlib.contextmanager
def g(*x: str) -> Iterator[int]:
    yield 1

reveal_type(f)
reveal_type(g)

with f('') as s:
    reveal_type(s)
[out]
_program.py:13: note: Revealed type is "def (x: builtins.int) -> contextlib._GeneratorContextManager[builtins.str, None, None]"
_program.py:14: note: Revealed type is "def (*x: builtins.str) -> contextlib._GeneratorContextManager[builtins.int, None, None]"
_program.py:16: error: Argument 1 to "f" has incompatible type "str"; expected "int"
_program.py:17: note: Revealed type is "builtins.str"

[case testTypedDictGet]
# Test that TypedDict get plugin works with typeshed stubs
from typing import TypedDict
class A: pass
D = TypedDict('D', {'x': int, 'y': str})
d: D
reveal_type(d.get('x'))
reveal_type(d.get('y'))
reveal_type(d.get('z'))
d.get()
s = ''
reveal_type(d.get(s))
[out]
_testTypedDictGet.py:6: note: Revealed type is "Union[builtins.int, None]"
_testTypedDictGet.py:7: note: Revealed type is "Union[builtins.str, None]"
_testTypedDictGet.py:8: note: Revealed type is "builtins.object"
_testTypedDictGet.py:9: error: All overload variants of "get" of "Mapping" require at least one argument
_testTypedDictGet.py:9: note: Possible overload variants:
_testTypedDictGet.py:9: note:     def get(self, str, /) -> object
_testTypedDictGet.py:9: note:     def get(self, str, /, default: object) -> object
_testTypedDictGet.py:9: note:     def [_T] get(self, str, /, default: _T) -> object
_testTypedDictGet.py:11: note: Revealed type is "builtins.object"

[case testTypedDictMappingMethods]
from typing import TypedDict
Cell = TypedDict('Cell', {'value': int})
c = Cell(value=42)
for x in c:
    reveal_type(x)
reveal_type(iter(c))
reveal_type(len(c))
reveal_type('value' in c)
reveal_type(c.keys())
reveal_type(c.items())
reveal_type(c.values())
reveal_type(c.copy())
reveal_type(c.setdefault('value', False))
c.update({'value': 2})
c.update({'invalid': 2})
c.pop('value')
c == c
c != c
Cell2 = TypedDict('Cell2', {'value': int}, total=False)
c2 = Cell2()
reveal_type(c2.pop('value'))
[out]
_testTypedDictMappingMethods.py:5: note: Revealed type is "builtins.str"
_testTypedDictMappingMethods.py:6: note: Revealed type is "typing.Iterator[builtins.str]"
_testTypedDictMappingMethods.py:7: note: Revealed type is "builtins.int"
_testTypedDictMappingMethods.py:8: note: Revealed type is "builtins.bool"
_testTypedDictMappingMethods.py:9: note: Revealed type is "_collections_abc.dict_keys[builtins.str, builtins.object]"
_testTypedDictMappingMethods.py:10: note: Revealed type is "_collections_abc.dict_items[builtins.str, builtins.object]"
_testTypedDictMappingMethods.py:11: note: Revealed type is "_collections_abc.dict_values[builtins.str, builtins.object]"
_testTypedDictMappingMethods.py:12: note: Revealed type is "TypedDict('_testTypedDictMappingMethods.Cell', {'value': builtins.int})"
_testTypedDictMappingMethods.py:13: note: Revealed type is "builtins.int"
_testTypedDictMappingMethods.py:15: error: Unexpected TypedDict key "invalid"
_testTypedDictMappingMethods.py:16: error: Key "value" of TypedDict "Cell" cannot be deleted
_testTypedDictMappingMethods.py:21: note: Revealed type is "builtins.int"

[case testCrashOnComplexCheckWithNamedTupleNext]
from typing import NamedTuple, Optional

MyNamedTuple = NamedTuple('MyNamedTuple', [('parent', 'MyNamedTuple')]) # type: ignore
def foo(mymap) -> Optional[MyNamedTuple]:
    return next((mymap[key] for key in mymap), None)
[out]

[case testCanConvertTypedDictToAnySuperclassOfMapping]
from typing import Sized, TypedDict, Iterable, Container

Point = TypedDict('Point', {'x': int, 'y': int})

p: Point
s: Sized = p
it: Iterable[str] = p
c: Container[str] = p
o: object = p
it2: Iterable[int] = p
[out]
_testCanConvertTypedDictToAnySuperclassOfMapping.py:10: error: Incompatible types in assignment (expression has type "Point", variable has type "Iterable[int]")
_testCanConvertTypedDictToAnySuperclassOfMapping.py:10: note: Following member(s) of "Point" have conflicts:
_testCanConvertTypedDictToAnySuperclassOfMapping.py:10: note:     Expected:
_testCanConvertTypedDictToAnySuperclassOfMapping.py:10: note:         def __iter__(self) -> Iterator[int]
_testCanConvertTypedDictToAnySuperclassOfMapping.py:10: note:     Got:
_testCanConvertTypedDictToAnySuperclassOfMapping.py:10: note:         def __iter__(self) -> Iterator[str]

[case testAsyncioGatherPreciseType-xfail]
# Mysteriously regressed in #11905
import asyncio
from typing import Tuple

async def get_location(arg: str) -> Tuple[str, str]:
    return arg, arg

async def main() -> None:
    ((a_x, a_y),) = await asyncio.gather(get_location('start'))
    reveal_type(a_x)
    reveal_type(a_y)
reveal_type(asyncio.gather(*[asyncio.sleep(1), asyncio.sleep(1)]))
[out]
_testAsyncioGatherPreciseType.py:9: note: Revealed type is "builtins.str"
_testAsyncioGatherPreciseType.py:10: note: Revealed type is "builtins.str"
_testAsyncioGatherPreciseType.py:11: note: Revealed type is "asyncio.futures.Future[builtins.list[Any]]"

[case testMultipleInheritanceWorksWithTupleTypeGeneric]
from typing import SupportsAbs, NamedTuple

class Point(NamedTuple('Point', [('x', int), ('y', int)]), SupportsAbs[int]):
    def __abs__(p) -> int:
        return abs(p.x) + abs(p.y)

def test(a: Point) -> bool:
    return abs(a) == 2
[out]

[case testNoCrashOnGenericUnionUnpacking]
from typing import Union, Dict

TEST = {'key': ('a', 'b')}
def test() -> None:
    a, b = TEST.get('foo', ('x', 'y'))
    reveal_type(a)
    reveal_type(b)
def test2() -> None:
    a, b = TEST.get('foo', (1, 2))
    reveal_type(a)
    reveal_type(b)

x: Union[Dict[int, int], Dict[str, str]] = dict(a='b')
for a, b in x.items():
    reveal_type(a)
    reveal_type(b)
[out]
_testNoCrashOnGenericUnionUnpacking.py:6: note: Revealed type is "builtins.str"
_testNoCrashOnGenericUnionUnpacking.py:7: note: Revealed type is "builtins.str"
_testNoCrashOnGenericUnionUnpacking.py:10: note: Revealed type is "Union[builtins.str, builtins.int]"
_testNoCrashOnGenericUnionUnpacking.py:11: note: Revealed type is "Union[builtins.str, builtins.int]"
_testNoCrashOnGenericUnionUnpacking.py:15: note: Revealed type is "Union[builtins.int, builtins.str]"
_testNoCrashOnGenericUnionUnpacking.py:16: note: Revealed type is "Union[builtins.int, builtins.str]"

[case testMetaclassOpAccess]
from typing import Type
class A:
    pass

class Meta(type):
    def __mul__(self, other: int) -> Type[A]:
        pass
    def __add__(self, other: int) -> Type[C]:
        pass
    def __radd__(self, other: int) -> Type[C]:
        pass
class C(metaclass=Meta):
    pass

bar: Type[C]
def get_c_type() -> Type[C]:
    pass

res = bar * 4
other = 4 + get_c_type() + 5
reveal_type(res)
reveal_type(other)
[out]
_testMetaclassOpAccess.py:21: note: Revealed type is "type[_testMetaclassOpAccess.A]"
_testMetaclassOpAccess.py:22: note: Revealed type is "type[_testMetaclassOpAccess.C]"

[case testMetaclassOpAccessUnion]
from typing import Type, Union

class MetaA(type):
    def __mul__(self, other: int) -> str:
        pass
class A(metaclass=MetaA):
    pass
class MetaB(type):
    def __mul__(self, other: int) -> int:
        pass
class B(metaclass=MetaB):
    pass

bar: Type[Union[A, B]]
res = bar * 4
reveal_type(res)
[out]
_testMetaclassOpAccessUnion.py:16: note: Revealed type is "Union[builtins.str, builtins.int]"

[case testMetaclassOpAccessAny]
from typing import Type
from nonexistent import C
bar: Type[C]

bar * 4 + bar + 3  # should not produce more errors
[out]
_testMetaclassOpAccessAny.py:2: error: Cannot find implementation or library stub for module named "nonexistent"
_testMetaclassOpAccessAny.py:2: note: See https://mypy.readthedocs.io/en/stable/running_mypy.html#missing-imports

[case testEnumIterationAndPreciseElementType]
# Regression test for #2305
from enum import Enum
class E(Enum):
    A = 'a'
(reveal_type(e) for e in E)
for e in E:
    reveal_type(e)
[out]
_testEnumIterationAndPreciseElementType.py:5: note: Revealed type is "_testEnumIterationAndPreciseElementType.E"
_testEnumIterationAndPreciseElementType.py:7: note: Revealed type is "_testEnumIterationAndPreciseElementType.E"

[case testEnumIterable]
from enum import Enum
from typing import Iterable
class E(Enum):
    A = 'a'
def f(ie: Iterable[E]):
    pass
f(E)

[case testIntEnumIterable]
from enum import IntEnum
from typing import Iterable
class N(IntEnum):
    X = 1
def f(ni: Iterable[N]):
    pass
def g(ii: Iterable[int]):
    pass
f(N)
g(N)
reveal_type(list(N))
[out]
_testIntEnumIterable.py:11: note: Revealed type is "builtins.list[_testIntEnumIterable.N]"

[case testDerivedEnumIterable]
from enum import Enum
from typing import Iterable
class E(str, Enum):
    A = 'foo'
def f(ei: Iterable[E]):
    pass
def g(si: Iterable[str]):
    pass
f(E)
g(E)

[case testInvalidSlots]
from typing import List
class A:
    __slots__ = 1
class B:
    __slots__ = (1, 2)
class C:
    __slots__: List[int] = []
[out]
_testInvalidSlots.py:3: error: Invalid type for "__slots__" (actual type "int", expected type "Union[str, Iterable[str]]")
_testInvalidSlots.py:5: error: Invalid type for "__slots__" (actual type "tuple[int, int]", expected type "Union[str, Iterable[str]]")
_testInvalidSlots.py:7: error: Invalid type for "__slots__" (actual type "list[int]", expected type "Union[str, Iterable[str]]")

[case testDictWithStarStarSpecialCase]
from typing import Dict

def f() -> Dict[int, str]:
    return {1: '', **d()}

def d() -> Dict[int, int]:
    return {}
[out]
_testDictWithStarStarSpecialCase.py:4: error: Unpacked dict entry 1 has incompatible type "dict[int, int]"; expected "SupportsKeysAndGetItem[int, str]"

[case testLoadsOfOverloads]
from typing import overload, Any, TypeVar, Iterable, List, Dict, Callable, Union

S = TypeVar('S')
T = TypeVar('T')

@overload
def simple_map() -> None: ...
@overload
def simple_map(func: Callable[[T], S], one: Iterable[T]) -> S: ...
@overload
def simple_map(func: Callable[..., S], *iterables: Iterable[Any]) -> S: ...
def simple_map(*args): pass

def format_row(*entries: object) -> str: pass

class DateTime: pass
JsonBlob = Dict[str, Any]
Column = Union[List[str], List[int], List[bool], List[float], List[DateTime], List[JsonBlob]]

def print_custom_table() -> None:
    a: Column

    for row in simple_map(format_row, a, a, a, a, a, a, a, a):  # 8 columns
        reveal_type(row)
[out]
_testLoadsOfOverloads.py:24: note: Revealed type is "builtins.str"

[case testReduceWithAnyInstance]
from typing import Iterable
from functools import reduce
M = Iterable
def f(m1: M, m2):
    ...
def g(ms: 'T[M]') -> None:
    reduce(f, ms)
T = Iterable
[out]

[case testNamedTupleNew]
# This is an eval test because there was a snag found only with full stubs
from typing import NamedTuple

Base = NamedTuple('Base', [('param', int)])

class Child(Base):
    def __new__(cls, param: int = 1) -> 'Child':
        return Base.__new__(cls, param)

Base(param=10)
Child(param=10)
reveal_type(Child())

from collections import namedtuple
X = namedtuple('X', ['a', 'b'])
x = X(a=1, b='s')

[out]
_testNamedTupleNew.py:12: note: Revealed type is "tuple[builtins.int, fallback=_testNamedTupleNew.Child]"

[case testNamedTupleTypeInheritanceSpecialCase]
from typing import NamedTuple, Tuple
from collections import namedtuple

A = NamedTuple('A', [('param', int)])
B = namedtuple('B', ['param'])

def accepts_named_tuple(arg: NamedTuple):
    reveal_type(arg._asdict())
    reveal_type(arg._fields)
    reveal_type(arg._field_defaults)

a = A(1)
b = B(1)

accepts_named_tuple(a)
accepts_named_tuple(b)
accepts_named_tuple(1)
accepts_named_tuple((1, 2))
[out]
_testNamedTupleTypeInheritanceSpecialCase.py:8: note: Revealed type is "builtins.dict[builtins.str, Any]"
_testNamedTupleTypeInheritanceSpecialCase.py:9: note: Revealed type is "builtins.tuple[builtins.str, ...]"
_testNamedTupleTypeInheritanceSpecialCase.py:10: note: Revealed type is "builtins.dict[builtins.str, Any]"
_testNamedTupleTypeInheritanceSpecialCase.py:17: error: Argument 1 to "accepts_named_tuple" has incompatible type "int"; expected "NamedTuple"
_testNamedTupleTypeInheritanceSpecialCase.py:18: error: Argument 1 to "accepts_named_tuple" has incompatible type "tuple[int, int]"; expected "NamedTuple"

[case testNewAnalyzerBasicTypeshed_newsemanal]
from typing import Dict, List, Tuple

x: Dict[str, List[int]]
reveal_type(x['test'][0])
[out]
_testNewAnalyzerBasicTypeshed_newsemanal.py:4: note: Revealed type is "builtins.int"

[case testNewAnalyzerTypedDictInStub_newsemanal]
import stub
reveal_type(stub.thing)

[file stub.pyi]
from typing_extensions import TypedDict

class StuffDict(TypedDict):
    foo: str
    bar: int

def thing(stuff: StuffDict) -> int: ...

[out]
_testNewAnalyzerTypedDictInStub_newsemanal.py:2: note: Revealed type is "def (stuff: TypedDict('stub.StuffDict', {'foo': builtins.str, 'bar': builtins.int})) -> builtins.int"

[case testStrictEqualityAllowlist]
# mypy: strict-equality
{1} == frozenset({1})
frozenset({1}) == {1}

frozenset({1}) == [1]  # Error

{1: 2}.keys() == {1}
{1: 2}.keys() == frozenset({1})
{1: 2}.items() == {(1, 2)}

{1: 2}.keys() == {'no'}  # OK
{1: 2}.values() == {2}  # Error
{1: 2}.keys() == [1]  # OK
[out]
_testStrictEqualityAllowlist.py:5: error: Non-overlapping equality check (left operand type: "frozenset[int]", right operand type: "list[int]")
_testStrictEqualityAllowlist.py:12: error: Non-overlapping equality check (left operand type: "dict_values[int, int]", right operand type: "set[int]")

[case testUnreachableWithStdlibContextManagers]
# mypy: warn-unreachable, strict-optional

from contextlib import suppress

# This test overlaps with some of the warn-unreachable tests in check-unreachable-code,
# but 'open(...)' is a very common function so we want to make sure we don't regress
# against it specifically
def f_open() -> str:
    with open("foo.txt", "r") as f:
        return f.read()
    print("noop")

# contextlib.suppress is less common, but it's a fairly prominent example of an
# exception-suppressing context manager, so it'd be good to double-check.
def f_suppresses() -> int:
    with suppress(Exception):
        return 3
    print("noop")
[out]
_testUnreachableWithStdlibContextManagers.py:11: error: Statement is unreachable
_testUnreachableWithStdlibContextManagers.py:15: error: Missing return statement

[case testUnreachableWithStdlibContextManagersNoStrictOptional]
# mypy: warn-unreachable, no-strict-optional

from contextlib import suppress

# When strict-optional is disabled, 'open' should still behave in the same way as before
def f_open() -> str:
    with open("foo.txt", "r") as f:
        return f.read()
    print("noop")

# ...but unfortunately, we can't
def f_suppresses() -> int:
    with suppress(Exception):
        return 3
    print("noop")
[out]
_testUnreachableWithStdlibContextManagersNoStrictOptional.py:9: error: Statement is unreachable
_testUnreachableWithStdlibContextManagersNoStrictOptional.py:15: error: Statement is unreachable

[case testIsInstanceAdHocIntersectionWithStrAndBytes]
# mypy: warn-unreachable
x: str
if isinstance(x, bytes):
    reveal_type(x)
y: str
if isinstance(x, int):
    reveal_type(x)
[out]
_testIsInstanceAdHocIntersectionWithStrAndBytes.py:3: error: Subclass of "str" and "bytes" cannot exist: have distinct disjoint bases
_testIsInstanceAdHocIntersectionWithStrAndBytes.py:4: error: Statement is unreachable
_testIsInstanceAdHocIntersectionWithStrAndBytes.py:6: error: Subclass of "str" and "int" cannot exist: have distinct disjoint bases
_testIsInstanceAdHocIntersectionWithStrAndBytes.py:7: error: Statement is unreachable

[case testAsyncioFutureWait]
# mypy: strict-optional
from asyncio import Future, wait
from typing import List

async def foo() -> None:
    f = []  # type: List[Future[None]]
    await wait(f)

[case testShadowTypingModule]
1 + ''
[file typing.py]
x = 0
1 + ''
[out]
mypy: "tmp/typing.py" shadows library module "typing"
note: A user-defined top-level module with name "typing" is not supported

[case testIgnoreImportIfNoPython3StubAvailable]
# flags: --ignore-missing-imports
import scribe  # No Python 3 stubs available for scribe
from scribe import x
import pytz  # Python 3 stubs available for pytz
import foobar_asdf
import jack  # This has a stubs package but was never bundled with mypy, so ignoring works
[out]
_testIgnoreImportIfNoPython3StubAvailable.py:4: error: Library stubs not installed for "pytz"
_testIgnoreImportIfNoPython3StubAvailable.py:4: note: Hint: "python3 -m pip install types-pytz"
_testIgnoreImportIfNoPython3StubAvailable.py:4: note: (or run "mypy --install-types" to install all missing stub packages)
_testIgnoreImportIfNoPython3StubAvailable.py:4: note: See https://mypy.readthedocs.io/en/stable/running_mypy.html#missing-imports

[case testNoPython3StubAvailable]
import scribe
from scribe import x
import pytz
[out]
_testNoPython3StubAvailable.py:1: error: Cannot find implementation or library stub for module named "scribe"
_testNoPython3StubAvailable.py:1: note: See https://mypy.readthedocs.io/en/stable/running_mypy.html#missing-imports
_testNoPython3StubAvailable.py:3: error: Library stubs not installed for "pytz"
_testNoPython3StubAvailable.py:3: note: Hint: "python3 -m pip install types-pytz"
_testNoPython3StubAvailable.py:3: note: (or run "mypy --install-types" to install all missing stub packages)


[case testTypingOrderedDictAlias]
from typing import OrderedDict
x: OrderedDict[str, int] = OrderedDict({})
reveal_type(x)
[out]
_testTypingOrderedDictAlias.py:3: note: Revealed type is "collections.OrderedDict[builtins.str, builtins.int]"

[case testTypingExtensionsOrderedDictAlias]
from typing_extensions import OrderedDict
x: OrderedDict[str, str] = OrderedDict({})
reveal_type(x)  # Revealed type is "collections.OrderedDict[builtins.str, builtins.int]"
[out]
_testTypingExtensionsOrderedDictAlias.py:3: note: Revealed type is "collections.OrderedDict[builtins.str, builtins.str]"

[case testSpecialTypingProtocols]
# flags: --warn-unreachable
from typing import Awaitable, Hashable, Union, Tuple, List

obj: Union[Tuple[int], List[int]]
if isinstance(obj, Hashable):
    reveal_type(obj)
if isinstance(obj, Awaitable):
    reveal_type(obj)
[out]
_testSpecialTypingProtocols.py:6: note: Revealed type is "tuple[builtins.int]"
_testSpecialTypingProtocols.py:8: error: Statement is unreachable

[case testTypeshedRecursiveTypesExample]
from typing import List, Union

Recursive = Union[str, List["Recursive"]]

def foo(r: Recursive) -> None:
    if not isinstance(r, str):
        if r:
            foo(r[0])
    if not isinstance(r, list):
        r.casefold()

foo("")
foo(list(""))
foo(list((list(""), "")))
[out]

[case testNarrowTypeForDictKeys]
from typing import Dict, KeysView, Optional

d: Dict[str, int]
key: Optional[str]
if key in d.keys():
    reveal_type(key)
else:
    reveal_type(key)

kv: KeysView[str]
k: Optional[str]
if k in kv:
    reveal_type(k)
else:
    reveal_type(k)

[out]
_testNarrowTypeForDictKeys.py:6: note: Revealed type is "builtins.str"
_testNarrowTypeForDictKeys.py:8: note: Revealed type is "Union[builtins.str, None]"
_testNarrowTypeForDictKeys.py:13: note: Revealed type is "builtins.str"
_testNarrowTypeForDictKeys.py:15: note: Revealed type is "Union[builtins.str, None]"

[case testTypeAliasWithNewStyleUnion]
# flags: --python-version 3.10
from typing import Literal, Type, TypeAlias, TypeVar

Foo = Literal[1, 2]
reveal_type(Foo)
Bar1 = Foo | Literal[3]
Bar2 = Literal[3] | Foo
Bar3 = Foo | Foo | Literal[3] | Foo

U1 = int | str
U2 = U1 | bytes
U3 = bytes | U1

Opt1 = None | int
Opt2 = None | float
Opt3 = int | None
Opt4 = float | None

A = Type[int] | str
B: TypeAlias = Type[int] | str
C = type[int] | str

D = type[int] | str
x: D
reveal_type(x)
E: TypeAlias = type[int] | str
y: E
reveal_type(y)
F = list[type[int] | str]

T = TypeVar("T", int, str)
def foo(x: T) -> T:
    A = type[int] | str
    a: A
    return x
[out]
_testTypeAliasWithNewStyleUnion.py:5: note: Revealed type is "typing._SpecialForm"
_testTypeAliasWithNewStyleUnion.py:25: note: Revealed type is "type[builtins.int] | builtins.str"
_testTypeAliasWithNewStyleUnion.py:28: note: Revealed type is "type[builtins.int] | builtins.str"

[case testTypeAliasWithNewStyleUnionInStub]
import m
a: m.A
reveal_type(a)
b: m.B
reveal_type(b)
c: m.C
reveal_type(c)
d: m.D
reveal_type(d)
e: m.E
reveal_type(e)
f: m.F
reveal_type(f)

[file m.pyi]
from typing import Type, Callable, Literal
from typing_extensions import TypeAlias

Foo = Literal[1, 2]
reveal_type(Foo)
Bar1 = Foo | Literal[3]
Bar2 = Literal[3] | Foo
Bar3 = Foo | Foo | Literal[3] | Foo

U1 = int | str
U2 = U1 | bytes
U3 = bytes | U1

Opt1 = None | int
Opt2 = None | float
Opt3 = int | None
Opt4 = float | None

A = Type[int] | str
B: TypeAlias = Type[int] | str
C = type[int] | str
reveal_type(C)
D: TypeAlias = type[int] | str
E = str | type[int]
F: TypeAlias = str | type[int]
G = list[type[int] | str]
H = list[str | type[int]]

CU1 = int | Callable[[], str | bool]
CU2: TypeAlias = int | Callable[[], str | bool]
CU3 = int | Callable[[str | bool], str]
CU4: TypeAlias = int | Callable[[str | bool], str]
[out]
m.pyi:5: note: Revealed type is "typing._SpecialForm"
m.pyi:22: note: Revealed type is "typing._SpecialForm"
_testTypeAliasWithNewStyleUnionInStub.py:3: note: Revealed type is "Union[type[builtins.int], builtins.str]"
_testTypeAliasWithNewStyleUnionInStub.py:5: note: Revealed type is "Union[type[builtins.int], builtins.str]"
_testTypeAliasWithNewStyleUnionInStub.py:7: note: Revealed type is "Union[type[builtins.int], builtins.str]"
_testTypeAliasWithNewStyleUnionInStub.py:9: note: Revealed type is "Union[type[builtins.int], builtins.str]"
_testTypeAliasWithNewStyleUnionInStub.py:11: note: Revealed type is "Union[builtins.str, type[builtins.int]]"
_testTypeAliasWithNewStyleUnionInStub.py:13: note: Revealed type is "Union[builtins.str, type[builtins.int]]"

[case testEnumNameWorkCorrectlyOn311]
# flags: --python-version 3.11
import enum

class E(enum.Enum):
    X = 1
    Y = 2
    @enum.property
    def foo(self) -> int: ...

e: E
reveal_type(e.name)
reveal_type(e.value)
reveal_type(E.X.name)
reveal_type(e.foo)
reveal_type(E.Y.foo)
[out]
_testEnumNameWorkCorrectlyOn311.py:11: note: Revealed type is "builtins.str"
_testEnumNameWorkCorrectlyOn311.py:12: note: Revealed type is "Literal[1]? | Literal[2]?"
_testEnumNameWorkCorrectlyOn311.py:13: note: Revealed type is "Literal['X']?"
_testEnumNameWorkCorrectlyOn311.py:14: note: Revealed type is "builtins.int"
_testEnumNameWorkCorrectlyOn311.py:15: note: Revealed type is "builtins.int"

[case testTypeAliasNotSupportedWithNewStyleUnion]
# flags: --python-version 3.9
from typing_extensions import TypeAlias
A = type[int] | str
B = str | type[int]
C = str | int
D: TypeAlias = str | int
[out]
_testTypeAliasNotSupportedWithNewStyleUnion.py:3: error: Invalid type alias: expression is not a valid type
_testTypeAliasNotSupportedWithNewStyleUnion.py:3: error: Unsupported left operand type for | ("GenericAlias")
_testTypeAliasNotSupportedWithNewStyleUnion.py:4: error: Invalid type alias: expression is not a valid type
_testTypeAliasNotSupportedWithNewStyleUnion.py:4: error: Unsupported left operand type for | ("type[str]")
_testTypeAliasNotSupportedWithNewStyleUnion.py:5: error: Invalid type alias: expression is not a valid type
_testTypeAliasNotSupportedWithNewStyleUnion.py:5: error: Unsupported left operand type for | ("type[str]")
_testTypeAliasNotSupportedWithNewStyleUnion.py:6: error: Invalid type alias: expression is not a valid type
_testTypeAliasNotSupportedWithNewStyleUnion.py:6: error: Unsupported left operand type for | ("type[str]")

[case testTypedDictUnionGetFull]
from typing import Dict
from typing_extensions import TypedDict

class TD(TypedDict, total=False):
    x: int
    y: int

A = Dict[str, TD]
x: A
def foo(k: str) -> TD:
    reveal_type(x.get(k, {}))
    return x.get(k, {})
[out]
_testTypedDictUnionGetFull.py:11: note: Revealed type is "TypedDict('_testTypedDictUnionGetFull.TD', {'x'?: builtins.int, 'y'?: builtins.int})"

[case testTupleWithDifferentArgsPy310]
# https://github.com/python/mypy/issues/11098
# flags: --python-version 3.10
Correct1 = str | tuple[float, float, str]
Correct2 = tuple[float] | str
Correct3 = tuple[float, ...] | str
Correct4 = tuple[float, str]
Correct5 = tuple[float, ...]
Correct6 = list[tuple[int, str]]
c1: Correct1
c2: Correct2
c3: Correct3
c4: Correct4
c5: Correct5
c6: Correct6
reveal_type(c1)
reveal_type(c2)
reveal_type(c3)
reveal_type(c4)
reveal_type(c5)
reveal_type(c6)

RHSAlias1: type = tuple[int, int]
RHSAlias2: type = tuple[int]
RHSAlias3: type = tuple[int, ...]

WrongTypeElement = str | tuple[float, 1]  # Error
WrongEllipsis = tuple[float, float, ...] | str  # Error

reveal_type(tuple[int, str]((1, "x")))
[out]
_testTupleWithDifferentArgsPy310.py:15: note: Revealed type is "builtins.str | tuple[builtins.float, builtins.float, builtins.str]"
_testTupleWithDifferentArgsPy310.py:16: note: Revealed type is "tuple[builtins.float] | builtins.str"
_testTupleWithDifferentArgsPy310.py:17: note: Revealed type is "builtins.tuple[builtins.float, ...] | builtins.str"
_testTupleWithDifferentArgsPy310.py:18: note: Revealed type is "tuple[builtins.float, builtins.str]"
_testTupleWithDifferentArgsPy310.py:19: note: Revealed type is "builtins.tuple[builtins.float, ...]"
_testTupleWithDifferentArgsPy310.py:20: note: Revealed type is "builtins.list[tuple[builtins.int, builtins.str]]"
_testTupleWithDifferentArgsPy310.py:26: error: Invalid type: try using Literal[1] instead?
_testTupleWithDifferentArgsPy310.py:27: error: Unexpected "..."
_testTupleWithDifferentArgsPy310.py:29: note: Revealed type is "tuple[builtins.int, builtins.str]"

[case testEnumIterMetaInference]
import socket
from enum import Enum
from typing import Iterable, Iterator, Type, TypeVar

_E = TypeVar("_E", bound=Enum)

def enum_iter(cls: Type[_E]) -> Iterable[_E]:
    reveal_type(iter(cls))
    reveal_type(next(iter(cls)))
    return iter(cls)

for value in enum_iter(socket.SocketKind):
    reveal_type(value)
[out]
_testEnumIterMetaInference.py:8: note: Revealed type is "typing.Iterator[_E`-1]"
_testEnumIterMetaInference.py:9: note: Revealed type is "_E`-1"
_testEnumIterMetaInference.py:13: note: Revealed type is "socket.SocketKind"

[case testEnumUnpackedViaMetaclass]
from enum import Enum

class FooEnum(Enum):
    A = 1
    B = 2
    C = 3

a, b, c = FooEnum
reveal_type(a)
reveal_type(b)
reveal_type(c)
[out]
_testEnumUnpackedViaMetaclass.py:9: note: Revealed type is "_testEnumUnpackedViaMetaclass.FooEnum"
_testEnumUnpackedViaMetaclass.py:10: note: Revealed type is "_testEnumUnpackedViaMetaclass.FooEnum"
_testEnumUnpackedViaMetaclass.py:11: note: Revealed type is "_testEnumUnpackedViaMetaclass.FooEnum"

[case testNativeIntTypes]
# Spot check various native int operations with full stubs.
from mypy_extensions import i64, i32

x: i64 = 0
y: int = x
x = i64(0)
y = int(x)
i64()
i64("12")
i64("ab", 16)
i64(1.2)
float(i64(1))

i64(1) + i32(2)  # Error
reveal_type(x + y)
reveal_type(y + x)
a = [0]
a[x]
[out]
_testNativeIntTypes.py:14: error: Unsupported operand types for + ("i64" and "i32")
_testNativeIntTypes.py:15: note: Revealed type is "mypy_extensions.i64"
_testNativeIntTypes.py:16: note: Revealed type is "mypy_extensions.i64"

[case testStarUnpackNestedUnderscore]
from typing import Tuple, Dict, List

def crash() -> None:
    d: Dict[int, Tuple[str, int, str]] = {}
    k, (v1, *_) = next(iter(d.items()))

def test1() -> None:
    vs: List[str]
    d: Dict[int, Tuple[str, int, int]] = {}
    k, (v1, *vs) = next(iter(d.items()))
    reveal_type(vs)

def test2() -> None:
    d: Dict[int, Tuple[str, int, str]] = {}
    k, (v1, *vs) = next(iter(d.items()))
    reveal_type(vs)
[out]
_testStarUnpackNestedUnderscore.py:10: error: List item 0 has incompatible type "int"; expected "str"
_testStarUnpackNestedUnderscore.py:10: error: List item 1 has incompatible type "int"; expected "str"
_testStarUnpackNestedUnderscore.py:11: note: Revealed type is "builtins.list[builtins.str]"
_testStarUnpackNestedUnderscore.py:16: note: Revealed type is "builtins.list[builtins.object]"

[case testStrictEqualitywithParamSpec]
# flags: --strict-equality
from typing import Generic
from typing_extensions import Concatenate, ParamSpec

P = ParamSpec("P")

class Foo(Generic[P]): ...
class Bar(Generic[P]): ...

def bad(foo: Foo[[int]], bar: Bar[[int]]) -> bool:
    return foo == bar

def bad1(foo1: Foo[[int]], foo2: Foo[[str]]) -> bool:
    return foo1 == foo2

def bad2(foo1: Foo[[int, str]], foo2: Foo[[int, bytes]]) -> bool:
    return foo1 == foo2

def bad3(foo1: Foo[[int]], foo2: Foo[[int, int]]) -> bool:
    return foo1 == foo2

def good4(foo1: Foo[[int]], foo2: Foo[[int]]) -> bool:
    return foo1 == foo2

def good5(foo1: Foo[[int]], foo2: Foo[[bool]]) -> bool:
    return foo1 == foo2

def good6(foo1: Foo[[int, int]], foo2: Foo[[bool, bool]]) -> bool:
    return foo1 == foo2

def good7(foo1: Foo[[int]], foo2: Foo[P], *args: P.args, **kwargs: P.kwargs) -> bool:
    return foo1 == foo2

def good8(foo1: Foo[P], foo2: Foo[[int, str, bytes]], *args: P.args, **kwargs: P.kwargs) -> bool:
    return foo1 == foo2

def good9(foo1: Foo[Concatenate[int, P]], foo2: Foo[[int, str, bytes]], *args: P.args, **kwargs: P.kwargs) -> bool:
    return foo1 == foo2

[out]
_testStrictEqualitywithParamSpec.py:11: error: Non-overlapping equality check (left operand type: "Foo[[int]]", right operand type: "Bar[[int]]")
_testStrictEqualitywithParamSpec.py:14: error: Non-overlapping equality check (left operand type: "Foo[[int]]", right operand type: "Foo[[str]]")
_testStrictEqualitywithParamSpec.py:17: error: Non-overlapping equality check (left operand type: "Foo[[int, str]]", right operand type: "Foo[[int, bytes]]")
_testStrictEqualitywithParamSpec.py:20: error: Non-overlapping equality check (left operand type: "Foo[[int]]", right operand type: "Foo[[int, int]]")

[case testInferenceOfDunderDictOnClassObjects]
class Foo: ...
reveal_type(Foo.__dict__)
reveal_type(Foo().__dict__)
Foo.__dict__ = {}
Foo().__dict__ = {}

[out]
_testInferenceOfDunderDictOnClassObjects.py:2: note: Revealed type is "types.MappingProxyType[builtins.str, Any]"
_testInferenceOfDunderDictOnClassObjects.py:3: note: Revealed type is "builtins.dict[builtins.str, Any]"
_testInferenceOfDunderDictOnClassObjects.py:4: error: Property "__dict__" defined in "type" is read-only
_testInferenceOfDunderDictOnClassObjects.py:4: error: Incompatible types in assignment (expression has type "dict[Never, Never]", variable has type "MappingProxyType[str, Any]")

[case testTypeVarTuple]
# flags: --python-version=3.11
from typing import Any, Callable, Unpack, TypeVarTuple

Ts = TypeVarTuple("Ts")

def foo(callback: Callable[[], Any]) -> None:
    call(callback)

def call(callback: Callable[[Unpack[Ts]], Any], *args: Unpack[Ts]) -> Any:
    ...

[case testTypeVarTupleTypingExtensions]
from typing_extensions import Unpack, TypeVarTuple
from typing import Any, Callable

Ts = TypeVarTuple("Ts")

def foo(callback: Callable[[], Any]) -> None:
    call(callback)

def call(callback: Callable[[Unpack[Ts]], Any], *args: Unpack[Ts]) -> Any:
    ...

[case testDataclassReplace]
from dataclasses import dataclass, replace

@dataclass
class A:
    x: int

@dataclass
class B(A):
    y: str

a = A(x=42)
a2 = replace(a, x=42)
reveal_type(a2)
a2 = replace()
a2 = replace(a, x="spam")
a2 = replace(a, x=42, q=42)
<<<<<<< HEAD

b = B(x=42, y="egg")
b2 = replace(b, x=42, y="egg")
reveal_type(b2)
replace()
replace(b, x="egg", y=42)
replace(b, x=42, y="egg", q=42)
[out]
_testDataclassReplace.py:13: note: Revealed type is "_testDataclassReplace.A"
_testDataclassReplace.py:14: error: Too few arguments for "replace"
_testDataclassReplace.py:15: error: Argument "x" to "replace" of "A" has incompatible type "str"; expected "int"
_testDataclassReplace.py:16: error: Unexpected keyword argument "q" for "replace" of "A"
_testDataclassReplace.py:20: note: Revealed type is "_testDataclassReplace.B"
_testDataclassReplace.py:21: error: Too few arguments for "replace"
_testDataclassReplace.py:22: error: Argument "x" to "replace" of "B" has incompatible type "str"; expected "int"
_testDataclassReplace.py:22: error: Argument "y" to "replace" of "B" has incompatible type "int"; expected "str"
_testDataclassReplace.py:23: error: Unexpected keyword argument "q" for "replace" of "B"
=======
[out]
_testDataclassReplace.py:4: note: "replace" of "A" defined here
_testDataclassReplace.py:9: note: Revealed type is "_testDataclassReplace.A"
_testDataclassReplace.py:10: error: Too few arguments for "replace"
_testDataclassReplace.py:11: error: Argument "x" to "replace" of "A" has incompatible type "str"; expected "int"
_testDataclassReplace.py:12: error: Unexpected keyword argument "q" for "replace" of "A"
>>>>>>> b8ee1f5d

[case testGenericInferenceWithTuple]
from typing import TypeVar, Callable, Tuple

T = TypeVar("T")

def f(x: Callable[..., T]) -> T:
    return x()

x: Tuple[str, ...] = f(tuple)
[out]

[case testGenericInferenceWithDataclass]
from typing import Any, Collection, List
from dataclasses import dataclass, field

class Foo:
    pass

@dataclass
class A:
    items: Collection[Foo] = field(default_factory=list)
[out]

[case testGenericInferenceWithItertools]
from typing import TypeVar, Tuple
from itertools import groupby
K = TypeVar("K")
V = TypeVar("V")

def fst(kv: Tuple[K, V]) -> K:
    k, v = kv
    return k

pairs = [(len(s), s) for s in ["one", "two", "three"]]
grouped = groupby(pairs, key=fst)
[out]

[case testDataclassReplaceOptional]
from dataclasses import dataclass, replace
from typing import Optional

@dataclass
class A:
    x: Optional[int]

a = A(x=42)
reveal_type(a)
a2 = replace(a, x=None)  # OK
reveal_type(a2)
[out]
_testDataclassReplaceOptional.py:9: note: Revealed type is "_testDataclassReplaceOptional.A"
_testDataclassReplaceOptional.py:11: note: Revealed type is "_testDataclassReplaceOptional.A"

[case testDataclassStrictOptionalAlwaysSet]
from dataclasses import dataclass
from typing import Callable, Optional

@dataclass
class Description:
    name_fn: Callable[[Optional[int]], Optional[str]]

def f(d: Description) -> None:
    reveal_type(d.name_fn)
[out]
_testDataclassStrictOptionalAlwaysSet.py:9: note: Revealed type is "def (Union[builtins.int, None]) -> Union[builtins.str, None]"

[case testPEP695VarianceInference]
# flags: --python-version=3.12
from typing import Callable, Final

class Job[_R_co]:
    def __init__(self, target: Callable[[], _R_co]) -> None:
        self.target: Final = target

def func(
    action: Job[int | None],
    a1: Job[int | None],
    a2: Job[int],
    a3: Job[None],
) -> None:
    action = a1
    action = a2
    action = a3
    a2 = action  # Error
[out]
_testPEP695VarianceInference.py:17: error: Incompatible types in assignment (expression has type "Job[None]", variable has type "Job[int]")

[case testPEP695TypeAliasWithDifferentTargetTypes]
# flags: --python-version=3.12
from typing import Any, Callable, List, Literal, TypedDict, overload, TypeAlias, TypeVar, Never

class C[T]: pass

class O[T]:
    @overload
    def __init__(self) -> None: ...
    @overload
    def __init__(self, x: int) -> None: ...
    def __init__(self, x: int = 0) -> None:
        pass

class TD(TypedDict):
    x: int

S = TypeVar("S")
A = list[S]
B: TypeAlias = list[S]

type A1 = type[int]
type A2 = type[int] | None
type A3 = None | type[int]
type A4 = type[Any]
type A5 = type[C] | None
type A6 = None | type[C]
type A7 = type[O] | None
type A8 = None | type[O]

type B1[**P, R] = Callable[P, R] | None
type B2[**P, R] = None | Callable[P, R]
type B3 = Callable[[str], int]
type B4 = Callable[..., int]

type C1 = A1 | None
type C2 = None | A1

type D1 = Any | None
type D2 = None | Any

type E1 = List[int]
type E2 = List[int] | None
type E3 = None | List[int]

type F1 = Literal[1]
type F2 = Literal['x'] | None
type F3 = None | Literal[True]

type G1 = tuple[int, Any]
type G2 = tuple[int, Any] | None
type G3 = None | tuple[int, Any]

type H1 = TD
type H2 = TD | None
type H3 = None | TD

type I1 = C[int]
type I2 = C[Any] | None
type I3 = None | C[TD]
type I4 = O[int] | None
type I5 = None | O[int]

type J1[T] = T | None
type J2[T] = None | T
type J3[*Ts] = tuple[*Ts]
type J4[T] = J1[T] | None
type J5[T] = None | J1[T]
type J6[*Ts] = J3[*Ts] | None

type K1 = A[int] | None
type K2 = None | A[int]
type K3 = B[int] | None
type K4 = None | B[int]

type L1 = Never
type L2 = list[Never]

[case testPEP695VarianceInferenceSpecialCaseWithTypeshed]
# flags: --python-version=3.12
class C1[T1, T2](list[T1]):
    def m(self, a: T2) -> None: ...

def func1(p: C1[int, object]):
    x: C1[int, int] = p

class C2[T1, T2, T3](dict[T2, T3]):
    def m(self, a: T1) -> None: ...

def func2(p: C2[object, int, int]):
    x: C2[int, int, int] = p

class C3[T1, T2](tuple[T1, ...]):
    def m(self, a: T2) -> None: ...

def func3(p: C3[int, object]):
    x: C3[int, int] = p


[case testDynamicClassAttribute]
# Some things that can break if DynamicClassAttribute isn't handled properly
from types import DynamicClassAttribute
from enum import Enum

class TestClass:
    @DynamicClassAttribute
    def name(self) -> str: ...

class TestClass2(TestClass, Enum): ...

class Status(Enum):
    ABORTED = -1

def imperfect(status: Status) -> str:
    return status.name.lower()

[case testUnpackIteratorBuiltins]
# Regression test for https://github.com/python/mypy/issues/18320
# Caused by https://github.com/python/typeshed/pull/12851
x = [1, 2]
reveal_type([*reversed(x)])
reveal_type([*map(str, x)])
[out]
_testUnpackIteratorBuiltins.py:4: note: Revealed type is "builtins.list[builtins.int]"
_testUnpackIteratorBuiltins.py:5: note: Revealed type is "builtins.list[builtins.str]"

[case testReturnFallbackInferenceDict]
# Requires full dict stubs.
from typing import Dict, Mapping, TypeVar, Union

K = TypeVar("K")
V = TypeVar("V")
K2 = TypeVar("K2")
V2 = TypeVar("V2")

def func(one: Dict[K, V], two: Mapping[K2, V2]) -> Dict[Union[K, K2], Union[V, V2]]:
    ...

def caller(arg1: Mapping[K, V], arg2: Mapping[K2, V2]) -> Dict[Union[K, K2], Union[V, V2]]:
    _arg1 = arg1 if isinstance(arg1, dict) else dict(arg1)
    return func(_arg1, arg2)<|MERGE_RESOLUTION|>--- conflicted
+++ resolved
@@ -1973,7 +1973,6 @@
 a2 = replace()
 a2 = replace(a, x="spam")
 a2 = replace(a, x=42, q=42)
-<<<<<<< HEAD
 
 b = B(x=42, y="egg")
 b2 = replace(b, x=42, y="egg")
@@ -1982,6 +1981,7 @@
 replace(b, x="egg", y=42)
 replace(b, x=42, y="egg", q=42)
 [out]
+_testDataclassReplace.py:4: note: "replace" of "A" defined here
 _testDataclassReplace.py:13: note: Revealed type is "_testDataclassReplace.A"
 _testDataclassReplace.py:14: error: Too few arguments for "replace"
 _testDataclassReplace.py:15: error: Argument "x" to "replace" of "A" has incompatible type "str"; expected "int"
@@ -1991,14 +1991,6 @@
 _testDataclassReplace.py:22: error: Argument "x" to "replace" of "B" has incompatible type "str"; expected "int"
 _testDataclassReplace.py:22: error: Argument "y" to "replace" of "B" has incompatible type "int"; expected "str"
 _testDataclassReplace.py:23: error: Unexpected keyword argument "q" for "replace" of "B"
-=======
-[out]
-_testDataclassReplace.py:4: note: "replace" of "A" defined here
-_testDataclassReplace.py:9: note: Revealed type is "_testDataclassReplace.A"
-_testDataclassReplace.py:10: error: Too few arguments for "replace"
-_testDataclassReplace.py:11: error: Argument "x" to "replace" of "A" has incompatible type "str"; expected "int"
-_testDataclassReplace.py:12: error: Unexpected keyword argument "q" for "replace" of "A"
->>>>>>> b8ee1f5d
 
 [case testGenericInferenceWithTuple]
 from typing import TypeVar, Callable, Tuple
