-- Test cases for type checking mypy programs using full stubs and running
-- using CPython.
--
-- These are mostly regression tests -- no attempt is made to make these
-- complete.


[case testHello]
import typing
print('hello, world')
[out]
hello, world

[case testReversed]
from typing import Reversible
class A(Reversible):
    def __iter__(self): return iter('oof')
    def __reversed__(self): return iter('foo')
print(list(reversed(range(5))))
print(list(reversed([1,2,3])))
print(list(reversed('abc')))
print(list(reversed(A())))
[out]
-- Escape bracket at line beginning
\[4, 3, 2, 1, 0]
\[3, 2, 1]
\['c', 'b', 'a']
\['f', 'o', 'o']

[case testIntAndFloatConversion]
from typing import SupportsInt, SupportsFloat
class A(SupportsInt):
    def __int__(self): return 5
class B(SupportsFloat):
    def __float__(self): return 1.2
print(int(1))
print(int(6.2))
print(int('3'))
print(int(b'4'))
print(int(A()))
print(float(-9))
print(float(B()))
[out]
1
6
3
4
5
-9.0
1.2

[case testAbs]
from typing import SupportsAbs
class A(SupportsAbs[float]):
    def __abs__(self) -> float: return 5.5

print(abs(-1))
print(abs(-1.2))
print(abs(A()))
[out]
1
1.2
5.5

[case testAbs2]
n = None  # type: int
f = None  # type: float
n = abs(1)
abs(1) + 'x'  # Error
f = abs(1.1)
abs(1.1) + 'x'  # Error
[out]
_program.py:4: error: Unsupported operand types for + ("int" and "str")
_program.py:6: error: Unsupported operand types for + ("float" and "str")

[case testRound]
from typing import SupportsRound
class A(SupportsRound):
    def __round__(self, ndigits=0): return 'x%d' % ndigits
print(round(1.6))
print(round(A()))
print(round(A(), 2))
[out]
2
x0
x2

[case testCallMethodViaTypeObject]
import typing
print(list.__add__([1, 2], [3, 4]))
[out]
\[1, 2, 3, 4]

[case testInheritedClassAttribute]
import typing
class A:
    x = 1
    def f(self) -> None: print('f')
class B(A):
    pass
B.f(None)
print(B.x)
[out]
f
1

[case testModuleAttributes]
import math
import typing
print(math.__name__)
print(type(math.__dict__))
print(type(math.__doc__ or ''))
print(math.__class__)
[out]
math
<class 'dict'>
<class 'str'>
<class 'module'>

[case testSpecialAttributes]
import typing
class A:
    """A docstring!"""
print(A().__doc__)
print(A().__class__)
[out]
A docstring!
<class '__main__.A'>

[case testFunctionAttributes]
import typing
ord.__class__
print(type(ord.__doc__ + ''))
print(ord.__name__)
print(ord.__module__)
[out]
<class 'str'>
ord
builtins

[case testTypeAttributes]
import typing
print(str.__class__)
print(type(str.__doc__))
print(str.__name__)
print(str.__module__)
print(str.__dict__ is not None)
[out]
<class 'type'>
<class 'str'>
str
builtins
True

[case testBoolCompatibilityWithInt]
import typing
x = 0
x = True
print(bool('x'))
print(bool(''))
[out]
True
False

[case testCannotExtendBoolUnlessIgnored]
class A(bool): pass
class B(bool): pass  # type: ignore
[out]
_program.py:1: error: Cannot inherit from final class "bool"

[case testCallBuiltinTypeObjectsWithoutArguments]
import typing
print(int())
print(repr(str()))
print(repr(bytes()))
print(float())
print(bool())
[out]
0
''
b''
0.0
False

[case testIntegerDivision]
import typing
x = 1 / 2
x = 1.5
[out]

[case testIntMethods]
import typing
print(int.from_bytes(b'ab', 'big'))
n = 0
print(n.from_bytes(b'ac', 'big'))
print(n.from_bytes([2, 3], 'big'))
print(n.to_bytes(2, 'big'))
[out]
24930
24931
515
b'\x00\x00'

[case testFloatMethods]
import typing
print(1.5.as_integer_ratio())
print(1.5.hex())
print(2.0.is_integer())
print(float.fromhex('0x1.8'))
[out]
(3, 2)
0x1.8000000000000p+0
True
1.5

[case testDictFromkeys]
import typing
d = dict.fromkeys('foo')
d['x'] = 2
d2 = dict.fromkeys([1, 2], b'')
d2[2] = b'foo'
[out]

[case testIsinstanceWithTuple]
from typing import cast, Any
x = cast(Any, (1, 'x'))
if isinstance(x, tuple):
    print(x[0], x[1])
[out]
1 x

[case testAnyStr]
from typing import AnyStr
def f(x: AnyStr) -> AnyStr:
    if isinstance(x, str):
        return 'foo'
    else:
        return b'zar'
print(f(''))
print(f(b''))
[out]
foo
b'zar'

[case testNameNotImportedFromTyping]
import typing
cast(int, 2)
[out]
_program.py:2: error: Name "cast" is not defined
_program.py:2: note: Did you forget to import it from "typing"? (Suggestion: "from typing import cast")

[case testBinaryIOType]
from typing import BinaryIO
def f(f: BinaryIO) -> None:
    f.write(b'foo')
    f.write(bytearray(b'foo'))
[out]

[case testIOTypes]
from typing import IO
import sys
def txt(f: IO[str]) -> None:
    f.write('foo')
    f.write(b'foo')
def bin(f: IO[bytes]) -> None:
    f.write(b'foo')
    f.write(bytearray(b'foo'))
txt(sys.stdout)
bin(sys.stdout)
[out]
_program.py:5: error: No overload variant of "write" of "IO" matches argument type "bytes"
_program.py:5: note: Possible overload variants:
_program.py:5: note:     def write(self, str, /) -> int
_program.py:10: error: Argument 1 to "bin" has incompatible type "TextIO"; expected "IO[bytes]"

[case testBuiltinOpen]
f = open('x')
f.write('x')
f.write(b'x')
f.foobar()
[out]
_program.py:3: error: Argument 1 to "write" of "TextIOBase" has incompatible type "bytes"; expected "str"
_program.py:4: error: "TextIOWrapper" has no attribute "foobar"

[case testOpenReturnTypeInference]
reveal_type(open('x'))
reveal_type(open('x', 'r'))
reveal_type(open('x', 'rb'))
mode = 'rb'
reveal_type(open('x', mode))
[out]
_program.py:1: note: Revealed type is "io.TextIOWrapper"
_program.py:2: note: Revealed type is "io.TextIOWrapper"
_program.py:3: note: Revealed type is "io.BufferedReader"
_program.py:5: note: Revealed type is "typing.IO[Any]"

[case testOpenReturnTypeInferenceSpecialCases]
reveal_type(open(mode='rb', file='x'))
reveal_type(open(file='x', mode='rb'))
mode = 'rb'
reveal_type(open(mode=mode, file='r'))
[out]
_testOpenReturnTypeInferenceSpecialCases.py:1: note: Revealed type is "io.BufferedReader"
_testOpenReturnTypeInferenceSpecialCases.py:2: note: Revealed type is "io.BufferedReader"
_testOpenReturnTypeInferenceSpecialCases.py:4: note: Revealed type is "typing.IO[Any]"

[case testPathOpenReturnTypeInference]
from pathlib import Path
p = Path("x")
reveal_type(p.open())
reveal_type(p.open('r'))
reveal_type(p.open('rb'))
mode = 'rb'
reveal_type(p.open(mode))
[out]
_program.py:3: note: Revealed type is "io.TextIOWrapper"
_program.py:4: note: Revealed type is "io.TextIOWrapper"
_program.py:5: note: Revealed type is "io.BufferedReader"
_program.py:7: note: Revealed type is "typing.IO[Any]"

[case testPathOpenReturnTypeInferenceSpecialCases]
from pathlib import Path
p = Path("x")
reveal_type(p.open(mode='r', errors='replace'))
reveal_type(p.open(errors='replace', mode='r'))
mode = 'r'
reveal_type(p.open(mode=mode, errors='replace'))
[out]
_program.py:3: note: Revealed type is "io.TextIOWrapper"
_program.py:4: note: Revealed type is "io.TextIOWrapper"
_program.py:6: note: Revealed type is "typing.IO[Any]"

[case testGenericPatterns]
from typing import Pattern
import re
p = None  # type: Pattern[str]
p = re.compile('foo*')
b = None  # type: Pattern[bytes]
b = re.compile(b'foo*')
print(p.match('fooo').group(0))
[out]
fooo

[case testGenericMatch]
from typing import Match
import re
def f(m: Match[bytes]) -> None:
    print(m.group(0))
f(re.match(b'x*', b'xxy'))
[out]
b'xx'

[case testIntFloatDucktyping]
x = None  # type: float
x = 2.2
x = 2
def f(x: float) -> None: pass
f(1.1)
f(1)
[out]

[case testsFloatOperations]
import typing
print(1.5 + 1.5)
print(1.5 + 1)
[out]
3.0
2.5

[case testMathFunctionWithIntArgument]
import typing
import math
math.sin(2)
math.sin(2.2)

[case testAbsReturnType]

f = None  # type: float
n = None  # type: int
n = abs(2)
f = abs(2.2)
abs(2.2) + 'x'
[out]
_program.py:6: error: Unsupported operand types for + ("float" and "str")

[case testROperatorMethods]
b = None  # type: bytes
s = None  # type: str
if int():
    s = b'foo' * 5 # Error
if int():
    b = 5 * b'foo'
if int():
    b = b'foo' * 5
if int():
    s = 5 * 'foo'
if int():
    s = 'foo' * 5
[out]
_program.py:4: error: Incompatible types in assignment (expression has type "bytes", variable has type "str")

[case testROperatorMethods2]
import typing
print(2 / 0.5)
print(' ', 2 * [3, 4])
[out]
4.0
  [3, 4, 3, 4]

[case testNotImplemented]
import typing
class A:
    def __add__(self, x: int) -> int:
        if isinstance(x, int):
            return x + 1
        return NotImplemented
class B:
    def __radd__(self, x: A) -> str:
        return 'x'
print(A() + 1)
print(A() + B())
[out]
2
x

[case testMappingMethods]
# Regression test
from typing import Mapping
x = {'x': 'y'} # type: Mapping[str, str]
print('x' in x)
print('y' in x)
[out]
True
False

[case testOverlappingOperatorMethods]

class X: pass
class A:
    def __add__(self, x) -> int:
        if isinstance(x, X):
            return 1
        return NotImplemented
class B:
    def __radd__(self, x: A) -> str: return 'x'
class C(X, B): pass
b = None  # type: B
b = C()
print(A() + b)
[out]
_program.py:9: error: Signatures of "__radd__" of "B" and "__add__" of "A" are unsafely overlapping

[case testBytesAndBytearrayComparisons]
import typing
print(b'ab' < bytearray(b'b'))
print(bytearray(b'ab') < b'a')
[out]
True
False

[case testBytesAndBytearrayComparisons2]
import typing
'' < b''
b'' < ''
'' < bytearray()
bytearray() < ''
[out]
_program.py:2: error: Unsupported operand types for < ("str" and "bytes")
_program.py:3: error: Unsupported operand types for < ("bytes" and "str")
_program.py:4: error: Unsupported operand types for < ("str" and "bytearray")
_program.py:5: error: Unsupported operand types for < ("bytearray" and "str")

[case testInplaceOperatorMethod]
import typing
a = [1]
print('', a.__iadd__([2]))
print('', a)
[out]
 [1, 2]
 [1, 2]

[case testListInplaceAdd]
import typing
a = [1]
a += iter([2, 3])
print(tuple(a))
[out]
(1, 2, 3)

[case testInferHeterogeneousListOfIterables]
from typing import Sequence
s = ['x', 'y'] # type: Sequence[str]
a = [['x', 'x'], 'fo', s, iter('foo'), {'aa'}]
for i, x in enumerate(a):
    print(i, next(iter(x)))
[out]
0 x
1 f
2 x
3 f
4 aa

[case testTextIOProperties]
import typing
import sys
print(type(sys.stdin.encoding))
print(type(sys.stdin.errors))
sys.stdin.line_buffering
sys.stdin.buffer
sys.stdin.newlines
[out]
<class 'str'>
<class 'str'>

[case testIOProperties]
import typing
import sys
print(sys.stdin.name)
print(sys.stdin.buffer.mode)
[out]
<stdin>
rb

[case testFromFuturePrintFunction]
from __future__ import print_function
print('a', 'b')
[out]
a b

[case testListMethods]
import typing
import sys
l = [0, 1, 2, 3, 4]
if sys.version >= '3.3':
    l.clear()
else:
    l = []
l.append(0)
print('>', l)
if sys.version >= '3.3':
    m = l.copy()
else:
    m = l[:]
m.extend([1, 2, 3, 4])
print('>', m)
print(l.index(0))
print(l.index(0, 0))
print(l.index(0, 0, 1))
try:
    print(l.index(1))
    print('expected ValueError')
except ValueError:
    pass
l.insert(0, 1)
print('>', l)
print(l.pop(0))
print(l.pop())
m.remove(0)
try:
    m.remove(0)
    print('expected ValueError')
except ValueError:
    pass
m.reverse()
m.sort()
m.sort(key=lambda x: -x)
m.sort(reverse=False)
m.sort(key=lambda x: -x, reverse=True)
print('>', m)
[out]
> [0]
> [0, 1, 2, 3, 4]
0
0
0
> [1, 0]
1
0
> [1, 2, 3, 4]

[case testListOperators]
import typing
l = [0, 1]
print('+', l + [2])
print('*', l * 2)
print('*', 2 * l)
print('in', 1 in l)
print('==', l == [1, 2])
print('!=', l != [1, 2])
print('>', l > [1, 2, 3])
print('>=', l >= [1, 2, 3])
print('<', l < [1, 2, 3])
print('<=', l <= [1, 2, 3])
print('>[0]', l[0])
l += [2]
print('+=', l)
l *= 2
print('*=', l)
print('iter', list(iter(l)))
print('len', len(l))
print('repr', repr(l))
l[:3] = []
print('setslice', l)
print('reversed', list(reversed(l)))
[out]
+ [0, 1, 2]
* [0, 1, 0, 1]
* [0, 1, 0, 1]
in True
== False
!= True
> False
>= False
< True
<= True
>[0] 0
+= [0, 1, 2]
*= [0, 1, 2, 0, 1, 2]
iter [0, 1, 2, 0, 1, 2]
len 6
repr [0, 1, 2, 0, 1, 2]
setslice [0, 1, 2]
reversed [2, 1, 0]

[case testTupleAsSubtypeOfSequence]
from typing import TypeVar, Sequence
T = TypeVar('T')
def f(a: Sequence[T]) -> None: print(a)
f(tuple())
[out]
()

[case testMapWithLambdaSpecialCase]
from typing import List, Iterator
a = [[1], [3]]
b = map(lambda y: y[0], a)
print('>', list(b))
[out]
> [1, 3]

[case testInternalBuiltinDefinition]
import typing
def f(x: _T) -> None: pass
s: FrozenSet
[out]
_program.py:2: error: Name "_T" is not defined
_program.py:3: error: Name "FrozenSet" is not defined

[case testVarArgsFunctionSubtyping]
import typing
def f(*args: str) -> str: return args[0]
map(f, ['x'])
map(f, [1])
[out]
_program.py:4: error: Argument 1 to "map" has incompatible type "Callable[[VarArg(str)], str]"; expected "Callable[[int], str]"

[case testMapStr]
import typing
x = range(3)
a = list(map(str, x))
a + 1
[out]
_testMapStr.py:4: error: No overload variant of "__add__" of "list" matches argument type "int"
_testMapStr.py:4: note: Possible overload variants:
_testMapStr.py:4: note:     def __add__(self, List[str], /) -> List[str]
_testMapStr.py:4: note:     def [_S] __add__(self, List[_S], /) -> List[Union[_S, str]]

[case testRelativeImport]
import typing
from m import x
print(x)
[file m/__init__.py]
from .n import x
[file m/n.py]
x = 1
[out]
1

[case testRelativeImport2]
import typing
from m.n import x
print(x)
[file m/__init__.py]
[file m/n.py]
from .nn import x
[file m/nn.py]
x = 2
[out]
2

[case testPyiTakesPrecedenceOverPy]
import m
m.f(1)
[file m.py]
def f(x):
    print(x)
[file m.pyi]
import typing
def f(x: str) -> None: pass
[out]
_program.py:2: error: Argument 1 to "f" has incompatible type "int"; expected "str"

[case testComplexArithmetic]
import typing
print(5 + 8j)
print(3j * 2.0)
print(4J / 2.0)
[out]
(5+8j)
6j
2j

[case testComplexArithmetic2]
x = 5 + 8j
if int():
    x = '' # E
y = 3j * 2.0
if int():
    y = '' # E
[out]
_program.py:3: error: Incompatible types in assignment (expression has type "str", variable has type "complex")
_program.py:6: error: Incompatible types in assignment (expression has type "str", variable has type "complex")

[case testSuperNew]
from typing import Dict, Any
class MyType(type):
    def __new__(cls, name: str, bases: tuple, namespace: Dict[str, Any]) -> Any:
        return super().__new__(cls, name + 'x', bases, namespace)
class A(metaclass=MyType): pass
print(type(A()).__name__)
[out]
Ax

[case testSubclassBothGenericAndNonGenericABC]
from typing import Generic, TypeVar
from abc import ABCMeta
T = TypeVar('T')
class A(metaclass=ABCMeta): pass
class B(Generic[T]): pass
class C(A, B): pass
class D(B, A): pass
class E(A, B[T], Generic[T]): pass
class F(B[T], A, Generic[T]): pass
def f(e: E[int], f: F[int]) -> None: pass
[out]

[case testTypeVariableTypeComparability]
from typing import TypeVar
T = TypeVar('T')
def eq(x: T, y: T, z: T) -> T:
    if x == y:
        return y
    else:
        return z
print(eq(1, 2, 3))
print(eq('x', 'x', 'z'))
[out]
3
x

[case testIntDecimalCompatibility]
import typing
from decimal import Decimal
print(Decimal(1) + 2)
print(Decimal(1) - 2)
print(1 + Decimal('2.34'))
print(1 - Decimal('2.34'))
print(2 * Decimal('2.34'))
[out]
3
-1
3.34
-1.34
4.68

[case testInstantiateBuiltinTypes]
from typing import Dict, Set, List
d = dict()  # type: Dict[int, str]
s = set()   # type: Set[int]
l = list()  # type: List[int]
str()
bytes()
bytearray()
int()
float()
complex()
slice(1)
bool()

[case testVariableLengthTupleError]
from typing import Tuple
def p(t: Tuple[str, ...]) -> None:
    n = 5
    print(t[n])
    for s in t:
        s()
''.startswith(('x', 'y'))
''.startswith(('x', b'y'))
[out]
_program.py:6: error: "str" not callable
_program.py:8: error: Argument 1 to "startswith" of "str" has incompatible type "Tuple[str, bytes]"; expected "Union[str, Tuple[str, ...]]"

[case testMultiplyTupleByInteger]
n = 4
t = ('',) * n
t + 1
[out]
_program.py:3: error: No overload variant of "__add__" of "tuple" matches argument type "int"
_program.py:3: note: Possible overload variants:
_program.py:3: note:     def __add__(self, Tuple[str, ...], /) -> Tuple[str, ...]
_program.py:3: note:     def [_T] __add__(self, Tuple[_T, ...], /) -> Tuple[Union[str, _T], ...]

[case testMultiplyTupleByIntegerReverse]
n = 4
t = n * ('',)
t + 1
[out]
_program.py:3: error: No overload variant of "__add__" of "tuple" matches argument type "int"
_program.py:3: note: Possible overload variants:
_program.py:3: note:     def __add__(self, Tuple[str, ...], /) -> Tuple[str, ...]
_program.py:3: note:     def [_T] __add__(self, Tuple[_T, ...], /) -> Tuple[Union[str, _T], ...]

[case testDictWithKeywordArgs]
from typing import Dict, Any, List
d1 = dict(a=1, b=2) # type: Dict[str, int]
d2 = dict(a=1, b='') # type: Dict[str, int] # E
d3 = dict(a=1, b=1)
d3.xyz # E
d4 = dict(a=1, b='') # type: Dict[str, Any]
result = dict(x=[], y=[]) # type: Dict[str, List[str]]
[out]
_program.py:3: error: Dict entry 1 has incompatible type "str": "str"; expected "str": "int"
_program.py:5: error: "Dict[str, int]" has no attribute "xyz"

[case testDefaultDict]
import typing as t
from collections import defaultdict

T = t.TypeVar('T')

d1 = defaultdict(list) # type: t.DefaultDict[int, str]
d2 = defaultdict() # type: t.DefaultDict[int, str]
d2[0] = '0'
d2['0'] = 0

def tst(dct: t.DefaultDict[int, T]) -> T:
    return dct[0]

collections = ['coins', 'stamps', 'comics'] # type: t.List[str]
d3 = defaultdict(str) # type: t.DefaultDict[int, str]
collections[2]

tst(defaultdict(list, {0: []}))
tst(defaultdict(list, {'0': []}))

class MyDDict(t.DefaultDict[int,T], t.Generic[T]):
    pass
MyDDict(dict)['0']
MyDDict(dict)[0]
[out]
_program.py:6: error: Argument 1 to "defaultdict" has incompatible type "Type[List[Any]]"; expected "Callable[[], str]"
_program.py:9: error: Invalid index type "str" for "defaultdict[int, str]"; expected type "int"
_program.py:9: error: Incompatible types in assignment (expression has type "int", target has type "str")
_program.py:19: error: Argument 1 to "tst" has incompatible type "defaultdict[str, List[<nothing>]]"; expected "defaultdict[int, List[<nothing>]]"
_program.py:23: error: Invalid index type "str" for "MyDDict[Dict[<nothing>, <nothing>]]"; expected type "int"

[case testNoSubcriptionOfStdlibCollections]
# flags: --python-version 3.6
import collections
from collections import Counter
from typing import TypeVar

collections.defaultdict[int, str]()
Counter[int]()

T = TypeVar('T')
DDint = collections.defaultdict[T, int]

d = DDint[str]()
d[0] = 1

def f(d: collections.defaultdict[int, str]) -> None:
    ...
[out]
_program.py:6: error: "defaultdict" is not subscriptable
_program.py:7: error: "Counter" is not subscriptable
_program.py:10: error: "defaultdict" is not subscriptable
_program.py:13: error: Invalid index type "int" for "defaultdict[str, int]"; expected type "str"
_program.py:15: error: "defaultdict" is not subscriptable, use "typing.DefaultDict" instead

[case testCollectionsAliases]
import typing as t
import collections as c

o1 = c.Counter()  # type: t.Counter[int]
reveal_type(o1)
o1['string']

o2 = c.ChainMap()  # type: t.ChainMap[int, str]
reveal_type(o2)

o3 = c.deque()  # type: t.Deque[int]
reveal_type(o3)

o4 = t.Counter[int]()
reveal_type(o4)

o5 = t.ChainMap[int, str]()
reveal_type(o5)

o6 = t.Deque[int]()
reveal_type(o6)

[out]
_testCollectionsAliases.py:5: note: Revealed type is "collections.Counter[builtins.int]"
_testCollectionsAliases.py:6: error: Invalid index type "str" for "Counter[int]"; expected type "int"
_testCollectionsAliases.py:9: note: Revealed type is "collections.ChainMap[builtins.int, builtins.str]"
_testCollectionsAliases.py:12: note: Revealed type is "collections.deque[builtins.int]"
_testCollectionsAliases.py:15: note: Revealed type is "collections.Counter[builtins.int]"
_testCollectionsAliases.py:18: note: Revealed type is "collections.ChainMap[builtins.int, builtins.str]"
_testCollectionsAliases.py:21: note: Revealed type is "collections.deque[builtins.int]"

[case testChainMapUnimported]
ChainMap[int, str]()

[out]
_testChainMapUnimported.py:1: error: Name "ChainMap" is not defined

[case testDequeWrongCase]
import collections
import typing

collections.Deque()
typing.deque()

[out]
_testDequeWrongCase.py:4: error: Module has no attribute "Deque"; maybe "deque"?
_testDequeWrongCase.py:5: error: Module has no attribute "deque"; maybe "Deque"?

[case testDictUpdateInference]
from typing import Dict, Optional
d = {}  # type: Dict[str, Optional[int]]
d.update({str(i): None for i in range(4)})

[case testSuperAndSetattr]
class A:
    def __init__(self) -> None:
        super().__setattr__('a', 1)
        super().__setattr__(1, 'a')
[out]
_program.py:4: error: Argument 1 to "__setattr__" of "object" has incompatible type "int"; expected "str"

[case testMetaclassAndSuper]
from typing import Any

class A(type):
    def __new__(cls, name, bases, namespace) -> Any:
        return super().__new__(cls, '', (object,), {'x': 7})

class B(metaclass=A):
    pass

print(getattr(B(), 'x'))
[out]
7

[case testSortedNoError]
from typing import Iterable, Callable, TypeVar, List, Dict
T = TypeVar('T')
def sorted(x: Iterable[T], *, key: Callable[[T], object] = None) -> None: ...
a = None # type: List[Dict[str, str]]
sorted(a, key=lambda y: y[''])

[case testAbstractProperty]
from abc import abstractproperty, ABCMeta
class A(metaclass=ABCMeta):
    @abstractproperty
    def x(self) -> int: pass
class B(A):
    @property
    def x(self) -> int:
        return 3
b = B()
print(b.x + 1)
[out]
4

[case testInferenceWithLambda]
from typing import TypeVar, Iterable, Iterator, List
import itertools

_T = TypeVar('_T')

def f(iterable): # type: (Iterable[_T]) -> Iterator[List[_T]]
    grouped = itertools.groupby(enumerate(iterable), lambda pair: pair[0] // 2)
    return ([elem for _, elem in group] for _, group in grouped)

[case testReModuleBytes]
# Regression tests for various overloads in the re module -- bytes version
import re
bre = b'a+'
bpat = re.compile(bre)
bpat = re.compile(bpat)
re.search(bre, b'').groups()
re.search(bre, u'') # Error
re.search(bpat, b'').groups()
re.search(bpat, u'') # Error
# match(), split(), findall(), finditer() are much the same, so skip those.
# sub(), subn() have more overloads and we are checking these:
re.sub(bre, b'', b'') + b''
re.sub(bpat, b'', b'') + b''
re.sub(bre, lambda m: b'', b'') + b''
re.sub(bpat, lambda m: b'', b'') + b''
re.subn(bre, b'', b'')[0] + b''
re.subn(bpat, b'', b'')[0] + b''
re.subn(bre, lambda m: b'', b'')[0] + b''
re.subn(bpat, lambda m: b'', b'')[0] + b''
[out]
_testReModuleBytes.py:7: error: No overload variant of "search" matches argument types "bytes", "str"
_testReModuleBytes.py:7: note: Possible overload variants:
_testReModuleBytes.py:7: note:     def search(pattern: Union[str, Pattern[str]], string: str, flags: Union[int, RegexFlag] = ...) -> Optional[Match[str]]
_testReModuleBytes.py:7: note:     def search(pattern: Union[bytes, Pattern[bytes]], string: Union[bytes, Union[bytearray, memoryview, array[Any], mmap, _CData]], flags: Union[int, RegexFlag] = ...) -> Optional[Match[bytes]]
_testReModuleBytes.py:9: error: Argument 1 to "search" has incompatible type "Pattern[bytes]"; expected "Union[str, Pattern[str]]"

[case testReModuleString]
# Regression tests for various overloads in the re module -- string version
import re
sre = 'a+'
spat = re.compile(sre)
spat = re.compile(spat)
re.search(sre, '').groups()
re.search(sre, b'') # Error
re.search(spat, '').groups()
re.search(spat, b'') # Error
# match(), split(), findall(), finditer() are much the same, so skip those.
# sus(), susn() have more overloads and we are checking these:
re.sub(sre, '', '') + ''
re.sub(spat, '', '') + ''
re.sub(sre, lambda m: '', '') + ''
re.sub(spat, lambda m: '', '') + ''
re.subn(sre, '', '')[0] + ''
re.subn(spat, '', '')[0] + ''
re.subn(sre, lambda m: '', '')[0] + ''
re.subn(spat, lambda m: '', '')[0] + ''
[out]
_testReModuleString.py:7: error: No overload variant of "search" matches argument types "str", "bytes"
_testReModuleString.py:7: note: Possible overload variants:
_testReModuleString.py:7: note:     def search(pattern: Union[str, Pattern[str]], string: str, flags: Union[int, RegexFlag] = ...) -> Optional[Match[str]]
_testReModuleString.py:7: note:     def search(pattern: Union[bytes, Pattern[bytes]], string: Union[bytes, Union[bytearray, memoryview, array[Any], mmap, _CData]], flags: Union[int, RegexFlag] = ...) -> Optional[Match[bytes]]
_testReModuleString.py:9: error: Argument 1 to "search" has incompatible type "Pattern[str]"; expected "Union[bytes, Pattern[bytes]]"

[case testListSetitemTuple]
from typing import List, Tuple
a = []  # type: List[Tuple[str, int]]
a[0] = 'x', 1
a[1] = 2, 'y'
a[:] = [('z', 3)]
[out]
_program.py:4: error: Incompatible types in assignment (expression has type "Tuple[int, str]", target has type "Tuple[str, int]")

[case testContextManager]
import contextlib
from contextlib import contextmanager
from typing import Iterator

@contextmanager
def f(x: int) -> Iterator[str]:
    yield 'foo'

@contextlib.contextmanager
def g(*x: str) -> Iterator[int]:
    yield 1

reveal_type(f)
reveal_type(g)

with f('') as s:
    reveal_type(s)
[out]
_program.py:13: note: Revealed type is "def (x: builtins.int) -> contextlib._GeneratorContextManager[builtins.str]"
_program.py:14: note: Revealed type is "def (*x: builtins.str) -> contextlib._GeneratorContextManager[builtins.int]"
_program.py:16: error: Argument 1 to "f" has incompatible type "str"; expected "int"
_program.py:17: note: Revealed type is "builtins.str"

[case testTypedDictGet]
# Test that TypedDict get plugin works with typeshed stubs
# TODO: Make it possible to use strict optional here
from mypy_extensions import TypedDict
class A: pass
D = TypedDict('D', {'x': int, 'y': str})
d: D
reveal_type(d.get('x'))
reveal_type(d.get('y'))
reveal_type(d.get('z'))
d.get()
s = ''
reveal_type(d.get(s))
[out]
_testTypedDictGet.py:7: note: Revealed type is "builtins.int"
_testTypedDictGet.py:8: note: Revealed type is "builtins.str"
_testTypedDictGet.py:9: note: Revealed type is "builtins.object"
_testTypedDictGet.py:10: error: All overload variants of "get" of "Mapping" require at least one argument
_testTypedDictGet.py:10: note: Possible overload variants:
_testTypedDictGet.py:10: note:     def get(self, str, /) -> object
_testTypedDictGet.py:10: note:     def [_T] get(self, str, /, default: object) -> object
_testTypedDictGet.py:12: note: Revealed type is "builtins.object"

[case testTypedDictMappingMethods]
from mypy_extensions import TypedDict
Cell = TypedDict('Cell', {'value': int})
c = Cell(value=42)
for x in c:
    reveal_type(x)
reveal_type(iter(c))
reveal_type(len(c))
reveal_type('value' in c)
reveal_type(c.keys())
reveal_type(c.items())
reveal_type(c.values())
reveal_type(c.copy())
reveal_type(c.setdefault('value', False))
c.update({'value': 2})
c.update({'invalid': 2})
c.pop('value')
c == c
c != c
Cell2 = TypedDict('Cell2', {'value': int}, total=False)
c2 = Cell2()
reveal_type(c2.pop('value'))
[out]
_testTypedDictMappingMethods.py:5: note: Revealed type is "builtins.str"
_testTypedDictMappingMethods.py:6: note: Revealed type is "typing.Iterator[builtins.str]"
_testTypedDictMappingMethods.py:7: note: Revealed type is "builtins.int"
_testTypedDictMappingMethods.py:8: note: Revealed type is "builtins.bool"
_testTypedDictMappingMethods.py:9: note: Revealed type is "_collections_abc.dict_keys[builtins.str, builtins.object]"
_testTypedDictMappingMethods.py:10: note: Revealed type is "_collections_abc.dict_items[builtins.str, builtins.object]"
_testTypedDictMappingMethods.py:11: note: Revealed type is "_collections_abc.dict_values[builtins.str, builtins.object]"
_testTypedDictMappingMethods.py:12: note: Revealed type is "TypedDict('_testTypedDictMappingMethods.Cell', {'value': builtins.int})"
_testTypedDictMappingMethods.py:13: note: Revealed type is "builtins.int"
_testTypedDictMappingMethods.py:15: error: Unexpected TypedDict key "invalid"
_testTypedDictMappingMethods.py:16: error: Key "value" of TypedDict "Cell" cannot be deleted
_testTypedDictMappingMethods.py:21: note: Revealed type is "builtins.int"

[case testCrashOnComplexCheckWithNamedTupleNext]
from typing import NamedTuple

MyNamedTuple = NamedTuple('MyNamedTuple', [('parent', 'MyNamedTuple')]) # type: ignore
def foo(mymap) -> MyNamedTuple:
    return next((mymap[key] for key in mymap), None)
[out]

[case testCanConvertTypedDictToAnySuperclassOfMapping]
from mypy_extensions import TypedDict
from typing import Sized, Iterable, Container

Point = TypedDict('Point', {'x': int, 'y': int})

p: Point
s: Sized = p
it: Iterable[str] = p
c: Container[str] = p
o: object = p
it2: Iterable[int] = p
[out]
_testCanConvertTypedDictToAnySuperclassOfMapping.py:11: error: Incompatible types in assignment (expression has type "Point", variable has type "Iterable[int]")
_testCanConvertTypedDictToAnySuperclassOfMapping.py:11: note: Following member(s) of "Point" have conflicts:
_testCanConvertTypedDictToAnySuperclassOfMapping.py:11: note:     Expected:
_testCanConvertTypedDictToAnySuperclassOfMapping.py:11: note:         def __iter__(self) -> Iterator[int]
_testCanConvertTypedDictToAnySuperclassOfMapping.py:11: note:     Got:
_testCanConvertTypedDictToAnySuperclassOfMapping.py:11: note:         def __iter__(self) -> Iterator[str]

[case testAsyncioGatherPreciseType-xfail]
# Mysteriously regressed in #11905
import asyncio
from typing import Tuple

async def get_location(arg: str) -> Tuple[str, str]:
    return arg, arg

async def main() -> None:
    ((a_x, a_y),) = await asyncio.gather(get_location('start'))
    reveal_type(a_x)
    reveal_type(a_y)
reveal_type(asyncio.gather(*[asyncio.sleep(1), asyncio.sleep(1)]))
[out]
_testAsyncioGatherPreciseType.py:9: note: Revealed type is "builtins.str"
_testAsyncioGatherPreciseType.py:10: note: Revealed type is "builtins.str"
_testAsyncioGatherPreciseType.py:11: note: Revealed type is "asyncio.futures.Future[builtins.list[Any]]"

[case testMultipleInheritanceWorksWithTupleTypeGeneric]
from typing import SupportsAbs, NamedTuple

class Point(NamedTuple('Point', [('x', int), ('y', int)]), SupportsAbs[int]):
    def __abs__(p) -> int:
        return abs(p.x) + abs(p.y)

def test(a: Point) -> bool:
    return abs(a) == 2
[out]

[case testNoCrashOnGenericUnionUnpacking]
from typing import Union, Dict

TEST = {'key': ('a', 'b')}
def test() -> None:
    a, b = TEST.get('foo', ('x', 'y'))
    reveal_type(a)
    reveal_type(b)
def test2() -> None:
    a, b = TEST.get('foo', (1, 2))
    reveal_type(a)
    reveal_type(b)

x: Union[Dict[int, int], Dict[str, str]] = dict(a='b')
for a, b in x.items():
    reveal_type(a)
    reveal_type(b)
[out]
_testNoCrashOnGenericUnionUnpacking.py:6: note: Revealed type is "builtins.str"
_testNoCrashOnGenericUnionUnpacking.py:7: note: Revealed type is "builtins.str"
_testNoCrashOnGenericUnionUnpacking.py:10: note: Revealed type is "Union[builtins.str, builtins.int]"
_testNoCrashOnGenericUnionUnpacking.py:11: note: Revealed type is "Union[builtins.str, builtins.int]"
_testNoCrashOnGenericUnionUnpacking.py:15: note: Revealed type is "Union[builtins.int, builtins.str]"
_testNoCrashOnGenericUnionUnpacking.py:16: note: Revealed type is "Union[builtins.int, builtins.str]"

[case testMetaclassOpAccess]
from typing import Type
class A:
    pass

class Meta(type):
    def __mul__(self, other: int) -> Type[A]:
        pass
    def __add__(self, other: int) -> Type[C]:
        pass
    def __radd__(self, other: int) -> Type[C]:
        pass
class C(metaclass=Meta):
    pass

bar: Type[C]
def get_c_type() -> Type[C]:
    pass

res = bar * 4
other = 4 + get_c_type() + 5
reveal_type(res)
reveal_type(other)
[out]
_testMetaclassOpAccess.py:21: note: Revealed type is "Type[_testMetaclassOpAccess.A]"
_testMetaclassOpAccess.py:22: note: Revealed type is "Type[_testMetaclassOpAccess.C]"

[case testMetaclassOpAccessUnion]
from typing import Type, Union

class MetaA(type):
    def __mul__(self, other: int) -> str:
        pass
class A(metaclass=MetaA):
    pass
class MetaB(type):
    def __mul__(self, other: int) -> int:
        pass
class B(metaclass=MetaB):
    pass

bar: Type[Union[A, B]]
res = bar * 4
reveal_type(res)
[out]
_testMetaclassOpAccessUnion.py:16: note: Revealed type is "Union[builtins.str, builtins.int]"

[case testMetaclassOpAccessAny]
from typing import Type
from nonexistent import C
bar: Type[C]

bar * 4 + bar + 3  # should not produce more errors
[out]
_testMetaclassOpAccessAny.py:2: error: Cannot find implementation or library stub for module named "nonexistent"
_testMetaclassOpAccessAny.py:2: note: See https://mypy.readthedocs.io/en/stable/running_mypy.html#missing-imports

[case testEnumIterationAndPreciseElementType]
# Regression test for #2305
from enum import Enum
class E(Enum):
    A = 'a'
(reveal_type(e) for e in E)
for e in E:
    reveal_type(e)
[out]
_testEnumIterationAndPreciseElementType.py:5: note: Revealed type is "_testEnumIterationAndPreciseElementType.E"
_testEnumIterationAndPreciseElementType.py:7: note: Revealed type is "_testEnumIterationAndPreciseElementType.E"

[case testEnumIterable]
from enum import Enum
from typing import Iterable
class E(Enum):
    A = 'a'
def f(ie: Iterable[E]):
    pass
f(E)

[case testIntEnumIterable]
from enum import IntEnum
from typing import Iterable
class N(IntEnum):
    X = 1
def f(ni: Iterable[N]):
    pass
def g(ii: Iterable[int]):
    pass
f(N)
g(N)
reveal_type(list(N))
[out]
_testIntEnumIterable.py:11: note: Revealed type is "builtins.list[_testIntEnumIterable.N]"

[case testDerivedEnumIterable]
from enum import Enum
from typing import Iterable
class E(str, Enum):
    A = 'foo'
def f(ei: Iterable[E]):
    pass
def g(si: Iterable[str]):
    pass
f(E)
g(E)

[case testInvalidSlots]
from typing import List
class A:
    __slots__ = 1
class B:
    __slots__ = (1, 2)
class C:
    __slots__: List[int] = []
[out]
_testInvalidSlots.py:3: error: Invalid type for "__slots__" (actual type "int", expected type "Union[str, Iterable[str]]")
_testInvalidSlots.py:5: error: Invalid type for "__slots__" (actual type "Tuple[int, int]", expected type "Union[str, Iterable[str]]")
_testInvalidSlots.py:7: error: Invalid type for "__slots__" (actual type "List[int]", expected type "Union[str, Iterable[str]]")

[case testDictWithStarStarSpecialCase]
from typing import Dict

def f() -> Dict[int, str]:
    return {1: '', **d()}

def d() -> Dict[int, int]:
    return {}
[out]
_testDictWithStarStarSpecialCase.py:4: error: Unpacked dict entry 1 has incompatible type "Dict[int, int]"; expected "SupportsKeysAndGetItem[int, str]"

[case testLoadsOfOverloads]
from typing import overload, Any, TypeVar, Iterable, List, Dict, Callable, Union

S = TypeVar('S')
T = TypeVar('T')

@overload
def simple_map() -> None: ...
@overload
def simple_map(func: Callable[[T], S], one: Iterable[T]) -> S: ...
@overload
def simple_map(func: Callable[..., S], *iterables: Iterable[Any]) -> S: ...
def simple_map(*args): pass

def format_row(*entries: object) -> str: pass

class DateTime: pass
JsonBlob = Dict[str, Any]
Column = Union[List[str], List[int], List[bool], List[float], List[DateTime], List[JsonBlob]]

def print_custom_table() -> None:
    a = None  # type: Column

    for row in simple_map(format_row, a, a, a, a, a, a, a, a):  # 8 columns
        reveal_type(row)
[out]
_testLoadsOfOverloads.py:24: note: Revealed type is "builtins.str"

[case testReduceWithAnyInstance]
from typing import Iterable
from functools import reduce
M = Iterable
def f(m1: M, m2):
    ...
def g(ms: 'T[M]') -> None:
    reduce(f, ms)
T = Iterable
[out]

[case testNamedTupleNew]
# This is an eval test because there was a snag found only with full stubs
from typing import NamedTuple

Base = NamedTuple('Base', [('param', int)])

class Child(Base):
    def __new__(cls, param: int = 1) -> 'Child':
        return Base.__new__(cls, param)

Base(param=10)
Child(param=10)
reveal_type(Child())

from collections import namedtuple
X = namedtuple('X', ['a', 'b'])
x = X(a=1, b='s')

[out]
_testNamedTupleNew.py:12: note: Revealed type is "Tuple[builtins.int, fallback=_testNamedTupleNew.Child]"

[case testNamedTupleTypeInheritanceSpecialCase]
from typing import NamedTuple, Tuple
from collections import namedtuple

A = NamedTuple('A', [('param', int)])
B = namedtuple('B', ['param'])

def accepts_named_tuple(arg: NamedTuple):
    reveal_type(arg._asdict())
    reveal_type(arg._fields)
    reveal_type(arg._field_defaults)

a = A(1)
b = B(1)

accepts_named_tuple(a)
accepts_named_tuple(b)
accepts_named_tuple(1)
accepts_named_tuple((1, 2))
[out]
_testNamedTupleTypeInheritanceSpecialCase.py:8: note: Revealed type is "collections.OrderedDict[builtins.str, Any]"
_testNamedTupleTypeInheritanceSpecialCase.py:9: note: Revealed type is "builtins.tuple[builtins.str, ...]"
_testNamedTupleTypeInheritanceSpecialCase.py:10: note: Revealed type is "builtins.dict[builtins.str, Any]"
_testNamedTupleTypeInheritanceSpecialCase.py:17: error: Argument 1 to "accepts_named_tuple" has incompatible type "int"; expected "NamedTuple"
_testNamedTupleTypeInheritanceSpecialCase.py:18: error: Argument 1 to "accepts_named_tuple" has incompatible type "Tuple[int, int]"; expected "NamedTuple"

[case testNewAnalyzerBasicTypeshed_newsemanal]
from typing import Dict, List, Tuple

x: Dict[str, List[int]]
reveal_type(x['test'][0])
[out]
_testNewAnalyzerBasicTypeshed_newsemanal.py:4: note: Revealed type is "builtins.int"

[case testNewAnalyzerTypedDictInStub_newsemanal]
import stub
reveal_type(stub.thing)

[file stub.pyi]
from typing_extensions import TypedDict

class StuffDict(TypedDict):
    foo: str
    bar: int

def thing(stuff: StuffDict) -> int: ...

[out]
_testNewAnalyzerTypedDictInStub_newsemanal.py:2: note: Revealed type is "def (stuff: TypedDict('stub.StuffDict', {'foo': builtins.str, 'bar': builtins.int})) -> builtins.int"

[case testStrictEqualityAllowlist]
# mypy: strict-equality
{1} == frozenset({1})
frozenset({1}) == {1}

frozenset({1}) == [1]  # Error

{1: 2}.keys() == {1}
{1: 2}.keys() == frozenset({1})
{1: 2}.items() == {(1, 2)}

{1: 2}.keys() == {'no'}  # Error
{1: 2}.values() == {2}  # Error
{1: 2}.keys() == [1]  # Error
[out]
_testStrictEqualityAllowlist.py:5: error: Non-overlapping equality check (left operand type: "FrozenSet[int]", right operand type: "List[int]")
_testStrictEqualityAllowlist.py:11: error: Non-overlapping equality check (left operand type: "dict_keys[int, int]", right operand type: "Set[str]")
_testStrictEqualityAllowlist.py:12: error: Non-overlapping equality check (left operand type: "dict_values[int, int]", right operand type: "Set[int]")
_testStrictEqualityAllowlist.py:13: error: Non-overlapping equality check (left operand type: "dict_keys[int, int]", right operand type: "List[int]")

[case testUnreachableWithStdlibContextManagers]
# mypy: warn-unreachable, strict-optional

from contextlib import suppress

# This test overlaps with some of the warn-unreachable tests in check-unreachable-code,
# but 'open(...)' is a very common function so we want to make sure we don't regress
# against it specifically
def f_open() -> str:
    with open("foo.txt", "r") as f:
        return f.read()
    print("noop")

# contextlib.suppress is less common, but it's a fairly prominent example of an
# exception-suppressing context manager, so it'd be good to double-check.
def f_suppresses() -> int:
    with suppress(Exception):
        return 3
    print("noop")
[out]
_testUnreachableWithStdlibContextManagers.py:11: error: Statement is unreachable
_testUnreachableWithStdlibContextManagers.py:15: error: Missing return statement

[case testUnreachableWithStdlibContextManagersNoStrictOptional]
# mypy: warn-unreachable, no-strict-optional

from contextlib import suppress

# When strict-optional is disabled, 'open' should still behave in the same way as before
def f_open() -> str:
    with open("foo.txt", "r") as f:
        return f.read()
    print("noop")

# ...but unfortunately, we can't
def f_suppresses() -> int:
    with suppress(Exception):
        return 3
    print("noop")
[out]
_testUnreachableWithStdlibContextManagersNoStrictOptional.py:9: error: Statement is unreachable
_testUnreachableWithStdlibContextManagersNoStrictOptional.py:15: error: Statement is unreachable

[case testIsInstanceAdHocIntersectionWithStrAndBytes]
# mypy: warn-unreachable
x: str
if isinstance(x, bytes):
    reveal_type(x)
y: str
if isinstance(x, int):
    reveal_type(x)
[out]
_testIsInstanceAdHocIntersectionWithStrAndBytes.py:3: error: Subclass of "str" and "bytes" cannot exist: would have incompatible method signatures
_testIsInstanceAdHocIntersectionWithStrAndBytes.py:4: error: Statement is unreachable
_testIsInstanceAdHocIntersectionWithStrAndBytes.py:6: error: Subclass of "str" and "int" cannot exist: would have incompatible method signatures
_testIsInstanceAdHocIntersectionWithStrAndBytes.py:7: error: Statement is unreachable

[case testAsyncioFutureWait]
# mypy: strict-optional
from asyncio import Future, wait
from typing import List

async def foo() -> None:
    f = []  # type: List[Future[None]]
    await wait(f)

[case testShadowTypingModule]
1 + ''
[file typing.py]
x = 0
1 + ''
[out]
mypy: "tmp/typing.py" shadows library module "typing"
note: A user-defined top-level module with name "typing" is not supported

[case testIgnoreImportIfNoPython3StubAvailable]
# flags: --ignore-missing-imports
import scribe  # No Python 3 stubs available for scribe
from scribe import x
import maxminddb  # Python 3 stubs available for maxminddb
import foobar_asdf
import jack  # This has a stubs package but was never bundled with mypy, so ignoring works
[out]
_testIgnoreImportIfNoPython3StubAvailable.py:4: error: Library stubs not installed for "maxminddb"
_testIgnoreImportIfNoPython3StubAvailable.py:4: note: Hint: "python3 -m pip install types-maxminddb"
_testIgnoreImportIfNoPython3StubAvailable.py:4: note: (or run "mypy --install-types" to install all missing stub packages)
_testIgnoreImportIfNoPython3StubAvailable.py:4: note: See https://mypy.readthedocs.io/en/stable/running_mypy.html#missing-imports

[case testNoPython3StubAvailable]
import scribe
from scribe import x
import maxminddb
[out]
_testNoPython3StubAvailable.py:1: error: Cannot find implementation or library stub for module named "scribe"
_testNoPython3StubAvailable.py:1: note: See https://mypy.readthedocs.io/en/stable/running_mypy.html#missing-imports
_testNoPython3StubAvailable.py:3: error: Library stubs not installed for "maxminddb"
_testNoPython3StubAvailable.py:3: note: Hint: "python3 -m pip install types-maxminddb"
_testNoPython3StubAvailable.py:3: note: (or run "mypy --install-types" to install all missing stub packages)


[case testTypingOrderedDictAlias]
# flags: --python-version 3.7
from typing import OrderedDict
x: OrderedDict[str, int] = OrderedDict({})
reveal_type(x)
[out]
_testTypingOrderedDictAlias.py:4: note: Revealed type is "collections.OrderedDict[builtins.str, builtins.int]"

[case testTypingExtensionsOrderedDictAlias]
from typing_extensions import OrderedDict
x: OrderedDict[str, str] = OrderedDict({})
reveal_type(x)  # Revealed type is "collections.OrderedDict[builtins.str, builtins.int]"
[out]
_testTypingExtensionsOrderedDictAlias.py:3: note: Revealed type is "collections.OrderedDict[builtins.str, builtins.str]"

[case testSpecialTypingProtocols]
# flags: --warn-unreachable
from typing import Awaitable, Hashable, Union, Tuple, List

obj: Union[Tuple[int], List[int]]
if isinstance(obj, Hashable):
    reveal_type(obj)
if isinstance(obj, Awaitable):
    reveal_type(obj)
[out]
_testSpecialTypingProtocols.py:6: note: Revealed type is "Tuple[builtins.int]"
_testSpecialTypingProtocols.py:8: error: Statement is unreachable

[case testEnumValueWithPlaceholderNodeType]
# https://github.com/python/mypy/issues/11971
from enum import Enum
from typing import Callable, Dict
class Foo(Enum):
    Bar: Foo = Callable[[str], None]
    Baz: Foo = Callable[[Dict[str, "Missing"]], None]
[out]
_testEnumValueWithPlaceholderNodeType.py:5: error: Incompatible types in assignment (expression has type "object", variable has type "Foo")
_testEnumValueWithPlaceholderNodeType.py:6: error: Incompatible types in assignment (expression has type "object", variable has type "Foo")
_testEnumValueWithPlaceholderNodeType.py:6: error: Name "Missing" is not defined

[case testTypeshedRecursiveTypesExample]
from typing import List, Union

Recursive = Union[str, List["Recursive"]]

def foo(r: Recursive) -> None:
    if not isinstance(r, str):
        if r:
            foo(r[0])
    if not isinstance(r, list):
        r.casefold()

foo("")
foo(list(""))
foo(list((list(""), "")))
[out]

[case testNarrowTypeForDictKeys]
# flags: --strict-optional
from typing import Dict, KeysView, Optional

d: Dict[str, int]
key: Optional[str]
if key in d.keys():
    reveal_type(key)
else:
    reveal_type(key)

kv: KeysView[str]
k: Optional[str]
if k in kv:
    reveal_type(k)
else:
    reveal_type(k)

[out]
_testNarrowTypeForDictKeys.py:7: note: Revealed type is "builtins.str"
_testNarrowTypeForDictKeys.py:9: note: Revealed type is "Union[builtins.str, None]"
_testNarrowTypeForDictKeys.py:14: note: Revealed type is "builtins.str"
_testNarrowTypeForDictKeys.py:16: note: Revealed type is "Union[builtins.str, None]"

[case testTypeAliasWithNewStyleUnion]
# flags: --python-version 3.10
from typing import Literal, Type, TypeAlias, TypeVar

Foo = Literal[1, 2]
reveal_type(Foo)
Bar1 = Foo | Literal[3]
Bar2 = Literal[3] | Foo
Bar3 = Foo | Foo | Literal[3] | Foo

U1 = int | str
U2 = U1 | bytes
U3 = bytes | U1

Opt1 = None | int
Opt2 = None | float
Opt3 = int | None
Opt4 = float | None

A = Type[int] | str
B: TypeAlias = Type[int] | str
C = type[int] | str

D = type[int] | str
x: D
reveal_type(x)
E: TypeAlias = type[int] | str
y: E
reveal_type(y)
F = list[type[int] | str]

T = TypeVar("T", int, str)
def foo(x: T) -> T:
    A = type[int] | str
    a: A
    return x
[out]
_testTypeAliasWithNewStyleUnion.py:5: note: Revealed type is "typing._SpecialForm"
_testTypeAliasWithNewStyleUnion.py:25: note: Revealed type is "Union[Type[builtins.int], builtins.str]"
_testTypeAliasWithNewStyleUnion.py:28: note: Revealed type is "Union[Type[builtins.int], builtins.str]"

[case testTypeAliasWithNewStyleUnionInStub]
# flags: --python-version 3.7
import m
a: m.A
reveal_type(a)
b: m.B
reveal_type(b)
c: m.C
reveal_type(c)
d: m.D
reveal_type(d)
e: m.E
reveal_type(e)
f: m.F
reveal_type(f)

[file m.pyi]
from typing import Type, Callable
from typing_extensions import Literal, TypeAlias

Foo = Literal[1, 2]
reveal_type(Foo)
Bar1 = Foo | Literal[3]
Bar2 = Literal[3] | Foo
Bar3 = Foo | Foo | Literal[3] | Foo

U1 = int | str
U2 = U1 | bytes
U3 = bytes | U1

Opt1 = None | int
Opt2 = None | float
Opt3 = int | None
Opt4 = float | None

A = Type[int] | str
B: TypeAlias = Type[int] | str
C = type[int] | str
reveal_type(C)
D: TypeAlias = type[int] | str
E = str | type[int]
F: TypeAlias = str | type[int]
G = list[type[int] | str]
H = list[str | type[int]]

CU1 = int | Callable[[], str | bool]
CU2: TypeAlias = int | Callable[[], str | bool]
CU3 = int | Callable[[str | bool], str]
CU4: TypeAlias = int | Callable[[str | bool], str]
[out]
m.pyi:5: note: Revealed type is "typing._SpecialForm"
m.pyi:22: note: Revealed type is "typing._SpecialForm"
_testTypeAliasWithNewStyleUnionInStub.py:4: note: Revealed type is "Union[Type[builtins.int], builtins.str]"
_testTypeAliasWithNewStyleUnionInStub.py:6: note: Revealed type is "Union[Type[builtins.int], builtins.str]"
_testTypeAliasWithNewStyleUnionInStub.py:8: note: Revealed type is "Union[Type[builtins.int], builtins.str]"
_testTypeAliasWithNewStyleUnionInStub.py:10: note: Revealed type is "Union[Type[builtins.int], builtins.str]"
_testTypeAliasWithNewStyleUnionInStub.py:12: note: Revealed type is "Union[builtins.str, Type[builtins.int]]"
_testTypeAliasWithNewStyleUnionInStub.py:14: note: Revealed type is "Union[builtins.str, Type[builtins.int]]"

[case testEnumNameWorkCorrectlyOn311]
# flags: --python-version 3.11
import enum

class E(enum.Enum):
    X = 1
    Y = 2
    @enum.property
    def foo(self) -> int: ...

e: E
reveal_type(e.name)
reveal_type(e.value)
reveal_type(E.X.name)
reveal_type(e.foo)
reveal_type(E.Y.foo)
[out]
_testEnumNameWorkCorrectlyOn311.py:11: note: Revealed type is "builtins.str"
_testEnumNameWorkCorrectlyOn311.py:12: note: Revealed type is "Union[Literal[1]?, Literal[2]?]"
_testEnumNameWorkCorrectlyOn311.py:13: note: Revealed type is "Literal['X']?"
_testEnumNameWorkCorrectlyOn311.py:14: note: Revealed type is "builtins.int"
_testEnumNameWorkCorrectlyOn311.py:15: note: Revealed type is "builtins.int"

[case testTypeAliasNotSupportedWithNewStyleUnion]
# flags: --python-version 3.9
from typing_extensions import TypeAlias
A = type[int] | str
B = str | type[int]
C = str | int
D: TypeAlias = str | int
[out]
_testTypeAliasNotSupportedWithNewStyleUnion.py:3: error: Invalid type alias: expression is not a valid type
_testTypeAliasNotSupportedWithNewStyleUnion.py:3: error: Value of type "Type[type]" is not indexable
_testTypeAliasNotSupportedWithNewStyleUnion.py:4: error: Invalid type alias: expression is not a valid type
_testTypeAliasNotSupportedWithNewStyleUnion.py:4: error: Value of type "Type[type]" is not indexable
_testTypeAliasNotSupportedWithNewStyleUnion.py:5: error: Invalid type alias: expression is not a valid type
_testTypeAliasNotSupportedWithNewStyleUnion.py:5: error: Unsupported left operand type for | ("Type[str]")
_testTypeAliasNotSupportedWithNewStyleUnion.py:6: error: Invalid type alias: expression is not a valid type
_testTypeAliasNotSupportedWithNewStyleUnion.py:6: error: Unsupported left operand type for | ("Type[str]")

[case testTypedDictUnionGetFull]
from typing import Dict
from typing_extensions import TypedDict

class TD(TypedDict, total=False):
    x: int
    y: int

A = Dict[str, TD]
x: A
def foo(k: str) -> TD:
    reveal_type(x.get(k, {}))
    return x.get(k, {})
[out]
_testTypedDictUnionGetFull.py:11: note: Revealed type is "TypedDict('_testTypedDictUnionGetFull.TD', {'x'?: builtins.int, 'y'?: builtins.int})"

[case testTupleWithDifferentArgsPy310]
# https://github.com/python/mypy/issues/11098
# flags: --python-version 3.10
Correct1 = str | tuple[float, float, str]
Correct2 = tuple[float] | str
Correct3 = tuple[float, ...] | str
Correct4 = tuple[float, str]
Correct5 = tuple[float, ...]
Correct6 = list[tuple[int, str]]
c1: Correct1
c2: Correct2
c3: Correct3
c4: Correct4
c5: Correct5
c6: Correct6
reveal_type(c1)
reveal_type(c2)
reveal_type(c3)
reveal_type(c4)
reveal_type(c5)
reveal_type(c6)

RHSAlias1: type = tuple[int, int]
RHSAlias2: type = tuple[int]
RHSAlias3: type = tuple[int, ...]

WrongTypeElement = str | tuple[float, 1]  # Error
WrongEllipsis = tuple[float, float, ...] | str  # Error

# TODO: This should produce a fixed-length tuple
reveal_type(tuple[int, str]((1, "x")))
[out]
_testTupleWithDifferentArgsPy310.py:15: note: Revealed type is "Union[builtins.str, Tuple[builtins.float, builtins.float, builtins.str]]"
_testTupleWithDifferentArgsPy310.py:16: note: Revealed type is "Union[Tuple[builtins.float], builtins.str]"
_testTupleWithDifferentArgsPy310.py:17: note: Revealed type is "Union[builtins.tuple[builtins.float, ...], builtins.str]"
_testTupleWithDifferentArgsPy310.py:18: note: Revealed type is "Tuple[builtins.float, builtins.str]"
_testTupleWithDifferentArgsPy310.py:19: note: Revealed type is "builtins.tuple[builtins.float, ...]"
_testTupleWithDifferentArgsPy310.py:20: note: Revealed type is "builtins.list[Tuple[builtins.int, builtins.str]]"
_testTupleWithDifferentArgsPy310.py:26: error: Invalid type: try using Literal[1] instead?
_testTupleWithDifferentArgsPy310.py:27: error: Unexpected "..."
_testTupleWithDifferentArgsPy310.py:30: note: Revealed type is "builtins.tuple[builtins.object, ...]"

[case testEnumIterMetaInference]
import socket
from enum import Enum
from typing import Iterable, Iterator, Type, TypeVar

_E = TypeVar("_E", bound=Enum)

def enum_iter(cls: Type[_E]) -> Iterable[_E]:
    reveal_type(iter(cls))
    reveal_type(next(iter(cls)))
    return iter(cls)

for value in enum_iter(socket.SocketKind):
    reveal_type(value)
[out]
_testEnumIterMetaInference.py:8: note: Revealed type is "typing.Iterator[_E`-1]"
_testEnumIterMetaInference.py:9: note: Revealed type is "_E`-1"
_testEnumIterMetaInference.py:13: note: Revealed type is "socket.SocketKind"

[case testEnumUnpackedViaMetaclass]
from enum import Enum

class FooEnum(Enum):
    A = 1
    B = 2
    C = 3

a, b, c = FooEnum
reveal_type(a)
reveal_type(b)
reveal_type(c)
[out]
_testEnumUnpackedViaMetaclass.py:9: note: Revealed type is "_testEnumUnpackedViaMetaclass.FooEnum"
_testEnumUnpackedViaMetaclass.py:10: note: Revealed type is "_testEnumUnpackedViaMetaclass.FooEnum"
_testEnumUnpackedViaMetaclass.py:11: note: Revealed type is "_testEnumUnpackedViaMetaclass.FooEnum"

[case testNativeIntTypes]
# Spot check various native int operations with full stubs.
from mypy_extensions import i64, i32

x: i64 = 0
y: int = x
x = i64(0)
y = int(x)
i64()
i64("12")
i64("ab", 16)
i64(1.2)
float(i64(1))

i64(1) + i32(2)  # Error
reveal_type(x + y)
reveal_type(y + x)
a = [0]
a[x]
[out]
_testNativeIntTypes.py:14: error: Unsupported operand types for + ("i64" and "i32")
_testNativeIntTypes.py:15: note: Revealed type is "mypy_extensions.i64"
_testNativeIntTypes.py:16: note: Revealed type is "mypy_extensions.i64"

[case testStarUnpackNestedUnderscore]
from typing import Tuple, Dict, List

def crash() -> None:
    d: Dict[int, Tuple[str, int, str]] = {}
    k, (v1, *_) = next(iter(d.items()))

def test1() -> None:
    vs: List[str]
    d: Dict[int, Tuple[str, int, int]] = {}
    k, (v1, *vs) = next(iter(d.items()))
    reveal_type(vs)

def test2() -> None:
    d: Dict[int, Tuple[str, int, str]] = {}
    k, (v1, *vs) = next(iter(d.items()))
    reveal_type(vs)
[out]
_testStarUnpackNestedUnderscore.py:10: error: List item 0 has incompatible type "int"; expected "str"
_testStarUnpackNestedUnderscore.py:10: error: List item 1 has incompatible type "int"; expected "str"
_testStarUnpackNestedUnderscore.py:11: note: Revealed type is "builtins.list[builtins.str]"
_testStarUnpackNestedUnderscore.py:16: note: Revealed type is "builtins.list[builtins.object]"

[case testStrictEqualitywithParamSpec]
# flags: --strict-equality
from typing import Generic
from typing_extensions import Concatenate, ParamSpec

P = ParamSpec("P")

class Foo(Generic[P]): ...
class Bar(Generic[P]): ...

def bad(foo: Foo[[int]], bar: Bar[[int]]) -> bool:
    return foo == bar

def good1(foo1: Foo[[int]], foo2: Foo[[str]]) -> bool:
    return foo1 == foo2

def good2(foo1: Foo[[int, str]], foo2: Foo[[int, bytes]]) -> bool:
    return foo1 == foo2

def good3(foo1: Foo[[int]], foo2: Foo[[int, int]]) -> bool:
    return foo1 == foo2

def good4(foo1: Foo[[int]], foo2: Foo[[int]]) -> bool:
    return foo1 == foo2

def good5(foo1: Foo[[int]], foo2: Foo[[bool]]) -> bool:
    return foo1 == foo2

def good6(foo1: Foo[[int, int]], foo2: Foo[[bool, bool]]) -> bool:
    return foo1 == foo2

def good7(foo1: Foo[[int]], foo2: Foo[P], *args: P.args, **kwargs: P.kwargs) -> bool:
    return foo1 == foo2

def good8(foo1: Foo[P], foo2: Foo[[int, str, bytes]], *args: P.args, **kwargs: P.kwargs) -> bool:
    return foo1 == foo2

def good9(foo1: Foo[Concatenate[int, P]], foo2: Foo[[int, str, bytes]], *args: P.args, **kwargs: P.kwargs) -> bool:
    return foo1 == foo2

[out]
_testStrictEqualitywithParamSpec.py:11: error: Non-overlapping equality check (left operand type: "Foo[[int]]", right operand type: "Bar[[int]]")

<<<<<<< HEAD
[case testGenericInferenceWithTuple]
from typing import TypeVar, Callable, Tuple

T = TypeVar("T")

def f(x: Callable[..., T]) -> T:
    return x()

x: Tuple[str, ...] = f(tuple)
[out]

[case testGenericInferenceWithDataclass]
from typing import Any, Collection, List
from dataclasses import dataclass, field

class Foo:
    pass

@dataclass
class A:
    items: Collection[Foo] = field(default_factory=list)
[out]

[case testGenericInferenceWithItertools]
from typing import TypeVar, Tuple
from itertools import groupby
K = TypeVar("K")
V = TypeVar("V")

def fst(kv: Tuple[K, V]) -> K:
    k, v = kv
    return k

pairs = [(len(s), s) for s in ["one", "two", "three"]]
grouped = groupby(pairs, key=fst)
[out]
=======
[case testTypeVarTuple]
# flags: --enable-incomplete-feature=TypeVarTuple --enable-incomplete-feature=Unpack --python-version=3.11
from typing import Any, Callable, Unpack, TypeVarTuple

Ts = TypeVarTuple("Ts")

def foo(callback: Callable[[], Any]) -> None:
    call(callback)

def call(callback: Callable[[Unpack[Ts]], Any], *args: Unpack[Ts]) -> Any:
    ...

[case testTypeVarTupleTypingExtensions]
# flags: --enable-incomplete-feature=TypeVarTuple --enable-incomplete-feature=Unpack
from typing_extensions import Unpack, TypeVarTuple
from typing import Any, Callable

Ts = TypeVarTuple("Ts")

def foo(callback: Callable[[], Any]) -> None:
    call(callback)

def call(callback: Callable[[Unpack[Ts]], Any], *args: Unpack[Ts]) -> Any:
    ...
>>>>>>> caf4787d
<|MERGE_RESOLUTION|>--- conflicted
+++ resolved
@@ -1987,7 +1987,31 @@
 [out]
 _testStrictEqualitywithParamSpec.py:11: error: Non-overlapping equality check (left operand type: "Foo[[int]]", right operand type: "Bar[[int]]")
 
-<<<<<<< HEAD
+[case testTypeVarTuple]
+# flags: --enable-incomplete-feature=TypeVarTuple --enable-incomplete-feature=Unpack --python-version=3.11
+from typing import Any, Callable, Unpack, TypeVarTuple
+
+Ts = TypeVarTuple("Ts")
+
+def foo(callback: Callable[[], Any]) -> None:
+    call(callback)
+
+def call(callback: Callable[[Unpack[Ts]], Any], *args: Unpack[Ts]) -> Any:
+    ...
+
+[case testTypeVarTupleTypingExtensions]
+# flags: --enable-incomplete-feature=TypeVarTuple --enable-incomplete-feature=Unpack
+from typing_extensions import Unpack, TypeVarTuple
+from typing import Any, Callable
+
+Ts = TypeVarTuple("Ts")
+
+def foo(callback: Callable[[], Any]) -> None:
+    call(callback)
+
+def call(callback: Callable[[Unpack[Ts]], Any], *args: Unpack[Ts]) -> Any:
+    ...
+
 [case testGenericInferenceWithTuple]
 from typing import TypeVar, Callable, Tuple
 
@@ -2023,30 +2047,4 @@
 
 pairs = [(len(s), s) for s in ["one", "two", "three"]]
 grouped = groupby(pairs, key=fst)
-[out]
-=======
-[case testTypeVarTuple]
-# flags: --enable-incomplete-feature=TypeVarTuple --enable-incomplete-feature=Unpack --python-version=3.11
-from typing import Any, Callable, Unpack, TypeVarTuple
-
-Ts = TypeVarTuple("Ts")
-
-def foo(callback: Callable[[], Any]) -> None:
-    call(callback)
-
-def call(callback: Callable[[Unpack[Ts]], Any], *args: Unpack[Ts]) -> Any:
-    ...
-
-[case testTypeVarTupleTypingExtensions]
-# flags: --enable-incomplete-feature=TypeVarTuple --enable-incomplete-feature=Unpack
-from typing_extensions import Unpack, TypeVarTuple
-from typing import Any, Callable
-
-Ts = TypeVarTuple("Ts")
-
-def foo(callback: Callable[[], Any]) -> None:
-    call(callback)
-
-def call(callback: Callable[[Unpack[Ts]], Any], *args: Unpack[Ts]) -> Any:
-    ...
->>>>>>> caf4787d
+[out]