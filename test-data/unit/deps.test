-- Test cases for generating dependencies between ASTs nodes.
--
-- The dependencies are used for fined-grained incremental checking and
-- the daemon mode.
--
-- The output of each test case includes the dependency map for whitelisted
-- modules (includes the main module and the modules 'pkg' and 'pkg.mod' at
-- least).
--
-- Dependencies are formatted as "<trigger> -> affected locations".
--
-- Look at the docstring of mypy.server.deps for an explanation of
-- how fine-grained dependencies are represented.

[case testCallFunction]
def f() -> None:
    g()
def g() -> None:
    pass
[out]
<m.g> -> m.f

[case testCallMethod]
def f(a: A) -> None:
    a.g()
class A:
    def g(self) -> None: pass
[out]
<m.A.g> -> m.f
<m.A> -> <m.f>, m.A, m.f

[case testAccessAttribute]
def f(a: A) -> None:
    a.x
class A:
    def g(self) -> None:
        self.x = 1
[out]
<m.A.x> -> m.A.g, m.f
<m.A> -> <m.f>, m.A, m.f

[case testConstructInstance]
def f() -> None:
    A()
class A: pass
[out]
<m.A.__init__> -> m.f
<m.A> -> m.A, m.f

[case testAccessModuleAttribute]
class A: pass
x = A()
def f() -> None:
    x
[out]
<m.A.__init__> -> m
<m.A> -> <m.x>, m, m.A
<m.x> -> m, m.f

[case testAccessModuleAttribute2]
import n
def f() -> None:
    n.x
[file n.py]
x = 1
[out]
<n.x> -> m.f
<n> -> m, m.f

[case testImport]
import n
[file n.py]
x = 1
[out]
<n> -> m

[case testCallImportedFunction]
import n
n.f()
[file n.py]
def f() -> None: pass
[out]
<n.f> -> m
<n> -> m

[case testImportModuleAs]
import n as x
x.f()
[file n.py]
def f() -> None: pass
[out]
<n.f> -> m
<n> -> m

[case testCallImportedFunctionInFunction]
import n
def g() -> None:
    n.f()
[file n.py]
def f() -> None: pass
[out]
<n.f> -> m.g
<n> -> m, m.g

[case testInheritanceSimple]
class A:
    pass
class B(A):
    pass
[out]
<m.A.__init__> -> <m.B.__init__>
<m.A> -> m, m.A, m.B
<m.B> -> m.B

[case testInheritanceWithMethodAndAttribute]
class A:
    pass
class B(A):
    def f(self) -> None:
        self.x = 1
[out]
<m.A.__init__> -> <m.B.__init__>
<m.A.f> -> m.B.f
<m.A.x> -> <m.B.x>
<m.A> -> m, m.A, m.B
<m.B.x> -> m.B.f
<m.B> -> m.B

[case testInheritanceWithMethodAndAttributeAndDeepHierarchy]
class A:
    pass
class B(A):
    pass
class C(B):
    def f(self) -> None:
        self.x = 1
[out]
<m.A.__init__> -> <m.B.__init__>, <m.C.__init__>
<m.A.f> -> m.C.f
<m.A.x> -> <m.C.x>
<m.A> -> m, m.A, m.B
<m.B.__init__> -> <m.C.__init__>
<m.B.f> -> m.C.f
<m.B.x> -> <m.C.x>
<m.B> -> m, m.B, m.C
<m.C.x> -> m.C.f
<m.C> -> m.C

[case testInheritAttribute]
import n
class B(n.A):
    def f(self) -> None:
        a = 1
        a = self.x
[file n.py]
class A:
    def g(self) -> None:
        self.x = 1
[out]
<m.B.x> -> m.B.f
<m.B> -> m.B
<n.A.__init__> -> <m.B.__init__>
<n.A.f> -> m.B.f
<n.A.g> -> <m.B.g>
<n.A.x> -> <m.B.x>
<n.A> -> m, m.B
<n> -> m

[case testInheritMethod]
class A:
    def g(self) -> None: pass
class B(A):
    def f(self) -> None:
        self.g()
[out]
<m.A.__init__> -> <m.B.__init__>
<m.A.f> -> m.B.f
<m.A.g> -> <m.B.g>
<m.A> -> m, m.A, m.B
<m.B.g> -> m.B.f
<m.B> -> m.B

[case testPackage]
import a.b
def f() -> None:
    a.b.g()
[file a/__init__.py]
[file a/b.py]
def g() -> None: pass
[out]
<a.b.g> -> m.f
<a.b> -> m, m.f
<a> -> m.f

[case testClassInPackage]
import a.b
def f(x: a.b.A) -> None:
    x.g()
    x.y
[file a/__init__.py]
[file a/b.py]
class A:
    def g(self) -> None:
        self.y = 1
[out]
<a.b.A.g> -> m.f
<a.b.A.y> -> m.f
<a.b.A> -> <m.f>, m.f
<a.b> -> m

[case testPackage__init__]
import a
def f() -> None:
    a.g()
[file a/__init__.py]
def g() -> None: pass
[out]
<a.g> -> m.f
<a> -> m, m.f

[case testClassInPackage__init__]
import a
def f(x: a.A) -> None:
    x.g()
    x.y
[file a/__init__.py]
class A:
    def g(self) -> None:
        self.y = 1
[out]
<a.A.g> -> m.f
<a.A.y> -> m.f
<a.A> -> <m.f>, m.f
<a> -> m

[case testConstructor]
class A:
    def __init__(self, x: C) -> None: pass
class C: pass
def f() -> None:
    A(C())
[out]
<m.A.__init__> -> m.f
<m.A> -> m.A, m.f
<m.C.__init__> -> m.f
<m.C> -> <m.A.__init__>, m.A.__init__, m.C, m.f

[case testNonTrivialConstructor]
class C:
    def __init__(self) -> None:
        self.x = 1
[out]
<m.C.x> -> m.C.__init__
<m.C> -> m.C

[case testImportFrom]
from n import f

def g() -> None:
    f()
[file n.py]
def f() -> None: pass
[out]
<n.f> -> m, m.g

[case testImportFromAs]
from n import f as ff

def g() -> None:
    ff()
[file n.py]
def f() -> None: pass
[out]
<n.f> -> m, m.g

[case testNestedClass]
def f() -> None:
    b = A.B()
    b.f()
class A:
    class B:
        def f(self) -> None: pass
[out]
<m.A.B.__init__> -> m.f
<m.A.B.f> -> m.f
<m.A.B> -> m.A.B, m.f
<m.A> -> m.A, m.f

[case testNestedClassAttribute]
def f() -> None:
    b = A.B()
    b.x
class A:
    class B:
        def f(self) -> None:
            self.x = 1
[out]
<m.A.B.__init__> -> m.f
<m.A.B.x> -> m.A.B.f, m.f
<m.A.B> -> m.A.B, m.f
<m.A> -> m.A, m.f

[case testNestedClassInAnnotation]
def f(x: A.B) -> None:
    pass
class A:
    class B: pass
[out]
<m.A.B> -> <m.f>, m.A.B, m.f
<m.A> -> m.A

[case testNestedClassInAnnotation2]
def f(x: A.B) -> None:
    x.f()
class A:
    class B:
        def f(self) -> None: pass
[out]
<m.A.B.f> -> m.f
<m.A.B> -> <m.f>, m.A.B, m.f
<m.A> -> m.A

[case testDefaultArgValue]
def f1(x: int) -> int: pass
def f2() -> int: pass
def g(x: int = f1(f2())) -> None: pass
[out]
<m.f1> -> m.g
<m.f2> -> m.g

[case testIsInstance]
class A:
    def g(self) -> None: pass

def f(x: object) -> None:
    if isinstance(x, A):
        x.g()
[builtins fixtures/isinstancelist.pyi]
[out]
-- The dependency on the ctor is basically spurious but not a problem
<m.A.__init__> -> m.f
<m.A.g> -> m.f
<m.A> -> m.A, m.f

[case testUnreachableIsInstance]
class A:
    x: int

class B:
    y: int

def f(x: A) -> None:
    if isinstance(x, B):
        x.y
[builtins fixtures/isinstancelist.pyi]
[out]
<m.A> -> <m.f>, m.A, m.f
-- The dependency on the ctor is basically spurious but not a problem
<m.B.__init__> -> m.f
<m.B> -> m.B, m.f

[case testAttributeWithClassType1]
from n import A

class B:
    def h(self, z: A) -> None:
        self.z = z
[file n.py]
class A: pass
[out]
<m.B.z> -> m.B.h
<m.B> -> m.B
<n.A> -> <m.B.h>, <m.B.z>, m, m.B.h

[case testAttributeWithClassType2]
from m import A

class B:
    def f(self) -> None:
        self.x = A()
[file m.py]
class A: pass
[out]
<m.B.x> -> m.B.f
<m.B> -> m.B
<m.A.__init__> -> m.B.f
<m.A> -> <m.B.x>, m, m.B.f

[case testAttributeWithClassType3]
from n import A, x

class B:
    def g(self) -> None:
        self.x = x
[file n.py]
class A: pass

x = A()
[out]
<m.B.x> -> m.B.g
<m.B> -> m.B
<n.A> -> <m.B.x>, m
<n.x> -> m, m.B.g

[case testAttributeWithClassType4]
from n import A

class B:
    def g(self) -> None:
        self.x: A
[file n.py]
class A: pass
[out]
<m.B.x> -> m.B.g
<m.B> -> m.B
<n.A> -> <m.B.x>, m, m.B.g

[case testClassBody]
def f() -> int: pass
def g() -> int: pass
def h() -> int: pass

class A:
    h()
    if f():
        g()
[out]
<m.A> -> m.A
<m.f> -> m
<m.g> -> m
<m.h> -> m

[case testVariableInitializedInClass]
from n import A

class B:
    x = None  # type: A
[file n.py]
class A: pass
[out]
<m.B> -> m.B
<n.A> -> <m.B.x>, m

[case testVariableAnnotationInClass]
from n import A

class B:
    x: A

    def f(self) -> None:
        y = self.x
[file n.py]
class A: pass
[out]
<m.B.x> -> m.B.f
<m.B> -> m.B
<n.A> -> <m.B.x>, m

[case testGlobalVariableInitialized]
from n import A

x = A()
[file n.py]
class A: pass
[out]
<m.x> -> m
<n.A.__init__> -> m
<n.A> -> <m.x>, m

[case testGlobalVariableAnnotation]
from n import A

x: A
[file n.py]
class A: pass
[out]
<m.x> -> m
<n.A> -> <m.x>, m

[case testProperty]
class B: pass

class A:
    @property
    def x(self) -> B: pass

def f(a: A) -> None:
    b = a.x
[builtins fixtures/property.pyi]
[out]
<m.A.x> -> m, m.f
<m.A> -> <m.f>, m.A, m.f
<m.B> -> <m.A.x>, m.A.x, m.B

[case testUnreachableAssignment]
from typing import List, Tuple

def f() -> None: pass

class C:
    def __init__(self, x: int) -> None:
        if isinstance(x, int):
            self.y = 1
        else:
            self.y = f()
[builtins fixtures/isinstancelist.pyi]
[out]
<m.C.y> -> m.C.__init__
<m.C> -> m.C
<m.f> -> m.C.__init__

[case testPartialNoneTypeAttributeCrash1]
class C: pass

class A:
    x = None

    def f(self) -> None:
        self.x = C()
[out]
<m.A.x> -> m.A.f
<m.A> -> m.A
<m.C.__init__> -> m.A.f
<m.C> -> <m.A.x>, m.A.f, m.C

[case testPartialNoneTypeAttributeCrash2]
# flags: --strict-optional
class C: pass

class A:
    x = None

    def f(self) -> None:
        self.x = C()
[out]
<m.A.x> -> m.A.f
<m.A> -> m.A
<m.C.__init__> -> m.A.f
<m.C> -> <m.A.x>, m.A.f, m.C

[case testRelativeImport]
import pkg  # Magic package name in test runner
[file pkg/__init__.py]
from . import mod
from .a import x
[file pkg/mod.py]
from . import a
[file pkg/a.py]
x = 1
[out]
<pkg.a.x> -> pkg
<pkg.a> -> pkg.mod
<pkg.mod> -> pkg
<pkg> -> m

[case testTypedDict]
from mypy_extensions import TypedDict
Point = TypedDict('Point', {'x': int, 'y': int})
p = Point(dict(x=42, y=1337))
def foo(x: Point) -> int:
    return x['x'] + x['y']
[builtins fixtures/dict.pyi]
[out]
<m.Point> -> <m.foo>, <m.p>, m, m.foo
<m.p> -> m
<mypy_extensions.TypedDict> -> m

[case testTypedDict2]
from mypy_extensions import TypedDict
class A: pass
Point = TypedDict('Point', {'x': int, 'y': A})
p = Point(dict(x=42, y=A()))
def foo(x: Point) -> int:
    return x['x']
[builtins fixtures/dict.pyi]
[out]
<m.A.__init__> -> m
<m.A> -> <m.Point>, <m.foo>, <m.p>, m, m.A, m.foo
<m.Point> -> <m.foo>, <m.p>, m, m.foo
<m.p> -> m
<mypy_extensions.TypedDict> -> m

[case testTypedDict3]
from mypy_extensions import TypedDict
class A: pass
class Point(TypedDict):
    x: int
    y: A
p = Point(dict(x=42, y=A()))
def foo(x: Point) -> int:
    return x['x']
[builtins fixtures/dict.pyi]
[out]
<m.A.__init__> -> m
<m.A> -> <m.Point>, <m.foo>, <m.p>, m, m.A, m.foo
<m.Point> -> <m.foo>, <m.p>, m, m.Point, m.foo
<m.p> -> m
<mypy_extensions.TypedDict> -> m

[case testImportStar]
from a import *
[file a.py]
x = 0
[out]
<a[wildcard]> -> m

<<<<<<< HEAD
[case testDecoratorDepsMod]
import mod

@mod.deca
@mod.decb(mod.C())
def func(x: int) -> int:
    pass
[file mod.py]
from typing import Callable, TypeVar
F = TypeVar('F', bound=Callable)

def deca(func: Callable[[int], int]) -> Callable[[str], str]:
    pass
def decb(arg: C) -> Callable[[F], F]:
    pass
class C:
    pass
[out]
<m.func> -> m
<mod.C.__init__> -> m
<mod.C> -> m
<mod.deca> -> m
<mod.decb> -> m
<mod> -> m

[case testDecoratorDepsFunc]
import mod

def outer() -> None:
    @mod.deca
    @mod.decb(mod.C())
    def func(x: int) -> int:
        pass
[file mod.py]
from typing import Callable, TypeVar
F = TypeVar('F', bound=Callable)

def deca(func: Callable[[int], int]) -> Callable[[str], str]:
    pass
def decb(arg: C) -> Callable[[F], F]:
    pass
class C:
    pass
[out]
<m.func> -> m.outer
<mod.C.__init__> -> m.outer
<mod.C> -> m.outer
<mod.deca> -> m.outer
<mod.decb> -> m.outer
<mod> -> m, m.outer

[case DecoratorDepsMethod]
import mod

class D:
    @mod.deca
    @mod.decb(mod.C())
    def func(self, x: int) -> int:
        pass
[file mod.py]
from typing import Callable, TypeVar
F = TypeVar('F', bound=Callable)

def deca(func: Callable[..., int]) -> Callable[..., str]:
    pass
def decb(arg: C) -> Callable[[F], F]:
    pass
class C:
    pass
[out]
<m.D.func> -> m
<m.D> -> m.D
<mod.C.__init__> -> m
<mod.C> -> m
<mod.deca> -> m
<mod.decb> -> m
<mod> -> m
=======
[case testMissingModuleClass1]
from b import A  # type: ignore
def f(x: A) -> None:
    x.foo()
[out]
<m.A> -> <m.f>, m.f
<b.A> -> m

[case testMissingModuleClass2]
from p.b import A  # type: ignore
def f(x: A) -> None:
    x.foo()
[out]
<m.A> -> <m.f>, m.f
<p.b.A> -> m
>>>>>>> 5160c9a8
<|MERGE_RESOLUTION|>--- conflicted
+++ resolved
@@ -604,7 +604,6 @@
 [out]
 <a[wildcard]> -> m
 
-<<<<<<< HEAD
 [case testDecoratorDepsMod]
 import mod
 
@@ -682,7 +681,7 @@
 <mod.deca> -> m
 <mod.decb> -> m
 <mod> -> m
-=======
+
 [case testMissingModuleClass1]
 from b import A  # type: ignore
 def f(x: A) -> None:
@@ -697,5 +696,4 @@
     x.foo()
 [out]
 <m.A> -> <m.f>, m.f
-<p.b.A> -> m
->>>>>>> 5160c9a8
+<p.b.A> -> m