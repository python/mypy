--- conflicted
+++ resolved
@@ -153,26 +153,8 @@
 
 a and d
 a or d
-<<<<<<< HEAD
-c = a in d  # E: Incompatible types in assignment (expression has type "bool", variable has type "C")
-c = b and d # E: Incompatible types in assignment (expression has type "Union[bool, Any]", variable has type "C")
-c = b or d  # E: Incompatible types in assignment (expression has type "Union[bool, Any]", variable has type "C")
-b = a + d
-b = a / d
-
-c = a + d
-c = a - d
-c = a * d
-c = a / d
-c = a // d
-c = a % d
-c = a ** d
-b = a in d
-b = b and d
-b = b or d
-=======
-if int():
-    c = a in d
+if int():
+    c = a in d  # E: Incompatible types in assignment (expression has type "bool", variable has type "C")
 if int():
     c = b and d # E: Incompatible types in assignment (expression has type "Union[bool, Any]", variable has type "C")
 if int():
@@ -202,7 +184,6 @@
     b = b and d
 if int():
     b = b or d
->>>>>>> b1c8e66a
 
 class A:
     def __add__(self, a: 'A') -> 'C':
