-- Test cases for taking a diff of two module ASTs/symbol tables.
-- The diffs are used for fined-grained incremental checking.

[case testChangeTypeOfModuleAttribute]
x = 1
y = 1
[file next.py]
x = ''
y = 1
[out]
__main__.x

[case testChangeSignatureOfModuleFunction]
def f(x: int) -> None:
    pass
def g(y: str) -> None:
    pass
[file next.py]
def f(x: str) -> None:
    x = ''
def g(y: str) -> None:
    y = ''
[out]
__main__.f

[case testAddModuleAttribute]
x = 1
[file next.py]
x = 1
y = 1
[out]
__main__.y

[case testRemoveModuleAttribute]
x = 1
y = 1
[file next.py]
x = 1
[out]
__main__.y

--
-- Classes
--

[case testChangeMethodSignature]
class A:
    def f(self) -> None: pass
    def g(self) -> None: pass
[file next.py]
class A:
    def f(self, x: int) -> None: pass
    def g(self) -> None: pass
[out]
__main__.A.f

[case testChangeAttributeType]
class A:
    def f(self) -> None:
        self.x = 1
        self.y = 1
[file next.py]
class A:
    def f(self) -> None:
        self.x = 1
        self.y = ''
[out]
__main__.A.y

[case testAddAttribute]
class A: pass
[file next.py]
class A:
    def f(self) -> None:
        self.x = 1
[out]
__main__.A.f
__main__.A.x

[case testAddAttribute2]
class A:
    def f(self) -> None: pass
[file next.py]
class A:
    def f(self) -> None:
        self.x = 1
[out]
__main__.A.x

[case testRemoveAttribute]
class A:
    def f(self) -> None:
        self.x = 1
[file next.py]
class A: pass
[out]
__main__.A.f
__main__.A.x

[case testAddMethod]
class A:
    def f(self) -> None: pass
[file next.py]
class A:
    def f(self) -> None: pass
    def g(self) -> None: pass
[out]
__main__.A.g

[case testRemoveMethod]
class A:
    def f(self) -> None: pass
    def g(self) -> None: pass
[file next.py]
class A:
    def f(self) -> None: pass
[out]
__main__.A.g

[case testAddImport]
import nn
[file next.py]
import n
import nn
[file n.py]
x = 1
[file nn.py]
y = 1
[out]
__main__.n

[case testRemoveImport]
import n
[file next.py]
[file n.py]
x = 1
[out]
__main__.n

[case testChangeClassIntoFunction]
class A: pass
[file next.py]
def A() -> None: pass
[out]
__main__.A

[case testDeleteClass]
class A: pass
[file next.py]
[out]
__main__.A

[case testAddBaseClass]
class A: pass
[file next.py]
class B: pass
class A(B): pass
[out]
__main__.A
__main__.B

[case testChangeBaseClass]
class A: pass
class B: pass
class C(A): pass
[file next.py]
class A: pass
class B: pass
class C(B): pass
[out]
__main__.C

[case testRemoveBaseClass]
class A: pass
class B(A): pass
[file next.py]
class A: pass
class B: pass
[out]
__main__.B

[case testRemoveClassFromMiddleOfMro]
class A: pass
class B(A): pass
class C(B): pass
[file next.py]
class A: pass
class B: pass
class C(B): pass
[out]
__main__.B
__main__.C

[case testDifferenceInConstructor]
class A:
    def __init__(self) -> None: pass
[file next.py]
class A:
    def __init__(self, x: int) -> None: pass
[out]
__main__.A.__init__

[case testChangeSignatureOfMethodInNestedClass]
class A:
    class B:
        def f(self) -> int: pass
[file next.py]
class A:
    class B:
        def f(self) -> str: pass
[out]
__main__.A.B.f

[case testChangeTypeOfAttributeInNestedClass]
class A:
    class B:
        def f(self) -> None:
            self.x = 1
[file next.py]
class A:
    class B:
        def f(self) -> None:
            self.x = ''
[out]
__main__.A.B.x

[case testAddMethodToNestedClass]
class A:
    class B: pass
[file next.py]
class A:
    class B:
        def f(self) -> str: pass
[out]
__main__.A.B.f

[case testAddNestedClass]
class A: pass
[file next.py]
class A:
    class B:
        def f(self) -> None: pass
[out]
__main__.A.B

[case testRemoveNestedClass]
class A:
    class B:
        def f(self) -> None: pass
[file next.py]
class A: pass
[out]
__main__.A.B

[case testChangeNestedClassToMethod]
class A:
    class B: pass
[file next.py]
class A:
    def B(self) -> None: pass

[out]
__main__.A.B

[case testChangeNamedTupleAttribute]
from typing import NamedTuple
class A:
    x: str
N = NamedTuple('N', [('x', int), ('y', str)])
M = NamedTuple('M', [('x', int), ('y', str)])
[file next.py]
from typing import NamedTuple
N = NamedTuple('N', [('x', int), ('y', int)])
M = NamedTuple('M', [('x', int), ('y', str)])
[out]
__main__.A
__main__.N
__main__.N.__init__
__main__.N._asdict
__main__.N._make
__main__.N._replace
__main__.N.y

[case testSimpleDecoratedFunction]
from a import dec
@dec
def f() -> None: pass
@dec
def g() -> None: pass
[file next.py]
from a import dec
@dec
def f(x: int) -> None: pass
@dec
def g() -> None: pass
[file a.py]
from typing import TypeVar

T = TypeVar('T')

def dec(f: T) -> T:
    return f
[out]
__main__.f

[case testSimpleDecoratedMethod]
from a import dec
class A:
    @dec
    def f(self) -> None:
        self.g()
    @dec
    def g(self) -> None: pass
[file next.py]
from a import dec
class A:
    @dec
    def f(self, x: int) -> None:
        self.g()
    @dec
    def g(self) -> None: pass
[file a.py]
from typing import TypeVar

T = TypeVar('T')

def dec(f: T) -> T:
    return f
[out]
__main__.A.f

[case testTypeVarBound]
from typing import TypeVar
T = TypeVar('T')
S = TypeVar('S')
[file next.py]
from typing import TypeVar
T = TypeVar('T', bound=int)
S = TypeVar('S')
[out]
__main__.T

[case testTypeVarVariance]
from typing import TypeVar
A = TypeVar('A', covariant=True)
B = TypeVar('B', covariant=True)
C = TypeVar('C', covariant=True)
[file next.py]
from typing import TypeVar
A = TypeVar('A', covariant=True)
B = TypeVar('B', contravariant=True)
C = TypeVar('C')
[out]
__main__.B
__main__.C

[case testTypeVarValues]
from typing import TypeVar
A = TypeVar('A', int, str)
B = TypeVar('B', int, str)
C = TypeVar('C', int, str)
[file next.py]
from typing import TypeVar
A = TypeVar('A', int, str)
B = TypeVar('B', int, str, object)
C = TypeVar('C')
[out]
__main__.B
__main__.C

[case testGenericFunction]
from typing import TypeVar
T = TypeVar('T')
S = TypeVar('S')
def f(x: T) -> T: pass
def g(x: S) -> S: pass
[file next.py]
from typing import TypeVar
T = TypeVar('T', int, str)
S = TypeVar('S')
def f(x: T) -> T: pass
def g(x: S) -> S: pass
[out]
__main__.T
__main__.f

[case testGenericTypes]
from typing import List
x: List[int]
y: List[int]
[file next.py]
from typing import List
x: List[int]
y: List[str]
[builtins fixtures/list.pyi]
[out]
__main__.y

[case testTypeAliasOfList]
from typing import List
X = List[int]
Y = List[int]
[file next.py]
from typing import List
X = List[str]
Y = List[int]
[builtins fixtures/list.pyi]
[out]
__main__.X

[case testTypeAliasOfCallable]
from typing import Callable
A = Callable[[int], str]
B = Callable[[int], str]
C = Callable[[int], str]
[file next.py]
from typing import Callable
A = Callable[[int], str]
B = Callable[[], str]
C = Callable[[int], int]
[out]
__main__.B
__main__.C

[case testGenericTypeAlias]
from typing import Callable, TypeVar
T = TypeVar('T')
A = Callable[[T], T]
B = Callable[[T], T]
[file next.py]
from typing import Callable, TypeVar
T = TypeVar('T')
S = TypeVar('S')
A = Callable[[T], T]
B = Callable[[T], S]
[out]
__main__.B
__main__.S

[case testDifferentListTypes]
from typing import List
A = List
B = list
C = List
[file next.py]
from typing import List
A = List
B = list
C = list
[builtins fixtures/list.pyi]
[out]
__main__.C

[case testDecoratorChangesSignature]
from contextlib import contextmanager
from typing import Iterator, List, Tuple

@contextmanager
def f(x: List[Tuple[int]]) -> Iterator[None]:
    yield

@contextmanager
def g(x: str) -> Iterator[None]:
    yield
[file next.py]
from contextlib import contextmanager
from typing import Iterator, List, Tuple

@contextmanager
def f(x: List[Tuple[int]]) -> Iterator[None]:
    yield

@contextmanager
def g(x: object) -> Iterator[None]:
    yield
[typing fixtures/typing-full.pyi]
[builtins fixtures/list.pyi]
[out]
__main__.g

[case testOverloadedMethod]
from typing import overload

class A:
    @overload
    def f(self, x: int) -> int: pass
    @overload
    def f(self, x: str) -> str: pass
    def f(self, x): pass

    @overload
    def g(self, x: int) -> int: pass
    @overload
    def g(self, x: str) -> str: pass
    def g(self, x): pass
[file next.py]
from typing import overload

class A:
    @overload
    def f(self, x: int) -> int: pass
    @overload
    def f(self, x: str) -> str: pass
    def f(self, x): pass

    @overload
    def g(self, x: int) -> int: pass
    @overload
    def g(self, x: object) -> object: pass
    def g(self, x): pass
[out]
__main__.A.g

[case testPropertyWithSetter]
class A:
    @property
    def x(self) -> int:
        pass

    @x.setter
    def x(self, o: int) -> None:
        pass

class B:
    @property
    def x(self) -> int:
        pass

    @x.setter
    def x(self, o: int) -> None:
        pass
[file next.py]
class A:
    @property
    def x(self) -> int:
        pass

    @x.setter
    def x(self, o: int) -> None:
        pass

class B:
    @property
    def x(self) -> str:
        pass

    @x.setter
    def x(self, o: str) -> None:
        pass
[builtins fixtures/property.pyi]
[out]
__main__.B.x

[case testFunctionalEnum]
from enum import Enum
A = Enum('A', 'x')
B = Enum('B', 'x')
[file next.py]
from enum import Enum
A = Enum('A', 'x')
B = Enum('B', 'y')
[out]
__main__.B.x
__main__.B.y

[case testTypedDict]
from mypy_extensions import TypedDict
Point = TypedDict('Point', {'x': int, 'y': int})
p = Point(dict(x=42, y=1337))
[file next.py]
from mypy_extensions import TypedDict
Point = TypedDict('Point', {'x': int, 'y': str})
p = Point(dict(x=42, y='lurr'))
[builtins fixtures/dict.pyi]
[out]
__main__.Point
__main__.p

[case testTypedDict2]
from mypy_extensions import TypedDict
class Point(TypedDict):
    x: int
    y: int
p = Point(dict(x=42, y=1337))
[file next.py]
from mypy_extensions import TypedDict
class Point(TypedDict):
    x: int
    y: str
p = Point(dict(x=42, y='lurr'))
[builtins fixtures/dict.pyi]
[out]
__main__.Point
__main__.p

[case testTypedDict3]
from mypy_extensions import TypedDict
Point = TypedDict('Point', {'x': int, 'y': int})
p = Point(dict(x=42, y=1337))
[file next.py]
from mypy_extensions import TypedDict
Point = TypedDict('Point', {'x': int})
p = Point(dict(x=42))
[builtins fixtures/dict.pyi]
[out]
__main__.Point
__main__.p

[case testTypedDict4]
from mypy_extensions import TypedDict
Point = TypedDict('Point', {'x': int, 'y': int})
p = Point(dict(x=42, y=1337))
[file next.py]
from mypy_extensions import TypedDict
Point = TypedDict('Point', {'x': int, 'y': int}, total=False)
p = Point(dict(x=42, y=1337))
[builtins fixtures/dict.pyi]
[out]
__main__.Point
__main__.p

[case testTypeAliasSimple]
A = int
B = int
[file next.py]
A = str
B = int
[out]
__main__.A

[case testTypeAliasGeneric]
from typing import List
A = List[int]
B = List[int]
[file next.py]
from typing import List
A = List[str]
B = List[int]
[builtins fixtures/list.pyi]
[out]
__main__.A

[case testTypeAliasGenToNonGen]
from typing import List
A = List[str]
B = List
[file next.py]
from typing import List
A = List
B = List
[builtins fixtures/list.pyi]
[out]
__main__.A

[case testTypeAliasNonGenToGen]
from typing import List
A = List
B = List
[file next.py]
from typing import List
A = List[str]
B = List
[builtins fixtures/list.pyi]
[out]
__main__.A

[case testTypeAliasGenericTypeVar]
from typing import TypeVar, Dict
T = TypeVar('T')
S = TypeVar('S')
A = Dict[str, T]
B = Dict[str, S]
[file next.py]
from typing import TypeVar, Dict
class T: pass
S = TypeVar('S')
A = Dict[str, T]
B = Dict[str, S]
[builtins fixtures/dict.pyi]
[out]
__main__.A
__main__.T

<<<<<<< HEAD
[case testNewType]
from typing import NewType
class C: pass
class D: pass
N1 = NewType('N1', C)
N2 = NewType('N2', D)
N3 = NewType('N3', C)
class N4(C): pass
[file next.py]
from typing import NewType
class C: pass
class D(C): pass
N1 = NewType('N1', C)
N2 = NewType('N2', D)
class N3(C): pass
N4 = NewType('N4', C)
[out]
__main__.D
__main__.N2
__main__.N3
__main__.N3.__init__
__main__.N4
__main__.N4.__init__
=======
[case testChangeGenericBaseClassOnly]
from typing import List
class C(List[int]): pass
[file next.py]
from typing import List
class C(List[str]): pass
[builtins fixtures/list.pyi]
[out]
__main__.C
>>>>>>> 21dcd808
<|MERGE_RESOLUTION|>--- conflicted
+++ resolved
@@ -681,7 +681,6 @@
 __main__.A
 __main__.T
 
-<<<<<<< HEAD
 [case testNewType]
 from typing import NewType
 class C: pass
@@ -705,7 +704,7 @@
 __main__.N3.__init__
 __main__.N4
 __main__.N4.__init__
-=======
+
 [case testChangeGenericBaseClassOnly]
 from typing import List
 class C(List[int]): pass
@@ -714,5 +713,4 @@
 class C(List[str]): pass
 [builtins fixtures/list.pyi]
 [out]
-__main__.C
->>>>>>> 21dcd808
+__main__.C