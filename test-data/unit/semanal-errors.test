--- conflicted
+++ resolved
@@ -323,15 +323,9 @@
 [file m/n.py]
 x = 1
 [out]
-<<<<<<< HEAD
-main:3: error: Cannot find implementation or library stub for module named 'm.n'
-main:3: note: See https://mypy.readthedocs.io/en/latest/running_mypy.html#missing-imports
-main:3: error: Cannot find implementation or library stub for module named 'm'
-=======
-main:2: error: Cannot find implementation or library stub for module named "m.n"
-main:2: note: See https://mypy.readthedocs.io/en/stable/running_mypy.html#missing-imports
-main:2: error: Cannot find implementation or library stub for module named "m"
->>>>>>> c90026bd
+main:3: error: Cannot find implementation or library stub for module named "m.n"
+main:3: note: See https://mypy.readthedocs.io/en/stable/running_mypy.html#missing-imports
+main:3: error: Cannot find implementation or library stub for module named "m"
 
 [case testBreakOutsideLoop]
 break
