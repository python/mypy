--- conflicted
+++ resolved
@@ -682,7 +682,234 @@
 def f(x: F) -> None: pass
 [out]
 
-<<<<<<< HEAD
+[case testDisallowAnyExplicitDefSignature]
+# cmd: mypy m.py
+[file mypy.ini]
+[[mypy]
+[[mypy-m*]
+disallow_any = explicit
+
+[file m.py]
+from typing import Any, List
+
+def f(x: Any) -> None:
+    pass
+
+def g() -> Any:
+    pass
+
+def h() -> List[Any]:
+    pass
+
+[out]
+m.py:3: error: Explicit "Any" is not allowed
+m.py:6: error: Explicit "Any" is not allowed
+m.py:9: error: Explicit "Any" is not allowed
+
+[case testDisallowAnyExplicitVarDeclaration]
+# cmd: mypy m.py
+
+[file mypy.ini]
+[[mypy]
+[[mypy-m*]
+disallow_any = explicit
+
+[file m.py]
+from typing import Any, List
+v: Any = ''
+w = ''  # type: Any
+class X:
+    y = ''  # type: Any
+
+[out]
+m.py:2: error: Explicit "Any" is not allowed
+m.py:3: error: Explicit "Any" is not allowed
+m.py:5: error: Explicit "Any" is not allowed
+
+[case testDisallowAnyExplicitGenericVarDeclaration]
+# cmd: mypy m.py
+
+[file mypy.ini]
+[[mypy]
+[[mypy-m*]
+disallow_any = explicit
+
+[file m.py]
+from typing import Any, List
+v: List[Any] = []
+[out]
+m.py:2: error: Explicit "Any" is not allowed
+
+[case testDisallowAnyExplicitInheritance]
+# cmd: mypy m.py
+
+[file mypy.ini]
+[[mypy]
+[[mypy-m*]
+disallow_any = explicit
+
+[file m.py]
+from typing import Any, List
+
+class C(Any):
+    pass
+
+class D(List[Any]):
+    pass
+[out]
+m.py:3: error: Explicit "Any" is not allowed
+m.py:6: error: Explicit "Any" is not allowed
+
+[case testDisallowAnyExplicitAlias]
+# cmd: mypy m.py
+
+[file mypy.ini]
+[[mypy]
+[[mypy-m*]
+disallow_any = explicit
+
+[file m.py]
+from typing import Any, List
+
+X = Any
+Y = List[Any]
+
+def foo(x: X) -> Y:  # no error
+    x.nonexistent()  # no error
+    return x
+
+[out]
+m.py:3: error: Explicit "Any" is not allowed
+m.py:4: error: Explicit "Any" is not allowed
+
+[case testDisallowAnyExplicitGenericAlias]
+# cmd: mypy m.py
+
+[file mypy.ini]
+[[mypy]
+[[mypy-m*]
+disallow_any = explicit
+
+[file m.py]
+from typing import Any, List, TypeVar, Tuple
+
+T = TypeVar('T')
+
+TupleAny = Tuple[Any, T]  # error
+
+def foo(x: TupleAny[str]) -> None:  # no error
+    pass
+
+def goo(x: TupleAny[Any]) -> None:  # error
+    pass
+
+[out]
+m.py:5: error: Explicit "Any" is not allowed
+m.py:10: error: Explicit "Any" is not allowed
+
+[case testDisallowAnyExplicitCast]
+# cmd: mypy m.py
+
+[file mypy.ini]
+[[mypy]
+[[mypy-m*]
+disallow_any = explicit
+
+[file m.py]
+from typing import Any, List, cast
+
+x = 1
+y = cast(Any, x)
+z = cast(List[Any], x)
+[out]
+m.py:4: error: Explicit "Any" is not allowed
+m.py:5: error: Explicit "Any" is not allowed
+
+[case testDisallowAnyExplicitNamedTuple]
+# cmd: mypy m.py
+
+[file mypy.ini]
+[[mypy]
+[[mypy-m*]
+disallow_any = explicit
+
+[file m.py]
+from typing import Any, List, NamedTuple
+
+Point = NamedTuple('Point', [('x', List[Any]),
+                             ('y', Any)])
+
+[out]
+m.py:3: error: Explicit "Any" is not allowed
+
+[case testDisallowAnyExplicitTypeVarConstraint]
+# cmd: mypy m.py
+
+[file mypy.ini]
+[[mypy]
+[[mypy-m*]
+disallow_any = explicit
+
+[file m.py]
+from typing import Any, List, TypeVar
+
+T = TypeVar('T', Any, List[Any])
+[out]
+m.py:3: error: Explicit "Any" is not allowed
+
+[case testDisallowAnyExplicitNewType]
+# cmd: mypy m.py
+
+[file mypy.ini]
+[[mypy]
+[[mypy-m*]
+disallow_any = explicit
+
+[file m.py]
+from typing import Any, List, NewType
+
+Baz = NewType('Baz', Any)  # this error does not come from `--disallow-any=explicit` flag
+Bar = NewType('Bar', List[Any])
+
+[out]
+m.py:3: error: Argument 2 to NewType(...) must be subclassable (got Any)
+m.py:4: error: Explicit "Any" is not allowed
+
+[case testDisallowAnyExplicitTypedDictSimple]
+# cmd: mypy m.py
+
+[file mypy.ini]
+[[mypy]
+[[mypy-m*]
+disallow_any = explicit
+
+[file m.py]
+from mypy_extensions import TypedDict
+from typing import Any
+
+M = TypedDict('M', {'x': str, 'y': Any})  # error
+M(x='x', y=2)  # no error
+def f(m: M) -> None: pass  # no error
+[out]
+m.py:4: error: Explicit "Any" is not allowed
+
+[case testDisallowAnyExplicitTypedDictGeneric]
+# cmd: mypy m.py
+
+[file mypy.ini]
+[[mypy]
+[[mypy-m*]
+disallow_any = explicit
+
+[file m.py]
+from mypy_extensions import TypedDict
+from typing import Any, List
+
+M = TypedDict('M', {'x': str, 'y': List[Any]})  # error
+N = TypedDict('N', {'x': str, 'y': List})  # no error
+[out]
+m.py:4: error: Explicit "Any" is not allowed
+
 [case testDisallowAnyGenericsTupleNoTypeParams]
 # cmd: mypy m.py
 [file mypy.ini]
@@ -869,233 +1096,4 @@
 m.py:4: error: Missing type parameters for generic type
 m.py:5: error: Missing type parameters for generic type
 m.py:6: error: Missing type parameters for generic type
-m.py:7: error: Missing type parameters for generic type
-=======
-[case testDisallowAnyExplicitDefSignature]
-# cmd: mypy m.py
-[file mypy.ini]
-[[mypy]
-[[mypy-m*]
-disallow_any = explicit
-
-[file m.py]
-from typing import Any, List
-
-def f(x: Any) -> None:
-    pass
-
-def g() -> Any:
-    pass
-
-def h() -> List[Any]:
-    pass
-
-[out]
-m.py:3: error: Explicit "Any" is not allowed
-m.py:6: error: Explicit "Any" is not allowed
-m.py:9: error: Explicit "Any" is not allowed
-
-[case testDisallowAnyExplicitVarDeclaration]
-# cmd: mypy m.py
-
-[file mypy.ini]
-[[mypy]
-[[mypy-m*]
-disallow_any = explicit
-
-[file m.py]
-from typing import Any, List
-v: Any = ''
-w = ''  # type: Any
-class X:
-    y = ''  # type: Any
-
-[out]
-m.py:2: error: Explicit "Any" is not allowed
-m.py:3: error: Explicit "Any" is not allowed
-m.py:5: error: Explicit "Any" is not allowed
-
-[case testDisallowAnyExplicitGenericVarDeclaration]
-# cmd: mypy m.py
-
-[file mypy.ini]
-[[mypy]
-[[mypy-m*]
-disallow_any = explicit
-
-[file m.py]
-from typing import Any, List
-v: List[Any] = []
-[out]
-m.py:2: error: Explicit "Any" is not allowed
-
-[case testDisallowAnyExplicitInheritance]
-# cmd: mypy m.py
-
-[file mypy.ini]
-[[mypy]
-[[mypy-m*]
-disallow_any = explicit
-
-[file m.py]
-from typing import Any, List
-
-class C(Any):
-    pass
-
-class D(List[Any]):
-    pass
-[out]
-m.py:3: error: Explicit "Any" is not allowed
-m.py:6: error: Explicit "Any" is not allowed
-
-[case testDisallowAnyExplicitAlias]
-# cmd: mypy m.py
-
-[file mypy.ini]
-[[mypy]
-[[mypy-m*]
-disallow_any = explicit
-
-[file m.py]
-from typing import Any, List
-
-X = Any
-Y = List[Any]
-
-def foo(x: X) -> Y:  # no error
-    x.nonexistent()  # no error
-    return x
-
-[out]
-m.py:3: error: Explicit "Any" is not allowed
-m.py:4: error: Explicit "Any" is not allowed
-
-[case testDisallowAnyExplicitGenericAlias]
-# cmd: mypy m.py
-
-[file mypy.ini]
-[[mypy]
-[[mypy-m*]
-disallow_any = explicit
-
-[file m.py]
-from typing import Any, List, TypeVar, Tuple
-
-T = TypeVar('T')
-
-TupleAny = Tuple[Any, T]  # error
-
-def foo(x: TupleAny[str]) -> None:  # no error
-    pass
-
-def goo(x: TupleAny[Any]) -> None:  # error
-    pass
-
-[out]
-m.py:5: error: Explicit "Any" is not allowed
-m.py:10: error: Explicit "Any" is not allowed
-
-[case testDisallowAnyExplicitCast]
-# cmd: mypy m.py
-
-[file mypy.ini]
-[[mypy]
-[[mypy-m*]
-disallow_any = explicit
-
-[file m.py]
-from typing import Any, List, cast
-
-x = 1
-y = cast(Any, x)
-z = cast(List[Any], x)
-[out]
-m.py:4: error: Explicit "Any" is not allowed
-m.py:5: error: Explicit "Any" is not allowed
-
-[case testDisallowAnyExplicitNamedTuple]
-# cmd: mypy m.py
-
-[file mypy.ini]
-[[mypy]
-[[mypy-m*]
-disallow_any = explicit
-
-[file m.py]
-from typing import Any, List, NamedTuple
-
-Point = NamedTuple('Point', [('x', List[Any]),
-                             ('y', Any)])
-
-[out]
-m.py:3: error: Explicit "Any" is not allowed
-
-[case testDisallowAnyExplicitTypeVarConstraint]
-# cmd: mypy m.py
-
-[file mypy.ini]
-[[mypy]
-[[mypy-m*]
-disallow_any = explicit
-
-[file m.py]
-from typing import Any, List, TypeVar
-
-T = TypeVar('T', Any, List[Any])
-[out]
-m.py:3: error: Explicit "Any" is not allowed
-
-[case testDisallowAnyExplicitNewType]
-# cmd: mypy m.py
-
-[file mypy.ini]
-[[mypy]
-[[mypy-m*]
-disallow_any = explicit
-
-[file m.py]
-from typing import Any, List, NewType
-
-Baz = NewType('Baz', Any)  # this error does not come from `--disallow-any=explicit` flag
-Bar = NewType('Bar', List[Any])
-
-[out]
-m.py:3: error: Argument 2 to NewType(...) must be subclassable (got Any)
-m.py:4: error: Explicit "Any" is not allowed
-
-[case testDisallowAnyExplicitTypedDictSimple]
-# cmd: mypy m.py
-
-[file mypy.ini]
-[[mypy]
-[[mypy-m*]
-disallow_any = explicit
-
-[file m.py]
-from mypy_extensions import TypedDict
-from typing import Any
-
-M = TypedDict('M', {'x': str, 'y': Any})  # error
-M(x='x', y=2)  # no error
-def f(m: M) -> None: pass  # no error
-[out]
-m.py:4: error: Explicit "Any" is not allowed
-
-[case testDisallowAnyExplicitTypedDictGeneric]
-# cmd: mypy m.py
-
-[file mypy.ini]
-[[mypy]
-[[mypy-m*]
-disallow_any = explicit
-
-[file m.py]
-from mypy_extensions import TypedDict
-from typing import Any, List
-
-M = TypedDict('M', {'x': str, 'y': List[Any]})  # error
-N = TypedDict('N', {'x': str, 'y': List})  # no error
-[out]
-m.py:4: error: Explicit "Any" is not allowed
->>>>>>> 7f9fb926
+m.py:7: error: Missing type parameters for generic type