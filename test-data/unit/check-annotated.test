--- conflicted
+++ resolved
@@ -127,34 +127,26 @@
 reveal_type(x)  # N: Revealed type is "def () -> builtins.int"
 [builtins fixtures/tuple.pyi]
 
-<<<<<<< HEAD
 [case testAnnotatedStringLiteralInFunc]
 from typing_extensions import Annotated
-
 def f1(a: Annotated[str, "metadata"]):
     pass
 reveal_type(f1)  # N: Revealed type is "def (a: builtins.str) -> Any"
-
 def f2(a: Annotated["str", "metadata"]):
     pass
-
 def f3(a: Annotated["notdefined", "metadata"]): # E: Name "notdefined" is not defined
     pass
-=======
+
 [case testSliceAnnotated39]
 # flags: --python-version 3.9
 from typing_extensions import Annotated
-
 a: Annotated[int, 1:2]
 reveal_type(a)  # N: Revealed type is "builtins.int"
+[builtins fixtures/tuple.pyi]
 
-[builtins fixtures/tuple.pyi]
 [case testSliceAnnotated38]
 # flags: --python-version 3.8
 from typing_extensions import Annotated
-
 a: Annotated[int, 1:2]
 reveal_type(a)  # N: Revealed type is "builtins.int"
-
->>>>>>> 1bcfc041
 [builtins fixtures/tuple.pyi]