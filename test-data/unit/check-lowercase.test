
[case testTupleLowercaseSettingOff]
# flags: --python-version 3.9 --force-uppercase-builtins
x = (3,)
x = 3 # E: Incompatible types in assignment (expression has type "int", variable has type "Tuple[int]")
[builtins fixtures/tuple.pyi]

[case testTupleLowercaseSettingOn]
# flags: --python-version 3.9 --no-force-uppercase-builtins
x = (3,)
x = 3 # E: Incompatible types in assignment (expression has type "int", variable has type "tuple[int]")
[builtins fixtures/tuple.pyi]

[case testListLowercaseSettingOff]
# flags: --python-version 3.9 --force-uppercase-builtins
x = [3]
x = 3  # E: Incompatible types in assignment (expression has type "int", variable has type "List[int]")

[case testListLowercaseSettingOn]
# flags: --python-version 3.9 --no-force-uppercase-builtins
x = [3]
x = 3  # E: Incompatible types in assignment (expression has type "int", variable has type "list[int]")

[case testDictLowercaseSettingOff]
# flags: --python-version 3.9 --force-uppercase-builtins
x = {"key": "value"}
x = 3  # E: Incompatible types in assignment (expression has type "int", variable has type "Dict[str, str]")

[case testDictLowercaseSettingOn]
# flags: --python-version 3.9 --no-force-uppercase-builtins
x = {"key": "value"}
x = 3  # E: Incompatible types in assignment (expression has type "int", variable has type "dict[str, str]")

[case testSetLowercaseSettingOff]
# flags: --python-version 3.9 --force-uppercase-builtins
x = {3}
x = 3  # E: Incompatible types in assignment (expression has type "int", variable has type "Set[int]")
[builtins fixtures/set.pyi]

[case testSetLowercaseSettingOn]
# flags: --python-version 3.9 --no-force-uppercase-builtins
x = {3}
x = 3  # E: Incompatible types in assignment (expression has type "int", variable has type "set[int]")
[builtins fixtures/set.pyi]

[case testTypeLowercaseSettingOff]
# flags: --python-version 3.9 --no-force-uppercase-builtins
x: type[type]  # E: Type[...] can't contain another Type[...]
y: int

<<<<<<< HEAD
y = x  # E: Incompatible types in assignment (expression has type "type[Any]", variable has type "int")
=======
y = x  # E: Incompatible types in assignment (expression has type "type[type]", variable has type "int")

[case testLowercaseSettingOnTypeAnnotationHint]
# flags: --python-version 3.9 --no-force-uppercase-builtins
x = []  # E: Need type annotation for "x" (hint: "x: list[<type>] = ...")
y = {}  # E: Need type annotation for "y" (hint: "y: dict[<type>, <type>] = ...")
z = set()  # E: Need type annotation for "z" (hint: "z: set[<type>] = ...")
[builtins fixtures/primitives.pyi]

[case testLowercaseSettingOnRevealTypeType]
# flags: --python-version 3.9 --no-force-uppercase-builtins
def f(t: type[int]) -> None:
    reveal_type(t)  # N: Revealed type is "type[builtins.int]"
reveal_type(f)  # N: Revealed type is "def (t: type[builtins.int])"
[builtins fixtures/primitives.pyi]
>>>>>>> 1f200dde
<|MERGE_RESOLUTION|>--- conflicted
+++ resolved
@@ -48,9 +48,6 @@
 x: type[type]  # E: Type[...] can't contain another Type[...]
 y: int
 
-<<<<<<< HEAD
-y = x  # E: Incompatible types in assignment (expression has type "type[Any]", variable has type "int")
-=======
 y = x  # E: Incompatible types in assignment (expression has type "type[type]", variable has type "int")
 
 [case testLowercaseSettingOnTypeAnnotationHint]
@@ -65,5 +62,4 @@
 def f(t: type[int]) -> None:
     reveal_type(t)  # N: Revealed type is "type[builtins.int]"
 reveal_type(f)  # N: Revealed type is "def (t: type[builtins.int])"
-[builtins fixtures/primitives.pyi]
->>>>>>> 1f200dde
+[builtins fixtures/primitives.pyi]