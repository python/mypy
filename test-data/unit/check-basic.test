[case testEmptyFile]
[out]

[case testAssignmentAndVarDef]

a = None # type: A
b = None # type: B
a = a
a = b # Fail
class A: pass
class B: pass
[out]
main:5: error: Incompatible types in assignment (expression has type "B", variable has type "A")

[case testConstructionAndAssignment]

x = None # type: A
x = A()
x = B()
class A:
    def __init__(self): pass
class B:
    def __init__(self): pass
[out]
main:4: error: Incompatible types in assignment (expression has type "B", variable has type "A")

[case testInheritInitFromObject]

x = None # type: A
x = A()
x = B()
class A(object): pass
class B(object): pass
[out]
main:4: error: Incompatible types in assignment (expression has type "B", variable has type "A")

[case testImplicitInheritInitFromObject]

x = None # type: A
o = None # type: object
x = o # E: Incompatible types in assignment (expression has type "object", variable has type "A")
x = A()
o = x
class A: pass
class B: pass
[out]

[case testTooManyConstructorArgs]
import typing
object(object())
[out]
main:2: error: Too many arguments for "object"

[case testVarDefWithInit]
import typing
a = A() # type: A
b = object() # type: A
class A: pass
[out]
main:3: error: Incompatible types in assignment (expression has type "object", variable has type "A")

[case testInheritanceBasedSubtyping]
import typing
x = B() # type: A
y = A() # type: B # Fail
class A: pass
class B(A): pass
[out]
main:3: error: Incompatible types in assignment (expression has type "A", variable has type "B")

[case testDeclaredVariableInParentheses]

(x) = None # type: int
x = '' # E: Incompatible types in assignment (expression has type "str", variable has type "int")
x = 1


-- Simple functions and calling
-- ----------------------------


[case testFunction]
import typing
def f(x: 'A') -> None: pass
f(A())
f(B()) # Fail
class A: pass
class B: pass
[out]
main:4: error: Argument 1 to "f" has incompatible type "B"; expected "A"

[case testNotCallable]
import typing
A()()
class A: pass
[out]
main:2: error: "A" not callable

[case testSubtypeArgument]
import typing
def f(x: 'A', y: 'B') -> None: pass
f(B(), A()) # Fail
f(B(), B())

class A: pass
class B(A): pass
[out]
main:3: error: Argument 2 to "f" has incompatible type "A"; expected "B"

[case testInvalidArgumentCount]
import typing
def f(x, y) -> None: pass
f(object())
f(object(), object(), object())
[out]
main:3: error: Too few arguments for "f"
main:4: error: Too many arguments for "f"


-- Locals
-- ------


[case testLocalVariables]

def f() -> None:
  x = None # type: A
  y = None # type: B
  x = x
  x = y # Fail
class A: pass
class B: pass
[out]
main:6: error: Incompatible types in assignment (expression has type "B", variable has type "A")

[case testLocalVariableScope]

def f() -> None:
  x = None # type: A
  x = A()
def g() -> None:
  x = None # type: B
  x = A() # Fail
class A: pass
class B: pass
[out]
main:7: error: Incompatible types in assignment (expression has type "A", variable has type "B")

[case testFunctionArguments]
import typing
def f(x: 'A', y: 'B') -> None:
  x = y # Fail
  x = x
  y = B()
class A: pass
class B: pass
[out]
main:3: error: Incompatible types in assignment (expression has type "B", variable has type "A")

[case testLocalVariableInitialization]
import typing
def f() -> None:
  a = A() # type: A
  b = B() # type: A # Fail
class A: pass
class B: pass
[out]
main:4: error: Incompatible types in assignment (expression has type "B", variable has type "A")

[case testVariableInitializationWithSubtype]
import typing
x = B() # type: A
y = A() # type: B # Fail
class A: pass
class B(A): pass
[out]
main:3: error: Incompatible types in assignment (expression has type "A", variable has type "B")


-- Misc
-- ----


[case testInvalidReturn]
import typing
def f() -> 'A':
  return B()
class A: pass
class B: pass
[out]
main:3: error: Incompatible return value type (got "B", expected "A")

[case testTopLevelContextAndInvalidReturn]
import typing
def f() -> 'A':
  return B()
a = B() # type: A
class A: pass
class B: pass
[out]
main:3: error: Incompatible return value type (got "B", expected "A")
main:4: error: Incompatible types in assignment (expression has type "B", variable has type "A")

[case testEmptyReturnInAnyTypedFunction]
from typing import Any
def f() -> Any:
  return

[case testEmptyYieldInAnyTypedFunction]
from typing import Any
def f() -> Any:
  yield

[case testModule__name__]
import typing
x = __name__ # type: str
a = __name__ # type: A  # E: Incompatible types in assignment (expression has type "str", variable has type "A")
class A: pass
[builtins fixtures/primitives.pyi]

[case testModule__doc__]
import typing
x = __doc__ # type: str
a = __doc__ # type: A  # E: Incompatible types in assignment (expression has type "str", variable has type "A")
class A: pass
[builtins fixtures/primitives.pyi]

[case testModule__file__]
import typing
x = __file__ # type: str
a = __file__ # type: A  # E: Incompatible types in assignment (expression has type "str", variable has type "A")
class A: pass
[builtins fixtures/primitives.pyi]

[case test__package__]
import typing
x = __package__ # type: str
a = __file__ # type: int  # E: Incompatible types in assignment (expression has type "str", variable has type "int")


-- Scoping and shadowing
-- ---------------------


[case testLocalVariableShadowing]

a = None # type: A
a = B()       # Fail
a = A()
def f() -> None:
  a = None # type: B
  a = A()     # Fail
  a = B()
a = B()       # Fail
a = A()

class A: pass
class B: pass
[out]
main:3: error: Incompatible types in assignment (expression has type "B", variable has type "A")
main:7: error: Incompatible types in assignment (expression has type "A", variable has type "B")
main:9: error: Incompatible types in assignment (expression has type "B", variable has type "A")

[case testGlobalDefinedInBlockWithType]

class A: pass
while A:
    a = None # type: A
    a = A()
    a = object() # E: Incompatible types in assignment (expression has type "object", variable has type "A")


-- # type: signatures
-- ------------------


[case testFunctionSignatureAsComment]
def f(x): # type: (int) -> str
    return 1
f('')
[out]
main:2: error: Incompatible return value type (got "int", expected "str")
main:3: error: Argument 1 to "f" has incompatible type "str"; expected "int"

[case testMethodSignatureAsComment]
class A:
    def f(self, x):
        # type: (int) -> str
        self.f('') # Fail
        return 1
A().f('') # Fail
[out]
main:4: error: Argument 1 to "f" of "A" has incompatible type "str"; expected "int"
main:5: error: Incompatible return value type (got "int", expected "str")
main:6: error: Argument 1 to "f" of "A" has incompatible type "str"; expected "int"

[case testTrailingCommaParsing-skip]
x = 1
x in 1,
if x in 1, :
    pass
[out]

[case testInitReturnTypeError]
class C:
    def __init__(self):
        # type: () -> int
        pass
[out]
<<<<<<< HEAD
main:2: error: The return type of "__init__" must be None
=======
main: note: In member "__init__" of class "C":
main:2: error: The return type of "__init__" must be None

[case testMethodSameNameAsReturn]
def str() -> str: ...
def f() -> f: ...
[out]
main: note: In function "f":
main:2: error: Invalid type "main.f"
>>>>>>> 59593bc9
<|MERGE_RESOLUTION|>--- conflicted
+++ resolved
@@ -307,10 +307,6 @@
         # type: () -> int
         pass
 [out]
-<<<<<<< HEAD
-main:2: error: The return type of "__init__" must be None
-=======
-main: note: In member "__init__" of class "C":
 main:2: error: The return type of "__init__" must be None
 
 [case testMethodSameNameAsReturn]
@@ -318,5 +314,4 @@
 def f() -> f: ...
 [out]
 main: note: In function "f":
-main:2: error: Invalid type "main.f"
->>>>>>> 59593bc9
+main:2: error: Invalid type "main.f"