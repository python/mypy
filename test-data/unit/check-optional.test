-- Tests for strict Optional behavior

[case testImplicitNoneType]
x = None
x()  # E: None not callable

[case testExplicitNoneType]
x = None  # type: None
x()  # E: None not callable

[case testNoneMemberOfOptional]
from typing import Optional
x = None  # type: Optional[int]

[case testTypeMemberOfOptional]
from typing import Optional
x = 0  # type: Optional[int]

[case testNoneNotMemberOfType]
x = None  # type: int
[out]
main:1: error: Incompatible types in assignment (expression has type None, variable has type "int")

[case testTypeNotMemberOfNone]
x = 0  # type: None
[out]
main:1: error: Incompatible types in assignment (expression has type "int", variable has type None)

[case testOptionalNotMemberOfType]
from typing import Optional
def f(a: int) -> None: pass
x = None  # type:  Optional[int]
f(x)  # E: Argument 1 to "f" has incompatible type "Optional[int]"; expected "int"

[case testIsinstanceCases]
from typing import Optional
x = None  # type:  Optional[int]
if isinstance(x, int):
  reveal_type(x)  # E: Revealed type is 'builtins.int'
else:
  reveal_type(x)  # E: Revealed type is 'builtins.None'
[builtins fixtures/isinstance.pyi]

[case testIfCases]
from typing import Optional
x = None  # type:  Optional[int]
if x:
  reveal_type(x)  # E: Revealed type is 'builtins.int'
else:
  reveal_type(x)  # E: Revealed type is 'Union[builtins.int, builtins.None]'
[builtins fixtures/bool.pyi]

[case testIfNotCases]
from typing import Optional
x = None  # type:  Optional[int]
if not x:
  reveal_type(x)  # E: Revealed type is 'Union[builtins.int, builtins.None]'
else:
  reveal_type(x)  # E: Revealed type is 'builtins.int'
[builtins fixtures/bool.pyi]

[case testIsNotNoneCases]
from typing import Optional
x = None  # type:  Optional[int]
if x is not None:
  reveal_type(x)  # E: Revealed type is 'builtins.int'
else:
  reveal_type(x)  # E: Revealed type is 'builtins.None'
[builtins fixtures/bool.pyi]

[case testIsNoneCases]
from typing import Optional
x = None  # type:  Optional[int]
if x is None:
  reveal_type(x)  # E: Revealed type is 'builtins.None'
else:
  reveal_type(x)  # E: Revealed type is 'builtins.int'
reveal_type(x)  # E: Revealed type is 'Union[builtins.int, builtins.None]'
[builtins fixtures/bool.pyi]

[case testAnyCanBeNone]
from typing import Optional, Any
x = None  # type:  Any
if x is None:
  reveal_type(x)  # E: Revealed type is 'builtins.None'
else:
  reveal_type(x)  # E: Revealed type is 'Any'
[builtins fixtures/bool.pyi]

[case testOrCases]
from typing import Optional
x = None  # type: Optional[str]
y1 = x or 'a'
reveal_type(y1)  # E: Revealed type is 'builtins.str'
y2 = x or 1
reveal_type(y2)  # E: Revealed type is 'Union[builtins.str, builtins.int]'
z1 = 'a' or x
reveal_type(z1)  # E: Revealed type is 'Union[builtins.str, builtins.None]'
z2 = int() or x
reveal_type(z2)  # E: Revealed type is 'Union[builtins.int, builtins.str, builtins.None]'

[case testAndCases]
from typing import Optional
x = None  # type: Optional[str]
y1 = x and 'b'
reveal_type(y1)  # E: Revealed type is 'Union[builtins.str, builtins.None]'
y2 = x and 1  # x could be '', so...
reveal_type(y2)  # E: Revealed type is 'Union[builtins.str, builtins.None, builtins.int]'
z1 = 'b' and x
reveal_type(z1)  # E: Revealed type is 'Union[builtins.str, builtins.None]'
z2 = int() and x
reveal_type(z2)  # E: Revealed type is 'Union[builtins.int, builtins.str, builtins.None]'

[case testLambdaReturningNone]
f = lambda: None
x = f()  # E: Function does not return a value

[case testNoneArgumentType]
def f(x: None) -> None: pass
f(None)

[case testInferOptionalFromDefaultNone]
def f(x: int = None) -> None:
  x + 1  # E: Unsupported left operand type for + (some union)
f(None)
[out]

[case testNoInferOptionalFromDefaultNone]
# flags: --no-implicit-optional
def f(x: int = None) -> None:  # E: Incompatible types in assignment (expression has type None, variable has type "int")
  pass
[out]

[case testInferOptionalFromDefaultNoneComment]
def f(x=None):
  # type: (int) -> None
  x + 1  # E: Unsupported left operand type for + (some union)
f(None)
[out]

[case testNoInferOptionalFromDefaultNoneComment]
# flags: --no-implicit-optional
def f(x=None):  # E: Incompatible types in assignment (expression has type None, variable has type "int")
  # type: (int) -> None
  pass
[out]

[case testInferOptionalType]
x = None
if bool():
  # scope limit assignment
  x = 1
  # in scope of the assignment, x is an int
  reveal_type(x)  # E: Revealed type is 'builtins.int'
# out of scope of the assignment, it's an Optional[int]
reveal_type(x)  # E: Revealed type is 'Union[builtins.int, builtins.None]'
[builtins fixtures/bool.pyi]

[case testInferOptionalTypeLocallyBound]
x = None
x = 1
reveal_type(x)  # E: Revealed type is 'builtins.int'

[case testInferOptionalAnyType]
from typing import Any
x = None
a = None  # type: Any
if bool():
  x = a
  reveal_type(x)  # E: Revealed type is 'Any'
reveal_type(x)  # E: Revealed type is 'Union[Any, builtins.None]'
[builtins fixtures/bool.pyi]

[case testInferOptionalTypeFromOptional]
from typing import Optional
y = None  # type: Optional[int]
x = None
x = y
reveal_type(x)  # E: Revealed type is 'Union[builtins.int, builtins.None]'

[case testInferOptionalListType]
x = [None]
x.append(1)  # E: Argument 1 to "append" of "list" has incompatible type "int"; expected None
[builtins fixtures/list.pyi]

[case testInferNonOptionalListType]
x = []
x.append(1)
x()  # E: List[int] not callable
[builtins fixtures/list.pyi]

[case testInferOptionalDictKeyValueTypes]
x = {None: None}
x["bar"] = 1
[builtins fixtures/dict.pyi]
[out]
main:2: error: Invalid index type "str" for Dict[None, None]; expected type None
main:2: error: Incompatible types in assignment (expression has type "int", target has type None)

[case testInferNonOptionalDictType]
x = {}
x["bar"] = 1
x()  # E: Dict[str, int] not callable
[builtins fixtures/dict.pyi]

[case testNoneClassVariable]
from typing import Optional
class C:
    x = None  # type: int
    def __init__(self) -> None:
        self.x = 0

[case testNoneClassVariableInInit]
from typing import Optional
class C:
    x = None  # type: int
    def __init__(self) -> None:
        self.x = None  # E: Incompatible types in assignment (expression has type None, variable has type "int")
[out]

[case testMultipleAssignmentNoneClassVariableInInit]
from typing import Optional
class C:
    x, y = None, None  # type: int, str
    def __init__(self) -> None:
        self.x = None  # E: Incompatible types in assignment (expression has type None, variable has type "int")
        self.y = None  # E: Incompatible types in assignment (expression has type None, variable has type "str")
[out]

[case testOverloadWithNone]
from foo import *
[file foo.pyi]
from typing import overload
@overload
def f(x: None) -> str: pass
@overload
def f(x: int) -> int: pass
reveal_type(f(None))  # E: Revealed type is 'builtins.str'
reveal_type(f(0))  # E: Revealed type is 'builtins.int'

[case testOptionalTypeOrTypePlain]
from typing import Optional
def f(a: Optional[int]) -> int:
    return a or 0
[out]

[case testOptionalTypeOrTypeTypeVar]
from typing import Optional, TypeVar
T = TypeVar('T')
def f(a: Optional[T], b: T) -> T:
    return a or b
[out]

[case testOptionalTypeOrTypeBothOptional]
from typing import Optional
def f(a: Optional[int], b: Optional[int]) -> None:
    reveal_type(a or b)
def g(a: int, b: Optional[int]) -> None:
    reveal_type(a or b)
[out]
main:3: error: Revealed type is 'Union[builtins.int, builtins.None]'
main:5: error: Revealed type is 'Union[builtins.int, builtins.None]'

[case testOptionalTypeOrTypeComplexUnion]
from typing import Union
def f(a: Union[int, str, None]) -> None:
    reveal_type(a or 'default')
[out]
main:3: error: Revealed type is 'Union[builtins.int, builtins.str]'

[case testOptionalTypeOrTypeNoTriggerPlain]
from typing import Optional
def f(a: Optional[int], b: int) -> int:
    return b or a
[out]
main:3: error: Incompatible return value type (got "Optional[int]", expected "int")

[case testOptionalTypeOrTypeNoTriggerTypeVar]
from typing import Optional, TypeVar
T = TypeVar('T')
def f(a: Optional[T], b: T) -> T:
    return b or a
[out]
main:4: error: Incompatible return value type (got "Optional[T]", expected "T")

[case testNoneOrStringIsString]
def f() -> str:
    a = None
    b = ''
    return a or b
[out]

[case testNoneOrTypeVarIsTypeVar]
from typing import TypeVar
T = TypeVar('T')
def f(b: T) -> T:
    a = None
    return a or b
[out]

[case testYieldNothingInFunctionReturningGenerator]
from typing import Generator
def f() -> Generator[None, None, None]:
    yield
[out]

[case testNoneAndStringIsNone]
a = None
b = "foo"
reveal_type(a and b)  # E: Revealed type is 'builtins.None'

[case testNoneMatchesObjectInOverload]
import a
a.f(None)

[file a.pyi]
from typing import overload
@overload
def f() -> None: ...
@overload
def f(o: object) -> None: ...

[case testGenericSubclassReturningNone]
from typing import Generic, TypeVar

T = TypeVar('T')

class Base(Generic[T]):
  def f(self) -> T:
    pass

class SubNone(Base[None]):
  def f(self) -> None:
    pass

class SubInt(Base[int]):
  def f(self) -> int:
    return 1

[case testUseOfNoneReturningFunction]
from typing import Optional
def f() -> None:
    pass

def g(x: Optional[int]) -> int:
  pass

x = f()  # E: "f" does not return a value
f() + 1  # E: "f" does not return a value
g(f())  # E: "f" does not return a value

[case testEmptyReturn]
def f() -> None:
    return

[case testReturnNone]
def f() -> None:
    return None

[case testNoneCallable]
from typing import Callable
def f() -> None: pass
x = f  # type: Callable[[], None]

[case testOptionalCallable]
from typing import Callable, Optional
T = Optional[Callable[..., None]]

[case testAnyTypeInPartialTypeList]
# flags: --check-untyped-defs
def f(): ...

def lookup_field(name, obj):
    try:
        pass
    except:
        attr = f()
    else:
        attr = None

[case testTernaryWithNone]
reveal_type(None if bool() else 0)  # E: Revealed type is 'Union[builtins.int, builtins.None]'
[builtins fixtures/bool.pyi]

[case testListWithNone]
reveal_type([0, None, 0])    # E: Revealed type is 'builtins.list[Union[builtins.int, builtins.None]]'
[builtins fixtures/list.pyi]

[case testOptionalWhitelistSuppressesOptionalErrors]
# flags: --strict-optional-whitelist
import a
import b
[file a.py]
from typing import Optional
x = None  # type: Optional[str]
x + "foo"

[file b.py]
from typing import Optional
x = None  # type: Optional[int]
x + 1

[case testOptionalWhitelistPermitsOtherErrors]
# flags: --strict-optional-whitelist
import a
import b
[file a.py]
from typing import Optional
x = None  # type: Optional[str]
x + "foo"

[file b.py]
from typing import Optional
x = None  # type: Optional[int]
x + 1
1 + "foo"
[out]
tmp/b.py:4: error: Unsupported operand types for + ("int" and "str")

[case testOptionalWhitelistPermitsWhitelistedFiles]
# flags: --strict-optional-whitelist **/a.py
import a
import b
[file a.py]
from typing import Optional
x = None  # type: Optional[str]
x + "foo"

[file b.py]
from typing import Optional
x = None  # type: Optional[int]
x + 1
[out]
tmp/a.py:3: error: Unsupported left operand type for + (some union)

[case testNoneContextInference]
from typing import Dict, List
def f() -> List[None]:
    return []
def g() -> Dict[None, None]:
    return {}
[builtins fixtures/dict.pyi]

[case testRaiseFromNone]
raise BaseException from None
[builtins fixtures/exception.pyi]

[case testOptionalNonPartialTypeWithNone]
from typing import Generator
def f() -> Generator[str, None, None]: pass
x = f()
reveal_type(x)  # E: Revealed type is 'typing.Generator[builtins.str, builtins.None, builtins.None]'
l = [f()]
reveal_type(l)  # E: Revealed type is 'builtins.list[typing.Generator*[builtins.str, builtins.None, builtins.None]]'
[builtins fixtures/list.pyi]

[case testNoneListTernary]
x = [None] if "" else [1]  # E: List item 0 has incompatible type "int"
[builtins fixtures/list.pyi]

[case testInferEqualsNotOptional]
from typing import Optional
x = ''  # type: Optional[str]
if x == '<string>':
    reveal_type(x)  # E: Revealed type is 'builtins.str'
else:
    reveal_type(x)  # E: Revealed type is 'Union[builtins.str, builtins.None]'
[builtins fixtures/ops.pyi]

[case testInferEqualsNotOptionalWithUnion]
from typing import Union
x = ''  # type: Union[str, int, None]
if x == '<string>':
    reveal_type(x)  # E: Revealed type is 'Union[builtins.str, builtins.int]'
else:
    reveal_type(x)  # E: Revealed type is 'Union[builtins.str, builtins.int, builtins.None]'
[builtins fixtures/ops.pyi]

[case testInferEqualsNotOptionalWithOverlap]
from typing import Union
x = ''  # type: Union[str, int, None]
if x == object():
    reveal_type(x)  # E: Revealed type is 'Union[builtins.str, builtins.int]'
else:
    reveal_type(x)  # E: Revealed type is 'Union[builtins.str, builtins.int, builtins.None]'
[builtins fixtures/ops.pyi]

[case testInferEqualsStillOptionalWithNoOverlap]
from typing import Optional
x = ''  # type: Optional[str]
if x == 0:
    reveal_type(x)  # E: Revealed type is 'Union[builtins.str, builtins.None]'
else:
    reveal_type(x)  # E: Revealed type is 'Union[builtins.str, builtins.None]'
[builtins fixtures/ops.pyi]

[case testInferEqualsStillOptionalWithBothOptional]
from typing import Union
x = ''  # type: Union[str, int, None]
y = ''  # type: Union[str, None]
if x == y:
    reveal_type(x)  # E: Revealed type is 'Union[builtins.str, builtins.int, builtins.None]'
else:
    reveal_type(x)  # E: Revealed type is 'Union[builtins.str, builtins.int, builtins.None]'
[builtins fixtures/ops.pyi]

[case testWarnNoReturnWorksWithStrictOptional]
# flags: --warn-no-return
def f() -> None:
  1 + 1  # no error

def g() -> int:
  1 + 1  #
[out]
main:5: error: Missing return statement

[case testGenericTypeAliasesOptional]
from typing import TypeVar, Generic, Optional
T = TypeVar('T')
class Node(Generic[T]):
    def __init__(self, x: T) -> None:
        self.x = x

ONode = Optional[Node[T]]
def f(x: T) -> ONode[T]:
    if 1 > 0:
        return Node(x)
    else:
        return None

x = None # type: ONode[int]
x = f(1)
x = f('x') # E: Argument 1 to "f" has incompatible type "str"; expected "int"

x.x = 1 # E: Item "None" of "Optional[Node[int]]" has no attribute "x"
if x is not None:
    x.x = 1 # OK here

[builtins fixtures/ops.pyi]

[case testOptionalLambdaInference]
from typing import Optional, Callable
f = None # type: Optional[Callable[[int], None]]
f = lambda x: None
f(0)
[builtins fixtures/function.pyi]

[case testDontSimplifyNoneUnionsWithStrictOptional]
from typing import Any, TypeVar, Union
A = None  # type: Any
class C(A): pass
T = TypeVar('T')
S = TypeVar('S')
def u(x: T, y: S) -> Union[S, T]: pass
a = None # type: Any

# Test both orders
reveal_type(u(C(), None))  # E: Revealed type is 'Union[builtins.None, __main__.C*]'
reveal_type(u(None, C()))  # E: Revealed type is 'Union[__main__.C*, builtins.None]'

reveal_type(u(a, None))  # E: Revealed type is 'Union[builtins.None, Any]'
reveal_type(u(None, a))  # E: Revealed type is 'Union[Any, builtins.None]'

reveal_type(u(1, None))  # E: Revealed type is 'Union[builtins.None, builtins.int*]'
reveal_type(u(None, 1))  # E: Revealed type is 'Union[builtins.int*, builtins.None]'

[case testOptionalAndAnyBaseClass]
from typing import Any, Optional
A = None  # type: Any
class C(A):
    pass
x = None  # type: Optional[C]
x.foo()  # E: Item "None" of "Optional[C]" has no attribute "foo"

[case testIsinstanceAndOptionalAndAnyBase]
from typing import Any, Optional

B = None  # type: Any
class A(B): pass

def f(a: Optional[A]):
    reveal_type(a) # E: Revealed type is 'Union[__main__.A, builtins.None]'
    if a is not None:
        reveal_type(a) # E: Revealed type is '__main__.A'
    else:
        reveal_type(a) # E: Revealed type is 'builtins.None'
    reveal_type(a) # E: Revealed type is 'Union[__main__.A, builtins.None]'
[builtins fixtures/isinstance.pyi]

[case testFlattenOptionalUnion]
from typing import Optional, Union

x: Optional[Union[int, str]]
reveal_type(x) # E: Revealed type is 'Union[builtins.int, builtins.str, builtins.None]'
y: Optional[Union[int, None]]
reveal_type(y) # E: Revealed type is 'Union[builtins.int, builtins.None]'

<<<<<<< HEAD
[case testOverloadWithNoneAndOptional]
from typing import overload, Optional

@overload
def f(x: int) -> str: ...
@overload
def f(x: Optional[int]) -> Optional[str]: ...
def f(x): return x

reveal_type(f(1))
reveal_type(f(None))
[out]
main:9: error: Revealed type is 'builtins.str'
main:10: error: Revealed type is 'Union[builtins.str, builtins.None]'
=======
[case testUnionTruthinessTracking]
from typing import Optional, Any
def test_or_shortcut(value: Optional[Any]) -> None:
    if not value:
        pass
    if not value or value.get('foo') == 'hello':
        pass
[builtins fixtures/bool.pyi]
>>>>>>> 8d5d5234
<|MERGE_RESOLUTION|>--- conflicted
+++ resolved
@@ -595,7 +595,6 @@
 y: Optional[Union[int, None]]
 reveal_type(y) # E: Revealed type is 'Union[builtins.int, builtins.None]'
 
-<<<<<<< HEAD
 [case testOverloadWithNoneAndOptional]
 from typing import overload, Optional
 
@@ -610,7 +609,7 @@
 [out]
 main:9: error: Revealed type is 'builtins.str'
 main:10: error: Revealed type is 'Union[builtins.str, builtins.None]'
-=======
+
 [case testUnionTruthinessTracking]
 from typing import Optional, Any
 def test_or_shortcut(value: Optional[Any]) -> None:
@@ -618,5 +617,4 @@
         pass
     if not value or value.get('foo') == 'hello':
         pass
-[builtins fixtures/bool.pyi]
->>>>>>> 8d5d5234
+[builtins fixtures/bool.pyi]