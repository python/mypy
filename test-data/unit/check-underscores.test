<<<<<<< HEAD
[case testUnderscoresRequire36]
# flags: --python-version 3.5
x = 1000_000  # E: Underscores in numeric literals are only supported in Python 3.6 and greater

=======
>>>>>>> 14418bc3
[case testUnderscoresBasics]
x: int
x = 1000_000
x = 0x_FF_FF_FF_FF
y: str = 1000_000.000_001  # E: Incompatible types in assignment (expression has type "float", variable has type "str")<|MERGE_RESOLUTION|>--- conflicted
+++ resolved
@@ -1,10 +1,3 @@
-<<<<<<< HEAD
-[case testUnderscoresRequire36]
-# flags: --python-version 3.5
-x = 1000_000  # E: Underscores in numeric literals are only supported in Python 3.6 and greater
-
-=======
->>>>>>> 14418bc3
 [case testUnderscoresBasics]
 x: int
 x = 1000_000
