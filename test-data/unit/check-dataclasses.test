--- conflicted
+++ resolved
@@ -2476,7 +2476,6 @@
     y: int
 [builtins fixtures/dataclasses.pyi]
 
-<<<<<<< HEAD
 [case testDataclassesInitVarsWithProperty]
 from dataclasses import InitVar, dataclass, field
 
@@ -2532,7 +2531,6 @@
     def foo(self, value: str) -> None:
         pass
 [builtins fixtures/dataclasses.pyi]
-=======
 
 [case testDataclassInheritanceWorksWithExplicitOverridesAndOrdering]
 # flags: --enable-error-code explicit-override
@@ -2579,5 +2577,4 @@
 reveal_type(replaced_2)  # N: Revealed type is "__main__.Gen[builtins.int]"
 Gen(2).__replace__(x="not an int")  # E: Argument "x" to "__replace__" of "Gen" has incompatible type "str"; expected "int"
 
-[builtins fixtures/tuple.pyi]
->>>>>>> db9837fa
+[builtins fixtures/tuple.pyi]