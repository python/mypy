[case testDataclassesBasic]
from dataclasses import dataclass

@dataclass
class Person:
    name: str
    age: int

    def summary(self):
        return "%s is %d years old." % (self.name, self.age)

reveal_type(Person)  # N: Revealed type is "def (name: builtins.str, age: builtins.int) -> __main__.Person"
Person('John', 32)
Person('Jonh', 21, None)  # E: Too many arguments for "Person"

[builtins fixtures/dataclasses.pyi]
[typing fixtures/typing-medium.pyi]

[case testDataclassesCustomInit]
from dataclasses import dataclass

@dataclass
class A:
    a: int

    def __init__(self, a: str) -> None:
        pass

A('1')

[builtins fixtures/dataclasses.pyi]

[case testDataclassesBasicInheritance]
from dataclasses import dataclass

@dataclass
class Mammal:
    age: int

@dataclass
class Person(Mammal):
    name: str

    def summary(self):
        return "%s is %d years old." % (self.name, self.age)

reveal_type(Person)  # N: Revealed type is "def (age: builtins.int, name: builtins.str) -> __main__.Person"
Mammal(10)
Person(32, 'John')
Person(21, 'Jonh', None)  # E: Too many arguments for "Person"

[builtins fixtures/dataclasses.pyi]
[typing fixtures/typing-medium.pyi]

[case testDataclassesDeepInheritance]
from dataclasses import dataclass

@dataclass
class A:
    a: int

@dataclass
class B(A):
    b: int

@dataclass
class C(B):
    c: int

@dataclass
class D(C):
    d: int

reveal_type(A)  # N: Revealed type is "def (a: builtins.int) -> __main__.A"
reveal_type(B)  # N: Revealed type is "def (a: builtins.int, b: builtins.int) -> __main__.B"
reveal_type(C)  # N: Revealed type is "def (a: builtins.int, b: builtins.int, c: builtins.int) -> __main__.C"
reveal_type(D)  # N: Revealed type is "def (a: builtins.int, b: builtins.int, c: builtins.int, d: builtins.int) -> __main__.D"

[builtins fixtures/dataclasses.pyi]

[case testDataclassesMultipleInheritance]
from dataclasses import dataclass, field, InitVar
@dataclass
class A:
    a: bool

@dataclass
class B:
    b: InitVar[bool]
    _b: bool = field(init=False)

    def __post_init__(self, b: bool):
        self._b = b

@dataclass
class C(A, B):
    pass

reveal_type(C)  # N: Revealed type is "def (b: builtins.bool, a: builtins.bool) -> __main__.C"

[builtins fixtures/dataclasses.pyi]

[case testDataclassesDeepInitVarInheritance]
from dataclasses import dataclass, field, InitVar
@dataclass
class A:
    a: bool

@dataclass
class B:
    b: InitVar[bool]
    _b: bool = field(init=False)

    def __post_init__(self, b: bool):
        self._b = b

@dataclass(init=False)
class C(B):
    def __init__(self):
        super().__init__(True)

@dataclass
class D(C):
    pass

reveal_type(C)  # N: Revealed type is "def () -> __main__.C"
reveal_type(D)  # N: Revealed type is "def (b: builtins.bool) -> __main__.D"

[builtins fixtures/dataclasses.pyi]

[case testDataclassesOverriding]
from dataclasses import dataclass

@dataclass
class Mammal:
    age: int

@dataclass
class Person(Mammal):
    name: str
    age: int

@dataclass
class SpecialPerson(Person):
    special_factor: float

@dataclass
class ExtraSpecialPerson(SpecialPerson):
    age: int
    special_factor: float
    name: str

reveal_type(Person)  # N: Revealed type is "def (age: builtins.int, name: builtins.str) -> __main__.Person"
reveal_type(SpecialPerson)  # N: Revealed type is "def (age: builtins.int, name: builtins.str, special_factor: builtins.float) -> __main__.SpecialPerson"
reveal_type(ExtraSpecialPerson)  # N: Revealed type is "def (age: builtins.int, name: builtins.str, special_factor: builtins.float) -> __main__.ExtraSpecialPerson"
Person(32, 'John')
Person(21, 'John', None)  # E: Too many arguments for "Person"
SpecialPerson(21, 'John', 0.5)
ExtraSpecialPerson(21, 'John', 0.5)

[builtins fixtures/dataclasses.pyi]

[case testDataclassesOverridingWithDefaults]
# Issue #5681 https://github.com/python/mypy/issues/5681
from dataclasses import dataclass
from typing import Any

@dataclass
class Base:
    some_int: Any
    some_str: str = 'foo'


@dataclass
class C(Base):
    some_int: int

reveal_type(C)  # N: Revealed type is "def (some_int: builtins.int, some_str: builtins.str =) -> __main__.C"

[builtins fixtures/dataclasses.pyi]

[case testDataclassIncompatibleOverrides]
from dataclasses import dataclass

@dataclass
class Base:
    foo: int

@dataclass
class BadDerived1(Base):
    def foo(self) -> int:  # E: Dataclass attribute may only be overridden by another attribute \
                           # E: Signature of "foo" incompatible with supertype "Base" \
                           # N:      Superclass: \
                           # N:          int \
                           # N:      Subclass: \
                           # N:          def foo(self) -> int
        return 1

@dataclass
class BadDerived2(Base):
    @property              # E: Dataclass attribute may only be overridden by another attribute
    def foo(self) -> int:  # E: Cannot override writeable attribute with read-only property
        return 2

@dataclass
class BadDerived3(Base):
    class foo: pass  # E: Dataclass attribute may only be overridden by another attribute
[builtins fixtures/dataclasses.pyi]

[case testDataclassMultipleInheritance]
from dataclasses import dataclass

class Unrelated:
    foo: str

@dataclass
class Base:
    bar: int

@dataclass
class Derived(Base, Unrelated):
    pass

d = Derived(3)
reveal_type(d.foo)  # N: Revealed type is "builtins.str"
reveal_type(d.bar)  # N: Revealed type is "builtins.int"
[builtins fixtures/dataclasses.pyi]

[case testDataclassIncompatibleFrozenOverride]
from dataclasses import dataclass

@dataclass(frozen=True)
class Base:
    foo: int

@dataclass(frozen=True)
class BadDerived(Base):
    @property  # E: Dataclass attribute may only be overridden by another attribute
    def foo(self) -> int:
        return 3
[builtins fixtures/dataclasses.pyi]

[case testDataclassesFreezing]
from dataclasses import dataclass

@dataclass(frozen=True)
class Person:
    name: str

john = Person('John')
john.name = 'Ben'  # E: Property "name" defined in "Person" is read-only

[builtins fixtures/dataclasses.pyi]

[case testDataclassesInconsistentFreezing]
from dataclasses import dataclass

@dataclass(frozen=True)
class FrozenBase:
    pass

@dataclass
class BadNormalDerived(FrozenBase):  # E: Non-frozen dataclass cannot inherit from a frozen dataclass
    pass

@dataclass
class NormalBase:
    pass

@dataclass(frozen=True)
class BadFrozenDerived(NormalBase):  # E: Frozen dataclass cannot inherit from a non-frozen dataclass
    pass

[builtins fixtures/dataclasses.pyi]

[case testDataclassesFields]
from dataclasses import dataclass, field

@dataclass
class Person:
    name: str
    age: int = field(default=0, init=False)

reveal_type(Person)  # N: Revealed type is "def (name: builtins.str) -> __main__.Person"
john = Person('John')
john.age = 'invalid'  # E: Incompatible types in assignment (expression has type "str", variable has type "int")
john.age = 24

[builtins fixtures/dataclasses.pyi]

[case testDataclassesBadInit]
from dataclasses import dataclass, field

@dataclass
class Person:
    name: str
    age: int = field(init=None)  # E: No overload variant of "field" matches argument type "None" \
                                 # N: Possible overload variants: \
                                 # N:     def [_T] field(*, default: _T, init: bool = ..., repr: bool = ..., hash: Optional[bool] = ..., compare: bool = ..., metadata: Optional[Mapping[str, Any]] = ..., kw_only: bool = ...) -> _T \
                                 # N:     def [_T] field(*, default_factory: Callable[[], _T], init: bool = ..., repr: bool = ..., hash: Optional[bool] = ..., compare: bool = ..., metadata: Optional[Mapping[str, Any]] = ..., kw_only: bool = ...) -> _T \
                                 # N:     def field(*, init: bool = ..., repr: bool = ..., hash: Optional[bool] = ..., compare: bool = ..., metadata: Optional[Mapping[str, Any]] = ..., kw_only: bool = ...) -> Any

[builtins fixtures/dataclasses.pyi]

[case testDataclassesMultiInit]
from dataclasses import dataclass, field
from typing import List

@dataclass
class Person:
    name: str
    age: int = field(init=False)
    friend_names: List[str] = field(init=True)
    enemy_names: List[str]

reveal_type(Person)  # N: Revealed type is "def (name: builtins.str, friend_names: builtins.list[builtins.str], enemy_names: builtins.list[builtins.str]) -> __main__.Person"

[builtins fixtures/dataclasses.pyi]

[case testDataclassesMultiInitDefaults]
from dataclasses import dataclass, field
from typing import List, Optional

@dataclass
class Person:
    name: str
    age: int = field(init=False)
    friend_names: List[str] = field(init=True)
    enemy_names: List[str]
    nickname: Optional[str] = None

reveal_type(Person)  # N: Revealed type is "def (name: builtins.str, friend_names: builtins.list[builtins.str], enemy_names: builtins.list[builtins.str], nickname: Union[builtins.str, None] =) -> __main__.Person"

[builtins fixtures/dataclasses.pyi]

[case testDataclassesDefaults]
from dataclasses import dataclass

@dataclass
class Application:
    name: str = 'Unnamed'
    rating: int = 0

reveal_type(Application)  # N: Revealed type is "def (name: builtins.str =, rating: builtins.int =) -> __main__.Application"
app = Application()

[builtins fixtures/dataclasses.pyi]

[case testDataclassesDefaultFactories]
from dataclasses import dataclass, field

@dataclass
class Application:
    name: str = 'Unnamed'
    rating: int = field(default_factory=int)
    rating_count: int = field()  # E: Attributes without a default cannot follow attributes with one

[builtins fixtures/dataclasses.pyi]

[case testDataclassesDefaultFactoryTypeChecking]
from dataclasses import dataclass, field

@dataclass
class Application:
    name: str = 'Unnamed'
    rating: int = field(default_factory=str)  # E: Incompatible types in assignment (expression has type "str", variable has type "int")

[builtins fixtures/dataclasses.pyi]

[case testDataclassesDefaultOrdering]
from dataclasses import dataclass

@dataclass
class Application:
    name: str = 'Unnamed'
    rating: int  # E: Attributes without a default cannot follow attributes with one

[builtins fixtures/dataclasses.pyi]

[case testDataclassesOrderingKwOnly]
# flags: --python-version 3.10
from dataclasses import dataclass

@dataclass(kw_only=True)
class Application:
    name: str = 'Unnamed'
    rating: int

Application(rating=5)
Application(name='name', rating=5)
Application()  # E: Missing named argument "rating" for "Application"
Application('name')  # E: Too many positional arguments for "Application" # E: Missing named argument "rating" for "Application"
Application('name', 123)  # E: Too many positional arguments for "Application"
Application('name', rating=123)  # E: Too many positional arguments for "Application"
Application(name=123, rating='name') # E: Argument "name" to "Application" has incompatible type "int"; expected "str" # E: Argument "rating" to "Application" has incompatible type "str"; expected "int"
Application(rating='name', name=123) # E: Argument "rating" to "Application" has incompatible type "str"; expected "int" # E: Argument "name" to "Application" has incompatible type "int"; expected "str"

[builtins fixtures/dataclasses.pyi]

[case testDataclassesOrderingKwOnlyOnField]
# flags: --python-version 3.10
from dataclasses import dataclass, field

@dataclass
class Application:
    name: str = 'Unnamed'
    rating: int = field(kw_only=True)

Application(rating=5)
Application('name', rating=123)
Application(name='name', rating=5)
Application()  # E: Missing named argument "rating" for "Application"
Application('name')  # E: Missing named argument "rating" for "Application"
Application('name', 123)  # E: Too many positional arguments for "Application"
Application(123, rating='name') # E: Argument 1 to "Application" has incompatible type "int"; expected "str" # E: Argument "rating" to "Application" has incompatible type "str"; expected "int"

[builtins fixtures/dataclasses.pyi]

[case testDataclassesOrderingKwOnlyOnFieldFalse]
# flags: --python-version 3.10
from dataclasses import dataclass, field

@dataclass
class Application:
    name: str = 'Unnamed'
    rating: int = field(kw_only=False)  # E: Attributes without a default cannot follow attributes with one

Application(name='name', rating=5)
Application('name', 123)
Application('name', rating=123)
Application()  # E: Missing positional argument "name" in call to "Application"
Application('name')  # E: Too few arguments for "Application"

[builtins fixtures/dataclasses.pyi]

[case testDataclassesOrderingKwOnlyWithSentinel]
# flags: --python-version 3.10
from dataclasses import dataclass, KW_ONLY

@dataclass
class Application:
    _: KW_ONLY
    name: str = 'Unnamed'
    rating: int

Application(rating=5)
Application(name='name', rating=5)
Application()  # E: Missing named argument "rating" for "Application"
Application('name')  # E: Too many positional arguments for "Application" # E: Missing named argument "rating" for "Application"
Application('name', 123)  # E: Too many positional arguments for "Application"
Application('name', rating=123)  # E: Too many positional arguments for "Application"

[builtins fixtures/dataclasses.pyi]

[case testDataclassesOrderingKwOnlyWithSentinelAndFieldOverride]
# flags: --python-version 3.10
from dataclasses import dataclass, field, KW_ONLY

@dataclass
class Application:
    _: KW_ONLY
    name: str = 'Unnamed'
    rating: int = field(kw_only=False)

Application(name='name', rating=5)
Application()  # E: Missing positional argument "rating" in call to "Application"
Application(123)
Application('name')  # E: Argument 1 to "Application" has incompatible type "str"; expected "int"
Application('name', 123)  # E: Too many positional arguments for "Application" \
                          # E: Argument 1 to "Application" has incompatible type "str"; expected "int" \
                          # E: Argument 2 to "Application" has incompatible type "int"; expected "str"
Application(123, rating=123)  # E: "Application" gets multiple values for keyword argument "rating"
[builtins fixtures/dataclasses.pyi]

[case testDataclassesOrderingKwOnlyWithSentinelAndSubclass]
# flags: --python-version 3.10
from dataclasses import dataclass, field, KW_ONLY

@dataclass
class Base:
    x: str
    _: KW_ONLY
    y: int = 0
    w: int = 1

@dataclass
class D(Base):
    z: str
    a: str = "a"

D("Hello", "World")
D(x="Hello", z="World")
D("Hello", "World", y=1, w=2, a="b")
D("Hello")  # E: Missing positional argument "z" in call to "D"
D()  # E: Missing positional arguments "x", "z" in call to "D"
D(123, "World")  # E: Argument 1 to "D" has incompatible type "int"; expected "str"
D("Hello", False)  # E: Argument 2 to "D" has incompatible type "bool"; expected "str"
D(123, False)  # E: Argument 1 to "D" has incompatible type "int"; expected "str" # E: Argument 2 to "D" has incompatible type "bool"; expected "str"

[builtins fixtures/dataclasses.pyi]

[case testDataclassesOrderingKwOnlyWithMultipleSentinel]
# flags: --python-version 3.10
from dataclasses import dataclass, field, KW_ONLY

@dataclass
class Base:
    x: str
    _: KW_ONLY
    y: int = 0
    __: KW_ONLY  # E: There may not be more than one field with the KW_ONLY type
    w: int = 1

[builtins fixtures/dataclasses.pyi]

[case testDataclassesClassmethods]
from dataclasses import dataclass

@dataclass
class Application:
    name: str

    @classmethod
    def parse(cls, request: str) -> "Application":
        return cls(name='...')

app = Application.parse('')

[builtins fixtures/dataclasses.pyi]

[case testDataclassesOverloadsAndClassmethods]
from dataclasses import dataclass
from typing import overload, Union

@dataclass
class A:
    a: int
    b: str

    @classmethod
    def other(cls) -> str:
        return "..."

    @overload
    @classmethod
    def foo(cls, x: int) -> int: ...

    @overload
    @classmethod
    def foo(cls, x: str) -> str: ...

    @classmethod
    def foo(cls, x: Union[int, str]) -> Union[int, str]:
        reveal_type(cls)            # N: Revealed type is "type[__main__.A]"
        reveal_type(cls.other())    # N: Revealed type is "builtins.str"
        return x

reveal_type(A.foo(3))      # N: Revealed type is "builtins.int"
reveal_type(A.foo("foo"))  # N: Revealed type is "builtins.str"

[builtins fixtures/dataclasses.pyi]

[case testClassmethodShadowingFieldDoesNotCrash]
from dataclasses import dataclass

# This used to crash -- see #6217
@dataclass
class Foo:
    bar: str
    @classmethod  # E: Name "bar" already defined on line 6
    def bar(cls) -> "Foo":
        return cls('asdf')
[builtins fixtures/dataclasses.pyi]

[case testDataclassesClassVars]
from dataclasses import dataclass
from typing import ClassVar

@dataclass
class Application:
  name: str

  COUNTER: ClassVar[int] = 0

reveal_type(Application)  # N: Revealed type is "def (name: builtins.str) -> __main__.Application"
application = Application("example")
application.COUNTER = 1  # E: Cannot assign to class variable "COUNTER" via instance
Application.COUNTER = 1

[builtins fixtures/dataclasses.pyi]

[case testTypeAliasInDataclassDoesNotCrash]
from dataclasses import dataclass
from typing import Callable
from typing_extensions import TypeAlias

@dataclass
class Foo:
    x: int

@dataclass
class One:
    S: TypeAlias = Foo  # E: Type aliases inside dataclass definitions are not supported at runtime

a = One()
reveal_type(a.S)  # N: Revealed type is "def (x: builtins.int) -> __main__.Foo"
a.S()  # E: Missing positional argument "x" in call to "Foo"
reveal_type(a.S(5))  # N: Revealed type is "__main__.Foo"

@dataclass
class Two:
    S: TypeAlias = Callable[[int], str]  # E: Type aliases inside dataclass definitions are not supported at runtime

c = Two()
x = c.S
reveal_type(x)  # N: Revealed type is "typing._SpecialForm"
[builtins fixtures/dataclasses.pyi]
[typing fixtures/typing-medium.pyi]

[case testDataclassOrdering]
from dataclasses import dataclass

@dataclass(order=True)
class Application:
  name: str
  rating: int

app1 = Application('example-1', 5)
app2 = Application('example-2', 5)
app1 < app2
app1 > app2
app1 <= app2
app1 >= app2
app1 < 5  # E: Unsupported operand types for < ("Application" and "int")
app1 > 5  # E: Unsupported operand types for > ("Application" and "int")
app1 <= 5  # E: Unsupported operand types for <= ("Application" and "int")
app1 >= 5  # E: Unsupported operand types for >= ("Application" and "int")

class SpecializedApplication(Application):
  ...

app3 = SpecializedApplication('example-3', 5)
app1 < app3
app1 > app3
app1 <= app3
app1 >= app3

[builtins fixtures/dataclasses.pyi]

[case testDataclassOrderingWithoutEquality]
from dataclasses import dataclass

@dataclass(eq=False, order=True)  # E: "eq" must be True if "order" is True
class Application:
   ...

[builtins fixtures/dataclasses.pyi]

[case testDataclassOrderingWithCustomMethods]
from dataclasses import dataclass

@dataclass(order=True)
class Application:
  def __lt__(self, other: 'Application') -> bool: # E: You may not have a custom "__lt__" method when "order" is True
    ...

[builtins fixtures/dataclasses.pyi]

[case testDataclassDefaultsInheritance]
from dataclasses import dataclass
from typing import Optional

@dataclass(order=True)
class Application:
  id: Optional[int]
  name: str

@dataclass
class SpecializedApplication(Application):
  rating: int = 0

reveal_type(SpecializedApplication)  # N: Revealed type is "def (id: Union[builtins.int, None], name: builtins.str, rating: builtins.int =) -> __main__.SpecializedApplication"

[builtins fixtures/dataclasses.pyi]

[case testDataclassGenerics]
from dataclasses import dataclass
from typing import Generic, List, Optional, TypeVar

T = TypeVar('T')

@dataclass
class A(Generic[T]):
  x: T
  y: T
  z: List[T]

  def foo(self) -> List[T]:
    return [self.x, self.y]

  def bar(self) -> T:
    return self.z[0]

  def problem(self) -> T:
    return self.z  # E: Incompatible return value type (got "list[T]", expected "T")

reveal_type(A)  # N: Revealed type is "def [T] (x: T`1, y: T`1, z: builtins.list[T`1]) -> __main__.A[T`1]"
A(1, 2, ["a", "b"])  # E: Cannot infer type argument 1 of "A"
a = A(1, 2, [1, 2])
reveal_type(a)  # N: Revealed type is "__main__.A[builtins.int]"
reveal_type(a.x)  # N: Revealed type is "builtins.int"
reveal_type(a.y)  # N: Revealed type is "builtins.int"
reveal_type(a.z)  # N: Revealed type is "builtins.list[builtins.int]"
s: str = a.bar()  # E: Incompatible types in assignment (expression has type "int", variable has type "str")

[builtins fixtures/dataclasses.pyi]

[case testDataclassGenericCovariant]
from dataclasses import dataclass
from typing import Generic, TypeVar

T_co = TypeVar("T_co", covariant=True)

@dataclass
class MyDataclass(Generic[T_co]):
    a: T_co

[builtins fixtures/dataclasses.pyi]

[case testDataclassUntypedGenericInheritance]
from dataclasses import dataclass
from typing import Generic, TypeVar

T = TypeVar("T")

@dataclass
class Base(Generic[T]):
    attr: T

@dataclass
class Sub(Base):
    pass

sub = Sub(attr=1)
reveal_type(sub)  # N: Revealed type is "__main__.Sub"
reveal_type(sub.attr)  # N: Revealed type is "Any"

[builtins fixtures/dataclasses.pyi]

[case testDataclassGenericSubtype]
from dataclasses import dataclass
from typing import Generic, TypeVar

T = TypeVar("T")

@dataclass
class Base(Generic[T]):
    attr: T

S = TypeVar("S")

@dataclass
class Sub(Base[S]):
    pass

sub_int = Sub[int](attr=1)
reveal_type(sub_int)  # N: Revealed type is "__main__.Sub[builtins.int]"
reveal_type(sub_int.attr)  # N: Revealed type is "builtins.int"

sub_str = Sub[str](attr='ok')
reveal_type(sub_str)  # N: Revealed type is "__main__.Sub[builtins.str]"
reveal_type(sub_str.attr)  # N: Revealed type is "builtins.str"

[builtins fixtures/dataclasses.pyi]

[case testDataclassGenericInheritance]
from dataclasses import dataclass
from typing import Generic, TypeVar

T1 = TypeVar("T1")
T2 = TypeVar("T2")
T3 = TypeVar("T3")

@dataclass
class Base(Generic[T1, T2, T3]):
    one: T1
    two: T2
    three: T3

@dataclass
class Sub(Base[int, str, float]):
    pass

sub = Sub(one=1, two='ok', three=3.14)
reveal_type(sub)  # N: Revealed type is "__main__.Sub"
reveal_type(sub.one)  # N: Revealed type is "builtins.int"
reveal_type(sub.two)  # N: Revealed type is "builtins.str"
reveal_type(sub.three)  # N: Revealed type is "builtins.float"

[builtins fixtures/dataclasses.pyi]

[case testDataclassMultiGenericInheritance]
from dataclasses import dataclass
from typing import Generic, TypeVar

T = TypeVar("T")

@dataclass
class Base(Generic[T]):
    base_attr: T

S = TypeVar("S")

@dataclass
class Middle(Base[int], Generic[S]):
    middle_attr: S

@dataclass
class Sub(Middle[str]):
    pass

sub = Sub(base_attr=1, middle_attr='ok')
reveal_type(sub)  # N: Revealed type is "__main__.Sub"
reveal_type(sub.base_attr)  # N: Revealed type is "builtins.int"
reveal_type(sub.middle_attr)  # N: Revealed type is "builtins.str"

[builtins fixtures/dataclasses.pyi]

[case testDataclassGenericsClassmethod]
from dataclasses import dataclass
from typing import Generic, TypeVar

T = TypeVar('T')

@dataclass
class A(Generic[T]):
  x: T

  @classmethod
  def foo(cls) -> None:
      reveal_type(cls)  # N: Revealed type is "type[__main__.A[T`1]]"
      cls.x  # E: Access to generic instance variables via class is ambiguous

  @classmethod
  def other(cls, x: T) -> A[T]: ...

reveal_type(A(0).other)  # N: Revealed type is "def (x: builtins.int) -> __main__.A[builtins.int]"
[builtins fixtures/dataclasses.pyi]

[case testDataclassesForwardRefs]
from dataclasses import dataclass

@dataclass
class A:
  b: 'B'

@dataclass
class B:
  x: int

reveal_type(A)  # N: Revealed type is "def (b: __main__.B) -> __main__.A"
A(b=B(42))
A(b=42)  # E: Argument "b" to "A" has incompatible type "int"; expected "B"

[builtins fixtures/dataclasses.pyi]


[case testDataclassesInitVars]
from dataclasses import InitVar, dataclass

@dataclass
class Application:
  name: str
  database_name: InitVar[str]

reveal_type(Application)  # N: Revealed type is "def (name: builtins.str, database_name: builtins.str) -> __main__.Application"
app = Application("example", 42)  # E: Argument 2 to "Application" has incompatible type "int"; expected "str"
app = Application("example", "apps")
app.name
app.database_name  # E: "Application" has no attribute "database_name"


@dataclass
class SpecializedApplication(Application):
  rating: int

reveal_type(SpecializedApplication)  # N: Revealed type is "def (name: builtins.str, database_name: builtins.str, rating: builtins.int) -> __main__.SpecializedApplication"
app = SpecializedApplication("example", "apps", "five")  # E: Argument 3 to "SpecializedApplication" has incompatible type "str"; expected "int"
app = SpecializedApplication("example", "apps", 5)
app.name
app.rating
app.database_name  # E: "SpecializedApplication" has no attribute "database_name"

[builtins fixtures/dataclasses.pyi]

[case testDataclassesInitVarsAndDefer]
from dataclasses import InitVar, dataclass

defer: Yes

@dataclass
class Application:
  name: str
  database_name: InitVar[str]

reveal_type(Application)  # N: Revealed type is "def (name: builtins.str, database_name: builtins.str) -> __main__.Application"
app = Application("example", 42)  # E: Argument 2 to "Application" has incompatible type "int"; expected "str"
app = Application("example", "apps")
app.name
app.database_name  # E: "Application" has no attribute "database_name"

class Yes: ...
[builtins fixtures/dataclasses.pyi]

[case testDataclassesNoInitInitVarInheritance]
from dataclasses import dataclass, field, InitVar

@dataclass
class Super:
    foo: InitVar = field(init=False)

@dataclass
class Sub(Super):
    bar: int

sub = Sub(5)
sub.foo  # E: "Sub" has no attribute "foo"
sub.bar
[builtins fixtures/dataclasses.pyi]

[case testDataclassFactory]
from typing import Type, TypeVar
from dataclasses import dataclass

T = TypeVar('T', bound='A')

@dataclass
class A:
    @classmethod
    def make(cls: Type[T]) -> T:
        reveal_type(cls)  # N: Revealed type is "type[T`-1]"
        reveal_type(cls())  # N: Revealed type is "T`-1"
        return cls()
[builtins fixtures/dataclasses.pyi]

[case testDataclassesInitVarOverride]
import dataclasses

@dataclasses.dataclass
class A:
    a: dataclasses.InitVar[int]
    _a: int = dataclasses.field(init=False)

    def __post_init__(self, a):
        self._a = a

@dataclasses.dataclass(init=False)
class B(A):
    b: dataclasses.InitVar[int]
    _b: int = dataclasses.field(init=False)

    def __init__(self, b):
        super().__init__(b+1)
        self._b = b

[builtins fixtures/dataclasses.pyi]

[case testDataclassesInitVarNoOverride]
import dataclasses

@dataclasses.dataclass
class A:
    a: dataclasses.InitVar[int]
    _a: int = dataclasses.field(init=False)

    def __post_init__(self, a):
        self._a = a

@dataclasses.dataclass(init=True)
class B(A):
    b: dataclasses.InitVar[int]
    _b: int = dataclasses.field(init=False)

    def __post_init__(self, a, b):
        self._a = a
        self._b = b

B(1, 2)
B(1, 'a') # E: Argument 2 to "B" has incompatible type "str"; expected "int"

[builtins fixtures/dataclasses.pyi]

[case testDataclassesInitVarPostInitOverride]
import dataclasses

@dataclasses.dataclass
class A:
    a: dataclasses.InitVar[int]
    _a: int = dataclasses.field(init=False)

    def __post_init__(self, a: int) -> None:
        self._a = a

@dataclasses.dataclass
class B(A):
    b: int = dataclasses.field(init=False)

    def __post_init__(self, a: int) -> None:
        super().__post_init__(a)
        self.b = a + 1

@dataclasses.dataclass(init=False)
class C(B):
    c: int

    def __init__(self, a: int, c: int) -> None:
        super().__init__(a)
        self.c = c + self.b

A(1)
B(1)
B(1, 2)  # E: Too many arguments for "B"
C(1, 2)
C(1, 'a')  # E: Argument 2 to "C" has incompatible type "str"; expected "int"

[builtins fixtures/primitives.pyi]

[case testDataclassesInitVarIncremental]
import a

[file a.py]
import dataclasses
from b import A

@dataclasses.dataclass
class B(A):
    b: int = dataclasses.field(init=False)

    def __post_init__(self, a: int) -> None:
        super().__post_init__(a)
        self.b = a + 1

[file a.py.2]
import dataclasses
from b import A

@dataclasses.dataclass
class B(A):
    b: int = dataclasses.field(init=False)

    def __post_init__(self, a: int) -> None:
        super().__post_init__(a)
        self.b = a + 2

reveal_type(B)

[file b.py]
import dataclasses

@dataclasses.dataclass
class A:
    a: dataclasses.InitVar[int]
    _a: int = dataclasses.field(init=False)

    def __post_init__(self, a: int) -> None:
        self._a = a
[out2]
tmp/a.py:12: note: Revealed type is "def (a: builtins.int) -> a.B"

[builtins fixtures/primitives.pyi]


[case testNoComplainFieldNone]
# flags: --no-strict-optional
from dataclasses import dataclass, field
from typing import Optional

@dataclass
class Foo:
    bar: Optional[int] = field(default=None)
[builtins fixtures/dataclasses.pyi]
[out]

[case testNoComplainFieldNoneStrict]
from dataclasses import dataclass, field
from typing import Optional

@dataclass
class Foo:
    bar: Optional[int] = field(default=None)
[builtins fixtures/dataclasses.pyi]
[out]

[case testDisallowUntypedWorksForward]
# flags: --disallow-untyped-defs
from dataclasses import dataclass
from typing import List

@dataclass
class B:
    x: C

class C(List[C]):
    pass

reveal_type(B)  # N: Revealed type is "def (x: __main__.C) -> __main__.B"
[builtins fixtures/dataclasses.pyi]

[case testDisallowUntypedWorksForwardBad]
# flags: --disallow-untyped-defs
from dataclasses import dataclass

@dataclass
class B:
    x: Undefined  # E: Name "Undefined" is not defined
    y = undefined()  # E: Name "undefined" is not defined

reveal_type(B)  # N: Revealed type is "def (x: Any) -> __main__.B"
[builtins fixtures/dataclasses.pyi]

[case testMemberExprWorksAsField]
import dataclasses

@dataclasses.dataclass
class A:
    x: int = dataclasses.field(metadata={"doc": "foo"})
    y: str

@dataclasses.dataclass
class B:
    x: int = dataclasses.field(init=False, default=1)
    y: str

@dataclasses.dataclass
class C:
    x: int = dataclasses.field(default=1)
    y: str = dataclasses.field(metadata={"doc": "foo"})  # E: Attributes without a default cannot follow attributes with one
[builtins fixtures/dict.pyi]

[case testDataclassOrderingDeferred]
from dataclasses import dataclass

defer: Yes

@dataclass(order=True)
class Application:
  name: str
  rating: int

a = Application('', 0)
b = Application('', 0)
a < b

class Yes: ...
[builtins fixtures/dataclasses.pyi]

[case testDataclassFieldDeferred]
from dataclasses import field, dataclass

@dataclass
class C:
    x: int = field(default=func())

def func() -> int: ...
C('no')  # E: Argument 1 to "C" has incompatible type "str"; expected "int"
[builtins fixtures/dataclasses.pyi]

[case testDataclassFieldDeferredFrozen]
from dataclasses import field, dataclass

@dataclass(frozen=True)
class C:
    x: int = field(default=func())

def func() -> int: ...
c: C
c.x = 1  # E: Property "x" defined in "C" is read-only
[builtins fixtures/dataclasses.pyi]

[case testTypeInDataclassDeferredStar]
import lib
[file lib.py]
from dataclasses import dataclass
MYPY = False
if MYPY:  # Force deferral
    from other import *

@dataclass
class C:
    total: int

C()  # E: Missing positional argument "total" in call to "C"
C('no')  # E: Argument 1 to "C" has incompatible type "str"; expected "int"
[file other.py]
import lib
[builtins fixtures/dataclasses.pyi]

[case testDeferredDataclassInitSignature]
# flags: --no-strict-optional
from dataclasses import dataclass
from typing import Optional, Type

@dataclass
class C:
    x: Optional[int] = None
    y: Type[Deferred] = Deferred

    @classmethod
    def default(cls) -> C:
        return cls(x=None, y=None)

class Deferred: pass
[builtins fixtures/dataclasses.pyi]

[case testDeferredDataclassInitSignatureSubclass]
from dataclasses import dataclass
from typing import Optional

@dataclass
class B:
    x: Optional[C]

@dataclass
class C(B):
    y: str

a = C(None, 'abc')
[builtins fixtures/dataclasses.pyi]

[case testDataclassesDefaultsIncremental]
import a

[file a.py]
from dataclasses import dataclass
from b import Person

@dataclass
class Asdf(Person):
    c: str = 'test'

[file a.py.2]
from dataclasses import dataclass
from b import Person

@dataclass
class Asdf(Person):
    c: str = 'test'

# asdf

[file b.py]
from dataclasses import dataclass

@dataclass
class Person:
    b: int
    a: str = 'test'

[builtins fixtures/dataclasses.pyi]

[case testDataclassesDefaultsMroOtherFile]
import a

[file a.py]
from dataclasses import dataclass
from b import A1, A2

@dataclass
class Asdf(A1, A2):  # E: Attributes without a default cannot follow attributes with one
    pass

[file b.py]
from dataclasses import dataclass

# a bunch of blank lines to make sure the error doesn't accidentally line up...



@dataclass
class A1:
    a: int

@dataclass
class A2:
    b: str = 'test'

[builtins fixtures/dataclasses.pyi]

[case testDataclassesInheritingDuplicateField]
# see mypy issue #7792
from dataclasses import dataclass

@dataclass
class A:
    x: int = 0
    x: int = 0  # E: Name "x" already defined on line 6

@dataclass
class B(A):
    pass

[builtins fixtures/dataclasses.pyi]

[case testDataclassInheritanceNoAnnotation]
from dataclasses import dataclass

@dataclass
class A:
    foo: int

x = 0
@dataclass
class B(A):
    foo = x

reveal_type(B)  # N: Revealed type is "def (foo: builtins.int) -> __main__.B"

[builtins fixtures/dataclasses.pyi]

[case testDataclassInheritanceNoAnnotation2]
from dataclasses import dataclass

@dataclass(frozen=True)
class A:
    foo: int

@dataclass(frozen=True)
class B(A):
    @property  # E: Dataclass attribute may only be overridden by another attribute
    def foo(self) -> int: pass

reveal_type(B)  # N: Revealed type is "def (foo: builtins.int) -> __main__.B"

[builtins fixtures/dataclasses.pyi]

[case testDataclassHasAttributeWithFields]
from dataclasses import dataclass

@dataclass
class A:
    pass

reveal_type(A.__dataclass_fields__)  # N: Revealed type is "builtins.dict[builtins.str, dataclasses.Field[Any]]"

[builtins fixtures/dict.pyi]

[case testDataclassCallableFieldAccess]
from dataclasses import dataclass
from typing import Callable

@dataclass
class A:
    x: Callable[[int], int]
    y: Callable[[int], int] = lambda i: i

a = A(lambda i:i)
x: int = a.x(0)
y: str = a.y(0) # E: Incompatible types in assignment (expression has type "int", variable has type "str")
reveal_type(a.x)  # N: Revealed type is "def (builtins.int) -> builtins.int"
reveal_type(a.y)  # N: Revealed type is "def (builtins.int) -> builtins.int"
reveal_type(A.y)  # N: Revealed type is "def (builtins.int) -> builtins.int"
[builtins fixtures/dataclasses.pyi]

[case testDataclassCallableFieldAssignment]
from dataclasses import dataclass
from typing import Callable

@dataclass
class A:
    x: Callable[[int], int]

def x(i: int) -> int:
    return i
def x2(s: str) -> str:
    return s

a = A(lambda i:i)
a.x = x
a.x = x2 # E: Incompatible types in assignment (expression has type "Callable[[str], str]", variable has type "Callable[[int], int]")
[builtins fixtures/dataclasses.pyi]

[case testDataclassFieldDoesNotFailOnKwargsUnpacking]
# https://github.com/python/mypy/issues/10879
from dataclasses import dataclass, field

@dataclass
class Foo:
    bar: float = field(**{"repr": False})
[out]
main:6: error: Unpacking **kwargs in "field()" is not supported
main:6: error: No overload variant of "field" matches argument type "dict[str, bool]"
main:6: note: Possible overload variants:
main:6: note:     def [_T] field(*, default: _T, init: bool = ..., repr: bool = ..., hash: Optional[bool] = ..., compare: bool = ..., metadata: Optional[Mapping[str, Any]] = ..., kw_only: bool = ...) -> _T
main:6: note:     def [_T] field(*, default_factory: Callable[[], _T], init: bool = ..., repr: bool = ..., hash: Optional[bool] = ..., compare: bool = ..., metadata: Optional[Mapping[str, Any]] = ..., kw_only: bool = ...) -> _T
main:6: note:     def field(*, init: bool = ..., repr: bool = ..., hash: Optional[bool] = ..., compare: bool = ..., metadata: Optional[Mapping[str, Any]] = ..., kw_only: bool = ...) -> Any
[builtins fixtures/dataclasses.pyi]

[case testDataclassFieldWithPositionalArguments]
from dataclasses import dataclass, field

@dataclass
class C:
    x: int = field(0)  # E: "field()" does not accept positional arguments \
                       # E: No overload variant of "field" matches argument type "int" \
                       # N: Possible overload variants: \
                       # N:     def [_T] field(*, default: _T, init: bool = ..., repr: bool = ..., hash: Optional[bool] = ..., compare: bool = ..., metadata: Optional[Mapping[str, Any]] = ..., kw_only: bool = ...) -> _T \
                       # N:     def [_T] field(*, default_factory: Callable[[], _T], init: bool = ..., repr: bool = ..., hash: Optional[bool] = ..., compare: bool = ..., metadata: Optional[Mapping[str, Any]] = ..., kw_only: bool = ...) -> _T \
                       # N:     def field(*, init: bool = ..., repr: bool = ..., hash: Optional[bool] = ..., compare: bool = ..., metadata: Optional[Mapping[str, Any]] = ..., kw_only: bool = ...) -> Any
[builtins fixtures/dataclasses.pyi]

[case testDataclassFieldWithTypedDictUnpacking]
from dataclasses import dataclass, field
from typing import TypedDict

class FieldKwargs(TypedDict):
    repr: bool

field_kwargs: FieldKwargs = {"repr": False}

@dataclass
class Foo:
    bar: float = field(**field_kwargs)  # E: Unpacking **kwargs in "field()" is not supported

reveal_type(Foo(bar=1.5))  # N: Revealed type is "__main__.Foo"
[builtins fixtures/dataclasses.pyi]
[typing fixtures/typing-typeddict.pyi]

[case testDataclassWithSlotsArg]
# flags: --python-version 3.10
from dataclasses import dataclass

@dataclass(slots=True)
class Some:
    x: int

    def __init__(self, x: int) -> None:
        self.x = x
        self.y = 0  # E: Trying to assign name "y" that is not in "__slots__" of type "__main__.Some"

    def __post_init__(self) -> None:
        self.y = 1  # E: Trying to assign name "y" that is not in "__slots__" of type "__main__.Some"
[builtins fixtures/dataclasses.pyi]

[case testDataclassWithSlotsDef]
# flags: --python-version 3.10
from dataclasses import dataclass

@dataclass(slots=False)
class Some:
    __slots__ = ('x',)
    x: int

    def __init__(self, x: int) -> None:
        self.x = x
        self.y = 0  # E: Trying to assign name "y" that is not in "__slots__" of type "__main__.Some"

    def __post_init__(self) -> None:
        self.y = 1  # E: Trying to assign name "y" that is not in "__slots__" of type "__main__.Some"
[builtins fixtures/dataclasses.pyi]

[case testDataclassWithSlotsDerivedFromNonSlot]
# flags: --python-version 3.10
from dataclasses import dataclass

class A:
    pass

@dataclass(slots=True)
class B(A):
    x: int

    def __post_init__(self) -> None:
        self.y = 42

[builtins fixtures/dataclasses.pyi]

[case testDataclassWithSlotsConflict]
# flags: --python-version 3.10
from dataclasses import dataclass

@dataclass(slots=True)
class Some:  # E: "Some" both defines "__slots__" and is used with "slots=True"
    __slots__ = ('x',)
    x: int

@dataclass(slots=True)
class EmptyDef:  # E: "EmptyDef" both defines "__slots__" and is used with "slots=True"
    __slots__ = ()
    x: int

slots = ('x',)

@dataclass(slots=True)
class DynamicDef:  # E: "DynamicDef" both defines "__slots__" and is used with "slots=True"
    __slots__ = slots
    x: int
[builtins fixtures/dataclasses.pyi]

[case testDataclassWithSlotsArgBefore310]
# flags: --python-version 3.9
from dataclasses import dataclass

@dataclass(slots=True)  # E: Keyword argument "slots" for "dataclass" is only valid in Python 3.10 and higher
class Some:
    x: int

# Possible conflict:
@dataclass(slots=True)  # E: Keyword argument "slots" for "dataclass" is only valid in Python 3.10 and higher
class Other:
    __slots__ = ('x',)
    x: int
[builtins fixtures/dataclasses.pyi]


[case testDataclassWithSlotsRuntimeAttr]
# flags: --python-version 3.10
from dataclasses import dataclass

@dataclass(slots=True)
class Some:
    x: int
    y: str
    z: bool

reveal_type(Some.__slots__)  # N: Revealed type is "tuple[builtins.str, builtins.str, builtins.str]"

@dataclass(slots=True)
class Other:
    x: int
    y: str

reveal_type(Other.__slots__)  # N: Revealed type is "tuple[builtins.str, builtins.str]"


@dataclass
class NoSlots:
    x: int
    y: str

NoSlots.__slots__  # E: "type[NoSlots]" has no attribute "__slots__"
[builtins fixtures/dataclasses.pyi]


[case testSlotsDefinitionWithTwoPasses1]
# flags: --python-version 3.10
# https://github.com/python/mypy/issues/11821
from typing import TypeVar, Protocol, Generic
from dataclasses import dataclass

C = TypeVar("C", bound="Comparable")

class Comparable(Protocol):
    pass

V = TypeVar("V", bound=Comparable)

@dataclass(slots=True)
class Node(Generic[V]):  # Error was here
    data: V
[builtins fixtures/dataclasses.pyi]

[case testSlotsDefinitionWithTwoPasses2]
# flags: --python-version 3.10
from typing import TypeVar, Protocol, Generic
from dataclasses import dataclass

C = TypeVar("C", bound="Comparable")

class Comparable(Protocol):
    pass

V = TypeVar("V", bound=Comparable)

@dataclass(slots=True)  # Explicit slots are still not ok:
class Node(Generic[V]):  # E: "Node" both defines "__slots__" and is used with "slots=True"
    __slots__ = ('data',)
    data: V
[builtins fixtures/dataclasses.pyi]

[case testSlotsDefinitionWithTwoPasses3]
# flags: --python-version 3.10
from typing import TypeVar, Protocol, Generic
from dataclasses import dataclass

C = TypeVar("C", bound="Comparable")

class Comparable(Protocol):
    pass

V = TypeVar("V", bound=Comparable)

@dataclass(slots=True)  # Explicit slots are still not ok, even empty ones:
class Node(Generic[V]):  # E: "Node" both defines "__slots__" and is used with "slots=True"
    __slots__ = ()
    data: V
[builtins fixtures/dataclasses.pyi]

[case testSlotsDefinitionWithTwoPasses4]
# flags: --python-version 3.10
import dataclasses as dtc

PublishedMessagesVar = dict[int, 'PublishedMessages']

@dtc.dataclass(frozen=True, slots=True)
class PublishedMessages:
    left: int
[builtins fixtures/dataclasses.pyi]

[case testDataclassesAnyInherit]
from dataclasses import dataclass
from typing import Any
B: Any
@dataclass
class A(B):
    a: int
@dataclass
class C(B):
    generated_args: int
    generated_kwargs: int

A(a=1, b=2)
A(1)
A(a="foo")  # E: Argument "a" to "A" has incompatible type "str"; expected "int"
C(generated_args="foo", generated_kwargs="bar")  # E: Argument "generated_args" to "C" has incompatible type "str"; expected "int" \
                                                 # E: Argument "generated_kwargs" to "C" has incompatible type "str"; expected "int"
[builtins fixtures/dataclasses.pyi]

[case testDataclassesCallableFrozen]
from dataclasses import dataclass
from typing import Any, Callable
@dataclass(frozen=True)
class A:
    a: Callable[..., None]

def func() -> None:
    pass

reveal_type(A.a)  # N: Revealed type is "def (*Any, **Any)"
A(a=func).a()
A(a=func).a = func  # E: Property "a" defined in "A" is read-only
[builtins fixtures/dataclasses.pyi]

[case testDataclassInFunctionDoesNotCrash]
from dataclasses import dataclass

def foo() -> None:
    @dataclass
    class Foo:
        foo: int
        # This used to crash (see #8703)
        # The return type of __call__ here needs to be something undefined
        # In order to trigger the crash that existed prior to #12762
        def __call__(self) -> asdf: ...  # E: Name "asdf" is not defined
[builtins fixtures/dataclasses.pyi]

[case testDataclassesMultipleInheritanceWithNonDataclass]
# flags: --python-version 3.10
from dataclasses import dataclass

@dataclass
class A:
    prop_a: str

@dataclass
class B:
    prop_b: bool

class Derived(A, B):
    pass
[builtins fixtures/dataclasses.pyi]

[case testDataclassGenericInheritance2]
from dataclasses import dataclass
from typing import Any, Callable, Generic, TypeVar, List

T = TypeVar("T")
S = TypeVar("S")

@dataclass
class Parent(Generic[T]):
    f: Callable[[T], Any]

@dataclass
class Child(Parent[T]): ...

class A: ...
def func(obj: A) -> bool: ...

reveal_type(Child[A](func).f)  # N: Revealed type is "def (__main__.A) -> Any"

@dataclass
class Parent2(Generic[T]):
    a: List[T]

@dataclass
class Child2(Generic[T, S], Parent2[S]):
    b: List[T]

reveal_type(Child2([A()], [1]).a)  # N: Revealed type is "builtins.list[__main__.A]"
reveal_type(Child2[int, A]([A()], [1]).b)  # N: Revealed type is "builtins.list[builtins.int]"
[builtins fixtures/dataclasses.pyi]

[case testDataclassInheritOptionalType]
from dataclasses import dataclass
from typing import Any, Callable, Generic, TypeVar, List, Optional

T = TypeVar("T")

@dataclass
class Parent(Generic[T]):
    x: Optional[str]
@dataclass
class Child(Parent):
    y: Optional[int]
Child(x=1, y=1)  # E: Argument "x" to "Child" has incompatible type "int"; expected "Optional[str]"
Child(x='', y='')  # E: Argument "y" to "Child" has incompatible type "str"; expected "Optional[int]"
Child(x='', y=1)
Child(x=None, y=None)
[builtins fixtures/dataclasses.pyi]

[case testDataclassGenericInheritanceSpecialCase1]
from dataclasses import dataclass
from typing import Generic, TypeVar, List

T = TypeVar("T")

@dataclass
class Parent(Generic[T]):
    x: List[T]

@dataclass
class Child1(Parent["Child2"]): ...

@dataclass
class Child2(Parent["Child1"]): ...

def f(c: Child2) -> None:
    reveal_type(Child1([c]).x)  # N: Revealed type is "builtins.list[__main__.Child2]"

def g(c: Child1) -> None:
    reveal_type(Child2([c]).x)  # N: Revealed type is "builtins.list[__main__.Child1]"
[builtins fixtures/dataclasses.pyi]

[case testDataclassGenericInheritanceSpecialCase2]
from dataclasses import dataclass
from typing import Generic, TypeVar

T = TypeVar("T")

# A subclass might be analyzed before base in import cycles.  They are
# defined here in reversed order to simulate this.

@dataclass
class Child1(Parent["Child2"]):
    x: int

@dataclass
class Child2(Parent["Child1"]):
    y: int

@dataclass
class Parent(Generic[T]):
    key: str

Child1(x=1, key='')
Child2(y=1, key='')
[builtins fixtures/dataclasses.pyi]

[case testDataclassGenericWithBound]
from dataclasses import dataclass
from typing import Generic, TypeVar

T = TypeVar("T", bound="C")

@dataclass
class C(Generic[T]):
    x: int

c: C[C]
d: C[str]  # E: Type argument "str" of "C" must be a subtype of "C[Any]"
C(x=2)
[builtins fixtures/dataclasses.pyi]

[case testDataclassGenericBoundToInvalidTypeVarDoesNotCrash]
import dataclasses
from typing import Generic, TypeVar

T = TypeVar("T", bound="NotDefined")  # E: Name "NotDefined" is not defined

@dataclasses.dataclass
class C(Generic[T]):
    x: float
[builtins fixtures/dataclasses.pyi]

[case testDataclassInitVarCannotBeSet]
from dataclasses import dataclass, InitVar

@dataclass
class C:
    x: InitVar[int] = 0
    y: InitVar[str] = ''

    def f(self) -> None:
        # This works at runtime, but it seems like an abuse of the InitVar
        # feature and thus we don't support it
        self.x = 1  # E: "C" has no attribute "x"
        self.y: str = 'x'  # E: "C" has no attribute "y"

c = C()
c2 = C(x=1)
c.x  # E: "C" has no attribute "x"
[builtins fixtures/dataclasses.pyi]

[case testDataclassCheckTypeVarBounds]
from dataclasses import dataclass
from typing import ClassVar, Protocol, Dict, TypeVar, Generic

class DataclassProtocol(Protocol):
    __dataclass_fields__: ClassVar[Dict]

T = TypeVar("T", bound=DataclassProtocol)

@dataclass
class MyDataclass:
    x: int = 1

class MyGeneric(Generic[T]): ...
class MyClass(MyGeneric[MyDataclass]): ...
[builtins fixtures/dataclasses.pyi]

[case testDataclassWithMatchArgs]
# flags: --python-version 3.10
from dataclasses import dataclass
@dataclass
class One:
    bar: int
    baz: str
o: One
reveal_type(o.__match_args__)  # N: Revealed type is "tuple[Literal['bar'], Literal['baz']]"
@dataclass(match_args=True)
class Two:
    bar: int
t: Two
reveal_type(t.__match_args__)  # N: Revealed type is "tuple[Literal['bar']]"
@dataclass
class Empty:
    ...
e: Empty
reveal_type(e.__match_args__)  # N: Revealed type is "tuple[()]"
[builtins fixtures/dataclasses.pyi]

[case testDataclassWithMatchArgsAndKwOnly]
# flags: --python-version 3.10
from dataclasses import dataclass, field
@dataclass(kw_only=True)
class One:
    a: int
    b: str
reveal_type(One.__match_args__)  # N: Revealed type is "tuple[()]"

@dataclass(kw_only=True)
class Two:
    a: int = field(kw_only=False)
    b: str
reveal_type(Two.__match_args__)  # N: Revealed type is "tuple[Literal['a']]"
[builtins fixtures/dataclasses.pyi]

[case testDataclassWithoutMatchArgs]
# flags: --python-version 3.10
from dataclasses import dataclass
@dataclass(match_args=False)
class One:
    bar: int
    baz: str
o: One
reveal_type(o.__match_args__)  # E: "One" has no attribute "__match_args__" \
                               # N: Revealed type is "Any"
[builtins fixtures/dataclasses.pyi]

[case testDataclassWithMatchArgsOldVersion]
# flags: --python-version 3.9
from dataclasses import dataclass
@dataclass(match_args=True)
class One:
    bar: int
o: One
reveal_type(o.__match_args__)  # E: "One" has no attribute "__match_args__" \
                               # N: Revealed type is "Any"
@dataclass
class Two:
    bar: int
t: Two
reveal_type(t.__match_args__)  # E: "Two" has no attribute "__match_args__" \
                               # N: Revealed type is "Any"
[builtins fixtures/dataclasses.pyi]

[case testFinalInDataclass]
from dataclasses import dataclass
from typing import Final

@dataclass
class FirstClass:
    FIRST_CONST: Final = 3  # OK

@dataclass
class SecondClass:
    SECOND_CONST: Final = FirstClass.FIRST_CONST  # E: Need type argument for Final[...] with non-literal default in dataclass

reveal_type(FirstClass().FIRST_CONST)  # N: Revealed type is "Literal[3]?"
FirstClass().FIRST_CONST = 42  # E: Cannot assign to final attribute "FIRST_CONST"
reveal_type(SecondClass().SECOND_CONST)  # N: Revealed type is "Literal[3]?"
SecondClass().SECOND_CONST = 42  # E: Cannot assign to final attribute "SECOND_CONST"
[builtins fixtures/dataclasses.pyi]

[case testDataclassFieldsProtocol]
from dataclasses import dataclass
from typing import Any, Protocol

class ConfigProtocol(Protocol):
    __dataclass_fields__: dict[str, Any]

def takes_cp(cp: ConfigProtocol): ...

@dataclass
class MyDataclass:
    x: int = 3

takes_cp(MyDataclass)
[builtins fixtures/dataclasses.pyi]

[case testDataclassTypeAnnotationAliasUpdated]
import a
[file a.py]
from dataclasses import dataclass
from b import B

@dataclass
class D:
    x: B

reveal_type(D)  # N: Revealed type is "def (x: builtins.list[b.C]) -> a.D"
[file b.py]
from typing import List
import a
class CC: ...
class C(CC): ...
B = List[C]
[builtins fixtures/dataclasses.pyi]

[case testDataclassSelfType]
from dataclasses import dataclass
from typing import Self, TypeVar, Generic, Optional

T = TypeVar("T")

@dataclass
class LinkedList(Generic[T]):
    value: T
    next: Optional[Self] = None

    def meth(self) -> None:
        reveal_type(self.next)  # N: Revealed type is "Union[Self`0, None]"

l_int: LinkedList[int] = LinkedList(1, LinkedList("no", None))  # E: Argument 1 to "LinkedList" has incompatible type "str"; expected "int"

@dataclass
class SubLinkedList(LinkedList[int]): ...

lst = SubLinkedList(1, LinkedList(2))  # E: Argument 2 to "SubLinkedList" has incompatible type "LinkedList[int]"; expected "Optional[SubLinkedList]"
reveal_type(lst.next)  # N: Revealed type is "Union[__main__.SubLinkedList, None]"
reveal_type(SubLinkedList)  # N: Revealed type is "def (value: builtins.int, next: Union[__main__.SubLinkedList, None] =) -> __main__.SubLinkedList"
[builtins fixtures/dataclasses.pyi]

[case testNoCrashOnNestedGenericCallable]
from dataclasses import dataclass
from typing import Generic, TypeVar, Callable

T = TypeVar('T')
R = TypeVar('R')
X = TypeVar('X')

@dataclass
class Box(Generic[T]):
    inner: T

@dataclass
class Cont(Generic[R]):
    run: Box[Callable[[X], R]]

def const_two(x: T) -> str:
    return "two"

c = Cont(Box(const_two))
reveal_type(c)  # N: Revealed type is "__main__.Cont[builtins.str]"
[builtins fixtures/dataclasses.pyi]

[case testNoCrashOnSelfWithForwardRefGenericDataclass]
from typing import Generic, Sequence, TypeVar, Self
from dataclasses import dataclass

_T = TypeVar('_T', bound="Foo")

@dataclass
class Foo:
    foo: int

@dataclass
class Element(Generic[_T]):
    elements: Sequence[Self]

@dataclass
class Bar(Foo): ...
e: Element[Bar]
reveal_type(e.elements)  # N: Revealed type is "typing.Sequence[__main__.Element[__main__.Bar]]"
[builtins fixtures/dataclasses.pyi]

[case testIfConditionsInDefinition]
# flags: --python-version 3.11 --always-true TRUTH
from dataclasses import dataclass
from typing import TYPE_CHECKING

TRUTH = False  # Is set to --always-true

@dataclass
class Foo:
    if TYPE_CHECKING:
        present_1: int
    else:
        skipped_1: int
    if True:  # Mypy does not know if it is True or False, so the block is used
        present_2: int
    if False:  # Mypy does not know if it is True or False, so the block is used
        present_3: int
    if not TRUTH:
        skipped_2: int
    elif 123:
        present_4: int
    elif TRUTH:
        present_5: int
    else:
        skipped_3: int

Foo(
    present_1=1,
    present_2=2,
    present_3=3,
    present_4=4,
    present_5=5,
)

[builtins fixtures/dataclasses.pyi]

[case testReplace]
from dataclasses import dataclass, replace, InitVar
from typing import ClassVar

@dataclass
class A:
    x: int
    q: InitVar[int]
    q2: InitVar[int] = 0
    c: ClassVar[int]


a = A(x=42, q=7)
a2 = replace(a)  # E: Missing named argument "q" for "replace" of "A"
a2 = replace(a, q=42)
a2 = replace(a, x=42, q=42)
a2 = replace(a, x=42, q=42, c=7)  # E: Unexpected keyword argument "c" for "replace" of "A"
a2 = replace(a, x='42', q=42)  # E: Argument "x" to "replace" of "A" has incompatible type "str"; expected "int"
a2 = replace(a, q='42')  # E: Argument "q" to "replace" of "A" has incompatible type "str"; expected "int"
reveal_type(a2)  # N: Revealed type is "__main__.A"

[builtins fixtures/tuple.pyi]

[case testReplaceUnion]
from typing import Generic, Union, TypeVar
from dataclasses import dataclass, replace, InitVar

T = TypeVar('T')

@dataclass
class A(Generic[T]):
    x: T  # exercises meet(T=int, int) = int
    y: bool  # exercises meet(bool, int) = bool
    z: str  # exercises meet(str, bytes) = Never
    w: dict  # exercises meet(dict, Never) = Never
    init_var: InitVar[int]  # exercises (non-optional, optional) = non-optional

@dataclass
class B:
    x: int
    y: int
    z: bytes
    init_var: int


a_or_b: Union[A[int], B]
_ = replace(a_or_b, x=42, y=True, init_var=42)
_ = replace(a_or_b, x=42, y=True)  # E: Missing named argument "init_var" for "replace" of "Union[A[int], B]"
_ = replace(a_or_b, x=42, y=True, z='42', init_var=42)  # E: Argument "z" to "replace" of "Union[A[int], B]" has incompatible type "str"; expected "Never"
_ = replace(a_or_b, x=42, y=True, w={}, init_var=42)  # E: Argument "w" to "replace" of "Union[A[int], B]" has incompatible type "dict[Never, Never]"; expected "Never"
_ = replace(a_or_b, y=42, init_var=42)  # E: Argument "y" to "replace" of "Union[A[int], B]" has incompatible type "int"; expected "bool"

[builtins fixtures/tuple.pyi]

[case testReplaceUnionOfTypeVar]
from typing import Generic, Union, TypeVar
from dataclasses import dataclass, replace

@dataclass
class A:
    x: int
    y: int
    z: str
    w: dict

class B:
    pass

TA = TypeVar('TA', bound=A)
TB = TypeVar('TB', bound=B)

def f(b_or_t: Union[TA, TB, int]) -> None:
    a2 = replace(b_or_t)   # E: Value of type variable "_DataclassT" of "replace" cannot be "Union[TA, TB, int]"

[builtins fixtures/tuple.pyi]

[case testReplaceTypeVarBoundNotDataclass]
from dataclasses import dataclass, replace
from typing import Union, TypeVar

TInt = TypeVar('TInt', bound=int)
TAny = TypeVar('TAny')
TNone = TypeVar('TNone', bound=None)
TUnion = TypeVar('TUnion', bound=Union[str, int])

def f1(t: TInt) -> None:
    _ = replace(t, x=42)  # E: Value of type variable "_DataclassT" of "replace" cannot be "TInt"

def f2(t: TAny) -> TAny:
    return replace(t, x='spam')  # E: Value of type variable "_DataclassT" of "replace" cannot be "TAny"

def f3(t: TNone) -> TNone:
    return replace(t, x='spam')  # E: Value of type variable "_DataclassT" of "replace" cannot be "TNone"

def f4(t: TUnion) -> TUnion:
    return replace(t, x='spam')  # E: Value of type variable "_DataclassT" of "replace" cannot be "TUnion"

[builtins fixtures/tuple.pyi]

[case testReplaceTypeVarBound]
from dataclasses import dataclass, replace
from typing import TypeVar

@dataclass
class A:
    x: int

@dataclass
class B(A):
    pass

TA = TypeVar('TA', bound=A)

def f(t: TA) -> TA:
    t2 = replace(t, x=42)
    reveal_type(t2)  # N: Revealed type is "TA`-1"
    _ = replace(t, x='42')  # E: Argument "x" to "replace" of "TA" has incompatible type "str"; expected "int"
    return t2

f(A(x=42))
f(B(x=42))

[builtins fixtures/tuple.pyi]

[case testReplaceAny]
from dataclasses import replace
from typing import Any

a: Any
a2 = replace(a)
reveal_type(a2)  # N: Revealed type is "Any"

[builtins fixtures/tuple.pyi]

[case testReplaceNotDataclass]
from dataclasses import replace

replace(5)  # E: Value of type variable "_DataclassT" of "replace" cannot be "int"

class C:
    pass

replace(C())  # E: Value of type variable "_DataclassT" of "replace" cannot be "C"

replace(None)  # E: Value of type variable "_DataclassT" of "replace" cannot be "None"

[builtins fixtures/tuple.pyi]

[case testReplaceIsDataclass]
from dataclasses import is_dataclass, replace

def f(x: object) -> None:
  _ = replace(x)  # E: Value of type variable "_DataclassT" of "replace" cannot be "object"
  if is_dataclass(x):
    _ = replace(x)  # E: Value of type variable "_DataclassT" of "replace" cannot be "Union[DataclassInstance, type[DataclassInstance]]"
    if not isinstance(x, type):
      _ = replace(x)

[builtins fixtures/tuple.pyi]

[case testReplaceGeneric]
from dataclasses import dataclass, replace, InitVar
from typing import ClassVar, Generic, TypeVar

T = TypeVar('T')

@dataclass
class A(Generic[T]):
    x: T

a = A(x=42)
reveal_type(a)  # N: Revealed type is "__main__.A[builtins.int]"
a2 = replace(a, x=42)
reveal_type(a2)  # N: Revealed type is "__main__.A[builtins.int]"
a2 = replace(a, x='42')  # E: Argument "x" to "replace" of "A[int]" has incompatible type "str"; expected "int"
reveal_type(a2)  # N: Revealed type is "__main__.A[builtins.int]"

[builtins fixtures/tuple.pyi]

[case testPostInitNotMethod]
def __post_init__() -> None:
    pass

[case testPostInitCorrectSignature]
from typing import Any, Generic, TypeVar, Callable, Self
from dataclasses import dataclass, InitVar

@dataclass
class Test1:
    x: int
    def __post_init__(self) -> None: ...

@dataclass
class Test2:
    x: int
    y: InitVar[int]
    z: str
    def __post_init__(self, y: int) -> None: ...

@dataclass
class Test3:
    x: InitVar[int]
    y: InitVar[str]
    def __post_init__(self, x: int, y: str) -> None: ...

@dataclass
class Test4:
    x: int
    y: InitVar[str]
    z: InitVar[bool] = True
    def __post_init__(self, y: str, z: bool) -> None: ...

@dataclass
class Test5:
    y: InitVar[str] = 'a'
    z: InitVar[bool] = True
    def __post_init__(self, y: str = 'a', z: bool = True) -> None: ...

F = TypeVar('F', bound=Callable[..., Any])
def identity(f: F) -> F: return f

@dataclass
class Test6:
    y: InitVar[str]
    @identity  # decorated method works
    def __post_init__(self, y: str) -> None: ...

T = TypeVar('T')

@dataclass
class Test7(Generic[T]):
    t: InitVar[T]
    def __post_init__(self, t: T) -> None: ...

@dataclass
class Test8:
    s: InitVar[Self]
    def __post_init__(self, s: Self) -> None: ...
[builtins fixtures/dataclasses.pyi]

[case testPostInitSubclassing]
from dataclasses import dataclass, InitVar

@dataclass
class Base:
    a: str
    x: InitVar[int]
    def __post_init__(self, x: int) -> None: ...

@dataclass
class Child(Base):
    b: str
    y: InitVar[str]
    def __post_init__(self, x: int, y: str) -> None: ...

@dataclass
class GrandChild(Child):
    c: int
    z: InitVar[str] = "a"
    def __post_init__(self, x: int, y: str, z: str) -> None: ...
[builtins fixtures/dataclasses.pyi]

[case testPostInitNotADataclassCheck]
from dataclasses import dataclass, InitVar

class Regular:
    __post_init__ = 1  # can be whatever

class Base:
    x: InitVar[int]
    def __post_init__(self) -> None: ...  # can be whatever

@dataclass
class Child(Base):
    y: InitVar[str]
    def __post_init__(self, y: str) -> None: ...
[builtins fixtures/dataclasses.pyi]

[case testPostInitMissingParam]
from dataclasses import dataclass, InitVar

@dataclass
class Child:
    y: InitVar[str]
    def __post_init__(self) -> None: ...
[builtins fixtures/dataclasses.pyi]
[out]
main:6: error: Signature of "__post_init__" incompatible with supertype "dataclass"
main:6: note:      Superclass:
main:6: note:          def __post_init__(self: Child, y: str) -> None
main:6: note:      Subclass:
main:6: note:          def __post_init__(self: Child) -> None

[case testPostInitWrongTypeAndName]
from dataclasses import dataclass, InitVar

@dataclass
class Test1:
    y: InitVar[str]
    def __post_init__(self, x: int) -> None: ...  # E: Argument 2 of "__post_init__" is incompatible with supertype "dataclass"; supertype defines the argument type as "str"

@dataclass
class Test2:
    y: InitVar[str] = 'a'
    def __post_init__(self, x: int) -> None: ...  # E: Argument 2 of "__post_init__" is incompatible with supertype "dataclass"; supertype defines the argument type as "str"
[builtins fixtures/dataclasses.pyi]

[case testPostInitExtraParam]
from dataclasses import dataclass, InitVar

@dataclass
class Child:
    y: InitVar[str]
    def __post_init__(self, y: str, z: int) -> None: ...
[builtins fixtures/dataclasses.pyi]
[out]
main:6: error: Signature of "__post_init__" incompatible with supertype "dataclass"
main:6: note:      Superclass:
main:6: note:          def __post_init__(self: Child, y: str) -> None
main:6: note:      Subclass:
main:6: note:          def __post_init__(self: Child, y: str, z: int) -> None

[case testPostInitReturnType]
from dataclasses import dataclass, InitVar

@dataclass
class Child:
    y: InitVar[str]
    def __post_init__(self, y: str) -> int: ...  # E: Return type "int" of "__post_init__" incompatible with return type "None" in supertype "dataclass"
[builtins fixtures/dataclasses.pyi]

[case testPostInitDecoratedMethodError]
from dataclasses import dataclass, InitVar
from typing import Any, Callable, TypeVar

F = TypeVar('F', bound=Callable[..., Any])
def identity(f: F) -> F: return f

@dataclass
class Klass:
    y: InitVar[str]
    @identity
    def __post_init__(self) -> None: ...
[builtins fixtures/dataclasses.pyi]
[out]
main:11: error: Signature of "__post_init__" incompatible with supertype "dataclass"
main:11: note:      Superclass:
main:11: note:          def __post_init__(self: Klass, y: str) -> None
main:11: note:      Subclass:
main:11: note:          def __post_init__(self: Klass) -> None

[case testPostInitIsNotAFunction]
from dataclasses import dataclass, InitVar

@dataclass
class Test:
    y: InitVar[str]
    __post_init__ = 1  # E: "__post_init__" method must be an instance method
[builtins fixtures/dataclasses.pyi]

[case testPostInitClassMethod]
from dataclasses import dataclass, InitVar

@dataclass
class Test:
    y: InitVar[str]
    @classmethod
    def __post_init__(cls) -> None: ...
[builtins fixtures/dataclasses.pyi]
[out]
main:7: error: Signature of "__post_init__" incompatible with supertype "dataclass"
main:7: note:      Superclass:
main:7: note:          def __post_init__(self: Test, y: str) -> None
main:7: note:      Subclass:
main:7: note:          @classmethod
main:7: note:          def __post_init__(cls: type[Test]) -> None

[case testPostInitStaticMethod]
from dataclasses import dataclass, InitVar

@dataclass
class Test:
    y: InitVar[str]
    @staticmethod
    def __post_init__() -> None: ...
[builtins fixtures/dataclasses.pyi]
[out]
main:7: error: Signature of "__post_init__" incompatible with supertype "dataclass"
main:7: note:      Superclass:
main:7: note:          def __post_init__(self: Test, y: str) -> None
main:7: note:      Subclass:
main:7: note:          @staticmethod
main:7: note:          def __post_init__() -> None

[case testProtocolNoCrash]
from typing import Protocol, Union, ClassVar
from dataclasses import dataclass, field

DEFAULT = 0

@dataclass
class Test(Protocol):
    x: int
    def reset(self) -> None:
        self.x = DEFAULT
[builtins fixtures/dataclasses.pyi]

[case testProtocolNoCrashOnJoining]
from dataclasses import dataclass
from typing import Protocol

@dataclass
class MyDataclass(Protocol): ...

a: MyDataclass
b = [a, a]  # trigger joining the types

[builtins fixtures/dataclasses.pyi]

[case testPropertyAndFieldRedefinitionNoCrash]
from dataclasses import dataclass

@dataclass
class Foo:
    @property
    def c(self) -> int:
        return 0

    c: int  # E: Name "c" already defined on line 5
[builtins fixtures/dataclasses.pyi]

[case testDataclassInheritanceWorksWithExplicitOverrides]
# flags: --enable-error-code explicit-override
from dataclasses  import dataclass

@dataclass
class Base:
    x: int

@dataclass
class Child(Base):
    y: int
[builtins fixtures/dataclasses.pyi]


[case testDataclassInheritanceWorksWithExplicitOverridesAndOrdering]
# flags: --enable-error-code explicit-override
from dataclasses import dataclass

@dataclass(order=True)
class Base:
    x: int

@dataclass(order=True)
class Child(Base):
    y: int
[builtins fixtures/dataclasses.pyi]

[case testDunderReplacePresent]
# flags: --python-version 3.13
from dataclasses import dataclass, field

@dataclass
class Coords:
    x: int
    y: int
    # non-init fields are not allowed with replace:
    z: int = field(init=False)


replaced = Coords(2, 4).__replace__(x=2, y=5)
reveal_type(replaced)  # N: Revealed type is "__main__.Coords"

replaced = Coords(2, 4).__replace__(x=2)
reveal_type(replaced)  # N: Revealed type is "__main__.Coords"

Coords(2, 4).__replace__(x="asdf")  # E: Argument "x" to "__replace__" of "Coords" has incompatible type "str"; expected "int"
Coords(2, 4).__replace__(23)          # E: Too many positional arguments for "__replace__" of "Coords"
Coords(2, 4).__replace__(23, 25)      # E: Too many positional arguments for "__replace__" of "Coords"
Coords(2, 4).__replace__(x=23, y=25, z=42)  # E: Unexpected keyword argument "z" for "__replace__" of "Coords"

from typing import Generic, TypeVar
T = TypeVar('T')

@dataclass
class Gen(Generic[T]):
    x: T

replaced_2 = Gen(2).__replace__(x=2)
reveal_type(replaced_2)  # N: Revealed type is "__main__.Gen[builtins.int]"
Gen(2).__replace__(x="not an int")  # E: Argument "x" to "__replace__" of "Gen" has incompatible type "str"; expected "int"

[builtins fixtures/tuple.pyi]

[case testDunderReplaceCovariantOverride]
# flags: --python-version 3.13  --enable-error-code mutable-override
from dataclasses import dataclass
from typing import Optional
from typing_extensions import dataclass_transform

@dataclass
class Base:
    a: Optional[int]

@dataclass
class Child(Base):
    a: int  # E: Covariant override of a mutable attribute (base class "Base" defined the type as "Optional[int]", expression has type "int")

@dataclass
class Other(Base):
    a: str  # E: Incompatible types in assignment (expression has type "str", base class "Base" defined the type as "Optional[int]")

@dataclass_transform(kw_only_default=True)
class DCMeta(type): ...

class X(metaclass=DCMeta):
    a: Optional[int]

class Y(X):
    a: int  # E: Covariant override of a mutable attribute (base class "X" defined the type as "Optional[int]", expression has type "int")
[builtins fixtures/tuple.pyi]


[case testFrozenWithFinal]
from dataclasses import dataclass
from typing import Final

@dataclass(frozen=True)
class My:
    a: Final = 1
    b: Final[int] = 2

reveal_type(My.a)  # N: Revealed type is "Literal[1]?"
reveal_type(My.b)  # N: Revealed type is "builtins.int"
My.a = 1  # E: Cannot assign to final attribute "a"
My.b = 2  # E: Cannot assign to final attribute "b"

m = My()
reveal_type(m.a)  # N: Revealed type is "Literal[1]?"
reveal_type(m.b)  # N: Revealed type is "builtins.int"

m.a = 1  # E: Cannot assign to final attribute "a"
m.b = 2  # E: Cannot assign to final attribute "b"
[builtins fixtures/tuple.pyi]

[case testNoCrashForDataclassNamedTupleCombination]
# flags: --python-version 3.13
from dataclasses import dataclass
from typing import NamedTuple

@dataclass
class A(NamedTuple):  # E: A NamedTuple cannot be a dataclass
    i: int

class B1(NamedTuple):
    i: int
@dataclass
class B2(B1):  # E: A NamedTuple cannot be a dataclass
    pass

[builtins fixtures/tuple.pyi]

<<<<<<< HEAD
[case testDataclassKwOnlyArgsLast]
from dataclasses import dataclass, field

@dataclass
class User:
    id: int = field(kw_only=True)
    name: str

User("Foo", id=0)
[builtins fixtures/tuple.pyi]

[case testDataclassKwOnlyArgsDefaultAllowedNonLast]
from dataclasses import dataclass, field

@dataclass
class User:
    id: int = field(kw_only=True, default=0)
    name: str

User()  # E: Missing positional argument "name" in call to "User"
User("")
User(0)  # E: Argument 1 to "User" has incompatible type "int"; expected "str"
User("", 0)  # E: Too many positional arguments for "User"
User("", id=0)
User("", name="")  # E: "User" gets multiple values for keyword argument "name"
=======
[case testDataclassesTypeGuard]
import dataclasses

raw_target: object

if isinstance(raw_target, type) and dataclasses.is_dataclass(raw_target):
    reveal_type(raw_target)  # N: Revealed type is "type[dataclasses.DataclassInstance]"
>>>>>>> 9fd55aa6
[builtins fixtures/tuple.pyi]<|MERGE_RESOLUTION|>--- conflicted
+++ resolved
@@ -2612,7 +2612,15 @@
 
 [builtins fixtures/tuple.pyi]
 
-<<<<<<< HEAD
+[case testDataclassesTypeGuard]
+import dataclasses
+
+raw_target: object
+
+if isinstance(raw_target, type) and dataclasses.is_dataclass(raw_target):
+    reveal_type(raw_target)  # N: Revealed type is "type[dataclasses.DataclassInstance]"
+[builtins fixtures/tuple.pyi]
+
 [case testDataclassKwOnlyArgsLast]
 from dataclasses import dataclass, field
 
@@ -2638,13 +2646,4 @@
 User("", 0)  # E: Too many positional arguments for "User"
 User("", id=0)
 User("", name="")  # E: "User" gets multiple values for keyword argument "name"
-=======
-[case testDataclassesTypeGuard]
-import dataclasses
-
-raw_target: object
-
-if isinstance(raw_target, type) and dataclasses.is_dataclass(raw_target):
-    reveal_type(raw_target)  # N: Revealed type is "type[dataclasses.DataclassInstance]"
->>>>>>> 9fd55aa6
 [builtins fixtures/tuple.pyi]