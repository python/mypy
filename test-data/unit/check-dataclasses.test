--- conflicted
+++ resolved
@@ -1716,7 +1716,6 @@
 A(a="foo")  # E: Argument "a" to "A" has incompatible type "str"; expected "int"
 [builtins fixtures/dataclasses.pyi]
 
-<<<<<<< HEAD
 [case testDataclassesCallableFrozen]
 # flags: --python-version 3.7
 from dataclasses import dataclass
@@ -1973,7 +1972,8 @@
 t: Two
 reveal_type(t.__match_args__)  # E: "Two" has no attribute "__match_args__" \
                                # N: Revealed type is "Any"
-=======
+[builtins fixtures/dataclasses.pyi]
+
 [case testDataclassHashDefault]
 # flags: --python-version 3.7
 from dataclasses import dataclass
@@ -2001,5 +2001,4 @@
     x: str
 
 def f(): pass
->>>>>>> 6415faa9
 [builtins fixtures/dataclasses.pyi]