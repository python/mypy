--- conflicted
+++ resolved
@@ -376,61 +376,6 @@
 
 [builtins fixtures/dataclasses.pyi]
 
-<<<<<<< HEAD
-[case testDataclassEquality]
-# flags: --python-version 3.6
-from dataclasses import dataclass
-
-@dataclass
-class Application:
-  name: str
-  rating: int
-
-app1 = Application("example-1", 5)
-app2 = Application("example-2", 5)
-app1 == app2
-app1 != app2
-app1 == None
-reveal_type(app1.__eq__)  # N: Revealed type is 'def (builtins.object) -> builtins.bool'
-
-[builtins fixtures/dataclasses.pyi]
-
-[case testDataclassCustomEquality]
-# flags: --python-version 3.6
-from dataclasses import dataclass
-
-@dataclass
-class Application:
-  name: str
-  rating: int
-
-  def __eq__(self, other: 'Application') -> bool:
-     ...
-
-app1 = Application("example-1", 5)
-app2 = Application("example-2", 5)
-app1 == app2
-app1 != app2
-app1 == None
-
-class SpecializedApplication(Application):
-  ...
-
-app1 == SpecializedApplication("example-3", 5)
-
-[builtins fixtures/dataclasses.pyi]
-
-[out1]
-main:9: error: Argument 1 of "__eq__" is incompatible with supertype "object"; supertype defines the argument type as "object"
-main:9: note: It is recommended for "__eq__" to work with arbitrary objects, for example:
-main:9: note:     def __eq__(self, other: object) -> bool:
-main:9: note:         if not isinstance(other, Application):
-main:9: note:             return NotImplemented
-main:9: note:         return <logic to compare two Application instances>
-main:16: error: Unsupported operand types for == ("Application" and "None")
-
-=======
->>>>>>> 952ca239
 [case testDataclassOrdering]
 # flags: --python-version 3.6
 from dataclasses import dataclass
