[case testDataclassesBasic]
# flags: --python-version 3.7
from dataclasses import dataclass

@dataclass
class Person:
    name: str
    age: int

    def summary(self):
        return "%s is %d years old." % (self.name, self.age)

reveal_type(Person)  # N: Revealed type is "def (name: builtins.str, age: builtins.int) -> __main__.Person"
Person('John', 32)
Person('Jonh', 21, None)  # E: Too many arguments for "Person"

[builtins fixtures/dataclasses.pyi]
[typing fixtures/typing-medium.pyi]

[case testDataclassesCustomInit]
# flags: --python-version 3.7
from dataclasses import dataclass

@dataclass
class A:
    a: int

    def __init__(self, a: str) -> None:
        pass

A('1')

[builtins fixtures/dataclasses.pyi]

[case testDataclassesBasicInheritance]
# flags: --python-version 3.7
from dataclasses import dataclass

@dataclass
class Mammal:
    age: int

@dataclass
class Person(Mammal):
    name: str

    def summary(self):
        return "%s is %d years old." % (self.name, self.age)

reveal_type(Person)  # N: Revealed type is "def (age: builtins.int, name: builtins.str) -> __main__.Person"
Mammal(10)
Person(32, 'John')
Person(21, 'Jonh', None)  # E: Too many arguments for "Person"

[builtins fixtures/dataclasses.pyi]
[typing fixtures/typing-medium.pyi]

[case testDataclassesDeepInheritance]
# flags: --python-version 3.7
from dataclasses import dataclass

@dataclass
class A:
    a: int

@dataclass
class B(A):
    b: int

@dataclass
class C(B):
    c: int

@dataclass
class D(C):
    d: int

reveal_type(A)  # N: Revealed type is "def (a: builtins.int) -> __main__.A"
reveal_type(B)  # N: Revealed type is "def (a: builtins.int, b: builtins.int) -> __main__.B"
reveal_type(C)  # N: Revealed type is "def (a: builtins.int, b: builtins.int, c: builtins.int) -> __main__.C"
reveal_type(D)  # N: Revealed type is "def (a: builtins.int, b: builtins.int, c: builtins.int, d: builtins.int) -> __main__.D"

[builtins fixtures/dataclasses.pyi]

[case testDataclassesMultipleInheritance]
# flags: --python-version 3.7
from dataclasses import dataclass, field, InitVar
@dataclass
class A:
    a: bool

@dataclass
class B:
    b: InitVar[bool]
    _b: bool = field(init=False)

    def __post_init__(self, b: bool):
        self._b = b

@dataclass
class C(A, B):
    pass

reveal_type(C)  # N: Revealed type is "def (b: builtins.bool, a: builtins.bool) -> __main__.C"

[builtins fixtures/dataclasses.pyi]

[case testDataclassesDeepInitVarInheritance]
# flags: --python-version 3.7
from dataclasses import dataclass, field, InitVar
@dataclass
class A:
    a: bool

@dataclass
class B:
    b: InitVar[bool]
    _b: bool = field(init=False)

    def __post_init__(self, b: bool):
        self._b = b

@dataclass(init=False)
class C(B):
    def __init__(self):
        super().__init__(True)

@dataclass
class D(C):
    pass

reveal_type(C)  # N: Revealed type is "def () -> __main__.C"
reveal_type(D)  # N: Revealed type is "def (b: builtins.bool) -> __main__.D"

[builtins fixtures/dataclasses.pyi]

[case testDataclassesOverriding]
# flags: --python-version 3.7
from dataclasses import dataclass

@dataclass
class Mammal:
    age: int

@dataclass
class Person(Mammal):
    name: str
    age: int

@dataclass
class SpecialPerson(Person):
    special_factor: float

@dataclass
class ExtraSpecialPerson(SpecialPerson):
    age: int
    special_factor: float
    name: str

reveal_type(Person)  # N: Revealed type is "def (age: builtins.int, name: builtins.str) -> __main__.Person"
reveal_type(SpecialPerson)  # N: Revealed type is "def (age: builtins.int, name: builtins.str, special_factor: builtins.float) -> __main__.SpecialPerson"
reveal_type(ExtraSpecialPerson)  # N: Revealed type is "def (age: builtins.int, name: builtins.str, special_factor: builtins.float) -> __main__.ExtraSpecialPerson"
Person(32, 'John')
Person(21, 'John', None)  # E: Too many arguments for "Person"
SpecialPerson(21, 'John', 0.5)
ExtraSpecialPerson(21, 'John', 0.5)

[builtins fixtures/dataclasses.pyi]

[case testDataclassesOverridingWithDefaults]
# Issue #5681 https://github.com/python/mypy/issues/5681
# flags: --python-version 3.7
from dataclasses import dataclass
from typing import Any

@dataclass
class Base:
    some_int: Any
    some_str: str = 'foo'


@dataclass
class C(Base):
    some_int: int

reveal_type(C)  # N: Revealed type is "def (some_int: builtins.int, some_str: builtins.str =) -> __main__.C"

[builtins fixtures/dataclasses.pyi]

[case testDataclassesFreezing]
# flags: --python-version 3.7
from dataclasses import dataclass

@dataclass(frozen=True)
class Person:
    name: str

john = Person('John')
john.name = 'Ben'  # E: Property "name" defined in "Person" is read-only

[builtins fixtures/dataclasses.pyi]

[case testDataclassesFields]
# flags: --python-version 3.7
from dataclasses import dataclass, field

@dataclass
class Person:
    name: str
    age: int = field(default=0, init=False)

reveal_type(Person)  # N: Revealed type is "def (name: builtins.str) -> __main__.Person"
john = Person('John')
john.age = 'invalid'  # E: Incompatible types in assignment (expression has type "str", variable has type "int")
john.age = 24

[builtins fixtures/dataclasses.pyi]

[case testDataclassesBadInit]
# flags: --python-version 3.7
from dataclasses import dataclass, field

@dataclass
class Person:
    name: str
    age: int = field(init=None)  # E: No overload variant of "field" matches argument type "None" \
                                 # N: Possible overload variants: \
                                 # N:     def [_T] field(*, default: _T, init: bool = ..., repr: bool = ..., hash: Optional[bool] = ..., compare: bool = ..., metadata: Optional[Mapping[str, Any]] = ..., kw_only: bool = ...) -> _T \
                                 # N:     def [_T] field(*, default_factory: Callable[[], _T], init: bool = ..., repr: bool = ..., hash: Optional[bool] = ..., compare: bool = ..., metadata: Optional[Mapping[str, Any]] = ..., kw_only: bool = ...) -> _T \
                                 # N:     def field(*, init: bool = ..., repr: bool = ..., hash: Optional[bool] = ..., compare: bool = ..., metadata: Optional[Mapping[str, Any]] = ..., kw_only: bool = ...) -> Any

[builtins fixtures/dataclasses.pyi]

[case testDataclassesMultiInit]
# flags: --python-version 3.7
from dataclasses import dataclass, field
from typing import List

@dataclass
class Person:
    name: str
    age: int = field(init=False)
    friend_names: List[str] = field(init=True)
    enemy_names: List[str]

reveal_type(Person)  # N: Revealed type is "def (name: builtins.str, friend_names: builtins.list[builtins.str], enemy_names: builtins.list[builtins.str]) -> __main__.Person"

[builtins fixtures/dataclasses.pyi]

[case testDataclassesMultiInitDefaults]
# flags: --python-version 3.7
from dataclasses import dataclass, field
from typing import List, Optional

@dataclass
class Person:
    name: str
    age: int = field(init=False)
    friend_names: List[str] = field(init=True)
    enemy_names: List[str]
    nickname: Optional[str] = None

reveal_type(Person)  # N: Revealed type is "def (name: builtins.str, friend_names: builtins.list[builtins.str], enemy_names: builtins.list[builtins.str], nickname: Union[builtins.str, None] =) -> __main__.Person"

[builtins fixtures/dataclasses.pyi]

[case testDataclassesDefaults]
# flags: --python-version 3.7
from dataclasses import dataclass

@dataclass
class Application:
    name: str = 'Unnamed'
    rating: int = 0

reveal_type(Application)  # N: Revealed type is "def (name: builtins.str =, rating: builtins.int =) -> __main__.Application"
app = Application()

[builtins fixtures/dataclasses.pyi]

[case testDataclassesDefaultFactories]
# flags: --python-version 3.7
from dataclasses import dataclass, field

@dataclass
class Application:
    name: str = 'Unnamed'
    rating: int = field(default_factory=int)
    rating_count: int = field()  # E: Attributes without a default cannot follow attributes with one

[builtins fixtures/dataclasses.pyi]

[case testDataclassesDefaultFactoryTypeChecking]
# flags: --python-version 3.7
from dataclasses import dataclass, field

@dataclass
class Application:
    name: str = 'Unnamed'
    rating: int = field(default_factory=str)  # E: Incompatible types in assignment (expression has type "str", variable has type "int")

[builtins fixtures/dataclasses.pyi]

[case testDataclassesDefaultOrdering]
# flags: --python-version 3.7
from dataclasses import dataclass

@dataclass
class Application:
    name: str = 'Unnamed'
    rating: int  # E: Attributes without a default cannot follow attributes with one

[builtins fixtures/dataclasses.pyi]

[case testDataclassesOrderingKwOnly]
# flags: --python-version 3.10
from dataclasses import dataclass

@dataclass(kw_only=True)
class Application:
    name: str = 'Unnamed'
    rating: int

Application(rating=5)
Application(name='name', rating=5)
Application()  # E: Missing named argument "rating" for "Application"
Application('name')  # E: Too many positional arguments for "Application" # E: Missing named argument "rating" for "Application"
Application('name', 123)  # E: Too many positional arguments for "Application"
Application('name', rating=123)  # E: Too many positional arguments for "Application"
Application(name=123, rating='name') # E: Argument "name" to "Application" has incompatible type "int"; expected "str" # E: Argument "rating" to "Application" has incompatible type "str"; expected "int"
Application(rating='name', name=123) # E: Argument "rating" to "Application" has incompatible type "str"; expected "int" # E: Argument "name" to "Application" has incompatible type "int"; expected "str"

[builtins fixtures/dataclasses.pyi]

[case testDataclassesOrderingKwOnlyOnField]
# flags: --python-version 3.10
from dataclasses import dataclass, field

@dataclass
class Application:
    name: str = 'Unnamed'
    rating: int = field(kw_only=True)

Application(rating=5)
Application('name', rating=123)
Application(name='name', rating=5)
Application()  # E: Missing named argument "rating" for "Application"
Application('name')  # E: Missing named argument "rating" for "Application"
Application('name', 123)  # E: Too many positional arguments for "Application"
Application(123, rating='name') # E: Argument 1 to "Application" has incompatible type "int"; expected "str" # E: Argument "rating" to "Application" has incompatible type "str"; expected "int"

[builtins fixtures/dataclasses.pyi]

[case testDataclassesOrderingKwOnlyOnFieldFalse]
# flags: --python-version 3.10
from dataclasses import dataclass, field

@dataclass
class Application:
    name: str = 'Unnamed'
    rating: int = field(kw_only=False)  # E: Attributes without a default cannot follow attributes with one

Application(name='name', rating=5)
Application('name', 123)
Application('name', rating=123)
Application()  # E: Missing positional argument "name" in call to "Application"
Application('name')  # E: Too few arguments for "Application"

[builtins fixtures/dataclasses.pyi]

[case testDataclassesOrderingKwOnlyWithSentinel]
# flags: --python-version 3.10
from dataclasses import dataclass, KW_ONLY

@dataclass
class Application:
    _: KW_ONLY
    name: str = 'Unnamed'
    rating: int

Application(rating=5)
Application(name='name', rating=5)
Application()  # E: Missing named argument "rating" for "Application"
Application('name')  # E: Too many positional arguments for "Application" # E: Missing named argument "rating" for "Application"
Application('name', 123)  # E: Too many positional arguments for "Application"
Application('name', rating=123)  # E: Too many positional arguments for "Application"

[builtins fixtures/dataclasses.pyi]

[case testDataclassesOrderingKwOnlyWithSentinelAndFieldOverride]
# flags: --python-version 3.10
from dataclasses import dataclass, field, KW_ONLY

@dataclass
class Application:
    _: KW_ONLY
    name: str = 'Unnamed'
    rating: int = field(kw_only=False)  # E: Attributes without a default cannot follow attributes with one

Application(name='name', rating=5)
Application()  # E: Missing positional argument "name" in call to "Application"
Application('name')  # E: Too many positional arguments for "Application" # E: Too few arguments for "Application"
Application('name', 123)  # E: Too many positional arguments for "Application"
Application('name', rating=123)  # E: Too many positional arguments for "Application"

[builtins fixtures/dataclasses.pyi]

[case testDataclassesOrderingKwOnlyWithSentinelAndSubclass]
# flags: --python-version 3.10
from dataclasses import dataclass, field, KW_ONLY

@dataclass
class Base:
    x: str
    _: KW_ONLY
    y: int = 0
    w: int = 1

@dataclass
class D(Base):
    z: str
    a: str = "a"

D("Hello", "World")
D(x="Hello", z="World")
D("Hello", "World", y=1, w=2, a="b")
D("Hello")  # E: Missing positional argument "z" in call to "D"
D()  # E: Missing positional arguments "x", "z" in call to "D"
D(123, "World")  # E: Argument 1 to "D" has incompatible type "int"; expected "str"
D("Hello", False)  # E: Argument 2 to "D" has incompatible type "bool"; expected "str"
D(123, False)  # E: Argument 1 to "D" has incompatible type "int"; expected "str" # E: Argument 2 to "D" has incompatible type "bool"; expected "str"

[builtins fixtures/dataclasses.pyi]

[case testDataclassesOrderingKwOnlyWithMultipleSentinel]
# flags: --python-version 3.10
from dataclasses import dataclass, field, KW_ONLY

@dataclass
class Base:
    x: str
    _: KW_ONLY
    y: int = 0
    __: KW_ONLY  # E: There may not be more than one field with the KW_ONLY type
    w: int = 1

[builtins fixtures/dataclasses.pyi]

[case testDataclassesClassmethods]
# flags: --python-version 3.7
from dataclasses import dataclass

@dataclass
class Application:
    name: str

    @classmethod
    def parse(cls, request: str) -> "Application":
        return cls(name='...')

app = Application.parse('')

[builtins fixtures/dataclasses.pyi]

[case testDataclassesOverloadsAndClassmethods]
# flags: --python-version 3.7
from dataclasses import dataclass
from typing import overload, Union

@dataclass
class A:
    a: int
    b: str

    @classmethod
    def other(cls) -> str:
        return "..."

    @overload
    @classmethod
    def foo(cls, x: int) -> int: ...

    @overload
    @classmethod
    def foo(cls, x: str) -> str: ...

    @classmethod
    def foo(cls, x: Union[int, str]) -> Union[int, str]:
        reveal_type(cls)            # N: Revealed type is "Type[__main__.A]"
        reveal_type(cls.other())    # N: Revealed type is "builtins.str"
        return x

reveal_type(A.foo(3))      # N: Revealed type is "builtins.int"
reveal_type(A.foo("foo"))  # N: Revealed type is "builtins.str"

[builtins fixtures/dataclasses.pyi]

[case testDataclassesClassVars]
# flags: --python-version 3.7
from dataclasses import dataclass
from typing import ClassVar

@dataclass
class Application:
  name: str

  COUNTER: ClassVar[int] = 0

reveal_type(Application)  # N: Revealed type is "def (name: builtins.str) -> __main__.Application"
application = Application("example")
application.COUNTER = 1  # E: Cannot assign to class variable "COUNTER" via instance
Application.COUNTER = 1

[builtins fixtures/dataclasses.pyi]

[case testDataclassOrdering]
# flags: --python-version 3.7
from dataclasses import dataclass

@dataclass(order=True)
class Application:
  name: str
  rating: int

app1 = Application('example-1', 5)
app2 = Application('example-2', 5)
app1 < app2
app1 > app2
app1 <= app2
app1 >= app2
app1 < 5  # E: Unsupported operand types for < ("Application" and "int")
app1 > 5  # E: Unsupported operand types for > ("Application" and "int")
app1 <= 5  # E: Unsupported operand types for <= ("Application" and "int")
app1 >= 5  # E: Unsupported operand types for >= ("Application" and "int")

class SpecializedApplication(Application):
  ...

app3 = SpecializedApplication('example-3', 5)
app1 < app3
app1 > app3
app1 <= app3
app1 >= app3

[builtins fixtures/dataclasses.pyi]

[case testDataclassOrderingWithoutEquality]
# flags: --python-version 3.7
from dataclasses import dataclass

@dataclass(eq=False, order=True)
class Application:  # E: eq must be True if order is True
   ...

[builtins fixtures/dataclasses.pyi]

[case testDataclassOrderingWithCustomMethods]
# flags: --python-version 3.7
from dataclasses import dataclass

@dataclass(order=True)
class Application:
  def __lt__(self, other: 'Application') -> bool: # E: You may not have a custom __lt__ method when order=True
    ...

[builtins fixtures/dataclasses.pyi]

[case testDataclassDefaultsInheritance]
# flags: --python-version 3.7
from dataclasses import dataclass
from typing import Optional

@dataclass(order=True)
class Application:
  id: Optional[int]
  name: str

@dataclass
class SpecializedApplication(Application):
  rating: int = 0

reveal_type(SpecializedApplication)  # N: Revealed type is "def (id: Union[builtins.int, None], name: builtins.str, rating: builtins.int =) -> __main__.SpecializedApplication"

[builtins fixtures/dataclasses.pyi]

[case testDataclassGenerics]
# flags: --python-version 3.7
from dataclasses import dataclass
from typing import Generic, List, Optional, TypeVar

T = TypeVar('T')

@dataclass
class A(Generic[T]):
  x: T
  y: T
  z: List[T]

  def foo(self) -> List[T]:
    return [self.x, self.y]

  def bar(self) -> T:
    return self.z[0]

  def problem(self) -> T:
    return self.z  # E: Incompatible return value type (got "List[T]", expected "T")

reveal_type(A)  # N: Revealed type is "def [T] (x: T`1, y: T`1, z: builtins.list[T`1]) -> __main__.A[T`1]"
A(1, 2, ["a", "b"])  # E: Cannot infer type argument 1 of "A"
a = A(1, 2, [1, 2])
reveal_type(a)  # N: Revealed type is "__main__.A[builtins.int*]"
reveal_type(a.x)  # N: Revealed type is "builtins.int*"
reveal_type(a.y)  # N: Revealed type is "builtins.int*"
reveal_type(a.z)  # N: Revealed type is "builtins.list[builtins.int*]"
s: str = a.bar()  # E: Incompatible types in assignment (expression has type "int", variable has type "str")

[builtins fixtures/dataclasses.pyi]


[case testDataclassUntypedGenericInheritance]
# flags: --python-version 3.7
from dataclasses import dataclass
from typing import Generic, TypeVar

T = TypeVar("T")

@dataclass
class Base(Generic[T]):
    attr: T

@dataclass
class Sub(Base):
    pass

sub = Sub(attr=1)
reveal_type(sub)  # N: Revealed type is "__main__.Sub"
reveal_type(sub.attr)  # N: Revealed type is "Any"

[builtins fixtures/dataclasses.pyi]

[case testDataclassGenericSubtype]
# flags: --python-version 3.7
from dataclasses import dataclass
from typing import Generic, TypeVar

T = TypeVar("T")

@dataclass
class Base(Generic[T]):
    attr: T

S = TypeVar("S")

@dataclass
class Sub(Base[S]):
    pass

sub_int = Sub[int](attr=1)
reveal_type(sub_int)  # N: Revealed type is "__main__.Sub[builtins.int*]"
reveal_type(sub_int.attr)  # N: Revealed type is "builtins.int*"

sub_str = Sub[str](attr='ok')
reveal_type(sub_str)  # N: Revealed type is "__main__.Sub[builtins.str*]"
reveal_type(sub_str.attr)  # N: Revealed type is "builtins.str*"

[builtins fixtures/dataclasses.pyi]

[case testDataclassGenericInheritance]
# flags: --python-version 3.7
from dataclasses import dataclass
from typing import Generic, TypeVar

T1 = TypeVar("T1")
T2 = TypeVar("T2")
T3 = TypeVar("T3")

@dataclass
class Base(Generic[T1, T2, T3]):
    one: T1
    two: T2
    three: T3

@dataclass
class Sub(Base[int, str, float]):
    pass

sub = Sub(one=1, two='ok', three=3.14)
reveal_type(sub)  # N: Revealed type is "__main__.Sub"
reveal_type(sub.one)  # N: Revealed type is "builtins.int*"
reveal_type(sub.two)  # N: Revealed type is "builtins.str*"
reveal_type(sub.three)  # N: Revealed type is "builtins.float*"

[builtins fixtures/dataclasses.pyi]

[case testDataclassMultiGenericInheritance]
# flags: --python-version 3.7
from dataclasses import dataclass
from typing import Generic, TypeVar

T = TypeVar("T")

@dataclass
class Base(Generic[T]):
    base_attr: T

S = TypeVar("S")

@dataclass
class Middle(Base[int], Generic[S]):
    middle_attr: S

@dataclass
class Sub(Middle[str]):
    pass

sub = Sub(base_attr=1, middle_attr='ok')
reveal_type(sub)  # N: Revealed type is "__main__.Sub"
reveal_type(sub.base_attr)  # N: Revealed type is "builtins.int*"
reveal_type(sub.middle_attr)  # N: Revealed type is "builtins.str*"

[builtins fixtures/dataclasses.pyi]

[case testDataclassGenericsClassmethod]
# flags: --python-version 3.7
from dataclasses import dataclass
from typing import Generic, TypeVar

T = TypeVar('T')

@dataclass
class A(Generic[T]):
  x: T

  @classmethod
  def foo(cls) -> None:
      reveal_type(cls)  # N: Revealed type is "Type[__main__.A[T`1]]"
      cls.x  # E: Access to generic instance variables via class is ambiguous

  @classmethod
  def other(cls, x: T) -> A[T]: ...

reveal_type(A(0).other)  # N: Revealed type is "def (x: builtins.int*) -> __main__.A[builtins.int*]"
[builtins fixtures/dataclasses.pyi]

[case testDataclassesForwardRefs]
# flags: --python-version 3.7
from dataclasses import dataclass

@dataclass
class A:
  b: 'B'

@dataclass
class B:
  x: int

reveal_type(A)  # N: Revealed type is "def (b: __main__.B) -> __main__.A"
A(b=B(42))
A(b=42)  # E: Argument "b" to "A" has incompatible type "int"; expected "B"

[builtins fixtures/dataclasses.pyi]


[case testDataclassesInitVars]
# flags: --python-version 3.7
from dataclasses import InitVar, dataclass

@dataclass
class Application:
  name: str
  database_name: InitVar[str]

reveal_type(Application)  # N: Revealed type is "def (name: builtins.str, database_name: builtins.str) -> __main__.Application"
app = Application("example", 42)  # E: Argument 2 to "Application" has incompatible type "int"; expected "str"
app = Application("example", "apps")
app.name
app.database_name  # E: "Application" has no attribute "database_name"


@dataclass
class SpecializedApplication(Application):
  rating: int

reveal_type(SpecializedApplication)  # N: Revealed type is "def (name: builtins.str, database_name: builtins.str, rating: builtins.int) -> __main__.SpecializedApplication"
app = SpecializedApplication("example", "apps", "five")  # E: Argument 3 to "SpecializedApplication" has incompatible type "str"; expected "int"
app = SpecializedApplication("example", "apps", 5)
app.name
app.rating
app.database_name  # E: "SpecializedApplication" has no attribute "database_name"

[builtins fixtures/dataclasses.pyi]

[case testDataclassesInitVarsAndDefer]
# flags: --python-version 3.7
from dataclasses import InitVar, dataclass

defer: Yes

@dataclass
class Application:
  name: str
  database_name: InitVar[str]

reveal_type(Application)  # N: Revealed type is "def (name: builtins.str, database_name: builtins.str) -> __main__.Application"
app = Application("example", 42)  # E: Argument 2 to "Application" has incompatible type "int"; expected "str"
app = Application("example", "apps")
app.name
app.database_name  # E: "Application" has no attribute "database_name"

class Yes: ...
[builtins fixtures/dataclasses.pyi]

[case testDataclassesNoInitInitVarInheritance]
# flags: --python-version 3.7
from dataclasses import dataclass, field, InitVar

@dataclass
class Super:
    foo: InitVar = field(init=False)

@dataclass
class Sub(Super):
    bar: int

sub = Sub(5)
sub.foo  # E: "Sub" has no attribute "foo"
sub.bar
[builtins fixtures/dataclasses.pyi]

[case testDataclassFactory]
# flags: --python-version 3.7
from typing import Type, TypeVar
from dataclasses import dataclass

T = TypeVar('T', bound='A')

@dataclass
class A:
    @classmethod
    def make(cls: Type[T]) -> T:
        reveal_type(cls)  # N: Revealed type is "Type[T`-1]"
        reveal_type(cls())  # N: Revealed type is "T`-1"
        return cls()
[builtins fixtures/dataclasses.pyi]

[case testDataclassesInitVarOverride]
# flags: --python-version 3.7
import dataclasses

@dataclasses.dataclass
class A:
    a: dataclasses.InitVar[int]
    _a: int = dataclasses.field(init=False)

    def __post_init__(self, a):
        self._a = a

@dataclasses.dataclass(init=False)
class B(A):
    b: dataclasses.InitVar[int]
    _b: int = dataclasses.field(init=False)

    def __init__(self, b):
        super().__init__(b+1)
        self._b = b

[builtins fixtures/dataclasses.pyi]

[case testDataclassesInitVarNoOverride]
# flags: --python-version 3.7
import dataclasses

@dataclasses.dataclass
class A:
    a: dataclasses.InitVar[int]
    _a: int = dataclasses.field(init=False)

    def __post_init__(self, a):
        self._a = a

@dataclasses.dataclass(init=True)
class B(A):
    b: dataclasses.InitVar[int]
    _b: int = dataclasses.field(init=False)

    def __post_init__(self, a, b):
        self._a = a
        self._b = b

B(1, 2)
B(1, 'a') # E: Argument 2 to "B" has incompatible type "str"; expected "int"

[builtins fixtures/dataclasses.pyi]

[case testDataclassesInitVarPostInitOverride]
# flags: --python-version 3.7
import dataclasses

@dataclasses.dataclass
class A:
    a: dataclasses.InitVar[int]
    _a: int = dataclasses.field(init=False)

    def __post_init__(self, a: int) -> None:
        self._a = a

@dataclasses.dataclass
class B(A):
    b: int = dataclasses.field(init=False)

    def __post_init__(self, a: int) -> None:
        super().__post_init__(a)
        self.b = a + 1

@dataclasses.dataclass(init=False)
class C(B):
    c: int

    def __init__(self, a: int, c: int) -> None:
        super().__init__(a)
        self.c = c + self.b

A(1)
B(1)
B(1, 2)  # E: Too many arguments for "B"
C(1, 2)
C(1, 'a')  # E: Argument 2 to "C" has incompatible type "str"; expected "int"

[builtins fixtures/primitives.pyi]

[case testDataclassesInitVarIncremental]
# flags: --python-version 3.7
import a

[file a.py]
import dataclasses
from b import A

@dataclasses.dataclass
class B(A):
    b: int = dataclasses.field(init=False)

    def __post_init__(self, a: int) -> None:
        super().__post_init__(a)
        self.b = a + 1

[file a.py.2]
import dataclasses
from b import A

@dataclasses.dataclass
class B(A):
    b: int = dataclasses.field(init=False)

    def __post_init__(self, a: int) -> None:
        super().__post_init__(a)
        self.b = a + 2

reveal_type(B)

[file b.py]
import dataclasses

@dataclasses.dataclass
class A:
    a: dataclasses.InitVar[int]
    _a: int = dataclasses.field(init=False)

    def __post_init__(self, a: int) -> None:
        self._a = a
[out2]
tmp/a.py:12: note: Revealed type is "def (a: builtins.int) -> a.B"

[builtins fixtures/primitives.pyi]


[case testNoComplainFieldNone]
# flags: --python-version 3.7
# flags: --no-strict-optional
from dataclasses import dataclass, field
from typing import Optional

@dataclass
class Foo:
    bar: Optional[int] = field(default=None)
[builtins fixtures/dataclasses.pyi]
[out]

[case testNoComplainFieldNoneStrict]
# flags: --python-version 3.7
# flags: --strict-optional
from dataclasses import dataclass, field
from typing import Optional

@dataclass
class Foo:
    bar: Optional[int] = field(default=None)
[builtins fixtures/dataclasses.pyi]
[out]

[case testDisallowUntypedWorksForward]
# flags: --disallow-untyped-defs --python-version 3.7
from dataclasses import dataclass
from typing import List

@dataclass
class B:
    x: C

class C(List[C]):
    pass

reveal_type(B)  # N: Revealed type is "def (x: __main__.C) -> __main__.B"
[builtins fixtures/dataclasses.pyi]

[case testDisallowUntypedWorksForwardBad]
# flags: --disallow-untyped-defs --python-version 3.7
from dataclasses import dataclass

@dataclass
class B:
    x: Undefined  # E: Name "Undefined" is not defined
    y = undefined()  # E: Name "undefined" is not defined

reveal_type(B)  # N: Revealed type is "def (x: Any) -> __main__.B"
[builtins fixtures/dataclasses.pyi]

[case testMemberExprWorksAsField]
# flags: --python-version 3.7
import dataclasses

@dataclasses.dataclass
class A:
    x: int = dataclasses.field(metadata={"doc": "foo"})
    y: str

@dataclasses.dataclass
class B:
    x: int = dataclasses.field(init=False, default=1)
    y: str

@dataclasses.dataclass
class C:
    x: int = dataclasses.field(default=1)
    y: str = dataclasses.field(metadata={"doc": "foo"})  # E: Attributes without a default cannot follow attributes with one
[builtins fixtures/dict.pyi]

[case testDataclassOrderingDeferred]
# flags: --python-version 3.7
from dataclasses import dataclass

defer: Yes

@dataclass(order=True)
class Application:
  name: str
  rating: int

a = Application('', 0)
b = Application('', 0)
a < b

class Yes: ...
[builtins fixtures/dataclasses.pyi]

[case testDataclassFieldDeferred]
# flags: --python-version 3.7
from dataclasses import field, dataclass

@dataclass
class C:
    x: int = field(default=func())

def func() -> int: ...
C('no')  # E: Argument 1 to "C" has incompatible type "str"; expected "int"
[builtins fixtures/dataclasses.pyi]

[case testDataclassFieldDeferredFrozen]
# flags: --python-version 3.7
from dataclasses import field, dataclass

@dataclass(frozen=True)
class C:
    x: int = field(default=func())

def func() -> int: ...
c: C
c.x = 1  # E: Property "x" defined in "C" is read-only
[builtins fixtures/dataclasses.pyi]

[case testTypeInDataclassDeferredStar]
# flags: --python-version 3.7
import lib
[file lib.py]
from dataclasses import dataclass
MYPY = False
if MYPY:  # Force deferral
    from other import *

@dataclass
class C:
    total: int

C()  # E: Missing positional argument "total" in call to "C"
C('no')  # E: Argument 1 to "C" has incompatible type "str"; expected "int"
[file other.py]
import lib
[builtins fixtures/dataclasses.pyi]

[case testDeferredDataclassInitSignature]
# flags: --python-version 3.7 --no-strict-optional
from dataclasses import dataclass
from typing import Optional, Type

@dataclass
class C:
    x: Optional[int] = None
    y: Type[Deferred] = Deferred

    @classmethod
    def default(cls) -> C:
        return cls(x=None, y=None)

class Deferred: pass
[builtins fixtures/dataclasses.pyi]

[case testDeferredDataclassInitSignatureSubclass]
# flags: --strict-optional --python-version 3.7
from dataclasses import dataclass
from typing import Optional

@dataclass
class B:
    x: Optional[C]

@dataclass
class C(B):
    y: str

a = C(None, 'abc')
[builtins fixtures/dataclasses.pyi]

[case testDataclassesDefaultsIncremental]
# flags: --python-version 3.7
import a

[file a.py]
from dataclasses import dataclass
from b import Person

@dataclass
class Asdf(Person):
    c: str = 'test'

[file a.py.2]
from dataclasses import dataclass
from b import Person

@dataclass
class Asdf(Person):
    c: str = 'test'

# asdf

[file b.py]
from dataclasses import dataclass

@dataclass
class Person:
    b: int
    a: str = 'test'

[builtins fixtures/dataclasses.pyi]

[case testDataclassesDefaultsMroOtherFile]
# flags: --python-version 3.7
import a

[file a.py]
from dataclasses import dataclass
from b import A1, A2

@dataclass
class Asdf(A1, A2):  # E: Attributes without a default cannot follow attributes with one
    pass

[file b.py]
from dataclasses import dataclass

# a bunch of blank lines to make sure the error doesn't accidentally line up...



@dataclass
class A1:
    a: int

@dataclass
class A2:
    b: str = 'test'

[builtins fixtures/dataclasses.pyi]

[case testDataclassesInheritingDuplicateField]
# flags: --python-version 3.7
# see mypy issue #7792
from dataclasses import dataclass

@dataclass
class A:  # E: Name "x" already defined (possibly by an import)
    x: int = 0
    x: int = 0  # E: Name "x" already defined on line 7

@dataclass
class B(A):
    pass

[builtins fixtures/dataclasses.pyi]

[case testDataclassInheritanceNoAnnotation]
# flags: --python-version 3.7
from dataclasses import dataclass

@dataclass
class A:
    foo: int

x = 0
@dataclass
class B(A):
    foo = x

reveal_type(B)  # N: Revealed type is "def (foo: builtins.int) -> __main__.B"

[builtins fixtures/dataclasses.pyi]

[case testDataclassInheritanceNoAnnotation2]
# flags: --python-version 3.7
from dataclasses import dataclass

@dataclass(frozen=True)
class A:
    foo: int

@dataclass
class B(A):
    @property
    def foo(self) -> int: pass  # E: Signature of "foo" incompatible with supertype "A"

reveal_type(B)  # N: Revealed type is "def (foo: builtins.int) -> __main__.B"

[builtins fixtures/dataclasses.pyi]

[case testDataclassHasAttributeWithFields]
# flags: --python-version 3.7
from dataclasses import dataclass

@dataclass
class A:
    pass

reveal_type(A.__dataclass_fields__)  # N: Revealed type is "builtins.dict[builtins.str, dataclasses.Field[Any]]"

[builtins fixtures/dict.pyi]


[case testDataclassCallableFieldAccess]
# flags: --python-version 3.7
from dataclasses import dataclass
from typing import Callable

@dataclass
class A:
    x: Callable[[int], int]
    y: Callable[[int], int] = lambda i: i

a = A(lambda i:i)
x: int = a.x(0)
y: str = a.y(0) # E: Incompatible types in assignment (expression has type "int", variable has type "str")
reveal_type(a.x)  # N: Revealed type is "def (builtins.int) -> builtins.int"
reveal_type(a.y)  # N: Revealed type is "def (builtins.int) -> builtins.int"
reveal_type(A.y)  # N: Revealed type is "def (builtins.int) -> builtins.int"

[builtins fixtures/dataclasses.pyi]

[case testDataclassCallableFieldAssignment]
# flags: --python-version 3.7
from dataclasses import dataclass
from typing import Callable

@dataclass
class A:
    x: Callable[[int], int]

def x(i: int) -> int:
    return i
def x2(s: str) -> str:
    return s

a = A(lambda i:i)
a.x = x
a.x = x2 # E: Incompatible types in assignment (expression has type "Callable[[str], str]", variable has type "Callable[[int], int]")

<<<<<<< HEAD
[case testDataclassesAsdict]
# flags: --python-version 3.7
from dataclasses import dataclass, asdict
from typing import List, Tuple, Dict, Any

@dataclass
class Person:
    name: str
    age: int

class NonDataclass:
    pass

reveal_type(asdict(Person('John', 32)))  # N: Revealed type is "TypedDict({'name': builtins.str, 'age': builtins.int})"
# It's OK to call on a non-dataclass, to reduce false-positives.
reveal_type(asdict(Person)) # N: Revealed type is "builtins.dict[builtins.str, Any]"
reveal_type(asdict(NonDataclass())) # N: Revealed type is "builtins.dict[builtins.str, Any]"

def my_dict_factory(seq: List[Tuple[str, Any]]) -> Dict[str, Any]:
    pass

reveal_type(asdict(NonDataclass(), dict_factory=my_dict_factory)) # N: Revealed type is "builtins.dict*[builtins.str, Any]"

# Passing in a dict_factory should not return a TypedDict
reveal_type(asdict(Person('John', 32), dict_factory=my_dict_factory))  # N: Revealed type is "builtins.dict*[builtins.str, Any]"

[typing fixtures/typing-full.pyi]
[builtins fixtures/dict.pyi]

[case testDataclassesAsdictPython38]
# flags: --python-version 3.8
from dataclasses import dataclass, asdict

@dataclass
class Foo:
    bar: str

reveal_type(asdict(Foo('bar')))  # N: Revealed type is "TypedDict({'bar': builtins.str})"

[typing fixtures/typing-full.pyi]

[case testDataclassesAsdictPython39]
# flags: --python-version 3.9
from dataclasses import dataclass, asdict

@dataclass
class Foo:
    bar: str

reveal_type(asdict(Foo('bar')))  # N: Revealed type is "TypedDict({'bar': builtins.str})"

[typing fixtures/typing-full.pyi]

[case testDataclassesAsdictRecursion]
# flags: --python-version 3.7
from dataclasses import dataclass, asdict
from typing import Optional

@dataclass
class C:
    a: 'A'

@dataclass
class B:
    c: C

@dataclass
class A:
    b: Optional[B] = None

# Recursion is not supported, so fall back
result = asdict(A(B(C(A()))))
reveal_type(result)  # N: Revealed type is "TypedDict({'b': Union[TypedDict({'c': TypedDict({'a': builtins.dict[builtins.str, Any]})}), None]})"

[typing fixtures/typing-full.pyi]
[builtins fixtures/tuple.pyi]
[builtins fixtures/dict.pyi]

[case testDataclassesAsdictUnions]
# flags: --python-version 3.7
from dataclasses import dataclass, asdict
from typing import Union

@dataclass
class Card:
    last4: int

@dataclass
class Customer:
    card: Union[str, Card]

reveal_type(asdict(Customer("foo")))  # N: Revealed type is "TypedDict({'card': Union[builtins.str, TypedDict({'last4': builtins.int})]})"

[typing fixtures/typing-full.pyi]

[case testDataclassesAsdictType]
# flags: --python-version 3.7
from dataclasses import dataclass, asdict
from typing import Type

@dataclass
class Card:
    last4: int

@dataclass
class Customer:
    card: Type[Card]

# Type[...] hould be left alone
reveal_type(asdict(Customer(Card)))  # N: Revealed type is "TypedDict({'card': Type[__main__.Card]})"

[typing fixtures/typing-full.pyi]


[case testDataclassesAsdictCallable]
# flags: --python-version 3.7
from dataclasses import dataclass, asdict
from typing import Callable

@dataclass
class Card:
    last4: int

@dataclass
class Customer:
    card: Callable[[Card], Card]

def func(_: Card) -> Card: pass

# Type[...] hould be left alone
reveal_type(asdict(Customer(func)))  # N: Revealed type is "TypedDict({'card': def (__main__.Card) -> __main__.Card})"

[typing fixtures/typing-full.pyi]


[case testDataclassesAsdictList]
# flags: --python-version 3.7
from dataclasses import dataclass, asdict
from typing import List, Any

@dataclass
class Person:
    name: str
    age: int


@dataclass
class Course:
    participants: List[Person]
    any_list: List[Any]
    list_no_generic: list

instance = Course(
    participants=[Person("Joe", 32)],
    any_list=[],
    list_no_generic=[],
)
result = asdict(instance)
reveal_type(result['participants']) # N: Revealed type is "builtins.list[TypedDict({'name': builtins.str, 'age': builtins.int})]"
reveal_type(result['any_list']) # N: Revealed type is "builtins.list[Any]"
reveal_type(result['list_no_generic']) # N: Revealed type is "builtins.list[Any]"

[typing fixtures/typing-full.pyi]
[builtins fixtures/list.pyi]


[case testDataclassesAsdictListSubclass]
# flags: --python-version 3.7
from dataclasses import dataclass, asdict
from typing import List, Any, TypeVar, Generic

@dataclass
class Person:
    name: str
    age: int


_T = TypeVar("_T")
class MyList(List[_T]):
    pass

_X = TypeVar("_X")
class MyListWith2TypeVars(List[_T], Generic[_T, _X]):
    foo: _X

_C = TypeVar("_C", Person, int)

class MyListWithConstraint(List[_C], Generic[_C]):
    pass


@dataclass
class Course:
    list_subclass: MyList[Person]
    list_subclass_2_typevars: MyListWith2TypeVars[Person, int]
    list_subclass_with_constraint: MyListWithConstraint[Person]

instance = Course(
    list_subclass=MyList([]),
    list_subclass_2_typevars=MyListWith2TypeVars[Person, int]([Person("John", 23)]),
    list_subclass_with_constraint=MyListWithConstraint([Person("Tim", 29)])
)
result = asdict(instance)

# Supertypes (list) are returned, since there could be a constraint on the TypeVar
# used on the subclass such that when the type argument to the subclass is substituted with a TypedDict,
# it may not type-check.
reveal_type(result['list_subclass']) # N: Revealed type is "builtins.list[TypedDict({'name': builtins.str, 'age': builtins.int})]"
reveal_type(result['list_subclass_2_typevars']) # N: Revealed type is "builtins.list[TypedDict({'name': builtins.str, 'age': builtins.int})]"
reveal_type(result['list_subclass_with_constraint']) # N: Revealed type is "builtins.list[TypedDict({'name': builtins.str, 'age': builtins.int})]"

[typing fixtures/typing-full.pyi]
[builtins fixtures/list.pyi]

[case testDataclassesAsdictDict]
# flags: --python-version 3.7
from dataclasses import dataclass, asdict
from typing import Dict

@dataclass
class Person:
    name: str
    age: int

@dataclass
class Course:
    participants_by_name: Dict[str, Person]

instance = Course(participants_by_name={"Joe": Person("Joe", 32)})
result = asdict(instance)
reveal_type(result['participants_by_name']) # N: Revealed type is "builtins.dict[builtins.str, TypedDict({'name': builtins.str, 'age': builtins.int})]"

[typing fixtures/typing-full.pyi]
[builtins fixtures/dict.pyi]

[case testDataclassesAsdictDictSubclass]
# flags: --python-version 3.7
from dataclasses import dataclass, asdict
from typing import Dict, Generic, TypeVar

@dataclass
class Person:
    name: str
    age: int

_KT = TypeVar("_KT")
_VT = TypeVar("_VT")
_Other = TypeVar("_Other")
class MyDict(Dict[_KT, _VT], Generic[_Other, _KT, _VT]):
    pass

@dataclass
class Course:
    participants_by_name: MyDict[int, str, Person]

instance = Course(participants_by_name=MyDict[int, str, Person]([("Joe", Person("Joe", 32))]))
result = asdict(instance)
reveal_type(result['participants_by_name']) # N: Revealed type is "builtins.dict[builtins.str*, TypedDict({'name': builtins.str, 'age': builtins.int})]"

[typing fixtures/typing-full.pyi]
[builtins fixtures/dict.pyi]

[case testDataclassesAsdictTuple]
# flags: --python-version 3.7
from dataclasses import dataclass, asdict
from typing import Tuple

@dataclass
class Person:
    name: str
    age: int

@dataclass
class Course:
    partners: Tuple[Person, Person]

instance = Course(partners=(Person("Joe", 32), Person("John", 23)))
result = asdict(instance)
reveal_type(result['partners']) # N: Revealed type is "Tuple[TypedDict({'name': builtins.str, 'age': builtins.int}), TypedDict({'name': builtins.str, 'age': builtins.int})]"

[typing fixtures/typing-full.pyi]
[builtins fixtures/tuple.pyi]

[case testDataclassesAsdictTupleSubclass]
# flags: --python-version 3.7
from dataclasses import dataclass, asdict
from typing import Tuple, Generic, TypeVar

@dataclass
class Person:
    name: str
    age: int

class MyTuple(Tuple[Person, str]):
    pass

@dataclass
class Course:
    tuple_subclass: MyTuple

instance = Course(tuple_subclass=MyTuple())
result = asdict(instance)

# For now, subclasses of Tuple are transformed to the Tuple base class
# This is because the subclass, if it itself contains dataclass fields, may be transformed in such a way that it
# is no longer compatible with the original Tuple class it is extending.
reveal_type(result['tuple_subclass']) # N: Revealed type is "Tuple[TypedDict({'name': builtins.str, 'age': builtins.int}), builtins.str]"

[typing fixtures/typing-full.pyi]
[builtins fixtures/tuple.pyi]

[case testDataclassesAsdictNamedTuple]
# flags: --python-version 3.7
from dataclasses import dataclass, asdict
from typing import NamedTuple

@dataclass
class Person:
    name: str
    age: int


class Staff(NamedTuple):
    teacher: Person
    assistant: Person

    def staff_method(self):
        pass

@dataclass
class Course:
    staff: Staff

instance = Course(staff=Staff(teacher=Person("Joe", 32), assistant=Person("John", 23)))
result = asdict(instance)
# Due to implementation limitations, namedtuples are transformed to Any
reveal_type(result['staff']) # N: Revealed type is "Any"

[typing fixtures/typing-full.pyi]
[builtins fixtures/tuple.pyi]
=======
[builtins fixtures/dataclasses.pyi]


[case testDataclassFieldDoesNotFailOnKwargsUnpacking]
# flags: --python-version 3.7
# https://github.com/python/mypy/issues/10879
from dataclasses import dataclass, field

@dataclass
class Foo:
    bar: float = field(**{"repr": False})
[out]
main:7: error: Unpacking **kwargs in "field()" is not supported
main:7: error: No overload variant of "field" matches argument type "Dict[str, bool]"
main:7: note: Possible overload variants:
main:7: note:     def [_T] field(*, default: _T, init: bool = ..., repr: bool = ..., hash: Optional[bool] = ..., compare: bool = ..., metadata: Optional[Mapping[str, Any]] = ..., kw_only: bool = ...) -> _T
main:7: note:     def [_T] field(*, default_factory: Callable[[], _T], init: bool = ..., repr: bool = ..., hash: Optional[bool] = ..., compare: bool = ..., metadata: Optional[Mapping[str, Any]] = ..., kw_only: bool = ...) -> _T
main:7: note:     def field(*, init: bool = ..., repr: bool = ..., hash: Optional[bool] = ..., compare: bool = ..., metadata: Optional[Mapping[str, Any]] = ..., kw_only: bool = ...) -> Any
[builtins fixtures/dataclasses.pyi]

[case testDataclassFieldWithPositionalArguments]
# flags: --python-version 3.7
from dataclasses import dataclass, field

@dataclass
class C:
    x: int = field(0)  # E: "field()" does not accept positional arguments \
                       # E: No overload variant of "field" matches argument type "int" \
                       # N: Possible overload variants: \
                       # N:     def [_T] field(*, default: _T, init: bool = ..., repr: bool = ..., hash: Optional[bool] = ..., compare: bool = ..., metadata: Optional[Mapping[str, Any]] = ..., kw_only: bool = ...) -> _T \
                       # N:     def [_T] field(*, default_factory: Callable[[], _T], init: bool = ..., repr: bool = ..., hash: Optional[bool] = ..., compare: bool = ..., metadata: Optional[Mapping[str, Any]] = ..., kw_only: bool = ...) -> _T \
                       # N:     def field(*, init: bool = ..., repr: bool = ..., hash: Optional[bool] = ..., compare: bool = ..., metadata: Optional[Mapping[str, Any]] = ..., kw_only: bool = ...) -> Any
[builtins fixtures/dataclasses.pyi]

[case testDataclassFieldWithTypedDictUnpacking]
# flags: --python-version 3.7
from dataclasses import dataclass, field
from typing_extensions import TypedDict

class FieldKwargs(TypedDict):
    repr: bool

field_kwargs: FieldKwargs = {"repr": False}

@dataclass
class Foo:
    bar: float = field(**field_kwargs)  # E: Unpacking **kwargs in "field()" is not supported

reveal_type(Foo(bar=1.5))  # N: Revealed type is "__main__.Foo"
[builtins fixtures/dataclasses.pyi]


[case testDataclassWithSlotsArg]
# flags: --python-version 3.10
from dataclasses import dataclass

@dataclass(slots=True)
class Some:
    x: int

    def __init__(self, x: int) -> None:
        self.x = x
        self.y = 0  # E: Trying to assign name "y" that is not in "__slots__" of type "__main__.Some"

    def __post_init__(self) -> None:
        self.y = 1  # E: Trying to assign name "y" that is not in "__slots__" of type "__main__.Some"
[builtins fixtures/dataclasses.pyi]

[case testDataclassWithSlotsDef]
# flags: --python-version 3.10
from dataclasses import dataclass

@dataclass(slots=False)
class Some:
    __slots__ = ('x',)
    x: int

    def __init__(self, x: int) -> None:
        self.x = x
        self.y = 0  # E: Trying to assign name "y" that is not in "__slots__" of type "__main__.Some"

    def __post_init__(self) -> None:
        self.y = 1  # E: Trying to assign name "y" that is not in "__slots__" of type "__main__.Some"
[builtins fixtures/dataclasses.pyi]

[case testDataclassWithSlotsConflict]
# flags: --python-version 3.10
from dataclasses import dataclass

@dataclass(slots=True)
class Some:  # E: "Some" both defines "__slots__" and is used with "slots=True"
    __slots__ = ('x',)
    x: int

@dataclass(slots=True)
class EmptyDef:  # E: "EmptyDef" both defines "__slots__" and is used with "slots=True"
    __slots__ = ()
    x: int

slots = ('x',)

@dataclass(slots=True)
class DynamicDef:  # E: "DynamicDef" both defines "__slots__" and is used with "slots=True"
    __slots__ = slots
    x: int
[builtins fixtures/dataclasses.pyi]

[case testDataclassWithSlotsArgBefore310]
# flags: --python-version 3.9
from dataclasses import dataclass

@dataclass(slots=True)  # E: Keyword argument "slots" for "dataclass" is only valid in Python 3.10 and higher
class Some:
    x: int

# Possible conflict:
@dataclass(slots=True)  # E: Keyword argument "slots" for "dataclass" is only valid in Python 3.10 and higher
class Other:
    __slots__ = ('x',)
    x: int
[builtins fixtures/dataclasses.pyi]
>>>>>>> 50db29a5
<|MERGE_RESOLUTION|>--- conflicted
+++ resolved
@@ -1301,7 +1301,8 @@
 a.x = x
 a.x = x2 # E: Incompatible types in assignment (expression has type "Callable[[str], str]", variable has type "Callable[[int], int]")
 
-<<<<<<< HEAD
+[builtins fixtures/dataclasses.pyi]
+
 [case testDataclassesAsdict]
 # flags: --python-version 3.7
 from dataclasses import dataclass, asdict
@@ -1642,9 +1643,6 @@
 
 [typing fixtures/typing-full.pyi]
 [builtins fixtures/tuple.pyi]
-=======
-[builtins fixtures/dataclasses.pyi]
-
 
 [case testDataclassFieldDoesNotFailOnKwargsUnpacking]
 # flags: --python-version 3.7
@@ -1763,5 +1761,4 @@
 class Other:
     __slots__ = ('x',)
     x: int
-[builtins fixtures/dataclasses.pyi]
->>>>>>> 50db29a5
+[builtins fixtures/dataclasses.pyi]