[case testDataclassesBasic]
# flags: --python-version 3.6
from dataclasses import dataclass

@dataclass
class Person:
    name: str
    age: int

    def summary(self):
        return "%s is %d years old." % (self.name, self.age)

reveal_type(Person)  # E: Revealed type is 'def (name: builtins.str, age: builtins.int) -> __main__.Person'
Person('John', 32)
Person('Jonh', 21, None)  # E: Too many arguments for "Person"

[builtins fixtures/list.pyi]

[case testDataclassesBasicInheritance]
# flags: --python-version 3.6
from dataclasses import dataclass

@dataclass
class Mammal:
    age: int

@dataclass
class Person(Mammal):
    name: str

    def summary(self):
        return "%s is %d years old." % (self.name, self.age)

reveal_type(Person)  # E: Revealed type is 'def (age: builtins.int, name: builtins.str) -> __main__.Person'
Mammal(10)
Person(32, 'John')
Person(21, 'Jonh', None)  # E: Too many arguments for "Person"

[builtins fixtures/list.pyi]

[case testDataclassesDeepInheritance]
# flags: --python-version 3.6
from dataclasses import dataclass

@dataclass
class A:
    a: int

@dataclass
class B(A):
    b: int

@dataclass
class C(B):
    c: int

@dataclass
class D(C):
    d: int

reveal_type(A)  # E: Revealed type is 'def (a: builtins.int) -> __main__.A'
reveal_type(B)  # E: Revealed type is 'def (a: builtins.int, b: builtins.int) -> __main__.B'
reveal_type(C)  # E: Revealed type is 'def (a: builtins.int, b: builtins.int, c: builtins.int) -> __main__.C'
reveal_type(D)  # E: Revealed type is 'def (a: builtins.int, b: builtins.int, c: builtins.int, d: builtins.int) -> __main__.D'

[builtins fixtures/list.pyi]

[case testDataclassesOverriding]
# flags: --python-version 3.6
from dataclasses import dataclass

@dataclass
class Mammal:
    age: int

@dataclass
class Person(Mammal):
    name: str
    age: int

@dataclass
class SpecialPerson(Person):
    special_factor: float

@dataclass
class ExtraSpecialPerson(SpecialPerson):
    age: int
    special_factor: float
    name: str

reveal_type(Person)  # E: Revealed type is 'def (age: builtins.int, name: builtins.str) -> __main__.Person'
reveal_type(SpecialPerson)  # E: Revealed type is 'def (age: builtins.int, name: builtins.str, special_factor: builtins.float) -> __main__.SpecialPerson'
reveal_type(ExtraSpecialPerson)  # E: Revealed type is 'def (age: builtins.int, name: builtins.str, special_factor: builtins.float) -> __main__.ExtraSpecialPerson'
Person(32, 'John')
Person(21, 'John', None)  # E: Too many arguments for "Person"
SpecialPerson(21, 'John', 0.5)
ExtraSpecialPerson(21, 'John', 0.5)

[builtins fixtures/list.pyi]

[case testDataclassesOverridingWithDefaults]
# Issue #5681 https://github.com/python/mypy/issues/5681
# flags: --python-version 3.6
from dataclasses import dataclass
from typing import Any

@dataclass
class Base:
    some_int: Any
    some_str: str = 'foo'


@dataclass
class C(Base):
    some_int: int

reveal_type(C)  # E: Revealed type is 'def (some_int: builtins.int, some_str: builtins.str =) -> __main__.C'

[builtins fixtures/list.pyi]

[case testDataclassesFreezing]
# flags: --python-version 3.6
from dataclasses import dataclass

@dataclass(frozen=True)
class Person:
    name: str

john = Person('John')
john.name = 'Ben'  # E: Property "name" defined in "Person" is read-only

[builtins fixtures/list.pyi]

[case testDataclassesFields]
# flags: --python-version 3.6
from dataclasses import dataclass, field

@dataclass
class Person:
    name: str
    age: int = field(default=0, init=False)

reveal_type(Person)  # E: Revealed type is 'def (name: builtins.str) -> __main__.Person'
john = Person('John')
john.age = 'invalid'  # E: Incompatible types in assignment (expression has type "str", variable has type "int")
john.age = 24

[builtins fixtures/list.pyi]

[case testDataclassesBadInit]
# flags: --python-version 3.6
from dataclasses import dataclass, field

@dataclass
class Person:
    name: str
    age: int = field(init=None)  # E: No overload variant of "field" matches argument type "None" \
                                 # N: Possible overload variant: \
                                 # N:     def field(*, init: bool = ..., repr: bool = ..., hash: Optional[bool] = ..., compare: bool = ..., metadata: Optional[Mapping[str, Any]] = ...) -> Any \
                                 # N:     <2 more non-matching overloads not shown>

[builtins fixtures/list.pyi]

[case testDataclassesMultiInit]
# flags: --python-version 3.6
from dataclasses import dataclass, field
from typing import List

@dataclass
class Person:
    name: str
    age: int = field(init=False)
    friend_names: List[str] = field(init=True)
    enemy_names: List[str]

reveal_type(Person)  # E: Revealed type is 'def (name: builtins.str, friend_names: builtins.list[builtins.str], enemy_names: builtins.list[builtins.str]) -> __main__.Person'

[builtins fixtures/list.pyi]

[case testDataclassesMultiInitDefaults]
# flags: --python-version 3.6
from dataclasses import dataclass, field
from typing import List, Optional

@dataclass
class Person:
    name: str
    age: int = field(init=False)
    friend_names: List[str] = field(init=True)
    enemy_names: List[str]
    nickname: Optional[str] = None

reveal_type(Person)  # E: Revealed type is 'def (name: builtins.str, friend_names: builtins.list[builtins.str], enemy_names: builtins.list[builtins.str], nickname: Union[builtins.str, None] =) -> __main__.Person'

[builtins fixtures/list.pyi]

[case testDataclassesDefaults]
# flags: --python-version 3.6
from dataclasses import dataclass

@dataclass
class Application:
    name: str = 'Unnamed'
    rating: int = 0

reveal_type(Application)  # E: Revealed type is 'def (name: builtins.str =, rating: builtins.int =) -> __main__.Application'
app = Application()

[builtins fixtures/list.pyi]

[case testDataclassesDefaultFactories]
# flags: --python-version 3.6
from dataclasses import dataclass, field

@dataclass
class Application:
    name: str = 'Unnamed'
    rating: int = field(default_factory=int)
    rating_count: int = field()  # E: Attributes without a default cannot follow attributes with one

[builtins fixtures/list.pyi]

[case testDataclassesDefaultFactoryTypeChecking]
# flags: --python-version 3.6
from dataclasses import dataclass, field

@dataclass
class Application:
    name: str = 'Unnamed'
    rating: int = field(default_factory=str)  # E: Incompatible types in assignment (expression has type "str", variable has type "int")

[builtins fixtures/list.pyi]

[case testDataclassesDefaultOrdering]
# flags: --python-version 3.6
from dataclasses import dataclass

@dataclass
class Application:
    name: str = 'Unnamed'
    rating: int  # E: Attributes without a default cannot follow attributes with one

[builtins fixtures/list.pyi]

[case testDataclassesClassmethods]
# flags: --python-version 3.6
from dataclasses import dataclass

@dataclass
class Application:
    name: str

    @classmethod
    def parse(cls, request: str) -> "Application":
        return cls(name='...')

app = Application.parse('')

[builtins fixtures/list.pyi]
[builtins fixtures/classmethod.pyi]

[case testDataclassesOverloadsAndClassmethods]
# flags: --python-version 3.6
from dataclasses import dataclass
from typing import overload, Union

@dataclass
class A:
    a: int
    b: str

    @classmethod
    def other(cls) -> str:
        return "..."

    @overload
    @classmethod
    def foo(cls, x: int) -> int: ...

    @overload
    @classmethod
    def foo(cls, x: str) -> str: ...

    @classmethod
    def foo(cls, x: Union[int, str]) -> Union[int, str]:
        reveal_type(cls)            # E: Revealed type is 'Type[__main__.A]'
        reveal_type(cls.other())    # E: Revealed type is 'builtins.str'
        return x

reveal_type(A.foo(3))      # E: Revealed type is 'builtins.int'
reveal_type(A.foo("foo"))  # E: Revealed type is 'builtins.str'

[builtins fixtures/classmethod.pyi]

[case testDataclassesClassVars]
# flags: --python-version 3.6
from dataclasses import dataclass
from typing import ClassVar

@dataclass
class Application:
  name: str

  COUNTER: ClassVar[int] = 0

reveal_type(Application)  # E: Revealed type is 'def (name: builtins.str) -> __main__.Application'
application = Application("example")
application.COUNTER = 1  # E: Cannot assign to class variable "COUNTER" via instance
Application.COUNTER = 1

[builtins fixtures/list.pyi]

[case testDataclassEquality]
# flags: --python-version 3.6
from dataclasses import dataclass

@dataclass
class Application:
  name: str
  rating: int

app1 = Application("example-1", 5)
app2 = Application("example-2", 5)
app1 == app2
app1 != app2
app1 == None  # E: Unsupported operand types for == ("Application" and "None")

[builtins fixtures/list.pyi]

[case testDataclassCustomEquality]
# flags: --python-version 3.6
from dataclasses import dataclass

@dataclass
class Application:
  name: str
  rating: int

  def __eq__(self, other: 'Application') -> bool:
     ...

app1 = Application("example-1", 5)
app2 = Application("example-2", 5)
app1 == app2
app1 != app2  # E: Unsupported left operand type for != ("Application")
app1 == None  # E: Unsupported operand types for == ("Application" and "None")

class SpecializedApplication(Application):
  ...

app1 == SpecializedApplication("example-3", 5)

[builtins fixtures/list.pyi]

[case testDataclassOrdering]
# flags: --python-version 3.6
from dataclasses import dataclass

@dataclass(order=True)
class Application:
  name: str
  rating: int

app1 = Application('example-1', 5)
app2 = Application('example-2', 5)
app1 < app2
app1 > app2
app1 <= app2
app1 >= app2
app1 < 5  # E: Unsupported operand types for < ("Application" and "int")
app1 > 5  # E: Unsupported operand types for > ("Application" and "int")
app1 <= 5  # E: Unsupported operand types for <= ("Application" and "int")
app1 >= 5  # E: Unsupported operand types for >= ("Application" and "int")

class SpecializedApplication(Application):
  ...

app3 = SpecializedApplication('example-3', 5)
app1 < app3
app1 > app3
app1 <= app3
app1 >= app3

[builtins fixtures/list.pyi]

[case testDataclassOrderingWithoutEquality]
# flags: --python-version 3.6
from dataclasses import dataclass

@dataclass(eq=False, order=True)
class Application:  # E: eq must be True if order is True
   ...

[builtins fixtures/list.pyi]

[case testDataclassOrderingWithCustomMethods]
# flags: --python-version 3.6
from dataclasses import dataclass

@dataclass(order=True)
class Application:
  def __lt__(self, other: 'Application') -> bool: # E: You may not have a custom __lt__ method when order=True
    ...

[builtins fixtures/list.pyi]

[case testDataclassDefaultsInheritance]
# flags: --python-version 3.6
from dataclasses import dataclass
from typing import Optional

@dataclass(order=True)
class Application:
  id: Optional[int]
  name: str

@dataclass
class SpecializedApplication(Application):
  rating: int = 0

reveal_type(SpecializedApplication)  # E: Revealed type is 'def (id: Union[builtins.int, None], name: builtins.str, rating: builtins.int =) -> __main__.SpecializedApplication'

[builtins fixtures/list.pyi]

[case testDataclassGenerics]
# flags: --python-version 3.6
from dataclasses import dataclass
from typing import Generic, List, Optional, TypeVar

T = TypeVar('T')

@dataclass
class A(Generic[T]):
  x: T
  y: T
  z: List[T]

  def foo(self) -> List[T]:
    return [self.x, self.y]

  def bar(self) -> T:
    return self.z[0]

  def problem(self) -> T:
    return self.z  # E: Incompatible return value type (got "List[T]", expected "T")

reveal_type(A)  # E: Revealed type is 'def [T] (x: T`1, y: T`1, z: builtins.list[T`1]) -> __main__.A[T`1]'
A(1, 2, ["a", "b"])  # E: Cannot infer type argument 1 of "A"
a = A(1, 2, [1, 2])
reveal_type(a)  # E: Revealed type is '__main__.A[builtins.int*]'
reveal_type(a.x)  # E: Revealed type is 'builtins.int*'
reveal_type(a.y)  # E: Revealed type is 'builtins.int*'
reveal_type(a.z)  # E: Revealed type is 'builtins.list[builtins.int*]'
s: str = a.bar()  # E: Incompatible types in assignment (expression has type "int", variable has type "str")

[builtins fixtures/list.pyi]

[case testDataclassGenericsClassmethod]
# flags: --python-version 3.6
from dataclasses import dataclass
from typing import Generic, TypeVar

T = TypeVar('T')

@dataclass
class A(Generic[T]):
  x: T

  @classmethod
  def foo(cls) -> None:
      reveal_type(cls)  # E: Revealed type is 'Type[__main__.A[T`1]]'
      reveal_type(cls(1))  # E: Revealed type is '__main__.A[builtins.int*]'
      reveal_type(cls('wooooo'))  # E: Revealed type is '__main__.A[builtins.str*]'

[builtins fixtures/classmethod.pyi]

[case testDataclassesForwardRefs]
from dataclasses import dataclass

@dataclass
class A:
  b: 'B'

@dataclass
class B:
  x: int

reveal_type(A)  # E: Revealed type is 'def (b: __main__.B) -> __main__.A'
A(b=B(42))
A(b=42)  # E: Argument "b" to "A" has incompatible type "int"; expected "B"

[builtins fixtures/list.pyi]


[case testDataclassesInitVars]
from dataclasses import InitVar, dataclass

@dataclass
class Application:
  name: str
  database_name: InitVar[str]

reveal_type(Application)  # E: Revealed type is 'def (name: builtins.str, database_name: builtins.str) -> __main__.Application'
app = Application("example", 42)  # E: Argument 2 to "Application" has incompatible type "int"; expected "str"
app = Application("example", "apps")
app.name
app.database_name  # E: "Application" has no attribute "database_name"


@dataclass
class SpecializedApplication(Application):
  rating: int

reveal_type(SpecializedApplication)  # E: Revealed type is 'def (name: builtins.str, database_name: builtins.str, rating: builtins.int) -> __main__.SpecializedApplication'
app = SpecializedApplication("example", "apps", "five")  # E: Argument 3 to "SpecializedApplication" has incompatible type "str"; expected "int"
app = SpecializedApplication("example", "apps", 5)
app.name
app.rating
app.database_name  # E: "SpecializedApplication" has no attribute "database_name"

[builtins fixtures/list.pyi]

[case testDataclassFactory]
from typing import Type, TypeVar
from dataclasses import dataclass

T = TypeVar('T', bound='A')

@dataclass
class A:
    @classmethod
    def make(cls: Type[T]) -> T:
        reveal_type(cls)  # E: Revealed type is 'Type[T`-1]'
        reveal_type(cls())  # E: Revealed type is 'T`-1'
        return cls()
[builtins fixtures/classmethod.pyi]

[case testNoComplainFieldNone]
# flags: --python-version 3.6
# flags: --no-strict-optional
from dataclasses import dataclass, field
from typing import Optional

@dataclass
class Foo:
    bar: Optional[int] = field(default=None)
[builtins fixtures/list.pyi]
[out]

[case testNoComplainFieldNoneStrict]
# flags: --python-version 3.6
# flags: --strict-optional
from dataclasses import dataclass, field
from typing import Optional

@dataclass
class Foo:
    bar: Optional[int] = field(default=None)
[builtins fixtures/list.pyi]
[out]

<<<<<<< HEAD
[case testMutableProperty]
# flags: --python-version 3.6
from dataclasses import dataclass
from typing import Optional

@dataclass(init=False)
class C:
    a: Optional[int]

    def __init__(self, a: Optional[int] = None) -> None:
        self._a: Optional[int] = None
        self.a = a

    @property
    def a(self) -> Optional[int]:
        return self._a

    @a.setter
    def a(self, value: Optional[int]) -> Optional[int]:
        self._a = value
        return self._a

c = C()
c.a = 10
c.a = "foo"  # E: Incompatible types in assignment (expression has type "str", variable has type "Optional[int]")

[builtins fixtures/list.pyi]
=======
[case testDisallowUntypedWorksForward]
# flags: --disallow-untyped-defs
from dataclasses import dataclass
from typing import List

@dataclass
class B:
    x: C

class C(List[C]):
    pass

reveal_type(B)  # E: Revealed type is 'def (x: __main__.C) -> __main__.B'
[builtins fixtures/list.pyi]

[case testDisallowUntypedWorksForwardBad]
# flags: --disallow-untyped-defs
from dataclasses import dataclass

@dataclass
class B:
    x: Undefined  # E: Name 'Undefined' is not defined
    y = undefined()  # E: Name 'undefined' is not defined

reveal_type(B)  # E: Revealed type is 'def (x: Any) -> __main__.B'
[builtins fixtures/list.pyi]

[case testMemberExprWorksAsField]
import dataclasses

@dataclasses.dataclass
class A:
    x: int = dataclasses.field(metadata={"doc": "foo"})
    y: str

@dataclasses.dataclass
class B:
    x: int = dataclasses.field(init=False, default=1)
    y: str

@dataclasses.dataclass
class C:
    x: int = dataclasses.field(default=1)
    y: str = dataclasses.field(metadata={"doc": "foo"})  # E: Attributes without a default cannot follow attributes with one
[builtins fixtures/dict.pyi]
>>>>>>> 1fdc95b9
<|MERGE_RESOLUTION|>--- conflicted
+++ resolved
@@ -559,7 +559,6 @@
 [builtins fixtures/list.pyi]
 [out]
 
-<<<<<<< HEAD
 [case testMutableProperty]
 # flags: --python-version 3.6
 from dataclasses import dataclass
@@ -587,7 +586,6 @@
 c.a = "foo"  # E: Incompatible types in assignment (expression has type "str", variable has type "Optional[int]")
 
 [builtins fixtures/list.pyi]
-=======
 [case testDisallowUntypedWorksForward]
 # flags: --disallow-untyped-defs
 from dataclasses import dataclass
@@ -632,5 +630,4 @@
 class C:
     x: int = dataclasses.field(default=1)
     y: str = dataclasses.field(metadata={"doc": "foo"})  # E: Attributes without a default cannot follow attributes with one
-[builtins fixtures/dict.pyi]
->>>>>>> 1fdc95b9
+[builtins fixtures/dict.pyi]