[case testInExhaustiveChecking]

[builtins fixtures/tuple.pyi]
<<<<<<< HEAD
from enum import Enum
import pytest
=======

# Import NoReturn for indicating functions that shouldn't return normally
from typing_extensions import NoReturn

# Import Enum to give names to specific values and link them to unique, constant values
from enum import Enum

# Import assert_never for ensuring all cases in an if-elif chain are handled
>>>>>>> e7694a80
from typing_extensions import assert_never

class MyEnum(Enum):
    A = 1
    B = 2
    C = 3

def my_function(a: MyEnum) -> bool:
    if a == MyEnum.A:
        return True
    elif a in (MyEnum.B, MyEnum.C):
        return False
    assert_never(a)

class MyEnum2(Enum):
    A = 1
    B = 2

def my_function2(a: MyEnum) -> bool:
    if a in (MyEnum.A, MyEnum.B):
        return False
    assert_never(a)

# Test cases
def test_my_function():
    # Test for MyEnum.A
    assert my_function(MyEnum.A) == True, "Failed for MyEnum.A"

    assert my_function2(MyEnum2.A) == True, "Failed for MyEnum.A"<|MERGE_RESOLUTION|>--- conflicted
+++ resolved
@@ -1,19 +1,10 @@
 [case testInExhaustiveChecking]
 
 [builtins fixtures/tuple.pyi]
-<<<<<<< HEAD
 from enum import Enum
 import pytest
-=======
-
-# Import NoReturn for indicating functions that shouldn't return normally
-from typing_extensions import NoReturn
-
-# Import Enum to give names to specific values and link them to unique, constant values
-from enum import Enum
 
 # Import assert_never for ensuring all cases in an if-elif chain are handled
->>>>>>> e7694a80
 from typing_extensions import assert_never
 
 class MyEnum(Enum):
