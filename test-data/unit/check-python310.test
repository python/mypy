-- Capture Pattern --

[case testMatchCapturePatternType]
class A: ...
m: A

match m:
    case a:
        reveal_type(a)  # N: Revealed type is "__main__.A"

-- Literal Pattern --

[case testMatchLiteralPatternNarrows]
m: object

match m:
    case 1:
        reveal_type(m)  # N: Revealed type is "Literal[1]"

[case testMatchLiteralPatternAlreadyNarrower-skip]
m: bool

match m:
    case 1:
        reveal_type(m)  # This should probably be unreachable, but isn't detected as such.
[builtins fixtures/primitives.pyi]

[case testMatchLiteralPatternUnreachable]
# primitives are needed because otherwise mypy doesn't see that int and str are incompatible
m: int

match m:
    case "str":
        reveal_type(m)
[builtins fixtures/primitives.pyi]

-- Value Pattern --

[case testMatchValuePatternNarrows]
import b
m: object

match m:
    case b.b:
        reveal_type(m)  # N: Revealed type is "builtins.int"
[file b.py]
b: int

[case testMatchValuePatternAlreadyNarrower]
import b
m: bool

match m:
    case b.b:
        reveal_type(m)  # N: Revealed type is "builtins.bool"
[file b.py]
b: int

[case testMatchValuePatternIntersect]
import b

class A: ...
m: A

match m:
    case b.b:
        reveal_type(m)  # N: Revealed type is "__main__.<subclass of "A" and "B">1"
[file b.py]
class B: ...
b: B

[case testMatchValuePatternUnreachable]
# primitives are needed because otherwise mypy doesn't see that int and str are incompatible
import b

m: int

match m:
    case b.b:
        reveal_type(m)
[file b.py]
b: str
[builtins fixtures/primitives.pyi]

-- Sequence Pattern --

[case testMatchSequencePatternCaptures]
from typing import List
m: List[int]

match m:
    case [a]:
        reveal_type(a)  # N: Revealed type is "builtins.int"
[builtins fixtures/list.pyi]

[case testMatchSequencePatternCapturesStarred]
from typing import Sequence
m: Sequence[int]

match m:
    case [a, *b]:
        reveal_type(a)  # N: Revealed type is "builtins.int"
        reveal_type(b)  # N: Revealed type is "builtins.list[builtins.int]"
[builtins fixtures/list.pyi]

[case testMatchSequencePatternNarrowsInner]
from typing import Sequence
m: Sequence[object]

match m:
    case [1, True]:
        reveal_type(m)  # N: Revealed type is "typing.Sequence[builtins.int]"

[case testMatchSequencePatternNarrowsOuter]
from typing import Sequence
m: object

match m:
    case [1, True]:
        reveal_type(m)  # N: Revealed type is "typing.Sequence[builtins.int]"

[case testMatchSequencePatternAlreadyNarrowerInner]
from typing import Sequence
m: Sequence[bool]

match m:
    case [1, True]:
        reveal_type(m)  # N: Revealed type is "typing.Sequence[builtins.bool]"

[case testMatchSequencePatternAlreadyNarrowerOuter]
from typing import Sequence
m: Sequence[object]

match m:
    case [1, True]:
        reveal_type(m)  # N: Revealed type is "typing.Sequence[builtins.int]"

[case testMatchSequencePatternAlreadyNarrowerBoth]
from typing import Sequence
m: Sequence[bool]

match m:
    case [1, True]:
        reveal_type(m)  # N: Revealed type is "typing.Sequence[builtins.bool]"

[case testMatchNestedSequencePatternNarrowsInner]
from typing import Sequence
m: Sequence[Sequence[object]]

match m:
    case [[1], [True]]:
        reveal_type(m)  # N: Revealed type is "typing.Sequence[typing.Sequence[builtins.int]]"

[case testMatchNestedSequencePatternNarrowsOuter]
from typing import Sequence
m: object

match m:
    case [[1], [True]]:
        reveal_type(m)  # N: Revealed type is "typing.Sequence[typing.Sequence[builtins.int]]"

[case testMatchSequencePatternDoesntNarrowInvariant]
from typing import List
m: List[object]

match m:
    case [1]:
        reveal_type(m)  # N: Revealed type is "builtins.list[builtins.object]"
[builtins fixtures/list.pyi]

[case testMatchSequencePatternMatches]
import array, collections
from typing import Sequence, Iterable

m1: object
m2: Sequence[int]
m3: array.array[int]
m4: collections.deque[int]
m5: list[int]
m6: memoryview
m7: range
m8: tuple[int]

m9: str
m10: bytes
m11: bytearray

match m1:
    case [a]:
        reveal_type(a)  # N: Revealed type is "builtins.object"

match m2:
    case [b]:
        reveal_type(b)  # N: Revealed type is "builtins.int"

match m3:
    case [c]:
        reveal_type(c)  # N: Revealed type is "builtins.int"

match m4:
    case [d]:
        reveal_type(d)  # N: Revealed type is "builtins.int"

match m5:
    case [e]:
        reveal_type(e)  # N: Revealed type is "builtins.int"

match m6:
    case [f]:
        reveal_type(f)  # N: Revealed type is "builtins.int"

match m7:
    case [g]:
        reveal_type(g)  # N: Revealed type is "builtins.int"

match m8:
    case [h]:
        reveal_type(h)  # N: Revealed type is "builtins.int"

match m9:
    case [i]:
        reveal_type(i)

match m10:
    case [j]:
        reveal_type(j)

match m11:
    case [k]:
        reveal_type(k)
[builtins fixtures/primitives.pyi]
[typing fixtures/typing-full.pyi]

[case testMatchSequencePatternCapturesTuple]
from typing import Tuple
m: Tuple[int, str, bool]

match m:
    case [a, b, c]:
        reveal_type(a)  # N: Revealed type is "builtins.int"
        reveal_type(b)  # N: Revealed type is "builtins.str"
        reveal_type(c)  # N: Revealed type is "builtins.bool"
        reveal_type(m)  # N: Revealed type is "Tuple[builtins.int, builtins.str, builtins.bool]"
[builtins fixtures/list.pyi]

[case testMatchSequencePatternTupleTooLong]
from typing import Tuple
m: Tuple[int, str]

match m:
    case [a, b, c]:
        reveal_type(a)
        reveal_type(b)
        reveal_type(c)
[builtins fixtures/list.pyi]

[case testMatchSequencePatternTupleTooShort]
from typing import Tuple
m: Tuple[int, str, bool]

match m:
    case [a, b]:
        reveal_type(a)
        reveal_type(b)
[builtins fixtures/list.pyi]

[case testMatchSequencePatternTupleNarrows]
from typing import Tuple
m: Tuple[object, object]

match m:
    case [1, "str"]:
        reveal_type(m)  # N: Revealed type is "Tuple[Literal[1], Literal['str']]"
[builtins fixtures/list.pyi]

[case testMatchSequencePatternTupleStarred]
from typing import Tuple
m: Tuple[int, str, bool]

match m:
    case [a, *b, c]:
        reveal_type(a)  # N: Revealed type is "builtins.int"
        reveal_type(b)  # N: Revealed type is "builtins.list[builtins.str]"
        reveal_type(c)  # N: Revealed type is "builtins.bool"
        reveal_type(m)  # N: Revealed type is "Tuple[builtins.int, builtins.str, builtins.bool]"
[builtins fixtures/list.pyi]

[case testMatchSequencePatternTupleStarredUnion]
from typing import Tuple
m: Tuple[int, str, float, bool]

match m:
    case [a, *b, c]:
        reveal_type(a)  # N: Revealed type is "builtins.int"
        reveal_type(b)  # N: Revealed type is "builtins.list[Union[builtins.str, builtins.float]]"
        reveal_type(c)  # N: Revealed type is "builtins.bool"
        reveal_type(m)  # N: Revealed type is "Tuple[builtins.int, builtins.str, builtins.float, builtins.bool]"
[builtins fixtures/list.pyi]

[case testMatchSequencePatternTupleStarredTooShort]
from typing import Tuple
m: Tuple[int]
reveal_type(m)  # N: Revealed type is "Tuple[builtins.int]"

match m:
    case [a, *b, c]:
        reveal_type(a)
        reveal_type(b)
        reveal_type(c)
[builtins fixtures/list.pyi]

[case testMatchNonMatchingSequencePattern]
from typing import List

x: List[int]
match x:
    case [str()]:
        pass

[case testMatchSequencePatternWithInvalidClassPattern]
class Example:
    __match_args__ = ("value",)
    def __init__(self, value: str) -> None:
        self.value = value

SubClass: type[Example]

match [SubClass("a"), SubClass("b")]:
    case [SubClass(value), *rest]:  # E: Expected type in class pattern; found "Type[__main__.Example]"
        reveal_type(value)  # E: Cannot determine type of "value" \
                            # N: Revealed type is "Any"
        reveal_type(rest)  # N: Revealed type is "builtins.list[__main__.Example]"
[builtins fixtures/tuple.pyi]

[case testMatchSequenceUnion-skip]
from typing import List, Union
m: Union[List[List[str]], str]

match m:
    case [list(['str'])]:
        reveal_type(m)  # N: Revealed type is "builtins.list[builtins.list[builtins.str]]"
[builtins fixtures/list.pyi]

[case testMatchSequencePatternNarrowSubjectItems]
m: int
n: str
o: bool

match m, n, o:
    case [3, "foo", True]:
        reveal_type(m)  # N: Revealed type is "Literal[3]"
        reveal_type(n)  # N: Revealed type is "Literal['foo']"
        reveal_type(o)  # N: Revealed type is "Literal[True]"
    case [a, b, c]:
        reveal_type(m)  # N: Revealed type is "builtins.int"
        reveal_type(n)  # N: Revealed type is "builtins.str"
        reveal_type(o)  # N: Revealed type is "builtins.bool"

reveal_type(m)  # N: Revealed type is "builtins.int"
reveal_type(n)  # N: Revealed type is "builtins.str"
reveal_type(o)  # N: Revealed type is "builtins.bool"
[builtins fixtures/tuple.pyi]

[case testMatchSequencePatternNarrowSubjectItemsRecursive]
m: int
n: int
o: int
p: int
q: int
r: int

match m, (n, o), (p, (q, r)):
    case [0, [1, 2], [3, [4, 5]]]:
        reveal_type(m)  # N: Revealed type is "Literal[0]"
        reveal_type(n)  # N: Revealed type is "Literal[1]"
        reveal_type(o)  # N: Revealed type is "Literal[2]"
        reveal_type(p)  # N: Revealed type is "Literal[3]"
        reveal_type(q)  # N: Revealed type is "Literal[4]"
        reveal_type(r)  # N: Revealed type is "Literal[5]"
[builtins fixtures/tuple.pyi]

[case testMatchSequencePatternSequencesLengthMismatchNoNarrowing]
m: int
n: str
o: bool

match m, n, o:
    case [3, "foo"]:
        pass
    case [3, "foo", True, True]:
        pass
[builtins fixtures/tuple.pyi]

[case testMatchSequencePatternSequencesLengthMismatchNoNarrowingRecursive]
m: int
n: int
o: int

match m, (n, o):
    case [0]:
        pass
    case [0, 1, [2]]:
        pass
    case [0, [1]]:
        pass
    case [0, [1, 2, 3]]:
        pass
[builtins fixtures/tuple.pyi]

-- Mapping Pattern --

[case testMatchMappingPatternCaptures]
from typing import Dict
import b
m: Dict[str, int]

match m:
    case {"key": v}:
        reveal_type(v)  # N: Revealed type is "builtins.int"
    case {b.b: v2}:
        reveal_type(v2)  # N: Revealed type is "builtins.int"
[file b.py]
b: str
[builtins fixtures/dict.pyi]

[case testMatchMappingPatternCapturesWrongKeyType]
# This is not actually unreachable, as a subclass of dict could accept keys with different types
from typing import Dict
import b
m: Dict[str, int]

match m:
    case {1: v}:
        reveal_type(v)  # N: Revealed type is "builtins.int"
    case {b.b: v2}:
        reveal_type(v2)  # N: Revealed type is "builtins.int"
[file b.py]
b: int
[builtins fixtures/dict.pyi]

[case testMatchMappingPatternCapturesTypedDict]
from typing import TypedDict

class A(TypedDict):
    a: str
    b: int

m: A

match m:
    case {"a": v}:
        reveal_type(v)  # N: Revealed type is "builtins.str"
    case {"b": v2}:
        reveal_type(v2)  # N: Revealed type is "builtins.int"
    case {"a": v3, "b": v4}:
        reveal_type(v3)  # N: Revealed type is "builtins.str"
        reveal_type(v4)  # N: Revealed type is "builtins.int"
    case {"o": v5}:
        reveal_type(v5)  # N: Revealed type is "builtins.object"
[typing fixtures/typing-typeddict.pyi]

[case testMatchMappingPatternCapturesTypedDictWithLiteral]
from typing import TypedDict
import b

class A(TypedDict):
    a: str
    b: int

m: A

match m:
    case {b.a: v}:
        reveal_type(v)  # N: Revealed type is "builtins.str"
    case {b.b: v2}:
        reveal_type(v2)  # N: Revealed type is "builtins.int"
    case {b.a: v3, b.b: v4}:
        reveal_type(v3)  # N: Revealed type is "builtins.str"
        reveal_type(v4)  # N: Revealed type is "builtins.int"
    case {b.o: v5}:
        reveal_type(v5)  # N: Revealed type is "builtins.object"
[file b.py]
from typing import Final, Literal
a: Final = "a"
b: Literal["b"] = "b"
o: Final[str] = "o"
[typing fixtures/typing-typeddict.pyi]

[case testMatchMappingPatternCapturesTypedDictWithNonLiteral]
from typing import TypedDict
import b

class A(TypedDict):
    a: str
    b: int

m: A

match m:
    case {b.a: v}:
        reveal_type(v)  # N: Revealed type is "builtins.object"
[file b.py]
from typing import Final, Literal
a: str
[typing fixtures/typing-typeddict.pyi]

[case testMatchMappingPatternCapturesTypedDictUnreachable]
# TypedDict keys are always str, so this is actually unreachable
from typing import TypedDict
import b

class A(TypedDict):
    a: str
    b: int

m: A

match m:
    case {1: v}:
        reveal_type(v)
    case {b.b: v2}:
        reveal_type(v2)
[file b.py]
b: int
[typing fixtures/typing-typeddict.pyi]

[case testMatchMappingPatternCaptureRest]
m: object

match m:
    case {'k': 1, **r}:
        reveal_type(r)  # N: Revealed type is "builtins.dict[builtins.object, builtins.object]"
[builtins fixtures/dict.pyi]

[case testMatchMappingPatternCaptureRestFromMapping]
from typing import Mapping

m: Mapping[str, int]

match m:
    case {'k': 1, **r}:
        reveal_type(r)  # N: Revealed type is "builtins.dict[builtins.str, builtins.int]"
[builtins fixtures/dict.pyi]

-- Mapping patterns currently do not narrow --

-- Class Pattern --

[case testMatchClassPatternCapturePositional]
from typing import Final

class A:
    __match_args__: Final = ("a", "b")
    a: str
    b: int

m: A

match m:
    case A(i, j):
        reveal_type(i)  # N: Revealed type is "builtins.str"
        reveal_type(j)  # N: Revealed type is "builtins.int"
[builtins fixtures/tuple.pyi]

[case testMatchClassPatternMemberClassCapturePositional]
import b

m: b.A

match m:
    case b.A(i, j):
        reveal_type(i)  # N: Revealed type is "builtins.str"
        reveal_type(j)  # N: Revealed type is "builtins.int"
[file b.py]
from typing import Final

class A:
    __match_args__: Final = ("a", "b")
    a: str
    b: int
[builtins fixtures/tuple.pyi]

[case testMatchClassPatternCaptureKeyword]
class A:
    a: str
    b: int

m: A

match m:
    case A(a=i, b=j):
        reveal_type(i)  # N: Revealed type is "builtins.str"
        reveal_type(j)  # N: Revealed type is "builtins.int"

[case testMatchClassPatternCaptureSelf]
m: object

match m:
    case bool(a):
        reveal_type(a)  # N: Revealed type is "builtins.bool"
    case bytearray(b):
        reveal_type(b)  # N: Revealed type is "builtins.bytearray"
    case bytes(c):
        reveal_type(c)  # N: Revealed type is "builtins.bytes"
    case dict(d):
        reveal_type(d)  # N: Revealed type is "builtins.dict[Any, Any]"
    case float(e):
        reveal_type(e)  # N: Revealed type is "builtins.float"
    case frozenset(f):
        reveal_type(f)  # N: Revealed type is "builtins.frozenset[Any]"
    case int(g):
        reveal_type(g)  # N: Revealed type is "builtins.int"
    case list(h):
        reveal_type(h)  # N: Revealed type is "builtins.list[Any]"
    case set(i):
        reveal_type(i)  # N: Revealed type is "builtins.set[Any]"
    case str(j):
        reveal_type(j)  # N: Revealed type is "builtins.str"
    case tuple(k):
        reveal_type(k)  # N: Revealed type is "builtins.tuple[Any, ...]"
[builtins fixtures/primitives.pyi]

[case testMatchClassPatternNarrowSelfCapture]
m: object

match m:
    case bool():
        reveal_type(m)  # N: Revealed type is "builtins.bool"
    case bytearray():
        reveal_type(m)  # N: Revealed type is "builtins.bytearray"
    case bytes():
        reveal_type(m)  # N: Revealed type is "builtins.bytes"
    case dict():
        reveal_type(m)  # N: Revealed type is "builtins.dict[Any, Any]"
    case float():
        reveal_type(m)  # N: Revealed type is "builtins.float"
    case frozenset():
        reveal_type(m)  # N: Revealed type is "builtins.frozenset[Any]"
    case int():
        reveal_type(m)  # N: Revealed type is "builtins.int"
    case list():
        reveal_type(m)  # N: Revealed type is "builtins.list[Any]"
    case set():
        reveal_type(m)  # N: Revealed type is "builtins.set[Any]"
    case str():
        reveal_type(m)  # N: Revealed type is "builtins.str"
    case tuple():
        reveal_type(m)  # N: Revealed type is "builtins.tuple[Any, ...]"
[builtins fixtures/primitives.pyi]

[case testMatchClassPatternCaptureSelfSubtype]
class A(str):
    pass

class B(str):
    __match_args__ = ("b",)
    b: int

def f1(x: A):
    match x:
        case A(a):
            reveal_type(a)  # N: Revealed type is "__main__.A"

def f2(x: B):
    match x:
        case B(b):
            reveal_type(b)  # N: Revealed type is "builtins.int"
[builtins fixtures/tuple.pyi]

[case testMatchInvalidClassPattern]
m: object

match m:
    case xyz(y):  # E: Name "xyz" is not defined
        reveal_type(m)  # N: Revealed type is "Any"
        reveal_type(y)  # E: Cannot determine type of "y" \
                        # N: Revealed type is "Any"

match m:
    case xyz(z=x):  # E: Name "xyz" is not defined
        reveal_type(x)  # E: Cannot determine type of "x" \
                        # N: Revealed type is "Any"

[case testMatchClassPatternCaptureDataclass]
from dataclasses import dataclass

@dataclass
class A:
    a: str
    b: int

m: A

match m:
    case A(i, j):
        reveal_type(i)  # N: Revealed type is "builtins.str"
        reveal_type(j)  # N: Revealed type is "builtins.int"
[builtins fixtures/dataclasses.pyi]

[case testMatchClassPatternCaptureDataclassNoMatchArgs]
from dataclasses import dataclass

@dataclass(match_args=False)
class A:
    a: str
    b: int

m: A

match m:
    case A(i, j):  # E: Class "__main__.A" doesn't define "__match_args__"
        pass
[builtins fixtures/dataclasses.pyi]

[case testMatchClassPatternCaptureDataclassPartialMatchArgs]
from dataclasses import dataclass, field

@dataclass
class A:
    a: str
    b: int = field(init=False)

m: A

match m:
    case A(i, j):  # E: Too many positional patterns for class pattern
        pass
    case A(k):
        reveal_type(k)  # N: Revealed type is "builtins.str"
[builtins fixtures/dataclasses.pyi]

[case testMatchClassPatternCaptureNamedTupleInline]
from collections import namedtuple

A = namedtuple("A", ["a", "b"])

m: A

match m:
    case A(i, j):
        reveal_type(i)  # N: Revealed type is "Any"
        reveal_type(j)  # N: Revealed type is "Any"
[builtins fixtures/list.pyi]

[case testMatchClassPatternCaptureNamedTupleInlineTyped]
from typing import NamedTuple

A = NamedTuple("A", [("a", str), ("b", int)])

m: A

match m:
    case A(i, j):
        reveal_type(i)  # N: Revealed type is "builtins.str"
        reveal_type(j)  # N: Revealed type is "builtins.int"
[builtins fixtures/list.pyi]

[case testMatchClassPatternCaptureNamedTupleClass]
from typing import NamedTuple

class A(NamedTuple):
    a: str
    b: int

m: A

match m:
    case A(i, j):
        reveal_type(i)  # N: Revealed type is "builtins.str"
        reveal_type(j)  # N: Revealed type is "builtins.int"
[builtins fixtures/tuple.pyi]

[case testMatchClassPatternCaptureGeneric]
from typing import Generic, TypeVar

T = TypeVar('T')

class A(Generic[T]):
    a: T

m: object

match m:
    case A(a=i):
        reveal_type(m)  # N: Revealed type is "__main__.A[Any]"
        reveal_type(i)  # N: Revealed type is "Any"

[case testMatchClassPatternCaptureVariadicGeneric]
from typing import Generic, Tuple
from typing_extensions import TypeVarTuple, Unpack

Ts = TypeVarTuple('Ts')
class A(Generic[Unpack[Ts]]):
    a: Tuple[Unpack[Ts]]

m: object
match m:
    case A(a=i):
        reveal_type(m)  # N: Revealed type is "__main__.A[Unpack[builtins.tuple[Any, ...]]]"
        reveal_type(i)  # N: Revealed type is "builtins.tuple[Any, ...]"
[builtins fixtures/tuple.pyi]

[case testMatchClassPatternCaptureGenericAlreadyKnown]
from typing import Generic, TypeVar

T = TypeVar('T')

class A(Generic[T]):
    a: T

m: A[int]

match m:
    case A(a=i):
        reveal_type(m)  # N: Revealed type is "__main__.A[builtins.int]"
        reveal_type(i)  # N: Revealed type is "builtins.int"

[case testMatchClassPatternCaptureFilledGenericTypeAlias]
from typing import Generic, TypeVar

T = TypeVar('T')

class A(Generic[T]):
    a: T

B = A[int]

m: object

match m:
    case B(a=i):  # E: Class pattern class must not be a type alias with type parameters
        reveal_type(i)

[case testMatchClassPatternCaptureGenericTypeAlias]
from typing import Generic, TypeVar

T = TypeVar('T')

class A(Generic[T]):
    a: T

B = A

m: object

match m:
    case B(a=i):
        pass

[case testMatchClassPatternNarrows]
from typing import Final

class A:
    __match_args__: Final = ("a", "b")
    a: str
    b: int

m: object

match m:
    case A():
        reveal_type(m)  # N: Revealed type is "__main__.A"
    case A(i, j):
        reveal_type(m)  # N: Revealed type is "__main__.A"
[builtins fixtures/tuple.pyi]

[case testMatchClassPatternNarrowsUnion]
from typing import Final, Union

class A:
    __match_args__: Final = ("a", "b")
    a: str
    b: int

class B:
    __match_args__: Final = ("a", "b")
    a: int
    b: str

m: Union[A, B]

match m:
    case A():
        reveal_type(m)  # N: Revealed type is "__main__.A"

match m:
    case A(i, j):
        reveal_type(m)  # N: Revealed type is "__main__.A"
        reveal_type(i)  # N: Revealed type is "builtins.str"
        reveal_type(j)  # N: Revealed type is "builtins.int"

match m:
    case B():
        reveal_type(m)  # N: Revealed type is "__main__.B"

match m:
    case B(k, l):
        reveal_type(m)  # N: Revealed type is "__main__.B"
        reveal_type(k)  # N: Revealed type is "builtins.int"
        reveal_type(l)  # N: Revealed type is "builtins.str"
[builtins fixtures/tuple.pyi]

[case testMatchClassPatternAlreadyNarrower]
from typing import Final

class A:
    __match_args__: Final = ("a", "b")
    a: str
    b: int
class B(A): ...

m: B

match m:
    case A():
        reveal_type(m)  # N: Revealed type is "__main__.B"

match m:
    case A(i, j):
        reveal_type(m)  # N: Revealed type is "__main__.B"
[builtins fixtures/tuple.pyi]

[case testMatchClassPatternIntersection]
from typing import Final

class A:
    __match_args__: Final = ("a", "b")
    a: str
    b: int
class B: ...

m: B

match m:
    case A():
        reveal_type(m)  # N: Revealed type is "__main__.<subclass of "B" and "A">2"
    case A(i, j):
        reveal_type(m)  # N: Revealed type is "__main__.<subclass of "B" and "A">3"
[builtins fixtures/tuple.pyi]

[case testMatchClassPatternNonexistentKeyword]
class A: ...

m: object

match m:
    case A(a=j):  # E: Class "__main__.A" has no attribute "a"
        reveal_type(m)  # N: Revealed type is "__main__.A"
        reveal_type(j)  # N: Revealed type is "Any"

[case testMatchClassPatternDuplicateKeyword]
class A:
    a: str

m: object

match m:
    case A(a=i, a=j):  # E: Duplicate keyword pattern "a"
        pass

[case testMatchClassPatternDuplicateImplicitKeyword]
from typing import Final

class A:
    __match_args__: Final = ("a",)
    a: str

m: object

match m:
    case A(i, a=j):  # E: Keyword "a" already matches a positional pattern
        pass
[builtins fixtures/tuple.pyi]

[case testMatchClassPatternTooManyPositionals]
from typing import Final

class A:
    __match_args__: Final = ("a", "b")
    a: str
    b: int

m: object

match m:
    case A(i, j, k):  # E: Too many positional patterns for class pattern
        pass
[builtins fixtures/tuple.pyi]

[case testMatchClassPatternIsNotType]
a = 1
m: object

match m:
    case a(i, j):  # E: Expected type in class pattern; found "builtins.int"
        reveal_type(i)
        reveal_type(j)

[case testMatchClassPatternAny]
from typing import Any

Foo: Any
m: object

match m:
    case Foo():
        pass

[case testMatchClassPatternNestedGenerics]
# From cpython test_patma.py
x = [[{0: 0}]]
match x:
    case list([({-0-0j: int(real=0+0j, imag=0-0j) | (1) as z},)]):
        y = 0

reveal_type(x)  # N: Revealed type is "builtins.list[builtins.list[builtins.dict[builtins.int, builtins.int]]]"
reveal_type(y)  # N: Revealed type is "builtins.int"
reveal_type(z)  # N: Revealed type is "builtins.int"
[builtins fixtures/dict-full.pyi]

[case testMatchNonFinalMatchArgs]
class A:
    __match_args__ = ("a", "b")
    a: str
    b: int

m: object

match m:
    case A(i, j):
        reveal_type(i)  # N: Revealed type is "builtins.str"
        reveal_type(j)  # N: Revealed type is "builtins.int"
[builtins fixtures/tuple.pyi]

[case testMatchAnyTupleMatchArgs]
from typing import Tuple, Any

class A:
    __match_args__: Tuple[Any, ...]
    a: str
    b: int

m: object

match m:
    case A(i, j, k):
        reveal_type(i)  # N: Revealed type is "Any"
        reveal_type(j)  # N: Revealed type is "Any"
        reveal_type(k)  # N: Revealed type is "Any"
[builtins fixtures/tuple.pyi]

[case testMatchNonLiteralMatchArgs]
from typing import Final

b: str = "b"
class A:
    __match_args__: Final = ("a", b)  # N: __match_args__ must be a tuple containing string literals for checking of match statements to work
    a: str
    b: int

m: object

match m:
    case A(i, j, k):  # E: Too many positional patterns for class pattern
        pass
    case A(i, j):
        reveal_type(i)  # N: Revealed type is "builtins.str"
        reveal_type(j)  # N: Revealed type is "Any"
[builtins fixtures/tuple.pyi]

[case testMatchExternalMatchArgs]
from typing import Final, Literal

args: Final = ("a", "b")
class A:
    __match_args__: Final = args
    a: str
    b: int

arg: Final = "a"
arg2: Literal["b"] = "b"
class B:
    __match_args__: Final = (arg, arg2)
    a: str
    b: int

[builtins fixtures/tuple.pyi]
[typing fixtures/typing-medium.pyi]

-- As Pattern --

[case testMatchAsPattern]
m: int

match m:
    case x as l:
        reveal_type(x)  # N: Revealed type is "builtins.int"
        reveal_type(l)  # N: Revealed type is "builtins.int"

[case testMatchAsPatternNarrows]
m: object

match m:
    case int() as l:
        reveal_type(l)  # N: Revealed type is "builtins.int"

[case testMatchAsPatternCapturesOr]
m: object

match m:
    case 1 | 2 as n:
        reveal_type(n)  # N: Revealed type is "Union[Literal[1], Literal[2]]"

[case testMatchAsPatternAlreadyNarrower]
m: bool

match m:
    case int() as l:
        reveal_type(l)  # N: Revealed type is "builtins.bool"

-- Or Pattern --

[case testMatchOrPatternNarrows]
m: object

match m:
    case 1 | 2:
        reveal_type(m)  # N: Revealed type is "Union[Literal[1], Literal[2]]"

[case testMatchOrPatternNarrowsStr]
m: object

match m:
    case "foo" | "bar":
        reveal_type(m)  # N: Revealed type is "Union[Literal['foo'], Literal['bar']]"

[case testMatchOrPatternNarrowsUnion]
m: object

match m:
    case 1 | "foo":
        reveal_type(m)  # N: Revealed type is "Union[Literal[1], Literal['foo']]"

[case testMatchOrPatterCapturesMissing]
from typing import List
m: List[int]

match m:
    case [x, y] | list(x):  # E: Alternative patterns bind different names
        reveal_type(x)  # N: Revealed type is "builtins.object"
        reveal_type(y)  # N: Revealed type is "builtins.int"
[builtins fixtures/list.pyi]

[case testMatchOrPatternCapturesJoin]
m: object

match m:
    case list(x) | dict(x):
        reveal_type(x)  # N: Revealed type is "typing.Iterable[Any]"
[builtins fixtures/dict.pyi]

-- Interactions --

[case testMatchCapturePatternMultipleCases]
m: object

match m:
    case int(x):
        reveal_type(x)  # N: Revealed type is "builtins.int"
    case str(x):
        reveal_type(x)  # N: Revealed type is "builtins.str"

reveal_type(x)  # N: Revealed type is "Union[builtins.int, builtins.str]"

[case testMatchCapturePatternMultipleCaptures]
from typing import Iterable

m: Iterable[int]

match m:
    case [x, x]:  # E: Multiple assignments to name "x" in pattern
        reveal_type(x)  # N: Revealed type is "builtins.int"
[builtins fixtures/list.pyi]

[case testMatchCapturePatternPreexistingSame]
a: int
m: int

match m:
    case a:
        reveal_type(a)  # N: Revealed type is "builtins.int"

[case testMatchCapturePatternPreexistingNarrows]
a: int
m: bool

match m:
    case a:
        reveal_type(a)  # N: Revealed type is "builtins.bool"

reveal_type(a)  # N: Revealed type is "builtins.bool"
a = 3
reveal_type(a)  # N: Revealed type is "builtins.int"

[case testMatchCapturePatternPreexistingIncompatible]
a: str
m: int

match m:
    case a:  # E: Incompatible types in capture pattern (pattern captures type "int", variable has type "str")
        reveal_type(a)  # N: Revealed type is "builtins.str"

reveal_type(a)  # N: Revealed type is "builtins.str"

[case testMatchCapturePatternPreexistingIncompatibleLater]
a: str
m: object

match m:
    case str(a):
        reveal_type(a)  # N: Revealed type is "builtins.str"
    case int(a):  # E: Incompatible types in capture pattern (pattern captures type "int", variable has type "str")
        reveal_type(a)  # N: Revealed type is "builtins.str"

reveal_type(a)  # N: Revealed type is "builtins.str"

[case testMatchCapturePatternFromFunctionReturningUnion]
def func1(arg: bool) -> str | int: ...
def func2(arg: bool) -> bytes | int: ...

def main() -> None:
    match func1(True):
        case str(a):
            match func2(True):
                case c:
                    reveal_type(a)  # N: Revealed type is "builtins.str"
                    reveal_type(c)  # N: Revealed type is "Union[builtins.bytes, builtins.int]"
            reveal_type(a)  # N: Revealed type is "builtins.str"
        case a:
            reveal_type(a)  # N: Revealed type is "builtins.int"

[case testMatchCapturePatternFromAsyncFunctionReturningUnion]
async def func1(arg: bool) -> str | int: ...
async def func2(arg: bool) -> bytes | int: ...

async def main() -> None:
    match await func1(True):
        case str(a):
            match await func2(True):
                case c:
                    reveal_type(a)  # N: Revealed type is "builtins.str"
                    reveal_type(c)  # N: Revealed type is "Union[builtins.bytes, builtins.int]"
            reveal_type(a)  # N: Revealed type is "builtins.str"
        case a:
            reveal_type(a)  # N: Revealed type is "builtins.int"

-- Guards --

[case testMatchSimplePatternGuard]
m: str

def guard() -> bool: ...

match m:
    case a if guard():
        reveal_type(a)  # N: Revealed type is "builtins.str"

[case testMatchAlwaysTruePatternGuard]
m: str

match m:
    case a if True:
        reveal_type(a)  # N: Revealed type is "builtins.str"

[case testMatchAlwaysFalsePatternGuard]
m: str

match m:
    case a if False:
        reveal_type(a)

[case testMatchRedefiningPatternGuard]
m: str

match m:
    case a if a := 1:  # E: Incompatible types in assignment (expression has type "int", variable has type "str")
        reveal_type(a)  # N: Revealed type is "Never"

[case testMatchAssigningPatternGuard]
m: str

match m:
    case a if a := "test":
        reveal_type(a)  # N: Revealed type is "builtins.str"

[case testMatchNarrowingPatternGuard]
m: object

match m:
    case a if isinstance(a, str):
        reveal_type(a)  # N: Revealed type is "builtins.str"
[builtins fixtures/isinstancelist.pyi]

[case testMatchIncompatiblePatternGuard]
class A: ...
class B: ...

m: A

match m:
    case a if isinstance(a, B):
        reveal_type(a)  # N: Revealed type is "__main__.<subclass of "A" and "B">"
[builtins fixtures/isinstancelist.pyi]

[case testMatchUnreachablePatternGuard]
m: str

match m:
    case a if isinstance(a, int):
        reveal_type(a)
[builtins fixtures/isinstancelist.pyi]

-- Exhaustiveness --

[case testMatchUnionNegativeNarrowing]
from typing import Union

m: Union[str, int]

match m:
    case str(a):
        reveal_type(a)  # N: Revealed type is "builtins.str"
        reveal_type(m)  # N: Revealed type is "builtins.str"
    case b:
        reveal_type(b)  # N: Revealed type is "builtins.int"
        reveal_type(m)  # N: Revealed type is "builtins.int"

[case testMatchOrPatternNegativeNarrowing]
from typing import Union

m: Union[str, bytes, int]

match m:
    case str(a) | bytes(a):
        reveal_type(a)  # N: Revealed type is "builtins.object"
        reveal_type(m)  # N: Revealed type is "Union[builtins.str, builtins.bytes]"
    case b:
        reveal_type(b)  # N: Revealed type is "builtins.int"

[case testMatchExhaustiveReturn]
def foo(value) -> int:
  match value:
    case "bar":
      return 1
    case _:
      return 2

[case testMatchNonExhaustiveReturn]
def foo(value) -> int:  # E: Missing return statement
  match value:
    case "bar":
      return 1
    case 2:
      return 2

[case testMatchMoreExhaustiveReturnCases]
def g(value: int | None) -> int:
    match value:
        case int():
            return 0
        case None:
            return 1

def b(value: bool) -> int:
    match value:
        case True:
            return 2
        case False:
            return 3

[case testMatchMiscNonExhaustiveReturn]
class C:
    a: int | str

def f1(value: int | str | None) -> int:  # E: Missing return statement
    match value:
        case int():
            return 0
        case None:
            return 1

def f2(c: C) -> int:  # E: Missing return statement
    match c:
        case C(a=int()):
            return 0
        case C(a=str()):
            return 1

def f3(x: list[str]) -> int:  # E: Missing return statement
    match x:
        case [a]:
            return 0
        case [a, b]:
            return 1

def f4(x: dict[str, int]) -> int:  # E: Missing return statement
    match x:
        case {'x': a}:
            return 0

def f5(x: bool) -> int:  # E: Missing return statement
    match x:
        case True:
            return 0
[builtins fixtures/dict.pyi]

[case testMatchNonExhaustiveError]
from typing import NoReturn
def assert_never(x: NoReturn) -> None: ...

def f(value: int) -> int:  # E: Missing return statement
    match value:
        case 1:
            return 0
        case 2:
            return 1
        case o:
            assert_never(o)  # E: Argument 1 to "assert_never" has incompatible type "int"; expected "Never"

[case testMatchExhaustiveNoError]
from typing import NoReturn, Union, Literal
def assert_never(x: NoReturn) -> None: ...

def f(value: Literal[1] | Literal[2]) -> int:
    match value:
        case 1:
            return 0
        case 2:
            return 1
        case o:
            assert_never(o)
[typing fixtures/typing-medium.pyi]

[case testMatchSequencePatternNegativeNarrowing]
from typing import Union, Sequence, Tuple
from typing_extensions import Literal

m1: Sequence[int | str]

match m1:
    case [int()]:
        reveal_type(m1)  # N: Revealed type is "typing.Sequence[builtins.int]"
    case r:
        reveal_type(m1)  # N: Revealed type is "typing.Sequence[Union[builtins.int, builtins.str]]"

m2: Tuple[int | str]

match m2:
    case (int(),):
        reveal_type(m2)  # N: Revealed type is "Tuple[builtins.int]"
    case r2:
        reveal_type(m2)  # N: Revealed type is "Tuple[builtins.str]"

m3: Tuple[Union[int, str]]

match m3:
    case (1,):
        reveal_type(m3)  # N: Revealed type is "Tuple[Literal[1]]"
    case r2:
        reveal_type(m3)  # N: Revealed type is "Tuple[Union[builtins.int, builtins.str]]"

m4: Tuple[Literal[1], int]

match m4:
    case (1, 5):
        reveal_type(m4)  # N: Revealed type is "Tuple[Literal[1], Literal[5]]"
    case (1, 6):
        reveal_type(m4)  # N: Revealed type is "Tuple[Literal[1], Literal[6]]"
    case _:
        reveal_type(m4)  # N: Revealed type is "Tuple[Literal[1], builtins.int]"

m5: Tuple[Literal[1, 2], Literal["a", "b"]]

match m5:
    case (1, str()):
        reveal_type(m5)  # N: Revealed type is "Tuple[Literal[1], Union[Literal['a'], Literal['b']]]"
    case _:
        reveal_type(m5)  # N: Revealed type is "Tuple[Literal[2], Union[Literal['a'], Literal['b']]]"

match m5:
    case (1, "a"):
        reveal_type(m5)  # N: Revealed type is "Tuple[Literal[1], Literal['a']]"
    case _:
        reveal_type(m5)  # N: Revealed type is "Tuple[Union[Literal[1], Literal[2]], Union[Literal['a'], Literal['b']]]"

[builtins fixtures/tuple.pyi]

[case testMatchEnumSingleChoice]
from enum import Enum
from typing import NoReturn

def assert_never(x: NoReturn) -> None: ...

class Medal(Enum):
    gold = 1

def f(m: Medal) -> None:
    always_assigned: int | None = None
    match m:
        case Medal.gold:
            always_assigned = 1
            reveal_type(m)  # N: Revealed type is "Literal[__main__.Medal.gold]"
        case _:
            assert_never(m)

    reveal_type(always_assigned)  # N: Revealed type is "builtins.int"
[builtins fixtures/bool.pyi]

[case testMatchLiteralPatternEnumNegativeNarrowing]
from enum import Enum
class Medal(Enum):
    gold = 1
    silver = 2
    bronze = 3

def f(m: Medal) -> int:
    match m:
        case Medal.gold:
            reveal_type(m)  # N: Revealed type is "Literal[__main__.Medal.gold]"
            return 0
        case _:
            reveal_type(m)  # N: Revealed type is "Union[Literal[__main__.Medal.silver], Literal[__main__.Medal.bronze]]"
            return 1

def g(m: Medal) -> int:
    match m:
        case Medal.gold:
            reveal_type(m)  # N: Revealed type is "Literal[__main__.Medal.gold]"
            return 0
        case Medal.silver:
            reveal_type(m)  # N: Revealed type is "Literal[__main__.Medal.silver]"
            return 1
        case Medal.bronze:
            reveal_type(m)  # N: Revealed type is "Literal[__main__.Medal.bronze]"
            return 2
[builtins fixtures/enum.pyi]


[case testMatchLiteralPatternEnumWithTypedAttribute]
from enum import Enum
from typing import NoReturn
def assert_never(x: NoReturn) -> None: ...

class int:
    def __new__(cls, value: int): pass

class Medal(int, Enum):
    prize: str

    def __new__(cls, value: int, prize: str) -> Medal:
        enum = int.__new__(cls, value)
        enum._value_ = value
        enum.prize = prize
        return enum

    gold = (1, 'cash prize')
    silver = (2, 'sponsorship')
    bronze = (3, 'nothing')

m: Medal

match m:
    case Medal.gold:
        reveal_type(m)  # N: Revealed type is "Literal[__main__.Medal.gold]"
    case Medal.silver:
        reveal_type(m)  # N: Revealed type is "Literal[__main__.Medal.silver]"
    case Medal.bronze:
        reveal_type(m)  # N: Revealed type is "Literal[__main__.Medal.bronze]"
    case _ as unreachable:
        assert_never(unreachable)

[builtins fixtures/tuple.pyi]

[case testMatchLiteralPatternFunctionalEnum]
from enum import Enum
from typing import NoReturn
def assert_never(x: NoReturn) -> None: ...

Medal = Enum('Medal', 'gold silver bronze')
m: Medal

match m:
    case Medal.gold:
        reveal_type(m)  # N: Revealed type is "Literal[__main__.Medal.gold]"
    case Medal.silver:
        reveal_type(m)  # N: Revealed type is "Literal[__main__.Medal.silver]"
    case Medal.bronze:
        reveal_type(m)  # N: Revealed type is "Literal[__main__.Medal.bronze]"
    case _ as unreachable:
        assert_never(unreachable)
[builtins fixtures/enum.pyi]

[case testMatchLiteralPatternEnumCustomEquals-skip]
from enum import Enum
class Medal(Enum):
    gold = 1
    silver = 2
    bronze = 3

    def __eq__(self, other) -> bool: ...

m: Medal

match m:
    case Medal.gold:
        reveal_type(m)  # N: Revealed type is "Literal[__main__.Medal.gold]"
    case _:
        reveal_type(m)  # N: Revealed type is "__main__.Medal"
[builtins fixtures/enum.pyi]

[case testMatchNarrowUsingPatternGuardSpecialCase]
def f(x: int | str) -> int:
    match x:
        case x if isinstance(x, str):
            return 0
        case int():
            return 1
[builtins fixtures/isinstance.pyi]

[case testMatchNarrowDownUnionPartially]

def f(x: int | str) -> None:
    match x:
        case int():
            return
    reveal_type(x)  # N: Revealed type is "builtins.str"

def g(x: int | str | None) -> None:
    match x:
        case int() | None:
            return
    reveal_type(x)  # N: Revealed type is "builtins.str"

def h(x: int | str | None) -> None:
    match x:
        case int() | str():
            return
    reveal_type(x)  # N: Revealed type is "None"

[case testMatchNarrowDownUsingLiteralMatch]
from enum import Enum
class Medal(Enum):
    gold = 1
    silver = 2

def b1(x: bool) -> None:
    match x:
        case True:
            return
    reveal_type(x)  # N: Revealed type is "Literal[False]"

def b2(x: bool) -> None:
    match x:
        case False:
            return
    reveal_type(x)  # N: Revealed type is "Literal[True]"

def e1(x: Medal) -> None:
    match x:
        case Medal.gold:
            return
    reveal_type(x)  # N: Revealed type is "Literal[__main__.Medal.silver]"

def e2(x: Medal) -> None:
    match x:
        case Medal.silver:
            return
    reveal_type(x)  # N: Revealed type is "Literal[__main__.Medal.gold]"

def i(x: int) -> None:
    match x:
        case 1:
            return
    reveal_type(x)  # N: Revealed type is "builtins.int"

def s(x: str) -> None:
    match x:
        case 'x':
            return
    reveal_type(x)  # N: Revealed type is "builtins.str"

def union(x: str | bool) -> None:
    match x:
        case True:
            return
    reveal_type(x)  # N: Revealed type is "Union[builtins.str, Literal[False]]"
[builtins fixtures/tuple.pyi]

[case testMatchAssertFalseToSilenceFalsePositives]
class C:
    a: int | str

def f(c: C) -> int:
    match c:
        case C(a=int()):
            return 0
        case C(a=str()):
            return 1
        case _:
            assert False

def g(c: C) -> int:
    match c:
        case C(a=int()):
            return 0
        case C(a=str()):
            return 1
    assert False

[case testMatchAsPatternExhaustiveness]
def f(x: int | str) -> int:
    match x:
        case int() as n:
            return n
        case str() as s:
            return 1

[case testMatchOrPatternExhaustiveness]
from typing import NoReturn, Literal
def assert_never(x: NoReturn) -> None: ...

Color = Literal["blue", "green", "red"]
c: Color

match c:
    case "blue":
        reveal_type(c) # N: Revealed type is "Literal['blue']"
    case "green" | "notColor":
        reveal_type(c) # N: Revealed type is "Literal['green']"
    case _:
        assert_never(c) # E: Argument 1 to "assert_never" has incompatible type "Literal['red']"; expected "Never"
[typing fixtures/typing-typeddict.pyi]

[case testMatchAsPatternIntersection-skip]
class A: pass
class B: pass
class C: pass

def f(x: A) -> None:
    match x:
        case B() as y:
            reveal_type(y)  # N: Revealed type is "__main__.<subclass of "A" and "B">"
        case C() as y:
            reveal_type(y)  # N: Revealed type is "__main__.<subclass of "A" and "C">"
    reveal_type(y)  # N: Revealed type is "Union[__main__.<subclass of "A" and "B">, __main__.<subclass of "A" and "C">]"

[case testMatchWithBreakAndContinue]
def f(x: int | str | None) -> None:
    i = int()
    while i:
        match x:
            case int():
                continue
            case str():
                break
        reveal_type(x)  # N: Revealed type is "None"
    reveal_type(x)  # N: Revealed type is "Union[builtins.int, builtins.str, None]"

[case testMatchNarrowDownWithStarred-skip]
from typing import List
def f(x: List[int] | int) -> None:
    match x:
        case [*y]:
            reveal_type(y)  # N: Revealed type is "builtins.list[builtins.int]"
            return
    reveal_type(x)  # N: Revealed type is "builtins.int"
[builtins fixtures/list.pyi]

-- Misc

[case testMatchAndWithStatementScope]
from m import A, B

with A() as x:
    pass
with B() as x: \
    # E: Incompatible types in assignment (expression has type "B", variable has type "A")
    pass

with A() as y:
    pass
with B() as y: \
    # E: Incompatible types in assignment (expression has type "B", variable has type "A")
    pass

with A() as z:
    pass
with B() as z: \
    # E: Incompatible types in assignment (expression has type "B", variable has type "A")
    pass

with A() as zz:
    pass
with B() as zz: \
    # E: Incompatible types in assignment (expression has type "B", variable has type "A")
    pass

match x:
    case str(y) as z:
        zz = y

[file m.pyi]
from typing import Any

class A:
    def __enter__(self) -> A: ...
    def __exit__(self, x, y, z) -> None: ...
class B:
    def __enter__(self) -> B: ...
    def __exit__(self, x, y, z) -> None: ...

[case testOverrideMatchArgs]
class AST:
   __match_args__ = ()

class stmt(AST): ...

class AnnAssign(stmt):
   __match_args__ = ('target', 'annotation', 'value', 'simple')
   target: str
   annotation: int
   value: str
   simple: int

reveal_type(AST.__match_args__)  # N: Revealed type is "Tuple[()]"
reveal_type(stmt.__match_args__)  # N: Revealed type is "Tuple[()]"
reveal_type(AnnAssign.__match_args__)  # N: Revealed type is "Tuple[Literal['target']?, Literal['annotation']?, Literal['value']?, Literal['simple']?]"

AnnAssign.__match_args__ = ('a', 'b', 'c', 'd')  # E: Cannot assign to "__match_args__"
__match_args__ = 0

def f(x: AST) -> None:
    match x:
        case AST():
            reveal_type(x)  # N: Revealed type is "__main__.AST"
    match x:
        case stmt():
            reveal_type(x)  # N: Revealed type is "__main__.stmt"
    match x:
        case AnnAssign(a, b, c, d):
            reveal_type(a)  # N: Revealed type is "builtins.str"
            reveal_type(b)  # N: Revealed type is "builtins.int"
            reveal_type(c)  # N: Revealed type is "builtins.str"
[builtins fixtures/tuple.pyi]

[case testMatchReachableDottedNames]
# flags: --warn-unreachable
class Consts:
    BLANK = ""
    SPECIAL = "asdf"

def test_func(test_str: str) -> str:
    match test_str:
        case Consts.BLANK:
            return "blank"
        case Consts.SPECIAL:
            return "special"
        case _:
            return "other"


[case testNoneTypeWarning]
from types import NoneType

def foo(x: NoneType): # E: NoneType should not be used as a type, please use None instead
    reveal_type(x) # N: Revealed type is "None"

[builtins fixtures/tuple.pyi]

[case testMatchTupleInstanceUnionNoCrash]
from typing import Union

def func(e: Union[str, tuple[str]]) -> None:
    match e:
        case (a,) if isinstance(a, str):
            reveal_type(a)  # N: Revealed type is "builtins.str"
[builtins fixtures/tuple.pyi]

[case testMatchTupleOptionalNoCrash]
foo: tuple[int] | None
match foo:
    case x,:
        reveal_type(x)  # N: Revealed type is "builtins.int"
[builtins fixtures/tuple.pyi]

[case testMatchUnionTwoTuplesNoCrash]
var: tuple[int, int] | tuple[str, str]

# TODO: we can infer better here.
match var:
    case (42, a):
        reveal_type(a)  # N: Revealed type is "Union[builtins.int, builtins.str]"
    case ("yes", b):
        reveal_type(b)  # N: Revealed type is "Union[builtins.int, builtins.str]"
[builtins fixtures/tuple.pyi]

[case testMatchNamedAndKeywordsAreTheSame]
from typing import Generic, TypeVar, Union
from typing_extensions import Final
from dataclasses import dataclass

T = TypeVar("T")

class Regular:
    x: str
    y: int
    __match_args__ = ("x",)
class ReversedOrder:
    x: int
    y: str
    __match_args__ = ("y",)
class GenericRegular(Generic[T]):
    x: T
    __match_args__ = ("x",)
class GenericWithFinal(Generic[T]):
    x: T
    __match_args__: Final = ("x",)
class RegularSubtype(GenericRegular[str]): ...

@dataclass
class GenericDataclass(Generic[T]):
    x: T

input_arg: Union[
    Regular,
    ReversedOrder,
    GenericRegular[str],
    GenericWithFinal[str],
    RegularSubtype,
    GenericDataclass[str],
]

# Positional:
match input_arg:
    case Regular(a):
        reveal_type(a)  # N: Revealed type is "builtins.str"
    case ReversedOrder(a):
        reveal_type(a)  # N: Revealed type is "builtins.str"
    case GenericWithFinal(a):
        reveal_type(a)  # N: Revealed type is "builtins.str"
    case RegularSubtype(a):
        reveal_type(a)  # N: Revealed type is "builtins.str"
    case GenericRegular(a):
        reveal_type(a)  # N: Revealed type is "builtins.str"
    case GenericDataclass(a):
        reveal_type(a)  # N: Revealed type is "builtins.str"

# Keywords:
match input_arg:
    case Regular(x=a):
        reveal_type(a)  # N: Revealed type is "builtins.str"
    case ReversedOrder(x=b):  # Order is different
        reveal_type(b)  # N: Revealed type is "builtins.int"
    case GenericWithFinal(x=a):
        reveal_type(a)  # N: Revealed type is "builtins.str"
    case RegularSubtype(x=a):
        reveal_type(a)  # N: Revealed type is "builtins.str"
    case GenericRegular(x=a):
        reveal_type(a)  # N: Revealed type is "builtins.str"
    case GenericDataclass(x=a):
        reveal_type(a)  # N: Revealed type is "builtins.str"
[builtins fixtures/dataclasses.pyi]

[case testMatchValueConstrainedTypeVar]
from typing import TypeVar, Iterable

S = TypeVar("S", int, str)

def my_func(pairs: Iterable[tuple[S, S]]) -> None:
    for pair in pairs:
        reveal_type(pair)  # N: Revealed type is "Tuple[builtins.int, builtins.int]" \
                           # N: Revealed type is "Tuple[builtins.str, builtins.str]"
        match pair:
            case _:
                reveal_type(pair)  # N: Revealed type is "Tuple[builtins.int, builtins.int]" \
                                   # N: Revealed type is "Tuple[builtins.str, builtins.str]"
[builtins fixtures/tuple.pyi]

[case testPossiblyUndefinedMatch]
# flags: --enable-error-code possibly-undefined
def f0(x: int | str) -> int:
    match x:
        case int():
            y = 1
    return y  # E: Name "y" may be undefined

def f1(a: object) -> None:
    match a:
        case [y]: pass
        case _:
            y = 1
            x = 2
    z = y
    z = x  # E: Name "x" may be undefined

def f2(a: object) -> None:
    match a:
        case [[y] as x]: pass
        case {"k1": 1, "k2": x, "k3": y}: pass
        case [0, *x]:
            y = 2
        case _:
            y = 1
            x = [2]
    z = x
    z = y

def f3(a: object) -> None:
    y = 1
    match a:
        case [x]:
            y = 2
        # Note the missing `case _:`
    z = x  # E: Name "x" may be undefined
    z = y

def f4(a: object) -> None:
    y = 1
    match a:
        case [x]:
            y = 2
        case _:
            assert False, "unsupported"
    z = x
    z = y

def f5(a: object) -> None:
    match a:
        case tuple(x): pass
        case _:
            return
    y = x

def f6(a: object) -> None:
    if int():
        y = 1
    match a:
        case _ if y is not None:  # E: Name "y" may be undefined
            pass
[builtins fixtures/tuple.pyi]

[case testPossiblyUndefinedMatchUnreachable]
# flags: --enable-error-code possibly-undefined
import typing

def f0(x: int) -> int:
    match x:
        case 1 if not typing.TYPE_CHECKING:
            pass
        case 2:
            y = 2
        case _:
            y = 3
    return y # No error.

def f1(x: int) -> int:
    match x:
        case 1 if not typing.TYPE_CHECKING:
            pass
        case 2:
            y = 2
    return y  # E: Name "y" may be undefined

[typing fixtures/typing-medium.pyi]

[case testUsedBeforeDefMatchWalrus]
# flags: --enable-error-code used-before-def
import typing

def f0(x: int) -> None:
    a = y  # E: Cannot determine type of "y"  # E: Name "y" is used before definition
    match y := x:
        case 1:
            b = y
        case 2:
            c = y
    d = y

[case testTypeAliasWithNewUnionSyntaxAndNoneLeftOperand]
from typing import overload
class C:
    @overload
    def __init__(self) -> None: pass
    @overload
    def __init__(self, x: int) -> None: pass
    def __init__(self, x=0):
        pass

class D: pass

X = None | C
Y = None | D
[builtins fixtures/type.pyi]

[case testMatchStatementWalrus]
class A:
    a = 1

def returns_a_or_none() -> A | None:
    return A()

def returns_a() -> A:
    return A()

def f() -> None:
    match x := returns_a_or_none():
        case A():
            reveal_type(x.a)  # N: Revealed type is "builtins.int"
    match x := returns_a():
        case A():
            reveal_type(x.a)  # N: Revealed type is "builtins.int"
    y = returns_a_or_none()
    match y:
        case A():
            reveal_type(y.a)  # N: Revealed type is "builtins.int"

[case testNarrowedVariableInNestedModifiedInMatch]
from typing import Optional

def match_stmt_error1(x: Optional[str]) -> None:
    if x is None:
        x = "a"
    def nested() -> str:
        return x  # E: Incompatible return value type (got "Optional[str]", expected "str")
    match object():
        case str(x):
            pass
    nested()

def foo(x): pass

def match_stmt_ok1(x: Optional[str]) -> None:
    if x is None:
        x = "a"
    def nested() -> str:
        return x
    match foo(x):
        case str(y):
            z = x
    nested()

def match_stmt_error2(x: Optional[str]) -> None:
    if x is None:
        x = "a"
    def nested() -> str:
        return x  # E: Incompatible return value type (got "Optional[str]", expected "str")
    match [None]:
        case [x]:
            pass
    nested()

def match_stmt_error3(x: Optional[str]) -> None:
    if x is None:
        x = "a"
    def nested() -> str:
        return x  # E: Incompatible return value type (got "Optional[str]", expected "str")
    match {'a': None}:
        case {'a': x}:
            pass
    nested()

def match_stmt_error4(x: Optional[list[str]]) -> None:
    if x is None:
        x = ["a"]
    def nested() -> list[str]:
        return x  # E: Incompatible return value type (got "Optional[List[str]]", expected "List[str]")
    match ["a"]:
        case [*x]:
            pass
    nested()

class C:
    a: str

def match_stmt_error5(x: Optional[str]) -> None:
    if x is None:
        x = "a"
    def nested() -> str:
        return x  # E: Incompatible return value type (got "Optional[str]", expected "str")
    match C():
        case C(a=x):
            pass
    nested()
[builtins fixtures/tuple.pyi]

[case testMatchSubjectRedefinition]
# flags: --allow-redefinition
def transform1(a: str) -> int:
    ...

def transform2(a: int) -> str:
    ...

def redefinition_good(a: str):
    a = transform1(a)

    match (a + 1):
        case _:
            ...


def redefinition_bad(a: int):
    a = transform2(a)

    match (a + 1):  # E: Unsupported operand types for + ("str" and "int")
        case _:
            ...

[builtins fixtures/primitives.pyi]

[case testPatternMatchingClassPatternLocation]
# See https://github.com/python/mypy/issues/15496
from some_missing_lib import DataFrame, Series  # type: ignore[import]
from typing import TypeVar

T = TypeVar("T", Series, DataFrame)

def f(x: T) -> None:
    match x:
        case Series() | DataFrame():  # type: ignore[misc]
            pass

def f2(x: T) -> None:
    match x:
        case Series():  # type: ignore[misc]
            pass
        case DataFrame():  # type: ignore[misc]
            pass
[builtins fixtures/primitives.pyi]

[case testMatchGuardReachability]
# flags: --warn-unreachable
def f1(e: int) -> int:
    match e:
        case x if True:
            return x
        case _:
            return 0  # E: Statement is unreachable
    e = 0  # E: Statement is unreachable


def f2(e: int) -> int:
    match e:
        case x if bool():
            return x
        case _:
            return 0
    e = 0  # E: Statement is unreachable

def f3(e: int | str | bytes) -> int:
    match e:
        case x if isinstance(x, int):
            return x
        case [x]:
            return 0  # E: Statement is unreachable
        case str(x):
            return 0
    reveal_type(e)  # N: Revealed type is "builtins.bytes"
    return 0

def f4(e: int | str | bytes) -> int:
    match e:
        case int(x):
            pass
        case [x]:
            return 0  # E: Statement is unreachable
        case x if isinstance(x, str):
            return 0
    reveal_type(e)  # N: Revealed type is "Union[builtins.int, builtins.bytes]"
    return 0

[builtins fixtures/primitives.pyi]

[case testMatchSequencePatternVariadicTupleNotTooShort]
from typing import Tuple
from typing_extensions import Unpack

fm1: Tuple[int, int, Unpack[Tuple[str, ...]], int]
match fm1:
    case [fa1, fb1, fc1]:
        reveal_type(fa1)  # N: Revealed type is "builtins.int"
        reveal_type(fb1)  # N: Revealed type is "builtins.int"
        reveal_type(fc1)  # N: Revealed type is "builtins.int"

fm2: Tuple[int, int, Unpack[Tuple[str, ...]], int]
match fm2:
    case [fa2, fb2]:
        reveal_type(fa2)
        reveal_type(fb2)

fm3: Tuple[int, int, Unpack[Tuple[str, ...]], int]
match fm3:
    case [fa3, fb3, fc3, fd3, fe3]:
        reveal_type(fa3)  # N: Revealed type is "builtins.int"
        reveal_type(fb3)  # N: Revealed type is "builtins.int"
        reveal_type(fc3)  # N: Revealed type is "builtins.str"
        reveal_type(fd3)  # N: Revealed type is "builtins.str"
        reveal_type(fe3)  # N: Revealed type is "builtins.int"

m1: Tuple[int, Unpack[Tuple[str, ...]], int]
match m1:
    case [a1, *b1, c1]:
        reveal_type(a1)  # N: Revealed type is "builtins.int"
        reveal_type(b1)  # N: Revealed type is "builtins.list[builtins.str]"
        reveal_type(c1)  # N: Revealed type is "builtins.int"

m2: Tuple[int, Unpack[Tuple[str, ...]], int]
match m2:
    case [a2, b2, *c2, d2, e2]:
        reveal_type(a2)  # N: Revealed type is "builtins.int"
        reveal_type(b2)  # N: Revealed type is "builtins.str"
        reveal_type(c2)  # N: Revealed type is "builtins.list[builtins.str]"
        reveal_type(d2)  # N: Revealed type is "builtins.str"
        reveal_type(e2)  # N: Revealed type is "builtins.int"

m3: Tuple[int, int, Unpack[Tuple[str, ...]], int, int]
match m3:
    case [a3, *b3, c3]:
        reveal_type(a3)  # N: Revealed type is "builtins.int"
        reveal_type(b3)  # N: Revealed type is "builtins.list[Union[builtins.int, builtins.str]]"
        reveal_type(c3)  # N: Revealed type is "builtins.int"
[builtins fixtures/tuple.pyi]

[case testMatchSequencePatternTypeVarTupleNotTooShort]
from typing import Tuple
from typing_extensions import Unpack, TypeVarTuple

Ts = TypeVarTuple("Ts")
def test(xs: Tuple[Unpack[Ts]]) -> None:
    fm1: Tuple[int, int, Unpack[Ts], int]
    match fm1:
        case [fa1, fb1, fc1]:
            reveal_type(fa1)  # N: Revealed type is "builtins.int"
            reveal_type(fb1)  # N: Revealed type is "builtins.int"
            reveal_type(fc1)  # N: Revealed type is "builtins.int"

    fm2: Tuple[int, int, Unpack[Ts], int]
    match fm2:
        case [fa2, fb2]:
            reveal_type(fa2)
            reveal_type(fb2)

    fm3: Tuple[int, int, Unpack[Ts], int]
    match fm3:
        case [fa3, fb3, fc3, fd3, fe3]:
            reveal_type(fa3)  # N: Revealed type is "builtins.int"
            reveal_type(fb3)  # N: Revealed type is "builtins.int"
            reveal_type(fc3)  # N: Revealed type is "builtins.object"
            reveal_type(fd3)  # N: Revealed type is "builtins.object"
            reveal_type(fe3)  # N: Revealed type is "builtins.int"

    m1: Tuple[int, Unpack[Ts], int]
    match m1:
        case [a1, *b1, c1]:
            reveal_type(a1)  # N: Revealed type is "builtins.int"
            reveal_type(b1)  # N: Revealed type is "builtins.list[builtins.object]"
            reveal_type(c1)  # N: Revealed type is "builtins.int"

    m2: Tuple[int, Unpack[Ts], int]
    match m2:
        case [a2, b2, *c2, d2, e2]:
            reveal_type(a2)  # N: Revealed type is "builtins.int"
            reveal_type(b2)  # N: Revealed type is "builtins.object"
            reveal_type(c2)  # N: Revealed type is "builtins.list[builtins.object]"
            reveal_type(d2)  # N: Revealed type is "builtins.object"
            reveal_type(e2)  # N: Revealed type is "builtins.int"

    m3: Tuple[int, int, Unpack[Ts], int, int]
    match m3:
        case [a3, *b3, c3]:
            reveal_type(a3)  # N: Revealed type is "builtins.int"
            reveal_type(b3)  # N: Revealed type is "builtins.list[builtins.object]"
            reveal_type(c3)  # N: Revealed type is "builtins.int"
[builtins fixtures/tuple.pyi]

[case testMatchSequencePatternTypeVarBoundNoCrash]
# This was crashing: https://github.com/python/mypy/issues/18089
from typing import TypeVar, Sequence, Any

T = TypeVar("T", bound=Sequence[Any])

def f(x: T) -> None:
    match x:
        case [_]:
            pass
[builtins fixtures/tuple.pyi]

[case testMatchSequencePatternTypeVarBoundNarrows]
from typing import TypeVar, Sequence

T = TypeVar("T", bound=Sequence[int | str])

def accept_seq_int(x: Sequence[int]): ...

def f(x: T) -> None:
    match x:
        case [1, 2]:
            accept_seq_int(x)
        case _:
            accept_seq_int(x)  # E: Argument 1 to "accept_seq_int" has incompatible type "T"; expected "Sequence[int]"
[builtins fixtures/tuple.pyi]

[case testNarrowingTypeVarMatch]
# flags: --warn-unreachable

# https://github.com/python/mypy/issues/18126
from typing import TypeVar

T = TypeVar("T")

def fn_case(arg: T) -> None:
    match arg:
        case None:
            return None
    return None
[builtins fixtures/primitives.pyi]

[case testNoneCheckDoesNotMakeTypeVarOptionalMatch]
from typing import TypeVar

T = TypeVar('T')

def foo(x: T) -> T:
    out = None
    out = x
    match out:
        case None:
            pass
    return out

[builtins fixtures/isinstance.pyi]

[case testMatchSequenceReachableFromAny]
# flags: --warn-unreachable
from typing import Any

def maybe_list(d: Any) -> int:
    match d:
        case []:
            return 0
        case [[_]]:
            return 1
        case [_]:
            return 1
        case _:
            return 2

def with_guard(d: Any) -> None:
    match d:
        case [s] if isinstance(s, str):
            reveal_type(s)  # N: Revealed type is "builtins.str"
    match d:
        case (s,) if isinstance(s, str):
            reveal_type(s)  # N: Revealed type is "builtins.str"

def nested_in_dict(d: dict[str, Any]) -> int:
    match d:
        case {"src": ["src"]}:
            return 1
        case _:
            return 0

[builtins fixtures/dict.pyi]

<<<<<<< HEAD
[case testMatchFunctionCall]
# flags: --warn-unreachable

def fn() -> int | str: ...

match fn():
    case str(s):
        reveal_type(s)  # N: Revealed type is "builtins.str"
    case int(i):
        reveal_type(i)  # N: Revealed type is "builtins.int"
    case other:
        other  # E: Statement is unreachable

[case testMatchAttribute]
# flags: --warn-unreachable

class A:
    foo: int | str

match A().foo:
    case str(s):
        reveal_type(s)  # N: Revealed type is "builtins.str"
    case int(i):
        reveal_type(i)  # N: Revealed type is "builtins.int"
    case other:
        other  # E: Statement is unreachable

[case testMatchOperations]
# flags: --warn-unreachable

x: int
match -x:
    case -1 as s:
        reveal_type(s)  # N: Revealed type is "Literal[-1]"
    case int(s):
        reveal_type(s)  # N: Revealed type is "builtins.int"
    case other:
        other  # E: Statement is unreachable

match 1 + 2:
    case 3 as s:
        reveal_type(s)  # N: Revealed type is "Literal[3]"
    case int(s):
        reveal_type(s)  # N: Revealed type is "builtins.int"
    case other:
        other  # E: Statement is unreachable

match 1 > 2:
    case True as s:
        reveal_type(s)  # N: Revealed type is "Literal[True]"
    case False as s:
        reveal_type(s)  # N: Revealed type is "Literal[False]"
    case other:
        other  # E: Statement is unreachable
[builtins fixtures/ops.pyi]

[case testMatchDictItem]
# flags: --warn-unreachable

m: dict[str, int | str]
k: str

match m[k]:
    case str(s):
        reveal_type(s)  # N: Revealed type is "builtins.str"
    case int(i):
        reveal_type(i)  # N: Revealed type is "builtins.int"
    case other:
        other  # E: Statement is unreachable

[builtins fixtures/dict.pyi]

[case testMatchLiteralValuePathological]
# flags: --warn-unreachable

match 0:
    case 0 as i:
        reveal_type(i)  # N: Revealed type is "Literal[0]?"
    case int(i):
        i  # E: Statement is unreachable
    case other:
        other  # E: Statement is unreachable
=======
[case testMatchRebindsOuterFunctionName]
# flags: --warn-unreachable
from typing_extensions import Literal

def x() -> tuple[Literal["test"]]: ...

match x():
    case (x,) if x == "test":  # E: Incompatible types in capture pattern (pattern captures type "Literal['test']", variable has type "Callable[[], Tuple[Literal['test']]]")
        reveal_type(x)  # N: Revealed type is "def () -> Tuple[Literal['test']]"
    case foo:
        foo

[builtins fixtures/dict.pyi]

[case testMatchRebindsInnerFunctionName]
# flags: --warn-unreachable
class Some:
    value: int | str
    __match_args__ = ("value",)

def fn1(x: Some | int | str) -> None:
    match x:
        case int():
            def value():
                return 1
            reveal_type(value)  # N: Revealed type is "def () -> Any"
        case str():
            def value():
                return 1
            reveal_type(value)  # N: Revealed type is "def () -> Any"
        case Some(value):  # E: Incompatible types in capture pattern (pattern captures type "Union[int, str]", variable has type "Callable[[], Any]")
            pass

def fn2(x: Some | int | str) -> None:
    match x:
        case int():
            def value() -> str:
                return ""
            reveal_type(value)  # N: Revealed type is "def () -> builtins.str"
        case str():
            def value() -> int:  # E: All conditional function variants must have identical signatures \
                                 # N: Original: \
                                 # N:     def value() -> str \
                                 # N: Redefinition: \
                                 # N:     def value() -> int
                return 1
            reveal_type(value)  # N: Revealed type is "def () -> builtins.str"
        case Some(value):  # E: Incompatible types in capture pattern (pattern captures type "Union[int, str]", variable has type "Callable[[], str]")
            pass
[builtins fixtures/dict.pyi]
>>>>>>> 9be49b3b
<|MERGE_RESOLUTION|>--- conflicted
+++ resolved
@@ -2472,90 +2472,6 @@
 
 [builtins fixtures/dict.pyi]
 
-<<<<<<< HEAD
-[case testMatchFunctionCall]
-# flags: --warn-unreachable
-
-def fn() -> int | str: ...
-
-match fn():
-    case str(s):
-        reveal_type(s)  # N: Revealed type is "builtins.str"
-    case int(i):
-        reveal_type(i)  # N: Revealed type is "builtins.int"
-    case other:
-        other  # E: Statement is unreachable
-
-[case testMatchAttribute]
-# flags: --warn-unreachable
-
-class A:
-    foo: int | str
-
-match A().foo:
-    case str(s):
-        reveal_type(s)  # N: Revealed type is "builtins.str"
-    case int(i):
-        reveal_type(i)  # N: Revealed type is "builtins.int"
-    case other:
-        other  # E: Statement is unreachable
-
-[case testMatchOperations]
-# flags: --warn-unreachable
-
-x: int
-match -x:
-    case -1 as s:
-        reveal_type(s)  # N: Revealed type is "Literal[-1]"
-    case int(s):
-        reveal_type(s)  # N: Revealed type is "builtins.int"
-    case other:
-        other  # E: Statement is unreachable
-
-match 1 + 2:
-    case 3 as s:
-        reveal_type(s)  # N: Revealed type is "Literal[3]"
-    case int(s):
-        reveal_type(s)  # N: Revealed type is "builtins.int"
-    case other:
-        other  # E: Statement is unreachable
-
-match 1 > 2:
-    case True as s:
-        reveal_type(s)  # N: Revealed type is "Literal[True]"
-    case False as s:
-        reveal_type(s)  # N: Revealed type is "Literal[False]"
-    case other:
-        other  # E: Statement is unreachable
-[builtins fixtures/ops.pyi]
-
-[case testMatchDictItem]
-# flags: --warn-unreachable
-
-m: dict[str, int | str]
-k: str
-
-match m[k]:
-    case str(s):
-        reveal_type(s)  # N: Revealed type is "builtins.str"
-    case int(i):
-        reveal_type(i)  # N: Revealed type is "builtins.int"
-    case other:
-        other  # E: Statement is unreachable
-
-[builtins fixtures/dict.pyi]
-
-[case testMatchLiteralValuePathological]
-# flags: --warn-unreachable
-
-match 0:
-    case 0 as i:
-        reveal_type(i)  # N: Revealed type is "Literal[0]?"
-    case int(i):
-        i  # E: Statement is unreachable
-    case other:
-        other  # E: Statement is unreachable
-=======
 [case testMatchRebindsOuterFunctionName]
 # flags: --warn-unreachable
 from typing_extensions import Literal
@@ -2606,4 +2522,86 @@
         case Some(value):  # E: Incompatible types in capture pattern (pattern captures type "Union[int, str]", variable has type "Callable[[], str]")
             pass
 [builtins fixtures/dict.pyi]
->>>>>>> 9be49b3b
+
+[case testMatchFunctionCall]
+# flags: --warn-unreachable
+
+def fn() -> int | str: ...
+
+match fn():
+    case str(s):
+        reveal_type(s)  # N: Revealed type is "builtins.str"
+    case int(i):
+        reveal_type(i)  # N: Revealed type is "builtins.int"
+    case other:
+        other  # E: Statement is unreachable
+
+[case testMatchAttribute]
+# flags: --warn-unreachable
+
+class A:
+    foo: int | str
+
+match A().foo:
+    case str(s):
+        reveal_type(s)  # N: Revealed type is "builtins.str"
+    case int(i):
+        reveal_type(i)  # N: Revealed type is "builtins.int"
+    case other:
+        other  # E: Statement is unreachable
+
+[case testMatchOperations]
+# flags: --warn-unreachable
+
+x: int
+match -x:
+    case -1 as s:
+        reveal_type(s)  # N: Revealed type is "Literal[-1]"
+    case int(s):
+        reveal_type(s)  # N: Revealed type is "builtins.int"
+    case other:
+        other  # E: Statement is unreachable
+
+match 1 + 2:
+    case 3 as s:
+        reveal_type(s)  # N: Revealed type is "Literal[3]"
+    case int(s):
+        reveal_type(s)  # N: Revealed type is "builtins.int"
+    case other:
+        other  # E: Statement is unreachable
+
+match 1 > 2:
+    case True as s:
+        reveal_type(s)  # N: Revealed type is "Literal[True]"
+    case False as s:
+        reveal_type(s)  # N: Revealed type is "Literal[False]"
+    case other:
+        other  # E: Statement is unreachable
+[builtins fixtures/ops.pyi]
+
+[case testMatchDictItem]
+# flags: --warn-unreachable
+
+m: dict[str, int | str]
+k: str
+
+match m[k]:
+    case str(s):
+        reveal_type(s)  # N: Revealed type is "builtins.str"
+    case int(i):
+        reveal_type(i)  # N: Revealed type is "builtins.int"
+    case other:
+        other  # E: Statement is unreachable
+
+[builtins fixtures/dict.pyi]
+
+[case testMatchLiteralValuePathological]
+# flags: --warn-unreachable
+
+match 0:
+    case 0 as i:
+        reveal_type(i)  # N: Revealed type is "Literal[0]?"
+    case int(i):
+        i  # E: Statement is unreachable
+    case other:
+        other  # E: Statement is unreachable