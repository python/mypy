--- conflicted
+++ resolved
@@ -2586,7 +2586,6 @@
             pass
 [builtins fixtures/dict.pyi]
 
-<<<<<<< HEAD
 [case testMatchFunctionCall]
 # flags: --warn-unreachable
 
@@ -2669,7 +2668,7 @@
         i  # E: Statement is unreachable
     case other:
         other  # E: Statement is unreachable
-=======
+
 [case testMatchNamedTupleSequence]
 from typing import Any, NamedTuple
 
@@ -2721,5 +2720,4 @@
                 y = 1
                 return
     reveal_type(y) # N: Revealed type is "builtins.str"
-[builtins fixtures/list.pyi]
->>>>>>> 4b1a2558
+[builtins fixtures/list.pyi]