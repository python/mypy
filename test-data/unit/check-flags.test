[case testUnannotatedFunction]
# flags: --disallow-untyped-defs
def f(x): pass
[out]
main:2: error: Function is missing a type annotation

[case testUnannotatedArgument]
# flags: --disallow-untyped-defs
def f(x) -> int: pass
[out]
main:2: error: Function is missing a type annotation for one or more arguments

[case testUnannotatedArgumentWithFastParser]
# flags: --disallow-untyped-defs
def f(x) -> int: pass
[out]
main:2: error: Function is missing a type annotation for one or more arguments

[case testNoArgumentFunction]
# flags: --disallow-untyped-defs
def f() -> int: pass
[out]

[case testUnannotatedReturn]
# flags: --disallow-untyped-defs
def f(x: int): pass
[out]
main:2: error: Function is missing a return type annotation

[case testUnannotatedReturnWithFastParser]
# flags: --disallow-untyped-defs
def f(x: int): pass
[out]
main:2: error: Function is missing a return type annotation

[case testLambda]
# flags: --disallow-untyped-defs
lambda x: x
[out]

[case testUntypedDef]
# flags: --disallow-untyped-defs
def f():
    1 + "str"
[out]
main:2: error: Function is missing a type annotation
[case testUntypedDefDisallowUnannotated]
# flags: --disallow-any=unannotated
def f():
    1 + "str"
[out]
main:2: error: Function is missing a type annotation

[case testSubclassingAny]
# flags: --disallow-subclassing-any
from typing import Any
FakeClass = None  # type: Any
class Foo(FakeClass): pass  # E: Class cannot subclass 'FakeClass' (has type 'Any')
[out]

[case testSubclassingAnyMultipleBaseClasses]
# flags: --disallow-subclassing-any
from typing import Any
FakeClass = None  # type: Any
class ActualClass: pass
class Foo(ActualClass, FakeClass): pass  # E: Class cannot subclass 'FakeClass' (has type 'Any')
[out]

[case testSubclassingAnySilentImports]
# flags: --disallow-subclassing-any --follow-imports=skip
# cmd: mypy -m main

[file main.py]
from ignored_module import BaseClass
class Foo(BaseClass): pass

[file ignored_module.py]
class BaseClass: pass

[out]
tmp/main.py:2: error: Class cannot subclass 'BaseClass' (has type 'Any')

[case testSubclassingAnySilentImports2]
# flags: --disallow-subclassing-any --follow-imports=skip
# cmd: mypy -m main

[file main.py]
import ignored_module
class Foo(ignored_module.BaseClass): pass

[file ignored_module.py]
class BaseClass: pass

[out]
tmp/main.py:2: error: Class cannot subclass 'BaseClass' (has type 'Any')

[case testWarnNoReturnIgnoresTrivialFunctions]
# flags: --warn-no-return
def f() -> int:
  pass
def g() -> int:
  ...
def h() -> int:
  """with docstring"""
  pass
def i() -> int:
  """with docstring"""
  ...
def j() -> int:
  u"""with unicode docstring"""
  pass
def k() -> int:
  """docstring only"""

[case testWarnNoReturnWorksWithAlwaysTrue]
# flags: --warn-no-return
PY3 = True
def f() -> int:
    if PY3:
        return 0
    else:
        return 0
[builtins fixtures/bool.pyi]

[case testWarnNoReturnWorksWithAlwaysFalse]
# flags: --warn-no-return
PY2 = False
def f() -> int:
    if PY2:
        return 0
    else:
        return 0
[builtins fixtures/bool.pyi]

[case testWarnNoReturnWorksWithMypyTrue]
# flags: --warn-no-return
MYPY = False
def f() -> int:
    if MYPY:
        return 0
    else:
        return 0
[builtins fixtures/bool.pyi]

[case testNoReturnDisallowsReturn]
# flags: --warn-no-return
from mypy_extensions import NoReturn

def f() -> NoReturn:
  if bool():
    return 5  # E: Return statement in function which does not return
  else:
    return  # E: Return statement in function which does not return
[builtins fixtures/dict.pyi]

[case testNoReturnWithoutImplicitReturn]
# flags: --warn-no-return
from mypy_extensions import NoReturn

def no_return() -> NoReturn: pass
def f() -> NoReturn:
  no_return()
[builtins fixtures/dict.pyi]

[case testNoReturnDisallowsImplicitReturn]
# flags: --warn-no-return
from mypy_extensions import NoReturn

def f() -> NoReturn:  # N: Implicit return in function which does not return
  non_trivial_function = 1
[builtins fixtures/dict.pyi]

[case testNoReturnNoWarnNoReturn]
# flags: --warn-no-return
from mypy_extensions import NoReturn

def no_return() -> NoReturn: pass
def f() -> int:
  if bool():
    return 0
  else:
    no_return()
[builtins fixtures/dict.pyi]

[case testNoReturnInExpr]
# flags: --warn-no-return
from mypy_extensions import NoReturn

def no_return() -> NoReturn: pass
def f() -> int:
  return 0
reveal_type(f() or no_return())  # E: Revealed type is 'builtins.int'
[builtins fixtures/dict.pyi]

[case testNoReturnVariable]
# flags: --warn-no-return
from mypy_extensions import NoReturn

x = 0  # type: NoReturn  # E: Incompatible types in assignment (expression has type "int", variable has type NoReturn)
[builtins fixtures/dict.pyi]

[case testNoReturnImportFromTyping]
from typing import NoReturn

def h() -> NoReturn:
  if bool():
    return 5  # E: Return statement in function which does not return
  else:
    return  # E: Return statement in function which does not return

def no_return() -> NoReturn: pass
def f() -> NoReturn:
  no_return()

x: NoReturn = 0 # E: Incompatible types in assignment (expression has type "int", variable has type NoReturn)
[builtins fixtures/dict.pyi]

[case testShowErrorContextFunction]
# flags: --show-error-context
def f() -> None:
  0 + ""
[out]
main: note: In function "f":
main:3: error: Unsupported operand types for + ("int" and "str")

[case testShowErrorContextClass]
# flags: --show-error-context
class A:
  0 + ""
[out]
main: note: In class "A":
main:3: error: Unsupported operand types for + ("int" and "str")

[case testShowErrorContextMember]
# flags: --show-error-context
class A:
  def f(self, x: int) -> None:
    self.f("")
[out]
main: note: In member "f" of class "A":
main:4: error: Argument 1 to "f" of "A" has incompatible type "str"; expected "int"

[case testShowErrorContextModule]
# flags: --show-error-context
import m
[file m.py]
0 + ""
[out]
main:2: note: In module imported here:
tmp/m.py:1: error: Unsupported operand types for + ("int" and "str")

[case testShowErrorContextTopLevel]
# flags: --show-error-context
def f() -> None:
  0 + ""
0 + ""
[out]
main: note: In function "f":
main:3: error: Unsupported operand types for + ("int" and "str")
main: note: At top level:
main:4: error: Unsupported operand types for + ("int" and "str")

[case testShowErrorContextFromHere]
# flags: --show-error-context
import a
[file a.py]
import b
[file b.py]
0 + ""
[out]
tmp/a.py:1: note: In module imported here,
main:2: note: ... from here:
tmp/b.py:1: error: Unsupported operand types for + ("int" and "str")

[case testFollowImportsNormal]
# flags: --follow-imports=normal
from mod import x
x + ""
[file mod.py]
1 + ""
x = 0
[out]
tmp/mod.py:1: error: Unsupported operand types for + ("int" and "str")
main:3: error: Unsupported operand types for + ("int" and "str")

[case testFollowImportsSilent]
# flags: --follow-imports=silent
from mod import x
x + ""  # E: Unsupported operand types for + ("int" and "str")
[file mod.py]
1 + ""
x = 0

[case testFollowImportsSkip]
# flags: --follow-imports=skip
from mod import x
x + ""
[file mod.py]
this deliberate syntax error will not be reported
[out]

[case testFollowImportsError]
# flags: --follow-imports=error
from mod import x
x + ""
[file mod.py]
deliberate syntax error
[out]
main:2: note: Import of 'mod' ignored
main:2: note: (Using --follow-imports=error, module not passed on command line)

[case testIgnoreMissingImportsFalse]
from mod import x
[out]
main:1: error: Cannot find module named 'mod'
main:1: note: (Perhaps setting MYPYPATH or using the "--ignore-missing-imports" flag would help)

[case testIgnoreMissingImportsTrue]
# flags: --ignore-missing-imports
from mod import x
[out]

[case testStrictBoolean]
# flags: --strict-boolean
if True:
  pass
if 'test':  # E: Condition must be a boolean
  pass
elif 1:  # E: Condition must be a boolean
  pass

def f() -> bool:
  return True

if f:  # E: Condition must be a boolean
  pass

if f():
  pass

class A:
  def __call__(self) -> bool:
    return False

if A:  # E: Condition must be a boolean
  pass

if A():  # E: Condition must be a boolean
  pass

if A()():
  pass
[builtins fixtures/bool.pyi]

[case testStrictBooleanTernary]
# flags: --strict-boolean
x = 1 if 'test' else 2  # E: Condition must be a boolean
y = 1 if not 'test' else 2
[builtins fixtures/bool.pyi]

[case testStrictBooleanWhile]
# flags: --strict-boolean
while 5:  # E: Condition must be a boolean
  pass

while False:
  pass
[builtins fixtures/bool.pyi]

[case testStrictBooleanComplexTypes]
# flags: --strict-boolean
from typing import Any, Type, Union

x = True  # type: Any
y = True  # type: Union[bool, int]
z = int  # type: Type[int]

if x:
  pass
if y:  # E: Condition must be a boolean
  pass
if z:  # E: Condition must be a boolean
  pass
[builtins fixtures/bool.pyi]

<<<<<<< HEAD

[case testPerFileStrictOptionalBasic]
# flags: --config-file tmp/mypy.ini
import standard, optional

[file standard.py]
x = 0
x = None
[file optional.py]
x = 0
x = None  # E: Incompatible types in assignment (expression has type None, variable has type "int")

[file mypy.ini]
[[mypy]
strict_optional = False
[[mypy-optional]
strict_optional = True


[case testPerFileStrictOptionalBasicImportStandard]
# flags: --config-file tmp/mypy.ini
import standard, optional

[file standard.py]
from typing import Optional
def f(x: int) -> None: pass
an_int = 0  # type: int
optional_int = None  # type: Optional[int]
f(an_int)  # ints can be used as ints
f(optional_int)  # optional ints can be used as ints in this file

[file optional.py]
import standard
def f(x: int) -> None: pass
standard.an_int = None  # E: Incompatible types in assignment (expression has type None, variable has type "int")
standard.optional_int = None  # OK -- explicitly declared as optional
f(standard.an_int)  # ints can be used as ints
f(standard.optional_int)  # E: Argument 1 to "f" has incompatible type None; expected "int"

[file mypy.ini]
[[mypy]
strict_optional = False
[[mypy-optional]
strict_optional = True


[case testPerFileStrictOptionalBasicImportOptional]
# flags: --config-file tmp/mypy.ini
import standard, optional

[file standard.py]
import optional
def f(x: int) -> None: pass
f(optional.x)  # OK -- in non-strict Optional context
f(optional.y)  # OK -- in non-strict Optional context

[file optional.py]
from typing import Optional
def f(x: int) -> None: pass
x = 0  # type: Optional[int]
y = None  # type: None

[file mypy.ini]
[[mypy]
strict_optional = False
[[mypy-optional]
strict_optional = True
=======
[case testDisallowImplicitTypesIgnoreMissingTypes]
# flags: --ignore-missing-imports --disallow-any=unimported
from missing import MyType

def f(x: MyType) -> None:  # E: Argument 1 to "f" becomes "Any" due to an unfollowed import
    pass

[case testDisallowImplicitTypes]
# flags: --disallow-any=unimported
from missing import MyType

def f(x: MyType) -> None:
    pass
[out]
main:2: error: Cannot find module named 'missing'
main:2: note: (Perhaps setting MYPYPATH or using the "--ignore-missing-imports" flag would help)
main:4: error: Argument 1 to "f" becomes "Any" due to an unfollowed import

[case testDisallowImplicitAnyVariableDefinition]
# flags: --ignore-missing-imports --disallow-any=unimported
from missing import Unchecked

t: Unchecked = 12  # E: Type of variable becomes "Any" due to an unfollowed import

[case testDisallowImplicitAnyGeneric]
# flags: --ignore-missing-imports --disallow-any=unimported
from missing import Unchecked
from typing import List

def foo(l: List[Unchecked]) -> List[Unchecked]:
    t = []  # type: List[Unchecked]
    return l
[builtins fixtures/list.pyi]
[out]
main:5: error: Return type becomes List[Any] due to an unfollowed import
main:5: error: Argument 1 to "foo" becomes List[Any] due to an unfollowed import
main:6: error: Type of variable becomes List[Any] due to an unfollowed import

[case testDisallowImplicitAnyInherit]
# flags: --ignore-missing-imports --disallow-any=unimported
from missing import Unchecked
from typing import List

class C(Unchecked): # E: Base type Unchecked becomes "Any" due to an unfollowed import
    pass

class A(List[Unchecked]): # E: Base type becomes List[Any] due to an unfollowed import
    pass
[builtins fixtures/list.pyi]

[case testDisallowImplicitAnyAlias]
# flags: --ignore-missing-imports --disallow-any=unimported
from missing import Unchecked
from typing import List

X = List[Unchecked]

def f(x: X) -> None:  # E: Argument 1 to "f" becomes List[Any] due to an unfollowed import
    pass
[builtins fixtures/list.pyi]

[case testDisallowImplicitAnyCast]
# flags: --ignore-missing-imports --disallow-any=unimported
from missing import Unchecked
from typing import List, cast


foo = [1, 2, 3]
cast(List[Unchecked], foo)  # E: Target type of cast becomes List[Any] due to an unfollowed import
cast(Unchecked, foo)  # E: Target type of cast becomes "Any" due to an unfollowed import
[builtins fixtures/list.pyi]

[case testDisallowImplicitAnyNamedTuple]
# flags: --ignore-missing-imports --disallow-any=unimported
from typing import List, NamedTuple
from missing import Unchecked

Point = NamedTuple('Point', [('x', List[Unchecked]),
                             ('y', Unchecked)])
[builtins fixtures/list.pyi]
[out]
main:5: error: NamedTuple type becomes "Tuple[List[Any], Any]" due to an unfollowed import

[case testDisallowImplicitAnyTypeVarConstraints]
# flags: --ignore-missing-imports --disallow-any=unimported
from typing import List, NamedTuple, TypeVar, Any
from missing import Unchecked

T = TypeVar('T', Unchecked, List[Unchecked], str)
[builtins fixtures/list.pyi]
[out]
main:5: error: Constraint 1 becomes "Any" due to an unfollowed import
main:5: error: Constraint 2 becomes List[Any] due to an unfollowed import

[case testDisallowImplicitAnyNewType]
# flags: --ignore-missing-imports --disallow-any=unimported
from typing import NewType, List
from missing import Unchecked

Baz = NewType('Baz', Unchecked)  # E: Argument 2 to NewType(...) must be subclassable (got Any)
Bar = NewType('Bar', List[Unchecked])  # E: Argument 2 to NewType(...) becomes List[Any] due to an unfollowed import

[builtins fixtures/list.pyi]

[case testDisallowImplicitAnyCallableAndTuple]
# flags: --ignore-missing-imports --disallow-any=unimported
from typing import Callable, Tuple
from missing import Unchecked

def foo(f: Callable[[], Unchecked]) -> Tuple[Unchecked]:
    return f()
[builtins fixtures/list.pyi]
[out]
main:5: error: Return type becomes "Tuple[Any]" due to an unfollowed import
main:5: error: Argument 1 to "foo" becomes Callable[[], Any] due to an unfollowed import

[case testDisallowImplicitAnySubclassingExplicitAny]
# flags: --ignore-missing-imports --disallow-any=unimported --disallow-subclassing-any
from typing import Any

class C(Any): # E: Class cannot subclass 'Any' (has type 'Any')
    pass

[case testDisallowImplicitAnyVarDeclaration]
# flags: --ignore-missing-imports --disallow-any=unimported
from missing import Unchecked

foo: Unchecked = ""
foo = ""
x, y = 1, 2  # type: Unchecked, Unchecked
[out]
main:4: error: Type of variable becomes "Any" due to an unfollowed import
main:6: error: A type on this line becomes "Any" due to an unfollowed import

[case testDisallowAnyDecoratedUnannotatedDecorator]
# flags: --disallow-any=decorated
from typing import Any

def d(f):
    return f

@d
def f(x: Any) -> Any:  # E: Function is untyped after decorator transformation
    pass
@d
def h(x):  # E: Function is untyped after decorator transformation
    pass
[builtins fixtures/list.pyi]
[case testDisallowAnyDecoratedErrorIsReportedOnlyOnce]
# flags: --disallow-any=decorated

def d(f):
    return f

def d2(f):
    return f

@d
@d2
@d
def f(x: int) -> None: pass  # E: Function is untyped after decorator transformation
[case testDisallowAnyDecoratedReturnAny]
# flags: --disallow-any=decorated
from typing import Any

def d(f) -> Any:
    return f

@d
def f() -> None: pass  # E: Function is untyped after decorator transformation
[builtins fixtures/list.pyi]
[case testDisallowAnyDecoratedReturnCallable]
# flags: --disallow-any=decorated
from typing import Any, Callable

def d(f) -> Callable[..., None]:
    return f

@d
def g(i: int, s: str) -> None: pass  # E: Type of decorated function contains type "Any" (Callable[..., None])

[builtins fixtures/list.pyi]
[case testDisallowAnyDecoratedNonexistentDecorator]
# flags: --disallow-any=decorated --ignore-missing-imports
from nonexistent import d

@d
def f() -> None: pass  # E: Function is untyped after decorator transformation
[builtins fixtures/list.pyi]

[case testDisallowAnyDecoratedPartlyTypedCallable]
# flags: --disallow-any=decorated --ignore-missing-imports
from typing import Callable, Any, List

def d(f) -> Callable[[int, Any], Any]: pass
def d2(f) -> Callable[[int], List[Any]]: pass
def d3(f) -> Callable[[Any], List[str]]: pass

@d
def f(i: int, s: str) -> None:  # E: Type of decorated function contains type "Any" (Callable[[int, Any], Any])
    pass
@d2
def g(i: int) -> None:  # E: Type of decorated function contains type "Any" (Callable[[int], List[Any]])
    pass
@d3
def h(i: int) -> None:  # E: Type of decorated function contains type "Any" (Callable[[Any], List[str]])
    pass
[builtins fixtures/list.pyi]

[case testDisallowAnyDecoratedReturnsCallableNoParams]
# flags: --disallow-any=decorated
from typing import Callable

def d(p) -> Callable[[], int]:
    return p

@d
def f(i):
    return i
[builtins fixtures/list.pyi]

[case testDisallowAnyDecoratedDecoratorReturnsNonCallable]
# flags: --disallow-any=decorated
def d(p) -> int:
    return p(0)

@d
def f(i):
    return i

[case testDisallowAnyDecoratedUntypedUndecoratedFunction]
# flags: --disallow-any=decorated
from typing import Callable

def f(i):  # no error
    return i

[case testDisallowAnyDecoratedTwoDecorators]
# flags: --disallow-any=decorated
from typing import Callable

def typed_dec(f) -> Callable[[], int]: pass
def untyped_dec(f): pass

@typed_dec
@untyped_dec
def f():  # no error
    return i

@untyped_dec
@typed_dec
def g():  # E: Function is untyped after decorator transformation
    return i

[case testDisallowAnyExprSimple]
# flags: --disallow-any=expr
from typing import Any
def f(s):
    yield s

x = f(0)  # E: Expression has type "Any"
for x in f(0):  # E: Expression has type "Any"
    g(x)  # E: Expression has type "Any"

def g(x) -> Any:
    yield x  # E: Expression has type "Any"

l = [1, 2, 3]
l[f(0)]  # E: Expression has type "Any"
f(l)
f(f(0))  # E: Expression has type "Any"
[builtins fixtures/list.pyi]

[case testDisallowAnyExprUnannotatedFunction]
# flags: --disallow-any=expr
def g(s):
    return s

g(0)
w: int = g(1)

[case testDisallowAnyExprExplicitAnyParam]
# flags: --disallow-any=expr
from typing import Any, List
def f(s: Any) -> None:
    pass

def g(s: List[Any]) -> None:
    pass

f(0)

# type of list below is inferred with expected type of List[Any], so that becomes it's type
# instead of List[str]
g([''])  # E: Expression type contains "Any" (has type List[Any])
[builtins fixtures/list.pyi]

[case testDisallowAnyExprAllowsAnyInCast]
# flags: --disallow-any=expr
from typing import Any, cast
class Foo:
    g: Any = 2

z = cast(int, Foo().g)
m = cast(Any, Foo().g)  # E: Expression has type "Any"
k = Foo.g  # E: Expression has type "Any"
[builtins fixtures/list.pyi]

[case testDisallowAnyExprAllowsAnyInVariableAssignmentWithExplicitTypeAnnotation]
# flags: --disallow-any=expr
from typing import Any
class Foo:
    g: Any = 2

z: int = Foo().g
x = Foo().g  # type: int
m: Any = Foo().g  # E: Expression has type "Any"
n = Foo().g  # type: Any  # E: Expression has type "Any"
[builtins fixtures/list.pyi]

[case testDisallowAnyExprGeneric]
# flags: --disallow-any=expr
from typing import List

l: List = []
l.append(1)  # E: Expression type contains "Any" (has type List[Any])
k = l[0]  # E: Expression type contains "Any" (has type List[Any])  # E: Expression has type "Any"
[builtins fixtures/list.pyi]
>>>>>>> 5d858322
<|MERGE_RESOLUTION|>--- conflicted
+++ resolved
@@ -383,7 +383,6 @@
   pass
 [builtins fixtures/bool.pyi]
 
-<<<<<<< HEAD
 
 [case testPerFileStrictOptionalBasic]
 # flags: --config-file tmp/mypy.ini
@@ -451,7 +450,7 @@
 strict_optional = False
 [[mypy-optional]
 strict_optional = True
-=======
+
 [case testDisallowImplicitTypesIgnoreMissingTypes]
 # flags: --ignore-missing-imports --disallow-any=unimported
 from missing import MyType
@@ -779,5 +778,4 @@
 l: List = []
 l.append(1)  # E: Expression type contains "Any" (has type List[Any])
 k = l[0]  # E: Expression type contains "Any" (has type List[Any])  # E: Expression has type "Any"
-[builtins fixtures/list.pyi]
->>>>>>> 5d858322
+[builtins fixtures/list.pyi]