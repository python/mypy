--- conflicted
+++ resolved
@@ -516,7 +516,6 @@
 main:4: error: Type of variable becomes "Any" due to an unfollowed import
 main:6: error: A type on this line becomes "Any" due to an unfollowed import
 
-<<<<<<< HEAD
 [case testDisallowAnyDecoratedUnannotatedDecorator]
 # flags: --disallow-any=decorated
 from typing import Any
@@ -608,7 +607,7 @@
 @d
 def f(i):
     return i
-=======
+
 [case testDisallowAnyExprSimple]
 # flags: --disallow-any=expr
 from typing import Any
@@ -682,5 +681,4 @@
 l: List = []
 l.append(1)  # E: Expression type contains "Any" (has type List[Any])
 k = l[0]  # E: Expression type contains "Any" (has type List[Any])  # E: Expression has type "Any"
-[builtins fixtures/list.pyi]
->>>>>>> 4bc10c7d
+[builtins fixtures/list.pyi]