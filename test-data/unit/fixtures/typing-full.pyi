--- conflicted
+++ resolved
@@ -117,19 +117,15 @@
     @abstractmethod
     def __getitem__(self, n: Any) -> T_co: pass
 
-<<<<<<< HEAD
 @runtime
 class Mapping(Iterable[T], Protocol[T, T_co]):
     def __getitem__(self, key: T) -> T_co: pass
-=======
-class Mapping(Iterable[T], Sized, Generic[T, U]):
->>>>>>> d3afe689
     @overload
     def get(self, k: T) -> Optional[T_co]: pass
     @overload
-<<<<<<< HEAD
     def get(self, k: T, default: Union[T_co, V]) -> Union[T_co, V]: pass
     def values(self) -> Iterable[T_co]: pass  # Approximate return type
+    def __len__(self) -> int: ...
 
 @runtime
 class MutableMapping(Mapping[T, U], Protocol):
@@ -137,11 +133,6 @@
 
 class SupportsInt(Protocol):
     def __int__(self) -> int: pass
-=======
-    def get(self, k: T, default: Union[U, V]) -> Union[U, V]: ...
-    def values(self) -> Iterable[U]: pass  # Approximate return type
-    def __len__(self) -> int: ...
->>>>>>> d3afe689
 
 def runtime(cls: T) -> T:
     return cls
