# Builtins stub used to support @attr.s tests.
from typing import Union, overload

class object:
    def __init__(self) -> None: pass
    def __eq__(self, o: object) -> bool: pass
    def __ne__(self, o: object) -> bool: pass

class type: pass
class bytes: pass
class function: pass
class bool: pass
class float: pass
class int:
    @overload
    def __init__(self, x: Union[str, bytes, int] = ...) -> None: ...
    @overload
    def __init__(self, x: Union[str, bytes], base: int) -> None: ...
class complex:
    @overload
    def __init__(self, real: float = ..., im: float = ...) -> None: ...
    @overload
    def __init__(self, real: str = ...) -> None: ...

class str: pass
class unicode: pass
<<<<<<< HEAD
class tuple: pass
class ellipsis: pass
=======
class ellipsis: pass
class tuple: pass
>>>>>>> 4e7c2a0e
<|MERGE_RESOLUTION|>--- conflicted
+++ resolved
@@ -24,10 +24,5 @@
 
 class str: pass
 class unicode: pass
-<<<<<<< HEAD
-class tuple: pass
 class ellipsis: pass
-=======
-class ellipsis: pass
-class tuple: pass
->>>>>>> 4e7c2a0e
+class tuple: pass