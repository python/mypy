--- conflicted
+++ resolved
@@ -8,11 +8,8 @@
 
 class object:
     def __init__(self) -> None: pass
-<<<<<<< HEAD
+    def __new__(cls) -> Self: pass
     def __eq__(self, other: object) -> bool: pass
-=======
-    def __new__(cls) -> Self: ...
->>>>>>> a8ec8939
 
 class type:
     def __init__(self, *a: object) -> None: pass
