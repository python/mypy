# Builtins stub used in list-related test cases.

<<<<<<< HEAD
from typing import TypeVar, Generic, builtinclass, Iterable, Iterator, overload, Sequence
=======
from typing import TypeVar, Generic, Iterable, Iterator, overload
>>>>>>> 7b7c7adf

T = TypeVar('T')

class object:
    def __init__(self): pass

class type: pass
class ellipsis: pass

class list(Iterable[T], Generic[T]):
    @overload
    def __init__(self) -> None: pass
    @overload
    def __init__(self, x: Iterable[T]) -> None: pass
    def __iter__(self) -> Iterator[T]: pass
    def __add__(self, x: list[T]) -> list[T]: pass
    def __mul__(self, x: int) -> list[T]: pass
    def __getitem__(self, x: int) -> T: pass
    def append(self, x: T) -> None: pass
    def extend(self, x: Iterable[T]) -> None: pass

<<<<<<< HEAD
_T_co = TypeVar('_T_co', covariant=True)
class tuple(Sequence[_T_co], Generic[_T_co]): pass
=======
class tuple(Generic[T]): pass
>>>>>>> 7b7c7adf
class function: pass
class int: pass
class float: pass
class str: pass
class bool(int): pass

property = object() # Dummy definition.<|MERGE_RESOLUTION|>--- conflicted
+++ resolved
@@ -1,10 +1,6 @@
 # Builtins stub used in list-related test cases.
 
-<<<<<<< HEAD
-from typing import TypeVar, Generic, builtinclass, Iterable, Iterator, overload, Sequence
-=======
-from typing import TypeVar, Generic, Iterable, Iterator, overload
->>>>>>> 7b7c7adf
+from typing import TypeVar, Generic, Iterable, Iterator, overload, Sequence
 
 T = TypeVar('T')
 
@@ -26,12 +22,8 @@
     def append(self, x: T) -> None: pass
     def extend(self, x: Iterable[T]) -> None: pass
 
-<<<<<<< HEAD
 _T_co = TypeVar('_T_co', covariant=True)
 class tuple(Sequence[_T_co], Generic[_T_co]): pass
-=======
-class tuple(Generic[T]): pass
->>>>>>> 7b7c7adf
 class function: pass
 class int: pass
 class float: pass
