--- conflicted
+++ resolved
@@ -3,7 +3,6 @@
 from _typeshed import SupportsKeysAndGetItem
 import _typeshed
 from typing import (
-<<<<<<< HEAD
     Any,
     Generic,
     Iterable,
@@ -11,14 +10,11 @@
     Mapping,
     overload,
     Optional,
+    Self,
     Sequence,
     Tuple,
     TypeVar,
     Union,
-=======
-    TypeVar, Generic, Iterable, Iterator, Mapping, Tuple, overload, Optional, Union, Sequence,
-    Self,
->>>>>>> a3e488d2
 )
 
 T = TypeVar('T')
