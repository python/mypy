--- conflicted
+++ resolved
@@ -1,8 +1,4 @@
-<<<<<<< HEAD
-from typing import builtinclass, Iterable, Iterator, TypeVar, List, Mapping, overload, Tuple, Set, Union, Sequence, Generic
-=======
-from typing import Iterable, Iterator, TypeVar, List, Mapping, overload, Tuple, Set, Union
->>>>>>> 7b7c7adf
+from typing import Iterable, Iterator, TypeVar, List, Mapping, overload, Tuple, Set, Union, Sequence, Generic
 
 class object:
     def __init__(self) -> None: pass
