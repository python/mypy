# builtins stub used in type-related test cases.

from typing import Any, Generic, TypeVar, List, Union
import sys
import types

T = TypeVar("T")
S = TypeVar("S")

class object:
    def __init__(self) -> None: pass
    def __str__(self) -> 'str': pass

class list(Generic[T]): pass

class type(Generic[T]):
    __name__: str
    def __call__(self, *args: Any, **kwargs: Any) -> Any: pass
    def __or__(self, other: Union[type, None]) -> type: pass
    def __ror__(self, other: Union[type, None]) -> type: pass
    def mro(self) -> List['type']: pass

class tuple(Generic[T]): pass
class dict(Generic[T, S]): pass
class function: pass
class bool: pass
class int: pass
class str: pass
class ellipsis: pass
<<<<<<< HEAD
class float: pass
=======

if sys.version_info >= (3, 10):  # type: ignore
    def isinstance(obj: object, class_or_tuple: type | types.UnionType, /) -> bool: ...
else:
    def isinstance(obj: object, class_or_tuple: type, /) -> bool: ...
>>>>>>> dac88f34
<|MERGE_RESOLUTION|>--- conflicted
+++ resolved
@@ -27,12 +27,9 @@
 class int: pass
 class str: pass
 class ellipsis: pass
-<<<<<<< HEAD
 class float: pass
-=======
 
 if sys.version_info >= (3, 10):  # type: ignore
     def isinstance(obj: object, class_or_tuple: type | types.UnionType, /) -> bool: ...
 else:
-    def isinstance(obj: object, class_or_tuple: type, /) -> bool: ...
->>>>>>> dac88f34
+    def isinstance(obj: object, class_or_tuple: type, /) -> bool: ...