--- conflicted
+++ resolved
@@ -2283,7 +2283,6 @@
 reveal_type(Check().foo())  # N: Revealed type is "__main__.Check"
 [builtins fixtures/tuple.pyi]
 
-<<<<<<< HEAD
 [case testSelfInClassmethodWithOtherSelfMethod]
 from typing import Any, Callable, Self, TypeVar
 
@@ -2320,7 +2319,7 @@
         reveal_type(type(self).other_meth)  # N: Revealed type is "def () -> Self`0"
         return self.other_meth()
 [builtins fixtures/tuple.pyi]
-=======
+
 [case testSelfTypeUpperBoundFiler]
 from typing import Generic, TypeVar, overload, Sequence
 
@@ -2346,5 +2345,4 @@
 
 reveal_type(gb.test())  # N: Revealed type is "typing.Sequence[__main__.D1]"
 reveal_type(gc.test())  # N: Revealed type is "builtins.list[__main__.D2]"
-[builtins fixtures/list.pyi]
->>>>>>> c213db07
+[builtins fixtures/list.pyi]