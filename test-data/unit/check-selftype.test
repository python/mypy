--- conflicted
+++ resolved
@@ -2220,7 +2220,6 @@
     pass
 [builtins fixtures/tuple.pyi]
 
-<<<<<<< HEAD
 [case testSelfTypeClassMethodNotSilentlyErased]
 from typing import ClassVar, Self, Optional
 
@@ -2232,7 +2231,8 @@
         if cls._inst is None:
             cls._inst = cls()
         return cls._inst
-=======
+[builtins fixtures/tuple.pyi]
+
 [case testSelfInFuncDecoratedClassmethod]
 from collections.abc import Callable
 from typing import Self, TypeVar
@@ -2272,5 +2272,4 @@
 
 reveal_type(Check.foo())  # N: Revealed type is "def () -> __main__.Check"
 reveal_type(Check().foo())  # N: Revealed type is "__main__.Check"
->>>>>>> 2ba79cba
 [builtins fixtures/tuple.pyi]