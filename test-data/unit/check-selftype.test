--- conflicted
+++ resolved
@@ -2215,7 +2215,6 @@
 reveal_type(Test2().method) # N: Revealed type is "def (foo: builtins.int, *, bar: builtins.str) -> builtins.bytes"
 [builtins fixtures/tuple.pyi]
 
-<<<<<<< HEAD
 [case testCallableWithTypeVarInSelfType]
 from typing import Generic, TypeVar, Callable
 
@@ -2230,7 +2229,7 @@
         return inner_f
 
 reveal_type(X[Callable[[T], None]]().f())  # N: Revealed type is "def [V] (V`4) -> V`4"
-=======
+
 [case testSelfInMultipleInheritance]
 from typing_extensions import Self
 
@@ -2248,5 +2247,4 @@
 
 class C(A, B):  # OK: both methods take Self
     pass
-[builtins fixtures/tuple.pyi]
->>>>>>> 42a97bb3
+[builtins fixtures/tuple.pyi]