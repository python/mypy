--
-- Check to see how we handle raw types, error handling, and other
-- semantic analysis shenanigans
--

[case testLiteralInvalidString]
from typing_extensions import Literal
def f1(x: 'A[') -> None: pass  # E: Invalid type: syntax error in type comment
def g1(x: Literal['A[']) -> None: pass
reveal_type(f1)  # E: Revealed type is 'def (x: Any)'
reveal_type(g1)  # E: Revealed type is 'def (x: Literal['A['])'

def f2(x: 'A B') -> None: pass  # E: Invalid type: syntax error in type comment
def g2(x: Literal['A B']) -> None: pass
reveal_type(f2)  # E: Revealed type is 'def (x: Any)'
reveal_type(g2)  # E: Revealed type is 'def (x: Literal['A B'])'
[out]

[case testLiteralInvalidTypeComment]
from typing_extensions import Literal
def f(x):  # E: syntax error in type comment
    # type: (A[) -> None
    pass

[case testLiteralInvalidTypeComment2]
from typing_extensions import Literal
def f(x):  # E: Invalid type: syntax error in type comment
    # type: ("A[") -> None
    pass

def g(x):
    # type: (Literal["A["]) -> None
    pass

reveal_type(f)  # E: Revealed type is 'def (x: Any)'
reveal_type(g)  # E: Revealed type is 'def (x: Literal['A['])'
[out]

[case testLiteralParsingPython2]
# flags: --python-version 2.7
from typing import Optional
from typing_extensions import Literal

def f(x):  # E: Invalid type: syntax error in type comment
    # type: ("A[") -> None
    pass

def g(x):
    # type: (Literal["A["]) -> None
    pass

x = None  # type: Optional[1]   # E: Invalid type: try using Literal[1] instead?
y = None  # type: Optional[Literal[1]]

reveal_type(x)  # E: Revealed type is 'Union[Any, None]'
reveal_type(y)  # E: Revealed type is 'Union[Literal[1], None]'
[out]

[case testLiteralInsideOtherTypes]
from typing import Tuple
from typing_extensions import Literal

x: Tuple[1]                         # E: Invalid type: try using Literal[1] instead?
def foo(x: Tuple[1]) -> None: ...   # E: Invalid type: try using Literal[1] instead?

y: Tuple[Literal[2]]
def bar(x: Tuple[Literal[2]]) -> None: ...
reveal_type(x)                      # E: Revealed type is 'Tuple[Any]'
reveal_type(y)                      # E: Revealed type is 'Tuple[Literal[2]]'
reveal_type(bar)                    # E: Revealed type is 'def (x: Tuple[Literal[2]])'
[out]

[case testLiteralInsideOtherTypesPython2]
# flags: --python-version 2.7
from typing import Tuple, Optional
from typing_extensions import Literal

x = None  # type: Optional[Tuple[1]]  # E: Invalid type: try using Literal[1] instead?
def foo(x):                           # E: Invalid type: try using Literal[1] instead?
    # type: (Tuple[1]) -> None
    pass

y = None  # type: Optional[Tuple[Literal[2]]]
def bar(x):
    # type: (Tuple[Literal[2]]) -> None
    pass
reveal_type(x)                      # E: Revealed type is 'Union[Tuple[Any], None]'
reveal_type(y)                      # E: Revealed type is 'Union[Tuple[Literal[2]], None]'
reveal_type(bar)                    # E: Revealed type is 'def (x: Tuple[Literal[2]])'
[out]

[case testLiteralInsideOtherTypesTypeCommentsPython3]
# flags: --python-version 3.7
from typing import Tuple, Optional
from typing_extensions import Literal

x = None  # type: Optional[Tuple[1]]  # E: Invalid type: try using Literal[1] instead?
def foo(x):                           # E: Invalid type: try using Literal[1] instead?
    # type: (Tuple[1]) -> None
    pass

y = None  # type: Optional[Tuple[Literal[2]]]
def bar(x):
    # type: (Tuple[Literal[2]]) -> None
    pass
reveal_type(x)                      # E: Revealed type is 'Union[Tuple[Any], None]'
reveal_type(y)                      # E: Revealed type is 'Union[Tuple[Literal[2]], None]'
reveal_type(bar)                    # E: Revealed type is 'def (x: Tuple[Literal[2]])'
[out]

[case testLiteralValidExpressionsInStringsPython3]
from wrapper import *

[file wrapper.pyi]
from typing_extensions import Literal

alias_1 = Literal['a+b']
alias_2 = Literal['1+2']
alias_3 = Literal['3']
alias_4 = Literal['True']
alias_5 = Literal['None']
alias_6 = Literal['"foo"']
expr_of_alias_1: alias_1
expr_of_alias_2: alias_2
expr_of_alias_3: alias_3
expr_of_alias_4: alias_4
expr_of_alias_5: alias_5
expr_of_alias_6: alias_6
reveal_type(expr_of_alias_1)  # E: Revealed type is 'Literal['a+b']'
reveal_type(expr_of_alias_2)  # E: Revealed type is 'Literal['1+2']'
reveal_type(expr_of_alias_3)  # E: Revealed type is 'Literal['3']'
reveal_type(expr_of_alias_4)  # E: Revealed type is 'Literal['True']'
reveal_type(expr_of_alias_5)  # E: Revealed type is 'Literal['None']'
reveal_type(expr_of_alias_6)  # E: Revealed type is 'Literal['"foo"']'

expr_ann_1: Literal['a+b']
expr_ann_2: Literal['1+2']
expr_ann_3: Literal['3']
expr_ann_4: Literal['True']
expr_ann_5: Literal['None']
expr_ann_6: Literal['"foo"']
reveal_type(expr_ann_1)  # E: Revealed type is 'Literal['a+b']'
reveal_type(expr_ann_2)  # E: Revealed type is 'Literal['1+2']'
reveal_type(expr_ann_3)  # E: Revealed type is 'Literal['3']'
reveal_type(expr_ann_4)  # E: Revealed type is 'Literal['True']'
reveal_type(expr_ann_5)  # E: Revealed type is 'Literal['None']'
reveal_type(expr_ann_6)  # E: Revealed type is 'Literal['"foo"']'

expr_str_1: "Literal['a+b']"
expr_str_2: "Literal['1+2']"
expr_str_3: "Literal['3']"
expr_str_4: "Literal['True']"
expr_str_5: "Literal['None']"
expr_str_6: "Literal['\"foo\"']"
reveal_type(expr_str_1)  # E: Revealed type is 'Literal['a+b']'
reveal_type(expr_str_2)  # E: Revealed type is 'Literal['1+2']'
reveal_type(expr_str_3)  # E: Revealed type is 'Literal['3']'
reveal_type(expr_str_4)  # E: Revealed type is 'Literal['True']'
reveal_type(expr_str_5)  # E: Revealed type is 'Literal['None']'
reveal_type(expr_str_6)  # E: Revealed type is 'Literal['"foo"']'

expr_com_1 = ...   # type: Literal['a+b']
expr_com_2 = ...   # type: Literal['1+2']
expr_com_3 = ...   # type: Literal['3']
expr_com_4 = ...   # type: Literal['True']
expr_com_5 = ...   # type: Literal['None']
expr_com_6 = ...   # type: Literal['"foo"']
reveal_type(expr_com_1)  # E: Revealed type is 'Literal['a+b']'
reveal_type(expr_com_2)  # E: Revealed type is 'Literal['1+2']'
reveal_type(expr_com_3)  # E: Revealed type is 'Literal['3']'
reveal_type(expr_com_4)  # E: Revealed type is 'Literal['True']'
reveal_type(expr_com_5)  # E: Revealed type is 'Literal['None']'
reveal_type(expr_com_6)  # E: Revealed type is 'Literal['"foo"']'
[builtins fixtures/bool.pyi]
[out]

[case testLiteralValidExpressionsInStringsPython2]
# flags: --python-version=2.7
from wrapper import *

[file wrapper.pyi]
from typing_extensions import Literal

alias_1 = Literal['a+b']
alias_2 = Literal['1+2']
alias_3 = Literal['3']
alias_4 = Literal['True']
alias_5 = Literal['None']
alias_6 = Literal['"foo"']
expr_of_alias_1: alias_1
expr_of_alias_2: alias_2
expr_of_alias_3: alias_3
expr_of_alias_4: alias_4
expr_of_alias_5: alias_5
expr_of_alias_6: alias_6
reveal_type(expr_of_alias_1)  # E: Revealed type is 'Literal['a+b']'
reveal_type(expr_of_alias_2)  # E: Revealed type is 'Literal['1+2']'
reveal_type(expr_of_alias_3)  # E: Revealed type is 'Literal['3']'
reveal_type(expr_of_alias_4)  # E: Revealed type is 'Literal['True']'
reveal_type(expr_of_alias_5)  # E: Revealed type is 'Literal['None']'
reveal_type(expr_of_alias_6)  # E: Revealed type is 'Literal['"foo"']'

expr_com_1 = ...   # type: Literal['a+b']
expr_com_2 = ...   # type: Literal['1+2']
expr_com_3 = ...   # type: Literal['3']
expr_com_4 = ...   # type: Literal['True']
expr_com_5 = ...   # type: Literal['None']
expr_com_6 = ...   # type: Literal['"foo"']
reveal_type(expr_com_1)  # E: Revealed type is 'Literal['a+b']'
reveal_type(expr_com_2)  # E: Revealed type is 'Literal['1+2']'
reveal_type(expr_com_3)  # E: Revealed type is 'Literal['3']'
reveal_type(expr_com_4)  # E: Revealed type is 'Literal['True']'
reveal_type(expr_com_5)  # E: Revealed type is 'Literal['None']'
reveal_type(expr_com_6)  # E: Revealed type is 'Literal['"foo"']'
[builtins fixtures/bool.pyi]
[out]

[case testLiteralRenamingImportWorks]
from typing_extensions import Literal as Foo

x: Foo[3]
reveal_type(x)   # E: Revealed type is 'Literal[3]'

y: Foo["hello"]
reveal_type(y)   # E: Revealed type is 'Literal['hello']'
[out]

[case testLiteralRenamingImportViaAnotherImportWorks]
from other_module import Foo, Bar

x: Foo[3]
y: Bar

reveal_type(x)  # E: Revealed type is 'Literal[3]'
reveal_type(y)  # E: Revealed type is 'Literal[4]'

[file other_module.py]
from typing_extensions import Literal as Foo
Bar = Foo[4]
[out]

[case testLiteralRenamingImportNameConfusion]
from typing_extensions import Literal as Foo

x: Foo["Foo"]
reveal_type(x)  # E: Revealed type is 'Literal['Foo']'

y: Foo[Foo]     # E: Literal[...] must have at least one parameter
[out]

--
-- Check to make sure we can construct the correct range of literal
-- types (and correctly reject invalid literal types)
--
-- Note: the assignment tests exercise the logic in 'fastparse.py';
-- the type alias tests exercise the logic in 'exprtotype.py'.
--

[case testLiteralBasicIntUsage]
from typing_extensions import Literal

a1: Literal[4]
b1: Literal[0x2a]
c1: Literal[-300]

reveal_type(a1)  # E: Revealed type is 'Literal[4]'
reveal_type(b1)  # E: Revealed type is 'Literal[42]'
reveal_type(c1)  # E: Revealed type is 'Literal[-300]'

a2t = Literal[4]
b2t = Literal[0x2a]
c2t = Literal[-300]
a2: a2t
b2: b2t
c2: c2t

reveal_type(a2)  # E: Revealed type is 'Literal[4]'
reveal_type(b2)  # E: Revealed type is 'Literal[42]'
reveal_type(c2)  # E: Revealed type is 'Literal[-300]'

def f1(x: Literal[4]) -> Literal[4]: pass
def f2(x: Literal[0x2a]) -> Literal[0x2a]: pass
def f3(x: Literal[-300]) -> Literal[-300]: pass

reveal_type(f1)  # E: Revealed type is 'def (x: Literal[4]) -> Literal[4]'
reveal_type(f2)  # E: Revealed type is 'def (x: Literal[42]) -> Literal[42]'
reveal_type(f3)  # E: Revealed type is 'def (x: Literal[-300]) -> Literal[-300]'
[out]

[case testLiteralBasicBoolUsage]
from typing_extensions import Literal

a1: Literal[True]
b1: Literal[False]

reveal_type(a1)  # E: Revealed type is 'Literal[True]'
reveal_type(b1)  # E: Revealed type is 'Literal[False]'

a2t = Literal[True]
b2t = Literal[False]
a2: a2t
b2: b2t

reveal_type(a2)  # E: Revealed type is 'Literal[True]'
reveal_type(b2)  # E: Revealed type is 'Literal[False]'

def f1(x: Literal[True]) -> Literal[True]: pass
def f2(x: Literal[False]) -> Literal[False]: pass

reveal_type(f1)  # E: Revealed type is 'def (x: Literal[True]) -> Literal[True]'
reveal_type(f2)  # E: Revealed type is 'def (x: Literal[False]) -> Literal[False]'
[builtins fixtures/bool.pyi]
[out]

[case testLiteralBasicStrUsage]
from typing_extensions import Literal

a: Literal[""]
b: Literal["  foo bar  "]
c: Literal['  foo bar  ']
d: Literal["foo"]
e: Literal['foo']

reveal_type(a)  # E: Revealed type is 'Literal['']'
reveal_type(b)  # E: Revealed type is 'Literal['  foo bar  ']'
reveal_type(c)  # E: Revealed type is 'Literal['  foo bar  ']'
reveal_type(d)  # E: Revealed type is 'Literal['foo']'
reveal_type(e)  # E: Revealed type is 'Literal['foo']'

def f1(x: Literal[""]) -> Literal[""]: pass
def f2(x: Literal["  foo bar  "]) -> Literal["  foo bar  "]: pass
def f3(x: Literal['  foo bar  ']) -> Literal['  foo bar  ']: pass
def f4(x: Literal["foo"]) -> Literal["foo"]: pass
def f5(x: Literal['foo']) -> Literal['foo']: pass

reveal_type(f1)  # E: Revealed type is 'def (x: Literal['']) -> Literal['']'
reveal_type(f2)  # E: Revealed type is 'def (x: Literal['  foo bar  ']) -> Literal['  foo bar  ']'
reveal_type(f3)  # E: Revealed type is 'def (x: Literal['  foo bar  ']) -> Literal['  foo bar  ']'
reveal_type(f4)  # E: Revealed type is 'def (x: Literal['foo']) -> Literal['foo']'
reveal_type(f5)  # E: Revealed type is 'def (x: Literal['foo']) -> Literal['foo']'
[out]

[case testLiteralBasicStrUsageSlashes]
from typing_extensions import Literal

a: Literal[r"foo\nbar"]
b: Literal["foo\nbar"]

reveal_type(a)
reveal_type(b)
[out skip-path-normalization]
main:6: error: Revealed type is 'Literal['foo\\nbar']'
main:7: error: Revealed type is 'Literal['foo\nbar']'

[case testLiteralBasicNoneUsage]
# Note: Literal[None] and None are equivalent
from typing_extensions import Literal
a: Literal[None]
reveal_type(a)   # E: Revealed type is 'None'

def f1(x: Literal[None]) -> None: pass
def f2(x: None) -> Literal[None]: pass
def f3(x: Literal[None]) -> Literal[None]: pass

reveal_type(f1)  # E: Revealed type is 'def (x: None)'
reveal_type(f2)  # E: Revealed type is 'def (x: None)'
reveal_type(f3)  # E: Revealed type is 'def (x: None)'
[out]

[case testLiteralCallingUnionFunction]
from typing_extensions import Literal

def func(x: Literal['foo', 'bar', '  foo  ']) -> None: ...

func('foo')
func('bar')
func('  foo  ')
func('baz')       # E: Argument 1 to "func" has incompatible type "Literal['baz']"; expected "Union[Literal['foo'], Literal['bar'], Literal['  foo  ']]"

a: Literal['foo']
b: Literal['bar']
c: Literal['  foo  ']
d: Literal['foo', 'bar']
e: Literal['foo', 'bar', '  foo  ']
f: Literal['foo', 'bar', 'baz']

func(a)
func(b)
func(c)
func(d)
func(e)
func(f)  # E: Argument 1 to "func" has incompatible type "Union[Literal['foo'], Literal['bar'], Literal['baz']]"; expected "Union[Literal['foo'], Literal['bar'], Literal['  foo  ']]"
[out]

[case testLiteralDisallowAny]
from typing import Any
from typing_extensions import Literal
from missing_module import BadAlias     # E: Cannot find module named 'missing_module' \
                                        # N: See https://mypy.readthedocs.io/en/latest/running_mypy.html#missing-imports

a: Literal[Any]                         # E: Parameter 1 of Literal[...] cannot be of type "Any"
b: Literal[BadAlias]                    # E: Parameter 1 of Literal[...] cannot be of type "Any"

reveal_type(a)                          # E: Revealed type is 'Any'
reveal_type(b)                          # E: Revealed type is 'Any'
[out]

[case testLiteralDisallowActualTypes]
from typing_extensions import Literal

a: Literal[int]     # E: Parameter 1 of Literal[...] is invalid
b: Literal[float]   # E: Parameter 1 of Literal[...] is invalid
c: Literal[bool]    # E: Parameter 1 of Literal[...] is invalid
d: Literal[str]     # E: Parameter 1 of Literal[...] is invalid

reveal_type(a)      # E: Revealed type is 'Any'
reveal_type(b)      # E: Revealed type is 'Any'
reveal_type(c)      # E: Revealed type is 'Any'
reveal_type(d)      # E: Revealed type is 'Any'
[builtins fixtures/primitives.pyi]
[out]

[case testLiteralDisallowFloats]
from typing_extensions import Literal
a1: Literal[3.14]    # E: Parameter 1 of Literal[...] cannot be of type "float"
b1: 3.14             # E: Invalid type: float literals cannot be used as a type

a2t = Literal[3.14]  # E: Parameter 1 of Literal[...] cannot be of type "float"
b2t = 3.14

a2: a2t
reveal_type(a2)      # E: Revealed type is 'Any'
b2: b2t              # E: Invalid type "__main__.b2t"

[out]

[case testLiteralDisallowComplexNumbers]
from typing_extensions import Literal
a: Literal[3j]       # E: invalid type comment or annotation
b: Literal[3j + 2]   # E: invalid type comment or annotation
c: 3j                # E: invalid type comment or annotation
d: 3j + 2            # E: invalid type comment or annotation

[case testLiteralDisallowComplexNumbersTypeAlias]
from typing_extensions import Literal
at = Literal[3j]        # E: Invalid type alias
a: at                   # E: Invalid type "__main__.at"
[builtins fixtures/complex.pyi]
[out]

[case testLiteralDisallowComplexExpressions]
from typing_extensions import Literal
a: Literal[3 + 4]               # E: invalid type comment or annotation
b: Literal["  foo  ".trim()]    # E: invalid type comment or annotation
c: Literal[+42]                 # E: invalid type comment or annotation
d: Literal[~12]                 # E: invalid type comment or annotation
[out]

[case testLiteralDisallowCollections]
from typing_extensions import Literal
a: Literal[{"a": 1, "b": 2}]    # E: invalid type comment or annotation
b: literal[{1, 2, 3}]           # E: invalid type comment or annotation
c: {"a": 1, "b": 2}             # E: invalid type comment or annotation
d: {1, 2, 3}                    # E: invalid type comment or annotation

[case testLiteralDisallowCollections2]
from typing_extensions import Literal
a: (1, 2, 3)                    # E: Syntax error in type annotation \
                                # N: Suggestion: Use Tuple[T1, ..., Tn] instead of (T1, ..., Tn)
b: Literal[[1, 2, 3]]           # E: Parameter 1 of Literal[...] is invalid
c: [1, 2, 3]                    # E: Invalid type
[out]

[case testLiteralDisallowCollectionsTypeAlias]
from typing_extensions import Literal
at = Literal[{"a": 1, "b": 2}]  # E: Invalid type alias
bt = {"a": 1, "b": 2}
a: at                           # E: Invalid type "__main__.at"
b: bt                           # E: Invalid type "__main__.bt"
[builtins fixtures/dict.pyi]
[out]

[case testLiteralDisallowCollectionsTypeAlias2]
from typing_extensions import Literal
at = Literal[{1, 2, 3}]         # E: Invalid type alias
bt = {1, 2, 3}
a: at                           # E: Invalid type "__main__.at"
b: bt                           # E: Invalid type "__main__.bt"
[builtins fixtures/set.pyi]
[out]

[case testLiteralDisallowTypeVar]
from typing import TypeVar
from typing_extensions import Literal

T = TypeVar('T')

at = Literal[T]  # E: Parameter 1 of Literal[...] is invalid
a: at

def foo(b: Literal[T]) -> T: pass    # E: Parameter 1 of Literal[...] is invalid
[out]


--
-- Test mixing and matching literals with other types
--

[case testLiteralMultipleValues]
# flags: --strict-optional
from typing_extensions import Literal
a: Literal[1, 2, 3]
b: Literal["a", "b", "c"]
c: Literal[1, "b", True, None]
d: Literal[1, 1, 1]
e: Literal[None, None, None]
reveal_type(a)   # E: Revealed type is 'Union[Literal[1], Literal[2], Literal[3]]'
reveal_type(b)   # E: Revealed type is 'Union[Literal['a'], Literal['b'], Literal['c']]'
reveal_type(c)   # E: Revealed type is 'Union[Literal[1], Literal['b'], Literal[True], None]'

# Note: I was thinking these should be simplified, but it seems like
# mypy doesn't simplify unions with duplicate values with other types.
reveal_type(d)   # E: Revealed type is 'Union[Literal[1], Literal[1], Literal[1]]'
reveal_type(e)   # E: Revealed type is 'Union[None, None, None]'
[builtins fixtures/bool.pyi]
[out]

[case testLiteralMultipleValuesExplicitTuple]
from typing_extensions import Literal
# Unfortunately, it seems like typed_ast is unable to distinguish this from
# Literal[1, 2, 3]. So we treat the two as being equivalent for now.
a: Literal[1, 2, 3]
b: Literal[(1, 2, 3)]
reveal_type(a)  # E: Revealed type is 'Union[Literal[1], Literal[2], Literal[3]]'
reveal_type(b)  # E: Revealed type is 'Union[Literal[1], Literal[2], Literal[3]]'
[out]

[case testLiteralNestedUsage]
# flags: --strict-optional

from typing_extensions import Literal
a: Literal[Literal[3], 4, Literal["foo"]]
reveal_type(a)  # E: Revealed type is 'Union[Literal[3], Literal[4], Literal['foo']]'

alias_for_literal = Literal[5]
b: Literal[alias_for_literal]
reveal_type(b)  # E: Revealed type is 'Literal[5]'

another_alias = Literal[1, None]
c: Literal[alias_for_literal, another_alias, "r"]
reveal_type(c)  # E: Revealed type is 'Union[Literal[5], Literal[1], None, Literal['r']]'

basic_mode = Literal["r", "w", "a"]
basic_with_plus = Literal["r+", "w+", "a+"]
combined: Literal[basic_mode, basic_with_plus]
reveal_type(combined)  # E: Revealed type is 'Union[Literal['r'], Literal['w'], Literal['a'], Literal['r+'], Literal['w+'], Literal['a+']]'
[out]

[case testLiteralBiasTowardsAssumingForwardReference]
from typing_extensions import Literal

a: "Foo"
reveal_type(a)      # E: Revealed type is '__main__.Foo'

b: Literal["Foo"]
reveal_type(b)      # E: Revealed type is 'Literal['Foo']'

c: "Literal[Foo]"   # E: Parameter 1 of Literal[...] is invalid

d: "Literal['Foo']"
reveal_type(d)      # E: Revealed type is 'Literal['Foo']'

class Foo: pass
[out]

[case testLiteralBiasTowardsAssumingForwardReferenceForTypeAliases]
from typing_extensions import Literal

a: "Foo"
reveal_type(a)      # E: Revealed type is 'Literal[5]'

b: Literal["Foo"]
reveal_type(b)      # E: Revealed type is 'Literal['Foo']'

c: "Literal[Foo]"
reveal_type(c)      # E: Revealed type is 'Literal[5]'

d: "Literal['Foo']"
reveal_type(d)      # E: Revealed type is 'Literal['Foo']'

e: Literal[Foo, 'Foo']
reveal_type(e)      # E: Revealed type is 'Union[Literal[5], Literal['Foo']]'

Foo = Literal[5]
[out]

[case testLiteralBiasTowardsAssumingForwardReferencesForTypeComments]
from typing_extensions import Literal

a = None  # type: Foo
reveal_type(a)      # E: Revealed type is '__main__.Foo'

b = None  # type: "Foo"
reveal_type(b)      # E: Revealed type is '__main__.Foo'

c = None  # type: Literal["Foo"]
reveal_type(c)      # E: Revealed type is 'Literal['Foo']'

d = None  # type: Literal[Foo]   # E: Parameter 1 of Literal[...] is invalid

class Foo: pass
[out]


--
-- Check how we handle very basic subtyping and other useful things
--

[case testLiteralCallingFunction]
from typing_extensions import Literal
def foo(x: Literal[3]) -> None: pass

a: Literal[1]
b: Literal[2]
c: int

foo(a)  # E: Argument 1 to "foo" has incompatible type "Literal[1]"; expected "Literal[3]"
foo(b)  # E: Argument 1 to "foo" has incompatible type "Literal[2]"; expected "Literal[3]"
foo(c)  # E: Argument 1 to "foo" has incompatible type "int"; expected "Literal[3]"
[out]

[case testLiteralCallingFunctionWithUnionLiteral]
from typing_extensions import Literal
def foo(x: Literal[1, 2, 3]) -> None: pass

a: Literal[1]
b: Literal[2, 3]
c: Literal[4, 5]
d: int

foo(a)
foo(b)
foo(c)  # E: Argument 1 to "foo" has incompatible type "Union[Literal[4], Literal[5]]"; expected "Union[Literal[1], Literal[2], Literal[3]]"
foo(d)  # E: Argument 1 to "foo" has incompatible type "int"; expected "Union[Literal[1], Literal[2], Literal[3]]"
[out]

[case testLiteralCallingFunctionWithStandardBase]
from typing_extensions import Literal
def foo(x: int) -> None: pass

a: Literal[1]
b: Literal[1, -4]
c: Literal[4, 'foo']

foo(a)
foo(b)
foo(c)  # E: Argument 1 to "foo" has incompatible type "Union[Literal[4], Literal['foo']]"; expected "int"
[out]

[case testLiteralCheckSubtypingStrictOptional]
# flags: --strict-optional
from typing import Any, NoReturn
from typing_extensions import Literal

lit: Literal[1]
def f_lit(x: Literal[1]) -> None: pass

def fa(x: Any) -> None: pass
def fb(x: NoReturn) -> None: pass
def fc(x: None) -> None: pass

a: Any
b: NoReturn
c: None

fa(lit)
fb(lit)  # E: Argument 1 to "fb" has incompatible type "Literal[1]"; expected "NoReturn"
fc(lit)  # E: Argument 1 to "fc" has incompatible type "Literal[1]"; expected "None"

f_lit(a)
f_lit(b)
f_lit(c) # E: Argument 1 to "f_lit" has incompatible type "None"; expected "Literal[1]"
[out]

[case testLiteralCheckSubtypingNoStrictOptional]
# flags: --no-strict-optional
from typing import Any, NoReturn
from typing_extensions import Literal

lit: Literal[1]
def f_lit(x: Literal[1]) -> None: pass

def fa(x: Any) -> None: pass
def fb(x: NoReturn) -> None: pass
def fc(x: None) -> None: pass

a: Any
b: NoReturn
c: None

fa(lit)
fb(lit)  # E: Argument 1 to "fb" has incompatible type "Literal[1]"; expected "NoReturn"
fc(lit)  # E: Argument 1 to "fc" has incompatible type "Literal[1]"; expected "None"

f_lit(a)
f_lit(b)
f_lit(c)
[out]

[case testLiteralCallingOverloadedFunction]
from typing import overload, Generic, TypeVar, Any
from typing_extensions import Literal

T = TypeVar('T')
class IOLike(Generic[T]): pass

@overload
def foo(x: Literal[1]) -> IOLike[int]: ...
@overload
def foo(x: Literal[2]) -> IOLike[str]: ...
@overload
def foo(x: int) -> IOLike[Any]: ...
def foo(x: int) -> IOLike[Any]:
    if x == 1:
        return IOLike[int]()
    elif x == 2:
        return IOLike[str]()
    else:
        return IOLike()

a: Literal[1]
b: Literal[2]
c: int
d: Literal[3]

reveal_type(foo(a))  # E: Revealed type is '__main__.IOLike[builtins.int]'
reveal_type(foo(b))  # E: Revealed type is '__main__.IOLike[builtins.str]'
reveal_type(foo(c))  # E: Revealed type is '__main__.IOLike[Any]'
foo(d)
[builtins fixtures/ops.pyi]
[out]

[case testLiteralVariance]
from typing import Generic, TypeVar
from typing_extensions import Literal

T = TypeVar('T')
T_co = TypeVar('T_co', covariant=True)
T_contra = TypeVar('T_contra', contravariant=True)

class Invariant(Generic[T]): pass
class Covariant(Generic[T_co]): pass
class Contravariant(Generic[T_contra]): pass

a1: Invariant[Literal[1]]
a2: Invariant[Literal[1, 2]]
a3: Invariant[Literal[1, 2, 3]]
a2 = a1  # E: Incompatible types in assignment (expression has type "Invariant[Literal[1]]", variable has type "Invariant[Union[Literal[1], Literal[2]]]")
a2 = a3  # E: Incompatible types in assignment (expression has type "Invariant[Union[Literal[1], Literal[2], Literal[3]]]", variable has type "Invariant[Union[Literal[1], Literal[2]]]")

b1: Covariant[Literal[1]]
b2: Covariant[Literal[1, 2]]
b3: Covariant[Literal[1, 2, 3]]
b2 = b1
b2 = b3  # E: Incompatible types in assignment (expression has type "Covariant[Union[Literal[1], Literal[2], Literal[3]]]", variable has type "Covariant[Union[Literal[1], Literal[2]]]")

c1: Contravariant[Literal[1]]
c2: Contravariant[Literal[1, 2]]
c3: Contravariant[Literal[1, 2, 3]]
c2 = c1  # E: Incompatible types in assignment (expression has type "Contravariant[Literal[1]]", variable has type "Contravariant[Union[Literal[1], Literal[2]]]")
c2 = c3
[out]

[case testLiteralInListAndSequence]
from typing import List, Sequence
from typing_extensions import Literal

def foo(x: List[Literal[1, 2]]) -> None: pass
def bar(x: Sequence[Literal[1, 2]]) -> None: pass

a: List[Literal[1]]
b: List[Literal[1, 2, 3]]

foo(a)  # E: Argument 1 to "foo" has incompatible type "List[Literal[1]]"; expected "List[Union[Literal[1], Literal[2]]]" \
        # N: "List" is invariant -- see http://mypy.readthedocs.io/en/latest/common_issues.html#variance \
        # N: Consider using "Sequence" instead, which is covariant
foo(b)  # E: Argument 1 to "foo" has incompatible type "List[Union[Literal[1], Literal[2], Literal[3]]]"; expected "List[Union[Literal[1], Literal[2]]]"
bar(a)
bar(b)  # E: Argument 1 to "bar" has incompatible type "List[Union[Literal[1], Literal[2], Literal[3]]]"; expected "Sequence[Union[Literal[1], Literal[2]]]"
[builtins fixtures/list.pyi]
[out]

[case testLiteralRenamingDoesNotChangeTypeChecking]
from typing_extensions import Literal as Foo
from other_module import Bar1, Bar2, c

def func(x: Foo[15]) -> None: pass

a: Bar1
b: Bar2
func(a)
func(b)  # E: Argument 1 to "func" has incompatible type "Literal[14]"; expected "Literal[15]"
func(c)

[file other_module.py]
from typing_extensions import Literal

Bar1 = Literal[15]
Bar2 = Literal[14]
c: Literal[15]


--
-- Check to make sure we handle inference of literal values correctly,
-- especially when doing assignments or calls
--

[case testLiteralInferredInAssignment]
from typing_extensions import Literal

int1: Literal[1] = 1
int2 = 1
int3: int = 1

str1: Literal["foo"] = "foo"
str2 = "foo"
str3: str = "foo"

bool1: Literal[True] = True
bool2 = True
bool3: bool = True

none1: Literal[None] = None
none2 = None
none3: None = None

reveal_type(int1)   # E: Revealed type is 'Literal[1]'
reveal_type(int2)   # E: Revealed type is 'builtins.int'
reveal_type(int3)   # E: Revealed type is 'builtins.int'
reveal_type(str1)   # E: Revealed type is 'Literal['foo']'
reveal_type(str2)   # E: Revealed type is 'builtins.str'
reveal_type(str3)   # E: Revealed type is 'builtins.str'
reveal_type(bool1)  # E: Revealed type is 'Literal[True]'
reveal_type(bool2)  # E: Revealed type is 'builtins.bool'
reveal_type(bool3)  # E: Revealed type is 'builtins.bool'
reveal_type(none1)  # E: Revealed type is 'None'
reveal_type(none2)  # E: Revealed type is 'None'
reveal_type(none3)  # E: Revealed type is 'None'
[builtins fixtures/primitives.pyi]
[out]

[case testLiteralInferredOnlyForActualLiterals]
from typing_extensions import Literal

w: Literal[1]
x: Literal["foo"]
y: Literal[True]
z: Literal[None]
combined: Literal[1, "foo", True, None]

a = 1
b = "foo"
c = True
d = None

w = a  # E: Incompatible types in assignment (expression has type "int", variable has type "Literal[1]")
x = b  # E: Incompatible types in assignment (expression has type "str", variable has type "Literal['foo']")
y = c  # E: Incompatible types in assignment (expression has type "bool", variable has type "Literal[True]")
z = d  # This is ok: Literal[None] and None are equivalent.

combined = a  # E: Incompatible types in assignment (expression has type "int", variable has type "Union[Literal[1], Literal['foo'], Literal[True], None]")
combined = b  # E: Incompatible types in assignment (expression has type "str", variable has type "Union[Literal[1], Literal['foo'], Literal[True], None]")
combined = c  # E: Incompatible types in assignment (expression has type "bool", variable has type "Union[Literal[1], Literal['foo'], Literal[True], None]")
combined = d  # Also ok, for similar reasons.

e: Literal[1] = 1
f: Literal["foo"] = "foo"
g: Literal[True] = True
h: Literal[None] = None

w = e
x = f
y = g
z = h
combined = e
combined = f
combined = g
combined = h

[builtins fixtures/primitives.pyi]
[out]

[case testLiteralInferredTypeMustMatchExpected]
from typing_extensions import Literal

a: Literal[1] = 2           # E: Incompatible types in assignment (expression has type "Literal[2]", variable has type "Literal[1]")
b: Literal["foo"] = "bar"   # E: Incompatible types in assignment (expression has type "Literal['bar']", variable has type "Literal['foo']")
c: Literal[True] = False    # E: Incompatible types in assignment (expression has type "Literal[False]", variable has type "Literal[True]")

d: Literal[1, 2] = 3                # E: Incompatible types in assignment (expression has type "Literal[3]", variable has type "Union[Literal[1], Literal[2]]")
e: Literal["foo", "bar"] = "baz"    # E: Incompatible types in assignment (expression has type "Literal['baz']", variable has type "Union[Literal['foo'], Literal['bar']]")
f: Literal[True, 4] = False         # E: Incompatible types in assignment (expression has type "Literal[False]", variable has type "Union[Literal[True], Literal[4]]")

[builtins fixtures/primitives.pyi]
[out]

[case testLiteralInferredInCall]
from typing_extensions import Literal

def f_int_lit(x: Literal[1]) -> None: pass
def f_int(x: int) -> None: pass

def f_str_lit(x: Literal["foo"]) -> None: pass
def f_str(x: str) -> None: pass

def f_bool_lit(x: Literal[True]) -> None: pass
def f_bool(x: bool) -> None: pass

def f_none_lit(x: Literal[None]) -> None: pass
def f_none(x: None) -> None: pass

i1: Literal[1]
i2: Literal[2]
f_int_lit(1)
f_int_lit(2)  # E: Argument 1 to "f_int_lit" has incompatible type "Literal[2]"; expected "Literal[1]"
f_int(1)
f_int_lit(i1)
f_int_lit(i2) # E: Argument 1 to "f_int_lit" has incompatible type "Literal[2]"; expected "Literal[1]"

s1: Literal["foo"]
s2: Literal["bar"]
f_str_lit("foo")
f_str_lit("bar")  # E: Argument 1 to "f_str_lit" has incompatible type "Literal['bar']"; expected "Literal['foo']"
f_str("baz")
f_str_lit(s1)
f_str_lit(s2)     # E: Argument 1 to "f_str_lit" has incompatible type "Literal['bar']"; expected "Literal['foo']"

b1: Literal[True]
b2: Literal[False]
f_bool_lit(True)
f_bool_lit(False)  # E: Argument 1 to "f_bool_lit" has incompatible type "Literal[False]"; expected "Literal[True]"
f_bool(True)
f_bool_lit(b1)
f_bool_lit(b2)     # E: Argument 1 to "f_bool_lit" has incompatible type "Literal[False]"; expected "Literal[True]"

n1: Literal[None]
f_none_lit(None)
f_none(None)
f_none_lit(n1)
[builtins fixtures/primitives.pyi]
[out]

[case testLiteralInferredInReturnContext]
from typing_extensions import Literal

def f1() -> int:
    return 1

def f2() -> Literal[1]:
    return 1

def f3() -> Literal[1]:
    return 2  # E: Incompatible return value type (got "Literal[2]", expected "Literal[1]")

def f4(x: Literal[1]) -> Literal[1]:
    return x

def f5(x: Literal[2]) -> Literal[1]:
    return x  # E: Incompatible return value type (got "Literal[2]", expected "Literal[1]")

[out]

[case testLiteralInferredInListContext]
from typing import List
from typing_extensions import Literal

a: List[Literal[1]] = [1, 1, 1]
b = [1, 1, 1]
c: List[Literal[1, 2, 3]] = [1, 2, 3]
d = [1, 2, 3]
e: List[Literal[1, "x"]] = [1, "x"]
f = [1, "x"]
g: List[List[List[Literal[1, 2, 3]]]] = [[[1, 2, 3], [3]]]
h: List[Literal[1]] = []

reveal_type(a)  # E: Revealed type is 'builtins.list[Literal[1]]'
reveal_type(b)  # E: Revealed type is 'builtins.list[builtins.int*]'
reveal_type(c)  # E: Revealed type is 'builtins.list[Union[Literal[1], Literal[2], Literal[3]]]'
reveal_type(d)  # E: Revealed type is 'builtins.list[builtins.int*]'
reveal_type(e)  # E: Revealed type is 'builtins.list[Union[Literal[1], Literal['x']]]'
reveal_type(f)  # E: Revealed type is 'builtins.list[builtins.object*]'
reveal_type(g)  # E: Revealed type is 'builtins.list[builtins.list[builtins.list[Union[Literal[1], Literal[2], Literal[3]]]]]'
reveal_type(h)  # E: Revealed type is 'builtins.list[Literal[1]]'

lit1: Literal[1]
lit2: Literal[2]
lit3: Literal["foo"]

arr1 = [lit1, lit1, lit1]
arr2 = [lit1, lit2]
arr3 = [lit1, 4, 5]
arr4 = [lit1, lit2, lit3]
arr5 = [object(), lit1]

reveal_type(arr1)  # E: Revealed type is 'builtins.list[Literal[1]]'
reveal_type(arr2)  # E: Revealed type is 'builtins.list[builtins.int*]'
reveal_type(arr3)  # E: Revealed type is 'builtins.list[builtins.int*]'
reveal_type(arr4)  # E: Revealed type is 'builtins.list[builtins.object*]'
reveal_type(arr5)  # E: Revealed type is 'builtins.list[builtins.object*]'

bad: List[Literal[1, 2]] = [1, 2, 3]  # E: List item 2 has incompatible type "Literal[3]"; expected "Union[Literal[1], Literal[2]]"

[builtins fixtures/list.pyi]
[out]

[case testLiteralInferredInTupleContext]
# Note: most of the 'are we handling context correctly' tests should have been
# handled up above, so we keep things comparatively simple for tuples and dicts.
from typing import Tuple
from typing_extensions import Literal

a: Tuple[Literal[1], Literal[2]] = (1, 2)
b: Tuple[int, Literal[1, 2], Literal[3], Tuple[Literal["foo"]]] = (1, 2, 3, ("foo",))
c: Tuple[Literal[1], Literal[2]] = (2, 1)  # E: Incompatible types in assignment (expression has type "Tuple[Literal[2], Literal[1]]", variable has type "Tuple[Literal[1], Literal[2]]")
d = (1, 2)

reveal_type(d)  # E: Revealed type is 'Tuple[builtins.int, builtins.int]'

[builtins fixtures/tuple.pyi]
[out]

[case testLiteralInferredInDictContext]
from typing import Dict
from typing_extensions import Literal

a = {"x": 1, "y": 2}
b: Dict[str, Literal[1, 2]] = {"x": 1, "y": 2}
c: Dict[Literal["x", "y"], int] = {"x": 1, "y": 2}

reveal_type(a)  # E: Revealed type is 'builtins.dict[builtins.str*, builtins.int*]'

[builtins fixtures/dict.pyi]
[out]

[case testLiteralInferredInOverloadContextBasic]
from typing import overload
from typing_extensions import Literal

@overload
def func(x: Literal[1]) -> str: ...
@overload
def func(x: Literal[2]) -> int: ...
@overload
def func(x: int) -> object: ...
def func(x: int) -> object: pass

a: Literal[1]
b: Literal[2]
c: Literal[1, 2]

reveal_type(func(1))  # E: Revealed type is 'builtins.str'
reveal_type(func(2))  # E: Revealed type is 'builtins.int'
reveal_type(func(3))  # E: Revealed type is 'builtins.object'
reveal_type(func(a))  # E: Revealed type is 'builtins.str'
reveal_type(func(b))  # E: Revealed type is 'builtins.int'

# Note: the fact that we don't do union math here is consistent
# with the output we would have gotten if we replaced int and the
# Literal types here with regular classes/subclasses.
reveal_type(func(c))  # E: Revealed type is 'builtins.object'
[out]

[case testLiteralOverloadProhibitUnsafeOverlaps]
from typing import overload
from typing_extensions import Literal

@overload
def func1(x: Literal[1]) -> str: ...  # E: Overloaded function signatures 1 and 2 overlap with incompatible return types
@overload
def func1(x: int) -> int: ...
def func1(x): pass

@overload
def func2(x: Literal['a']) -> int: ...  # E: Overloaded function signatures 1 and 2 overlap with incompatible return types
@overload
def func2(x: str) -> Literal[2]: ...
def func2(x): pass

# This one is typesafe
@overload
def func3(x: Literal['a']) -> Literal[2]: ...
@overload
def func3(x: str) -> int: ...
def func3(x): pass
[out]

[case testLiteralInferredInOverloadContextUnionMath]
from typing import overload, Union
from typing_extensions import Literal

class A: pass
class B: pass
class C: pass

@overload
def func(x: Literal[-40]) -> A: ...
@overload
def func(x: Literal[3, 4, 5, 6]) -> B: ...
@overload
def func(x: Literal["foo"]) -> C: ...
def func(x: Union[int, str]) -> Union[A, B, C]: pass

a: Literal[-40, "foo"]
b: Literal[3]
c: Literal[3, -40]
d: Literal[6, 7]
e: int
f: Literal[7, "bar"]

reveal_type(func(a))  # E: Revealed type is 'Union[__main__.A, __main__.C]'
reveal_type(func(b))  # E: Revealed type is '__main__.B'
reveal_type(func(c))  # E: Revealed type is 'Union[__main__.B, __main__.A]'
reveal_type(func(d))  # E: Revealed type is '__main__.B' \
                      # E: Argument 1 to "func" has incompatible type "Union[Literal[6], Literal[7]]"; expected "Union[Literal[3], Literal[4], Literal[5], Literal[6]]"

reveal_type(func(e))  # E: Revealed type is 'Any' \
                      # E: No overload variant of "func" matches argument type "int" \
                      # N: Possible overload variants: \
                      # N:     def func(x: Literal[-40]) -> A \
                      # N:     def func(x: Union[Literal[3], Literal[4], Literal[5], Literal[6]]) -> B \
                      # N:     def func(x: Literal['foo']) -> C

reveal_type(func(f))  # E: Revealed type is 'Any' \
                      # E: No overload variant of "func" matches argument type "Union[Literal[7], Literal['bar']]" \
                      # N: Possible overload variants: \
                      # N:     def func(x: Literal[-40]) -> A \
                      # N:     def func(x: Union[Literal[3], Literal[4], Literal[5], Literal[6]]) -> B \
                      # N:     def func(x: Literal['foo']) -> C
[out]

[case testLiteralInferredInOverloadContextUnionMathOverloadingReturnsBestType]
# This test is a transliteration of check-overloading::testUnionMathOverloadingReturnsBestType
from typing import overload
from typing_extensions import Literal

@overload
def f(x: Literal[1, 2]) -> int: ...
@overload
def f(x: int) -> object: ...
def f(x):
    pass

x: Literal[1, 2]
y: Literal[1, 2, 3]
z: Literal[1, 2, "three"]
reveal_type(f(x))  # E: Revealed type is 'builtins.int'
reveal_type(f(1))  # E: Revealed type is 'builtins.int'
reveal_type(f(2))  # E: Revealed type is 'builtins.int'
reveal_type(f(y))  # E: Revealed type is 'builtins.object'
reveal_type(f(z))  # E: Revealed type is 'builtins.int' \
                   # E: Argument 1 to "f" has incompatible type "Union[Literal[1], Literal[2], Literal['three']]"; expected "Union[Literal[1], Literal[2]]"
[out]

[case testLiteralInferredInOverloadContextWithTypevars]
from typing import TypeVar, overload, Union
from typing_extensions import Literal

T = TypeVar('T')

@overload
def f1(x: T, y: int) -> T: ...
@overload
def f1(x: T, y: str) -> Union[T, str]: ...
def f1(x, y): pass

a: Literal[1]
reveal_type(f1(1, 1))  # E: Revealed type is 'builtins.int*'
reveal_type(f1(a, 1))  # E: Revealed type is 'Literal[1]'

@overload
def f2(x: T, y: Literal[3]) -> T: ...
@overload
def f2(x: T, y: str) -> Union[T]: ...
def f2(x, y): pass

reveal_type(f2(1, 3))  # E: Revealed type is 'builtins.int*'
reveal_type(f2(a, 3))  # E: Revealed type is 'Literal[1]'

@overload
def f3(x: Literal[3]) -> Literal[3]: ...
@overload
def f3(x: T) -> T: ...
def f3(x): pass

reveal_type(f3(1))  # E: Revealed type is 'builtins.int*'
reveal_type(f3(a))  # E: Revealed type is 'Literal[1]'

@overload
def f4(x: str) -> str: ...
@overload
def f4(x: T) -> T: ...
def f4(x): pass

b: Literal['foo']
reveal_type(f4(1))      # E: Revealed type is 'builtins.int*'
reveal_type(f4(a))      # E: Revealed type is 'Literal[1]'
reveal_type(f4("foo"))  # E: Revealed type is 'builtins.str'

# Note: first overload is selected and prevents the typevar from
# ever inferring a Literal["something"].
reveal_type(f4(b))      # E: Revealed type is 'builtins.str'
[out]

[case testLiteralInferredInOverloadContextUnionMathTrickyOverload]
# This test is a transliteration of check-overloading::testUnionMathTrickyOverload1
from typing import overload
from typing_extensions import Literal

@overload
def f(x: Literal['a'], y: Literal['a']) -> int: ...
@overload
def f(x: str, y: Literal['b']) -> str: ...
def f(x):
    pass

x: Literal['a', 'b']
y: Literal['a', 'b']
f(x, y)  # E: Argument 1 to "f" has incompatible type "Union[Literal['a'], Literal['b']]"; expected "Literal['a']" \
         # E: Argument 2 to "f" has incompatible type "Union[Literal['a'], Literal['b']]"; expected "Literal['a']" \
[out]


---
--- Tests that make sure we're correctly using the fallback
---

[case testLiteralFallbackOperatorsWorkCorrectly]
from typing_extensions import Literal

a: Literal[3]
b: int
c: Literal[4]
d: Literal['foo']
e: str

reveal_type(a + a)      # E: Revealed type is 'builtins.int'
reveal_type(a + b)      # E: Revealed type is 'builtins.int'
reveal_type(b + a)      # E: Revealed type is 'builtins.int'
reveal_type(a + 1)      # E: Revealed type is 'builtins.int'
reveal_type(1 + a)      # E: Revealed type is 'builtins.int'
reveal_type(a + c)      # E: Revealed type is 'builtins.int'
reveal_type(c + a)      # E: Revealed type is 'builtins.int'

reveal_type(d + d)      # E: Revealed type is 'builtins.str'
reveal_type(d + e)      # E: Revealed type is 'builtins.str'
reveal_type(e + d)      # E: Revealed type is 'builtins.str'
reveal_type(d + 'foo')  # E: Revealed type is 'builtins.str'
reveal_type('foo' + d)  # E: Revealed type is 'builtins.str'

reveal_type(a.__add__(b))  # E: Revealed type is 'builtins.int'
reveal_type(b.__add__(a))  # E: Revealed type is 'builtins.int'

a *= b                  # E: Incompatible types in assignment (expression has type "int", variable has type "Literal[3]")
b *= a

reveal_type(b)          # E: Revealed type is 'builtins.int'
[out]

[case testLiteralFallbackInheritedMethodsWorkCorrectly]
from typing_extensions import Literal
a: Literal['foo']
b: str

reveal_type(a.startswith(a))    # E: Revealed type is 'builtins.bool'
reveal_type(b.startswith(a))    # E: Revealed type is 'builtins.bool'
reveal_type(a.startswith(b))    # E: Revealed type is 'builtins.bool'
reveal_type(a.strip())          # E: Revealed type is 'builtins.str'
[builtins fixtures/ops.pyi]
[out]

[case testLiteralFallbackMethodsDoNotCoerceToLiteral]
from typing_extensions import Literal

a: Literal[3]
b: int
c: Literal["foo"]

a = a * a  # E: Incompatible types in assignment (expression has type "int", variable has type "Literal[3]")
a = a * b  # E: Incompatible types in assignment (expression has type "int", variable has type "Literal[3]")
a = b * a  # E: Incompatible types in assignment (expression has type "int", variable has type "Literal[3]")

b = a * a
b = a * b
b = b * a

c = c.strip()  # E: Incompatible types in assignment (expression has type "str", variable has type "Literal['foo']")
[builtins fixtures/ops.pyi]
[out]


--
-- Tests that check we report errors when we try using Literal[...]
-- in invalid places.
--

[case testLiteralErrorsWithIsInstanceAndIsSubclass]
from typing_extensions import Literal
from typing_extensions import Literal as Renamed
import typing_extensions as indirect

Alias = Literal[3]

isinstance(3, Literal[3])           # E: Cannot use isinstance() with a Literal type
isinstance(3, Alias)                # E: Cannot use isinstance() with a Literal type \
                                    # E: The type alias to Literal is invalid in runtime context
isinstance(3, Renamed[3])           # E: Cannot use isinstance() with a Literal type
isinstance(3, indirect.Literal[3])  # E: Cannot use isinstance() with a Literal type

issubclass(int, Literal[3])           # E: Cannot use issubclass() with a Literal type
issubclass(int, Alias)                # E: Cannot use issubclass() with a Literal type \
                                      # E: The type alias to Literal is invalid in runtime context
issubclass(int, Renamed[3])           # E: Cannot use issubclass() with a Literal type
issubclass(int, indirect.Literal[3])  # E: Cannot use issubclass() with a Literal type
[builtins fixtures/isinstancelist.pyi]
[out]

[case testLiteralErrorsWhenSubclassed]
from typing_extensions import Literal
from typing_extensions import Literal as Renamed
import typing_extensions as indirect

Alias = Literal[3]

class Bad1(Literal[3]): pass            # E: Invalid base class
class Bad2(Renamed[3]): pass            # E: Invalid base class
class Bad3(indirect.Literal[3]): pass   # E: Invalid base class
class Bad4(Alias): pass                 # E: Invalid base class
[out]

[case testLiteralErrorsWhenInvoked-skip]
# TODO: We don't seem to correctly handle invoking types like
# 'Final' and 'Protocol' as well. When fixing this, also fix
# those types?
from typing_extensions import Literal
from typing_extensions import Literal as Renamed
import typing_extensions as indirect

Alias = Literal[3]

Literal[3]()           # E: The type "Type[Literal]" is not generic and not indexable
Renamed[3]()           # E: The type "Type[Literal]" is not generic and not indexable
indirect.Literal[3]()  # E: The type "Type[Literal]" is not generic and not indexable
Alias()                # E: The type alias to Literal is invalid in runtime context

# TODO: Add appropriate error messages to the following lines
Literal()
Renamed()
indirect.Literal()
[builtins fixtures/isinstancelist.pyi]
[out]


--
<<<<<<< HEAD
-- Test to make sure literals interact with generics as expected
--

[case testLiteralAndGenericsWithSimpleFunctions]
from typing import TypeVar
from typing_extensions import Literal

T = TypeVar('T')
def foo(x: T) -> T: pass
def expects_literal(x: Literal[3]) -> None: pass
def expects_int(x: int) -> None: pass

a: Literal[3]
reveal_type(foo(3))  # E: Revealed type is 'builtins.int*'
reveal_type(foo(a))  # E: Revealed type is 'Literal[3]'

expects_literal(3)
expects_literal(foo(3))
expects_literal(foo(foo(3)))

expects_literal(a)
expects_literal(foo(a))
expects_literal(foo(foo(a)))

expects_literal(5)              # E: Argument 1 to "expects_literal" has incompatible type "Literal[5]"; expected "Literal[3]"
expects_literal(foo(5))         # E: Argument 1 to "expects_literal" has incompatible type "Literal[5]"; expected "Literal[3]"
expects_literal(foo(foo(5)))    # E: Argument 1 to "expects_literal" has incompatible type "Literal[5]"; expected "Literal[3]"

expects_int(a)
expects_int(foo(a))
expects_int(foo(foo(a)))
[out]

[case testLiteralAndGenericsWithSimpleClasses]
from typing import TypeVar, Generic
from typing_extensions import Literal

T = TypeVar('T')
class Wrapper(Generic[T]):
    def __init__(self, val: T) -> None:
        self.val = val
    def inner(self) -> T:
        return self.val

def expects_literal(a: Literal[3]) -> None: pass
def expects_literal_wrapper(x: Wrapper[Literal[3]]) -> None: pass

a: Literal[3]
reveal_type(Wrapper(3))              # E: Revealed type is '__main__.Wrapper[builtins.int*]'
reveal_type(Wrapper[Literal[3]](3))  # E: Revealed type is '__main__.Wrapper[Literal[3]]'
reveal_type(Wrapper(a))              # E: Revealed type is '__main__.Wrapper[Literal[3]]'

expects_literal(Wrapper(3).inner())
expects_literal(Wrapper(a).inner())

expects_literal_wrapper(Wrapper(3))
expects_literal_wrapper(Wrapper(a))

expects_literal(Wrapper(5).inner())  # E: Argument 1 to "expects_literal" has incompatible type "Literal[5]"; expected "Literal[3]"
expects_literal_wrapper(Wrapper(5))  # E: Argument 1 to "Wrapper" has incompatible type "Literal[5]"; expected "Literal[3]"
[out]

[case testLiteralAndGenericsRespectsUpperBound]
from typing import TypeVar
from typing_extensions import Literal

TLiteral = TypeVar('TLiteral', bound=Literal[3])
TInt = TypeVar('TInt', bound=int)

def func1(x: TLiteral) -> TLiteral: pass
def func2(x: TInt) -> TInt: pass

def func3(x: TLiteral) -> TLiteral:
    y = func2(x)
    return y
def func4(x: TInt) -> TInt:
    y = func1(x)  # E: Value of type variable "TLiteral" of "func1" cannot be "TInt"
    return y

a: Literal[3]
b: Literal[4]
c: int

reveal_type(func1)      # E: Revealed type is 'def [TLiteral <: Literal[3]] (x: TLiteral`-1) -> TLiteral`-1'

reveal_type(func1(3))   # E: Revealed type is 'Literal[3]'
reveal_type(func1(a))   # E: Revealed type is 'Literal[3]'
reveal_type(func1(4))   # E: Revealed type is 'Literal[4]' \
                        # E: Value of type variable "TLiteral" of "func1" cannot be "Literal[4]"
reveal_type(func1(b))   # E: Revealed type is 'Literal[4]' \
                        # E: Value of type variable "TLiteral" of "func1" cannot be "Literal[4]"
reveal_type(func1(c))   # E: Revealed type is 'builtins.int*' \
                        # E: Value of type variable "TLiteral" of "func1" cannot be "int"

reveal_type(func2(3))   # E: Revealed type is 'builtins.int*'
reveal_type(func2(a))   # E: Revealed type is 'Literal[3]'
reveal_type(func2(4))   # E: Revealed type is 'builtins.int*'
reveal_type(func2(b))   # E: Revealed type is 'Literal[4]'
reveal_type(func2(c))   # E: Revealed type is 'builtins.int*'
[out]

[case testLiteralAndGenericsRespectsValueRestriction]
from typing import TypeVar
from typing_extensions import Literal

TLiteral = TypeVar('TLiteral', Literal[3], Literal['foo'])
TNormal = TypeVar('TNormal', int, str)

def func1(x: TLiteral) -> TLiteral: pass
def func2(x: TNormal) -> TNormal: pass

def func3(x: TLiteral) -> TLiteral:
    y = func2(x)
    return y      # E: Incompatible return value type (got "int", expected "Literal[3]") \
                  # E: Incompatible return value type (got "str", expected "Literal['foo']")
def func4(x: TNormal) -> TNormal:
    y = func1(x)  # E: Value of type variable "TLiteral" of "func1" cannot be "int" \
                  # E: Value of type variable "TLiteral" of "func1" cannot be "str"
    return y

i1: Literal[3]
i2: Literal[4]
i: int

s1: Literal['foo']
s2: Literal['bar']
s: str

reveal_type(func1)          # E: Revealed type is 'def [TLiteral in (Literal[3], Literal['foo'])] (x: TLiteral`-1) -> TLiteral`-1'

reveal_type(func1(3))       # E: Revealed type is 'Literal[3]'
reveal_type(func1(i1))      # E: Revealed type is 'Literal[3]'
reveal_type(func1(4))       # E: Revealed type is 'Literal[4]' \
                            # E: Value of type variable "TLiteral" of "func1" cannot be "Literal[4]"
reveal_type(func1(i2))      # E: Revealed type is 'Literal[4]' \
                            # E: Value of type variable "TLiteral" of "func1" cannot be "Literal[4]"
reveal_type(func1(i))       # E: Revealed type is 'builtins.int*' \
                            # E: Value of type variable "TLiteral" of "func1" cannot be "int"

reveal_type(func1("foo"))   # E: Revealed type is 'Literal['foo']'
reveal_type(func1(s1))      # E: Revealed type is 'Literal['foo']'
reveal_type(func1("bar"))   # E: Revealed type is 'Literal['bar']' \
                            # E: Value of type variable "TLiteral" of "func1" cannot be "Literal['bar']"
reveal_type(func1(s2))      # E: Revealed type is 'Literal['bar']' \
                            # E: Value of type variable "TLiteral" of "func1" cannot be "Literal['bar']"
reveal_type(func1(s))       # E: Revealed type is 'builtins.str*' \
                            # E: Value of type variable "TLiteral" of "func1" cannot be "str"

reveal_type(func2(3))       # E: Revealed type is 'builtins.int*'
reveal_type(func2(i1))      # E: Revealed type is 'builtins.int*'
reveal_type(func2(4))       # E: Revealed type is 'builtins.int*'
reveal_type(func2(i2))      # E: Revealed type is 'builtins.int*'
reveal_type(func2("foo"))   # E: Revealed type is 'builtins.str*'
reveal_type(func2(s1))      # E: Revealed type is 'builtins.str*'
reveal_type(func2("bar"))   # E: Revealed type is 'builtins.str*'
reveal_type(func2(s2))      # E: Revealed type is 'builtins.str*'
[out]

[case testLiteralAndGenericsWithOverloads]
from typing import TypeVar, overload, Union
from typing_extensions import Literal

@overload
def func1(x: Literal[4]) -> Literal[19]: ...
@overload
def func1(x: int) -> int: ...
def func1(x: int) -> int: pass

T = TypeVar('T')
def identity(x: T) -> T: pass

a: Literal[4]
b: Literal[5]

reveal_type(func1(identity(4)))  # E: Revealed type is 'Literal[19]'
reveal_type(func1(identity(5)))  # E: Revealed type is 'builtins.int'
reveal_type(func1(identity(a)))  # E: Revealed type is 'Literal[19]'
reveal_type(func1(identity(b)))  # E: Revealed type is 'builtins.int'

=======
-- Other misc interactions
--

[case testLiteralMeets]
from typing import TypeVar, List, Callable, Union
from typing_extensions import Literal

a: Callable[[Literal[1]], int]
b: Callable[[Literal[2]], str]
c: Callable[[int], str]
d: Callable[[object], str]
e: Callable[[Union[Literal[1], Literal[2]]], str]

arr1 = [a, a]
arr2 = [a, b]
arr3 = [a, c]
arr4 = [a, d]
arr5 = [a, e]

reveal_type(arr1)  # E: Revealed type is 'builtins.list[def (Literal[1]) -> builtins.int]'
reveal_type(arr2)  # E: Revealed type is 'builtins.list[builtins.function*]'
reveal_type(arr3)  # E: Revealed type is 'builtins.list[def (Literal[1]) -> builtins.object]'
reveal_type(arr4)  # E: Revealed type is 'builtins.list[def (Literal[1]) -> builtins.object]'
reveal_type(arr5)  # E: Revealed type is 'builtins.list[def (Literal[1]) -> builtins.object]'

# Inspect just only one interesting one
lit: Literal[1]
reveal_type(arr2[0](lit))  # E: Revealed type is 'Any' \
                           # E: Cannot call function of unknown type

T = TypeVar('T')
def unify(func: Callable[[T, T], None]) -> T: pass

def f1(x: Literal[1], y: Literal[1]) -> None: pass
def f2(x: Literal[1], y: Literal[2]) -> None: pass
def f3(x: Literal[1], y: int) -> None: pass
def f4(x: Literal[1], y: object) -> None: pass
def f5(x: Literal[1], y: Union[Literal[1], Literal[2]]) -> None: pass

reveal_type(unify(f1))  # E: Revealed type is 'Literal[1]'
reveal_type(unify(f2))  # E: Revealed type is 'None'
reveal_type(unify(f3))  # E: Revealed type is 'Literal[1]'
reveal_type(unify(f4))  # E: Revealed type is 'Literal[1]'
reveal_type(unify(f5))  # E: Revealed type is 'Literal[1]'
[builtins fixtures/list.pyi]
[out]

[case testLiteralMeetsWithStrictOptional]
# flags: --strict-optional
from typing import TypeVar, Callable, Union
from typing_extensions import Literal

a: Callable[[Literal[1]], int]
b: Callable[[Literal[2]], str]
lit: Literal[1]

arr = [a, b]
reveal_type(arr)  # E: Revealed type is 'builtins.list[builtins.function*]'
reveal_type(arr[0](lit))  # E: Revealed type is 'Any' \
                          # E: Cannot call function of unknown type

T = TypeVar('T')
def unify(func: Callable[[T, T], None]) -> T: pass
def func(x: Literal[1], y: Literal[2]) -> None: pass

reveal_type(unify(func))  # E: Revealed type is '<nothing>'
[builtins fixtures/list.pyi]
>>>>>>> ed248c88
[out]<|MERGE_RESOLUTION|>--- conflicted
+++ resolved
@@ -498,7 +498,7 @@
 at = Literal[T]  # E: Parameter 1 of Literal[...] is invalid
 a: at
 
-def foo(b: Literal[T]) -> T: pass    # E: Parameter 1 of Literal[...] is invalid
+def foo(b: Literal[T]) -> T: pass   # E: Parameter 1 of Literal[...] is invalid
 [out]
 
 
@@ -1361,7 +1361,6 @@
 
 
 --
-<<<<<<< HEAD
 -- Test to make sure literals interact with generics as expected
 --
 
@@ -1387,12 +1386,40 @@
 expects_literal(foo(foo(a)))
 
 expects_literal(5)              # E: Argument 1 to "expects_literal" has incompatible type "Literal[5]"; expected "Literal[3]"
-expects_literal(foo(5))         # E: Argument 1 to "expects_literal" has incompatible type "Literal[5]"; expected "Literal[3]"
-expects_literal(foo(foo(5)))    # E: Argument 1 to "expects_literal" has incompatible type "Literal[5]"; expected "Literal[3]"
+expects_literal(foo(5))         # E: Argument 1 to "foo" has incompatible type "Literal[5]"; expected "Literal[3]"
+expects_literal(foo(foo(5)))    # E: Argument 1 to "foo" has incompatible type "Literal[5]"; expected "Literal[3]"
 
 expects_int(a)
 expects_int(foo(a))
 expects_int(foo(foo(a)))
+[out]
+
+[case testLiteralAndGenericWithUnion]
+from typing import TypeVar, Union
+from typing_extensions import Literal
+
+T = TypeVar('T')
+def identity(x: T) -> T: return x
+
+a: Union[int, Literal['foo']] = identity('foo')
+b: Union[int, Literal['foo']] = identity('bar')  # E: Argument 1 to "identity" has incompatible type "Literal['bar']"; expected "Union[int, Literal['foo']]"
+[out]
+
+[case testLiteralAndGenericsNoMatch]
+from typing import TypeVar, Union, List
+from typing_extensions import Literal
+
+def identity(x: T) -> T:
+    return x
+
+Ok1 = Union[List[int], Literal['bad']]
+Ok2 = Union[List[Literal[42]], Literal['bad']]
+Bad = Union[List[Literal[43]], Literal['bad']]
+
+x: Ok1 = identity([42])
+y: Ok2 = identity([42])
+z: Bad = identity([42])  # E: List item 0 has incompatible type "Literal[42]"; expected "Literal[43]"
+[builtins fixtures/list.pyi]
 [out]
 
 [case testLiteralAndGenericsWithSimpleClasses]
@@ -1414,13 +1441,20 @@
 reveal_type(Wrapper[Literal[3]](3))  # E: Revealed type is '__main__.Wrapper[Literal[3]]'
 reveal_type(Wrapper(a))              # E: Revealed type is '__main__.Wrapper[Literal[3]]'
 
-expects_literal(Wrapper(3).inner())
 expects_literal(Wrapper(a).inner())
 
+# Note: the following probably ought to type-check: it's reasonable to infer
+# Wrapper[Literal[3]] here.
+# TODO: Consider finding a way to handle this edge case better
+expects_literal(Wrapper(3).inner())  # E: Argument 1 to "expects_literal" has incompatible type "int"; expected "Literal[3]"
+
+# Note: if we handle the edge case above, we should make sure this error
+# message switches to warning about an incompatible type 'Literal[5]' rather
+# then an incompatible type 'int'
+expects_literal(Wrapper(5).inner())  # E: Argument 1 to "expects_literal" has incompatible type "int"; expected "Literal[3]"
+
+expects_literal_wrapper(Wrapper(a))
 expects_literal_wrapper(Wrapper(3))
-expects_literal_wrapper(Wrapper(a))
-
-expects_literal(Wrapper(5).inner())  # E: Argument 1 to "expects_literal" has incompatible type "Literal[5]"; expected "Literal[3]"
 expects_literal_wrapper(Wrapper(5))  # E: Argument 1 to "Wrapper" has incompatible type "Literal[5]"; expected "Literal[3]"
 [out]
 
@@ -1541,7 +1575,7 @@
 reveal_type(func1(identity(a)))  # E: Revealed type is 'Literal[19]'
 reveal_type(func1(identity(b)))  # E: Revealed type is 'builtins.int'
 
-=======
+--
 -- Other misc interactions
 --
 
@@ -1609,5 +1643,4 @@
 
 reveal_type(unify(func))  # E: Revealed type is '<nothing>'
 [builtins fixtures/list.pyi]
->>>>>>> ed248c88
 [out]