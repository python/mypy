--- conflicted
+++ resolved
@@ -2497,10 +2497,7 @@
 
 Parent(run_type = None)
 c = Child(run_type = None)
-<<<<<<< HEAD
 reveal_type(c.run_type)  # N: Revealed type is "builtins.int | None"
-=======
-reveal_type(c.run_type)  # N: Revealed type is "Union[builtins.int, None]"
 [builtins fixtures/plugin_attrs.pyi]
 
 [case testAttrsInitOverload]
@@ -2527,5 +2524,4 @@
 attrs.evolve(obj, x=1, y=1)
 attrs.evolve(obj, x=[])
 attrs.evolve(obj, x="1")
->>>>>>> 423e5261
 [builtins fixtures/plugin_attrs.pyi]