--- conflicted
+++ resolved
@@ -2833,7 +2833,6 @@
 a.py:4: error: Argument 1 to "f" has incompatible type "C"; expected "int"
 a.py:5: error: Argument 1 to "f" has incompatible type "C"; expected "int"
 
-<<<<<<< HEAD
 [case testChangeFunctionToVariableAndRefreshUsingStaleDependency]
 import a
 import c
@@ -2975,7 +2974,10 @@
 [file c.py]
 class A: pass
 [file c.py.3]
-=======
+[out]
+==
+==
+
 [case testRefreshNestedClassWithSelfReference]
 import a
 [file a.py]
@@ -2991,7 +2993,6 @@
 y = ''
 [file b.py.3]
 y = 0
->>>>>>> e3a3a48a
 [out]
 ==
 ==