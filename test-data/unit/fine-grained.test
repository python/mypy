--- conflicted
+++ resolved
@@ -10029,7 +10029,6 @@
 ==
 main.py:4: note: Revealed type is "def () -> builtins.str"
 
-<<<<<<< HEAD
 [case testLiteralStringCache]
 import main
 [file main.py]
@@ -10054,7 +10053,7 @@
 [out]
 ==
 main.py:7: error: Argument 1 to "some" has incompatible type "str"; expected "LiteralString"
-=======
+
 [case testAbstractBodyTurnsEmpty]
 # flags: --strict-optional
 from b import Base
@@ -10146,5 +10145,4 @@
     ^~~
 a.py:1: error: Unsupported operand types for + ("int" and "str")
     1 + ''
-        ^~
->>>>>>> 2f08e40f
+        ^~