--- conflicted
+++ resolved
@@ -5806,7 +5806,6 @@
 ==
 a.py:2: error: Argument 1 to "f" of "M" has incompatible type "int"; expected "str"
 
-<<<<<<< HEAD
 [case testFString]
 from a import g
 f'{g(1)}'
@@ -5818,7 +5817,7 @@
 [out]
 ==
 main:2: error: Argument 1 to "g" has incompatible type "int"; expected "str"
-=======
+
 [case testExtendedUnpacking-skip-cache]
 from typing import List
 from a import g
@@ -6175,5 +6174,4 @@
     pass
 [out]
 ==
-main:5: error: Return type of "m" incompatible with supertype "B"
->>>>>>> 7b257c8d
+main:5: error: Return type of "m" incompatible with supertype "B"