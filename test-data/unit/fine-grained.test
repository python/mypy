-- Test cases for fine-grained incremental checking
--
-- Test cases may define multiple versions of a file
-- (e.g. m.py, m.py.2). There is always an initial batch
-- pass that processes all files present initially, followed
-- by one or more fine-grained incremental passes that use
-- alternative versions of files, if available. If a file
-- just has a single .py version, it is used for all passes.

-- TODO: what if version for some passes but not all

-- Output is laid out like this:
--
--   [out]
--   <optional output from batch pass>
--   ==
--   <optional output from first incremental pass>
--
--
-- Modules that are expected to be detected as changed by dmypy_server
-- can be checked with [stale ...]
-- Generally this should mean added, deleted, or changed files, though there
-- are important edge cases related to the cache: deleted files won't be detected
-- as changed in the initial run with the cache while modules that depended on them
-- should be.
--
-- Modules that are require a full-module reprocessing by update can be checked with
-- [rechecked ...]. This should include any files detected as having changed as well
-- as any files that contain targets that need to be reprocessed but which haven't
-- been loaded yet. If there is no [rechecked...] directive, it inherits the value of
-- [stale ...].
--
-- Specifications for later runs can be given with [stale2 ...], [stale3 ...], etc.
--
-- Test runner can parse options from mypy.ini file. Updating this file in between
-- incremental runs is not yet supported.
--
-- Each test case run without caching and with caching (if the initial run passes),
-- unless it has one a -only_when_cache or -only_when_nocache arguments. We sometimes
-- skip caching test cases to speed up tests, if the caching variant is not useful.
-- The caching test case variants get an implicit _cached suffix.

[case testReprocessFunction]
import m
def g() -> int:
    return m.f()
[file m.py]
def f() -> int:
    pass
[file m.py.2]
def f() -> str:
    pass
[out]
==
main:3: error: Incompatible return value type (got "str", expected "int")

[case testReprocessTopLevel]
import m
m.f(1)
def g() -> None: pass
[file m.py]
def f(x: int) -> None: pass
[file m.py.2]
def f(x: str) -> None: pass
[out]
==
main:2: error: Argument 1 to "f" has incompatible type "int"; expected "str"

[case testReprocessMethod]
import m
class B:
    def f(self, a: m.A) -> None:
        a.g() # E
[file m.py]
class A:
    def g(self) -> None: pass
[file m.py.2]
class A:
    def g(self, a: A) -> None: pass
[out]
==
main:4: error: Too few arguments for "g" of "A"

[case testFunctionMissingModuleAttribute]
import m
def h() -> None:
    m.f(1)
[file m.py]
def f(x: int) -> None: pass
[file m.py.2]
def g(x: str) -> None: pass
[builtins fixtures/fine_grained.pyi]
[out]
==
main:3: error: Module has no attribute "f"

[case testTopLevelMissingModuleAttribute]
import m
m.f(1)
def g() -> None: pass
[file m.py]
def f(x: int) -> None: pass
[file m.py.2]
def g(x: int) -> None: pass
[builtins fixtures/fine_grained.pyi]
[out]
==
main:2: error: Module has no attribute "f"

[case testClassChangedIntoFunction]
import m
def f(a: m.A) -> None:
    pass
[file m.py]
class A: pass
[file m.py.2]
def A() -> None: pass
[out]
==
main:2: error: Invalid type "m.A"

[case testClassChangedIntoFunction2]
import m
class B:
    def f(self, a: m.A) -> None: pass
[file m.py]
class A: pass
[file m.py.2]
def A() -> None: pass
[file n.py.3]
[out]
==
main:3: error: Invalid type "m.A"
==
main:3: error: Invalid type "m.A"

[case testAttributeTypeChanged]
import m
def f(a: m.A) -> int:
    return a.x
[file m.py]
class A:
    def f(self) -> None:
        self.x = 1
[file m.py.2]
class A:
    def f(self) -> None:
        self.x = 'x'
[out]
==
main:3: error: Incompatible return value type (got "str", expected "int")

[case testAttributeRemoved]
import m
def f(a: m.A) -> int:
    return a.x
[file m.py]
class A:
    def f(self) -> None:
        self.x = 1
[file m.py.2]
class A:
    def f(self) -> None: pass
[out]
==
main:3: error: "A" has no attribute "x"

[case testVariableTypeBecomesInvalid]
import m
def f() -> None:
    a = None # type: m.A
[file m.py]
class A: pass
[file m.py.2]
[out]
==
main:3: error: Name 'm.A' is not defined

[case testTwoIncrementalSteps]
import m
import n
[file m.py]
def f() -> None: pass
[file n.py]
import m
def g() -> None:
    m.f() # E
[file m.py.2]
import n
def f(x: int) -> None:
    n.g() # E
[file n.py.3]
import m
def g(a: str) -> None:
    m.f('') # E
[out]
==
n.py:3: error: Too few arguments for "f"
==
n.py:3: error: Argument 1 to "f" has incompatible type "str"; expected "int"
m.py:3: error: Too few arguments for "g"

[case testTwoRounds]
import m
def h(a: m.A) -> int:
    return a.x
[file m.py]
import n
class A:
    def g(self, b: n.B) -> None:
        self.x = b.f()
[file n.py]
class B:
    def f(self) -> int: pass
[file n.py.2]
class B:
    def f(self) -> str: pass
[out]
==
main:3: error: Incompatible return value type (got "str", expected "int")

[case testFixTypeError]
import m
def f(a: m.A) -> None:
    a.f(a)
[file m.py]
class A:
    def f(self, a: 'A') -> None: pass
[file m.py.2]
class A:
    def f(self) -> None: pass
[file m.py.3]
class A:
    def f(self, a: 'A') -> None: pass
[out]
==
main:3: error: Too many arguments for "f" of "A"
==

[case testFixTypeError2]
import m
def f(a: m.A) -> None:
    a.f()
[file m.py]
class A:
    def f(self) -> None: pass
[file m.py.2]
class A:
    def g(self) -> None: pass
[file m.py.3]
class A:
    def f(self) -> None: pass
[out]
==
main:3: error: "A" has no attribute "f"
==

[case testFixSemanticAnalysisError]
import m
def f() -> None:
    m.A()
[file m.py]
class A: pass
[file m.py.2]
class B: pass
[file m.py.3]
class A: pass
[builtins fixtures/fine_grained.pyi]
[out]
==
main:3: error: Module has no attribute "A"
==

[case testContinueToReportTypeCheckError]
import m
def f(a: m.A) -> None:
    a.f()
def g(a: m.A) -> None:
    a.g()
[file m.py]
class A:
    def f(self) -> None: pass
    def g(self) -> None: pass
[file m.py.2]
class A: pass
[file m.py.3]
class A:
    def f(self) -> None: pass
[out]
==
main:3: error: "A" has no attribute "f"
main:5: error: "A" has no attribute "g"
==
main:5: error: "A" has no attribute "g"

[case testContinueToReportSemanticAnalysisError]
import m
def f() -> None:
    m.A()
def g() -> None:
    m.B()
[file m.py]
class A: pass
class B: pass
[file m.py.2]
[file m.py.3]
class A: pass
[builtins fixtures/fine_grained.pyi]
[out]
==
main:3: error: Module has no attribute "A"
main:5: error: Module has no attribute "B"
==
main:5: error: Module has no attribute "B"

[case testContinueToReportErrorAtTopLevel-only_when_nocache]
-- Different cache/no-cache tests because:
-- Error message ordering differs
import n
import m
m.A().f()
[file n.py]
import m
m.A().g()
[file m.py]
class A:
    def f(self) -> None: pass
    def g(self) -> None: pass
[file m.py.2]
class A: pass
[file m.py.3]
class A:
    def f(self) -> None: pass
[out]
==
main:3: error: "A" has no attribute "f"
n.py:2: error: "A" has no attribute "g"
==
n.py:2: error: "A" has no attribute "g"

[case testContinueToReportErrorAtTopLevel-only_when_cache]
-- Different cache/no-cache tests because:
-- Error message ordering differs
import n
import m
m.A().f()
[file n.py]
import m
m.A().g()
[file m.py]
class A:
    def f(self) -> None: pass
    def g(self) -> None: pass
[file m.py.2]
class A: pass
[file m.py.3]
class A:
    def f(self) -> None: pass
[out]
==
n.py:2: error: "A" has no attribute "g"
main:3: error: "A" has no attribute "f"
==
n.py:2: error: "A" has no attribute "g"

[case testContinueToReportErrorInMethod]
import m
class C:
    def f(self, a: m.A) -> None:
        a.f()
    def g(self, a: m.A) -> None:
        a.g()
[file m.py]
class A:
    def f(self) -> None: pass
    def g(self) -> None: pass
[file m.py.2]
class A: pass
[file m.py.3]
class A:
    def f(self) -> None: pass
[out]
==
main:4: error: "A" has no attribute "f"
main:6: error: "A" has no attribute "g"
==
main:6: error: "A" has no attribute "g"

[case testInitialBatchGeneratedError]
import m
def g() -> None:
    m.f()
def h() -> None:
    m.g()
[file m.py]
def f(x: object) -> None: pass
[file m.py.2]
def f() -> None: pass
[file m.py.3]
def f() -> None: pass
def g() -> None: pass
[builtins fixtures/fine_grained.pyi]
[out]
main:3: error: Too few arguments for "f"
main:5: error: Module has no attribute "g"
==
main:5: error: Module has no attribute "g"
==

[case testKeepReportingErrorIfNoChanges]
import m
def h() -> None:
    m.g()
[file m.py]
[file m.py.2]
[builtins fixtures/fine_grained.pyi]
[out]
main:3: error: Module has no attribute "g"
==
main:3: error: Module has no attribute "g"

[case testFixErrorAndReintroduce]
import m
def h() -> None:
    m.g()
[file m.py]
[file m.py.2]
def g() -> None: pass
[file m.py.3]
[builtins fixtures/fine_grained.pyi]
[out]
main:3: error: Module has no attribute "g"
==
==
main:3: error: Module has no attribute "g"

[case testIgnoreWorksAfterUpdate]
import a
[file a.py]
import b
int() + str()  # type: ignore
[file b.py]
x = 1
[file b.py.2]
x = 2
[file b.py.3]
x = 3
[delete b.py.4]
[out]
==
==
==
a.py:1: error: Cannot find module named 'b'
a.py:1: note: See https://mypy.readthedocs.io/en/latest/running_mypy.html#missing-imports

[case testIgnoreWorksWithMissingImports]
import a
[file a.py]
import b
import xyz  # type: ignore
xyz.whatever
[file b.py]
x = 1
[file b.py.2]
x = 2
[file b.py.3]
x = 3
[file xyz.py.4]
[out]
==
==
==
a.py:3: error: "object" has no attribute "whatever"

[case testAddedIgnoreWithMissingImports]
import a
[file a.py]
from b import x
y: int = x
[file b.py]
from xyz import x
[file b.py.2]
from xyz import x  # type: ignore
[file xyz.py.3]
x = str()
[out]
b.py:1: error: Cannot find module named 'xyz'
b.py:1: note: See https://mypy.readthedocs.io/en/latest/running_mypy.html#missing-imports
==
==
a.py:2: error: Incompatible types in assignment (expression has type "str", variable has type "int")

[case testRemovedIgnoreWithMissingImport]
import a
[file a.py]
from b import x
y: int = x
[file b.py]
from xyz import x  # type: ignore
[file b.py.2]
from xyz import x
[file xyz.py.3]
x = str()
[out]
==
b.py:1: error: Cannot find module named 'xyz'
b.py:1: note: See https://mypy.readthedocs.io/en/latest/running_mypy.html#missing-imports
==
a.py:2: error: Incompatible types in assignment (expression has type "str", variable has type "int")

[case testRemovedModuleUnderIgnore]
import a
[file a.py]
import c
from b import x  # type: ignore
y: int = x
[file b.py]
x = str()
[file c.py]
x = 1
[delete b.py.2]
[file c.py.3]
x = 3
[out]
a.py:3: error: Incompatible types in assignment (expression has type "str", variable has type "int")
==
==

[case AddedModuleUnderIgnore]
import a
[file a.py]
import c
from b import x  # type: ignore
y: int = x
[file c.py]
x = 1
[file c.py.2]
x = 2
[file b.py.3]
# empty
[out]
==
==

[case testIgnoreInBetween]
import a
[file a.py]
import b
x: int = b.x
[file b.py]
import c
x = c.C.x  # type: ignore
[file c.py]
class C:
    pass
[file c.py.2]
class C:
    x: int
[file c.py.3]
# empty
[file c.py.4]
class C:
    x: str
[out]
==
==
==
a.py:2: error: Incompatible types in assignment (expression has type "str", variable has type "int")

[case testIgnoredAttrReprocessedModule-skip]
# See https://github.com/python/mypy/issues/4782
import a
[file a.py]
import b
x = b.x  # type: ignore
y: int = x
[file b.py]
import c
[file b.py.2]
import c
x = c.x
[file c.py]
x: str
[out]
==
a.py:3: error: Incompatible types in assignment (expression has type "str", variable has type "int")

[case testIgnoredAttrReprocessedBase]
import a
[file a.py]
import b
def fun() -> None:
    x = b.C.x  # type: ignore
    y: int = x
[file b.py]
import c
class C:
    pass
[file b.py.2]
import c
class C(c.B):
    pass
[file c.py]
class B:
    x: str
[out]
==
a.py:4: error: Incompatible types in assignment (expression has type "str", variable has type "int")

[case testIgnoredAttrReprocessedMeta]
import a
[file a.py]
import b
def fun() -> None:
    x = b.C.x  # type: ignore
    y: int = x
[file b.py]
import c
class C:
    pass
[file b.py.2]
import c
class C(metaclass=c.M):
    pass
[file c.py]
class M(type):
    x: str
[out]
==
a.py:4: error: Incompatible types in assignment (expression has type "str", variable has type "int")

[case testDataclassUpdate1]
# flags: --python-version 3.7
[file a.py]
from dataclasses import dataclass

@dataclass
class A:
    x: int

[file b.py]
from dataclasses import dataclass

from a import A
@dataclass
class B(A):
    y: int

B(1, 2)

[file a.py.2]
from dataclasses import dataclass

@dataclass
class A:
    x: str

[file a.py.3]
from dataclasses import dataclass

@dataclass
class A:
    x: int

[out]
==
b.py:8: error: Argument 1 to "B" has incompatible type "int"; expected "str"
==
[builtins fixtures/list.pyi]

[case testDataclassUpdate2]
# flags: --python-version 3.7
[file c.py]
Foo = int

[file c.py.2]
Foo = str

[file a.py]
from dataclasses import dataclass
from c import Foo

@dataclass
class A:
    x: Foo

[file b.py]
from dataclasses import dataclass

from a import A
@dataclass
class B(A):
    y: int

B(1, 2)

[out]
==
b.py:8: error: Argument 1 to "B" has incompatible type "int"; expected "str"
[builtins fixtures/list.pyi]

[case testDataclassUpdate3]
# flags: --python-version 3.7
from b import B
B(1, 2)
[file b.py]
from a import A
from dataclasses import dataclass
@dataclass
class B(A):
    b: int
[file a.py]
from dataclasses import dataclass
@dataclass
class A:
    a: int

[file a.py.2]
from dataclasses import dataclass
@dataclass
class A:
    a: int
    other: int
[builtins fixtures/list.pyi]
[out]
==
main:3: error: Too few arguments for "B"

[case testDataclassUpdate4]
# flags: --python-version 3.7
from b import B
B(1, 2)
[file b.py]
from a import A
from dataclasses import dataclass
@dataclass(frozen=True)
class B(A):
    b: int
[file a.py]
from dataclasses import dataclass
@dataclass(frozen=True)
class A:
    a: int

[file a.py.2]
from dataclasses import dataclass
@dataclass(frozen=True)
class A:
    a: int
    other: int
[builtins fixtures/list.pyi]
[out]
==
main:3: error: Too few arguments for "B"

[case testDataclassUpdate5]
# flags: --python-version 3.7
from b import B
B(1, 2)
[file b.py]
from a import A
from dataclasses import dataclass
@dataclass
class B(A):
    b: int
[file a.py]
from dataclasses import dataclass
@dataclass(init=False)
class A:
    a: int

[file a.py.2]
from dataclasses import dataclass
@dataclass(init=False)
class A:
    a: int
    other: int

[file a.py.3]
from dataclasses import dataclass
@dataclass(init=False)
class A:
    a: int

[builtins fixtures/list.pyi]
[out]
==
main:3: error: Too few arguments for "B"
==

[case testDataclassUpdate6]
# flags: --python-version 3.7
from b import B
B(1, 2) < B(1, 2)
[file b.py]
from a import A
from dataclasses import dataclass
@dataclass
class B(A):
    b: int
[file a.py]
from dataclasses import dataclass
@dataclass(order=True)
class A:
    a: int

[file a.py.2]
from dataclasses import dataclass
@dataclass
class A:
    a: int
[builtins fixtures/list.pyi]
[out]
==
main:3: error: Unsupported left operand type for < ("B")

[case testDataclassUpdate8]
# flags: --python-version 3.7
from c import C
C(1, 2, 3)
[file c.py]
from b import B
from dataclasses import dataclass
@dataclass
class C(B):
    c: int
[file b.py]
from a import A
from dataclasses import dataclass
@dataclass
class B(A):
    b: int
[file a.py]
from dataclasses import dataclass
@dataclass
class A:
    a: int

[file a.py.2]
from dataclasses import dataclass
@dataclass
class A:
    a: int
    other: int
[builtins fixtures/list.pyi]
[out]
==
main:3: error: Too few arguments for "C"

[case testDataclassUpdate9]
# flags: --python-version 3.7
from c import C
C(1, 2, 3)
[file c.py]
from b import B
from dataclasses import dataclass
@dataclass
class C(B):
    c: int
[file b.py]
from a import A
from dataclasses import dataclass
@dataclass
class B(A):
    b: int
[file a.py]
from dataclasses import dataclass
@dataclass(init=False)
class A:
    a: int

[file a.py.2]
from dataclasses import dataclass
@dataclass(init=False)
class A:
    a: int
    other: int

[file a.py.3]
from dataclasses import dataclass
@dataclass(init=False)
class A:
    a: int

[builtins fixtures/list.pyi]
[out]
==
main:3: error: Too few arguments for "C"
==

[case testAttrsUpdate1]
[file a.py]
import attr
@attr.s
class A:
    a = attr.ib()   # type: int

[file b.py]
from a import A
import attr
@attr.s
class B(A):
    b = attr.ib()   # type: int

B(1, 2)

[file a.py.2]
import attr
@attr.s
class A:
    a = attr.ib()   # type: int
    other = attr.ib()   # type: int
[builtins fixtures/list.pyi]
[out]
==
b.py:7: error: Too few arguments for "B"

[case testAttrsUpdate2]
from b import B
B(1, 2)
[file b.py]
from a import A
import attr
@attr.s
class B(A):
    b = attr.ib()   # type: int
[file a.py]
import attr
@attr.s(init=False)
class A:
    a = attr.ib()   # type: int

[file a.py.2]
import attr
@attr.s(init=False)
class A:
    a = attr.ib()   # type: int
    other = attr.ib()   # type: int
[builtins fixtures/list.pyi]
[out]
==
main:2: error: Too few arguments for "B"

[case testAttrsUpdate3]
from b import B
B(1, 2)
[file b.py]
from a import A
import attr
@attr.s(auto_attribs=True)
class B(A):
    x: int
[file a.py]
import attr
@attr.s(auto_attribs=True, init=False)
class A:
    a: int

[file a.py.2]
import attr
@attr.s(auto_attribs=True, init=False)
class A:
    a: int
    other: int
[builtins fixtures/list.pyi]

[file a.py.3]
import attr
@attr.s(auto_attribs=True, init=False)
class A:
    a: int
[builtins fixtures/list.pyi]

[out]
==
main:2: error: Too few arguments for "B"
==

[case testAttrsUpdate4]
from b import B
B(1, 2) < B(1, 2)
[file b.py]
from a import A
import attr
@attr.s(cmp=False)
class B(A):
    b = attr.ib()   # type: int
[file a.py]
import attr
@attr.s(init=False)
class A:
    a = attr.ib()   # type: int

[file a.py.2]
import attr
@attr.s(cmp=False, init=False)
class A:
    a = attr.ib()   # type: int
[builtins fixtures/list.pyi]
[out]
==
main:2: error: Unsupported left operand type for < ("B")

[case testAttrsUpdateKwOnly]
[file a.py]
import attr
@attr.s(kw_only=True)
class A:
    a = attr.ib(15)   # type: int
[file b.py]
from a import A
import attr
@attr.s(kw_only=True)
class B(A):
    b = attr.ib("16")   # type: str

[file b.py.2]
from a import A
import attr
@attr.s()
class B(A):
    b = attr.ib("16")   # type: str
B(b="foo", a=7)
[builtins fixtures/attr.pyi]
[out]
==
b.py:5: error: Non keyword-only attributes are not allowed after a keyword-only attribute.

[case testAttrsUpdateBaseKwOnly]
from b import B
B(5)
[file a.py]
import attr
@attr.s()
class A:
    a = attr.ib(15)   # type: int
[file b.py]
from a import A
import attr
@attr.s(kw_only=True)
class B(A):
    b = attr.ib("16")   # type: str

[file a.py.2]
import attr
@attr.s(kw_only=True)
class A:
    a = attr.ib(15)   # type: int
[builtins fixtures/attr.pyi]
[out]
==
main:2: error: Too many positional arguments for "B"

[case testAddBaseClassMethodCausingInvalidOverride]
import m
class B(m.A):
    def f(self) -> str: pass
[file m.py]
class A: pass
[file m.py.2]
class A:
    def f(self) -> int: pass
[file n.py.3]
[out]
==
main:3: error: Return type of "f" incompatible with supertype "A"
==
main:3: error: Return type of "f" incompatible with supertype "A"

[case testModifyBaseClassMethodCausingInvalidOverride]
import m
class B(m.A):
    def f(self) -> str: pass
[file m.py]
class A:
    def f(self) -> str: pass
[file m.py.2]
class A:
    def f(self) -> int: pass
[out]
==
main:3: error: Return type of "f" incompatible with supertype "A"

[case testAddBaseClassAttributeCausingErrorInSubclass]
import m
class B(m.A):
    def a(self) -> None:
        x = 1
        if int():
            x = self.x

    def f(self) -> None:
        self.x = 1

    def z(self) -> None:
        x = 1
        if int():
            x = self.x
[file m.py]
class A: pass
[file m.py.2]
class A:
    def g(self) -> None:
        self.x = 'a'
[out]
==
main:6: error: Incompatible types in assignment (expression has type "str", variable has type "int")
main:9: error: Incompatible types in assignment (expression has type "int", variable has type "str")
main:14: error: Incompatible types in assignment (expression has type "str", variable has type "int")

[case testChangeBaseClassAttributeType]
import m
class B(m.A):
    def f(sel) -> None:
        sel.x = 1
[file m.py]
class A:
    def g(self) -> None:
        self.x = 1
[file m.py.2]
class A:
    def g(self) -> None:
        self.x = 'a'
[out]
==
main:4: error: Incompatible types in assignment (expression has type "int", variable has type "str")

[case testRemoveAttributeInBaseClass]
import m
class B(m.A):
    def f(self) -> None:
        a = 1
        a = self.x
[file m.py]
class A:
    def g(self) -> None:
        self.x = 1
[file m.py.2]
class A: pass
[out]
==
main:5: error: "B" has no attribute "x"

[case testTestSignatureOfInheritedMethod]
import m
class B(m.A):
    def f(self) -> None:
        self.g()
[file m.py]
class A:
    def g(self) -> None: pass
[file m.py.2]
class A:
    def g(self, a: 'A') -> None: pass
[out]
==
main:4: error: Too few arguments for "g" of "A"

[case testRemoveBaseClass]
import m
class A(m.B):
    def f(self) -> None:
        self.g()
        self.x
        self.y = 1
[file m.py]
class C:
    def g(self) -> None:
        self.x = 1
class B(C): pass
[file m.py.2]
class C: pass
class B: pass
[out]
==
main:4: error: "A" has no attribute "g"
main:5: error: "A" has no attribute "x"

[case testRemoveBaseClass2]
import m
class A(m.B):
    def f(self) -> None:
        self.g()
        self.x
        self.y = 1
[file m.py]
class C:
    def g(self) -> None:
        self.x = 1
class B(C): pass
[file m.py.2]
class C:
    def g(self) -> None:
        self.x = 1
class B: pass
[out]
==
main:4: error: "A" has no attribute "g"
main:5: error: "A" has no attribute "x"

[case testChangeInPackage]
import m.n
def f() -> None:
    m.n.g()
[file m/__init__.py]
[file m/n.py]
def g() -> None: pass
[file m/n.py.2]
def g(x: int) -> None: pass
[out]
==
main:3: error: Too few arguments for "g"

[case testTriggerTargetInPackage]
import m.n
[file m/__init__.py]
[file m/n.py]
import a
def f() -> None:
    a.g()
[file a.py]
def g() -> None: pass
[file a.py.2]
def g(x: int) -> None: pass
[out]
==
m/n.py:3: error: Too few arguments for "g"

[case testChangeInPackage__init__]
import m
import m.n
def f() -> None:
    m.g()
[file m/__init__.py]
def g() -> None: pass
[file m/__init__.py.2]
def g(x: int) -> None: pass
[file m/n.py]
[out]
==
main:4: error: Too few arguments for "g"

[case testTriggerTargetInPackage__init__]
import m
import m.n
[file m/__init__.py]
import a
def f() -> None:
    a.g()
[file a.py]
def g() -> None: pass
[file a.py.2]
def g(x: int) -> None: pass
[file m/n.py]
[out]
==
m/__init__.py:3: error: Too few arguments for "g"

[case testModuleAttributeTypeChanges]
import m
def f() -> None:
    x = 1
    if int():
        x = m.x
[file m.py]
x = 1
[file m.py.2]
x = ''
[out]
==
main:5: error: Incompatible types in assignment (expression has type "str", variable has type "int")

[case testTwoStepsDueToModuleAttribute]
import m
x = m.f()

def g() -> None:
    y = 1
    if int():
        y = x # E
[file m.py]
def f() -> int: pass
[file m.py.2]
def f() -> str: pass
[out]
==
main:7: error: Incompatible types in assignment (expression has type "str", variable has type "int")

[case testTwoStepsDueToMultipleNamespaces]
import m
x = m.f()

def g() -> None:
    xx = 1
    if int():
        xx = x # E

class A:
    def a(self) -> None:
        self.y = m.f()
    def b(self) -> None:
        yy = 1
        if int():
            yy = self.y

class B:
    def c(self) -> None:
        self.z = m.f()
    def b(self) -> None:
        zz = 1
        if int():
            zz = self.z
[file m.py]
def f() -> int: pass
[file m.py.2]
def f() -> str: pass
[out]
==
main:7: error: Incompatible types in assignment (expression has type "str", variable has type "int")
main:15: error: Incompatible types in assignment (expression has type "str", variable has type "int")
main:23: error: Incompatible types in assignment (expression has type "str", variable has type "int")

[case testConstructorSignatureChanged]
import m

def f() -> None:
    m.A()
[file m.py]
class A:
    def __init__(self) -> None: pass
[file m.py.2]
class A:
    def __init__(self, x: int) -> None: pass
[out]
==
main:4: error: Too few arguments for "A"

[case testConstructorSignatureChanged2]
from typing import Callable
import m

def use(x: Callable[[], m.A]) -> None:
    x()
def f() -> None:
    use(m.A)
[file m.py]
class A:
    def __init__(self) -> None: pass
[file m.py.2]
class A:
    def __init__(self, x: int) -> None: pass
[out]
==
-- This is a bad error message
main:7: error: Argument 1 to "use" has incompatible type "Type[A]"; expected "Callable[[], A]"

[case testConstructorSignatureChanged3]
from a import C
class D(C):
    def g(self) -> None:
        super().__init__()
D()
[file a.py]
class C:
    def __init__(self) -> None: pass
[file a.py.2]
class C:
    def __init__(self, x: int) -> None: pass
[out]
==
main:4: error: Too few arguments for "__init__" of "C"
main:5: error: Too few arguments for "D"

[case testConstructorAdded]
import m

def f() -> None:
    m.A()
[file m.py]
class A: pass
[file m.py.2]
class A:
    def __init__(self, x: int) -> None: pass
[out]
==
main:4: error: Too few arguments for "A"

[case testConstructorDeleted]
import m

def f() -> None:
    m.A(1)
[file m.py]
class A:
    def __init__(self, x: int) -> None: pass
[file m.py.2]
class A: pass
[out]
==
main:4: error: Too many arguments for "A"

[case testBaseClassConstructorChanged]
import m

def f() -> None:
    m.B()
[file m.py]
class A:
    def __init__(self) -> None: pass
class B(A): pass
[file m.py.2]
class A:
    def __init__(self, x: int) -> None: pass
class B(A): pass
[out]
==
main:4: error: Too few arguments for "B"

[case testSuperField]
from a import C
class D(C):
    def g(self) -> int:
        return super().x
[file a.py]
class C:
    def __init__(self) -> None: self.x = 12
[file a.py.2]
class C:
    def __init__(self) -> None: self.x = 'ar'
[out]
==
main:4: error: Incompatible return value type (got "str", expected "int")

[case testImportFrom]
from m import f

def g() -> None:
    f()
[file m.py]
def f() -> None: pass
[file m.py.2]
def f(x: int) -> None: pass
[builtins fixtures/fine_grained.pyi]
[out]
==
main:4: error: Too few arguments for "f"

[case testImportFrom2]
from m import f
f()
[file m.py]
def f() -> None: pass
[file m.py.2]
def f(x: int) -> None: pass
[out]
==
main:2: error: Too few arguments for "f"

[case testImportFromTargetsClass]
from m import C

def f(c: C) -> None:
    c.g()
[file m.py]
class C:
    def g(self) -> None: pass
[file m.py.2]
class C:
    def g(self, x: int) -> None: pass
[out]
==
main:4: error: Too few arguments for "g" of "C"

[case testImportFromTargetsVariable]
from m import x

def f() -> None:
    y = 1
    if int():
        y = x
[file m.py]
x = 1
[file m.py.2]
x = ''
[out]
==
main:6: error: Incompatible types in assignment (expression has type "str", variable has type "int")

[case testImportFromSubmoduleOfPackage]
from m import n

def f() -> None:
    n.g()
[file m/__init__.py]
[file m/n.py]
def g() -> None: pass
[file m/n.py.2]
def g(x: int) -> None: pass
[out]
==
main:4: error: Too few arguments for "g"

[case testImportedFunctionGetsImported]
from m import f

def g() -> None:
    f()
[file m.py]
from n import f
[file n.py]
def f() -> None: pass
[file n.py.2]
def f(x: int) -> None: pass
[out]
==
main:4: error: Too few arguments for "f"

[case testNestedClassMethodSignatureChanges]
from m import A

def f(x: A.B) -> None:
    x.g()
[file m.py]
class A:
    class B:
        def g(self) -> None: pass
[file m.py.2]
class A:
    class B:
        def g(self, x: int) -> None: pass
[out]
==
main:4: error: Too few arguments for "g" of "B"

[case testNestedClassAttributeTypeChanges]
from m import A

def f(x: A.B) -> None:
    z = 1
    if int():
        z = x.y
[file m.py]
class A:
    class B:
        def g(self) -> None:
            self.y = 1
[file m.py.2]
class A:
    class B:
        def g(self) -> None:
            self.y = ''
[out]
==
main:6: error: Incompatible types in assignment (expression has type "str", variable has type "int")

[case testReprocessMethodInNestedClass]
from m import f

class A:
    class B:
        def g(self) -> None:
            x = 1
            if int():
                x = f()
[file m.py]
def f() -> int: pass
[file m.py.2]
def f() -> str: pass
[file n.py.3]
[out]
==
main:8: error: Incompatible types in assignment (expression has type "str", variable has type "int")
==
main:8: error: Incompatible types in assignment (expression has type "str", variable has type "int")

[case testReprocessMethodInNestedClassSemanal]
import a
[file a.py]
class A:
    class B:
        def g() -> None: pass
    def foo(self) -> int: return 12
[file b.py.2]
[file b.py.3]
2
[out]
a.py:3: error: Method must have at least one argument
==
a.py:3: error: Method must have at least one argument
==
a.py:3: error: Method must have at least one argument

[case testBaseClassDeleted]
import m

class A(m.C):
    def f(self) -> None:
        self.g()  # No error here because m.C becomes an Any base class
    def g(self) -> None:
        self.x
[file m.py]
class C:
    def g(self) -> None: pass
[file m.py.2]
[out]
main:7: error: "A" has no attribute "x"
==
main:3: error: Name 'm.C' is not defined

[case testBaseClassOfNestedClassDeleted]
import m

class A:
    class B(m.C):
        def f(self) -> None:
            self.g()  # No error here because m.C becomes an Any base class
        def g(self) -> None:
            self.x
[file m.py]
class C:
    def g(self) -> None: pass
[file m.py.2]
[out]
main:8: error: "B" has no attribute "x"
==
main:4: error: Name 'm.C' is not defined

[case testImportQualifiedModuleName]
import a
[file a.py]
import b.c
b.c.f()
[file a.py.2]
import b.c
b.c.f() # dummy change
[file b/__init__.py]
[file b/c.py]
def f() -> None: pass
[out]
==

[case testTypeAliasRefresh]
from typing import Callable
from a import f
C = Callable[[int], str]
[file a.py]
def f() -> None: pass
[file a.py.2]
[out]
==
main:2: error: Module 'a' has no attribute 'f'

[case testTypeVarRefresh]
from typing import TypeVar
from a import f
T = TypeVar('T')
[file a.py]
def f() -> None: pass
[file a.py.2]
[out]
==
main:2: error: Module 'a' has no attribute 'f'

[case testRefreshTyping]
from typing import Sized
from c import A
import z

# Force typing to get refreshed by using a protocol from it
x: Sized = A()

[file c.py]
class D:
    def __len__(self) -> int: return 0
A = D
[file c.py.2]
class C:
    def __len__(self) -> int: return 0
A = C
[file z.py]
from typing import List
T = List[int]
[file z.py.2]
from typing import List
T = List[int]  # yo
[builtins fixtures/list.pyi]
[typing fixtures/typing-full.pyi]
[out]
==

[case testNamedTupleRefresh]
from typing import NamedTuple
from a import f
N = NamedTuple('N', [('x', int)])
[file a.py]
def f() -> None: pass
[file a.py.2]
[out]
==
main:2: error: Module 'a' has no attribute 'f'

[case testModuleLevelAttributeRefresh]
from typing import Callable
from a import f
x = 1
y = ''  # type: str
[file a.py]
def f() -> None: pass
[file a.py.2]
[out]
==
main:2: error: Module 'a' has no attribute 'f'

[case testClassBodyRefresh]
from a import f
class A:
    x = 1
    y = '' # type: str

    def f(self) -> None:
        self.x = 1
[file a.py]
f = 1
[file a.py.2]
[out]
==
main:1: error: Module 'a' has no attribute 'f'

[case testDecoratedMethodRefresh]
from typing import Iterator, Callable, List
from a import f
import a

def dec(f: Callable[['A'], Iterator[int]]) -> Callable[[int], int]: pass

class A:
    @dec
    def f(self) -> Iterator[int]:
        self.x = a.g()  # type: int
        return None
[builtins fixtures/list.pyi]
[file a.py]
f = 1
def g() -> int: pass
[file a.py.2]
def f() -> None: pass
def g() -> int: pass
[file a.py.3]
def f() -> None: pass
def g() -> str: pass
[out]
==
==
main:10: error: Incompatible types in assignment (expression has type "str", variable has type "int")

[case testTwoPassTypeChecking]
import a
[file a.py]
[file a.py.2]
class A:
    def __init__(self, b: B) -> None:
        self.a = b.a

class B:
    def __init__(self) -> None:
        self.a = int()
[file a.py.3]
class A:
    def __init__(self, b: B) -> None:
        self.a = b.a
        reveal_type(self.a) # E

class B:
    def __init__(self) -> None:
        self.a = int()
[out]
==
==
a.py:4: error: Revealed type is 'builtins.int'

[case testStripRevealType]
import a
reveal_type(a.f())
[file a.py]
def f() -> int: pass
[file a.py.2]
def f() -> str: pass
[out]
main:2: error: Revealed type is 'builtins.int'
==
main:2: error: Revealed type is 'builtins.str'

[case testDecoratorTypeAfterReprocessing]
import a
reveal_type(a.f())
[file a.py]
from contextlib import contextmanager
from typing import Iterator
import b
@contextmanager
def f() -> Iterator[None]:
    yield
[file b.py]
[delete b.py.2]
[file b.py.3]
[typing fixtures/typing-full.pyi]
[builtins fixtures/list.pyi]
[triggered]
2: <b>, __main__
3: <b>, __main__, a
[out]
main:2: error: Revealed type is 'contextlib.GeneratorContextManager[None]'
==
a.py:3: error: Cannot find module named 'b'
a.py:3: note: See https://mypy.readthedocs.io/en/latest/running_mypy.html#missing-imports
main:2: error: Revealed type is 'contextlib.GeneratorContextManager[None]'
==
main:2: error: Revealed type is 'contextlib.GeneratorContextManager[None]'

[case testDecoratorSpecialCase1]
import a
[file a.py]
import contextlib
from typing import List, Iterator

@contextlib.contextmanager
def f(x: List[int]) -> Iterator[None]:
    x.append(1)
    yield

def g() -> None:
    import b
    b.h(1)
[file b.py]
def h() -> None: pass
[delete b.py.2]
[file b.py.3]
def h() -> None: pass
[file a.py.4]
import contextlib
from typing import List, Iterator

@contextlib.contextmanager
def f(x: List[int]) -> Iterator[None]:
    x.append(1)
    yield

def g() -> None:
    import b
    b.h(1)
    pass
[typing fixtures/typing-full.pyi]
[builtins fixtures/list.pyi]
[triggered]
2: <b.h>, <b>, <b[wildcard]>, a.g
3: <b.h>, <b>, <b[wildcard]>, a
4: a.g
[out]
a.py:11: error: Too many arguments for "h"
==
a.py:10: error: Cannot find module named 'b'
a.py:10: note: See https://mypy.readthedocs.io/en/latest/running_mypy.html#missing-imports
==
a.py:11: error: Too many arguments for "h"
==
a.py:11: error: Too many arguments for "h"

[case testDecoratorSpecialCase2]
import a
[file a.py]
from contextlib import contextmanager
from typing import Iterator, List
import b

@contextmanager
def f(x: List[int]) -> Iterator[None]:
    x.append(1)
    yield
[file b.py]
[delete b.py.2]
[file b.py.3]
[file a.py.4]
from contextlib import contextmanager
from typing import Iterator, List
import b

@contextmanager
def f(x: List[int]) -> Iterator[None]:
    x.append(1)
    yield
[typing fixtures/typing-full.pyi]
[builtins fixtures/list.pyi]
[out]
==
a.py:3: error: Cannot find module named 'b'
a.py:3: note: See https://mypy.readthedocs.io/en/latest/running_mypy.html#missing-imports
==
==

[case testDecoratorMethodCompat]
from typing import Callable, List, TypeVar
import x

class Base: pass
_Base = TypeVar('_Base', bound=Base)

def dec(f: Callable[[_Base], int]) -> Callable[[_Base], List[int]]: pass

class B(Base):
    def foo(self) -> List[int]: pass

class A(B):
    @dec
    def foo(self) -> int:
        x.lol()
        return 12

[file x.py]
def lol() -> str: pass
[file x.py.2]
def lol() -> int: pass
[file x.py.3]
def lol() -> str: pass

[builtins fixtures/list.pyi]
[out]
==
==

[case testPreviousErrorInDecoratedFunction]
import a
[file a.py]
from typing import Callable
import b

def dec(x: Callable[[], None]) -> Callable[[], None]:
    return x

@dec
def f() -> None:
    1 + ''
[file b.py]
[file b.py.2]
1
[file b.py.3]
2
[file a.py.4]
from typing import Callable
import b

def dec(f: Callable[[], None]) -> Callable[[], None]:
    return f

@dec
def f() -> None:
    1 + 2
[out]
a.py:9: error: Unsupported operand types for + ("int" and "str")
==
a.py:9: error: Unsupported operand types for + ("int" and "str")
==
a.py:9: error: Unsupported operand types for + ("int" and "str")
==

[case testPreviousErrorInDecoratedMethodOverride]
import a
[file a.py]
from typing import Callable
from b import B

def dec(x: Callable[['A'], int]) -> Callable[['A'], int]:
    return x

class A(B):
    @dec
    def foo(self) -> int: return 12

[file b.py]
class B:
    def foo(self) -> str: return 'hi'
[file c.py.2]
[file c.py.3]
1
[file b.py.4]
class B:
    def foo(self) -> int: return 12
[out]
a.py:9: error: Return type of "foo" incompatible with supertype "B"
==
a.py:9: error: Return type of "foo" incompatible with supertype "B"
==
a.py:9: error: Return type of "foo" incompatible with supertype "B"
==

[case testPreviousErrorInMethodSemanal1]
import a
[file a.py]
class A:
    def foo() -> int: pass
[file c.py.2]
[file c.py.3]
1
[file a.py.4]
class A:
    def foo(self) -> int: pass
[out]
a.py:2: error: Method must have at least one argument
==
a.py:2: error: Method must have at least one argument
==
a.py:2: error: Method must have at least one argument
==

[case testPreviousErrorInMethodSemanal2]
import a
[file a.py]
class A:
    def foo(self) -> None:
        nothing
[file c.py.2]
[file c.py.3]
1
[file a.py.4]
class A:
    def foo(self) -> int: pass
[out]
a.py:3: error: Name 'nothing' is not defined
==
a.py:3: error: Name 'nothing' is not defined
==
a.py:3: error: Name 'nothing' is not defined
==

[case testPreviousErrorInMethodSemanalPass3]
import a
[file a.py]
from typing import List
class A:
    def __init__(self) -> None:
        self.x = []  # type: List[int, str]
[file c.py.2]
[file c.py.3]
1
[file a.py.4]
from typing import List
class A:
    def __init__(self) -> None:
        self.x = []  # type: List[int]
[builtins fixtures/list.pyi]
[out]
a.py:4: error: "list" expects 1 type argument, but 2 given
==
a.py:4: error: "list" expects 1 type argument, but 2 given
==
a.py:4: error: "list" expects 1 type argument, but 2 given
==

[case testPreviousErrorInOverloadedFunctionSemanalPass3]
import a
[file a.py]
from typing import overload, List
@overload
def f(x: str) -> None: ...
@overload
def f(x: int) -> List[int, str]: ...
def f(x: object) -> object:
    pass
[file c.py.2]
[file c.py.3]
1
[file a.py.4]
from typing import overload, List
@overload
def f(x: str) -> None: ...
@overload
def f(x: int) -> List[int]: ...
def f(x: object) -> object:
    pass
[builtins fixtures/list.pyi]
[out]
a.py:5: error: "list" expects 1 type argument, but 2 given
==
a.py:5: error: "list" expects 1 type argument, but 2 given
==
a.py:5: error: "list" expects 1 type argument, but 2 given
==

[case testPreviousErrorInOverloadedFunction]
import a
[file a.py]
from typing import overload
@overload
def f(x: str) -> None: ...
@overload
def f(x: int) -> int: ...
def f(x: object) -> None:
	pass
[file b.py]
[file b.py.2]
1
[file b.py.3]
2
[file a.py.4]
from typing import overload
@overload
def f(x: str) -> None: ...
@overload
def f(x: int) -> None: ...
def f(x: object) -> None:
	pass
[out]
a.py:6: error: Overloaded function implementation cannot produce return type of signature 2
==
a.py:6: error: Overloaded function implementation cannot produce return type of signature 2
==
a.py:6: error: Overloaded function implementation cannot produce return type of signature 2
==

[case testPreviousErrorInOverloadedFunctionSemanal]
import a
[file a.py]
from typing import overload
@overload
def f(x: str) -> None: ...
@overload
def f(x: int) -> None: ...
[file b.py]
[file b.py.2]
1
[file b.py.3]
2
[file a.py.4]
from typing import overload
@overload
def f(x: str) -> None: ...
@overload
def f(x: int) -> None: ...
def f(x: object) -> None:
	pass
[out]
a.py:2: error: An overloaded function outside a stub file must have an implementation
==
a.py:2: error: An overloaded function outside a stub file must have an implementation
==
a.py:2: error: An overloaded function outside a stub file must have an implementation
==

[case testPreviousErrorInDecoratedMethodSemanalPass3]
import a
[file a.py]
from typing import Callable, TypeVar, Any, List

T = TypeVar('T', bound=Callable)
def dec(x: T) -> T:
    return x

@dec
def foo(self) -> List[str, int]: return []

[file c.py.2]
[file c.py.3]
[file a.py.4]
from typing import Callable, TypeVar, Any, List

T = TypeVar('T', bound=Callable[..., Any])
def dec(x: T) -> T:
    return x

@dec
def foo(self) -> List[str]: return []
[builtins fixtures/list.pyi]
[out]
a.py:8: error: "list" expects 1 type argument, but 2 given
==
a.py:8: error: "list" expects 1 type argument, but 2 given
==
a.py:8: error: "list" expects 1 type argument, but 2 given
==

[case testDecoratorUpdateMod]
import a
[file a.py]
import mod

@mod.deca
@mod.decb(mod.C())
def func(x: mod.B) -> mod.B:
    x.x
    return x
[file mod.py]
from typing import Callable, TypeVar
F = TypeVar('F', bound=Callable)

def deca(func: Callable[[B], B]) -> Callable[[str], str]:
    pass
def decb(arg: C) -> Callable[[F], F]:
    pass
class C:
    pass
class B:
    x: int
[file mod.py.2]
from typing import Callable, TypeVar
F = TypeVar('F', bound=Callable)

def deca(func: Callable[[str], str]) -> Callable[[str], str]:
    pass
def decb(arg: C) -> Callable[[F], F]:
    pass
class C:
    pass
class B:
    x: int
[file mod.py.3]
from typing import Callable, TypeVar
F = TypeVar('F', bound=Callable)

def deca(func: Callable[[B], B]) -> Callable[[str], str]:
    pass
def decb(arg: C) -> Callable[[F], F]:
    pass
class C:
    pass
class B:
    y: int
[file mod.py.4]
from typing import Callable, TypeVar
F = TypeVar('F', bound=Callable)

def deca(func: Callable[[B], B]) -> Callable[[str], str]:
    pass
def decb(arg: C) -> Callable[[F], F]:
    pass
class C:
    def __init__(self, x: int) -> None:
        pass
class B:
    x: int
[out]
==
a.py:3: error: Argument 1 to "deca" has incompatible type "Callable[[B], B]"; expected "Callable[[str], str]"
==
a.py:6: error: "B" has no attribute "x"
==
a.py:4: error: Too few arguments for "C"

[case testDecoratorUpdateFunc]
import a
[file a.py]
import mod

def outer() -> None:
    @mod.deca
    @mod.decb(mod.C())
    def func(x: mod.B) -> mod.B:
        x.x
        return x
[file mod.py]
from typing import Callable, TypeVar
F = TypeVar('F', bound=Callable)

def deca(func: Callable[[B], B]) -> Callable[[str], str]:
    pass
def decb(arg: C) -> Callable[[F], F]:
    pass
class C:
    pass
class B:
    x: int
[file mod.py.2]
from typing import Callable, TypeVar
F = TypeVar('F', bound=Callable)

def deca(func: Callable[[str], str]) -> Callable[[str], str]:
    pass
def decb(arg: C) -> Callable[[F], F]:
    pass
class C:
    pass
class B:
    x: int
[file mod.py.3]
from typing import Callable, TypeVar
F = TypeVar('F', bound=Callable)

def deca(func: Callable[[B], B]) -> Callable[[str], str]:
    pass
def decb(arg: C) -> Callable[[F], F]:
    pass
class C:
    pass
class B:
    y: int
[file mod.py.4]
from typing import Callable, TypeVar
F = TypeVar('F', bound=Callable)

def deca(func: Callable[[B], B]) -> Callable[[str], str]:
    pass
def decb(arg: C) -> Callable[[F], F]:
    pass
class C:
    def __init__(self, x: int) -> None:
        pass
class B:
    x: int
[out]
==
a.py:4: error: Argument 1 to "deca" has incompatible type "Callable[[B], B]"; expected "Callable[[str], str]"
==
a.py:7: error: "B" has no attribute "x"
==
a.py:5: error: Too few arguments for "C"

[case DecoratorUpdateMethod]
import a
[file a.py]
import mod

class D:
    @mod.deca
    @mod.decb(mod.C())
    def func(self, x: mod.B) -> mod.B:
        x.x
        return x
[file mod.py]
from typing import Callable, TypeVar
F = TypeVar('F', bound=Callable)

def deca(func: Callable[..., B]) -> Callable[..., str]:
    pass
def decb(arg: C) -> Callable[[F], F]:
    pass
class C:
    pass
class B:
    x: int
[file mod.py.2]
from typing import Callable, TypeVar
F = TypeVar('F', bound=Callable)

def deca(func: Callable[..., str]) -> Callable[..., str]:
    pass
def decb(arg: C) -> Callable[[F], F]:
    pass
class C:
    pass
class B:
    x: int
[file mod.py.3]
from typing import Callable, TypeVar
F = TypeVar('F', bound=Callable)

def deca(func: Callable[..., B]) -> Callable[..., str]:
    pass
def decb(arg: C) -> Callable[[F], F]:
    pass
class C:
    pass
class B:
    y: int
[file mod.py.4]
from typing import Callable, TypeVar
F = TypeVar('F', bound=Callable)

def deca(func: Callable[..., B]) -> Callable[..., str]:
    pass
def decb(arg: C) -> Callable[[F], F]:
    pass
class C:
    def __init__(self, x: int) -> None:
        pass
class B:
    x: int
[out]
==
a.py:4: error: Argument 1 to "deca" has incompatible type "Callable[[D, B], B]"; expected "Callable[..., str]"
==
a.py:7: error: "B" has no attribute "x"
==
a.py:5: error: Too few arguments for "C"

[case testDecoratorUpdateDeeepNested]
import a
[file a.py]
import mod

def outer() -> None:
    def inner() -> None:
        @mod.dec
        def func(x: int) -> int:
            pass
[file mod.py]
from typing import Callable
def dec(func: Callable[[int], int]) -> Callable[[str], str]:
    pass
[file mod.py.2]
from typing import Callable
def dec(func: Callable[[str], str]) -> Callable[[str], str]:
    pass
[out]
==
a.py:5: error: Argument 1 to "dec" has incompatible type "Callable[[int], int]"; expected "Callable[[str], str]"

[case testDecoratorUpdateNestedClass]
import a
[file a.py]
import mod

class Outer:
    class Inner:
        c = mod.C()
        @c.dec
        def func(self, x: int) -> int:
            pass
[file mod.py]
from typing import Callable
class C:
    def dec(self, func: Callable[..., int]) -> Callable[..., str]:
        pass
[file mod.py.2]
from typing import Callable
class C:
    def dec(self, func: Callable[..., str]) -> Callable[..., str]:
        pass
[out]
==
a.py:6: error: Argument 1 to "dec" of "C" has incompatible type "Callable[[Inner, int], int]"; expected "Callable[..., str]"

[case testDecoratorUpdateClassInFunction]
import a
[file a.py]
import mod

def outer() -> None:
    class Inner:
        c = mod.C()
        @c.dec
        def func(self, x: mod.B) -> int:
            return x.x
[file mod.py]
from typing import Callable
class C:
    def dec(self, func: Callable[..., int]) -> Callable[..., str]:
        pass
class B:
    x: int
[file mod.py.2]
from typing import Callable
class C:
    def dec(self, func: Callable[..., str]) -> Callable[..., str]:
        pass
class B:
    x: int
[file mod.py.3]
from typing import Callable
class C:
    def dec(self, func: Callable[..., int]) -> Callable[..., str]:
        pass
class B:
    x: str
[out]
==
a.py:6: error: Argument 1 to "dec" of "C" has incompatible type "Callable[[Inner, B], int]"; expected "Callable[..., str]"
==
a.py:8: error: Incompatible return value type (got "str", expected "int")

[case testDecoratorUpdateMROUpdated]
import a
[file a.py]
import mod

@mod.dec
def func(x: mod.B) -> int:
    pass
[file mod.py]
from typing import Callable
class B:
    pass
class C(B):
    pass
def dec(f: Callable[[C], int]) -> Callable[[int], int]:
    pass
[file mod.py.2]
from typing import Callable
class B:
    pass
class C:
    pass
def dec(f: Callable[[C], int]) -> Callable[[int], int]:
    pass
[out]
==
a.py:3: error: Argument 1 to "dec" has incompatible type "Callable[[B], int]"; expected "Callable[[C], int]"

[case testOverloadRefresh]
from typing import overload
import m

@overload
def f(x: m.A) -> None: ...
@overload
def f(x: int) -> None: ...
def f(x: object) -> None:
    from n import g
[file m.py]
class A: pass
[file n.py]
def g() -> None: pass
[delete m.py.2]
[delete n.py.2]
[out]
==
main:2: error: Cannot find module named 'm'
main:2: note: See https://mypy.readthedocs.io/en/latest/running_mypy.html#missing-imports
main:7: error: Overloaded function signature 2 will never be matched: signature 1's parameter type(s) are the same or broader
main:9: error: Cannot find module named 'n'

[case testOverloadSpecialCase]
from typing import overload
import m
import sys

class C:
    if sys.platform == 'nonexistent':
        def f(self, x): pass
    else:
        @overload
        def f(self, x: m.A) -> None: pass
        @overload
        def f(self, x: int) -> None: pass
        def f(self, x: object) -> None:
            from n import g
[file m.py]
class A: pass
[file n.py]
def g() -> None: pass
[delete m.py.2]
[delete n.py.2]
[builtins fixtures/ops.pyi]
[out]
==
main:2: error: Cannot find module named 'm'
main:2: note: See https://mypy.readthedocs.io/en/latest/running_mypy.html#missing-imports
main:12: error: Overloaded function signature 2 will never be matched: signature 1's parameter type(s) are the same or broader
main:14: error: Cannot find module named 'n'

[case testOverloadClassmethodDisappears]
from typing import overload
from m import Wrapper
reveal_type(Wrapper.foo(3))
[file m.pyi]
from typing import overload
class Wrapper:
    @overload
    @classmethod
    def foo(self, x: int) -> int: ...
    @overload
    @classmethod
    def foo(self, x: str) -> str: ...
[file m.pyi.2]
from typing import overload
class Wrapper:
    @overload
    def foo(cls, x: int) -> int: ...
    @overload
    def foo(cls, x: str) -> str: ...
[builtins fixtures/classmethod.pyi]
[out]
main:3: error: Revealed type is 'builtins.int'
==
main:3: error: Revealed type is 'Any'
main:3: error: No overload variant of "foo" of "Wrapper" matches argument type "int"
main:3: note: Possible overload variants:
main:3: note:     def foo(cls: Wrapper, x: int) -> int
main:3: note:     def foo(cls: Wrapper, x: str) -> str

[case testRefreshGenericClass]
from typing import TypeVar, Generic
from a import A

X = TypeVar('X')

class C(Generic[X]):
    def f(self, x: A) -> X: ...
[file a.py]
class A: pass
[file a.py.2]
[file a.py.3]
class A: pass
[out]
==
main:2: error: Module 'a' has no attribute 'A'
==

[case testRefreshGenericAndFailInPass3]
# Failure in semantic analysis pass 3
from a import C
a: C[int]
[file a.py]
from typing import TypeVar, Generic
T = TypeVar('T')
class C(Generic[T]): pass
[file a.py.2]
from typing import TypeVar, Generic
T = TypeVar('T')
S = TypeVar('S')
class C(Generic[T, S]): pass
[file a.py.3]
from typing import TypeVar, Generic
T = TypeVar('T')
class C(Generic[T]): pass
[out]
==
main:3: error: "C" expects 2 type arguments, but 1 given
==

[case testPrintStatement_python2]
# flags: --py2
import a
[file a.py]
def f(x): # type: (int) -> int
    return 1
print f(1)
[file a.py.2]
def f(x): # type: (int) -> int
    return 1
print f('')
[out]
==
a.py:3: error: Argument 1 to "f" has incompatible type "str"; expected "int"

[case testUnannotatedClass]
import a
[file a.py]
class A:
    def f(self, x):
        self.y = x
        self.g()

    def g(self): pass
[file a.py.2]
class A:
    def f(self, x, y):
        self.y = x
        self.z = y
        self.g()

    def g(self): pass
[triggered]
2: <a.A.f>, <a.A.z>, <a.A[wildcard]>
[out]
==

[case testSuperBasics]
import a
[file a.py]
class A:
    def f(self) -> None: pass
class B(A):
    def f(self) -> None:
        super(B, self).f()
[file a.py.2]
class A:
    def f(self) -> None: pass
class B(A):
    def f(self) -> None:
        super(B, self).f()
[out]
==

[case testErrorInTypeCheckSecondPassThroughPropagation]
import a

def f() -> None:
    x = a.C()
[file a.py]
[file a.py.2]
from typing import Generic, TypeVar
T = TypeVar('T')
class C(Generic[T]): pass
[out]
main:4: error: "object" has no attribute "C"
==
main:4: error: Need type annotation for 'x'

[case testPartialTypeInNestedClass]
import a
class C:
    def f(self) -> None:
        a.g()
        class D:
            def __init__(self) -> None:
                self.x = {}
                self.x['a'] = 'b'
[file a.py]
def g() -> None: pass
[file a.py.2]
def g() -> int: pass
[builtins fixtures/dict.pyi]
[out]
main:7: error: Need type annotation for 'x' (hint: "x: Dict[<type>, <type>] = ...")
==
main:7: error: Need type annotation for 'x' (hint: "x: Dict[<type>, <type>] = ...")

[case testRefreshPartialTypeInClass]
import a
class D:
    def __init__(self) -> None:
        a.g()
        self.x = {}
        self.x['a'] = 'b'
[file a.py]
def g() -> None: pass
[file a.py.2]
def g() -> int: pass
[builtins fixtures/dict.pyi]
[out]
main:5: error: Need type annotation for 'x' (hint: "x: Dict[<type>, <type>] = ...")
==
main:5: error: Need type annotation for 'x' (hint: "x: Dict[<type>, <type>] = ...")

[case testRefreshTryExcept]
import a
def f() -> None:
    a.g()
    try:
        pass
    except BaseException as e:
        e
[file a.py]
def g() -> int: pass
[file a.py.2]
def g() -> str: pass
[builtins fixtures/exception.pyi]
[out]
==

[case testMroSpecialCase]
import b
import a

[file a.py]
class C: pass
class D(C):
    1()
class E(D): pass

[file b.py]
import a

[file a.py.2]
class C: pass
class D(C):
    1()
class E(D): pass
# Something needs to change

[file b.py.2]
import a
# Something needs to change

[triggered]
2: a, a
[out]
a.py:3: error: "int" not callable
==
a.py:3: error: "int" not callable

[case testMetaclassDefinition_python2]
# flags: --py2
import abc
import m
m.f()

class A:
    __metaclass__ = abc.ABCMeta
[file m.py]
def f(): pass
[file m.py.2]
def f(x=1): pass
[out]
==

[case testMetaclassAttributes]
import a
[file a.py]
from mod import C
from typing import Type
def f(arg: Type[C]) -> None:
    arg.x = int()
[file mod.py]
import submod
class C(metaclass=submod.M):
    pass
[file submod.py]
class M(type):
    x: int
[file submod.py.2]
class M(type):
    x: str
[file submod.py.3]
class M(type):
    y: str
[file submod.py.4]
class M(type):
    x: int
[out]
==
a.py:4: error: Incompatible types in assignment (expression has type "int", variable has type "str")
==
a.py:4: error: "Type[C]" has no attribute "x"
==

[case testMetaclassAttributesDirect]
import a
[file a.py]
from mod import C
def f() -> None:
    C.x = int()
[file mod.py]
import submod
class C(metaclass=submod.M):
    pass
[file submod.py]
class M(type):
    x: int
[file submod.py.2]
class M(type):
    x: str
[file submod.py.3]
class M(type):
    y: str
[file submod.py.4]
class M(type):
    x: int
[out]
==
a.py:3: error: Incompatible types in assignment (expression has type "int", variable has type "str")
==
a.py:3: error: "Type[C]" has no attribute "x"
==

[case testMetaclassOperators]
import a
[file a.py]
from mod import C
from typing import Type
def f(arg: Type[C]) -> None:
    arg + arg
[file mod.py]
import submod
class C(metaclass=submod.M):
    pass
[file submod.py]
class M(type):
    def __add__(self, other: M) -> M:
        pass
[file submod.py.2]
class M(type):
    def __add__(self, other: int) -> M:
        pass
[out]
==
a.py:4: error: Unsupported operand types for + ("Type[C]" and "Type[C]")

[case testMetaclassOperatorsDirect]
import a
[file a.py]
from mod import C
def f() -> None:
    C + C
[file mod.py]
import submod
class C(metaclass=submod.M):
    pass
[file submod.py]
class M(type):
    def __add__(self, other: int) -> M:
        pass
[file submod.py.2]
class M(type):
    def __add__(self, other: M) -> M:
        pass
[out]
a.py:3: error: Unsupported operand types for + ("Type[C]" and "Type[C]")
==

[case testMetaclassAttributesDirect_python2]
# flags: --py2
import a
[file a.py]
from mod import C
def f():
    # type: () -> None
    C.x = int()
[file mod.py]
import submod
class C:
    __metaclass__ = submod.M
[file submod.py]
class M(type):
    x = None  # type: int
[file submod.py.2]
class M(type):
    x = None  # type: str
[file submod.py.3]
class M(type):
    y = None  # type: str
[file submod.py.4]
class M(type):
    x = None  # type: int
[out]
==
a.py:4: error: Incompatible types in assignment (expression has type "int", variable has type "str")
==
a.py:4: error: "Type[C]" has no attribute "x"
==

[case testMetaclassOperators_python2]
# flags: --py2
import a
[file a.py]
from mod import C
from typing import Type
def f(arg):
    # type: (Type[C]) -> None
    arg + arg
[file mod.py]
import submod
class C:
    __metaclass__ = submod.M
[file submod.py]
class M(type):
    def __add__(self, other):
        # type: (M) -> M
        pass
[file submod.py.2]
class M(type):
    def __add__(self, other):
        # type: (int) -> M
        pass
[out]
==
a.py:5: error: Unsupported operand types for + ("Type[C]" and "Type[C]")

[case testFineMetaclassUpdate]
import a
[file a.py]
from c import M
import b
def f(arg: M) -> None:
    pass

f(b.B)
[file b.py]
import c
class B: pass

[file b.py.2]
import c
class B(metaclass=c.M): pass

[file c.py]
class M(type):
    pass
[out]
a.py:6: error: Argument 1 to "f" has incompatible type "Type[B]"; expected "M"
==

[case testFineMetaclassRecalculation]
import a
[file a.py]
from b import B
class M2(type): pass
class D(B, metaclass=M2): pass
[file b.py]
import c
class B: pass

[file b.py.2]
import c
class B(metaclass=c.M): pass

[file c.py]
class M(type):
    pass
[out]
==
a.py:3: error: Inconsistent metaclass structure for 'D'

[case testFineMetaclassDeclaredUpdate]
import a
[file a.py]
import b
class B(metaclass=b.M): pass
class D(B, metaclass=b.M2): pass
[file b.py]
class M(type): pass
class M2(M): pass
[file b.py.2]
class M(type): pass
class M2(type): pass
[out]
==
a.py:3: error: Inconsistent metaclass structure for 'D'

[case testFineMetaclassRemoveFromClass]
import a
[file a.py]
import b
def func() -> int:
    return b.B.x
[file b.py]
from c import M
class B(metaclass=M):
    pass
[file b.py.2]
from c import M
class B:
    pass
[file c.py]
class M(type):
    x: int
[out]
==
a.py:3: error: "Type[B]" has no attribute "x"

[case testFineMetaclassRemoveFromClass2]
import a
[file a.py]
import b
def func() -> None:
    b.test(b.B)
[file b.py]
import c
def test(cls: c.M) -> None:
    pass
class B(metaclass=c.M):
    pass
[file b.py.2]
import c
def test(cls: c.M) -> None:
    pass
class B:
    pass
[file c.py]
class M(type):
    x: int
[out]
==
a.py:3: error: Argument 1 to "test" has incompatible type "Type[B]"; expected "M"

[case testBadMetaclassCorrected]
import a
[file a.py]
import b
class C(metaclass=b.M):
    pass
[file b.py]
from c import M
[file c.py]
M = 1
[file c.py.2]
class M(type):
    pass
[out]
a.py:2: error: Invalid metaclass 'b.M'
==

[case testFixedAttrOnAddedMetaclass]
import a
[file a.py]
import b
def fun() -> None:
    x: int = b.C.x
[file b.py]
import c
class C:
    pass
[file b.py.2]
import c
class C(metaclass=c.M):
    pass
[file c.py]
class M(type):
    x: int
[out]
a.py:3: error: "Type[C]" has no attribute "x"
==

[case testIndirectSubclassReferenceMetaclass]
import a
[file a.py]
import b
def f() -> None:
    b.x = int()
[file b.py]
import bb
x = bb.D.x
[file bb.py]
import mod
class D(mod.C):
    pass
[file mod.py]
import submod
class C(metaclass=submod.M):
    pass
[file submod.py]
class M(type):
    x: int
[file submod.py.2]
class M(type):
    x: str
[file submod.py.3]
class M(type):
    y: str
[file submod.py.4]
class M(type):
    x: int
[out]
==
a.py:3: error: Incompatible types in assignment (expression has type "int", variable has type "str")
==
b.py:2: error: "Type[D]" has no attribute "x"
==

[case testMetaclassDeletion]
import a
[file a.py]
import b
def func() -> None:
    b.B.x
[file b.py]
import c
class B(metaclass=c.M):
    pass
[file c.py]
class M(type):
    x: int
[file c.py.2]
whatever: int
[out]
==
b.py:2: error: Name 'c.M' is not defined
a.py:3: error: "Type[B]" has no attribute "x"

[case testFixMissingMetaclass]
import a
[file a.py]
import b
def func() -> None:
    b.B.x
[file b.py]
import c
class B(metaclass=c.M):
    pass
[file c.py]
whatever: int
[file c.py.2]
class M(type):
    x: int
[out]
b.py:2: error: Name 'c.M' is not defined
a.py:3: error: "Type[B]" has no attribute "x"
==

[case testGoodMetaclassSpoiled]
import a
[file a.py]
import b
class C(metaclass=b.M):
    pass
[file b.py]
class M(type):
    pass
[file b.py.2]
M = 1
[out]
==
a.py:2: error: Invalid metaclass 'b.M'

[case testRefreshGenericSubclass]
from typing import Generic, TypeVar
import m
m.x

T = TypeVar('T')

class C(Generic[T]):
    def __init__(self, x: T) -> None:
        pass

class D(C[T]):
    def __init__(self, x: T) -> None:
        m.x
        super(D, self).__init__(x)
[file m.py]
x = 0
[file m.py.2]
x = ''
[out]
==

[case testRefreshNamedTupleSubclass]
from typing import NamedTuple
import m
m.x

N = NamedTuple('N', [('x', int)])

class C(N):
    pass
[file m.py]
x = 0
[file m.py.2]
x = ''
[out]
==

[case testNewTypeRefresh]
import a

[file a.py]
from typing import Dict, NewType

class A: pass
N = NewType('N', A)

a: Dict[N, int]

def f(self, x: N) -> None:
    a.get(x)

[file a.py.2]
from typing import Dict, NewType  # dummy change

class A: pass
N = NewType('N', A)

a: Dict[N, int]

def f(self, x: N) -> None:
    a.get(x)

[builtins fixtures/dict.pyi]
[out]
==

[case testRefreshFunctionalEnum]
import a

[file a.py]
from typing import Dict
from enum import Enum

N = Enum('N', 'x')
a: Dict[N, int]

def f(self, x: N) -> None:
    a.get(x)

[file a.py.2]
from typing import Dict
from enum import Enum

N = Enum('N', 'x')
a: Dict[N, int]

def f(self, x: N) -> None:
    a.get(x)
[builtins fixtures/dict.pyi]
[out]
==

[case testFineGrainedCallable]
import a
[file a.py]
def f(o: object) -> None:
    if callable(o):
        o()
[file a.py.2]
def f(o: object) -> None:
    if callable(o):
        o()
[builtins fixtures/callable.pyi]
[out]
==

[case testRefreshFunctionalNamedTuple]
import a

[file a.py]
from typing import NamedTuple
from b import L

A = NamedTuple('A', [])
a: A

def g() -> None:
    x = L(A())
    x.f(a)

[file b.pyi]
from typing import TypeVar, Generic, overload

T = TypeVar('T')

class L(Generic[T]):
    def __init__(self, x: T) -> None: pass
    @overload
    def f(self) -> None: pass
    @overload
    def f(self, a: T) -> None: pass

[file a.py.2]
from typing import NamedTuple
from b import L

A = NamedTuple('A', [])
a: A

def g() -> None:
    x = L(A())
    x.f(a)
[out]
==

[case testRefreshSubclassNestedInFunction1]
from a import C
def f() -> None:
    class D(C): pass
[file a.py]
class C: pass
[file a.py.2]
[out]
==
main:1: error: Module 'a' has no attribute 'C'

[case testRefreshSubclassNestedInFunction2]
from a import C
def f() -> None:
    class D(C):
        def g(self) -> None:
            super().__init__()
    d = D()
[file a.py]
class C:
    def __init__(self) -> None: pass
[file a.py.2]
class C:
    def __init__(self, x: int) -> None: pass
[out]
==
main:5: error: Too few arguments for "__init__" of "C"
main:6: error: Too few arguments for "D"

[case testInferAttributeTypeAndMultipleStaleTargets]
import a

class A:
    def g(self) -> None:
        a.x
        self.x = 1

    def f(self) -> None:
        a.x
        b = self.x
        self.x = 1

[file a.py]
x = 0
[file a.py.2]
x = ''
[out]
==

[case testNamedTupleUpdate]
import b
[file a.py]
from typing import NamedTuple
N = NamedTuple('N', [('x', int)])
x = N(1)
[file a.py.2]
from typing import NamedTuple
N = NamedTuple('N', [('x', str)])
x = N('hi')
[file b.py]
import a
def f(x: a.N) -> None:
    pass
f(a.x)
[out]
==

[case testNamedTupleUpdate2]
import b
[file a.py]
from typing import NamedTuple
N = NamedTuple('N', [('x', int)])
x = N(1)
[file a.py.2]
from typing import NamedTuple
N = NamedTuple('N', [('y', int)])
x = N(2)
[file b.py]
import a
def f(x: a.N) -> None:
    pass
f(a.x)
[out]
==

[case testNamedTupleUpdate3]
import c
[file a.py]
from typing import NamedTuple
N = NamedTuple('N', [('x', int)])
x = N(1)
[file a.py.2]
from typing import NamedTuple
N = NamedTuple('N', [('x', str)])
x = N('hi')
[file b.py]
import a
from typing import NamedTuple
M = NamedTuple('M', [('z', 'a.N')])
x = M(a.x)
[file c.py]
import a
import b
from typing import Tuple
def lol(n: Tuple[Tuple[int]]) -> None:
    pass
def f(x: b.M) -> None:
    lol(x)
f(b.x)
lol(b.x)
[out]
==
c.py:7: error: Argument 1 to "lol" has incompatible type "M"; expected "Tuple[Tuple[int]]"
c.py:9: error: Argument 1 to "lol" has incompatible type "M"; expected "Tuple[Tuple[int]]"

[case testNamedTupleUpdate4]
import b
[file a.py]
from typing import NamedTuple
class N(NamedTuple):
    x: int
x = N(1)
[file a.py.2]
from typing import NamedTuple
class N(NamedTuple):
    x: str
x = N('hi')
[file b.py]
import a
def f(x: a.N) -> None:
    pass
f(a.x)
[out]
==

[case testTypedDictRefresh]
[builtins fixtures/dict.pyi]
import a
[file a.py]
from mypy_extensions import TypedDict
Point = TypedDict('Point', {'x': int, 'y': int})
p = Point(dict(x=42, y=1337))
[file a.py.2]
from mypy_extensions import TypedDict
Point = TypedDict('Point', {'x': int, 'y': int})
p = Point(dict(x=42, y=1337)) # dummy change
[out]
==

[case testTypedDictUpdate]
import b
[file a.py]
from mypy_extensions import TypedDict
Point = TypedDict('Point', {'x': int, 'y': int})
p = Point(dict(x=42, y=1337))
[file a.py.2]
from mypy_extensions import TypedDict
Point = TypedDict('Point', {'x': int, 'y': str})
p = Point(dict(x=42, y='lurr'))
[file b.py]
from a import Point
def foo(x: Point) -> int:
    return x['x'] + x['y']
[builtins fixtures/dict.pyi]
[out]
==
b.py:3: error: Unsupported operand types for + ("int" and "str")

[case testTypedDictUpdate2]
import b
[file a.py]
from mypy_extensions import TypedDict
class Point(TypedDict):
    x: int
    y: int
p = Point(dict(x=42, y=1337))
[file a.py.2]
from mypy_extensions import TypedDict
class Point(TypedDict):
    x: int
    y: str
p = Point(dict(x=42, y='lurr'))
[file b.py]
from a import Point
def foo(x: Point) -> int:
    return x['x'] + x['y']
[builtins fixtures/dict.pyi]
[out]
==
b.py:3: error: Unsupported operand types for + ("int" and "str")

[case testBasicAliasUpdate]
import b
[file a.py]
N = int
x = 1
[file a.py.2]
N = str
x = 'hi'
[file b.py]
import a
def f(x: a.N) -> None:
    pass
f(a.x)
[out]
==

[case testBasicAliasUpdateGeneric]
import b
[file a.py]
from typing import Dict, TypeVar
T = TypeVar('T')
D = Dict[int, T]
x = {1: 1}
[file a.py.2]
from typing import Dict, TypeVar
T = TypeVar('T')
D = Dict[str, T]
x = {'hi': 1}
[file b.py]
import a
def f(x: a.D[int]) -> None:
    pass
f(a.x)
[builtins fixtures/dict.pyi]
[out]
==

[case testAliasFineNormalMod]
import b
[file a.py]
A = int
[file a.py.2]
A = str
[file b.py]
import a
x: a.A = int()
[out]
==
b.py:2: error: Incompatible types in assignment (expression has type "int", variable has type "str")

[case testAliasFineNormalFunc]
import b
[file a.py]
A = int
[file a.py.2]
A = str
[file b.py]
import a
def f(x: a.A):
    if int():
        x = int()
[out]
==
b.py:4: error: Incompatible types in assignment (expression has type "int", variable has type "str")

[case testAliasFineNormalClass]
import b
[file a.py]
A = int
[file a.py.2]
A = str
[file b.py]
import a
class C:
    x: a.A
c = C()
c.x = int()
[out]
==
b.py:5: error: Incompatible types in assignment (expression has type "int", variable has type "str")

[case testAliasFineNormalClassBases]
import b
[file a.py]
import c
A = c.BaseI
[file a.py.2]
import c
A = c.BaseS
[file b.py]
import a
class C(a.A):
    x = int()
[file c.py]
class BaseI:
    x: int
class BaseS:
    x: str
[out]
==
b.py:3: error: Incompatible types in assignment (expression has type "int", base class "BaseS" defined the type as "str")

[case testAliasFineGenericMod]
import b
[file a.py]
from typing import Dict
A = Dict[str, int]
[file a.py.2]
from typing import Dict
A = Dict[str, str]
[file b.py]
import a
x: a.A = {str(): int()}
[builtins fixtures/dict.pyi]
[out]
==
b.py:2: error: Dict entry 0 has incompatible type "str": "int"; expected "str": "str"

[case testAliasFineGenericFunc]
import b
[file a.py]
from typing import Dict
A = Dict[str, int]
[file a.py.2]
from typing import Dict
A = Dict[str, str]
[file b.py]
import a
def f(x: a.A):
    pass
f({str(): int()})
[builtins fixtures/dict.pyi]
[out]
==
b.py:4: error: Dict entry 0 has incompatible type "str": "int"; expected "str": "str"

[case testAliasFineForwardMod]
import b
[file b.py]
x: A = int()
A = int
[file b.py.2]
x: A = int()
A = str
[out]
==
b.py:1: error: Incompatible types in assignment (expression has type "int", variable has type "str")

[case testAliasFineForwardFunc]
import b
[file b.py]
def f(x: A):
    x = int()
A = int
[file b.py.2]
def f(x: A):
    if int():
        x = int()
A = str
[out]
==
b.py:3: error: Incompatible types in assignment (expression has type "int", variable has type "str")

[case testAliasFineChainedFunc]
import b
[file a.py]
A = int
[file a.py.2]
A = str
[file aa.py]
import a
B = a.A
[file b.py]
import aa
def f(x: aa.B):
    if int():
        x = int()
[out]
==
b.py:4: error: Incompatible types in assignment (expression has type "int", variable has type "str")

[case testAliasFineChainedClass]
import b
[file a.py]
A = int
[file a.py.2]
A = str
[file aa.py]
import a
B = a.A
[file b.py]
import aa
class C:
    x: aa.B
c = C()
c.x = int()
[out]
==
b.py:5: error: Incompatible types in assignment (expression has type "int", variable has type "str")

[case testAliasFineNestedMod]
import b
[file a.py]
from typing import Dict
A = Dict[str, int]
[file a.py.2]
from typing import Dict
A = Dict[str, str]
[file aa.py]
from typing import Dict
import a
B = Dict[str, a.A]
[file b.py]
import aa

x: aa.B = {'first': {str(): int()}}
[builtins fixtures/dict.pyi]
[out]
==
b.py:3: error: Dict entry 0 has incompatible type "str": "int"; expected "str": "str"

[case testAliasFineNestedFunc]
import b
[file a.py]
from typing import Dict
A = Dict[str, int]
[file a.py.2]
from typing import Dict
A = Dict[str, str]
[file aa.py]
from typing import Dict
import a
B = Dict[str, a.A]
[file b.py]
import aa
def f(x: aa.B):
    if int():
        x = {'first': {str(): int()}}
[builtins fixtures/dict.pyi]
[out]
==
b.py:4: error: Dict entry 0 has incompatible type "str": "int"; expected "str": "str"

[case testAliasFineNestedFuncDirect]
import b
[file a.py]
from typing import Dict
A = Dict[str, int]
[file a.py.2]
from typing import Dict
A = Dict[str, str]
[file aa.py]
from typing import Dict
import a
E = Dict
[file b.py]
import aa
def f(x: aa.E[str, aa.a.A]):
    if int():
        x = {'first': {str(): int()}}
[builtins fixtures/dict.pyi]
[out]
==
b.py:4: error: Dict entry 0 has incompatible type "str": "int"; expected "str": "str"

[case testAliasFineNonGenericToGeneric]
import b
[file a.py]
from typing import Dict, TypeVar
T = TypeVar('T')
A = Dict[T, int]
[file a.py.2]
A = str
[file b.py]
import a
def f(x: a.A[str]):
    pass
[builtins fixtures/dict.pyi]
[out]
==
b.py:2: error: "str" expects no type arguments, but 1 given

[case testAliasFineGenericToNonGeneric]
import b
[file a.py]
A = str
[file a.py.2]
from typing import Dict, TypeVar
T = TypeVar('T')
A = Dict[T, int]
[file b.py]
import a
def f(x: a.A):
    pass
reveal_type(f)
[builtins fixtures/dict.pyi]
[out]
b.py:4: error: Revealed type is 'def (x: builtins.str) -> Any'
==
b.py:4: error: Revealed type is 'def (x: builtins.dict[Any, builtins.int]) -> Any'

[case testAliasFineChangedNumberOfTypeVars]
import b
[file a.py]
from typing import Dict, TypeVar
T = TypeVar('T')
A = Dict[T, int]
[file a.py.2]
from typing import Dict, TypeVar
T = TypeVar('T')
S = TypeVar('S')
A = Dict[T, S]
[file b.py]
import a
def f(x: a.A[str]):
    pass
[builtins fixtures/dict.pyi]
[out]
==
b.py:2: error: Bad number of arguments for type alias, expected: 2, given: 1

[case testAliasFineAdded]
import b
[file a.py]
[file a.py.2]
A = int
[file b.py]
import a
x: a.A
[out]
b.py:2: error: Name 'a.A' is not defined
==

[case testAliasFineDeleted]
import b
[file a.py]
A = int
[file a.py.2]
[file b.py]
import a
x: a.A
[out]
==
b.py:2: error: Name 'a.A' is not defined

[case testAliasFineClassToAlias]
import b
[file a.py]
class A: pass
[file a.py.2]
A = int
[file b.py]
import a
x: a.A
x = 1
[out]
b.py:3: error: Incompatible types in assignment (expression has type "int", variable has type "A")
==

[case testAliasFineAliasToClass]
import b
[file a.py]
A = int
[file a.py.2]
class A: pass
[file b.py]
import a
x: a.A
x = 1
[out]
==
b.py:3: error: Incompatible types in assignment (expression has type "int", variable has type "A")

[case testAliasFineComponentDeleted]
import b
[file a.py]
class B: pass
[file a.py.2]
x = 1
[file b.py]
import a
from typing import Dict, TypeVar
T = TypeVar('T')
A = Dict[T, a.B]
def f(x: A[int]):
    pass
[builtins fixtures/dict.pyi]
[out]
==
b.py:4: error: Name 'a.B' is not defined

[case testAliasFineTargetDeleted]
import c
[file a.py]
A = int
[file b.py]
import a
B = a.A
[file b.py.2]
x = 1
[file c.py]
import b
def f(x: b.B):
    pass
[out]
==
c.py:2: error: Name 'b.B' is not defined

[case testAliasFineClassInFunction]
import b
[file a.py]
A = int
[file a.py.2]
A = str
[file b.py]
import a
def f() -> None:
    class C:
        x: a.A = int()
[out]
==
b.py:4: error: Incompatible types in assignment (expression has type "int", variable has type "str")

[case testAliasFineInitNormalMod]
import c
[file a.py]
class A:
    def __init__(self, x: int) -> None:
        pass
[file a.py.2]
class A:
    def __init__(self, x: str) -> None:
        pass
[file b.py]
import a
B = a.A
[file c.py]
from b import B
B(int())
[out]
==
c.py:2: error: Argument 1 to "A" has incompatible type "int"; expected "str"

[case testAliasFineInitNormalFunc]
import c
[file a.py]
class A:
    def __init__(self, x: int) -> None:
        pass
[file a.py.2]
class A:
    def __init__(self, x: str) -> None:
        pass
[file b.py]
import a
B = a.A
[file c.py]
from b import B
def f() -> None:
    B(int())
[out]
==
c.py:3: error: Argument 1 to "A" has incompatible type "int"; expected "str"

[case testAliasFineInitGenericMod]
import c
[file a.py]
from typing import Generic, TypeVar
T = TypeVar('T')
S = TypeVar('S')
class A(Generic[T, S]):
    def __init__(self, x: T) -> None:
        pass
[file a.py.2]
from typing import Generic, TypeVar
T = TypeVar('T')
S = TypeVar('S')
class A(Generic[T, S]):
    def __init__(self, x: S) -> None:
        pass
[file b.py]
import a
B = a.A[int, str]
[file c.py]
from b import B
B(int())
[out]
==
c.py:2: error: Argument 1 to "A" has incompatible type "int"; expected "str"

[case testAliasFineInitGenericFunc]
import c
[file a.py]
from typing import Generic, TypeVar
T = TypeVar('T')
S = TypeVar('S')
class A(Generic[T, S]):
    def __init__(self, x: T) -> None:
        pass
[file a.py.2]
from typing import Generic, TypeVar
T = TypeVar('T')
S = TypeVar('S')
class A(Generic[T, S]):
    def __init__(self, x: S) -> None:
        pass
[file b.py]
import a
B = a.A[int, str]
[file c.py]
from b import B
def f() -> None:
    B(str())
[out]
c.py:3: error: Argument 1 to "A" has incompatible type "str"; expected "int"
==

[case testAliasFineInitChainedMod]
import d
[file a.py]
class A:
    def __init__(self, x: int) -> None:
        pass
[file a.py.2]
class A:
    def __init__(self, x: str) -> None:
        pass
[file b.py]
import a
B = a.A
[file c.py]
import b
C = b.B
[file d.py]
from c import C
C(int())
[out]
==
d.py:2: error: Argument 1 to "A" has incompatible type "int"; expected "str"

[case testAliasFineInitChainedFunc]
import d
[file a.py]
class A:
    def __init__(self, x: int) -> None:
        pass
[file a.py.2]
class A:
    def __init__(self, x: str) -> None:
        pass
[file b.py]
import a
B = a.A
[file c.py]
import b
C = b.B
[file d.py]
from c import C
def f() -> None:
    C(str())
[out]
d.py:3: error: Argument 1 to "A" has incompatible type "str"; expected "int"
==

[case testNonePartialType1]
import a
a.y

x = None

def f() -> None:
    global x
    x = 1
[file a.py]
y = 0
[file a.py.2]
y = ''
[out]
main:4: error: Need type annotation for 'x'
==
main:4: error: Need type annotation for 'x'

[case testNonePartialType2]
import a
a.y

x = None

def f():
    global x
    x = 1
[file a.py]
y = 0
[file a.py.2]
y = ''
[out]
main:4: error: Need type annotation for 'x'
==
main:4: error: Need type annotation for 'x'

[case testNonePartialType3]
import a
[file a.py]
[file a.py.2]
y = None
def f() -> None:
    global y
    y = ''
[out]
==
a.py:1: error: Need type annotation for 'y'

[case testNonePartialType4]
import a
[file a.py]
y = None
def f() -> None:
    global y
    y = ''
[file a.py.2]
from typing import Optional
y: Optional[str] = None
def f() -> None:
    global y
    y = ''
[out]
a.py:1: error: Need type annotation for 'y'
==

[case testSkippedClass1]
import a
[file a.py]
class A: pass
[file a.py.2]
import sys
if sys.platform == 'xyz':
    class A: pass
[builtins fixtures/ops.pyi]
[out]
==

[case testSkippedClass2]
import a
[file a.py]
import sys
if sys.platform == 'xyz':
    class A: pass
[file a.py.2]
import sys
if sys.platform == 'xyz':
    class A: pass
[builtins fixtures/ops.pyi]
[out]
==

[case testSkippedClass3]
import a
[file a.py]
import sys
if sys.platform == 'xyz':
    class A: pass
[file a.py.2]
class A: pass
[builtins fixtures/ops.pyi]
[out]
==

[case testSkippedClass4]
import a
[file a.py]
import sys
if sys.platform == 'xyz':
    class A: pass
else:
    class A: pass
[file a.py.2]
import sys
if sys.platform == 'xyz':
    class A: pass
else:
    class A: pass
[builtins fixtures/ops.pyi]
[out]
==

[case testNewTypeDependencies1]
from a import N

def f(x: N) -> None:
    x.y = 1
[file a.py]
from typing import NewType
from b import C

N = NewType('N', C)
[file b.py]
class C:
    y: int
[file b.py.2]
class C:
    y: str
[out]
==
main:4: error: Incompatible types in assignment (expression has type "int", variable has type "str")

[case testNewTypeDependencies2]
from a import N
from b import C, D

def f(x: C) -> None: pass

def g(x: N) -> None:
    f(x)
[file a.py]
from typing import NewType
from b import D

N = NewType('N', D)
[file b.py]
class C: pass
class D(C): pass
[file b.py.2]
class C: pass
class D: pass
[out]
==
main:7: error: Argument 1 to "f" has incompatible type "N"; expected "C"

[case testNewTypeDependencies3]
from a import N

def f(x: N) -> None:
    x.y
[file a.py]
from typing import NewType
from b import C
N = NewType('N', C)
[file a.py.2]
from typing import NewType
from b import D
N = NewType('N', D)
[file b.py]
class C:
    y: int
class D:
    pass
[out]
==
main:4: error: "N" has no attribute "y"

[case testNamedTupleWithinFunction]
from typing import NamedTuple
import b
def f() -> None:
    b.x
    n = NamedTuple('n', [])
[file b.py]
x = 0
[file b.py.2]
x = ''
[out]
==

[case testNamedTupleFallback]
# This test will fail without semantic analyzer pass 2 patches
import a
[file a.py]
import b
[file b.py]
from typing import NamedTuple
import c
c.x
class N(NamedTuple):
    count: int
[file c.py]
x = 0
[file c.py.2]
x = ''
[builtins fixtures/tuple.pyi]
[out]
b.py:5: error: Incompatible types in assignment (expression has type "int", base class "tuple" defined the type as "Callable[[Tuple[int, ...], Any], int]")
==
b.py:5: error: Incompatible types in assignment (expression has type "int", base class "tuple" defined the type as "Callable[[Tuple[int, ...], Any], int]")

[case testReprocessEllipses1]
import a
[file a.py]
from typing import Tuple
def foo(x: Tuple[int, ...]) -> None: pass
[file a.py.2]
from typing import Tuple
def foo(x: Tuple[int, ...]) -> None: pass
[builtins fixtures/tuple.pyi]
[out]
==

[case testReprocessEllipses2]
import a
[file a.py]
from typing import Callable
def foo(x: Callable[..., int]) -> None: pass
[file a.py.2]
from typing import Callable
def foo(x: Callable[..., int]) -> None: pass
[out]
==

[case testReprocessCallableArg]
import a
[file a.py]
from typing import Callable
from mypy_extensions import Arg
def a(f: Callable[[Arg(int, 'x')], int]) -> None: pass
[file a.py.2]
from typing import Callable
from mypy_extensions import Arg
def a(f: Callable[[Arg(int, 'x')], int]) -> None: pass
[builtins fixtures/dict.pyi]
[out]
==

[case testImplicitTuple1]
import a
[file a.py]
# Bogus annotation in nested function masked because outer function
# isn't annotated
def unchecked():
    def inner():
        # type: () -> (str, int)
        return 'lol', 10
[file a.py.2]
# dummy change
def unchecked():
    def inner():
        # type: () -> (str, int)
        return 'lol', 10
[out]
==

[case testImplicitTuple2]
import a
[file a.py]
def inner():
    # type: () -> (str, int)
    return 'lol', 10
[file a.py.2]
# dummy change
def inner():
    # type: () -> (str, int)
    return 'lol', 10
[out]
a.py:1: error: Syntax error in type annotation
a.py:1: note: Suggestion: Use Tuple[T1, ..., Tn] instead of (T1, ..., Tn)
==
a.py:2: error: Syntax error in type annotation
a.py:2: note: Suggestion: Use Tuple[T1, ..., Tn] instead of (T1, ..., Tn)

[case testImplicitTuple3]
import a
[file a.py]
(x, y) = 1, 'hi'  # type: (int, str)
[file a.py.2]
# dummy change
(x, y) = 1, 'hi'  # type: (int, str)
[out]
==

[case testCastConfusion]
import b
[file a.py]
from typing import cast
class Thing:
    def foo(self) -> None: pass

thing = cast(Thing, Thing())

[file b.py]
from typing import Optional
from a import Thing, thing
class User:
    def __init__(self, x: Optional[Thing]) -> None:
        self.x = x if x else thing
    def use(self) -> None: self.x.foo()

[file a.py.2]
from typing import cast
class Thing:
    def foo(self) -> None: pass

thing = cast(Thing, Thing())
# update

[file b.py.2]
from typing import Optional
from a import Thing, thing
class User:
    def __init__(self, x: Optional[Thing]) -> None:
        self.x = x if x else thing
    def use(self) -> None: self.x.foo()
# update
[builtins fixtures/ops.pyi]
[out]
==

[case testNoStrictOptionalModule]
import a
a.y = a.x
[file a.py]
from typing import Optional
x: int
y: int
[file a.py.2]
from typing import Optional
x: Optional[int]
y: int
[file a.py.3]
from typing import Optional
x: Optional[str]
y: int
[out]
==
==
main:2: error: Incompatible types in assignment (expression has type "Optional[str]", variable has type "int")

[case testNoStrictOptionalFunction]
import a
from typing import Optional
def f() -> None:
    x: Optional[int]
    a.g(x)
[file a.py]
from typing import Optional
def g(x: Optional[int]) -> None:
    pass
[file a.py.2]
from typing import Optional
def g(x: int) -> None:
    pass
[file a.py.3]
from typing import Optional
def g(x: str) -> None:
    pass
[out]
==
==
main:5: error: Argument 1 to "g" has incompatible type "Optional[int]"; expected "str"

[case testNoStrictOptionalMethod]
import a
from typing import Optional
class C:
    def f(self) -> None:
        x: Optional[int]
        a.B().g(x)
[file a.py]
from typing import Optional
class B:
    def g(self, x: Optional[int]) -> None:
        pass
[file a.py.2]
from typing import Optional
class B:
    def g(self, x: int) -> None:
        pass
[file a.py.3]
from typing import Optional
class B:
    def g(self, x: str) -> None:
        pass
[out]
==
==
main:6: error: Argument 1 to "g" of "B" has incompatible type "Optional[int]"; expected "str"

[case testStrictOptionalModule]
# flags: --strict-optional
import a
a.y = a.x
[file a.py]
from typing import Optional
x: int
y: int
[file a.py.2]
from typing import Optional
x: Optional[int]
y: int
[out]
==
main:3: error: Incompatible types in assignment (expression has type "Optional[int]", variable has type "int")

[case testStrictOptionalFunction]
# flags: --strict-optional
import a
from typing import Optional
def f() -> None:
    x: Optional[int]
    a.g(x)
[file a.py]
from typing import Optional
def g(x: Optional[int]) -> None:
    pass
[file a.py.2]
from typing import Optional
def g(x: int) -> None:
    pass
[out]
==
main:6: error: Argument 1 to "g" has incompatible type "Optional[int]"; expected "int"

[case testStrictOptionalMethod]
# flags: --strict-optional
import a
from typing import Optional
class C:
    def f(self) -> None:
        x: Optional[int]
        a.B().g(x)
[file a.py]
from typing import Optional
class B:
    def g(self, x: Optional[int]) -> None:
        pass
[file a.py.2]
from typing import Optional
class B:
    def g(self, x: int) -> None:
        pass
[out]
==
main:7: error: Argument 1 to "g" of "B" has incompatible type "Optional[int]"; expected "int"

[case testPerFileStrictOptionalModule]
import a
[file mypy.ini]
[[mypy]
strict_optional = False
[[mypy-a.*]
strict_optional = True
[file a.py]
from typing import Optional
import b
x: int
y: int = x
[file b.py]
from typing import Optional
x: int
y: int = x
[file b.py.2]
from typing import Optional
x: Optional[int]
y: int = x
[file a.py.3]
from typing import Optional
import b
x: Optional[int]
y: int = x
[out]
==
==
a.py:4: error: Incompatible types in assignment (expression has type "Optional[int]", variable has type "int")

[case testPerFileStrictOptionalModuleOnly]
import a
[file mypy.ini]
[[mypy]
strict_optional = False
[[mypy-a.*]
strict_optional = True
[file a.py]
from typing import Optional
import b
y: int = b.x
class Dummy:
    def f(self) -> None:
        pass
[file b.py]
from typing import Optional
import c
x: int
y: int = c.x
class Dummy:
    def f(self) -> None:
        pass
[file c.py]
from typing import Optional
x: int
[file c.py.2]
from typing import Optional
x: Optional[int]
[file b.py.3]
from typing import Optional
import c
x: Optional[int]
y: int = c.x
[file a.py.4]
from typing import Optional
import b
y: Optional[int] = b.x
class Dummy:
    def f(self) -> None:
        pass
[out]
==
==
a.py:3: error: Incompatible types in assignment (expression has type "Optional[int]", variable has type "int")
==

[case testPerFileStrictOptionalFunction]
import a
[file mypy.ini]
[[mypy]
strict_optional = False
[[mypy-b.*]
strict_optional = True
[file a.py]
from typing import Optional
import b
def f() -> None:
    x: int
    x = b.g(x)
[file b.py]
from typing import Optional
import c
def g(x: Optional[int]) -> Optional[int]:
    return c.h(x)
[file c.py]
from typing import Optional
def h(x: Optional[int]) -> int:
    pass
[file c.py.2]
from typing import Optional
def h(x: int) -> int:
    pass
[file b.py.3]
from typing import Optional
import c
def g(x: int) -> Optional[int]:
    return c.h(x)
[out]
==
b.py:4: error: Argument 1 to "h" has incompatible type "Optional[int]"; expected "int"
==

[case testPerFileStrictOptionalMethod]
import a
[file mypy.ini]
[[mypy]
strict_optional = False
[[mypy-b.*]
strict_optional = True
[file a.py]
from typing import Optional
import b
class A:
    def f(self) -> None:
        x: int
        x = b.B().g(x)
[file b.py]
from typing import Optional
import c
class B:
    def g(self, x: Optional[int]) -> Optional[int]:
        return c.C().h(x)
[file c.py]
from typing import Optional
class C:
    def h(self, x: Optional[int]) -> int:
        pass
[file c.py.2]
from typing import Optional
class C:
    def h(self, x: int) -> int:
        pass
[file b.py.3]
from typing import Optional
import c
class B:
    def g(self, x: int) -> Optional[int]:
        return c.C().h(x)
[out]
==
b.py:5: error: Argument 1 to "h" of "C" has incompatible type "Optional[int]"; expected "int"
==

[case testTypeVarValuesFunction]
import a
[file a.py]
from typing import TypeVar
from c import A, B
T = TypeVar('T', A, B)

def f(x: T) -> T:
    x.x = int()
    return x
[file c.py]
class A:
    x: int
class B:
    x: int
[file c.py.2]
class A:
    x: int
class B:
    x: str
[out]
==
a.py:6: error: Incompatible types in assignment (expression has type "int", variable has type "str")

[case testTypeVarValuesClass]
import a
[file a.py]
import c
class C:
    x: c.D[c.A]
[file c.py]
from typing import TypeVar, Generic
class A: pass
class B: pass
class C: pass
T = TypeVar('T', A, B, C)
class D(Generic[T]):
    pass
[file c.py.2]
from typing import TypeVar, Generic
class A: pass
class B: pass
class C: pass
T = TypeVar('T', B, C)
class D(Generic[T]):
    pass
[out]
==
a.py:3: error: Value of type variable "T" of "D" cannot be "A"

[case testTypeVarValuesMethod1]
import a
[file a.py]
from typing import Generic
import c
class G(Generic[c.T]):
    def f(self, x: c.T) -> None:
        x.x = int()
[file c.py]
from typing import TypeVar
class A:
    x: int
class B:
    x: int
class C:
    x: str
T = TypeVar('T', A, B, C)
[file c.py.2]
from typing import TypeVar
class A:
    x: int
class B:
    x: int
class C:
    x: str
T = TypeVar('T', A, B)
[out]
a.py:5: error: Incompatible types in assignment (expression has type "int", variable has type "str")
==

[case testTypeVarValuesMethod2]
import a
[file a.py]
from typing import Generic
import c
class G(Generic[c.T]):
    def f(self, x: c.T) -> None:
        x.x = int()
[file c.py]
from typing import TypeVar
class A:
    x: int
class B:
    x: int
T = TypeVar('T', A, B)
[file c.py.2]
from typing import TypeVar
class A:
    x: int
class B:
    x: str
T = TypeVar('T', A, B)
[out]
==
a.py:5: error: Incompatible types in assignment (expression has type "int", variable has type "str")

[case testTypeVarBoundFunction]
import a
[file a.py]
from typing import TypeVar
from c import B
T = TypeVar('T', bound=B)

def f(x: T) -> T:
    x.x = int()
    return x
[file c.py]
class B:
    x: int
[file c.py.2]
class B:
    x: str
[out]
==
a.py:6: error: Incompatible types in assignment (expression has type "int", variable has type "str")

[case testTypeVarBoundClass]
import a
[file a.py]
import c
class C:
    x: c.D[c.A]
[file c.py]
from typing import TypeVar, Generic
class A: pass
class B: pass
T = TypeVar('T', bound=A)
class D(Generic[T]):
    pass
[file c.py.2]
from typing import TypeVar, Generic
class A: pass
class B: pass
T = TypeVar('T', bound=B)
class D(Generic[T]):
    pass
[out]
==
a.py:3: error: Type argument "c.A" of "D" must be a subtype of "c.B"

[case testTypeVarValuesRuntime]
from mod import I, S, D
A = I
x = D[S, A]()
[file mod.py]
import submod
from typing import Generic
class D(Generic[submod.T, submod.U]): pass
class I: pass
class S: pass
[file submod.py]
from typing import TypeVar
T = TypeVar('T')
U = TypeVar('U')
[file submod.py.2]
from typing import TypeVar
T = TypeVar('T', int, str)
U = TypeVar('U', int, str)
[out]
==
main:3: error: Value of type variable "submod.T" of "D" cannot be "S"
main:3: error: Value of type variable "submod.U" of "D" cannot be "I"

[case testTypeVarBoundRuntime]
from mod import I, S, D
A = I
x = D[S, A]()
[file mod.py]
import submod
from typing import Generic
class D(Generic[submod.T, submod.U]): pass
class I: pass
class S: pass
[file submod.py]
from typing import TypeVar
T = TypeVar('T', bound=int)
U = TypeVar('U', bound=int)
[file submod.py.2]
from typing import TypeVar
T = TypeVar('T')
U = TypeVar('U')
[out]
main:3: error: Value of type variable "submod.T" of "D" cannot be "S"
main:3: error: Value of type variable "submod.U" of "D" cannot be "I"
==

[case testGenericFineCallableNormal]
import a
[file a.py]
import b
x: int = b.f(int())
[file b.py]
from c import g
f = g
[file c.py]
from typing import TypeVar
class B: pass
T = TypeVar('T')
def g(x: T) -> T:
    pass
[file c.py.2]
from typing import TypeVar
class B: pass
T = TypeVar('T', str, B)
def g(x: T) -> T:
    pass
[out]
==
a.py:2: error: Value of type variable "T" of function cannot be "int"

[case testGenericFineCallableNamed]
import a
[file a.py]
import b
x: int = b.f(x=int())
[file b.py]
from c import g
f = g
[file c.py]
from typing import TypeVar
class B: pass
T = TypeVar('T')
def g(x: T) -> T:
    pass
[file c.py.2]
from typing import TypeVar
class B: pass
T = TypeVar('T')
def g(y: T) -> T:
    pass
[out]
==
a.py:2: error: Unexpected keyword argument "x"
c.py:4: note: Called function defined here

[case testGenericFineCallableInBound]
import a
[file a.py]
import b
x: int = b.f()(int())
[file b.py]
from c import g
f = g
[file c.py]
from typing import Callable, TypeVar
class B: pass
T = TypeVar('T')
def g() -> Callable[[T], T]:
    pass
[file c.py.2]
from typing import Callable, TypeVar
class B: pass
T = TypeVar('T', str, B)
def g() -> Callable[[T], T]:
    pass
[out]
==
a.py:2: error: Value of type variable "T" of function cannot be "int"

[case testGenericFineCallableAddedBound]
import a
[file a.py]
import b
x: int = b.f(int())
[file b.py]
from c import g
f = g
[file c.py]
from typing import TypeVar
class B: pass
T = TypeVar('T')
def g(x: T) -> T:
    pass
[file c.py.2]
from typing import TypeVar
class B: pass
T = TypeVar('T', bound=B)
def g(x: T) -> T:
    pass
[out]
==
a.py:2: error: Value of type variable "T" of function cannot be "int"

[case testGenericFineCallableBoundDeleted-only_when_cache]
# See https://github.com/python/mypy/issues/4783
import a
[file a.py]
import b
x: int = b.f(int())
[file b.py]
from c import g
f = g
[file c.py]
from typing import TypeVar
import d
T = TypeVar('T', bound=d.B)
def g(x: T) -> T:
    pass
[file d.py]
class B:
    pass
[file d.py.2]
# empty
[out]
a.py:2: error: Value of type variable "T" of function cannot be "int"
==
c.py:3: error: Name 'd.B' is not defined

[case testGenericFineCallableToNonGeneric]
import a
[file a.py]
import b
x: int = b.f(x=int())
[file b.py]
from c import g
f = g
[file c.py]
from typing import TypeVar
T = TypeVar('T')
def g(x: T) -> T:
    pass
[file c.py.2]
from typing import TypeVar
class T: pass
def g(x: T) -> T:
    pass
[out]
==
a.py:2: error: Incompatible types in assignment (expression has type "T", variable has type "int")
a.py:2: error: Argument "x" has incompatible type "int"; expected "T"

[case testGenericFineCallableToGenericClass]
import a
[file a.py]
import b
x: int = b.f(x=int())
[file b.py]
from c import g
f = g
[file c.py]
from typing import TypeVar, Generic
T = TypeVar('T')
def g(x: T) -> T:
    pass
[file c.py.2]
from typing import TypeVar, Generic
T = TypeVar('T')
class g(Generic[T]):
    def __init__(self, x: T) -> None:
        pass
[out]
==
a.py:2: error: Incompatible types in assignment (expression has type "g[int]", variable has type "int")

[case testMakeClassNoLongerAbstract1]
[file z.py]
from abc import abstractmethod, ABCMeta
class I(metaclass=ABCMeta):
    @abstractmethod
    def f(self) -> None: pass
[file b.py]
from z import I
class Foo(I):
    pass
def x() -> Foo: return None
[file z.py.2]
from abc import abstractmethod, ABCMeta
class I(metaclass=ABCMeta):
    pass
[file b.py.2]
from z import I
class Foo(I):
    pass
def x() -> Foo: return Foo()
[out]
==

[case testMakeClassNoLongerAbstract2]
-- this version never failed, but it is just a file-renaming
-- away from the above test that did
[file a.py]
from abc import abstractmethod, ABCMeta
class I(metaclass=ABCMeta):
    @abstractmethod
    def f(self) -> None: pass
[file b.py]
from a import I
class Foo(I):
    pass
def x() -> Foo: return None
[file a.py.2]
from abc import abstractmethod, ABCMeta
class I(metaclass=ABCMeta):
    pass
[file b.py.2]
from a import I
class Foo(I):
    pass
def x() -> Foo: return Foo()
[out]
==

[case testRefreshClassBasedEnum]
import aa
[file aa.py]
import a
[file a.py]
from enum import Enum
import b
b.x
class C(Enum):
    X = 0
[file b.py]
x = 0
[file b.py.2]
x = ''
[file aa.py.3]
from a import C
c: C
c = C.X
if int():
    c = 1
[out]
==
==
aa.py:5: error: Incompatible types in assignment (expression has type "int", variable has type "C")

[case testRefreshClassBasedIntEnum]
import aa
[file aa.py]
import a
[file a.py]
from enum import IntEnum
import b
b.x
class C(IntEnum):
    X = 0
x: int
x = C.X
[file b.py]
x = 0
[file b.py.2]
x = ''
[file aa.py.3]
from a import C
c: C
c = C.X
if int():
    c = 1
    n: int
    n = C.X
    if int():
        n = c
[out]
==
==
aa.py:5: error: Incompatible types in assignment (expression has type "int", variable has type "C")

[case testClassBasedEnumPropagation1]
import a
[file a.py]
from b import C

def f(x: C) -> None: pass
f(C.X)
f(C.Y)
[file b.py]
from enum import Enum

class C(Enum):
    X = 0
    Y = 1
[file b.py.2]
from enum import Enum

class C(Enum):
    X = 0
[typing fixtures/typing-full.pyi]
[out]
==
a.py:5: error: "Type[C]" has no attribute "Y"

[case testClassBasedEnumPropagation2]
import a
[file a.py]
from b import C

def f(x: int) -> None: pass
f(C.X)
f(C.Y)
[file b.py]
class C:
    X = 0
    Y = 1
[file b.py.2]
from enum import Enum
class C(Enum):
    X = 0
    Y = 1
[out]
==
a.py:4: error: Argument 1 to "f" has incompatible type "C"; expected "int"
a.py:5: error: Argument 1 to "f" has incompatible type "C"; expected "int"

[case testRefreshFuncBasedEnum]
import aa
[file aa.py]
import a
[file a.py]
from enum import Enum
import b
b.x
C = Enum('C', [('X', 0)])
[file b.py]
x = 0
[file b.py.2]
x = ''
[file aa.py.3]
from a import C
c: C
c = C.X
if int():
   c = 1
[out]
==
==
aa.py:5: error: Incompatible types in assignment (expression has type "int", variable has type "C")

[case testRefreshFuncBasedIntEnum]
import aa
[file aa.py]
import a
[file a.py]
from enum import IntEnum
import b
b.x
C = IntEnum('C', 'X')
x: int
x = C.X
[file b.py]
x = 0
[file b.py.2]
x = ''
[file aa.py.3]
from a import C
c: C
c = C.X
if int():
    c = 1  # Error
    n: int
    n = C.X
n = c
[out]
==
==
aa.py:5: error: Incompatible types in assignment (expression has type "int", variable has type "C")

[case testFuncBasedEnumPropagation1]
import a
[file a.py]
from b import C

def f(x: C) -> None: pass
f(C.X)
f(C.Y)
[file b.py]
from enum import Enum

C = Enum('C', 'X Y')
[file b.py.2]
from enum import Enum

C = Enum('C', 'X')
[typing fixtures/typing-full.pyi]
[out]
==
a.py:5: error: "Type[C]" has no attribute "Y"

[case testFuncBasedEnumPropagation2]
import a
[file a.py]
from b import C

def f(x: int) -> None: pass
f(C.X)
f(C.Y)
[file b.py]
class C:
    X = 0
    Y = 1
[file b.py.2]
from enum import Enum
C = Enum('C', [('X', 0), ('Y', 1)])
[out]
==
a.py:4: error: Argument 1 to "f" has incompatible type "C"; expected "int"
a.py:5: error: Argument 1 to "f" has incompatible type "C"; expected "int"

[case testChangeTypeVarToFunction]
# flags: --new-semantic-analyzer
import a
from typing import Generic
Alias = C[C[a.T]]

class C(Generic[a.T]):
    def meth(self, x: a.T) -> None:
        pass
def outer() -> None:
    def func(x: a.T) -> Alias[a.T]:
        pass
[file a.py]
from typing import TypeVar
T = TypeVar('T')
[file a.py.2]
from typing import TypeVar
def T() -> None:
    pass
[out]
==
main:4: error: "C" expects no type arguments, but 1 given
main:4: error: Invalid type "a.T"
main:6: error: Free type variable expected in Generic[...]
main:7: error: Invalid type "a.T"
main:10: error: Invalid type "a.T"
main:10: error: Bad number of arguments for type alias, expected: 0, given: 1

[case testChangeTypeVarToModule]
# flags: --new-semantic-analyzer
import a
from typing import Generic
Alias = C[C[a.T]]

class C(Generic[a.T]):
    def meth(self, x: a.T) -> None:
        pass
def outer() -> None:
    def func(x: a.T) -> Alias[a.T]:
        pass
[file a.py]
from typing import TypeVar
T = TypeVar('T')
[file T.py.2]
[file a.py.3]
from typing import TypeVar
import T
[out]
==
==
main:4: error: "C" expects no type arguments, but 1 given
main:4: error: Invalid type "T"
main:6: error: Free type variable expected in Generic[...]
main:7: error: Invalid type "T"
main:10: error: Invalid type "T"
main:10: error: Bad number of arguments for type alias, expected: 0, given: 1

[case testChangeClassToModule]
import a
x: a.C
def f() -> None:
    a.C()
class A:
    def meth(self) -> None:
        def inner() -> a.C:
            pass
[file a.py]
class C:
    pass
[file C.py.2]
[file a.py.3]
import C
[builtins fixtures/module.pyi]
[out]
==
==
main:2: error: Invalid type "C"
main:4: error: Module not callable
main:7: error: Invalid type "C"

[case testChangeTypeVarToTypeAlias]
# flags: --new-semantic-analyzer
import a
from typing import Generic
Alias = C[C[a.T]]

class C(Generic[a.T]):
    def meth(self, x: a.T) -> None:
        pass
def outer() -> None:
    def func(x: a.T) -> Alias[a.T]:
        pass
[file a.py]
from typing import TypeVar
T = TypeVar('T')
[file a.py.2]
from typing import TypeVar
T = int
[out]
==
main:4: error: "C" expects no type arguments, but 1 given
main:6: error: Free type variable expected in Generic[...]
main:10: error: Bad number of arguments for type alias, expected: 0, given: 1

[case testChangeTypeAliasToModule]
import a
x: a.C
def f() -> None:
    a.C()
class A:
    def meth(self) -> None:
        def inner() -> a.C:
            pass
[file a.py]
import b
C = b.D
[file b.py]
class D:
    pass
[file D.py.2]
[file b.py.3]
import D
[builtins fixtures/module.pyi]
[out]
==
==
main:2: error: Invalid type "D"
main:4: error: Module not callable
main:7: error: Invalid type "D"

[case testChangeTypeAliasToModuleUnqualified]
from a import C
x: C
def f() -> None:
    C()
class A:
    def meth(self) -> None:
        def inner() -> C:
            pass
[file a.py]
from b import D
C = D
[file b.py]
class D:
    pass
[file D.py.2]
[file b.py.3]
import D
[builtins fixtures/module.pyi]
[out]
==
==
main:2: error: Invalid type "D"
main:4: error: Module not callable
main:7: error: Invalid type "D"

[case testChangeFunctionToVariableAndRefreshUsingStaleDependency]
import a
import c
[file a.py]
import c
def f() -> c.A: pass
[file a.py.2]
f = 1
[file c.py]
class A: pass
[file c.py.3]
[out]
==
==

[case testChangeFunctionToTypeVarAndRefreshUsingStaleDependency]
import a
import c
[file a.py]
import c
def f() -> c.A: pass
[file a.py.2]
from typing import TypeVar
f = TypeVar('f')
[file c.py]
class A: pass
[file c.py.3]
[out]
==
==

[case testChangeFunctionToModuleAndRefreshUsingStaleDependency]
import a
import c
[file a.py]
import c
def f() -> c.A: pass
[file a.py.2]
import c as f
[file c.py]
class A: pass
[file c.py.3]
[out]
==
==

[case testChangeFunctionToTypeAliasAndRefreshUsingStaleDependency1]
import a
import c
[file a.py]
import c
def f() -> c.A: pass
[file a.py.2]
f = int
[file c.py]
class A: pass
[file c.py.3]
[out]
==
==

[case testChangeFunctionToTypeAliasAndRefreshUsingStaleDependency2]
import a
import c
[file a.py]
import c
def f() -> c.A: pass
[file a.py.2]
from typing import List
f = List[int]
[file c.py]
class A: pass
[file c.py.3]
[builtins fixtures/list.pyi]
[out]
==
==

[case testChangeFunctionToClassAndRefreshUsingStaleDependency]
import a
import c
[file a.py]
import c
def f() -> c.A: pass
[file a.py.2]
class f: pass
[file c.py]
class A: pass
[file c.py.3]
[out]
==
==

[case testClassToVariableAndRefreshUsingStaleDependency]
import a
import c
[file a.py]
import c
class A:
    def f(self) -> c.A: pass
[file a.py.2]
A = 0
[file c.py]
class A: pass
[file c.py.3]
[out]
==
==

[case testFunctionToImportedFunctionAndRefreshUsingStaleDependency]
import a
import c
[file a.py]
import c
def f() -> c.A: pass
[file a.py.2]
from d import f
[file c.py]
class A: pass
[file c.py.3]
[file d.py]
def g() -> None: pass
def f() -> None:
    g()
[out]
==
==

[case testMethodToVariableAndRefreshUsingStaleDependency]
import a
import c
[file a.py]
import c
class B:
    def f(self) -> c.A: pass
[file a.py.2]
class B:
    f = 0
[file c.py]
class A: pass
[file c.py.3]
[out]
==
==

[case testChangeGenericFunctionToVariable]
import a
x: int
y: int = a.f(x)
class Dummy:
    def g(self) -> None:
        a.f(x)
[file a.py]
from typing import TypeVar
T = TypeVar('T')
def f(x: T) -> T:
    pass
[file a.py.2]
from typing import TypeVar
T = TypeVar('T')
f = 42
[out]
==
main:3: error: "int" not callable
main:6: error: "int" not callable

[case testChangeGenericClassToVariable]
import a
x: int
a.A(x)
class Dummy:
    def g(self) -> None:
        a.A(x)
[file a.py]
from typing import TypeVar, Generic
T = TypeVar('T')
class A(Generic[T]):
    def __init__(self, x: T) -> None:
        pass
[file a.py.2]
from typing import TypeVar, Generic
T = TypeVar('T')
A = 'no way'
[out]
==
main:3: error: "str" not callable
main:6: error: "str" not callable

[case testChangeGenericMethodToVariable]
import a
x: int
y: int = a.A(x).f()
class Dummy:
    def g(self) -> None:
        a.A(x).f()
[file a.py]
from typing import TypeVar, Generic
T = TypeVar('T')
class A(Generic[T]):
    def __init__(self, x: T) -> None:
        pass
    def f(self) -> T:
        pass
[file a.py.2]
from typing import TypeVar, Generic
T = TypeVar('T')
class A(Generic[T]):
    f: T
    def __init__(self, x: T) -> None:
        pass
[out]
==
main:3: error: "int" not callable
main:6: error: "int" not callable

[case testRefreshNestedClassWithSelfReference]
import a
[file a.py]
import b

def f(self) -> None:
    b.y
    class C:
        z: C
[file b.py]
y = 0
[file b.py.2]
y = ''
[file b.py.3]
y = 0
[out]
==
==

[case testMultipleAssignment]
import a
[file a.py]
from b import f

def h(x: str) -> None: pass

class C:
    def __init__(self) -> None:
        self.a, self.b = f()

    def g(self) -> None:
        h(self.a)
[file b.py]
from typing import Tuple
def f() -> Tuple[str, int]: pass
[file b.py.2]
from typing import Tuple
def f() -> Tuple[int, object]: pass
[file b.py.3]
from typing import Tuple
def f() -> Tuple[str, int]: pass
[out]
==
a.py:10: error: Argument 1 to "h" has incompatible type "int"; expected "str"
==

[case testMultipleLvalues]
import a
[file a.py]
from b import f

def h(x: str) -> None: pass

class C:
    def __init__(self) -> None:
        self.a = self.b = f()

    def g(self) -> None:
        h(self.a)
        h(self.b)
[file b.py]
def f() -> str: pass
[file b.py.2]
def f() -> int: pass
[file b.py.3]
def f() -> str: pass
[out]
==
a.py:10: error: Argument 1 to "h" has incompatible type "int"; expected "str"
a.py:11: error: Argument 1 to "h" has incompatible type "int"; expected "str"
==

[case testNoOpUpdateFineGrainedIncremental1]
# cmd: mypy a.py
[file a.py]
1()
[file b.py.2]
# Note: this file is not part of the build
[file a.py.3]
x = 1
[out]
a.py:1: error: "int" not callable
==
a.py:1: error: "int" not callable
==

[case testNoOpUpdateFineGrainedIncremental2]
# cmd: mypy a.py
[file a.py]
1()
[file a.py.2]
1()
[file a.py.3]
x = 1
[file a.py.4]
x = 1
[out]
a.py:1: error: "int" not callable
==
a.py:1: error: "int" not callable
==
==

[case testNonExistentFileOnCommandLine1]
# cmd: mypy a.py nonexistent.py
[file a.py]
[file a.py.2]
1()
[out]
mypy: can't read file 'tmp/nonexistent.py': No such file or directory
==
mypy: can't read file 'tmp/nonexistent.py': No such file or directory

[case testNonExistentFileOnCommandLine2]
# cmd: mypy a.py
# cmd2: mypy a.py nonexistent.py
[file a.py]
[file a.py.2]
1()
[out]
==
a.py:1: error: "int" not callable

[case testNonExistentFileOnCommandLine3]
# cmd: mypy a.py
# cmd2: mypy a.py nonexistent.py
[file a.py]
[file nonexistent.py]
[delete nonexistent.py.2]
[out]
==

[case testNonExistentFileOnCommandLine4]
# cmd: mypy a.py nonexistent.py
[file a.py]
[file nonexistent.py]
[delete nonexistent.py.2]
[out]
==

[case testNonExistentFileOnCommandLine5]
# cmd: mypy a.py nonexistent_stub.pyi
# TODO: Should generate an error for missing file
[file a.py]
[file nonexistent_stub.pyi]
[delete nonexistent_stub.pyi.2]
[out]
==

[case testDunderNewUpdatedMethod]
import a
[file a.py]
import b
class A:
    def func(self) -> None:
        b.C(int())
[file b.py]
class C:
    def __new__(cls, x: str) -> C:
        pass
[file b.py.2]
class C:
    def __new__(cls, x: int) -> C:
        pass
[out]
a.py:4: error: Argument 1 to "C" has incompatible type "int"; expected "str"
==

[case testDunderNewUpdatedSubclass]
import a
[file a.py]
import b

b.D(int())
[file b.py]
from c import C
class D(C): pass
[file c.py]
class C:
    def __new__(cls, x: str) -> C:
        pass
[file c.py.2]
class C:
    def __new__(cls, x: int) -> C:
        pass
[out]
a.py:3: error: Argument 1 to "D" has incompatible type "int"; expected "str"
==

[case testDunderNewUpdatedAlias]
import a
[file a.py]
import b

b.D(int())
[file b.py]
from c import C
D = C
[file c.py]
class C:
    def __new__(cls, x: int) -> C:
        pass
[file c.py.2]
class C:
    def __new__(cls, x: str) -> C:
        pass
[out]
==
a.py:3: error: Argument 1 to "C" has incompatible type "int"; expected "str"

[case testDunderNewUpdatedCallable]
import a
[file a.py]
from typing import Callable, Any
import b

def func(arg: Callable[[int], Any]) -> None:
    pass
func(b.C)
[file b.py]
class C:
    def __new__(cls, x: int) -> C:
        pass
[file b.py.2]
class C:
    def __new__(cls, x: str) -> C:
        pass
[out]
==
a.py:6: error: Argument 1 to "func" has incompatible type "Type[C]"; expected "Callable[[int], Any]"

[case testDunderNewDefine]
import a
[file a.py]
import b
class A:
    def func(self) -> None:
        b.C()
[file b.py]
class C:
    pass
[file b.py.2]
class C:
    def __new__(cls, x: int) -> C:
        pass
[out]
==
a.py:4: error: Too few arguments for "C"

[case testDunderNewInsteadOfInit]
import a
[file a.py]
import b
class A:
    def func(self) -> None:
        b.C(int())
[file b.py]
class C:
    def __init__(cls, x: int) -> None:
        pass
[file b.py.2]
class C:
    def __new__(cls, x: int) -> C:
        pass
[file b.py.3]
class C:
    pass
[out]
==
==
a.py:4: error: Too many arguments for "C"

-- Protocol tests

[case testProtocolUpdateTypeInVariable]
import a
[file a.py]
import b
class C:
    x: int
x: b.P = C()
[file b.py]
from typing import Protocol
class P(Protocol):
    x: int
[file b.py.2]
from typing import Protocol
class P(Protocol):
    x: str
[out]
==
a.py:4: error: Incompatible types in assignment (expression has type "C", variable has type "P")
a.py:4: note: Following member(s) of "C" have conflicts:
a.py:4: note:     x: expected "str", got "int"

[case testProtocolUpdateTypeInFunction]
import a
[file a.py]
import b
class C:
    x: int
c: C
def f() -> None:
    def g(x: b.P) -> None:
        pass
    g(c)
[file b.py]
from typing import Protocol
class P(Protocol):
    x: int
[file b.py.2]
from typing import Protocol
class P(Protocol):
    x: str
[out]
==
a.py:8: error: Argument 1 to "g" has incompatible type "C"; expected "P"
a.py:8: note: Following member(s) of "C" have conflicts:
a.py:8: note:     x: expected "str", got "int"

[case testProtocolUpdateTypeInClass]
import a
[file a.py]
import b
class C:
    x: int
class A:
    class B:
        x: b.P
    y: B
A().y.x = C()
[file b.py]
from typing import Protocol
class P(Protocol):
    x: int
[file b.py.2]
from typing import Protocol
class P(Protocol):
    x: str
[out]
==
a.py:8: error: Incompatible types in assignment (expression has type "C", variable has type "P")
a.py:8: note: Following member(s) of "C" have conflicts:
a.py:8: note:     x: expected "str", got "int"

[case testProtocolAddAttrInFunction]
import a
[file a.py]
import b
class C:
    x: int
def f() -> None:
    c: C
    def g(x: b.P) -> None:
        pass
    g(c)
[file b.py]
from typing import Protocol
class P(Protocol):
    x: int
[file b.py.2]
from typing import Protocol
class P(Protocol):
    x: int
    y: str
[out]
==
a.py:8: error: Argument 1 to "g" has incompatible type "C"; expected "P"
a.py:8: note: 'C' is missing following 'P' protocol member:
a.py:8: note:     y

[case testProtocolRemoveAttrInClass]
import a
[file a.py]
import b
class C:
    x: int
class A:
    class B:
        x: b.P
    y: B
A().y.x = C()
[file b.py]
from typing import Protocol
class P(Protocol):
    x: int
    y: str
[file b.py.2]
from typing import Protocol
class P(Protocol):
    x: int
[out]
a.py:8: error: Incompatible types in assignment (expression has type "C", variable has type "P")
a.py:8: note: 'C' is missing following 'P' protocol member:
a.py:8: note:     y
==

[case testProtocolConcreteUpdateTypeFunction]
import a
[file a.py]
import b
from typing import Protocol
class P(Protocol):
    x: int
def f() -> None:
    def g(x: P) -> None:
        pass
    g(b.C())
[file b.py]
class C:
    x: int
[file b.py.2]
class C:
    x: str
[out]
==
a.py:8: error: Argument 1 to "g" has incompatible type "C"; expected "P"
a.py:8: note: Following member(s) of "C" have conflicts:
a.py:8: note:     x: expected "int", got "str"

[case testProtocolConcreteUpdateTypeMethodGeneric]
import a
[file a.py]
import b
from typing import Protocol, TypeVar
T = TypeVar('T')
class P(Protocol[T]):
    x: T
class C:
    def g(self, x: P[int]) -> None:
        pass
    def do(self) -> None:
        self.g(b.C())
[file b.py]
class C:
    x: int
[file b.py.2]
class C:
    x: str
[out]
==
a.py:10: error: Argument 1 to "g" of "C" has incompatible type "C"; expected "P[int]"
a.py:10: note: Following member(s) of "C" have conflicts:
a.py:10: note:     x: expected "int", got "str"

[case testProtocolConcreteRemoveAttrVariable]
import a
[file a.py]
import b, c
cc: c.C
x: b.P = cc
[file b.py]
from typing import Protocol
class P(Protocol):
    x: int
[file c.py]
class C:
    x: int
[file c.py.2]
class C:
    pass
[out]
==
a.py:3: error: Incompatible types in assignment (expression has type "C", variable has type "P")

[case testProtocolUpdateBaseGeneric]
import a
[file a.py]
import b, c
def g(x: c.P) -> None:
    pass
g(b.C())
[file b.py]
class C:
    x: int
[file c.py]
from typing import Protocol
import d
class P(d.PBase[int], Protocol):
    pass
[file c.py.2]
from typing import Protocol
import d
class P(d.PBase[str], Protocol):
    pass
[file d.py]
from typing import Protocol, TypeVar
T = TypeVar('T')
class PBase(Protocol[T]):
    x: T
[out]
==
a.py:4: error: Argument 1 to "g" has incompatible type "C"; expected "P"
a.py:4: note: Following member(s) of "C" have conflicts:
a.py:4: note:     x: expected "str", got "int"

[case testProtocolConcreteUpdateBaseGeneric]
import a
[file a.py]
import b
from typing import Protocol
class P(Protocol):
    x: int
def f(x: P) -> None:
    pass
f(b.B())
[file b.py]
import c
class B(c.C[int]):
    pass
[file b.py.2]
import c
class B(c.C[str]):
    pass
[file c.py]
from typing import TypeVar, Generic
T = TypeVar('T')
class C(Generic[T]):
    x: T
[out]
==
a.py:7: error: Argument 1 to "f" has incompatible type "B"; expected "P"
a.py:7: note: Following member(s) of "B" have conflicts:
a.py:7: note:     x: expected "int", got "str"

[case testProtocolChangeGeneric]
import a
[file a.py]
import b, c
x: b.P = c.C()
[file b.py]
import b2
from typing import Protocol
class P(b2.P2[str], Protocol):
    pass
[file b2.py]
from typing import Protocol, TypeVar
T = TypeVar('T')
class P2(Protocol[T]):
    x: T
[file b2.py.2]
from typing import Protocol, TypeVar
T = TypeVar('T')
class P2(Protocol):
    x: int
[file c.py]
class C:
    x: int
[out]
a.py:2: error: Incompatible types in assignment (expression has type "C", variable has type "P")
a.py:2: note: Following member(s) of "C" have conflicts:
a.py:2: note:     x: expected "str", got "int"
==
b.py:3: error: "P2" expects no type arguments, but 1 given

[case testProtocolToNonProtocol]
import a
[file a.py]
import b, c
b.f(c.C())
[file b.py]
import d
def f(x: d.D) -> None:
    pass
[file c.py]
import d
class C:
    x: int
[file d.py]
from typing import Protocol
class D(Protocol):
    x: int
[file d.py.2]
class D:
    x: int
[file c.py.3]
import d
class C(d.D):
    pass
[out]
==
a.py:2: error: Argument 1 to "f" has incompatible type "C"; expected "D"
==

[case testNonProtocolToProtocol]
import a
[file a.py]
import b, c
b.f(c.C())
[file b.py]
import d
def f(x: d.D) -> None:
    pass
[file c.py]
import d
class C(d.D):
    pass
[file d.py]
class D:
    x: int
[file d.py.2]
from typing import Protocol
class D(Protocol):
    x: int
[file c.py.3]
import d
class C:
    x: int
[out]
==
a.py:2: error: Cannot instantiate abstract class 'C' with abstract attribute 'x'
==

[case testInvalidateProtocolViaSuperClass]
import a
[file a.py]
import b, c
def func(x: c.P) -> None:
    pass
func(b.B())
[file b.py]
class B:
    x: int
    y: str
[file c.py]
from typing import Protocol
import d
class P(d.PBase, Protocol):
    x: int
[file d.py]
from typing import Protocol
class PBase(Protocol):
    y: str
[file d.py.2]
from typing import Protocol
class PBase(Protocol):
    y: int
[out]
==
a.py:4: error: Argument 1 to "func" has incompatible type "B"; expected "P"
a.py:4: note: Following member(s) of "B" have conflicts:
a.py:4: note:     y: expected "int", got "str"

[case testProtocolInvalidateConcreteViaSuperClassUpdateType]
import a
[file a.py]
import b
def func(x: b.P) -> None:
    pass
func(b.B())
[file b.py]
from typing import Protocol
import c
class P(Protocol):
    x: int
class B(c.C):
    pass
[file c.py]
class C:
    x: int
[file c.py.2]
class C:
    x: str
[out]
==
a.py:4: error: Argument 1 to "func" has incompatible type "B"; expected "P"
a.py:4: note: Following member(s) of "B" have conflicts:
a.py:4: note:     x: expected "int", got "str"

[case testProtocolInvalidateConcreteViaSuperClassAddAttr]
import a
[file a.py]
import b
def func(x: b.P) -> None:
    pass
bb: b.B
func(bb)
[file b.py]
from typing import Protocol
import c
class P(Protocol):
    x: int
class B(c.C):
    pass
[file c.py]
class C:
    pass
[file c.py.2]
class C:
    x: int
[out]
a.py:5: error: Argument 1 to "func" has incompatible type "B"; expected "P"
==

[case testProtocolInvalidateConcreteViaSuperClassRemoveAttr]
import a
[file a.py]
import b
def func(x: b.P) -> None:
    pass
func(b.B())
[file b.py]
from typing import Protocol
import c
class P(Protocol):
    x: int
class B(c.C):
    pass
[file c.py]
class C:
    x: int
[file c.py.2]
class C:
    pass
[out]
==
a.py:4: error: Argument 1 to "func" has incompatible type "B"; expected "P"

[case testTwoProtocolsTwoFilesCrossedUpdateType-only_when_nocache]
# this test and the next one (TwoProtocolsTwoFilesCrossedDeleteAttr) has errors ordered
# opposite way with and without cache, therefore skip one of each.
import a
[file a.py]
import b1
import b2
[file b1.py]
import b2, d
from typing import Protocol
class P1(Protocol):
    x: int
def f(x: b2.P2) -> None:
    pass
f(d.D())
[file b2.py]
import b1, d
from typing import Protocol
class P2(Protocol):
    x: int
def f(x: b1.P1) -> None:
    pass
f(d.D())
[file d.py]
class D:
    x: int
[file d.py.2]
class D:
    x: str
[out]
==
b1.py:7: error: Argument 1 to "f" has incompatible type "D"; expected "P2"
b1.py:7: note: Following member(s) of "D" have conflicts:
b1.py:7: note:     x: expected "int", got "str"
b2.py:7: error: Argument 1 to "f" has incompatible type "D"; expected "P1"
b2.py:7: note: Following member(s) of "D" have conflicts:
b2.py:7: note:     x: expected "int", got "str"

[case testTwoProtocolsTwoFilesCrossedDeleteAttr-only_when_cache]
import a
[file a.py]
import b1
import b2
[file b1.py]
import b2, d
from typing import Protocol
class P1(Protocol):
    x: int
def f(x: b2.P2) -> None:
    pass
f(d.D())
[file b2.py]
import b1, d
from typing import Protocol
class P2(Protocol):
    x: int
def f(x: b1.P1) -> None:
    pass
f(d.D())
[file d.py]
class D:
    x: int
[file d.py.2]
class D:
    y: int
[out]
b2.py:7: error: Argument 1 to "f" has incompatible type "D"; expected "P2" (diff)
b1.py:7: error: Argument 1 to "f" has incompatible type "D"; expected "P1"

[case testProtocolsInvalidateByRemovingBase]
import a
[file a.py]
import b
def func(x: b.P) -> None:
    pass
func(b.B())
[file b.py]
from typing import Protocol
import c
class P(Protocol):
    x: int
class B(c.C):
    pass
[file c.py]
import d
class C(d.D):
    pass
[file c.py.2]
import d
class C:
    pass
[file d.py]
class D:
    x: int
[out]
==
a.py:4: error: Argument 1 to "func" has incompatible type "B"; expected "P"

[case testProtocolsInvalidateByRemovingMetaclass]
import a
[file a.py]
import b
def func(x: b.P) -> None:
    pass
func(b.B)
[file b.py]
from typing import Protocol
import c
class P(Protocol):
    x: int
class B(c.C):
    pass
[file c.py]
import d
class C(metaclass=d.M):
    pass
[file c.py.2]
import d
class C:
    pass
[file d.py]
class M(type):
    x: int
[out]
==
a.py:4: error: Argument 1 to "func" has incompatible type "Type[B]"; expected "P"

[case testProtocolVsProtocolSubUpdated]
import a
[file a.py]
import b, c
x: b.SuperP
y: c.SubP
x = y
[file b.py]
from typing import Protocol
class SuperP(Protocol):
    x: int
[file c.py]
from typing import Protocol
import d
class SubP(d.PBase, Protocol):
    y: str
[file d.py]
from typing import Protocol
class PBase(Protocol):
    x: int
[file d.py.2]
from typing import Protocol
class PBase(Protocol):
    x: str
[out]
==
a.py:4: error: Incompatible types in assignment (expression has type "SubP", variable has type "SuperP")
a.py:4: note: Following member(s) of "SubP" have conflicts:
a.py:4: note:     x: expected "int", got "str"

[case testProtocolVsProtocolSuperUpdated]
import a
[file a.py]
import b, c
x: b.SuperP
y: c.SubP
x = y
[file b.py]
from typing import Protocol
import d
class SuperP(d.PBase, Protocol):
    pass
[file c.py]
from typing import Protocol
class SubP(Protocol):
    x: int
[file d.py]
from typing import Protocol
class PBase(Protocol):
    x: int
[file d.py.2]
from typing import Protocol
class PBase(Protocol):
    y: int
[out]
==
a.py:4: error: Incompatible types in assignment (expression has type "SubP", variable has type "SuperP")

[case testProtocolVsProtocolSuperUpdated2]
import a
[file a.py]
import b, c
x: b.SuperP
y: c.SubP
x = y
[file b.py]
from typing import Protocol
import d
class SuperP(d.PBase, Protocol):
    x: int
[file c.py]
from typing import Protocol
class SubP(Protocol):
    x: int
    y: int
[file d.py]
from typing import Protocol
class PBase(Protocol):
    y: int
[file d.py.2]
from typing import Protocol
class PBase(Protocol):
    y: int
    z: int
[out]
==
a.py:4: error: Incompatible types in assignment (expression has type "SubP", variable has type "SuperP")
a.py:4: note: 'SubP' is missing following 'SuperP' protocol member:
a.py:4: note:     z

[case testProtocolVsProtocolSuperUpdated3]
import a
[file a.py]
import b, c
x: b.SuperP
y: c.SubP
x = y
[file b.py]
from typing import Protocol
import d
class SuperP(d.PBase, Protocol):
    x: int
[file c.py]
from typing import Protocol
class SubP(Protocol):
    x: int
    y: int
[file d.py]
from typing import Protocol
import e
class PBase(Protocol):
    y: int
[file d.py.2]
from typing import Protocol
import e
class PBase(e.NewP, Protocol):
    y: int
[file e.py]
from typing import Protocol
class NewP(Protocol):
    z: int
[out]
==
a.py:4: error: Incompatible types in assignment (expression has type "SubP", variable has type "SuperP")
a.py:4: note: 'SubP' is missing following 'SuperP' protocol member:
a.py:4: note:     z

[case testProtocolMultipleUpdates]
import a
[file a.py]
import b, c
x: b.P = c.C()
[file b.py]
from typing import Protocol
import b2
class P(b2.P2, Protocol):
    x: int
[file b2.py]
from typing import Protocol
class P2(Protocol):
    y: int
[file c.py]
import c2
class C(c2.C2):
    x: int
[file c2.py]
class C2:
    y: int
[file b2.py.2]
from typing import Protocol
class P2(Protocol):
    y: int
    z: int
[file c2.py.3]
class C2:
    y: int
    z: int
[file c2.py.4]
class C2:
    y: int
    z: str
[out]
==
a.py:2: error: Incompatible types in assignment (expression has type "C", variable has type "P")
a.py:2: note: 'C' is missing following 'P' protocol member:
a.py:2: note:     z
==
==
a.py:2: error: Incompatible types in assignment (expression has type "C", variable has type "P")
a.py:2: note: Following member(s) of "C" have conflicts:
a.py:2: note:     z: expected "int", got "str"

[case testWeAreCarefulWithBuiltinProtocols]
import a
x: a.A
for i in x:
    pass
[file a.py]
from typing import Iterator
class A:
    def __iter__(self) -> Iterator[int]:
        pass
[file a.py.2]
class A:
    pass
[out]
==
main:3: error: "A" has no attribute "__iter__" (not iterable)

[case testWeAreCarefullWithBuiltinProtocolsBase]
import a
x: a.A
for i in x:
    pass
[file a.py]
import b
class A(b.B):
    pass
[file a.py.2]
class A:
    pass
[file b.py]
from typing import Iterator
class B:
    def __iter__(self) -> Iterator[int]:
        pass
[out]
==
main:3: error: "A" has no attribute "__iter__" (not iterable)

[case testOverloadsSimpleFrom]
import a
[file a.py]
import mod
def f() -> None:
    x: str = mod.f(str())
[file mod.py]
from typing import overload
@overload
def f(x: int) -> None: pass
@overload
def f(x: str) -> str: pass
def f(x):
    pass
[file mod.py.2]
from typing import overload
@overload
def f(x: int) -> None: pass
@overload
def f(x: str) -> int: pass
def f(x):
    pass
[out]
==
a.py:3: error: Incompatible types in assignment (expression has type "int", variable has type "str")

[case testOverloadsSimpleToNested]
from typing import overload, Any
import mod
def outer() -> None:
    @overload
    def f(x: int) -> None: pass
    @overload
    def f(x: str) -> str: pass
    def f(x: Any) -> Any:
        y: int = mod.f()
[file mod.py]
def f() -> int:
    pass
[file mod.py.2]
def f() -> str:
    pass
[out]
==
main:9: error: Incompatible types in assignment (expression has type "str", variable has type "int")

[case testOverloadsRemovedOverload]
import mod
def f() -> None:
    x: str = mod.f(str())
[file mod.py]
class C: pass
from typing import overload
@overload
def f(x: int) -> None: pass
@overload
def f(x: str) -> str: pass
@overload
def f(x: C) -> int: pass
def f(x):
    pass
[file mod.py.2]
class C: pass
from typing import overload
@overload
def f(x: int) -> None: pass
@overload
def f(x: C) -> int: pass
def f(x):
    pass
[out]
==
main:3: error: No overload variant of "f" matches argument type "str"
main:3: note: Possible overload variants:
main:3: note:     def f(x: int) -> None
main:3: note:     def f(x: C) -> int

[case testOverloadsDeleted]
import mod
def f() -> None:
    x: str = mod.f(str())
[file mod.py]
from typing import overload
@overload
def f(x: int) -> None: pass
@overload
def f(x: str) -> str: pass
def f(x):
    pass
[file mod.py.2]
from typing import overload
[builtins fixtures/module.pyi]
[out]
==
main:3: error: Module has no attribute "f"

[case testOverloadsUpdatedTypeRecheckImplementation-skip]
from typing import overload
import mod
class Outer:
    @overload
    def f(self, x: mod.D) -> mod.D: pass
    @overload
    def f(self, x: mod.E) -> mod.E: pass
    def f(self, x: mod.C) -> mod.C:
        x.x = int()
        return x
[file mod.py]
import submod
class C(submod.B):
    pass
class D(C):
    pass
class E(C):
    pass
[file submod.py]
import base
class B(base.AI):
    pass
[file submod.py.2]
import base
class B(base.AS):
    pass
[file base.py]
class AI:
    x: int
class AS:
    x: str
[out]
==
main:9: error: Incompatible types in assignment (expression has type "int", variable has type "str")

[case testOverloadsUpdatedTypeRechekConsistency]
from typing import overload
import mod
class Outer:
    @overload
    def f(self, x: mod.D) -> mod.D: pass
    @overload
    def f(self, x: mod.E) -> mod.E: pass
    def f(self, x: mod.C) -> mod.C:
        pass
[file mod.py]
class C:
    pass
class D(C):
    pass
class E(C):
    pass
[file mod.py.2]
class C:
    pass
class D(C):
    pass
class E:
    pass
[out]
==
main:8: error: Overloaded function implementation does not accept all possible arguments of signature 2
main:8: error: Overloaded function implementation cannot produce return type of signature 2

[case testOverloadsGenericTypevarUpdated]
import a
[file a.py]
import b
b.f(int())
[file b.py]
from typing import overload
import c
class C: pass
@overload
def f(x: C) -> None: pass
@overload
def f(x: c.T) -> c.T: pass
def f(x):
    pass
[file c.py]
from typing import TypeVar
T = TypeVar('T', int, str)
[file c.py.2]
from typing import TypeVar
T = TypeVar('T', bound=str)
[out]
==
a.py:2: error: No overload variant of "f" matches argument type "int"
a.py:2: note: Possible overload variants:
a.py:2: note:     def f(x: C) -> None
a.py:2: note:     def [c.T <: str] f(x: c.T) -> c.T

[case testOverloadsGenericToNonGeneric]
import a
[file a.py]
import b
b.f(int())
[file b.py]
from typing import overload
import c
class C: pass
@overload
def f(x: C) -> None: pass
@overload
def f(x: c.T) -> c.T: pass
def f(x):
    pass
[file c.py]
from typing import TypeVar
T = TypeVar('T', bound=int)
[file c.py.2]
from typing import TypeVar
class T: pass
[out]
==
a.py:2: error: No overload variant of "f" matches argument type "int"
a.py:2: note: Possible overload variants:
a.py:2: note:     def f(x: C) -> None
a.py:2: note:     def f(x: T) -> T

[case testOverloadsToNonOverloaded]
import a
[file a.py]
import mod
def f() -> None:
    x: str = mod.f(str())
[file mod.py]
from typing import overload
@overload
def f(x: int) -> None: pass
@overload
def f(x: str) -> str: pass
def f(x):
    pass
[file mod.py.2]
from typing import overload
def f(x: int) -> int:
    pass
[out]
==
a.py:3: error: Incompatible types in assignment (expression has type "int", variable has type "str")
a.py:3: error: Argument 1 to "f" has incompatible type "str"; expected "int"

[case testOverloadsUpdateFunctionToOverloaded]
import a
[file a.py]
import mod
def f() -> None:
    x: str = mod.f(str())
[file mod.py]
from typing import overload
def f(x: str) -> str:
    pass
[file mod.py.2]
from typing import overload
@overload
def f(x: int) -> None: pass
@overload
def f(x: str) -> int: pass
def f(x):
    pass
[out]
==
a.py:3: error: Incompatible types in assignment (expression has type "int", variable has type "str")

[case testOverloadedUpdateToClass]
import a
[file a.py]
import mod
def f() -> None:
    x: str = mod.f(str())
[file mod.py]
from typing import overload
@overload
def f(x: int) -> None: pass
@overload
def f(x: str) -> str: pass
def f(x):
    pass
[file mod.py.2]
from typing import overload
class f:
    def __init__(self, x: str) -> None:
        pass
[out]
==
a.py:3: error: Incompatible types in assignment (expression has type "f", variable has type "str")

[case testDepsFromOverloadUpdatedAttrRecheckImpl]
import mod
x = mod.f
[file mod.py]
from typing import overload, Any
import submod
@overload
def f(x: int) -> submod.A: pass
@overload
def f(x: str) -> submod.B: pass
def f(x) -> Any:
    y: submod.C
    y.x = int()
[file submod.py]
import other
class A: pass
class B: pass
C = other.C
[file other.py]
class C:
    x: int
[file other.py.2]
class C:
    x: str
[out]
==
mod.py:9: error: Incompatible types in assignment (expression has type "int", variable has type "str")

[case testOverloadedMethodSupertype]
from typing import overload, Any
import b
class Child(b.Parent):
    @overload
    def f(self, arg: int) -> int: ...
    @overload
    def f(self, arg: str) -> str: ...
    def f(self, arg: Any) -> Any: ...
[file b.py]
from typing import overload, Any
class C: pass
class Parent:
    @overload
    def f(self, arg: int) -> int: ...
    @overload
    def f(self, arg: str) -> str: ...
    def f(self, arg: Any) -> Any: ...
[file b.py.2]
from typing import overload, Any
class C: pass
class Parent:
    @overload
    def f(self, arg: int) -> int: ...
    @overload
    def f(self, arg: str) -> C: ...
    def f(self, arg: Any) -> Any: ...
[out]
==
main:4: error: Signature of "f" incompatible with supertype "Parent"

[case testOverloadedInitSupertype]
import a
[file a.py]
from b import B
B(int())
[file b.py]
import c
class B(c.C):
    pass
[file c.py]
from typing import overload
class C:
    def __init__(self, x: int) -> None:
        pass
[file c.py.2]
from typing import overload
class C:
    @overload
    def __init__(self, x: str) -> None: pass
    @overload
    def __init__(self, x: str, y: int) -> None: pass
    def __init__(self, *args, **kwargs) -> None:
        pass
[builtins fixtures/dict.pyi]
[out]
==
a.py:2: error: No overload variant of "B" matches argument type "int"
a.py:2: note: Possible overload variant:
a.py:2: note:     def __init__(self, x: str) -> B
a.py:2: note:     <1 more non-matching overload not shown>

[case testOverloadedToNormalMethodMetaclass]
import a
[file a.py]
import b
b.B.f(int())
[file b.py]
import c
class B(metaclass=c.M):
    pass
[file c.py]
from typing import overload
class M(type):
    @overload
    def f(cls, x: str) -> str: pass
    @overload
    def f(cls, x: int) -> None: pass
    def f(cls, x):
        pass
[file c.py.2]
from typing import overload
class M(type):
    def f(cls, x: str) -> str:
        pass
[out]
==
a.py:2: error: Argument 1 to "f" of "M" has incompatible type "int"; expected "str"

[case testYieldFrom]
from typing import Iterator
from a import f

def g() -> Iterator[int]:
    a = "string"
    if int():
        a = yield from f()

[file a.py]
from typing import Generator

def f() -> Generator[int, None, str]:
    yield 5
    return "ham"

[file a.py.2]
from typing import Generator

class A: pass

def f() -> Generator[int, None, A]:
    yield 5
    return A()

[out]
==
main:7: error: Incompatible types in assignment (expression has type "A", variable has type "str")

[case testFString]
from a import g
f'{g(1)}'
[file a.py]
def g(x: int) -> str: pass
[file a.py.2]
def g(x: str) -> str: pass
[builtins fixtures/f_string.pyi]
[out]
==
main:2: error: Argument 1 to "g" has incompatible type "int"; expected "str"

[case testExtendedUnpacking-only_when_nocache]
from typing import List
from a import g
def f() -> List[int]:
    a, *b = g()
    return b

[file a.py]
from typing import Tuple
def g() -> Tuple[str, int, int]: pass

[file a.py.2]
from typing import Tuple
def g() -> Tuple[str, str]: pass

[builtins fixtures/tuple.pyi]
[out]
==
main:5: error: Incompatible return value type (got "List[str]", expected "List[int]")

[case testUnpackInExpression1-only_when_nocache]
from typing import Tuple, List
from a import t

def f() -> Tuple[int, int]:
    return (1, *t())

def g() -> List[int]:
    return [1, *t()]

[file a.py]
from typing import Tuple
def t() -> Tuple[int]: ...

[file a.py.2]
from typing import Tuple
def t() -> Tuple[str]: ...

[builtins fixtures/list.pyi]
[out]
==
main:5: error: Incompatible return value type (got "Tuple[int, str]", expected "Tuple[int, int]")
main:8: error: List item 1 has incompatible type "Tuple[str]"; expected "int"

[case testUnpackInExpression2-only_when_nocache]
from typing import Set
from a import t

def f() -> Set[int]:
    return {1, *t()}

[file a.py]
from typing import Tuple
def t() -> Tuple[int]: pass

[file a.py.2]
from typing import Tuple
def t() -> Tuple[str]: pass

[builtins fixtures/set.pyi]
[out]
==
main:5: error: Argument 2 to <set> has incompatible type "*Tuple[str]"; expected "int"

[case testUnpackInExpression3-only_when_nocache]
from typing import Dict
from a import d

def f() -> Dict[int, str]:
    return {1: '', **d()}

[file a.py]
from typing import Dict
def d() -> Dict[int, str]: pass

[file a.py.2]
from typing import Dict
def d() -> Dict[int, int]: pass

[builtins fixtures/dict.pyi]
[out]
==
main:5: error: Argument 1 to "update" of "dict" has incompatible type "Dict[int, int]"; expected "Mapping[int, str]"

[case testAwaitAndAsyncDef-only_when_nocache]
from a import g

async def f() -> int:
    return await g()

[file a.py]
async def g() -> int:
    return 0

[file a.py.2]
async def g() -> str:
    return ''

[builtins fixtures/async_await.pyi]
[typing fixtures/typing-full.pyi]
[out]
==
main:4: error: Incompatible return value type (got "str", expected "int")

[case testAwaitAnd__await__-only_when_nocache]
from a import C

async def f(c: C) -> int:
    return await c

[file a.py]
from typing import Any, Generator
class C:
    def __await__(self) -> Generator[Any, None, int]:
        yield
        return 0

[file a.py.2]
from typing import Any, Generator
class C:
    def __await__(self) -> Generator[Any, None, str]:
        yield
        return ''

[builtins fixtures/async_await.pyi]
[typing fixtures/typing-full.pyi]
[out]
==
main:4: error: Incompatible return value type (got "str", expected "int")

[case test__aiter__and__anext__]
from a import C

async def f() -> int:
    async for x in C():
        pass
    return x

[file a.py]
class C:
    def __aiter__(self) -> D: pass
class D:
    def __aiter__(self) -> D: pass
    async def __anext__(self) -> int: return 0

[file a.py.2]
class C:
    def __aiter__(self) -> D: pass
class D:
    def __aiter__(self) -> D: pass
    async def __anext__(self) -> str: return ''

[file a.py.3]
class C:
    def __aiter__(self) -> E: pass
class E:
    def __aiter__(self) -> E: pass
    async def __anext__(self) -> object: return 0

[builtins fixtures/async_await.pyi]
[typing fixtures/typing-full.pyi]
[out]
==
main:6: error: Incompatible return value type (got "str", expected "int")
==
main:6: error: Incompatible return value type (got "object", expected "int")

[case testAsyncWith2-only_when_nocache]
from a import C

async def f() -> int:
    async with C() as x:
        return x

async def g() -> None:
    async with C(): pass

[file a.py]
class C:
    async def __aenter__(self) -> int: pass
    async def __aexit__(self, x, y, z) -> None: pass

[file a.py.2]
class C:
    async def __aenter__(self) -> str: pass
    async def __aexit__(self, x, y, z) -> None: pass

[file a.py.3]
from typing import Awaitable
class C:
    async def __aenter__(self) -> int: pass
    async def __aexit__(self, x, y, z) -> None: pass

[file a.py.4]
from typing import Awaitable
class C:
    async def __aenter__(self) -> int: pass

[builtins fixtures/async_await.pyi]
[typing fixtures/typing-full.pyi]
[out]
==
main:5: error: Incompatible return value type (got "str", expected "int")
==
==
main:4: error: "C" has no attribute "__aexit__"
main:8: error: "C" has no attribute "__aexit__"

[case testLiskovFineVariable]
import b
class A(b.B):
    x: str
def f(x: b.B) -> None:
    x.x + int()
f(A())
[file b.py]
class B:
    x: str
[file b.py.2]
class B:
    x: int
[out]
main:5: error: Unsupported operand types for + ("str" and "int")
==
main:3: error: Incompatible types in assignment (expression has type "str", base class "B" defined the type as "int")

[case testLiskovFineVariableInFunction]
from b import B
def outer() -> None:
    class A(B):
        x: str
    def f(x: B) -> None:
        x.x + int()
[file b.py]
class B:
    x: str
[file b.py.2]
class B:
    x: int
[out]
main:6: error: Unsupported operand types for + ("str" and "int")
==
main:4: error: Incompatible types in assignment (expression has type "str", base class "B" defined the type as "int")

[case testLiskovFineDecorator]
import b
from c import deco
class A(b.B):
    @deco
    def m(self) -> str: pass
def f(x: b.B) -> None:
    x.m() + int()
f(A())
[file b.py]
from c import deco
class B:
    @deco
    def m(self) -> str: pass
[file b.py.2]
from c import deco
class B:
    @deco
    def m(self) -> int: pass
[file c.py]
from typing import Callable, TypeVar
F = TypeVar('F', bound=Callable)
def deco(f: F) -> F:
    pass
[out]
main:7: error: Unsupported operand types for + ("str" and "int")
==
main:5: error: Return type of "m" incompatible with supertype "B"

[case testLiskovFineVariableClean-only_when_nocache]
import b
class A(b.B):
    x: str
[file b.py]
class B:
    x: str
[file b.py.2]
class B:
    x: int
[out]
==
main:3: error: Incompatible types in assignment (expression has type "str", base class "B" defined the type as "int")

[case testLiskovFineVariableCleanDefInMethod-only_when_nocache]
import b
class A(b.B):
    def meth(self) -> None:
        self.x: str
[file b.py]
class B:
    x: str
[file b.py.2]
class B:
    x: int
[out]
==
main:4: error: Incompatible types in assignment (expression has type "str", base class "B" defined the type as "int")

[case testLiskovFineVariableCleanDefInMethodStar-only_when_nocache]
from typing import List
import b
class A(b.B):
    def meth(self) -> None:
        self.x, *self.y = None, None  # type: str, List[str]
[file b.py]
from typing import List
class B:
    y: List[str]
[file b.py.2]
from typing import List
class B:
    y: List[int]
[builtins fixtures/list.pyi]
[out]
==
main:5: error: Incompatible types in assignment (expression has type "List[str]", base class "B" defined the type as "List[int]")

[case testLiskovFineVariableCleanDefInMethodNested-only_when_nocache]
from b import B
def outer() -> None:
    class A(B):
        def meth(self) -> None:
            self.x: str
[file b.py]
class B:
    x: str
[file b.py.2]
class B:
    x: int
[out]
==
main:5: error: Incompatible types in assignment (expression has type "str", base class "B" defined the type as "int")

[case testLiskovFineVariableInFunctionClean-only_when_nocache]
from b import B
def outer() -> None:
    class A(B):
        x: str
[file b.py]
class B:
    x: str
[file b.py.2]
class B:
    x: int
[out]
==
main:4: error: Incompatible types in assignment (expression has type "str", base class "B" defined the type as "int")

[case testLiskovFineDecoratorClean-only_when_nocache]
import b
from c import deco
class A(b.B):
    @deco
    def m(self) -> str: pass
[file b.py]
from c import deco
class B:
    @deco
    def m(self) -> str: pass
[file b.py.2]
from c import deco
class B:
    @deco
    def m(self) -> int: pass
[file c.py]
from typing import Callable, TypeVar
F = TypeVar('F', bound=Callable)
def deco(f: F) -> F:
    pass
[out]
==
main:5: error: Return type of "m" incompatible with supertype "B"

[case testAddAbstractMethod]
from b import D
D()
[file b.py]
from a import C
class D(C):
    def f(self) -> None: pass
[file a.py]
from abc import abstractmethod
class C:
    @abstractmethod
    def f(self) -> None: pass
[file a.py.2]
from abc import abstractmethod
class C:
    @abstractmethod
    def f(self) -> None: pass
    @abstractmethod
    def g(self) -> None: pass
[file a.py.3]
from abc import abstractmethod
class C:
    @abstractmethod
    def f(self) -> None: pass
    def g(self) -> None: pass
[out]
==
main:2: error: Cannot instantiate abstract class 'D' with abstract attribute 'g'
==

[case testMakeClassAbstract]
from a import C
c = C()
[file a.py]
from abc import abstractmethod
class C: pass
[file a.py.2]
from abc import abstractmethod
class C:
    @abstractmethod
    def f(self) -> None: pass
[out]
==
main:2: error: Cannot instantiate abstract class 'C' with abstract attribute 'f'

[case testMakeMethodNoLongerAbstract1]
[file z.py]
from abc import abstractmethod, ABCMeta
class I(metaclass=ABCMeta):
    @abstractmethod
    def f(self) -> None: pass
    @abstractmethod
    def g(self) -> None: pass
[file b.py]
import z
def x() -> Foo: return Foo()
class Foo(z.I):
    def f(self) -> None: pass
    def g(self) -> None: pass

[file z.py.2]
from abc import abstractmethod, ABCMeta
class I(metaclass=ABCMeta):
    def f(self) -> None: pass
    @abstractmethod
    def g(self) -> None: pass

[file b.py.2]
import z
def x() -> Foo: return Foo()
class Foo(z.I):
    def g(self) -> None: pass
[out]
==

[case testMakeMethodNoLongerAbstract2]
-- this version never failed, but it is just a file-renaming
-- away from the above test that did
[file a.py]
from abc import abstractmethod, ABCMeta
class I(metaclass=ABCMeta):
    @abstractmethod
    def f(self) -> None: pass
    @abstractmethod
    def g(self) -> None: pass
[file b.py]
import a
def x() -> Foo: return Foo()
class Foo(a.I):
    def f(self) -> None: pass
    def g(self) -> None: pass

[file a.py.2]
from abc import abstractmethod, ABCMeta
class I(metaclass=ABCMeta):
    def f(self) -> None: pass
    @abstractmethod
    def g(self) -> None: pass

[file b.py.2]
import a
def x() -> Foo: return Foo()
class Foo(a.I):
    def g(self) -> None: pass
[out]
==

[case testImplicitOptionalRefresh1]
# flags: --strict-optional
from x import f
def foo(x: int = None) -> None:
    f()
[file x.py]
def f() -> int: return 0
[file x.py.2]
def f() -> str: return '0'
[out]
==

[case testRefreshIgnoreErrors1]
[file mypy.ini]
[[mypy]
[[mypy-b]
ignore_errors = True
[file a.py]
y = '1'
[file a.py.2]
y = 1
[file b.py]
from a import y
def fu() -> None:
    1+'lurr'
    y
[out]
==

[case testRefreshIgnoreErrors2]
[file mypy.ini]
[[mypy]
[[mypy-b]
ignore_errors = True
[file b.py]
def fu() -> int:
    1+'lurr'
    return 1
[file b.py.2]
def fu() -> int:
    1+'lurr'
    return 2
[out]
==

[case testRefreshOptions]
[file mypy.ini]
[[mypy]
disallow_any_generics = True
[[mypy-b]
disallow_any_generics = False
[file a.py]
y = '1'
[file a.py.2]
y = 1
[file b.py]
from typing import List
from a import y
x = []  # type: List
[builtins fixtures/list.pyi]
[out]
==

[case testNamedTupleFallbackModule]
import b
[file b.py]
from a import A
def f(a: A):
    pass
[file b.py.2]
from a import A
def f(a: A):
    reveal_type(a)
[file a.py]
from typing import NamedTuple

F = [('x', int)]
A = NamedTuple('A', F)  # type: ignore
[builtins fixtures/list.pyi]
[out]
==
b.py:3: error: Revealed type is 'Tuple[, fallback=a.A]'

[case testImportOnTopOfAlias1]
from a import A
x: A
[file a.py]
from typing import TypeVar, List
T = TypeVar('T')
A = List[T]
[file a.py.2]
from typing import TypeVar, List
T = TypeVar('T')
A = List[T]
from b import A
[file b.py]
# empty
[builtins fixtures/list.pyi]
[out]
==
a.py:4: error: Module 'b' has no attribute 'A'
a.py:4: error: Name 'A' already defined on line 3

-- the order of errors is different with cache
[case testImportOnTopOfAlias2]
from a import A
x: A
[file a.py]
from typing import TypeVar, List
T = TypeVar('T')
A = List[T]
[file a.py.2]
from typing import TypeVar, List
T = TypeVar('T')
A = List[T]
from b import A as A
[file b.py]
def A(x: str) -> str: pass
[builtins fixtures/list.pyi]
[out]
==
a.py:4: error: Incompatible import of "A" (imported name has type "Callable[[str], str]", local name has type "Type[List[Any]]")

[case testFakeOverloadCrash]
import b
[file a.py]
def dec(fun):
    pass
a = 1
[file a.py.2]
def dec(fun):
    pass
a = 2
[file b.py]
from a import dec
@dec
def a():
    pass
@dec
def a():
    pass
[out]
b.py:5: error: Name 'a' already defined on line 2
==
b.py:5: error: Name 'a' already defined on line 2

[case testFakeOverloadCrash2]
# flags: --new-semantic-analyzer
# this test just should not crash
import a
[file a.py]
T = TypeVar("T")

def foo(func):
    return func

@foo
def bar(x: T) -> T:
    pass

@foo
def bar(x: T) -> T:
    pass
[file a.py.2]
T = TypeVar("T")

def foo(func):
    return func

@foo
def bar(x: T) -> T:
    pass

@foo
def bar(x: T) -> T:
    pass
x = 1
[out]
a.py:1: error: Name 'TypeVar' is not defined
a.py:1: note: Did you forget to import it from "typing"? (Suggestion: "from typing import TypeVar")
a.py:7: error: Invalid type "a.T"
a.py:10: error: Name 'bar' already defined on line 6
a.py:11: error: Invalid type "a.T"
==
a.py:1: error: Name 'TypeVar' is not defined
a.py:1: note: Did you forget to import it from "typing"? (Suggestion: "from typing import TypeVar")
a.py:7: error: Invalid type "a.T"
a.py:10: error: Name 'bar' already defined on line 6
a.py:11: error: Invalid type "a.T"

[case testRefreshForWithTypeComment1]
[file a.py]
from typing import List
import b
def foo(l: List[int]) -> None:
    for x in l:  # type: object
        pass
    x = object()
    b.x
[file b.py]
x = 1
[file b.py.2]
x = '1'
[builtins fixtures/list.pyi]
[out]
==

[case testRefreshForWithTypeComment2]
from typing import List, Any
import m
def f(x: List[Any]) -> None:
    for a in x:  # type: m.A
        pass
[file m.py]
class A: pass
[file m.py.2]
[builtins fixtures/list.pyi]
[out]
==
main:4: error: Name 'm.A' is not defined

[case testIdLikeDecoForwardCrash]
import b
[file b.py]
from typing import Callable, Any, TypeVar

F = TypeVar('F_BadName', bound=Callable[..., Any])  # type: ignore
def deco(func: F) -> F:  # type: ignore
    pass

@deco
def test(x: int, y: int) -> str:
    pass
[file b.py.2]
from typing import Callable, Any, TypeVar

F = TypeVar('F_BadName', bound=Callable[..., Any])  # type: ignore
def deco(func: F) -> F:  # type: ignore
    pass

@deco
def test(x: int, y: int) -> str:
    pass
x = 1
[out]
==

[case testIdLikeDecoForwardCrashAlias]
import b
[file b.py]
from typing import Callable, Any, TypeVar

F = TypeVar('F', bound=Func)
def deco(func: F) -> F:
    pass

@deco
def test(x: int, y: int) -> str:
    pass
Func = Callable[..., Any]
[file b.py.2]
from typing import Callable, Any, TypeVar

F = TypeVar('F', bound=Func)
def deco(func: F) -> F:
    pass

@deco
def test(x: int, y: int) -> str:
    pass
x = 1
Func = Callable[..., Any]
[out]
==

[case testIdLikeDecoForwardCrash_python2]
# flags: --py2
import b
[file b.py]
from typing import Callable, Any, TypeVar

F = TypeVar('F_BadName', bound=Callable[..., Any])  # type: ignore
def deco(func):  # type: ignore
    # type: (F) -> F
    pass

@deco
def test(x, y):
    # type: (int, int) -> str
    pass
[file b.py.2]
from typing import Callable, Any, TypeVar

F = TypeVar('F_BadName', bound=Callable[..., Any])  # type: ignore
def deco(func):  # type: ignore
    # type: (F) -> F
    pass

@deco
def test(x, y):
    # type: (int, int) -> str
    pass
x = 1
[out]
==

[case testIdLikeDecoForwardCrashAlias_python2]
# flags: --py2
import b
[file b.py]
from typing import Callable, Any, TypeVar

F = TypeVar('F', bound=Func)
def deco(func):
    # type: (F) -> F
    pass

@deco
def test(x, y):
    # type: (int, int) -> str
    pass
Func = Callable[..., Any]
[file b.py.2]
from typing import Callable, Any, TypeVar

F = TypeVar('F', bound=Func)
def deco(func):
    # type: (F) -> F
    pass

@deco
def test(x, y):
    # type: (int, int) -> str
    pass
x = 1
Func = Callable[..., Any]
[out]
==

-- Test cases for final qualifier

[case testFinalAddFinalVarAssignFine]
import mod
from a import D
from mod import x

x = 2
def outer() -> None:
    mod.x = 2
    x = 2  # This is OK because it creates a local variable
    d: D
    d.y = 2
    d.z = 2
    D.y = 2
[file a.py]
import mod

class D(mod.C):
    pass
[file mod.py]
x = 1
class C:
    y = 1
    def __init__(self) -> None:
        self.z = 1

[file mod.py.2]
from typing import Final

x: Final = 1
class C:
    y: Final = 1
    def __init__(self) -> None:
        self.z: Final = 1
[out]
==
main:5: error: Cannot assign to final name "x"
main:7: error: Cannot assign to final name "x"
main:10: error: Cannot assign to final attribute "y"
main:11: error: Cannot assign to final attribute "z"
main:12: error: Cannot assign to final attribute "y"

[case testFinalAddFinalVarOverrideFine]
from mod import C

class D(C):
    x = 2
    def __init__(self) -> None:
        self.y = 2
class E(C):
    y = 2
    def __init__(self) -> None:
        self.x = 2

[file mod.py]
class C:
    x = 1
    def __init__(self) -> None:
        self.y = 1

[file mod.py.2]
from typing import Final

class C:
    x: Final = 1
    def __init__(self) -> None:
        self.y: Final = 1
[out]
==
main:4: error: Cannot assign to final name "x"
main:6: error: Cannot assign to final attribute "y"
main:8: error: Cannot assign to final name "y"
main:10: error: Cannot assign to final attribute "x"

[case testFinalAddFinalMethodOverrideFine]
from mod import C

class D(C):
    def meth(self) -> int: ...

[file mod.py]
class C:
    def meth(self) -> int: ...

[file mod.py.2]
from typing import final

class C:
    @final
    def meth(self) -> int: ...
[out]
==
main:4: error: Cannot override final attribute "meth" (previously declared in base class "C")

[case testFinalAddFinalMethodOverrideWithVarFine]
from mod import C
from typing import Any

class D(C):
    meth: Any = 2
    def __init__(self) -> None:
        self.other: Any = 2

[file mod.py]
class C:
    def meth(self) -> int: ...
    def other(self) -> int: ...

[file mod.py.2]
from typing import final

class C:
    @final
    def meth(self) -> int: ...
    @final
    def other(self) -> int: ...
[out]
==
main:5: error: Cannot override final attribute "meth" (previously declared in base class "C")
main:7: error: Cannot assign to final attribute "other"
main:7: error: Cannot override final attribute "other" (previously declared in base class "C")

[case testFinalAddFinalMethodOverrideOverloadFine]
from typing import overload
from mod import C

def outer() -> None:
    class D(C):
        @overload
        def meth(self, x: int) -> int: ...
        @overload
        def meth(self, x: str) -> str: ...
        def meth(self, x):
            pass

[file mod.pyi]
from typing import overload
class C:
    @overload
    def meth(self, x: int) -> int: ...
    @overload
    def meth(self, x: str) -> str: ...

[file mod.pyi.2]
from typing import final, overload

class C:
    @final
    @overload
    def meth(self, x: int) -> int: ...
    @overload
    def meth(self, x: str) -> str: ...
[out]
==
main:6: error: Cannot override final attribute "meth" (previously declared in base class "C")

[case testFinalAddFinalPropertyWithVarFine]
from mod import C

def outer() -> None:
    class D(C):
        p = 2
    class E(C):
        def __init__(self) -> None:
            self.p: int = 2

[file mod.py]
class C:
    @property
    def p(self) -> int:
        pass

[file mod.py.2]
from typing import final

class C:
    @final
    @property
    def p(self) -> int:
        pass
[builtins fixtures/property.pyi]
[out]
==
main:5: error: Cannot override final attribute "p" (previously declared in base class "C")
main:8: error: Cannot assign to final attribute "p"
main:8: error: Cannot override final attribute "p" (previously declared in base class "C")

[case testFinalBodyReprocessedAndStillFinal]
import a
[file a.py]
from c import C
class A:
    def meth(self) -> None: ...

[file a.py.3]
from c import C
class A(C):
    def meth(self) -> None: ...

[file c.py]
from typing import final
from d import D

class C:
    @final
    def meth(self) -> None:
        D(int())
[file d.py]
class D:
    def __init__(self, x: int) -> None: ...
[file d.py.2]
from typing import Optional
class D:
    def __init__(self, x: Optional[int]) -> None: ...
[out]
==
==
a.py:3: error: Cannot override final attribute "meth" (previously declared in base class "C")

[case testFinalBodyReprocessedAndStillFinalOverloaded]
import a
[file a.py]
from c import C
class A:
    def meth(self) -> None: ...

[file a.py.3]
from c import C
class A(C):
    def meth(self) -> None: ...

[file c.py]
from typing import final, overload, Union
from d import D

class C:
    @overload
    def meth(self, x: int) -> int: ...
    @overload
    def meth(self, x: str) -> str: ...
    @final
    def meth(self, x: Union[int, str]) -> Union[int, str]:
        D(int())
        return x
[file d.py]
class D:
    def __init__(self, x: int) -> None: ...
[file d.py.2]
from typing import Optional
class D:
    def __init__(self, x: Optional[int]) -> None: ...
[out]
==
==
a.py:3: error: Cannot override final attribute "meth" (previously declared in base class "C")
a.py:3: error: Signature of "meth" incompatible with supertype "C"

[case testIfMypyUnreachableClass]
from a import x

MYPY = False
if MYPY:
    pass
else:
    class A:
        pass
y: int = x
[file a.py]
x = 1
[file a.py.2]
x = 2
[builtins fixtures/bool.pyi]
[out]
==

[case testIfTypeCheckingUnreachableClass]
from a import x
from typing import TYPE_CHECKING

if not TYPE_CHECKING:
    class A(int):
        pass
else:
    A = int

y: A = x
[file a.py]
x = 1
[file a.py.2]
x = 2
[file a.py.3]
x = 'no way'
[builtins fixtures/bool.pyi]
[out]
==
==
main:10: error: Incompatible types in assignment (expression has type "str", variable has type "int")

-- Depends on #6412
[case testNamedTupleForwardFunctionDirect]
# flags: --ignore-missing-imports --no-new-semantic-analyzer
from typing import NamedTuple
from b import B

NT = NamedTuple('NT', [('x', B)])
[file b.py.2]
def func(x): pass
B = func
[out]
==
main:5: error: Invalid type "b.B"

-- Depends on #6412
[case testNamedTupleForwardFunctionIndirect]
# flags: --ignore-missing-imports --no-new-semantic-analyzer
from typing import NamedTuple
from a import A

NT = NamedTuple('NT', [('x', A)])
[file a.py]
from b import B
A = B
[file b.py.2]
def func(x): pass
B = func
[out]
==
main:5: error: Invalid type "a.A"

-- Depends on #6412
[case testNamedTupleForwardFunctionIndirectReveal]
# flags: --ignore-missing-imports --no-new-semantic-analyzer
import m
[file m.py]
from typing import NamedTuple
from a import A

NT = NamedTuple('NT', [('x', A)])
[file m.py.3]
from typing import NamedTuple
from a import A

NT = NamedTuple('NT', [('x', A)])
reveal_type(NT.x)
x: NT
reveal_type(x.x)
[file a.py]
from b import B
A = B
[file b.py.2]
def func(x): pass
B = func
[out]
==
m.py:4: error: Invalid type "a.A"
==
m.py:4: error: Invalid type "a.A"
m.py:5: error: Revealed type is 'A?'
m.py:7: error: Revealed type is 'A?'

[case testAliasForwardFunctionDirect]
# flags: --ignore-missing-imports
from typing import Optional
from b import B

Alias = Optional[B]
[file b.py.2]
def func(x): pass
B = int()
[out]
==
main:5: error: Invalid type "b.B"

[case testAliasForwardFunctionIndirect]
# flags: --ignore-missing-imports
from typing import Optional
from a import A

Alias = Optional[A]
[file a.py]
from b import B
A = B
[file b.py.2]
def func(x): pass
B = func
[out]
==
main:5: error: Invalid type "a.A"

[case testLiteralFineGrainedVarConversion]
import mod
reveal_type(mod.x)
[file mod.py]
x = 1
[file mod.py.2]
from typing_extensions import Literal
x: Literal[1] = 1
[file mod.py.3]
from typing_extensions import Literal
x: Literal[1] = 2
[out]
main:2: error: Revealed type is 'builtins.int'
==
main:2: error: Revealed type is 'Literal[1]'
==
mod.py:2: error: Incompatible types in assignment (expression has type "Literal[2]", variable has type "Literal[1]")
main:2: error: Revealed type is 'Literal[1]'

[case testLiteralFineGrainedFunctionConversion]
from mod import foo
foo(3)
[file mod.py]
def foo(x: int) -> None: pass
[file mod.py.2]
from typing_extensions import Literal
def foo(x: Literal[3]) -> None: pass
[file mod.py.3]
from typing_extensions import Literal
def foo(x: Literal[4]) -> None: pass
[out]
==
==
main:2: error: Argument 1 to "foo" has incompatible type "Literal[3]"; expected "Literal[4]"

[case testLiteralFineGrainedAlias]
from mod import Alias
a: Alias = 1
[file mod.py]
Alias = int
[file mod.py.2]
from typing_extensions import Literal
Alias = Literal[1]
[file mod.py.3]
from typing_extensions import Literal
Alias = Literal[2]
[out]
==
==
main:2: error: Incompatible types in assignment (expression has type "Literal[1]", variable has type "Literal[2]")

[case testLiteralFineGrainedOverload]
from mod import foo
reveal_type(foo(4))
[file mod.py]
from typing import overload
from typing_extensions import Literal
@overload
def foo(x: int) -> str: ...
@overload
def foo(x: Literal['bar']) -> int: ...
def foo(x): pass
[file mod.py.2]
from typing import overload
from typing_extensions import Literal
@overload
def foo(x: Literal[4]) -> Literal['foo']: ...
@overload
def foo(x: int) -> str: ...
@overload
def foo(x: Literal['bar']) -> int: ...
def foo(x): pass
[out]
main:2: error: Revealed type is 'builtins.str'
==
main:2: error: Revealed type is 'Literal['foo']'

[case testLiteralFineGrainedChainedDefinitions]
from mod1 import foo
from typing_extensions import Literal
def expect_3(x: Literal[3]) -> None: pass
expect_3(foo)
[file mod1.py]
from mod2 import bar
foo = bar
[file mod2.py]
from mod3 import qux as bar
[file mod3.py]
from typing_extensions import Literal
qux: Literal[3]
[file mod3.py.2]
from typing_extensions import Literal
qux: Literal[4]
[out]
==
main:4: error: Argument 1 to "expect_3" has incompatible type "Literal[4]"; expected "Literal[3]"

[case testLiteralFineGrainedChainedAliases]
from mod1 import Alias1
from typing_extensions import Literal
x: Alias1
def expect_3(x: Literal[3]) -> None: pass
expect_3(x)
[file mod1.py]
from mod2 import Alias2
Alias1 = Alias2
[file mod2.py]
from mod3 import Alias3
Alias2 = Alias3
[file mod3.py]
from typing_extensions import Literal
Alias3 = Literal[3]
[file mod3.py.2]
from typing_extensions import Literal
Alias3 = Literal[4]
[out]
==
main:5: error: Argument 1 to "expect_3" has incompatible type "Literal[4]"; expected "Literal[3]"

[case testLiteralFineGrainedChainedFunctionDefinitions]
from mod1 import func1
from typing_extensions import Literal
def expect_3(x: Literal[3]) -> None: pass
expect_3(func1())
[file mod1.py]
from mod2 import func2 as func1
[file mod2.py]
from mod3 import func3
func2 = func3
[file mod3.py]
from typing_extensions import Literal
def func3() -> Literal[3]: pass
[file mod3.py.2]
from typing_extensions import Literal
def func3() -> Literal[4]: pass
[out]
==
main:4: error: Argument 1 to "expect_3" has incompatible type "Literal[4]"; expected "Literal[3]"

[case testLiteralFineGrainedChainedTypeVarInference]
from mod1 import foo
reveal_type(foo)
[file mod1.py]
from typing import TypeVar
from mod2 import bar
T = TypeVar('T', bound=int)
def func(x: T) -> T: return x
foo = func(bar)
[file mod2.py]
bar = 3
[file mod2.py.2]
from typing_extensions import Literal
bar: Literal[3] = 3
[out]
main:2: error: Revealed type is 'builtins.int*'
==
main:2: error: Revealed type is 'Literal[3]'

[case testLiteralFineGrainedChainedViaFinal]
from mod1 import foo
from typing_extensions import Literal
def expect_3(x: Literal[3]) -> None: pass
expect_3(foo)
[file mod1.py]
from typing_extensions import Final
from mod2 import bar
foo: Final = bar
[file mod2.py]
from mod3 import qux as bar
[file mod3.py]
from typing_extensions import Final
qux: Final = 3
[file mod3.py.2]
from typing_extensions import Final
qux: Final = 4
[file mod3.py.3]
from typing_extensions import Final
qux: Final[int] = 4
[out]
==
main:4: error: Argument 1 to "expect_3" has incompatible type "Literal[4]"; expected "Literal[3]"
==
main:4: error: Argument 1 to "expect_3" has incompatible type "int"; expected "Literal[3]"

[case testLiteralFineGrainedStringConversionPython3]
from mod1 import foo
reveal_type(foo)
[file mod1.py]
from mod2 import bar
foo = bar()
[file mod2.py]
from typing_extensions import Literal
def bar() -> Literal["foo"]: pass
[file mod2.py.2]
from typing_extensions import Literal
def bar() -> Literal[u"foo"]: pass
[file mod2.py.3]
from typing_extensions import Literal
def bar() -> Literal[b"foo"]: pass
[out]
main:2: error: Revealed type is 'Literal['foo']'
==
main:2: error: Revealed type is 'Literal['foo']'
==
main:2: error: Revealed type is 'Literal[b'foo']'

[case testLiteralFineGrainedStringConversionPython2]
# flags: --python-version 2.7
from mod1 import foo
reveal_type(foo)
[file mod1.py]
from mod2 import bar
foo = bar()
[file mod2.py]
from typing_extensions import Literal
def bar():
    # type: () -> Literal["foo"]
    pass
[file mod2.py.2]
from typing_extensions import Literal
def bar():
    # type: () -> Literal[b"foo"]
    pass
[file mod2.py.3]
from __future__ import unicode_literals
from typing_extensions import Literal
def bar():
    # type: () -> Literal["foo"]
    pass
[file mod2.py.4]
from __future__ import unicode_literals
from typing_extensions import Literal
def bar():
    # type: () -> Literal[b"foo"]
    pass
[file mod2.py.5]
from typing_extensions import Literal
def bar():
    # type: () -> Literal[u"foo"]
    pass
[out]
main:3: error: Revealed type is 'Literal['foo']'
==
main:3: error: Revealed type is 'Literal['foo']'
==
main:3: error: Revealed type is 'Literal[u'foo']'
==
main:3: error: Revealed type is 'Literal['foo']'
==
main:3: error: Revealed type is 'Literal[u'foo']'

[case testReprocessModuleTopLevelWhileMethodDefinesAttr]
import a
[file a.py]
from b import B

B().x

[file a.py.3]
from b import B

x = B().x

[file b.py]
from c import f
f(int())

class B:
    def meth(self) -> None:
        self.x: int

[file c.py]
def f(x: int) -> None: ...

[file c.py.2]
from typing import Union
def f(x: Union[int, str]) -> None: ...

[targets2 c, b]
[targets3 a]
[out]
==
==

[case testCheckReprocessedTargets-only_when_nocache]
from b import B

class C(B):
    def meth(self) -> None:
        from b import f
        f()

[file b.py]
class B: ...
def f() -> int: ...

[file b.py.2]
class A: ...
class B(A): ...
def f() -> int: ...

[file b.py.3]
class A: ...
class B(A): ...
def f() -> str: ...

[targets2 b, __main__, __main__.C.meth, __main__, __main__.C.meth]
[targets3 b, __main__.C.meth]
[out]
==
==

[case testReprocessModuleTopLevelWhileMethodDefinesAttrExplicit]
import a
[file a.py]
from b import B

B().x

[file b.py]
from c import f
f(int())

class A:
    x: int

class B(A):
    def meth(self) -> None:
        self.x: int

[file c.py]
def f(x: int) -> None: ...

[file c.py.2]
from typing import Union
def f(x: Union[int, str]) -> None: ...

[file a.py.3]
from b import B

# Double-check the variable is still accessible.
B().x

[targets2 c, b]
[targets3 a]
[out]
==
==

[case testReprocessModuleTopLevelWhileMethodDefinesAttrBothExplicitAndInClass]
import a
[file a.py]
from b import B

B().x

[file b.py]
from c import f
f(int())

class A:
    x: int

class B(A):
    x: int
    def meth(self) -> None:
        self.x: int

[file c.py]
def f(x: int) -> None: ...

[file c.py.2]
from typing import Union
def f(x: Union[int, str]) -> None: ...

[file a.py.3]
from b import B

# Double-check the variable is still accessible.
B().x

[targets2 c, b]
[targets3 a]
[out]
==
==

[case testReprocessModuleTopLevelWhileMethodDefinesAttrProtocol]
import a
[file a.py]
from b import B

B().x

[file b.py]
from typing import Protocol
from c import f
f(int())

class A(Protocol):
    x: int

class B(A):
    def meth(self) -> None:
        self.x = 42

[file c.py]
def f(x: int) -> None: ...

[file c.py.2]
from typing import Union
def f(x: Union[int, str]) -> None: ...

[file a.py.3]
from b import B

# Double-check the variable is still accessible.
B().x

[targets2 c, b]
[targets3 a]
[out]
==
==

[case testNewSemanticAnalyzerUpdateMethodAndClass]
# flags: --new-semantic-analyzer
import m

m.x

class A:
    def f(self) -> None:
        self.x = 0
        m.y

    def g(self) -> None:
        m.x

[file m.py]
x = 0
y = 0

[file m.py.2]
x = ''
y = 0

[file m.py.3]
x = ''
y = ''

[out]
==
==

<<<<<<< HEAD
[case testInlineConfigFineGrained1]
import a
[file a.py]
# mypy: no-warn-no-return

from typing import List
def foo() -> List:
    20

[file a.py.2]
# mypy: disallow-any-generics, no-warn-no-return

from typing import List
def foo() -> List:
    20

[file a.py.3]
# mypy: no-warn-no-return

from typing import List
def foo() -> List:
    20

[file a.py.4]
from typing import List
def foo() -> List:
    20
[out]
==
a.py:4: error: Missing type parameters for generic type
==
==
a.py:2: error: Missing return statement

[builtins fixtures/list.pyi]
=======
[case testWrongNumberOfArguments]

[file a.py]
def bar(x):
    # type: () -> None
    pass

[file b.py]
x = ''

[file m.py.2]
x = 1

[out]
a.py:1: error: Type signature has too few arguments
==
a.py:1: error: Type signature has too few arguments
>>>>>>> 6fb41f7b
<|MERGE_RESOLUTION|>--- conflicted
+++ resolved
@@ -8846,7 +8846,6 @@
 ==
 ==
 
-<<<<<<< HEAD
 [case testInlineConfigFineGrained1]
 import a
 [file a.py]
@@ -8882,7 +8881,7 @@
 a.py:2: error: Missing return statement
 
 [builtins fixtures/list.pyi]
-=======
+
 [case testWrongNumberOfArguments]
 
 [file a.py]
@@ -8899,5 +8898,4 @@
 [out]
 a.py:1: error: Type signature has too few arguments
 ==
-a.py:1: error: Type signature has too few arguments
->>>>>>> 6fb41f7b
+a.py:1: error: Type signature has too few arguments