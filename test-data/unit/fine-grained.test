--- conflicted
+++ resolved
@@ -10574,99 +10574,6 @@
 m.py:10: error: Unexpected keyword argument "a" for "foo"
 partial.py:4: note: "foo" defined here
 
-<<<<<<< HEAD
-[case testDeprecatedAddKeepChangeAndRemoveFunctionDeprecation]
-from a import f
-f()
-import a
-a.f()
-
-[file a.py]
-def f() -> None: ...
-
-[file a.py.2]
-from typing_extensions import deprecated
-@deprecated("use f2 instead")
-def f() -> None: ...
-
-[file a.py.3]
-from typing_extensions import deprecated
-@deprecated("use f2 instead")
-def f() -> None: ...
-
-[file a.py.4]
-from typing_extensions import deprecated
-@deprecated("use f3 instead")
-def f() -> None: ...
-
-[file a.py.5]
-def f() -> None: ...
-
-[builtins fixtures/tuple.pyi]
-[out]
-==
-main:1: note: function a.f is deprecated: use f2 instead
-main:4: note: function a.f is deprecated: use f2 instead
-==
-main:1: note: function a.f is deprecated: use f2 instead
-main:4: note: function a.f is deprecated: use f2 instead
-==
-main:1: note: function a.f is deprecated: use f3 instead
-main:4: note: function a.f is deprecated: use f3 instead
-==
-
-
-[case testDeprecatedRemoveFunctionDeprecation]
-from a import f
-f()
-import a
-a.f()
-
-[file a.py]
-from typing_extensions import deprecated
-@deprecated("use f2 instead")
-def f() -> None: ...
-
-[file a.py.2]
-def f() -> None: ...
-
-[builtins fixtures/tuple.pyi]
-[out]
-main:1: note: function a.f is deprecated: use f2 instead
-main:4: note: function a.f is deprecated: use f2 instead
-==
-
-[case testDeprecatedKeepFunctionDeprecation]
-from a import f
-f()
-import a
-a.f()
-
-[file a.py]
-from typing_extensions import deprecated
-@deprecated("use f2 instead")
-def f() -> None: ...
-
-[file a.py.2]
-from typing_extensions import deprecated
-@deprecated("use f2 instead")
-def f() -> None: ...
-
-[builtins fixtures/tuple.pyi]
-[out]
-main:1: note: function a.f is deprecated: use f2 instead
-main:4: note: function a.f is deprecated: use f2 instead
-==
-main:1: note: function a.f is deprecated: use f2 instead
-main:4: note: function a.f is deprecated: use f2 instead
-
-
-[case testDeprecatedAddFunctionDeprecationIndirectImport]
-from b import f
-f()
-import b
-b.f()
-=======
 [case testReplaceFunctionWithDecoratedFunctionIndirect]
 from b import f
 x: int = f()
@@ -10700,7 +10607,6 @@
 
 [file c.py]
 from b import f
->>>>>>> 13d6738f
 
 [file b.py]
 from a import f
@@ -10709,33 +10615,15 @@
 def f() -> int: ...
 
 [file a.py.2]
-<<<<<<< HEAD
-from typing_extensions import deprecated
-@deprecated("use f2 instead")
-def f() -> int: ...
-=======
 from typing import Callable
 def d(t: Callable[[], str]) -> Callable[[], str]: ...
 
 @d
 def f() -> str: ...
->>>>>>> 13d6738f
 
 [builtins fixtures/tuple.pyi]
 [out]
 ==
-<<<<<<< HEAD
-b.py:1: note: function a.f is deprecated: use f2 instead
-main:1: note: function a.f is deprecated: use f2 instead
-main:4: note: function a.f is deprecated: use f2 instead
-
-
-[case testDeprecatedChangeFunctionDeprecationIndirectImport]
-from b import f
-f()
-import b
-b.f()
-=======
 main:2: error: Incompatible types in assignment (expression has type "str", variable has type "int")
 main:4: error: Incompatible types in assignment (expression has type "str", variable has type "int")
 
@@ -10744,38 +10632,11 @@
 x: int = f()
 import b
 y: int = b.f()
->>>>>>> 13d6738f
 
 [file b.py]
 from a import f
 
 [file a.py]
-<<<<<<< HEAD
-from typing_extensions import deprecated
-@deprecated("use f1 instead")
-def f() -> int: ...
-
-[file a.py.2]
-from typing_extensions import deprecated
-@deprecated("use f2 instead")
-def f() -> int: ...
-
-[builtins fixtures/tuple.pyi]
-[out]
-b.py:1: note: function a.f is deprecated: use f1 instead
-main:1: note: function a.f is deprecated: use f1 instead
-main:4: note: function a.f is deprecated: use f1 instead
-==
-b.py:1: note: function a.f is deprecated: use f2 instead
-main:1: note: function a.f is deprecated: use f2 instead
-main:4: note: function a.f is deprecated: use f2 instead
-
-[case testDeprecatedRemoveFunctionDeprecationIndirectImport]
-from b import f
-f()
-import b
-b.f()
-=======
 def f() -> int: ...
 
 [file a.py.2]
@@ -10795,18 +10656,151 @@
 
 [file c.py]
 from b import f
->>>>>>> 13d6738f
 
 [file b.py]
 from a import f
 
 [file a.py]
-<<<<<<< HEAD
+def f() -> int: ...
+
+[file a.py.2]
+class f: ...
+
+[builtins fixtures/tuple.pyi]
+[out]
+==
+main:2: error: Incompatible types in assignment (expression has type "f", variable has type "int")
+main:4: error: Incompatible types in assignment (expression has type "f", variable has type "int")
+
+
+[case testDeprecatedAddKeepChangeAndRemoveFunctionDeprecation]
+from a import f
+f()
+import a
+a.f()
+
+[file a.py]
+def f() -> None: ...
+
+[file a.py.2]
+from typing_extensions import deprecated
+@deprecated("use f2 instead")
+def f() -> None: ...
+
+[file a.py.3]
+from typing_extensions import deprecated
+@deprecated("use f2 instead")
+def f() -> None: ...
+
+[file a.py.4]
+from typing_extensions import deprecated
+@deprecated("use f3 instead")
+def f() -> None: ...
+
+[file a.py.5]
+def f() -> None: ...
+
+[builtins fixtures/tuple.pyi]
+[out]
+==
+main:1: note: function a.f is deprecated: use f2 instead
+main:4: note: function a.f is deprecated: use f2 instead
+==
+main:1: note: function a.f is deprecated: use f2 instead
+main:4: note: function a.f is deprecated: use f2 instead
+==
+main:1: note: function a.f is deprecated: use f3 instead
+main:4: note: function a.f is deprecated: use f3 instead
+==
+
+
+[case testDeprecatedRemoveFunctionDeprecation]
+from a import f
+f()
+import a
+a.f()
+
+[file a.py]
+from typing_extensions import deprecated
+@deprecated("use f2 instead")
+def f() -> None: ...
+
+[file a.py.2]
+def f() -> None: ...
+
+[builtins fixtures/tuple.pyi]
+[out]
+main:1: note: function a.f is deprecated: use f2 instead
+main:4: note: function a.f is deprecated: use f2 instead
+==
+
+[case testDeprecatedKeepFunctionDeprecation]
+from a import f
+f()
+import a
+a.f()
+
+[file a.py]
+from typing_extensions import deprecated
+@deprecated("use f2 instead")
+def f() -> None: ...
+
+[file a.py.2]
+from typing_extensions import deprecated
+@deprecated("use f2 instead")
+def f() -> None: ...
+
+[builtins fixtures/tuple.pyi]
+[out]
+main:1: note: function a.f is deprecated: use f2 instead
+main:4: note: function a.f is deprecated: use f2 instead
+==
+main:1: note: function a.f is deprecated: use f2 instead
+main:4: note: function a.f is deprecated: use f2 instead
+
+
+[case testDeprecatedAddFunctionDeprecationIndirectImport]
+from b import f
+f()
+import b
+b.f()
+
+[file b.py]
+from a import f
+
+[file a.py]
+def f() -> int: ...
+
+[file a.py.2]
+from typing_extensions import deprecated
+@deprecated("use f2 instead")
+def f() -> int: ...
+
+[builtins fixtures/tuple.pyi]
+[out]
+==
+b.py:1: note: function a.f is deprecated: use f2 instead
+main:1: note: function a.f is deprecated: use f2 instead
+main:4: note: function a.f is deprecated: use f2 instead
+
+
+[case testDeprecatedChangeFunctionDeprecationIndirectImport]
+from b import f
+f()
+import b
+b.f()
+
+[file b.py]
+from a import f
+
+[file a.py]
 from typing_extensions import deprecated
 @deprecated("use f1 instead")
 def f() -> int: ...
 
 [file a.py.2]
+from typing_extensions import deprecated
+@deprecated("use f2 instead")
 def f() -> int: ...
 
 [builtins fixtures/tuple.pyi]
@@ -10815,15 +10809,30 @@
 main:1: note: function a.f is deprecated: use f1 instead
 main:4: note: function a.f is deprecated: use f1 instead
 ==
-=======
+b.py:1: note: function a.f is deprecated: use f2 instead
+main:1: note: function a.f is deprecated: use f2 instead
+main:4: note: function a.f is deprecated: use f2 instead
+
+[case testDeprecatedRemoveFunctionDeprecationIndirectImport]
+from b import f
+f()
+import b
+b.f()
+
+[file b.py]
+from a import f
+
+[file a.py]
+from typing_extensions import deprecated
+@deprecated("use f1 instead")
 def f() -> int: ...
 
 [file a.py.2]
-class f: ...
+def f() -> int: ...
 
 [builtins fixtures/tuple.pyi]
 [out]
-==
-main:2: error: Incompatible types in assignment (expression has type "f", variable has type "int")
-main:4: error: Incompatible types in assignment (expression has type "f", variable has type "int")
->>>>>>> 13d6738f
+b.py:1: note: function a.f is deprecated: use f1 instead
+main:1: note: function a.f is deprecated: use f1 instead
+main:4: note: function a.f is deprecated: use f1 instead
+==