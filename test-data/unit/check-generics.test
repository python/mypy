--- conflicted
+++ resolved
@@ -515,14 +515,7 @@
 [out]
 
 [case testTypeApplicationCrash]
-<<<<<<< HEAD
 type[int] # this was crashing, see #2302 (comment)  # E: "builtins.type" is indexable as a type hint but neither a generic class nor a generic function
-[out]
-=======
-import types
-type[int] # this was crashing, see #2302 (comment)  # E: The type "Type[type]" is not generic and not indexable
-[builtins fixtures/tuple.pyi]
->>>>>>> 1f200dde
 
 
 -- Generic type aliases
