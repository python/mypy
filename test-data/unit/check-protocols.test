-- Simple protocol types
-- ---------------------

[case testCannotInstantiateProtocol]
from typing import Protocol

class P(Protocol):
    def meth(self) -> None:
        pass

P() # E: Cannot instantiate protocol class "P"

[case testSimpleProtocolOneMethod]
from typing import Protocol

class P(Protocol):
    def meth(self) -> None:
        pass

class B: pass
class C:
    def meth(self) -> None:
        pass

x: P
def fun(x: P) -> None:
    x.meth()
    x.meth(x) # E: Too many arguments for "meth" of "P"
    x.bad # E: "P" has no attribute "bad"

x = C()
x = B() # E: Incompatible types in assignment (expression has type "B", variable has type "P")

fun(C())
fun(B()) # E: Argument 1 to "fun" has incompatible type "B"; expected "P"

def fun2() -> P:
    return C()
def fun3() -> P:
    return B() # E: Incompatible return value type (got "B", expected "P")

[case testProtocolAttrAccessDecoratedGetAttrDunder]
from typing import Any, Protocol, Callable

def typed_decorator(fun: Callable) -> Callable[[Any, str], str]:
    pass

def untyped_decorator(fun):
    pass

class P(Protocol):
    @property
    def x(self) -> int:
        pass

class A:
    @untyped_decorator
    def __getattr__(self, key: str) -> int:
        pass

class B:
    @typed_decorator
    def __getattr__(self, key: str) -> int:
        pass

class C:
    def __getattr__(self, key: str) -> int:
        pass

def fun(x: P) -> None:
    pass

a: A
reveal_type(a.x)
fun(a)

b: B
reveal_type(b.x)
fun(b)

c: C
reveal_type(c.x)
fun(c)
[out]
main:32: note: Revealed type is "Any"
main:36: note: Revealed type is "builtins.str"
main:37: error: Argument 1 to "fun" has incompatible type "B"; expected "P"
main:37: note: Following member(s) of "B" have conflicts:
main:37: note:     x: expected "int", got "str"
main:40: note: Revealed type is "builtins.int"
[builtins fixtures/bool.pyi]

[case testSimpleProtocolOneAbstractMethod]
from typing import Protocol
from abc import abstractmethod

class P(Protocol):
    @abstractmethod
    def meth(self) -> None:
        pass

class B: pass
class C:
    def meth(self) -> None:
        pass
class D(B):
    def meth(self) -> None:
        pass

x: P
def fun(x: P) -> None:
    x.meth()
    x.meth(x) # E: Too many arguments for "meth" of "P"
    x.bad # E: "P" has no attribute "bad"

x = C()
x = D()
x = B() # E: Incompatible types in assignment (expression has type "B", variable has type "P")
fun(C())
fun(D())
fun(B()) # E: Argument 1 to "fun" has incompatible type "B"; expected "P"
fun(x)

[case testProtocolMethodBodies]
from typing import Protocol, List

class P(Protocol):
    def meth(self) -> int:
        return 'no way' # E: Incompatible return value type (got "str", expected "int")

# explicit ellipsis is OK in protocol methods
class P2(Protocol):
    def meth2(self) -> List[int]:
        ...
[builtins fixtures/list.pyi]

[case testSimpleProtocolOneMethodOverride]
from typing import Protocol, Union

class P(Protocol):
    def meth(self) -> Union[int, str]:
        pass
class SubP(P, Protocol):
    def meth(self) -> int:
        pass

class B: pass
class C:
    def meth(self) -> int:
        pass
z: P
x: SubP
def fun(x: SubP) -> str:
    x.bad # E: "SubP" has no attribute "bad"
    return x.meth() # E: Incompatible return value type (got "int", expected "str")

z = x
x = C()
x = B() # E: Incompatible types in assignment (expression has type "B", variable has type "SubP")

reveal_type(fun(C())) # N: Revealed type is "builtins.str"
fun(B()) # E: Argument 1 to "fun" has incompatible type "B"; expected "SubP"

[case testSimpleProtocolTwoMethodsMerge]
from typing import Protocol

class P1(Protocol):
    def meth1(self) -> int:
        pass
class P2(Protocol):
    def meth2(self) -> str:
        pass
class P(P1, P2, Protocol): pass

class B: pass
class C1:
    def meth1(self) -> int:
        pass
class C2(C1):
    def meth2(self) -> str:
        pass
class C:
    def meth1(self) -> int:
        pass
    def meth2(self) -> str:
        pass

class AnotherP(Protocol):
    def meth1(self) -> int:
        pass
    def meth2(self) -> str:
        pass

x: P
reveal_type(x.meth1())  # N: Revealed type is "builtins.int"
reveal_type(x.meth2())  # N: Revealed type is "builtins.str"

c: C
c1: C1
c2: C2
y: AnotherP

if int():
    x = c
if int():
    x = B()  # E: Incompatible types in assignment (expression has type "B", variable has type "P")
if int():
    x = c1 # E: Incompatible types in assignment (expression has type "C1", variable has type "P") \
        # N: "C1" is missing following "P" protocol member: \
        # N:     meth2
if int():
    x = c2
if int():
    x = y
if int():
    y = x

[case testSimpleProtocolTwoMethodsExtend]
from typing import Protocol

class P1(Protocol):
    def meth1(self) -> int:
        pass
class P2(P1, Protocol):
    def meth2(self) -> str:
        pass

class Cbad:
    def meth1(self) -> int:
        pass

class C:
    def meth1(self) -> int:
        pass
    def meth2(self) -> str:
        pass

x: P2
reveal_type(x.meth1()) # N: Revealed type is "builtins.int"
reveal_type(x.meth2()) # N: Revealed type is "builtins.str"

if int():
    x = C() # OK
if int():
    x = Cbad() # E: Incompatible types in assignment (expression has type "Cbad", variable has type "P2") \
        # N: "Cbad" is missing following "P2" protocol member: \
        # N:     meth2

[case testProtocolMethodVsAttributeErrors]
from typing import Protocol

class P(Protocol):
    def meth(self) -> int:
        pass
class C:
    meth: int
x: P = C() # E: Incompatible types in assignment (expression has type "C", variable has type "P") \
           # N: Following member(s) of "C" have conflicts: \
           # N:     meth: expected "Callable[[], int]", got "int"

[case testProtocolMethodVsAttributeErrors2]
from typing import Protocol

class P(Protocol):
    @property
    def meth(self) -> int:
        pass
class C:
    def meth(self) -> int:
        pass
x: P = C() # E: Incompatible types in assignment (expression has type "C", variable has type "P") \
           # N: Following member(s) of "C" have conflicts: \
           # N:     meth: expected "int", got "Callable[[], int]"
[builtins fixtures/property.pyi]

[case testCannotAssignNormalToProtocol]
from typing import Protocol

class P(Protocol):
    def meth(self) -> int:
        pass
class C:
    def meth(self) -> int:
        pass

x: C
y: P
x = y # E: Incompatible types in assignment (expression has type "P", variable has type "C")

[case testIndependentProtocolSubtyping]
from typing import Protocol

class P1(Protocol):
    def meth(self) -> int:
        pass
class P2(Protocol):
    def meth(self) -> int:
        pass

x1: P1
x2: P2

x1 = x2
x2 = x1

def f1(x: P1) -> None: pass
def f2(x: P2) -> None: pass

f1(x2)
f2(x1)

[case testNoneDisablesProtocolImplementation]
from typing import Protocol

class MyHashable(Protocol):
    def __my_hash__(self) -> int:
        return 0

class C:
    __my_hash__ = None

var: MyHashable = C()  # E: Incompatible types in assignment (expression has type "C", variable has type "MyHashable")

[case testNoneDisablesProtocolSubclassingWithStrictOptional]
# flags: --strict-optional
from typing import Protocol

class MyHashable(Protocol):
    def __my_hash__(self) -> int:
        return 0

class C(MyHashable):
    __my_hash__ = None  # E: Incompatible types in assignment \
(expression has type "None", base class "MyHashable" defined the type as "Callable[[MyHashable], int]")

[case testProtocolsWithNoneAndStrictOptional]
# flags: --strict-optional
from typing import Protocol
class P(Protocol):
    x = 0  # type: int

class C:
    x = None

x: P = C() # Error!
def f(x: P) -> None: pass
f(C()) # Error!
[out]
main:9: error: Incompatible types in assignment (expression has type "C", variable has type "P")
main:9: note: Following member(s) of "C" have conflicts:
main:9: note:     x: expected "int", got "None"
main:11: error: Argument 1 to "f" has incompatible type "C"; expected "P"
main:11: note: Following member(s) of "C" have conflicts:
main:11: note:     x: expected "int", got "None"

-- Semanal errors in protocol types
-- --------------------------------

[case testBasicSemanalErrorsInProtocols]

from typing import Protocol, Generic, TypeVar, Iterable

T = TypeVar('T', covariant=True)
S = TypeVar('S', covariant=True)

class P1(Protocol[T, T]): # E: Duplicate type variables in Generic[...] or Protocol[...]
    def meth(self) -> T:
        pass

class P2(Protocol[T], Protocol[S]): # E: Only single Generic[...] or Protocol[...] can be in bases
    def meth(self) -> T:
        pass

class P3(Protocol[T], Generic[S]): # E: Only single Generic[...] or Protocol[...] can be in bases
    def meth(self) -> T:
        pass

class P4(Protocol[T]):
    attr: Iterable[S] # E: Type variable "__main__.S" is unbound \
                      # N: (Hint: Use "Generic[S]" or "Protocol[S]" base class to bind "S" inside a class) \
                      # N: (Hint: Use "S" in function signature to bind "S" inside a function)

class P5(Iterable[S], Protocol[T]): # E: If Generic[...] or Protocol[...] is present it should list all type variables
    def meth(self) -> T:
        pass

[case testProhibitSelfDefinitionInProtocols]
from typing import Protocol

class P(Protocol):
    def __init__(self, a: int) -> None:
        self.a = a # E: Protocol members cannot be defined via assignment to self \
                   # E: "P" has no attribute "a"

class B: pass
class C:
    def __init__(self, a: int) -> None:
        pass

x: P
x = B()
# The above has an incompatible __init__, but mypy ignores this for nominal subtypes?
x = C(1)

class P2(Protocol):
    a: int
    def __init__(self) -> None:
        self.a = 1

class B2(P2):
    a: int

x2: P2 = B2()  # OK

[case testProtocolAndRuntimeAreDefinedAlsoInTypingExtensions]
from typing_extensions import Protocol, runtime_checkable

@runtime_checkable
class P(Protocol):
    def meth(self) -> int:
        pass

x: object
if isinstance(x, P):
    reveal_type(x)  # N: Revealed type is "__main__.P"
    reveal_type(x.meth())  # N: Revealed type is "builtins.int"

class C:
    def meth(self) -> int:
        pass

z: P = C()
[builtins fixtures/dict.pyi]

[case testProtocolsCannotInheritFromNormal]
from typing import Protocol

class C: pass
class D: pass

class P(C, Protocol): # E: All bases of a protocol must be protocols
    attr: int

class P2(P, D, Protocol): # E: All bases of a protocol must be protocols
    pass

P2() # E: Cannot instantiate protocol class "P2"
p: P2
reveal_type(p.attr) # N: Revealed type is "builtins.int"

-- Generic protocol types
-- ----------------------

[case testGenericMethodWithProtocol]
from typing import Protocol, TypeVar
T = TypeVar('T')

class P(Protocol):
    def meth(self, x: int) -> int:
        return x
class C:
    def meth(self, x: T) -> T:
        return x

x: P = C()

[case testGenericMethodWithProtocol2]
from typing import Protocol, TypeVar
T = TypeVar('T')

class P(Protocol):
    def meth(self, x: T) -> T:
        return x
class C:
    def meth(self, x: int) -> int:
        return x

x: P = C()
[out]
main:11: error: Incompatible types in assignment (expression has type "C", variable has type "P")
main:11: note: Following member(s) of "C" have conflicts:
main:11: note:     Expected:
main:11: note:         def [T] meth(self, x: T) -> T
main:11: note:     Got:
main:11: note:         def meth(self, x: int) -> int

[case testAutomaticProtocolVariance]
from typing import TypeVar, Protocol

T = TypeVar('T')

# In case of these errors we proceed with declared variance.
class Pco(Protocol[T]): # E: Invariant type variable "T" used in protocol where covariant one is expected
    def meth(self) -> T:
        pass
class Pcontra(Protocol[T]): # E: Invariant type variable "T" used in protocol where contravariant one is expected
    def meth(self, x: T) -> None:
        pass
class Pinv(Protocol[T]):
    attr: T

class A: pass
class B(A): pass

x1: Pco[B]
y1: Pco[A]
if int():
    x1 = y1 # E: Incompatible types in assignment (expression has type "Pco[A]", variable has type "Pco[B]")
if int():
    y1 = x1 # E: Incompatible types in assignment (expression has type "Pco[B]", variable has type "Pco[A]")

x2: Pcontra[B]
y2: Pcontra[A]
if int():
    y2 = x2 # E: Incompatible types in assignment (expression has type "Pcontra[B]", variable has type "Pcontra[A]")
if int():
    x2 = y2 # E: Incompatible types in assignment (expression has type "Pcontra[A]", variable has type "Pcontra[B]")

x3: Pinv[B]
y3: Pinv[A]
if int():
    y3 = x3 # E: Incompatible types in assignment (expression has type "Pinv[B]", variable has type "Pinv[A]")
if int():
    x3 = y3 # E: Incompatible types in assignment (expression has type "Pinv[A]", variable has type "Pinv[B]")

[case testProtocolVarianceWithCallableAndList]
from typing import Protocol, TypeVar, Callable, List
T = TypeVar('T')
S = TypeVar('S')
T_co = TypeVar('T_co', covariant=True)

class P(Protocol[T, S]): # E: Invariant type variable "T" used in protocol where covariant one is expected \
                         # E: Invariant type variable "S" used in protocol where contravariant one is expected
    def fun(self, callback: Callable[[T], S]) -> None: pass

class P2(Protocol[T_co]): # E: Covariant type variable "T_co" used in protocol where invariant one is expected
    lst: List[T_co]
[builtins fixtures/list.pyi]


[case testProtocolConstraintsUnsolvableWithSelfAnnotation1]
# https://github.com/python/mypy/issues/11020
from typing import overload, Protocol, TypeVar

I = TypeVar('I', covariant=True)
V_contra = TypeVar('V_contra', contravariant=True)

class C(Protocol[I]):
    def __abs__(self: 'C[V_contra]') -> 'C[V_contra]':
        ...

    @overload
    def f(self: 'C', q: int) -> int:
        ...
    @overload
    def f(self: 'C[float]', q: float) -> 'C[float]':
        ...
[builtins fixtures/bool.pyi]


[case testProtocolConstraintsUnsolvableWithSelfAnnotation2]
# https://github.com/python/mypy/issues/11020
from typing import Protocol, TypeVar

I = TypeVar('I', covariant=True)
V = TypeVar('V')

class C(Protocol[I]):
    def g(self: 'C[V]') -> 'C[V]':
        ...

class D:
    pass

x: C = D()  # E: Incompatible types in assignment (expression has type "D", variable has type "C[Any]")
[builtins fixtures/bool.pyi]


[case testProtocolConstraintsUnsolvableWithSelfAnnotation3]
# https://github.com/python/mypy/issues/11020
from typing import Protocol, TypeVar

I = TypeVar('I', covariant=True)
V = TypeVar('V')

class C(Protocol[I]):
    def g(self: 'C[V]') -> 'C[V]':
        ...

class D:
    def g(self) -> D:
        ...

x: C = D()
[builtins fixtures/bool.pyi]


[case testProtocolVarianceWithUnusedVariable]
from typing import Protocol, TypeVar
T = TypeVar('T')

class P(Protocol[T]): # E: Invariant type variable "T" used in protocol where covariant one is expected
    attr: int

[case testGenericProtocolsInference1]
from typing import Protocol, Sequence, TypeVar

T = TypeVar('T', covariant=True)

class Closeable(Protocol[T]):
    def close(self) -> T:
        pass

class F:
    def close(self) -> int:
        return 0

def close(arg: Closeable[T]) -> T:
    return arg.close()

def close_all(args: Sequence[Closeable[T]]) -> T:
    for arg in args:
        arg.close()
    return args[0].close()

arg: Closeable[int]

reveal_type(close(F())) # N: Revealed type is "builtins.int"
reveal_type(close(arg)) # N: Revealed type is "builtins.int"
reveal_type(close_all([F()])) # N: Revealed type is "builtins.int"
reveal_type(close_all([arg])) # N: Revealed type is "builtins.int"
[builtins fixtures/isinstancelist.pyi]
[typing fixtures/typing-medium.pyi]

[case testProtocolGenericInference2]
from typing import Generic, TypeVar, Protocol
T = TypeVar('T')
S = TypeVar('S')

class P(Protocol[T, S]):
    x: T
    y: S

class C:
    x: int
    y: int

def fun3(x: P[T, T]) -> T:
    pass
reveal_type(fun3(C())) # N: Revealed type is "builtins.int"

[case testProtocolGenericInferenceCovariant]
from typing import Generic, TypeVar, Protocol
T = TypeVar('T', covariant=True)
S = TypeVar('S', covariant=True)
U = TypeVar('U')

class P(Protocol[T, S]):
    def x(self) -> T: pass
    def y(self) -> S: pass

class C:
    def x(self) -> int: pass
    def y(self) -> int: pass

def fun4(x: U, y: P[U, U]) -> U:
    pass
reveal_type(fun4('a', C())) # N: Revealed type is "builtins.object"

[case testUnrealtedGenericProtolsEquivalent]
from typing import TypeVar, Protocol
T = TypeVar('T')

class PA(Protocol[T]):
    attr: int
    def meth(self) -> T: pass
    def other(self, arg: T) -> None: pass
class PB(Protocol[T]): # exactly the same as above
    attr: int
    def meth(self) -> T: pass
    def other(self, arg: T) -> None: pass

def fun(x: PA[T]) -> PA[T]:
    y: PB[T] = x
    z: PB[T]
    return z

x: PA
y: PB
x = y
y = x

xi: PA[int]
yi: PB[int]
xi = yi
yi = xi

[case testGenericSubProtocols]
from typing import TypeVar, Protocol, Tuple, Generic

T = TypeVar('T')
S = TypeVar('S')

class P1(Protocol[T]):
    attr1: T
class P2(P1[T], Protocol[T, S]):
    attr2: Tuple[T, S]

class C:
    def __init__(self, a1: int, a2: Tuple[int, int]) -> None:
        self.attr1 = a1
        self.attr2 = a2

c: C
var: P2[int, int] = c
var2: P2[int, str] = c # E: Incompatible types in assignment (expression has type "C", variable has type "P2[int, str]") \
                       # N: Following member(s) of "C" have conflicts: \
                       # N:     attr2: expected "Tuple[int, str]", got "Tuple[int, int]"

class D(Generic[T]):
    attr1: T
class E(D[T]):
    attr2: Tuple[T, T]

def f(x: T) -> T:
    z: P2[T, T] = E[T]()
    y: P2[T, T] = D[T]() # E: Incompatible types in assignment (expression has type "D[T]", variable has type "P2[T, T]") \
                         # N: "D" is missing following "P2" protocol member: \
                         # N:     attr2
    return x
[builtins fixtures/isinstancelist.pyi]

[case testGenericSubProtocolsExtensionInvariant]
from typing import TypeVar, Protocol, Union

T = TypeVar('T')
S = TypeVar('S')

class P1(Protocol[T]):
    attr1: T
class P2(Protocol[T]):
    attr2: T
class P(P1[T], P2[S], Protocol):
    pass

class C:
    attr1: int
    attr2: str

class A:
    attr1: A
class B:
    attr2: B
class D(A, B): pass

x: P = D()  # Same as P[Any, Any]

var: P[Union[int, P], Union[P, str]] = C() # E: Incompatible types in assignment (expression has type "C", variable has type "P[Union[int, P[Any, Any]], Union[P[Any, Any], str]]") \
                                           # N: Following member(s) of "C" have conflicts: \
                                           # N:     attr1: expected "Union[int, P[Any, Any]]", got "int" \
                                           # N:     attr2: expected "Union[P[Any, Any], str]", got "str"

[case testGenericSubProtocolsExtensionCovariant]
from typing import TypeVar, Protocol, Union

T = TypeVar('T', covariant=True)
S = TypeVar('S', covariant=True)

class P1(Protocol[T]):
    def attr1(self) -> T: pass
class P2(Protocol[T]):
    def attr2(self) -> T: pass
class P(P1[T], P2[S], Protocol):
    pass

class C:
    def attr1(self) -> int: pass
    def attr2(self) -> str: pass

var: P[Union[int, P], Union[P, str]] = C() # OK for covariant
var2: P[Union[str, P], Union[P, int]] = C()
[out]
main:18: error: Incompatible types in assignment (expression has type "C", variable has type "P[Union[str, P[Any, Any]], Union[P[Any, Any], int]]")
main:18: note: Following member(s) of "C" have conflicts:
main:18: note:     Expected:
main:18: note:         def attr1(self) -> Union[str, P[Any, Any]]
main:18: note:     Got:
main:18: note:         def attr1(self) -> int
main:18: note:     Expected:
main:18: note:         def attr2(self) -> Union[P[Any, Any], int]
main:18: note:     Got:
main:18: note:         def attr2(self) -> str

[case testSelfTypesWithProtocolsBehaveAsWithNominal]
from typing import Protocol, TypeVar

T = TypeVar('T', bound=Shape)
class Shape(Protocol):
    def combine(self: T, other: T) -> T:
        pass

class NonProtoShape:
    def combine(self: T, other: T) -> T:
        pass
class Circle:
    def combine(self: T, other: Shape) -> T:
        pass
class Triangle:
    def combine(self, other: Shape) -> Shape:
        pass
class Bad:
    def combine(self, other: int) -> str:
        pass

def f(s: Shape) -> None: pass
f(NonProtoShape())
f(Circle())
s: Shape
if int():
    s = Triangle()
    s = Bad()

n2: NonProtoShape = s
[out]
main:26: error: Incompatible types in assignment (expression has type "Triangle", variable has type "Shape")
main:26: note: Following member(s) of "Triangle" have conflicts:
main:26: note:     Expected:
main:26: note:         def combine(self, other: Triangle) -> Triangle
main:26: note:     Got:
main:26: note:         def combine(self, other: Shape) -> Shape
main:27: error: Incompatible types in assignment (expression has type "Bad", variable has type "Shape")
main:27: note: Following member(s) of "Bad" have conflicts:
main:27: note:     Expected:
main:27: note:         def combine(self, other: Bad) -> Bad
main:27: note:     Got:
main:27: note:         def combine(self, other: int) -> str
main:29: error: Incompatible types in assignment (expression has type "Shape", variable has type "NonProtoShape")

[case testBadVarianceInProtocols]
from typing import Protocol, TypeVar

T_co = TypeVar('T_co', covariant=True)
T_contra = TypeVar('T_contra', contravariant=True)

class Proto(Protocol[T_co, T_contra]):  # type: ignore
    def one(self, x: T_co) -> None:  # E: Cannot use a covariant type variable as a parameter
        pass
    def other(self) -> T_contra:  # E: Cannot use a contravariant type variable as return type
        pass

# Check that we respect user overrides of variance after the errors are reported
x: Proto[int, float]
y: Proto[float, int]
y = x # OK
[builtins fixtures/list.pyi]

[case testSubtleBadVarianceInProtocols]
from typing import Protocol, TypeVar, Iterable, Sequence

T_co = TypeVar('T_co', covariant=True)
T_contra = TypeVar('T_contra', contravariant=True)

class Proto(Protocol[T_co, T_contra]): # E: Covariant type variable "T_co" used in protocol where contravariant one is expected \
                                       # E: Contravariant type variable "T_contra" used in protocol where covariant one is expected
    def one(self, x: Iterable[T_co]) -> None:
        pass
    def other(self) -> Sequence[T_contra]:
        pass

# Check that we respect user overrides of variance after the errors are reported
x: Proto[int, float]
y: Proto[float, int]
y = x # OK
[builtins fixtures/list.pyi]

-- Recursive protocol types
-- ------------------------

[case testRecursiveProtocols1]
from typing import Protocol, Sequence, List, Generic, TypeVar

T = TypeVar('T')

class Traversable(Protocol):
    @property
    def leaves(self) -> Sequence[Traversable]: pass

class C: pass

class D(Generic[T]):
    leaves: List[D[T]]

t: Traversable
t = D[int]() # OK
if int():
    t = C() # E: Incompatible types in assignment (expression has type "C", variable has type "Traversable")
[builtins fixtures/list.pyi]
[typing fixtures/typing-medium.pyi]

[case testRecursiveProtocols2]
from typing import Protocol, TypeVar

T = TypeVar('T')
class Linked(Protocol[T]):
    val: T
    def next(self) -> Linked[T]: pass

class L:
    val: int
    def next(self) -> L: pass

def last(seq: Linked[T]) -> T:
    pass

reveal_type(last(L())) # N: Revealed type is "builtins.int"
[builtins fixtures/list.pyi]

[case testRecursiveProtocolSubtleMismatch]
from typing import Protocol, TypeVar

T = TypeVar('T')
class Linked(Protocol[T]):
    val: T
    def next(self) -> Linked[T]: pass
class L:
    val: int
    def next(self) -> int: pass

def last(seq: Linked[T]) -> T:
    pass
last(L()) # E: Argument 1 to "last" has incompatible type "L"; expected "Linked[<nothing>]"

[case testMutuallyRecursiveProtocols]
from typing import Protocol, Sequence, List

class P1(Protocol):
    @property
    def attr1(self) -> Sequence[P2]: pass
class P2(Protocol):
    @property
    def attr2(self) -> Sequence[P1]: pass

class C: pass
class A:
    attr1: List[B]
class B:
    attr2: List[A]

t: P1
t = A() # OK
if int():
    t = B() # E: Incompatible types in assignment (expression has type "B", variable has type "P1")
    t = C() # E: Incompatible types in assignment (expression has type "C", variable has type "P1")
[builtins fixtures/list.pyi]
[typing fixtures/typing-medium.pyi]

[case testMutuallyRecursiveProtocolsTypesWithSubteMismatch]
from typing import Protocol, Sequence, List

class P1(Protocol):
    @property
    def attr1(self) -> Sequence[P2]: pass
class P2(Protocol):
    @property
    def attr2(self) -> Sequence[P1]: pass

class C: pass
class A:
    attr1: List[B]
class B:
    attr2: List[C]

t: P1
t = A() # E: Incompatible types in assignment (expression has type "A", variable has type "P1") \
        # N: Following member(s) of "A" have conflicts: \
        # N:     attr1: expected "Sequence[P2]", got "List[B]"
[builtins fixtures/list.pyi]

[case testMutuallyRecursiveProtocolsTypesWithSubteMismatchWriteable]
from typing import Protocol

class P1(Protocol):
    @property
    def attr1(self) -> P2: pass
class P2(Protocol):
    attr2: P1

class A:
    attr1: B
class B:
    attr2: A

x: P1 = A() # E: Incompatible types in assignment (expression has type "A", variable has type "P1") \
            # N: Following member(s) of "A" have conflicts: \
            # N:     attr1: expected "P2", got "B"
[builtins fixtures/property.pyi]

[case testTwoUncomfortablyIncompatibleProtocolsWithoutRunningInIssue9771]
from typing import cast, Protocol, TypeVar, Union

T1 = TypeVar("T1", covariant=True)
T2 = TypeVar("T2")

class P1(Protocol[T1]):
    def b(self) -> int: ...
    def a(self, other: "P1[T2]") -> T1: ...

class P2(Protocol[T1]):
    def a(self, other: Union[P1[T2], "P2[T2]"]) -> T1: ...

p11: P1 = cast(P1, 1)
p12: P1 = cast(P2, 1)   # E
p21: P2 = cast(P1, 1)
p22: P2 = cast(P2, 1)   # E
[out]
main:14: error: Incompatible types in assignment (expression has type "P2[Any]", variable has type "P1[Any]")
main:14: note: "P2" is missing following "P1" protocol member:
main:14: note:     b
main:15: error: Incompatible types in assignment (expression has type "P1[Any]", variable has type "P2[Any]")
main:15: note: Following member(s) of "P1[Any]" have conflicts:
main:15: note:     Expected:
main:15: note:         def [T2] a(self, other: Union[P1[T2], P2[T2]]) -> Any
main:15: note:     Got:
main:15: note:         def [T2] a(self, other: P1[T2]) -> Any

[case testHashable]

from typing import Hashable, Iterable

def f(x: Hashable) -> None:
    pass

def g(x: Iterable[str]) -> None:
    f(x)   # E: Argument 1 to "f" has incompatible type "Iterable[str]"; expected "Hashable"

[builtins fixtures/object_hashable.pyi]
[typing fixtures/typing-full.pyi]

-- FIXME: things like this should work
[case testWeirdRecursiveInferenceForProtocols-skip]
from typing import Protocol, TypeVar, Generic
T_co = TypeVar('T_co', covariant=True)
T = TypeVar('T')

class P(Protocol[T_co]):
    def meth(self) -> P[T_co]: pass

class C(Generic[T]):
    def meth(self) -> C[T]: pass

x: C[int]
def f(arg: P[T]) -> T: pass
reveal_type(f(x)) #E: Revealed type is "builtins.int"

-- @property, @classmethod and @staticmethod in protocol types
-- -----------------------------------------------------------

[case testCannotInstantiateAbstractMethodExplicitProtocolSubtypes]
from typing import Protocol
from abc import abstractmethod

class P(Protocol):
    @abstractmethod
    def meth(self) -> int:
        pass

class A(P):
    pass

A() # E: Cannot instantiate abstract class "A" with abstract attribute "meth"

class C(A):
    def meth(self) -> int:
        pass
class C2(P):
    def meth(self) -> int:
        pass

C()
C2()

[case testCannotInstantiateAbstractVariableExplicitProtocolSubtypes]
from typing import Protocol

class P(Protocol):
    attr: int

class A(P):
    pass

A() # E: Cannot instantiate abstract class "A" with abstract attribute "attr"

class C(A):
    attr: int
class C2(P):
    def __init__(self) -> None:
        self.attr = 1

C()
C2()

class P2(Protocol):
    attr: int = 1

class B(P2): pass
B() # OK, attr is not abstract

[case testClassVarsInProtocols]
from typing import Protocol, ClassVar

class PInst(Protocol):
   v: int

class PClass(Protocol):
   v: ClassVar[int]

class CInst:
   v: int

class CClass:
   v: ClassVar[int]

x: PInst
y: PClass

x = CInst()
if int():
    x = CClass() # E: Incompatible types in assignment (expression has type "CClass", variable has type "PInst") \
             # N: Protocol member PInst.v expected instance variable, got class variable
y = CClass()
if int():
    y = CInst()  # E: Incompatible types in assignment (expression has type "CInst", variable has type "PClass") \
             # N: Protocol member PClass.v expected class variable, got instance variable

[case testPropertyInProtocols]
from typing import Protocol

class PP(Protocol):
    @property
    def attr(self) -> int:
        pass

class P(Protocol):
    attr: int

x: P
y: PP
y = x

x2: P
y2: PP
x2 = y2 # E: Incompatible types in assignment (expression has type "PP", variable has type "P") \
        # N: Protocol member P.attr expected settable variable, got read-only attribute
[builtins fixtures/property.pyi]

[case testSettablePropertyInProtocols]
from typing import Protocol

class PPS(Protocol):
    @property
    def attr(self) -> int:
        pass
    @attr.setter
    def attr(self, x: int) -> None:
        pass

class PP(Protocol):
    @property
    def attr(self) -> int:
        pass

class P(Protocol):
    attr: int

x: P
z: PPS
z = x

x2: P
z2: PPS
x2 = z2

y3: PP
z3: PPS
y3 = z3

y4: PP
z4: PPS
z4 = y4 # E: Incompatible types in assignment (expression has type "PP", variable has type "PPS") \
        # N: Protocol member PPS.attr expected settable variable, got read-only attribute
[builtins fixtures/property.pyi]

[case testStaticAndClassMethodsInProtocols]
from typing import Protocol, Type, TypeVar

class P(Protocol):
    def meth(self, x: int) -> str:
        pass

class PC(Protocol):
    @classmethod
    def meth(cls, x: int) -> str:
        pass

class B:
    @staticmethod
    def meth(x: int) -> str:
        pass

class C:
    def meth(self, x: int) -> str:
        pass

x: P
x = C()
if int():
    x = B()

y: PC
y = B()
if int():
    y = C() \
      # E: Incompatible types in assignment (expression has type "C", variable has type "PC") \
      # N: Protocol member PC.meth expected class or static method
[builtins fixtures/classmethod.pyi]

[case testOverloadedMethodsInProtocols]
from typing import overload, Protocol, Union

class P(Protocol):
    @overload
    def f(self, x: int) -> int: pass
    @overload
    def f(self, x: str) -> str: pass

class C:
    def f(self, x: Union[int, str]) -> None:
        pass
class D:
    def f(self, x: int) -> None:
        pass

x: P = C()
if int():
    x = D()
[out]
main:18: error: Incompatible types in assignment (expression has type "D", variable has type "P")
main:18: note: Following member(s) of "D" have conflicts:
main:18: note:     Expected:
main:18: note:         @overload
main:18: note:         def f(self, x: int) -> int
main:18: note:         @overload
main:18: note:         def f(self, x: str) -> str
main:18: note:     Got:
main:18: note:         def f(self, x: int) -> None

[case testCannotInstantiateProtocolWithOverloadedUnimplementedMethod]
from typing import overload, Protocol

class P(Protocol):
    @overload
    def meth(self, x: int) -> int: pass
    @overload
    def meth(self, x: str) -> bytes: pass
class C(P):
    pass
C() # E: Cannot instantiate abstract class "C" with abstract attribute "meth"

[case testCanUseOverloadedImplementationsInProtocols]
from typing import overload, Protocol, Union
class P(Protocol):
    @overload
    def meth(self, x: int) -> int: pass
    @overload
    def meth(self, x: str) -> bool: pass
    def meth(self, x: Union[int, str]):
        if isinstance(x, int):
            return x
        return True

class C(P):
    pass
x = C()
reveal_type(x.meth('hi')) # N: Revealed type is "builtins.bool"
[builtins fixtures/isinstance.pyi]

[case testProtocolsWithIdenticalOverloads]
from typing import overload, Protocol

class PA(Protocol):
    @overload
    def meth(self, x: int) -> int: pass
    @overload
    def meth(self, x: str) -> bytes: pass
class PB(Protocol): # identical to above
    @overload
    def meth(self, x: int) -> int: pass
    @overload
    def meth(self, x: str) -> bytes: pass

x: PA
y: PB
x = y
def fun(arg: PB) -> None: pass
fun(x)

[case testProtocolsWithIncompatibleOverloads]
from typing import overload, Protocol

class PA(Protocol):
    @overload
    def meth(self, x: int) -> int: pass
    @overload
    def meth(self, x: str) -> bytes: pass
class PB(Protocol):
    @overload
    def meth(self, x: int) -> int: pass
    @overload
    def meth(self, x: bytes) -> str: pass

x: PA
y: PB
x = y
[out]
main:16: error: Incompatible types in assignment (expression has type "PB", variable has type "PA")
main:16: note: Following member(s) of "PB" have conflicts:
main:16: note:     Expected:
main:16: note:         @overload
main:16: note:         def meth(self, x: int) -> int
main:16: note:         @overload
main:16: note:         def meth(self, x: str) -> bytes
main:16: note:     Got:
main:16: note:         @overload
main:16: note:         def meth(self, x: int) -> int
main:16: note:         @overload
main:16: note:         def meth(self, x: bytes) -> str

-- Join and meet with protocol types
-- ---------------------------------

[case testJoinProtocolWithProtocol]
from typing import Protocol

class P(Protocol):
    attr: int
class P2(Protocol):
    attr: int
    attr2: str

x: P
y: P2

l0 = [x, x]
l1 = [y, y]
l = [x, y]
reveal_type(l0) # N: Revealed type is "builtins.list[__main__.P]"
reveal_type(l1) # N: Revealed type is "builtins.list[__main__.P2]"
reveal_type(l) # N: Revealed type is "builtins.list[__main__.P]"
[builtins fixtures/list.pyi]

[case testJoinOfIncompatibleProtocols]
from typing import Protocol

class P(Protocol):
    attr: int
class P2(Protocol):
    attr2: str

x: P
y: P2
reveal_type([x, y]) # N: Revealed type is "builtins.list[builtins.object]"
[builtins fixtures/list.pyi]

[case testJoinProtocolWithNormal]
from typing import Protocol

class P(Protocol):
    attr: int

class C:
    attr: int

x: P
y: C

l = [x, y]

reveal_type(l) # N: Revealed type is "builtins.list[__main__.P]"
[builtins fixtures/list.pyi]

[case testMeetProtocolWithProtocol]
from typing import Protocol, Callable, TypeVar

class P(Protocol):
    attr: int
class P2(Protocol):
    attr: int
    attr2: str

T = TypeVar('T')
def f(x: Callable[[T, T], None]) -> T: pass
def g(x: P, y: P2) -> None: pass
reveal_type(f(g)) # N: Revealed type is "__main__.P2"

[case testMeetOfIncompatibleProtocols]
from typing import Protocol, Callable, TypeVar

class P(Protocol):
    attr: int
class P2(Protocol):
    attr2: str

T = TypeVar('T')
def f(x: Callable[[T, T], None]) -> T: pass
def g(x: P, y: P2) -> None: pass
x = f(g)
reveal_type(x)  # N: Revealed type is "None"
[case testMeetProtocolWithNormal]
from typing import Protocol, Callable, TypeVar

class P(Protocol):
    attr: int
class C:
    attr: int

T = TypeVar('T')
def f(x: Callable[[T, T], None]) -> T: pass
def g(x: P, y: C) -> None: pass
reveal_type(f(g)) # N: Revealed type is "__main__.C"

[case testInferProtocolFromProtocol]
from typing import Protocol, Sequence, TypeVar, Generic

T = TypeVar('T')
class Box(Protocol[T]):
    content: T
class Linked(Protocol[T]):
    val: T
    def next(self) -> Linked[T]: pass

class L(Generic[T]):
    val: Box[T]
    def next(self) -> L[T]: pass

def last(seq: Linked[T]) -> T:
    pass

reveal_type(last(L[int]())) # N: Revealed type is "__main__.Box[builtins.int]"
reveal_type(last(L[str]()).content) # N: Revealed type is "builtins.str"

[case testOverloadOnProtocol]
from typing import overload, Protocol, runtime_checkable

@runtime_checkable
class P1(Protocol):
    attr1: int
class P2(Protocol):
    attr2: str

class C1:
    attr1: int
class C2:
    attr2: str
class C: pass

@overload
def f(x: P1) -> int: ...
@overload
def f(x: P2) -> str: ...
def f(x):
    if isinstance(x, P1):
        return P1.attr1
    if isinstance(x, P2): # E: Only @runtime_checkable protocols can be used with instance and class checks
        return P1.attr2

reveal_type(f(C1())) # N: Revealed type is "builtins.int"
reveal_type(f(C2())) # N: Revealed type is "builtins.str"
class D(C1, C2): pass # Compatible with both P1 and P2
# TODO: Should this return a union instead?
reveal_type(f(D())) # N: Revealed type is "builtins.int"
f(C()) # E: No overload variant of "f" matches argument type "C" \
       # N: Possible overload variants: \
       # N:     def f(x: P1) -> int \
       # N:     def f(x: P2) -> str
[builtins fixtures/isinstance.pyi]
[typing fixtures/typing-full.pyi]

-- Unions of protocol types
-- ------------------------

[case testBasicUnionsOfProtocols]
from typing import Union, Protocol

class P1(Protocol):
    attr1: int
class P2(Protocol):
    attr2: int

class C1:
    attr1: int
class C2:
    attr2: int
class C(C1, C2):
    pass

class B: ...

x: Union[P1, P2]

x = C1()
if int():
    x = C2()
    x = C()
    x = B() # E: Incompatible types in assignment (expression has type "B", variable has type "Union[P1, P2]")

[case testUnionsOfNormalClassesWithProtocols]
from typing import Protocol, Union

class P1(Protocol):
    attr1: int
class P2(Protocol):
    attr2: int

class C1:
    attr1: int
class C2:
    attr2: int
class C(C1, C2):
    pass

class D1:
    attr1: int

def f1(x: P1) -> None:
    pass
def f2(x: P2) -> None:
    pass

x: Union[C1, C2]
y: Union[C1, D1]
z: Union[C, D1]

f1(x) # E: Argument 1 to "f1" has incompatible type "Union[C1, C2]"; expected "P1"
f1(y)
f1(z)
f2(x) # E: Argument 1 to "f2" has incompatible type "Union[C1, C2]"; expected "P2"
f2(z) # E: Argument 1 to "f2" has incompatible type "Union[C, D1]"; expected "P2"

-- Type[] with protocol types
-- --------------------------

[case testInstantiationProtocolInTypeForFunctions]
from typing import Type, Protocol

class P(Protocol):
    def m(self) -> None: return None
class P1(Protocol):
    def m(self) -> None: pass
class Pbad(Protocol):
    def mbad(self) -> int: pass
class B(P): pass
class C:
    def m(self) -> None:
        pass

def f(cls: Type[P]) -> P:
    return cls()  # OK
def g() -> P:
    return P()  # E: Cannot instantiate protocol class "P"

f(P)  # E: Only concrete class can be given where "Type[P]" is expected
f(B)  # OK
f(C)  # OK
x: Type[P1]
xbad: Type[Pbad]
f(x)  # OK
f(xbad)  # E: Argument 1 to "f" has incompatible type "Type[Pbad]"; expected "Type[P]"

[case testInstantiationProtocolInTypeForAliases]
from typing import Type, Protocol

class P(Protocol):
    def m(self) -> None: pass
class C:
    def m(self) -> None:
        pass

def f(cls: Type[P]) -> P:
    return cls()  # OK

Alias = P
GoodAlias = C
Alias()  # E: Cannot instantiate protocol class "P"
GoodAlias()
f(Alias)  # E: Only concrete class can be given where "Type[P]" is expected
f(GoodAlias)

[case testInstantiationProtocolInTypeForVariables]
from typing import Type, Protocol

class P(Protocol):
    def m(self) -> None: return None
class B(P): pass
class C:
    def m(self) -> None:
        pass

var: Type[P]
var()
if int():
    var = P # E: Can only assign concrete classes to a variable of type "Type[P]"
    var = B # OK
    var = C # OK

var_old = None # type: Type[P] # Old syntax for variable annotations
var_old()
if int():
    var_old = P # E: Can only assign concrete classes to a variable of type "Type[P]"
    var_old = B # OK
    var_old = C # OK

[case testInstantiationProtocolInTypeForClassMethods]
from typing import Type, Protocol

class Logger:
    @staticmethod
    def log(a: Type[C]):
        pass
class C(Protocol):
    @classmethod
    def action(cls) -> None:
        cls() #OK for classmethods
        Logger.log(cls)  #OK for classmethods
[builtins fixtures/classmethod.pyi]

-- isinstance() with @runtime_checkable protocols
-- ----------------------------------------------

[case testSimpleRuntimeProtocolCheck]
from typing import Protocol, runtime_checkable

@runtime_checkable
class C:  # E: @runtime_checkable can only be used with protocol classes
    pass

class P(Protocol):
    def meth(self) -> None:
        pass

@runtime_checkable
class R(Protocol):
    def meth(self) -> int:
        pass

x: object

if isinstance(x, P):  # E: Only @runtime_checkable protocols can be used with instance and class checks
    reveal_type(x)  # N: Revealed type is "__main__.P"

if isinstance(x, R):
    reveal_type(x)  # N: Revealed type is "__main__.R"
    reveal_type(x.meth())  # N: Revealed type is "builtins.int"
[builtins fixtures/isinstance.pyi]
[typing fixtures/typing-full.pyi]

[case testRuntimeIterableProtocolCheck]
from typing import Iterable, List, Union

x: Union[int, List[str]]

if isinstance(x, Iterable):
    reveal_type(x) # N: Revealed type is "builtins.list[builtins.str]"
[builtins fixtures/isinstancelist.pyi]
[typing fixtures/typing-full.pyi]

[case testConcreteClassesInProtocolsIsInstance]
from typing import Protocol, runtime_checkable, TypeVar, Generic

T = TypeVar('T')

@runtime_checkable
class P1(Protocol):
    def meth1(self) -> int:
        pass
@runtime_checkable
class P2(Protocol):
    def meth2(self) -> int:
        pass
@runtime_checkable
class P(P1, P2, Protocol):
    pass

class C1(Generic[T]):
    def meth1(self) -> T:
        pass
class C2:
    def meth2(self) -> int:
        pass
class C(C1[int], C2): pass

c = C()
if isinstance(c, P1):
    reveal_type(c) # N: Revealed type is "__main__.C"
else:
    reveal_type(c) # Unreachable
if isinstance(c, P):
    reveal_type(c) # N: Revealed type is "__main__.C"
else:
    reveal_type(c) # Unreachable

c1i: C1[int]
if isinstance(c1i, P1):
    reveal_type(c1i) # N: Revealed type is "__main__.C1[builtins.int]"
else:
    reveal_type(c1i) # Unreachable
if isinstance(c1i, P):
    reveal_type(c1i) # N: Revealed type is "__main__.<subclass of "C1" and "P">"
else:
    reveal_type(c1i) # N: Revealed type is "__main__.C1[builtins.int]"

c1s: C1[str]
if isinstance(c1s, P1):
    reveal_type(c1s) # Unreachable
else:
    reveal_type(c1s) # N: Revealed type is "__main__.C1[builtins.str]"

c2: C2
if isinstance(c2, P):
    reveal_type(c2) # N: Revealed type is "__main__.<subclass of "C2" and "P">"
else:
    reveal_type(c2) # N: Revealed type is "__main__.C2"

[builtins fixtures/isinstancelist.pyi]
[typing fixtures/typing-full.pyi]

[case testConcreteClassesUnionInProtocolsIsInstance]
from typing import Protocol, runtime_checkable, TypeVar, Generic, Union

T = TypeVar('T')

@runtime_checkable
class P1(Protocol):
    def meth1(self) -> int:
        pass
@runtime_checkable
class P2(Protocol):
    def meth2(self) -> int:
        pass

class C1(Generic[T]):
    def meth1(self) -> T:
        pass
class C2:
    def meth2(self) -> int:
        pass

x: Union[C1[int], C2]
if isinstance(x, P1):
    reveal_type(x) # N: Revealed type is "__main__.C1[builtins.int]"
else:
    reveal_type(x) # N: Revealed type is "__main__.C2"

if isinstance(x, P2):
    reveal_type(x) # N: Revealed type is "__main__.C2"
else:
    reveal_type(x) # N: Revealed type is "__main__.C1[builtins.int]"
[builtins fixtures/isinstancelist.pyi]
[typing fixtures/typing-full.pyi]

-- Non-Instances and protocol types (Callable vs __call__ etc.)
-- ------------------------------------------------------------

[case testBasicTupleStructuralSubtyping]
from typing import Tuple, TypeVar, Protocol

T = TypeVar('T', covariant=True)

class MyProto(Protocol[T]):
    def __len__(self) -> T:
        pass

t: Tuple[int, str]
def f(x: MyProto[int]) -> None:
    pass
f(t)  # OK

y: MyProto[str]
y = t # E: Incompatible types in assignment (expression has type "Tuple[int, str]", variable has type "MyProto[str]")
[builtins fixtures/isinstancelist.pyi]

[case testBasicNamedTupleStructuralSubtyping]
from typing import NamedTuple, TypeVar, Protocol

T = TypeVar('T', covariant=True)
S = TypeVar('S', covariant=True)

class P(Protocol[T, S]):
    @property
    def x(self) -> T: pass
    @property
    def y(self) -> S: pass

class N(NamedTuple):
    x: int
    y: str
class N2(NamedTuple):
    x: int
class N3(NamedTuple):
    x: int
    y: int

z: N
z3: N3

def fun(x: P[int, str]) -> None:
    pass
def fun2(x: P[int, int]) -> None:
    pass
def fun3(x: P[T, T]) -> T:
    return x.x

fun(z)
fun2(z) # E: Argument 1 to "fun2" has incompatible type "N"; expected "P[int, int]" \
        # N: Following member(s) of "N" have conflicts: \
        # N:     y: expected "int", got "str"

fun(N2(1)) # E: Argument 1 to "fun" has incompatible type "N2"; expected "P[int, str]" \
           # N: "N2" is missing following "P" protocol member: \
           # N:     y

reveal_type(fun3(z)) # N: Revealed type is "builtins.object"

reveal_type(fun3(z3)) # N: Revealed type is "builtins.int"
[builtins fixtures/list.pyi]

[case testBasicCallableStructuralSubtyping]
from typing import Callable, Generic, TypeVar

def apply(f: Callable[[int], int], x: int) -> int:
    return f(x)

class Add5:
    def __call__(self, x: int) -> int:
        return x + 5

apply(Add5(), 5)

T = TypeVar('T')
def apply_gen(f: Callable[[T], T]) -> T:
    pass

reveal_type(apply_gen(Add5())) # N: Revealed type is "builtins.int"
def apply_str(f: Callable[[str], int], x: str) -> int:
    return f(x)
apply_str(Add5(), 'a') # E: Argument 1 to "apply_str" has incompatible type "Add5"; expected "Callable[[str], int]" \
                       # N: "Add5.__call__" has type "Callable[[Arg(int, 'x')], int]"
[builtins fixtures/isinstancelist.pyi]

[case testMoreComplexCallableStructuralSubtyping]
from mypy_extensions import Arg, VarArg
from typing import Protocol, Callable

def call_soon(cb: Callable[[Arg(int, 'x'), VarArg(str)], int]): pass

class Good:
    def __call__(self, x: int, *rest: str) -> int: pass
class Bad1:
    def __call__(self, x: int, *rest: int) -> int: pass
class Bad2:
    def __call__(self, y: int, *rest: str) -> int: pass
call_soon(Good())
call_soon(Bad1()) # E: Argument 1 to "call_soon" has incompatible type "Bad1"; expected "Callable[[int, VarArg(str)], int]" \
                  # N: "Bad1.__call__" has type "Callable[[Arg(int, 'x'), VarArg(int)], int]"
call_soon(Bad2()) # E: Argument 1 to "call_soon" has incompatible type "Bad2"; expected "Callable[[int, VarArg(str)], int]" \
                  # N: "Bad2.__call__" has type "Callable[[Arg(int, 'y'), VarArg(str)], int]"
[builtins fixtures/isinstancelist.pyi]

[case testStructuralSupportForPartial]
from typing import Callable, TypeVar, Generic, Any

T = TypeVar('T')

class partial(Generic[T]):
    def __init__(self, func: Callable[..., T], *args: Any) -> None: ...
    def __call__(self, *args: Any) -> T: ...

def inc(a: int, temp: str) -> int:
    pass

def foo(f: Callable[[int], T]) -> T:
    return f(1)

reveal_type(foo(partial(inc, 'temp'))) # N: Revealed type is "builtins.int"
[builtins fixtures/list.pyi]

[case testStructuralInferenceForCallable]
from typing import Callable, TypeVar, Tuple

T = TypeVar('T')
S = TypeVar('S')

class Actual:
    def __call__(self, arg: int) -> str: pass

def fun(cb: Callable[[T], S]) -> Tuple[T, S]: pass
reveal_type(fun(Actual())) # N: Revealed type is "Tuple[builtins.int, builtins.str]"
[builtins fixtures/tuple.pyi]

-- Standard protocol types (SupportsInt, Sized, etc.)
-- --------------------------------------------------

-- More tests could be added for types from typing converted to protocols

[case testBasicSizedProtocol]
from typing import Sized

class Foo:
    def __len__(self) -> int:
        return 42

def bar(a: Sized) -> int:
    return a.__len__()

bar(Foo())
bar((1, 2))
bar(1) # E: Argument 1 to "bar" has incompatible type "int"; expected "Sized"

[builtins fixtures/isinstancelist.pyi]
[typing fixtures/typing-medium.pyi]

[case testBasicSupportsIntProtocol]
from typing import SupportsInt

class Bar:
    def __int__(self):
        return 1

def foo(a: SupportsInt):
    pass

foo(Bar())
foo('no way') # E: Argument 1 to "foo" has incompatible type "str"; expected "SupportsInt"

[builtins fixtures/isinstancelist.pyi]
[typing fixtures/typing-medium.pyi]

-- Additional tests and corner cases for protocols
-- ----------------------------------------------

[case testAnyWithProtocols]
from typing import Protocol, Any, TypeVar

T = TypeVar('T')

class P1(Protocol):
    attr1: int
class P2(Protocol[T]):
    attr2: T
class P3(Protocol):
    attr: P3

def f1(x: P1) -> None: pass
def f2(x: P2[str]) -> None: pass
def f3(x: P3) -> None: pass

class C1:
    attr1: Any
class C2:
    attr2: Any
class C3:
    attr: Any

f1(C1())
f2(C2())
f3(C3())

f2(C3())  # E: Argument 1 to "f2" has incompatible type "C3"; expected "P2[str]"
a: Any
f1(a)
f2(a)
f3(a)

[case testErrorsForProtocolsInDifferentPlaces]
from typing import Protocol

class P(Protocol):
    attr1: int
    attr2: str
    attr3: int

class C:
    attr1: str
    @property
    def attr2(self) -> int: pass

x: P = C() # E: Incompatible types in assignment (expression has type "C", variable has type "P") \
           # N: "C" is missing following "P" protocol member: \
           # N:     attr3 \
           # N: Following member(s) of "C" have conflicts: \
           # N:     attr1: expected "int", got "str" \
           # N:     attr2: expected "str", got "int" \
           # N: Protocol member P.attr2 expected settable variable, got read-only attribute

def f(x: P) -> P:
    return C() # E: Incompatible return value type (got "C", expected "P") \
               # N: "C" is missing following "P" protocol member: \
               # N:     attr3 \
               # N: Following member(s) of "C" have conflicts: \
               # N:     attr1: expected "int", got "str" \
               # N:     attr2: expected "str", got "int" \
               # N: Protocol member P.attr2 expected settable variable, got read-only attribute

f(C()) # E: Argument 1 to "f" has incompatible type "C"; expected "P" \
       # N: "C" is missing following "P" protocol member: \
       # N:     attr3 \
       # N: Following member(s) of "C" have conflicts: \
       # N:     attr1: expected "int", got "str" \
       # N:     attr2: expected "str", got "int" \
       # N: Protocol member P.attr2 expected settable variable, got read-only attribute
[builtins fixtures/list.pyi]

[case testIterableProtocolOnClass]
from typing import TypeVar, Iterator
T = TypeVar('T', bound='A')

class A:
    def __iter__(self: T) -> Iterator[T]: pass

class B(A): pass

reveal_type(list(b for b in B()))  # N: Revealed type is "builtins.list[__main__.B]"
reveal_type(list(B()))  # N: Revealed type is "builtins.list[__main__.B]"
[builtins fixtures/list.pyi]

[case testIterableProtocolOnMetaclass]
from typing import TypeVar, Iterator, Type
T = TypeVar('T')

class EMeta(type):
    def __iter__(self: Type[T]) -> Iterator[T]: pass

class E(metaclass=EMeta):
    pass

class C(E):
    pass

reveal_type(list(c for c in C))  # N: Revealed type is "builtins.list[__main__.C]"
reveal_type(list(C))  # N: Revealed type is "builtins.list[__main__.C]"
[builtins fixtures/list.pyi]

[case testClassesGetattrWithProtocols]
from typing import Protocol

class P(Protocol):
    attr: int

class PP(Protocol):
    @property
    def attr(self) -> int:
        pass

class C:
    def __getattr__(self, attr: str) -> int:
        pass
class C2(C):
    def __setattr__(self, attr: str, val: int) -> None:
        pass

class D:
    def __getattr__(self, attr: str) -> str:
        pass

def fun(x: P) -> None:
    reveal_type(P.attr) # N: Revealed type is "builtins.int"
def fun_p(x: PP) -> None:
    reveal_type(P.attr) # N: Revealed type is "builtins.int"

fun(C())  # E: Argument 1 to "fun" has incompatible type "C"; expected "P" \
          # N: Protocol member P.attr expected settable variable, got read-only attribute
fun(C2())
fun_p(D())  # E: Argument 1 to "fun_p" has incompatible type "D"; expected "PP" \
            # N: Following member(s) of "D" have conflicts: \
            # N:     attr: expected "int", got "str"
fun_p(C())  # OK
[builtins fixtures/list.pyi]

[case testImplicitTypesInProtocols]
from typing import Protocol

class P(Protocol):
    x = 1  # E: All protocol members must have explicitly declared types

class C:
    x: int

class D:
    x: str

x: P
x = D() # E: Incompatible types in assignment (expression has type "D", variable has type "P") \
        # N: Following member(s) of "D" have conflicts: \
        # N:     x: expected "int", got "str"
x = C() # OK
[builtins fixtures/list.pyi]

[case testProtocolIncompatibilityWithGenericMethod]
from typing import Protocol, TypeVar

T = TypeVar('T')
S = TypeVar('S')

class A(Protocol):
    def f(self, x: T) -> None: pass
class B:
    def f(self, x: S, y: T) -> None: pass

x: A = B()
[out]
main:11: error: Incompatible types in assignment (expression has type "B", variable has type "A")
main:11: note: Following member(s) of "B" have conflicts:
main:11: note:     Expected:
main:11: note:         def [T] f(self, x: T) -> None
main:11: note:     Got:
main:11: note:         def [S, T] f(self, x: S, y: T) -> None

[case testProtocolIncompatibilityWithGenericMethodBounded]
from typing import Protocol, TypeVar

T = TypeVar('T')
S = TypeVar('S', bound=int)

class A(Protocol):
    def f(self, x: T) -> None: pass
class B:
    def f(self, x: S, y: T) -> None: pass

x: A = B()
[out]
main:11: error: Incompatible types in assignment (expression has type "B", variable has type "A")
main:11: note: Following member(s) of "B" have conflicts:
main:11: note:     Expected:
main:11: note:         def [T] f(self, x: T) -> None
main:11: note:     Got:
main:11: note:         def [S <: int, T] f(self, x: S, y: T) -> None

[case testProtocolIncompatibilityWithGenericRestricted]
from typing import Protocol, TypeVar

T = TypeVar('T')
S = TypeVar('S', int, str)

class A(Protocol):
    def f(self, x: T) -> None: pass
class B:
    def f(self, x: S, y: T) -> None: pass

x: A = B()
[out]
main:11: error: Incompatible types in assignment (expression has type "B", variable has type "A")
main:11: note: Following member(s) of "B" have conflicts:
main:11: note:     Expected:
main:11: note:         def [T] f(self, x: T) -> None
main:11: note:     Got:
main:11: note:         def [S in (int, str), T] f(self, x: S, y: T) -> None

[case testProtocolIncompatibilityWithManyOverloads]
from typing import Protocol, overload

class C1: pass
class C2: pass
class A(Protocol):
    @overload
    def f(self, x: int) -> int: pass
    @overload
    def f(self, x: str) -> str: pass
    @overload
    def f(self, x: C1) -> C2: pass
    @overload
    def f(self, x: C2) -> C1: pass

class B:
    def f(self) -> None: pass

x: A = B()
[out]
main:18: error: Incompatible types in assignment (expression has type "B", variable has type "A")
main:18: note: Following member(s) of "B" have conflicts:
main:18: note:     Expected:
main:18: note:         @overload
main:18: note:         def f(self, x: int) -> int
main:18: note:         @overload
main:18: note:         def f(self, x: str) -> str
main:18: note:         @overload
main:18: note:         def f(self, x: C1) -> C2
main:18: note:         @overload
main:18: note:         def f(self, x: C2) -> C1
main:18: note:     Got:
main:18: note:         def f(self) -> None

[case testProtocolIncompatibilityWithManyConflicts]
from typing import Protocol

class A(Protocol):
    def f(self, x: int) -> None: pass
    def g(self, x: int) -> None: pass
    def h(self, x: int) -> None: pass
    def i(self, x: int) -> None: pass
class B:
    def f(self, x: str) -> None: pass
    def g(self, x: str) -> None: pass
    def h(self, x: str) -> None: pass
    def i(self, x: str) -> None: pass

x: A = B()
[out]
main:14: error: Incompatible types in assignment (expression has type "B", variable has type "A")
main:14: note: Following member(s) of "B" have conflicts:
main:14: note:     Expected:
main:14: note:         def f(self, x: int) -> None
main:14: note:     Got:
main:14: note:         def f(self, x: str) -> None
main:14: note:     Expected:
main:14: note:         def g(self, x: int) -> None
main:14: note:     Got:
main:14: note:         def g(self, x: str) -> None
main:14: note:     <2 more conflict(s) not shown>

[case testProtocolIncompatibilityWithUnionType]
from typing import Any, Optional, Protocol

class A(Protocol):
    def execute(self, statement: Any, *args: Any, **kwargs: Any) -> None: ...

class B(Protocol):
    def execute(self, stmt: Any, *args: Any, **kwargs: Any) -> None: ...
    def cool(self) -> None: ...

def func1(arg: A) -> None: ...
def func2(arg: Optional[A]) -> None: ...

x: B
func1(x)
func2(x)
[builtins fixtures/tuple.pyi]
[builtins fixtures/dict.pyi]
[out]
main:14: error: Argument 1 to "func1" has incompatible type "B"; expected "A"
main:14: note: Following member(s) of "B" have conflicts:
main:14: note:     Expected:
main:14: note:         def execute(self, statement: Any, *args: Any, **kwargs: Any) -> None
main:14: note:     Got:
main:14: note:         def execute(self, stmt: Any, *args: Any, **kwargs: Any) -> None
main:15: error: Argument 1 to "func2" has incompatible type "B"; expected "Optional[A]"
main:15: note: Following member(s) of "B" have conflicts:
main:15: note:     Expected:
main:15: note:         def execute(self, statement: Any, *args: Any, **kwargs: Any) -> None
main:15: note:     Got:
main:15: note:         def execute(self, stmt: Any, *args: Any, **kwargs: Any) -> None

[case testDontShowNotesForTupleAndIterableProtocol]
from typing import Iterable, Sequence, Protocol, NamedTuple

class N(NamedTuple):
    x: int

def f1(x: Iterable[str]) -> None: pass
def f2(x: Sequence[str]) -> None: pass

# The errors below should be short
f1(N(1))  # E: Argument 1 to "f1" has incompatible type "N"; expected "Iterable[str]"
f2(N(2))  # E: Argument 1 to "f2" has incompatible type "N"; expected "Sequence[str]"
[builtins fixtures/tuple.pyi]

[case testNotManyFlagConflitsShownInProtocols]
from typing import Protocol

class AllSettable(Protocol):
    a: int
    b: int
    c: int
    d: int

class AllReadOnly:
    @property
    def a(self) -> int: pass
    @property
    def b(self) -> int: pass
    @property
    def c(self) -> int: pass
    @property
    def d(self) -> int: pass

x: AllSettable = AllReadOnly()
[builtins fixtures/property.pyi]
[out]
main:19: error: Incompatible types in assignment (expression has type "AllReadOnly", variable has type "AllSettable")
main:19: note: Protocol member AllSettable.a expected settable variable, got read-only attribute
main:19: note: Protocol member AllSettable.b expected settable variable, got read-only attribute
main:19: note:     <2 more conflict(s) not shown>

[case testProtocolsMoreConflictsNotShown]
from typing_extensions import Protocol
from typing import Generic, TypeVar

T = TypeVar('T')

class MockMapping(Protocol[T]):
    def a(self, x: T) -> int: pass
    def b(self, x: T) -> int: pass
    def c(self, x: T) -> int: pass
    d: T
    e: T
    f: T

class MockDict(MockMapping[T]):
    more: int

def f(x: MockMapping[int]) -> None: pass
x: MockDict[str]
f(x)  # E: Argument 1 to "f" has incompatible type "MockDict[str]"; expected "MockMapping[int]"
[builtins fixtures/tuple.pyi]

[case testProtocolNotesForComplexSignatures]
from typing import Protocol, Optional

class P(Protocol):
    def meth(self, x: int, *args: str) -> None: pass
    def other(self, *args, hint: Optional[str] = None, **kwargs: str) -> None: pass
class C:
    def meth(self) -> int: pass
    def other(self) -> int: pass

x: P = C()
[builtins fixtures/dict.pyi]
[out]
main:10: error: Incompatible types in assignment (expression has type "C", variable has type "P")
main:10: note: Following member(s) of "C" have conflicts:
main:10: note:     Expected:
main:10: note:         def meth(self, x: int, *args: str) -> None
main:10: note:     Got:
main:10: note:         def meth(self) -> int
main:10: note:     Expected:
main:10: note:         def other(self, *args: Any, hint: Optional[str] = ..., **kwargs: str) -> None
main:10: note:     Got:
main:10: note:         def other(self) -> int

[case testObjectAllowedInProtocolBases]
from typing import Protocol
class P(Protocol, object):
    pass
[out]

[case testNoneSubtypeOfEmptyProtocol]
from typing import Protocol
class P(Protocol):
    pass

x: P = None
[out]

[case testNoneSubtypeOfAllProtocolsWithoutStrictOptional]
from typing import Protocol
class P(Protocol):
    attr: int
    def meth(self, arg: str) -> str:
        pass

x: P = None
[out]

[case testNoneSubtypeOfEmptyProtocolStrict]
# flags: --strict-optional
from typing import Protocol
class P(Protocol):
    pass
x: P = None

class PBad(Protocol):
    x: int
y: PBad = None  # E: Incompatible types in assignment (expression has type "None", variable has type "PBad")
[out]

[case testOnlyMethodProtocolUsableWithIsSubclass]
from typing import Protocol, runtime_checkable, Union, Type, Sequence, overload
@runtime_checkable
class P(Protocol):
    def meth(self) -> int:
        pass
@runtime_checkable
class PBad(Protocol):
    x: str

class C:
    x: str
    def meth(self) -> int:
        pass
class E: pass

cls: Type[Union[C, E]]
issubclass(cls, PBad)  # E: Only protocols that don't have non-method members can be used with issubclass() \
                       # N: Protocol "PBad" has non-method member(s): x
if issubclass(cls, P):
    reveal_type(cls)  # N: Revealed type is "Type[__main__.C]"
else:
    reveal_type(cls)  # N: Revealed type is "Type[__main__.E]"

@runtime_checkable
class POverload(Protocol):
    @overload
    def meth(self, a: int) -> float: ...
    @overload
    def meth(self, a: str) -> Sequence[float]: ...
    def meth(self, a):
        pass

reveal_type(issubclass(int, POverload))  # N: Revealed type is "builtins.bool"
[builtins fixtures/isinstance.pyi]
[typing fixtures/typing-full.pyi]
[out]

[case testCallableImplementsProtocol]
from typing import Protocol

class Caller(Protocol):
    def __call__(self, x: str, *args: int) -> None: ...

def call(x: str, *args: int) -> None:
    pass
def bad(x: int, *args: str) -> None:
    pass

def func(caller: Caller) -> None:
    pass

func(call)
func(bad)  # E: Argument 1 to "func" has incompatible type "Callable[[int, VarArg(str)], None]"; expected "Caller"
[builtins fixtures/tuple.pyi]
[out]

[case testCallableImplementsProtocolGeneric]
from typing import Protocol, TypeVar, Tuple

T = TypeVar('T')
S = TypeVar('S')

class Caller(Protocol[T, S]):
    def __call__(self, x: T, y: S) -> Tuple[T, S]: ...

def call(x: int, y: str) -> Tuple[int, str]: ...

def func(caller: Caller[T, S]) -> Tuple[T, S]:
    pass

reveal_type(func(call))  # N: Revealed type is "Tuple[builtins.int, builtins.str]"
[builtins fixtures/tuple.pyi]
[out]

[case testCallableImplementsProtocolGenericTight]
from typing import Protocol, TypeVar

T = TypeVar('T')

class Caller(Protocol):
    def __call__(self, x: T) -> T: ...

def call(x: T) -> T: ...
def bad(x: int) -> int: ...

def func(caller: Caller) -> None:
    pass

func(call)
func(bad)  # E: Argument 1 to "func" has incompatible type "Callable[[int], int]"; expected "Caller"
[builtins fixtures/tuple.pyi]
[out]

[case testCallableImplementsProtocolGenericNotGeneric]
from typing import Protocol, TypeVar, Tuple

T = TypeVar('T')

class Caller(Protocol):
    def __call__(self, x: int) -> int: ...

def call(x: T) -> T: ...

def bad(x: T) -> Tuple[T, T]: ...

def func(caller: Caller) -> None:
    pass

func(call)
func(bad)  # E: Argument 1 to "func" has incompatible type "Callable[[T], Tuple[T, T]]"; expected "Caller"
[builtins fixtures/tuple.pyi]
[out]

[case testCallableImplementsProtocolOverload]
from typing import Protocol, overload, Union

class Caller(Protocol):
    @overload
    def __call__(self, x: int) -> int: ...
    @overload
    def __call__(self, x: str) -> str: ...

@overload
def call(x: int) -> int: ...
@overload
def call(x: str) -> str: ...
def call(x: Union[int, str]) -> Union[int, str]:
    pass

def bad(x: Union[int, str]) -> Union[int, str]:
    pass

def func(caller: Caller) -> None:
    pass

func(call)
func(bad)  # E: Argument 1 to "func" has incompatible type "Callable[[Union[int, str]], Union[int, str]]"; expected "Caller"
[out]

[case testCallableImplementsProtocolExtraNote]
from typing import Protocol

class Caller(Protocol):
    def __call__(self, x: str, *args: int) -> None: ...

def bad(x: int, *args: str) -> None:
    pass

cb: Caller = bad  # E: Incompatible types in assignment (expression has type "Callable[[int, VarArg(str)], None]", variable has type "Caller") \
                  # N: "Caller.__call__" has type "Callable[[Arg(str, 'x'), VarArg(int)], None]"
[builtins fixtures/tuple.pyi]
[out]

[case testCallableImplementsProtocolArgName]
from typing import Protocol

class Caller(Protocol):
    def __call__(self, x: str) -> None: ...

class CallerAnon(Protocol):
    def __call__(self, __x: str) -> None: ...

def call(x: str) -> None:
    pass
def bad(y: str) -> None:
    pass

def func(caller: Caller) -> None:
    pass

def anon(caller: CallerAnon) -> None:
    pass


func(call)
func(bad)  # E: Argument 1 to "func" has incompatible type "Callable[[str], None]"; expected "Caller"
anon(bad)
[out]

[case testCallableProtocolVsProtocol]
from typing import Protocol

class One(Protocol):
    def __call__(self, x: str) -> None: ...

class Other(Protocol):
    def __call__(self, x: str) -> None: ...

class Bad(Protocol):
    def __call__(self, zzz: str) -> None: ...

def func(caller: One) -> None:
    pass

a: Other
b: Bad

func(a)
func(b)  # E: Argument 1 to "func" has incompatible type "Bad"; expected "One"
[out]

[case testJoinProtocolCallback]
from typing import Protocol, Callable

class A: ...
class B(A): ...
class C(B): ...
class D(B): ...

class Call(Protocol):
    def __call__(self, x: B) -> C: ...
Normal = Callable[[A], D]

a: Call
b: Normal

reveal_type([a, b])  # N: Revealed type is "builtins.list[def (__main__.B) -> __main__.B]"
reveal_type([b, a])  # N: Revealed type is "builtins.list[def (__main__.B) -> __main__.B]"
[builtins fixtures/list.pyi]
[out]

[case testMeetProtocolCallback]
from typing import Protocol, Callable

class A: ...
class B(A): ...
class C(B): ...
class D(B): ...

class Call(Protocol):
    def __call__(self, __x: C) -> B: ...
Normal = Callable[[D], A]

def a(x: Call) -> None: ...
def b(x: Normal) -> None: ...

reveal_type([a, b])  # N: Revealed type is "builtins.list[def (x: def (__main__.B) -> __main__.B)]"
reveal_type([b, a])  # N: Revealed type is "builtins.list[def (x: def (__main__.B) -> __main__.B)]"
[builtins fixtures/list.pyi]
[out]

[case testProtocolsAlwaysABCs]
from typing import Protocol

class P(Protocol): ...
class C(P): ...

reveal_type(C.register(int))  # N: Revealed type is "def () -> builtins.int"
[builtins fixtures/tuple.pyi]
[typing fixtures/typing-full.pyi]
[out]

[case testProtocolVarianceAfterDecorators]
# The test case is simplified, in reality this caused problems with @abstractmethod
# in stubs and test fixtures.
from typing import Protocol, TypeVar

T = TypeVar('T')
def dec(x: T) -> T: ...
alias = dec

class P(Protocol[T]):
    @alias
    def meth(self, arg: T) -> T: ...
[out]

[case testNamedTupleWithNoArgsCallableField]
from typing import Callable, NamedTuple, Protocol

class N(NamedTuple):
    func: Callable[[], str]

class P(Protocol):
    @property
    def func(self) -> Callable[[], str]: ...

p: P = N(lambda: 'foo')
[builtins fixtures/property.pyi]

[case testNamedTupleWithManyArgsCallableField]
from typing import Callable, NamedTuple, Protocol

class N(NamedTuple):
    func: Callable[[str, str, str], str]

class P(Protocol):
    @property
    def func(self) -> Callable[[str, str, str], str]: ...

p: P = N(lambda a, b, c: 'foo')
[builtins fixtures/property.pyi]

[case testLiteralsAgainstProtocols]
from typing import SupportsInt, SupportsAbs, TypeVar
from typing_extensions import Literal, Final

T = TypeVar('T')
def abs(x: SupportsAbs[T]) -> T: ...
def foo(x: SupportsInt) -> None: ...

ONE: Final = 1
TWO: Literal[2]
ALL: Literal[1, 2, 3]

foo(ONE)
foo(TWO)
foo(3)

reveal_type(abs(ONE))  # N: Revealed type is "builtins.int"
reveal_type(abs(TWO))  # N: Revealed type is "builtins.int"
reveal_type(abs(3))  # N: Revealed type is "builtins.int"
reveal_type(abs(ALL))  # N: Revealed type is "builtins.int"
[builtins fixtures/float.pyi]
[typing fixtures/typing-full.pyi]

[case testProtocolWithSlots]
from typing import Protocol

class A(Protocol):
    __slots__ = ()

[builtins fixtures/tuple.pyi]

[case testNoneVsProtocol]
# mypy: strict-optional
from typing_extensions import Protocol

class MyHashable(Protocol):
    def __hash__(self) -> int: ...

def f(h: MyHashable) -> None: pass
f(None)

class Proto(Protocol):
    def __hash__(self) -> int: ...
    def method(self) -> None: ...

def g(h: Proto) -> None: pass
g(None)  # E: Argument 1 to "g" has incompatible type "None"; expected "Proto"

class Proto2(Protocol):
    def hash(self) -> None: ...

def h(h: Proto2) -> None: pass
h(None)  # E: Argument 1 to "h" has incompatible type "None"; expected "Proto2"

class EmptyProto(Protocol): ...

def hh(h: EmptyProto) -> None: pass
hh(None)

# See https://github.com/python/mypy/issues/13081
class SupportsStr(Protocol):
    def __str__(self) -> str: ...

def ss(s: SupportsStr) -> None: pass
ss(None)

class HashableStr(Protocol):
    def __str__(self) -> str: ...
    def __hash__(self) -> int: ...

def hs(n: HashableStr) -> None: pass
hs(None)
[builtins fixtures/tuple.pyi]


[case testPartialTypeProtocol]
from typing import Protocol

class Flapper(Protocol):
    def flap(self) -> int: ...

class Blooper:
    flap = None

    def bloop(self, x: Flapper) -> None:
        reveal_type([self, x])  # N: Revealed type is "builtins.list[builtins.object]"

class Gleemer:
    flap = []  # E: Need type annotation for "flap" (hint: "flap: List[<type>] = ...")

    def gleem(self, x: Flapper) -> None:
        reveal_type([self, x])  # N: Revealed type is "builtins.list[builtins.object]"
[builtins fixtures/tuple.pyi]


[case testPartialTypeProtocolHashable]
# flags: --no-strict-optional
from typing import Protocol

class Hashable(Protocol):
    def __hash__(self) -> int: ...

class ObjectHashable:
    def __hash__(self) -> int: ...

class DataArray(ObjectHashable):
    __hash__ = None

    def f(self, x: Hashable) -> None:
        reveal_type([self, x])  # N: Revealed type is "builtins.list[builtins.object]"
[builtins fixtures/tuple.pyi]


[case testPartialAttributeNoneType]
# flags: --no-strict-optional
from typing import Optional, Protocol, runtime_checkable

@runtime_checkable
class MyProtocol(Protocol):
    def is_valid(self) -> bool: ...
    text: Optional[str]

class MyClass:
    text = None
    def is_valid(self) -> bool:
        reveal_type(self.text)  # N: Revealed type is "None"
        assert isinstance(self, MyProtocol)
[builtins fixtures/isinstance.pyi]
[typing fixtures/typing-full.pyi]


[case testPartialAttributeNoneTypeStrictOptional]
# flags: --strict-optional
from typing import Optional, Protocol, runtime_checkable

@runtime_checkable
class MyProtocol(Protocol):
    def is_valid(self) -> bool: ...
    text: Optional[str]

class MyClass:
    text = None
    def is_valid(self) -> bool:
        reveal_type(self.text)  # N: Revealed type is "None"
        assert isinstance(self, MyProtocol)
[builtins fixtures/isinstance.pyi]
[typing fixtures/typing-full.pyi]

[case testProtocolAndTypeVariableSpecialCase]
from typing import TypeVar, Iterable, Optional, Callable, Protocol

T_co = TypeVar('T_co', covariant=True)

class SupportsNext(Protocol[T_co]):
    def __next__(self) -> T_co: ...

N = TypeVar("N", bound=SupportsNext, covariant=True)

class SupportsIter(Protocol[T_co]):
    def __iter__(self) -> T_co: ...

def f(i: SupportsIter[N]) -> N: ...

I = TypeVar('I', bound=Iterable)

def g(x: I, y: Iterable) -> None:
    f(x)
    f(y)

[case testMatchProtocolAgainstOverloadWithAmbiguity]
from typing import TypeVar, Protocol, Union, Generic, overload

T = TypeVar("T", covariant=True)

class slice: pass

class GetItem(Protocol[T]):
    def __getitem__(self, k: int) -> T: ...

class Str:  # Resembles 'str'
    def __getitem__(self, k: Union[int, slice]) -> Str: ...

class Lst(Generic[T]):  # Resembles 'list'
    def __init__(self, x: T): ...
    @overload
    def __getitem__(self, k: int) -> T: ...
    @overload
    def __getitem__(self, k: slice) -> Lst[T]: ...
    def __getitem__(self, k): pass

def f(x: GetItem[GetItem[Str]]) -> None: ...

a: Lst[Str]
f(Lst(a))

class Lst2(Generic[T]):
    def __init__(self, x: T): ...
    # The overload items are tweaked but still compatible
    @overload
    def __getitem__(self, k: Str) -> None: ...
    @overload
    def __getitem__(self, k: slice) -> Lst2[T]: ...
    @overload
    def __getitem__(self, k: Union[int, str]) -> T: ...
    def __getitem__(self, k): pass

b: Lst2[Str]
f(Lst2(b))

class Lst3(Generic[T]):  # Resembles 'list'
    def __init__(self, x: T): ...
    # The overload items are no longer compatible (too narrow argument type)
    @overload
    def __getitem__(self, k: slice) -> Lst3[T]: ...
    @overload
    def __getitem__(self, k: bool) -> T: ...
    def __getitem__(self, k): pass

c: Lst3[Str]
f(Lst3(c))  # E: Argument 1 to "f" has incompatible type "Lst3[Lst3[Str]]"; expected "GetItem[GetItem[Str]]" \
# N: Following member(s) of "Lst3[Lst3[Str]]" have conflicts: \
# N:     Expected:                  \
# N:         def __getitem__(self, int, /) -> GetItem[Str] \
# N:     Got:                       \
# N:         @overload              \
# N:         def __getitem__(self, slice, /) -> Lst3[Lst3[Str]] \
# N:         @overload              \
# N:         def __getitem__(self, bool, /) -> Lst3[Str]

[builtins fixtures/list.pyi]
[typing fixtures/typing-full.pyi]

[case testMatchProtocolAgainstOverloadWithMultipleMatchingItems]
from typing import Protocol, overload, TypeVar, Any

_T_co = TypeVar("_T_co", covariant=True)
_T = TypeVar("_T")

class SupportsRound(Protocol[_T_co]):
    @overload
    def __round__(self) -> int: ...
    @overload
    def __round__(self, __ndigits: int) -> _T_co: ...

class C:
    # This matches both overload items of SupportsRound
    def __round__(self, __ndigits: int = ...) -> int: ...

def round(number: SupportsRound[_T], ndigits: int) -> _T: ...

round(C(), 1)

[case testEmptyBodyImplicitlyAbstractProtocol]
# flags: --strict-optional
from typing import Protocol, overload, Union

class P1(Protocol):
    def meth(self) -> int: ...
class B1(P1): ...
class C1(P1):
    def meth(self) -> int:
        return 0
B1()  # E: Cannot instantiate abstract class "B1" with abstract attribute "meth"
C1()

class P2(Protocol):
    @classmethod
    def meth(cls) -> int: ...
class B2(P2): ...
class C2(P2):
    @classmethod
    def meth(cls) -> int:
        return 0
B2()  # E: Cannot instantiate abstract class "B2" with abstract attribute "meth"
C2()

class P3(Protocol):
    @overload
    def meth(self, x: int) -> int: ...
    @overload
    def meth(self, x: str) -> str: ...
    @overload
    def not_abstract(self, x: int) -> int: ...
    @overload
    def not_abstract(self, x: str) -> str: ...
    def not_abstract(self, x: Union[int, str]) -> Union[int, str]:
        return 0
class B3(P3): ...
class C3(P3):
    @overload
    def meth(self, x: int) -> int: ...
    @overload
    def meth(self, x: str) -> str: ...
    def meth(self, x: Union[int, str]) -> Union[int, str]:
        return 0
B3()  # E: Cannot instantiate abstract class "B3" with abstract attribute "meth"
C3()
[builtins fixtures/classmethod.pyi]

[case testEmptyBodyImplicitlyAbstractProtocolProperty]
# flags: --strict-optional
from typing import Protocol

class P1(Protocol):
    @property
    def attr(self) -> int: ...
class B1(P1): ...
class C1(P1):
    @property
    def attr(self) -> int:
        return 0
B1()  # E: Cannot instantiate abstract class "B1" with abstract attribute "attr"
C1()

class P2(Protocol):
    @property
    def attr(self) -> int: ...
    @attr.setter
    def attr(self, value: int) -> None: ...
class B2(P2): ...
class C2(P2):
    @property
    def attr(self) -> int: return 0
    @attr.setter
    def attr(self, value: int) -> None: pass
B2()  # E: Cannot instantiate abstract class "B2" with abstract attribute "attr"
C2()
[builtins fixtures/property.pyi]

[case testEmptyBodyImplicitlyAbstractProtocolStub]
from stub import P1, P2, P3, P4

class B1(P1): ...
class B2(P2): ...
class B3(P3): ...
class B4(P4): ...

B1()
B2()
B3()
B4()  # E: Cannot instantiate abstract class "B4" with abstract attribute "meth"

[file stub.pyi]
from typing import Protocol, overload, Union
from abc import abstractmethod

class P1(Protocol):
    def meth(self) -> int: ...

class P2(Protocol):
    @classmethod
    def meth(cls) -> int: ...

class P3(Protocol):
    @overload
    def meth(self, x: int) -> int: ...
    @overload
    def meth(self, x: str) -> str: ...

class P4(Protocol):
    @abstractmethod
    def meth(self) -> int: ...
[builtins fixtures/classmethod.pyi]

[case testEmptyBodyVariationsImplicitlyAbstractProtocol]
from typing import Protocol

class WithPass(Protocol):
    def meth(self) -> int:
        pass
class A(WithPass): ...
A() # E: Cannot instantiate abstract class "A" with abstract attribute "meth"

class WithEllipses(Protocol):
    def meth(self) -> int: ...
class B(WithEllipses): ...
B() # E: Cannot instantiate abstract class "B" with abstract attribute "meth"

class WithDocstring(Protocol):
    def meth(self) -> int:
        """Docstring for meth.

	This is meth."""
class C(WithDocstring): ...
C() # E: Cannot instantiate abstract class "C" with abstract attribute "meth"

class WithRaise(Protocol):
    def meth(self) -> int:
        """Docstring for meth."""
        raise NotImplementedError
class D(WithRaise): ...
D() # E: Cannot instantiate abstract class "D" with abstract attribute "meth"
[builtins fixtures/exception.pyi]

[case testEmptyBodyNoneCompatibleProtocol]
# flags: --strict-optional
from abc import abstractmethod
from typing import Any, Optional, Protocol, Union, overload
from typing_extensions import TypeAlias

NoneAlias: TypeAlias = None

class NoneCompatible(Protocol):
    def f(self) -> None: ...
    def g(self) -> Any: ...
    def h(self) -> Optional[int]: ...
    def i(self) -> NoneAlias: ...
    @classmethod
    def j(cls) -> None: ...

class A(NoneCompatible): ...
A() # E: Cannot instantiate abstract class "A" with abstract attributes "f", "g", "h", "i" and "j" \
    # N: The following methods were marked implicitly abstract because they have empty function bodies: "f", "g", "h", "i" and "j". If they are not meant to be abstract, explicitly return None.

class NoneCompatible2(Protocol):
    def f(self, x: int): ...

class B(NoneCompatible2): ...
B() # E: Cannot instantiate abstract class "B" with abstract attribute "f" \
    # N: The following method was marked implicitly abstract because it has an empty function body: "f". If it is not meant to be abstract, explicitly return None.

class NoneCompatible3(Protocol):
    @abstractmethod
    def f(self) -> None: ...
    @overload
    def g(self, x: int) -> int: ...
    @overload
    def g(self, x: str) -> None: ...
    def h(self, x): ...

class C(NoneCompatible3): ...
C() # E: Cannot instantiate abstract class "C" with abstract attributes "f", "g" and "h"
[builtins fixtures/tuple.pyi]
[builtins fixtures/classmethod.pyi]

[case testEmptyBodyWithFinal]
from typing import Protocol, final

class P(Protocol):
    @final          # E: Protocol member cannot be final
    def f(self, x: int) -> str: ...

class A(P): ...
A() # E: Cannot instantiate abstract class "A" with abstract attribute "f"

[case testProtocolWithNestedClass]
from typing import TypeVar, Protocol

class Template(Protocol):
    var: int
    class Meta: ...

class B:
    var: int
    class Meta: ...
class C:
    var: int
    class Meta(Template.Meta): ...

def foo(t: Template) -> None: ...
foo(B())  # E: Argument 1 to "foo" has incompatible type "B"; expected "Template" \
          # N: Following member(s) of "B" have conflicts: \
          # N:     Meta: expected "Type[__main__.Template.Meta]", got "Type[__main__.B.Meta]"
foo(C())  # OK

[case testProtocolClassObjectAttribute]
from typing import ClassVar, Protocol

class P(Protocol):
    foo: int

class A:
    foo = 42
class B:
    foo: ClassVar[int]
class C:
    foo: ClassVar[str]
class D:
    foo: int

def test(arg: P) -> None: ...
test(A)  # OK
test(B)  # OK
test(C)  # E: Argument 1 to "test" has incompatible type "Type[C]"; expected "P" \
         # N: Following member(s) of "C" have conflicts: \
         # N:     foo: expected "int", got "str"
test(D)  # E: Argument 1 to "test" has incompatible type "Type[D]"; expected "P" \
         # N: Only class variables allowed for class object access on protocols, foo is an instance variable of "D"

[case testProtocolClassObjectPropertyRejected]
from typing import Protocol

class P(Protocol):
    @property
    def foo(self) -> int: ...

class B:
    @property
    def foo(self) -> int: ...

def test(arg: P) -> None: ...
# TODO: give better diagnostics in this case.
test(B)  # E: Argument 1 to "test" has incompatible type "Type[B]"; expected "P" \
         # N: Following member(s) of "B" have conflicts: \
         # N:     foo: expected "int", got "Callable[[B], int]"
[builtins fixtures/property.pyi]

[case testProtocolClassObjectInstanceMethod]
from typing import Any, Protocol

class P(Protocol):
    def foo(self, obj: Any) -> int: ...

class B:
    def foo(self) -> int: ...
class C:
    def foo(self) -> str: ...

def test(arg: P) -> None: ...
test(B)  # OK
test(C)  # E: Argument 1 to "test" has incompatible type "Type[C]"; expected "P" \
         # N: Following member(s) of "C" have conflicts: \
         # N:     Expected: \
         # N:         def foo(obj: Any) -> int \
         # N:     Got: \
         # N:         def foo(self: C) -> str

[case testProtocolClassObjectInstanceMethodArg]
from typing import Any, Protocol

class P(Protocol):
    def foo(self, obj: B) -> int: ...

class B:
    def foo(self) -> int: ...
class C:
    def foo(self) -> int: ...

def test(arg: P) -> None: ...
test(B)  # OK
test(C)  # E: Argument 1 to "test" has incompatible type "Type[C]"; expected "P" \
         # N: Following member(s) of "C" have conflicts: \
         # N:     Expected: \
         # N:         def foo(obj: B) -> int \
         # N:     Got: \
         # N:         def foo(self: C) -> int

[case testProtocolClassObjectInstanceMethodOverloaded]
from typing import Any, Protocol, overload

class P(Protocol):
    @overload
    def foo(self, obj: Any, arg: int) -> int: ...
    @overload
    def foo(self, obj: Any, arg: str) -> str: ...

class B:
    @overload
    def foo(self, arg: int) -> int: ...
    @overload
    def foo(self, arg: str) -> str: ...
    def foo(self, arg: Any) -> Any:
        ...

class C:
    @overload
    def foo(self, arg: int) -> int: ...
    @overload
    def foo(self, arg: str) -> int: ...
    def foo(self, arg: Any) -> Any:
        ...

def test(arg: P) -> None: ...
test(B)  # OK
test(C)  # E: Argument 1 to "test" has incompatible type "Type[C]"; expected "P" \
         # N: Following member(s) of "C" have conflicts: \
         # N:     Expected: \
         # N:         @overload \
         # N:         def foo(obj: Any, arg: int) -> int \
         # N:         @overload \
         # N:         def foo(obj: Any, arg: str) -> str \
         # N:     Got: \
         # N:         @overload \
         # N:         def foo(self: C, arg: int) -> int \
         # N:         @overload \
         # N:         def foo(self: C, arg: str) -> int

[case testProtocolClassObjectClassMethod]
from typing import Protocol

class P(Protocol):
    def foo(self) -> int: ...

class B:
    @classmethod
    def foo(cls) -> int: ...
class C:
    @classmethod
    def foo(cls) -> str: ...

def test(arg: P) -> None: ...
test(B)  # OK
test(C)  # E: Argument 1 to "test" has incompatible type "Type[C]"; expected "P" \
         # N: Following member(s) of "C" have conflicts: \
         # N:     Expected: \
         # N:         def foo() -> int \
         # N:     Got: \
         # N:         def foo() -> str
[builtins fixtures/classmethod.pyi]

[case testProtocolClassObjectStaticMethod]
from typing import Protocol

class P(Protocol):
    def foo(self) -> int: ...

class B:
    @staticmethod
    def foo() -> int: ...
class C:
    @staticmethod
    def foo() -> str: ...

def test(arg: P) -> None: ...
test(B)  # OK
test(C)  # E: Argument 1 to "test" has incompatible type "Type[C]"; expected "P" \
         # N: Following member(s) of "C" have conflicts: \
         # N:     Expected: \
         # N:         def foo() -> int \
         # N:     Got: \
         # N:         def foo() -> str
[builtins fixtures/staticmethod.pyi]

[case testProtocolClassObjectGenericInstanceMethod]
from typing import Any, Protocol, Generic, List, TypeVar

class P(Protocol):
    def foo(self, obj: Any) -> List[int]: ...

T = TypeVar("T")
class A(Generic[T]):
    def foo(self) -> T: ...
class AA(A[List[T]]): ...

class B(AA[int]): ...
class C(AA[str]): ...

def test(arg: P) -> None: ...
test(B)  # OK
test(C)  # E: Argument 1 to "test" has incompatible type "Type[C]"; expected "P" \
         # N: Following member(s) of "C" have conflicts: \
         # N:     Expected: \
         # N:         def foo(obj: Any) -> List[int] \
         # N:     Got: \
         # N:         def foo(self: A[List[str]]) -> List[str]
[builtins fixtures/list.pyi]

[case testProtocolClassObjectGenericClassMethod]
from typing import Any, Protocol, Generic, List, TypeVar

class P(Protocol):
    def foo(self) -> List[int]: ...

T = TypeVar("T")
class A(Generic[T]):
    @classmethod
    def foo(self) -> T: ...
class AA(A[List[T]]): ...

class B(AA[int]): ...
class C(AA[str]): ...

def test(arg: P) -> None: ...
test(B)  # OK
test(C)  # E: Argument 1 to "test" has incompatible type "Type[C]"; expected "P" \
         # N: Following member(s) of "C" have conflicts: \
         # N:     Expected: \
         # N:         def foo() -> List[int] \
         # N:     Got: \
         # N:         def foo() -> List[str]
[builtins fixtures/isinstancelist.pyi]

[case testProtocolClassObjectSelfTypeInstanceMethod]
from typing import Protocol, TypeVar, Union

T = TypeVar("T")
class P(Protocol):
    def foo(self, arg: T) -> T: ...

class B:
    def foo(self: T) -> T: ...
class C:
    def foo(self: T) -> Union[T, int]: ...

def test(arg: P) -> None: ...
test(B)  # OK
test(C)  # E: Argument 1 to "test" has incompatible type "Type[C]"; expected "P" \
         # N: Following member(s) of "C" have conflicts: \
         # N:     Expected: \
         # N:         def [T] foo(arg: T) -> T \
         # N:     Got: \
         # N:         def [T] foo(self: T) -> Union[T, int]

[case testProtocolClassObjectSelfTypeClassMethod]
from typing import Protocol, Type, TypeVar

T = TypeVar("T")
class P(Protocol):
    def foo(self) -> B: ...

class B:
    @classmethod
    def foo(cls: Type[T]) -> T: ...
class C:
    @classmethod
    def foo(cls: Type[T]) -> T: ...

def test(arg: P) -> None: ...
test(B)  # OK
test(C)  # E: Argument 1 to "test" has incompatible type "Type[C]"; expected "P" \
         # N: Following member(s) of "C" have conflicts: \
         # N:     Expected: \
         # N:         def foo() -> B \
         # N:     Got: \
         # N:         def foo() -> C
[builtins fixtures/classmethod.pyi]

[case testProtocolClassObjectAttributeAndCall]
from typing import Any, ClassVar, Protocol

class P(Protocol):
    foo: int
    def __call__(self, x: int, y: int) -> Any: ...

class B:
    foo: ClassVar[int]
    def __init__(self, x: int, y: int) -> None: ...
class C:
    foo: ClassVar[int]
    def __init__(self, x: int, y: str) -> None: ...

def test(arg: P) -> None: ...
test(B)  # OK
test(C)  # E: Argument 1 to "test" has incompatible type "Type[C]"; expected "P" \
         # N: "C" has constructor incompatible with "__call__" of "P"

[case testProtocolTypeTypeAttribute]
from typing import ClassVar, Protocol, Type

class P(Protocol):
    foo: int

class A:
    foo = 42
class B:
    foo: ClassVar[int]
class C:
    foo: ClassVar[str]
class D:
    foo: int

def test(arg: P) -> None: ...
a: Type[A]
b: Type[B]
c: Type[C]
d: Type[D]
test(a)  # OK
test(b)  # OK
test(c)  # E: Argument 1 to "test" has incompatible type "Type[C]"; expected "P" \
         # N: Following member(s) of "C" have conflicts: \
         # N:     foo: expected "int", got "str"
test(d)  # E: Argument 1 to "test" has incompatible type "Type[D]"; expected "P" \
         # N: Only class variables allowed for class object access on protocols, foo is an instance variable of "D"

[case testProtocolTypeTypeInstanceMethod]
from typing import Any, Protocol, Type

class P(Protocol):
    def foo(self, cls: Any) -> int: ...

class B:
    def foo(self) -> int: ...
class C:
    def foo(self) -> str: ...

def test(arg: P) -> None: ...
b: Type[B]
c: Type[C]
test(b)  # OK
test(c)  # E: Argument 1 to "test" has incompatible type "Type[C]"; expected "P" \
         # N: Following member(s) of "C" have conflicts: \
         # N:     Expected: \
         # N:         def foo(cls: Any) -> int \
         # N:     Got: \
         # N:         def foo(self: C) -> str

[case testProtocolTypeTypeClassMethod]
from typing import Protocol, Type

class P(Protocol):
    def foo(self) -> int: ...

class B:
    @classmethod
    def foo(cls) -> int: ...
class C:
    @classmethod
    def foo(cls) -> str: ...

def test(arg: P) -> None: ...
b: Type[B]
c: Type[C]
test(b)  # OK
test(c)  # E: Argument 1 to "test" has incompatible type "Type[C]"; expected "P" \
         # N: Following member(s) of "C" have conflicts: \
         # N:     Expected: \
         # N:         def foo() -> int \
         # N:     Got: \
         # N:         def foo() -> str
[builtins fixtures/classmethod.pyi]

[case testProtocolTypeTypeSelfTypeInstanceMethod]
from typing import Protocol, Type, TypeVar, Union

T = TypeVar("T")
class P(Protocol):
    def foo(self, arg: T) -> T: ...

class B:
    def foo(self: T) -> T: ...
class C:
    def foo(self: T) -> Union[T, int]: ...

def test(arg: P) -> None: ...
b: Type[B]
c: Type[C]
test(b)  # OK
test(c)  # E: Argument 1 to "test" has incompatible type "Type[C]"; expected "P" \
         # N: Following member(s) of "C" have conflicts: \
         # N:     Expected: \
         # N:         def [T] foo(arg: T) -> T \
         # N:     Got: \
         # N:         def [T] foo(self: T) -> Union[T, int]

<<<<<<< HEAD
[case testModuleAsProtocolImplementation]
import default_config
import bad_config_1
import bad_config_2
import bad_config_3
from typing import Protocol

class Options(Protocol):
    timeout: int
    one_flag: bool
    other_flag: bool
    def update(self) -> bool: ...

def setup(options: Options) -> None: ...
setup(default_config)  # OK
setup(bad_config_1)  # E: Argument 1 to "setup" has incompatible type "Module bad_config_1"; expected "Options" \
                     # N: "ModuleType" is missing following "Options" protocol member: \
                     # N:     timeout
setup(bad_config_2)  # E: Argument 1 to "setup" has incompatible type "Module bad_config_2"; expected "Options" \
                     # N: Following member(s) of "Module bad_config_2" have conflicts: \
                     # N:     one_flag: expected "bool", got "int"
setup(bad_config_3)  # E: Argument 1 to "setup" has incompatible type "Module bad_config_3"; expected "Options" \
                     # N: Following member(s) of "Module bad_config_3" have conflicts: \
                     # N:     Expected: \
                     # N:         def update() -> bool \
                     # N:     Got: \
                     # N:         def update(obj: Any) -> bool

[file default_config.py]
timeout = 100
one_flag = True
other_flag = False
def update() -> bool: ...

[file bad_config_1.py]
one_flag = True
other_flag = False
def update() -> bool: ...

[file bad_config_2.py]
timeout = 100
one_flag = 42
other_flag = False
def update() -> bool: ...

[file bad_config_3.py]
timeout = 100
one_flag = True
other_flag = False
def update(obj) -> bool: ...
[builtins fixtures/module.pyi]

[case testModuleAsProtocolImplementationInference]
import default_config
from typing import Protocol, TypeVar

T = TypeVar("T", covariant=True)
class Options(Protocol[T]):
    timeout: int
    one_flag: bool
    other_flag: bool
    def update(self) -> T: ...

def setup(options: Options[T]) -> T: ...
reveal_type(setup(default_config))  # N: Revealed type is "builtins.str"

[file default_config.py]
timeout = 100
one_flag = True
other_flag = False
def update() -> str: ...
[builtins fixtures/module.pyi]
=======
[case testProtocolClassObjectInference]
from typing import Any, Protocol, TypeVar

T = TypeVar("T", contravariant=True)
class P(Protocol[T]):
    def foo(self, obj: T) -> int: ...

class B:
    def foo(self) -> int: ...

S = TypeVar("S")
def test(arg: P[S]) -> S: ...
reveal_type(test(B))  # N: Revealed type is "__main__.B"

[case testProtocolTypeTypeInference]
from typing import Any, Protocol, TypeVar, Type

T = TypeVar("T", contravariant=True)
class P(Protocol[T]):
    def foo(self, obj: T) -> int: ...

class B:
    def foo(self) -> int: ...

S = TypeVar("S")
def test(arg: P[S]) -> S: ...
b: Type[B]
reveal_type(test(b))  # N: Revealed type is "__main__.B"
>>>>>>> caff030c
<|MERGE_RESOLUTION|>--- conflicted
+++ resolved
@@ -3518,7 +3518,35 @@
          # N:     Got: \
          # N:         def [T] foo(self: T) -> Union[T, int]
 
-<<<<<<< HEAD
+[case testProtocolClassObjectInference]
+from typing import Any, Protocol, TypeVar
+
+T = TypeVar("T", contravariant=True)
+class P(Protocol[T]):
+    def foo(self, obj: T) -> int: ...
+
+class B:
+    def foo(self) -> int: ...
+
+S = TypeVar("S")
+def test(arg: P[S]) -> S: ...
+reveal_type(test(B))  # N: Revealed type is "__main__.B"
+
+[case testProtocolTypeTypeInference]
+from typing import Any, Protocol, TypeVar, Type
+
+T = TypeVar("T", contravariant=True)
+class P(Protocol[T]):
+    def foo(self, obj: T) -> int: ...
+
+class B:
+    def foo(self) -> int: ...
+
+S = TypeVar("S")
+def test(arg: P[S]) -> S: ...
+b: Type[B]
+reveal_type(test(b))  # N: Revealed type is "__main__.B"
+
 [case testModuleAsProtocolImplementation]
 import default_config
 import bad_config_1
@@ -3590,34 +3618,4 @@
 one_flag = True
 other_flag = False
 def update() -> str: ...
-[builtins fixtures/module.pyi]
-=======
-[case testProtocolClassObjectInference]
-from typing import Any, Protocol, TypeVar
-
-T = TypeVar("T", contravariant=True)
-class P(Protocol[T]):
-    def foo(self, obj: T) -> int: ...
-
-class B:
-    def foo(self) -> int: ...
-
-S = TypeVar("S")
-def test(arg: P[S]) -> S: ...
-reveal_type(test(B))  # N: Revealed type is "__main__.B"
-
-[case testProtocolTypeTypeInference]
-from typing import Any, Protocol, TypeVar, Type
-
-T = TypeVar("T", contravariant=True)
-class P(Protocol[T]):
-    def foo(self, obj: T) -> int: ...
-
-class B:
-    def foo(self) -> int: ...
-
-S = TypeVar("S")
-def test(arg: P[S]) -> S: ...
-b: Type[B]
-reveal_type(test(b))  # N: Revealed type is "__main__.B"
->>>>>>> caff030c
+[builtins fixtures/module.pyi]