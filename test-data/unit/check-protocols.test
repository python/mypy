--- conflicted
+++ resolved
@@ -3566,7 +3566,37 @@
 b: Type[B]
 reveal_type(test(b))  # N: Revealed type is "__main__.B"
 
-<<<<<<< HEAD
+[case testTypeAliasInProtocolBody]
+from typing import Protocol, List
+
+class P(Protocol):
+    x = List[str]  # E: Type aliases are prohibited in protocol bodies \
+                   # N: Use variable annotation syntax to define protocol members
+
+class C:
+    x: int
+def foo(x: P) -> None: ...
+foo(C())  # No extra error here
+[builtins fixtures/list.pyi]
+
+[case testTypeVarInProtocolBody]
+from typing import Protocol, TypeVar
+
+class C(Protocol):
+    T = TypeVar('T')
+    def __call__(self, t: T) -> T: ...
+
+def f_bad(t: int) -> int:
+    return t
+
+S = TypeVar("S")
+def f_good(t: S) -> S:
+    return t
+
+g: C = f_bad  # E: Incompatible types in assignment (expression has type "Callable[[int], int]", variable has type "C") \
+              # N: "C.__call__" has type "Callable[[Arg(T, 't')], T]"
+g = f_good  # OK
+
 [case testModuleAsProtocolImplementation]
 import default_config
 import bad_config_1
@@ -3735,36 +3765,4 @@
 from typing_extensions import Final
 
 a: Final = 1
-[builtins fixtures/module.pyi]
-=======
-[case testTypeAliasInProtocolBody]
-from typing import Protocol, List
-
-class P(Protocol):
-    x = List[str]  # E: Type aliases are prohibited in protocol bodies \
-                   # N: Use variable annotation syntax to define protocol members
-
-class C:
-    x: int
-def foo(x: P) -> None: ...
-foo(C())  # No extra error here
-[builtins fixtures/list.pyi]
-
-[case testTypeVarInProtocolBody]
-from typing import Protocol, TypeVar
-
-class C(Protocol):
-    T = TypeVar('T')
-    def __call__(self, t: T) -> T: ...
-
-def f_bad(t: int) -> int:
-    return t
-
-S = TypeVar("S")
-def f_good(t: S) -> S:
-    return t
-
-g: C = f_bad  # E: Incompatible types in assignment (expression has type "Callable[[int], int]", variable has type "C") \
-              # N: "C.__call__" has type "Callable[[Arg(T, 't')], T]"
-g = f_good  # OK
->>>>>>> a9bc366a
+[builtins fixtures/module.pyi]