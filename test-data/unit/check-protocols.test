-- Simple protocol types
-- ---------------------

[case testCannotInstantiateProtocol]
from typing import Protocol

class P(Protocol):
    def meth(self) -> None:
        pass

P() # E: Cannot instantiate protocol class "P"

[case testSimpleProtocolOneMethod]
from typing import Protocol

class P(Protocol):
    def meth(self) -> None:
        pass

class B: pass
class C:
    def meth(self) -> None:
        pass

x: P
def fun(x: P) -> None:
    x.meth()
    x.meth(x) # E: Too many arguments for "meth" of "P"
    x.bad # E: "P" has no attribute "bad"

x = C()
x = B() # E: Incompatible types in assignment (expression has type "B", variable has type "P")

fun(C())
fun(B()) # E: Argument 1 to "fun" has incompatible type "B"; expected "P"

def fun2() -> P:
    return C()
def fun3() -> P:
    return B() # E: Incompatible return value type (got "B", expected "P")

[case testProtocolAttrAccessDecoratedGetAttrDunder]
from typing import Any, Protocol, Callable

def typed_decorator(fun: Callable) -> Callable[[Any, str], str]:
    pass

def untyped_decorator(fun):
    pass

class P(Protocol):
    @property
    def x(self) -> int:
        pass

class A:
    @untyped_decorator
    def __getattr__(self, key: str) -> int:
        pass

class B:
    @typed_decorator
    def __getattr__(self, key: str) -> int:
        pass

class C:
    def __getattr__(self, key: str) -> int:
        pass

def fun(x: P) -> None:
    pass

a: A
reveal_type(a.x)
fun(a)

b: B
reveal_type(b.x)
fun(b)

c: C
reveal_type(c.x)
fun(c)
[out]
main:32: note: Revealed type is "Any"
main:36: note: Revealed type is "builtins.str"
main:37: error: Argument 1 to "fun" has incompatible type "B"; expected "P"
main:37: note: Following member(s) of "B" have conflicts:
main:37: note:     x: expected "int", got "str"
main:40: note: Revealed type is "builtins.int"
[builtins fixtures/bool.pyi]

[case testSimpleProtocolOneAbstractMethod]
from typing import Protocol
from abc import abstractmethod

class P(Protocol):
    @abstractmethod
    def meth(self) -> None:
        pass

class B: pass
class C:
    def meth(self) -> None:
        pass
class D(B):
    def meth(self) -> None:
        pass

x: P
def fun(x: P) -> None:
    x.meth()
    x.meth(x) # E: Too many arguments for "meth" of "P"
    x.bad # E: "P" has no attribute "bad"

x = C()
x = D()
x = B() # E: Incompatible types in assignment (expression has type "B", variable has type "P")
fun(C())
fun(D())
fun(B()) # E: Argument 1 to "fun" has incompatible type "B"; expected "P"
fun(x)

[case testProtocolMethodBodies]
from typing import Protocol, List

class P(Protocol):
    def meth(self) -> int:
        return 'no way' # E: Incompatible return value type (got "str", expected "int")

# explicit ellipsis is OK in protocol methods
class P2(Protocol):
    def meth2(self) -> List[int]:
        ...
[builtins fixtures/list.pyi]

[case testSimpleProtocolOneMethodOverride]
from typing import Protocol, Union

class P(Protocol):
    def meth(self) -> Union[int, str]:
        pass
class SubP(P, Protocol):
    def meth(self) -> int:
        pass

class B: pass
class C:
    def meth(self) -> int:
        pass
z: P
x: SubP
def fun(x: SubP) -> str:
    x.bad # E: "SubP" has no attribute "bad"
    return x.meth() # E: Incompatible return value type (got "int", expected "str")

z = x
x = C()
x = B() # E: Incompatible types in assignment (expression has type "B", variable has type "SubP")

reveal_type(fun(C())) # N: Revealed type is "builtins.str"
fun(B()) # E: Argument 1 to "fun" has incompatible type "B"; expected "SubP"

[case testSimpleProtocolTwoMethodsMerge]
from typing import Protocol

class P1(Protocol):
    def meth1(self) -> int:
        pass
class P2(Protocol):
    def meth2(self) -> str:
        pass
class P(P1, P2, Protocol): pass

class B: pass
class C1:
    def meth1(self) -> int:
        pass
class C2(C1):
    def meth2(self) -> str:
        pass
class C:
    def meth1(self) -> int:
        pass
    def meth2(self) -> str:
        pass

class AnotherP(Protocol):
    def meth1(self) -> int:
        pass
    def meth2(self) -> str:
        pass

x: P
reveal_type(x.meth1())  # N: Revealed type is "builtins.int"
reveal_type(x.meth2())  # N: Revealed type is "builtins.str"

c: C
c1: C1
c2: C2
y: AnotherP

if int():
    x = c
if int():
    x = B()  # E: Incompatible types in assignment (expression has type "B", variable has type "P")
if int():
    x = c1 # E: Incompatible types in assignment (expression has type "C1", variable has type "P") \
        # N: "C1" is missing following "P" protocol member: \
        # N:     meth2
if int():
    x = c2
if int():
    x = y
if int():
    y = x

[case testSimpleProtocolTwoMethodsExtend]
from typing import Protocol

class P1(Protocol):
    def meth1(self) -> int:
        pass
class P2(P1, Protocol):
    def meth2(self) -> str:
        pass

class Cbad:
    def meth1(self) -> int:
        pass

class C:
    def meth1(self) -> int:
        pass
    def meth2(self) -> str:
        pass

x: P2
reveal_type(x.meth1()) # N: Revealed type is "builtins.int"
reveal_type(x.meth2()) # N: Revealed type is "builtins.str"

if int():
    x = C() # OK
if int():
    x = Cbad() # E: Incompatible types in assignment (expression has type "Cbad", variable has type "P2") \
        # N: "Cbad" is missing following "P2" protocol member: \
        # N:     meth2

[case testProtocolMethodVsAttributeErrors]
from typing import Protocol

class P(Protocol):
    def meth(self) -> int:
        pass
class C:
    meth: int
x: P = C() # E: Incompatible types in assignment (expression has type "C", variable has type "P") \
           # N: Following member(s) of "C" have conflicts: \
           # N:     meth: expected "Callable[[], int]", got "int"

[case testProtocolMethodVsAttributeErrors2]
from typing import Protocol

class P(Protocol):
    @property
    def meth(self) -> int:
        pass
class C:
    def meth(self) -> int:
        pass
x: P = C() # E: Incompatible types in assignment (expression has type "C", variable has type "P") \
           # N: Following member(s) of "C" have conflicts: \
           # N:     meth: expected "int", got "Callable[[], int]"
[builtins fixtures/property.pyi]

[case testCannotAssignNormalToProtocol]
from typing import Protocol

class P(Protocol):
    def meth(self) -> int:
        pass
class C:
    def meth(self) -> int:
        pass

x: C
y: P
x = y # E: Incompatible types in assignment (expression has type "P", variable has type "C")

[case testIndependentProtocolSubtyping]
from typing import Protocol

class P1(Protocol):
    def meth(self) -> int:
        pass
class P2(Protocol):
    def meth(self) -> int:
        pass

x1: P1
x2: P2

x1 = x2
x2 = x1

def f1(x: P1) -> None: pass
def f2(x: P2) -> None: pass

f1(x2)
f2(x1)

[case testNoneDisablesProtocolImplementation]
from typing import Protocol

class MyHashable(Protocol):
    def __my_hash__(self) -> int:
        return 0

class C:
    __my_hash__ = None

var: MyHashable = C()  # E: Incompatible types in assignment (expression has type "C", variable has type "MyHashable") \
                       # N: Following member(s) of "C" have conflicts: \
                       # N:     __my_hash__: expected "Callable[[], int]", got "None"

[case testNoneDisablesProtocolSubclassingWithStrictOptional]
from typing import Protocol

class MyHashable(Protocol):
    def __my_hash__(self) -> int:
        return 0

class C(MyHashable):
    __my_hash__ = None  # E: Incompatible types in assignment \
(expression has type "None", base class "MyHashable" defined the type as "Callable[[], int]")

[case testProtocolsWithNoneAndStrictOptional]
from typing import Protocol
class P(Protocol):
    x = 0  # type: int

class C:
    x = None

x: P = C() # Error!
def f(x: P) -> None: pass
f(C()) # Error!
[out]
main:8: error: Incompatible types in assignment (expression has type "C", variable has type "P")
main:8: note: Following member(s) of "C" have conflicts:
main:8: note:     x: expected "int", got "None"
main:10: error: Argument 1 to "f" has incompatible type "C"; expected "P"
main:10: note: Following member(s) of "C" have conflicts:
main:10: note:     x: expected "int", got "None"

-- Semanal errors in protocol types
-- --------------------------------

[case testBasicSemanalErrorsInProtocols]

from typing import Protocol, Generic, TypeVar, Iterable

T = TypeVar('T', covariant=True)
S = TypeVar('S', covariant=True)

class P1(Protocol[T, T]): # E: Duplicate type variables in Generic[...] or Protocol[...]
    def meth(self) -> T:
        pass

class P2(Protocol[T], Protocol[S]): # E: Only single Generic[...] or Protocol[...] can be in bases
    def meth(self) -> T:
        pass

class P3(Protocol[T], Generic[S]): # E: Only single Generic[...] or Protocol[...] can be in bases
    def meth(self) -> T:
        pass

class P4(Protocol[T]):
    attr: Iterable[S] # E: Type variable "__main__.S" is unbound \
                      # N: (Hint: Use "Generic[S]" or "Protocol[S]" base class to bind "S" inside a class) \
                      # N: (Hint: Use "S" in function signature to bind "S" inside a function)

class P5(Iterable[S], Protocol[T]): # E: If Generic[...] or Protocol[...] is present it should list all type variables
    def meth(self) -> T:
        pass

[case testProhibitSelfDefinitionInProtocols]
from typing import Protocol

class P(Protocol):
    def __init__(self, a: int) -> None:
        self.a = a # E: Protocol members cannot be defined via assignment to self \
                   # E: "P" has no attribute "a"

class B: pass
class C:
    def __init__(self, a: int) -> None:
        pass

x: P
x = B()
# The above has an incompatible __init__, but mypy ignores this for nominal subtypes?
x = C(1)

class P2(Protocol):
    a: int
    def __init__(self) -> None:
        self.a = 1

class B2(P2):
    a: int

x2: P2 = B2()  # OK

[case testProtocolAndRuntimeAreDefinedAlsoInTypingExtensions]
from typing_extensions import Protocol, runtime_checkable

@runtime_checkable
class P(Protocol):
    def meth(self) -> int:
        pass

x: object
if isinstance(x, P):
    reveal_type(x)  # N: Revealed type is "__main__.P"
    reveal_type(x.meth())  # N: Revealed type is "builtins.int"

class C:
    def meth(self) -> int:
        pass

z: P = C()
[builtins fixtures/dict.pyi]

[case testProtocolsCannotInheritFromNormal]
from typing import Protocol

class C: pass
class D: pass

class P(C, Protocol): # E: All bases of a protocol must be protocols
    attr: int

class P2(P, D, Protocol): # E: All bases of a protocol must be protocols
    pass

P2() # E: Cannot instantiate protocol class "P2"
p: P2
reveal_type(p.attr) # N: Revealed type is "builtins.int"

-- Generic protocol types
-- ----------------------

[case testGenericMethodWithProtocol]
from typing import Protocol, TypeVar
T = TypeVar('T')

class P(Protocol):
    def meth(self, x: int) -> int:
        return x
class C:
    def meth(self, x: T) -> T:
        return x

x: P = C()

[case testGenericMethodWithProtocol2]
from typing import Protocol, TypeVar
T = TypeVar('T')

class P(Protocol):
    def meth(self, x: T) -> T:
        return x
class C:
    def meth(self, x: int) -> int:
        return x

x: P = C()
[out]
main:11: error: Incompatible types in assignment (expression has type "C", variable has type "P")
main:11: note: Following member(s) of "C" have conflicts:
main:11: note:     Expected:
main:11: note:         def [T] meth(self, x: T) -> T
main:11: note:     Got:
main:11: note:         def meth(self, x: int) -> int

[case testAutomaticProtocolVariance]
from typing import TypeVar, Protocol

T = TypeVar('T')

# In case of these errors we proceed with declared variance.
class Pco(Protocol[T]): # E: Invariant type variable "T" used in protocol where covariant one is expected
    def meth(self) -> T:
        pass
class Pcontra(Protocol[T]): # E: Invariant type variable "T" used in protocol where contravariant one is expected
    def meth(self, x: T) -> None:
        pass
class Pinv(Protocol[T]):
    attr: T

class A: pass
class B(A): pass

x1: Pco[B]
y1: Pco[A]
if int():
    x1 = y1 # E: Incompatible types in assignment (expression has type "Pco[A]", variable has type "Pco[B]")
if int():
    y1 = x1 # E: Incompatible types in assignment (expression has type "Pco[B]", variable has type "Pco[A]")

x2: Pcontra[B]
y2: Pcontra[A]
if int():
    y2 = x2 # E: Incompatible types in assignment (expression has type "Pcontra[B]", variable has type "Pcontra[A]")
if int():
    x2 = y2 # E: Incompatible types in assignment (expression has type "Pcontra[A]", variable has type "Pcontra[B]")

x3: Pinv[B]
y3: Pinv[A]
if int():
    y3 = x3 # E: Incompatible types in assignment (expression has type "Pinv[B]", variable has type "Pinv[A]")
if int():
    x3 = y3 # E: Incompatible types in assignment (expression has type "Pinv[A]", variable has type "Pinv[B]")

[case testProtocolVarianceWithCallableAndList]
from typing import Protocol, TypeVar, Callable, List
T = TypeVar('T')
S = TypeVar('S')
T_co = TypeVar('T_co', covariant=True)

class P(Protocol[T, S]): # E: Invariant type variable "T" used in protocol where covariant one is expected \
                         # E: Invariant type variable "S" used in protocol where contravariant one is expected
    def fun(self, callback: Callable[[T], S]) -> None: pass

class P2(Protocol[T_co]): # E: Covariant type variable "T_co" used in protocol where invariant one is expected
    lst: List[T_co]
[builtins fixtures/list.pyi]


[case testProtocolConstraintsUnsolvableWithSelfAnnotation1]
# https://github.com/python/mypy/issues/11020
from typing import overload, Protocol, TypeVar

I = TypeVar('I', covariant=True)
V_contra = TypeVar('V_contra', contravariant=True)

class C(Protocol[I]):
    def __abs__(self: 'C[V_contra]') -> 'C[V_contra]':
        ...

    @overload
    def f(self: 'C', q: int) -> int:
        ...
    @overload
    def f(self: 'C[float]', q: float) -> 'C[float]':
        ...
[builtins fixtures/bool.pyi]


[case testProtocolConstraintsUnsolvableWithSelfAnnotation2]
# https://github.com/python/mypy/issues/11020
from typing import Protocol, TypeVar

I = TypeVar('I', covariant=True)
V = TypeVar('V')

class C(Protocol[I]):
    def g(self: 'C[V]') -> 'C[V]':
        ...

class D:
    pass

x: C = D()  # E: Incompatible types in assignment (expression has type "D", variable has type "C[Any]")
[builtins fixtures/bool.pyi]


[case testProtocolConstraintsUnsolvableWithSelfAnnotation3]
# https://github.com/python/mypy/issues/11020
from typing import Protocol, TypeVar

I = TypeVar('I', covariant=True)
V = TypeVar('V')

class C(Protocol[I]):
    def g(self: 'C[V]') -> 'C[V]':
        ...

class D:
    def g(self) -> D:
        ...

x: C = D()
[builtins fixtures/bool.pyi]


[case testProtocolVarianceWithUnusedVariable]
from typing import Protocol, TypeVar
T = TypeVar('T')

class P(Protocol[T]): # E: Invariant type variable "T" used in protocol where covariant one is expected
    attr: int

[case testGenericProtocolsInference1]
from typing import Protocol, Sequence, TypeVar

T = TypeVar('T', covariant=True)

class Closeable(Protocol[T]):
    def close(self) -> T:
        pass

class F:
    def close(self) -> int:
        return 0

def close(arg: Closeable[T]) -> T:
    return arg.close()

def close_all(args: Sequence[Closeable[T]]) -> T:
    for arg in args:
        arg.close()
    return args[0].close()

arg: Closeable[int]

reveal_type(close(F())) # N: Revealed type is "builtins.int"
reveal_type(close(arg)) # N: Revealed type is "builtins.int"
reveal_type(close_all([F()])) # N: Revealed type is "builtins.int"
reveal_type(close_all([arg])) # N: Revealed type is "builtins.int"
[builtins fixtures/isinstancelist.pyi]
[typing fixtures/typing-medium.pyi]

[case testProtocolGenericInference2]
from typing import Generic, TypeVar, Protocol
T = TypeVar('T')
S = TypeVar('S')

class P(Protocol[T, S]):
    x: T
    y: S

class C:
    x: int
    y: int

def fun3(x: P[T, T]) -> T:
    pass
reveal_type(fun3(C())) # N: Revealed type is "builtins.int"

[case testProtocolGenericInferenceCovariant]
from typing import Generic, TypeVar, Protocol
T = TypeVar('T', covariant=True)
S = TypeVar('S', covariant=True)
U = TypeVar('U')

class P(Protocol[T, S]):
    def x(self) -> T: pass
    def y(self) -> S: pass

class C:
    def x(self) -> int: pass
    def y(self) -> int: pass

def fun4(x: U, y: P[U, U]) -> U:
    pass
reveal_type(fun4('a', C())) # N: Revealed type is "builtins.object"

[case testUnrealtedGenericProtocolsEquivalent]
from typing import TypeVar, Protocol
T = TypeVar('T')

class PA(Protocol[T]):
    attr: int
    def meth(self) -> T: pass
    def other(self, arg: T) -> None: pass
class PB(Protocol[T]): # exactly the same as above
    attr: int
    def meth(self) -> T: pass
    def other(self, arg: T) -> None: pass

def fun(x: PA[T]) -> PA[T]:
    y: PB[T] = x
    z: PB[T]
    return z

x: PA
y: PB
x = y
y = x

xi: PA[int]
yi: PB[int]
xi = yi
yi = xi

[case testGenericSubProtocols]
from typing import TypeVar, Protocol, Tuple, Generic

T = TypeVar('T')
S = TypeVar('S')

class P1(Protocol[T]):
    attr1: T
class P2(P1[T], Protocol[T, S]):
    attr2: Tuple[T, S]

class C:
    def __init__(self, a1: int, a2: Tuple[int, int]) -> None:
        self.attr1 = a1
        self.attr2 = a2

c: C
var: P2[int, int] = c
var2: P2[int, str] = c # E: Incompatible types in assignment (expression has type "C", variable has type "P2[int, str]") \
                       # N: Following member(s) of "C" have conflicts: \
                       # N:     attr2: expected "tuple[int, str]", got "tuple[int, int]"

class D(Generic[T]):
    attr1: T
class E(D[T]):
    attr2: Tuple[T, T]

def f(x: T) -> T:
    z: P2[T, T] = E[T]()
    y: P2[T, T] = D[T]() # E: Incompatible types in assignment (expression has type "D[T]", variable has type "P2[T, T]") \
                         # N: "D" is missing following "P2" protocol member: \
                         # N:     attr2
    return x
[builtins fixtures/isinstancelist.pyi]

[case testGenericSubProtocolsExtensionInvariant]
from typing import TypeVar, Protocol, Union

T = TypeVar('T')
S = TypeVar('S')

class P1(Protocol[T]):
    attr1: T
class P2(Protocol[T]):
    attr2: T
class P(P1[T], P2[S], Protocol):
    pass

class C:
    attr1: int
    attr2: str

class A:
    attr1: A
class B:
    attr2: B
class D(A, B): pass

x: P = D()  # Same as P[Any, Any]

var: P[Union[int, P], Union[P, str]] = C() # E: Incompatible types in assignment (expression has type "C", variable has type "P[Union[int, P[Any, Any]], Union[P[Any, Any], str]]") \
                                           # N: Following member(s) of "C" have conflicts: \
                                           # N:     attr1: expected "Union[int, P[Any, Any]]", got "int" \
                                           # N:     attr2: expected "Union[P[Any, Any], str]", got "str"

[case testGenericSubProtocolsExtensionCovariant]
from typing import TypeVar, Protocol, Union

T = TypeVar('T', covariant=True)
S = TypeVar('S', covariant=True)

class P1(Protocol[T]):
    def attr1(self) -> T: pass
class P2(Protocol[T]):
    def attr2(self) -> T: pass
class P(P1[T], P2[S], Protocol):
    pass

class C:
    def attr1(self) -> int: pass
    def attr2(self) -> str: pass

var: P[Union[int, P], Union[P, str]] = C() # OK for covariant
var2: P[Union[str, P], Union[P, int]] = C()
[out]
main:18: error: Incompatible types in assignment (expression has type "C", variable has type "P[Union[str, P[Any, Any]], Union[P[Any, Any], int]]")
main:18: note: Following member(s) of "C" have conflicts:
main:18: note:     Expected:
main:18: note:         def attr1(self) -> Union[str, P[Any, Any]]
main:18: note:     Got:
main:18: note:         def attr1(self) -> int
main:18: note:     Expected:
main:18: note:         def attr2(self) -> Union[P[Any, Any], int]
main:18: note:     Got:
main:18: note:         def attr2(self) -> str

[case testSelfTypesWithProtocolsBehaveAsWithNominal]
from typing import Protocol, TypeVar

T = TypeVar('T', bound='Shape')
class Shape(Protocol):
    def combine(self: T, other: T) -> T:
        pass

class NonProtoShape:
    def combine(self: T, other: T) -> T:
        pass
class Circle:
    def combine(self: T, other: Shape) -> T:
        pass
class Triangle:
    def combine(self, other: Shape) -> Shape:
        pass
class Bad:
    def combine(self, other: int) -> str:
        pass

def f(s: Shape) -> None: pass
f(NonProtoShape())
f(Circle())
s: Shape
if int():
    s = Triangle()
    s = Bad()

n2: NonProtoShape = s
[out]
main:26: error: Incompatible types in assignment (expression has type "Triangle", variable has type "Shape")
main:26: note: Following member(s) of "Triangle" have conflicts:
main:26: note:     Expected:
main:26: note:         def combine(self, other: Triangle) -> Triangle
main:26: note:     Got:
main:26: note:         def combine(self, other: Shape) -> Shape
main:27: error: Incompatible types in assignment (expression has type "Bad", variable has type "Shape")
main:27: note: Following member(s) of "Bad" have conflicts:
main:27: note:     Expected:
main:27: note:         def combine(self, other: Bad) -> Bad
main:27: note:     Got:
main:27: note:         def combine(self, other: int) -> str
main:29: error: Incompatible types in assignment (expression has type "Shape", variable has type "NonProtoShape")

[case testBadVarianceInProtocols]
from typing import Protocol, TypeVar

T_co = TypeVar('T_co', covariant=True)
T_contra = TypeVar('T_contra', contravariant=True)

class Proto(Protocol[T_co, T_contra]):  # type: ignore
    def one(self, x: T_co) -> None:  # E: Cannot use a covariant type variable as a parameter
        pass
    def other(self) -> T_contra:  # E: Cannot use a contravariant type variable as return type
        pass

# Check that we respect user overrides of variance after the errors are reported
x: Proto[int, float]
y: Proto[float, int]
y = x # OK
[builtins fixtures/list.pyi]

[case testSubtleBadVarianceInProtocols]
from typing import Protocol, TypeVar, Iterable, Sequence

T_co = TypeVar('T_co', covariant=True)
T_contra = TypeVar('T_contra', contravariant=True)

class Proto(Protocol[T_co, T_contra]): # E: Covariant type variable "T_co" used in protocol where contravariant one is expected \
                                       # E: Contravariant type variable "T_contra" used in protocol where covariant one is expected
    def one(self, x: Iterable[T_co]) -> None:
        pass
    def other(self) -> Sequence[T_contra]:
        pass

# Check that we respect user overrides of variance after the errors are reported
x: Proto[int, float]
y: Proto[float, int]
y = x # OK
[builtins fixtures/list.pyi]

-- Recursive protocol types
-- ------------------------

[case testRecursiveProtocols1]
from typing import Protocol, Sequence, List, Generic, TypeVar

T = TypeVar('T')

class Traversable(Protocol):
    @property
    def leaves(self) -> Sequence[Traversable]: pass

class C: pass

class D(Generic[T]):
    leaves: List[D[T]]

t: Traversable
t = D[int]() # OK
if int():
    t = C() # E: Incompatible types in assignment (expression has type "C", variable has type "Traversable")
[builtins fixtures/list.pyi]
[typing fixtures/typing-medium.pyi]

[case testRecursiveProtocols2]
from typing import Protocol, TypeVar

T = TypeVar('T')
class Linked(Protocol[T]):
    val: T
    def next(self) -> Linked[T]: pass

class L:
    val: int
    def next(self) -> L: pass

def last(seq: Linked[T]) -> T:
    pass

reveal_type(last(L())) # N: Revealed type is "builtins.int"
[builtins fixtures/list.pyi]

[case testRecursiveProtocolSubtleMismatch]
from typing import Protocol, TypeVar

T = TypeVar('T')
class Linked(Protocol[T]):
    val: T
    def next(self) -> Linked[T]: pass
class L:
    val: int
    def next(self) -> int: pass

def last(seq: Linked[T]) -> T:
    pass
last(L()) # E: Argument 1 to "last" has incompatible type "L"; expected "Linked[Never]"

[case testMutuallyRecursiveProtocols]
from typing import Protocol, Sequence, List

class P1(Protocol):
    @property
    def attr1(self) -> Sequence[P2]: pass
class P2(Protocol):
    @property
    def attr2(self) -> Sequence[P1]: pass

class C: pass
class A:
    attr1: List[B]
class B:
    attr2: List[A]

t: P1
t = A() # OK
if int():
    t = B() # E: Incompatible types in assignment (expression has type "B", variable has type "P1")
    t = C() # E: Incompatible types in assignment (expression has type "C", variable has type "P1")
[builtins fixtures/list.pyi]
[typing fixtures/typing-medium.pyi]

[case testMutuallyRecursiveProtocolsTypesWithSubteMismatch]
from typing import Protocol, Sequence, List

class P1(Protocol):
    @property
    def attr1(self) -> Sequence[P2]: pass
class P2(Protocol):
    @property
    def attr2(self) -> Sequence[P1]: pass

class C: pass
class A:
    attr1: List[B]
class B:
    attr2: List[C]

t: P1
t = A() # E: Incompatible types in assignment (expression has type "A", variable has type "P1") \
        # N: Following member(s) of "A" have conflicts: \
        # N:     attr1: expected "Sequence[P2]", got "list[B]"
[builtins fixtures/list.pyi]

[case testMutuallyRecursiveProtocolsTypesWithSubteMismatchWriteable]
from typing import Protocol

class P1(Protocol):
    @property
    def attr1(self) -> P2: pass
class P2(Protocol):
    attr2: P1

class A:
    attr1: B
class B:
    attr2: A

x: P1 = A() # E: Incompatible types in assignment (expression has type "A", variable has type "P1") \
            # N: Following member(s) of "A" have conflicts: \
            # N:     attr1: expected "P2", got "B"
[builtins fixtures/property.pyi]

[case testTwoUncomfortablyIncompatibleProtocolsWithoutRunningInIssue9771]
from typing import cast, Protocol, TypeVar, Union

T1 = TypeVar("T1", covariant=True)
T2 = TypeVar("T2")

class P1(Protocol[T1]):
    def b(self) -> int: ...
    def a(self, other: "P1[T2]") -> T1: ...

class P2(Protocol[T1]):
    def a(self, other: Union[P1[T2], "P2[T2]"]) -> T1: ...

p11: P1 = cast(P1, 1)
p12: P1 = cast(P2, 1)   # E
p21: P2 = cast(P1, 1)
p22: P2 = cast(P2, 1)   # E
[out]
main:14: error: Incompatible types in assignment (expression has type "P2[Any]", variable has type "P1[Any]")
main:14: note: "P2" is missing following "P1" protocol member:
main:14: note:     b
main:15: error: Incompatible types in assignment (expression has type "P1[Any]", variable has type "P2[Any]")
main:15: note: Following member(s) of "P1[Any]" have conflicts:
main:15: note:     Expected:
main:15: note:         def [T2] a(self, other: Union[P1[T2], P2[T2]]) -> Any
main:15: note:     Got:
main:15: note:         def [T2] a(self, other: P1[T2]) -> Any

[case testHashable]

from typing import Hashable, Iterable

def f(x: Hashable) -> None:
    pass

def g(x: Iterable[str]) -> None:
    f(x)   # E: Argument 1 to "f" has incompatible type "Iterable[str]"; expected "Hashable"

[builtins fixtures/object_hashable.pyi]
[typing fixtures/typing-full.pyi]

-- FIXME: things like this should work
[case testWeirdRecursiveInferenceForProtocols-skip]
from typing import Protocol, TypeVar, Generic
T_co = TypeVar('T_co', covariant=True)
T = TypeVar('T')

class P(Protocol[T_co]):
    def meth(self) -> P[T_co]: pass

class C(Generic[T]):
    def meth(self) -> C[T]: pass

x: C[int]
def f(arg: P[T]) -> T: pass
reveal_type(f(x)) #E: Revealed type is "builtins.int"

-- @property, @classmethod and @staticmethod in protocol types
-- -----------------------------------------------------------

[case testCannotInstantiateAbstractMethodExplicitProtocolSubtypes]
from typing import Protocol
from abc import abstractmethod

class P(Protocol):
    @abstractmethod
    def meth(self) -> int:
        pass

class A(P):
    pass

A() # E: Cannot instantiate abstract class "A" with abstract attribute "meth"

class C(A):
    def meth(self) -> int:
        pass
class C2(P):
    def meth(self) -> int:
        pass

C()
C2()

[case testCannotInstantiateAbstractVariableExplicitProtocolSubtypes]
from typing import Protocol

class P(Protocol):
    attr: int

class A(P):
    pass

A() # E: Cannot instantiate abstract class "A" with abstract attribute "attr"

class C(A):
    attr: int
class C2(P):
    def __init__(self) -> None:
        self.attr = 1

C()
C2()

class P2(Protocol):
    attr: int = 1

class B(P2): pass
B() # OK, attr is not abstract

[case testClassVarsInProtocols]
from typing import Protocol, ClassVar

class PInst(Protocol):
   v: int

class PClass(Protocol):
   v: ClassVar[int]

class CInst:
   v: int

class CClass:
   v: ClassVar[int]

x: PInst
y: PClass

x = CInst()
if int():
    x = CClass() # E: Incompatible types in assignment (expression has type "CClass", variable has type "PInst") \
             # N: Protocol member PInst.v expected instance variable, got class variable
y = CClass()
if int():
    y = CInst()  # E: Incompatible types in assignment (expression has type "CInst", variable has type "PClass") \
             # N: Protocol member PClass.v expected class variable, got instance variable

[case testPropertyInProtocols]
from typing import Protocol

class PP(Protocol):
    @property
    def attr(self) -> int:
        pass

class P(Protocol):
    attr: int

x: P
y: PP
y = x

x2: P
y2: PP
x2 = y2 # E: Incompatible types in assignment (expression has type "PP", variable has type "P") \
        # N: Protocol member P.attr expected settable variable, got read-only attribute
[builtins fixtures/property.pyi]

[case testClassVarProtocolImmutable]
from typing import Protocol, ClassVar

class P(Protocol):
    @property
    def x(self) -> int: ...

class C:
    x: ClassVar[int]

class Bad:
    x: ClassVar[str]

x: P = C()
y: P = Bad()  # E: Incompatible types in assignment (expression has type "Bad", variable has type "P") \
              # N: Following member(s) of "Bad" have conflicts: \
              # N:     x: expected "int", got "str"
[builtins fixtures/property.pyi]

[case testSettablePropertyInProtocols]
from typing import Protocol

class PPS(Protocol):
    @property
    def attr(self) -> int:
        pass
    @attr.setter
    def attr(self, x: int) -> None:
        pass

class PP(Protocol):
    @property
    def attr(self) -> int:
        pass

class P(Protocol):
    attr: int

x: P
z: PPS
z = x

x2: P
z2: PPS
x2 = z2

y3: PP
z3: PPS
y3 = z3

y4: PP
z4: PPS
z4 = y4 # E: Incompatible types in assignment (expression has type "PP", variable has type "PPS") \
        # N: Protocol member PPS.attr expected settable variable, got read-only attribute
[builtins fixtures/property.pyi]

[case testFinalAttributeProtocol]
from typing import Protocol, Final

class P(Protocol):
    x: int

class C:
    def __init__(self, x: int) -> None:
        self.x = x
class CF:
    def __init__(self, x: int) -> None:
        self.x: Final = x

x: P
y: P
x = C(42)
y = CF(42)  # E: Incompatible types in assignment (expression has type "CF", variable has type "P") \
            # N: Protocol member P.x expected settable variable, got read-only attribute

[case testStaticAndClassMethodsInProtocols]
from typing import Protocol, Type, TypeVar

class P(Protocol):
    def meth(self, x: int) -> str:
        pass

class PC(Protocol):
    @classmethod
    def meth(cls, x: int) -> str:
        pass

class B:
    @staticmethod
    def meth(x: int) -> str:
        pass

class C:
    def meth(self, x: int) -> str:
        pass

x: P
x = C()
if int():
    x = B()

y: PC
y = B()
if int():
    y = C() \
      # E: Incompatible types in assignment (expression has type "C", variable has type "PC") \
      # N: Protocol member PC.meth expected class or static method
[builtins fixtures/classmethod.pyi]

[case testOverloadedMethodsInProtocols]
from typing import overload, Protocol, Union, Optional

class P(Protocol):
    @overload
    def f(self, x: int) -> Optional[int]: pass
    @overload
    def f(self, x: str) -> Optional[str]: pass

class C:
    def f(self, x: Union[int, str]) -> None:
        pass
class D:
    def f(self, x: int) -> None:
        pass

x: P = C()
if int():
    x = D()
[out]
main:18: error: Incompatible types in assignment (expression has type "D", variable has type "P")
main:18: note: Following member(s) of "D" have conflicts:
main:18: note:     Expected:
main:18: note:         @overload
main:18: note:         def f(self, x: int) -> Optional[int]
main:18: note:         @overload
main:18: note:         def f(self, x: str) -> Optional[str]
main:18: note:     Got:
main:18: note:         def f(self, x: int) -> None

[case testCannotInstantiateProtocolWithOverloadedUnimplementedMethod]
from typing import overload, Protocol

class P(Protocol):
    @overload
    def meth(self, x: int) -> int: pass
    @overload
    def meth(self, x: str) -> bytes: pass
class C(P):
    pass
C() # E: Cannot instantiate abstract class "C" with abstract attribute "meth"

[case testCanUseOverloadedImplementationsInProtocols]
from typing import overload, Protocol, Union
class P(Protocol):
    @overload
    def meth(self, x: int) -> int: pass
    @overload
    def meth(self, x: str) -> bool: pass
    def meth(self, x: Union[int, str]):
        if isinstance(x, int):
            return x
        return True

class C(P):
    pass
x = C()
reveal_type(x.meth('hi')) # N: Revealed type is "builtins.bool"
[builtins fixtures/isinstance.pyi]

[case testProtocolsWithIdenticalOverloads]
from typing import overload, Protocol

class PA(Protocol):
    @overload
    def meth(self, x: int) -> int: pass
    @overload
    def meth(self, x: str) -> bytes: pass
class PB(Protocol): # identical to above
    @overload
    def meth(self, x: int) -> int: pass
    @overload
    def meth(self, x: str) -> bytes: pass

x: PA
y: PB
x = y
def fun(arg: PB) -> None: pass
fun(x)

[case testProtocolsWithIncompatibleOverloads]
from typing import overload, Protocol

class PA(Protocol):
    @overload
    def meth(self, x: int) -> int: pass
    @overload
    def meth(self, x: str) -> bytes: pass
class PB(Protocol):
    @overload
    def meth(self, x: int) -> int: pass
    @overload
    def meth(self, x: bytes) -> str: pass

x: PA
y: PB
x = y
[out]
main:16: error: Incompatible types in assignment (expression has type "PB", variable has type "PA")
main:16: note: Following member(s) of "PB" have conflicts:
main:16: note:     Expected:
main:16: note:         @overload
main:16: note:         def meth(self, x: int) -> int
main:16: note:         @overload
main:16: note:         def meth(self, x: str) -> bytes
main:16: note:     Got:
main:16: note:         @overload
main:16: note:         def meth(self, x: int) -> int
main:16: note:         @overload
main:16: note:         def meth(self, x: bytes) -> str

-- Join and meet with protocol types
-- ---------------------------------

[case testJoinProtocolWithProtocol]
from typing import Protocol

class P(Protocol):
    attr: int
class P2(Protocol):
    attr: int
    attr2: str

x: P
y: P2

l0 = [x, x]
l1 = [y, y]
l = [x, y]
reveal_type(l0) # N: Revealed type is "builtins.list[__main__.P]"
reveal_type(l1) # N: Revealed type is "builtins.list[__main__.P2]"
reveal_type(l) # N: Revealed type is "builtins.list[__main__.P]"
[builtins fixtures/list.pyi]

[case testJoinOfIncompatibleProtocols]
from typing import Protocol

class P(Protocol):
    attr: int
class P2(Protocol):
    attr2: str

x: P
y: P2
reveal_type([x, y]) # N: Revealed type is "builtins.list[builtins.object]"
[builtins fixtures/list.pyi]

[case testJoinProtocolWithNormal]
from typing import Protocol

class P(Protocol):
    attr: int

class C:
    attr: int

x: P
y: C

l = [x, y]

reveal_type(l) # N: Revealed type is "builtins.list[__main__.P]"
[builtins fixtures/list.pyi]

[case testMeetProtocolWithProtocol]
from typing import Protocol, Callable, TypeVar

class P(Protocol):
    attr: int
class P2(Protocol):
    attr: int
    attr2: str

T = TypeVar('T')
def f(x: Callable[[T, T], None]) -> T: pass
def g(x: P, y: P2) -> None: pass
reveal_type(f(g)) # N: Revealed type is "__main__.P2"

[case testMeetOfIncompatibleProtocols]
# flags: --no-strict-optional
from typing import Protocol, Callable, TypeVar

class P(Protocol):
    attr: int
class P2(Protocol):
    attr2: str

T = TypeVar('T')
def f(x: Callable[[T, T], None]) -> T: pass
def g(x: P, y: P2) -> None: pass
x = f(g)
reveal_type(x)  # N: Revealed type is "None"
[case testMeetProtocolWithNormal]
from typing import Protocol, Callable, TypeVar

class P(Protocol):
    attr: int
class C:
    attr: int

T = TypeVar('T')
def f(x: Callable[[T, T], None]) -> T: pass
def g(x: P, y: C) -> None: pass
reveal_type(f(g)) # N: Revealed type is "__main__.C"

[case testInferProtocolFromProtocol]
from typing import Protocol, Sequence, TypeVar, Generic

T = TypeVar('T')
class Box(Protocol[T]):
    content: T
class Linked(Protocol[T]):
    val: T
    def next(self) -> Linked[T]: pass

class L(Generic[T]):
    val: Box[T]
    def next(self) -> L[T]: pass

def last(seq: Linked[T]) -> T:
    pass

reveal_type(last(L[int]())) # N: Revealed type is "__main__.Box[builtins.int]"
reveal_type(last(L[str]()).content) # N: Revealed type is "builtins.str"

[case testOverloadOnProtocol]
from typing import overload, Protocol, runtime_checkable

@runtime_checkable
class P1(Protocol):
    attr1: int
class P2(Protocol):
    attr2: str

class C1:
    attr1: int
class C2:
    attr2: str
class C: pass

@overload
def f(x: P1) -> int: ...
@overload
def f(x: P2) -> str: ...
def f(x):
    if isinstance(x, P1):
        return P1.attr1
    if isinstance(x, P2): # E: Only @runtime_checkable protocols can be used with instance and class checks
        return P1.attr2

reveal_type(f(C1())) # N: Revealed type is "builtins.int"
reveal_type(f(C2())) # N: Revealed type is "builtins.str"
class D(C1, C2): pass # Compatible with both P1 and P2
# TODO: Should this return a union instead?
reveal_type(f(D())) # N: Revealed type is "builtins.int"
f(C()) # E: No overload variant of "f" matches argument type "C" \
       # N: Possible overload variants: \
       # N:     def f(x: P1) -> int \
       # N:     def f(x: P2) -> str
[builtins fixtures/isinstance.pyi]
[typing fixtures/typing-full.pyi]

-- Unions of protocol types
-- ------------------------

[case testBasicUnionsOfProtocols]
from typing import Union, Protocol

class P1(Protocol):
    attr1: int
class P2(Protocol):
    attr2: int

class C1:
    attr1: int
class C2:
    attr2: int
class C(C1, C2):
    pass

class B: ...

x: Union[P1, P2]

x = C1()
if int():
    x = C2()
    x = C()
    x = B() # E: Incompatible types in assignment (expression has type "B", variable has type "Union[P1, P2]")

[case testUnionsOfNormalClassesWithProtocols]
from typing import Protocol, Union

class P1(Protocol):
    attr1: int
class P2(Protocol):
    attr2: int

class C1:
    attr1: int
class C2:
    attr2: int
class C(C1, C2):
    pass

class D1:
    attr1: int

def f1(x: P1) -> None:
    pass
def f2(x: P2) -> None:
    pass

x: Union[C1, C2]
y: Union[C1, D1]
z: Union[C, D1]

f1(x) # E: Argument 1 to "f1" has incompatible type "Union[C1, C2]"; expected "P1"
f1(y)
f1(z)
f2(x) # E: Argument 1 to "f2" has incompatible type "Union[C1, C2]"; expected "P2"
f2(z) # E: Argument 1 to "f2" has incompatible type "Union[C, D1]"; expected "P2"

-- Type[] with protocol types
-- --------------------------

[case testInstantiationProtocolInTypeForFunctions]
from typing import Type, Protocol

class P(Protocol):
    def m(self) -> None: return None
class P1(Protocol):
    def m(self) -> None: pass
class Pbad(Protocol):
    def mbad(self) -> int: pass
class B(P): pass
class C:
    def m(self) -> None:
        pass

def f(cls: Type[P]) -> P:
    return cls()  # OK
def g() -> P:
    return P()  # E: Cannot instantiate protocol class "P"

f(P)  # E: Only concrete class can be given where "type[P]" is expected
f(B)  # OK
f(C)  # OK
x: Type[P1]
xbad: Type[Pbad]
f(x)  # OK
f(xbad)  # E: Argument 1 to "f" has incompatible type "type[Pbad]"; expected "type[P]"

[case testInstantiationProtocolInTypeForAliases]
from typing import Type, Protocol

class P(Protocol):
    def m(self) -> None: pass
class C:
    def m(self) -> None:
        pass

def f(cls: Type[P]) -> P:
    return cls()  # OK

Alias = P
GoodAlias = C
Alias()  # E: Cannot instantiate protocol class "P"
GoodAlias()
f(Alias)  # E: Only concrete class can be given where "type[P]" is expected
f(GoodAlias)

[case testInstantiationProtocolInTypeForVariables]
# flags: --no-strict-optional
from typing import Type, Protocol

class P(Protocol):
    def m(self) -> None: return None
class B(P): pass
class C:
    def m(self) -> None:
        pass

var: Type[P]
var()
if int():
    var = P # E: Can only assign concrete classes to a variable of type "type[P]"
    var = B # OK
    var = C # OK

var_old = None # type: Type[P] # Old syntax for variable annotations
var_old()
if int():
    var_old = P # E: Can only assign concrete classes to a variable of type "type[P]"
    var_old = B # OK
    var_old = C # OK

[case testInstantiationProtocolInTypeForClassMethods]
from typing import Type, Protocol

class Logger:
    @staticmethod
    def log(a: Type[C]):
        pass
class C(Protocol):
    @classmethod
    def action(cls) -> None:
        cls() #OK for classmethods
        Logger.log(cls)  #OK for classmethods
[builtins fixtures/classmethod.pyi]

-- isinstance() with @runtime_checkable protocols
-- ----------------------------------------------

[case testSimpleRuntimeProtocolCheck]
from typing import Protocol, runtime_checkable

@runtime_checkable
class C:  # E: @runtime_checkable can only be used with protocol classes
    pass

class P(Protocol):
    def meth(self) -> None:
        pass

@runtime_checkable
class R(Protocol):
    def meth(self) -> int:
        pass

x: object

if isinstance(x, P):  # E: Only @runtime_checkable protocols can be used with instance and class checks
    reveal_type(x)  # N: Revealed type is "__main__.P"

if isinstance(x, R):
    reveal_type(x)  # N: Revealed type is "__main__.R"
    reveal_type(x.meth())  # N: Revealed type is "builtins.int"
[builtins fixtures/isinstance.pyi]
[typing fixtures/typing-full.pyi]

[case testRuntimeIterableProtocolCheck]
from typing import Iterable, List, Union

x: Union[int, List[str]]

if isinstance(x, Iterable):
    reveal_type(x) # N: Revealed type is "builtins.list[builtins.str]"
[builtins fixtures/isinstancelist.pyi]
[typing fixtures/typing-full.pyi]

[case testConcreteClassesInProtocolsIsInstance]
from typing import Protocol, runtime_checkable, TypeVar, Generic

T = TypeVar('T')

@runtime_checkable
class P1(Protocol):
    def meth1(self) -> int:
        pass
@runtime_checkable
class P2(Protocol):
    def meth2(self) -> int:
        pass
@runtime_checkable
class P(P1, P2, Protocol):
    pass

class C1(Generic[T]):
    def meth1(self) -> T:
        pass
class C2:
    def meth2(self) -> int:
        pass
class C(C1[int], C2): pass

c = C()
if isinstance(c, P1):
    reveal_type(c) # N: Revealed type is "__main__.C"
else:
    reveal_type(c) # Unreachable
if isinstance(c, P):
    reveal_type(c) # N: Revealed type is "__main__.C"
else:
    reveal_type(c) # Unreachable

c1i: C1[int]
if isinstance(c1i, P1):
    reveal_type(c1i) # N: Revealed type is "__main__.C1[builtins.int]"
else:
    reveal_type(c1i) # Unreachable
if isinstance(c1i, P):
    reveal_type(c1i) # N: Revealed type is "__main__.<subclass of "__main__.C1[builtins.int]" and "__main__.P">"
else:
    reveal_type(c1i) # N: Revealed type is "__main__.C1[builtins.int]"

c1s: C1[str]
if isinstance(c1s, P1):
    reveal_type(c1s) # Unreachable
else:
    reveal_type(c1s) # N: Revealed type is "__main__.C1[builtins.str]"

c2: C2
if isinstance(c2, P):
    reveal_type(c2) # N: Revealed type is "__main__.<subclass of "__main__.C2" and "__main__.P">"
else:
    reveal_type(c2) # N: Revealed type is "__main__.C2"

[builtins fixtures/isinstancelist.pyi]
[typing fixtures/typing-full.pyi]

[case testConcreteClassesUnionInProtocolsIsInstance]
from typing import Protocol, runtime_checkable, TypeVar, Generic, Union

T = TypeVar('T')

@runtime_checkable
class P1(Protocol):
    def meth1(self) -> int:
        pass
@runtime_checkable
class P2(Protocol):
    def meth2(self) -> int:
        pass

class C1(Generic[T]):
    def meth1(self) -> T:
        pass
class C2:
    def meth2(self) -> int:
        pass

x: Union[C1[int], C2]
if isinstance(x, P1):
    reveal_type(x) # N: Revealed type is "__main__.C1[builtins.int]"
else:
    reveal_type(x) # N: Revealed type is "__main__.C2"

if isinstance(x, P2):
    reveal_type(x) # N: Revealed type is "__main__.C2"
else:
    reveal_type(x) # N: Revealed type is "__main__.C1[builtins.int]"
[builtins fixtures/isinstancelist.pyi]
[typing fixtures/typing-full.pyi]

-- Non-Instances and protocol types (Callable vs __call__ etc.)
-- ------------------------------------------------------------

[case testBasicTupleStructuralSubtyping]
from typing import Tuple, TypeVar, Protocol

T = TypeVar('T', covariant=True)

class MyProto(Protocol[T]):
    def __len__(self) -> T:
        pass

t: Tuple[int, str]
def f(x: MyProto[int]) -> None:
    pass
f(t)  # OK

y: MyProto[str]
y = t # E: Incompatible types in assignment (expression has type "tuple[int, str]", variable has type "MyProto[str]")
[builtins fixtures/isinstancelist.pyi]

[case testBasicNamedTupleStructuralSubtyping]
from typing import NamedTuple, TypeVar, Protocol

T = TypeVar('T', covariant=True)
S = TypeVar('S', covariant=True)

class P(Protocol[T, S]):
    @property
    def x(self) -> T: pass
    @property
    def y(self) -> S: pass

class N(NamedTuple):
    x: int
    y: str
class N2(NamedTuple):
    x: int
class N3(NamedTuple):
    x: int
    y: int

z: N
z3: N3

def fun(x: P[int, str]) -> None:
    pass
def fun2(x: P[int, int]) -> None:
    pass
def fun3(x: P[T, T]) -> T:
    return x.x

fun(z)
fun2(z) # E: Argument 1 to "fun2" has incompatible type "N"; expected "P[int, int]" \
        # N: Following member(s) of "N" have conflicts: \
        # N:     y: expected "int", got "str"

fun(N2(1)) # E: Argument 1 to "fun" has incompatible type "N2"; expected "P[int, str]" \
           # N: "N2" is missing following "P" protocol member: \
           # N:     y

reveal_type(fun3(z)) # N: Revealed type is "builtins.object"

reveal_type(fun3(z3)) # N: Revealed type is "builtins.int"
[builtins fixtures/list.pyi]

[case testBasicCallableStructuralSubtyping]
from typing import Callable, Generic, TypeVar

def apply(f: Callable[[int], int], x: int) -> int:
    return f(x)

class Add5:
    def __call__(self, x: int) -> int:
        return x + 5

apply(Add5(), 5)

T = TypeVar('T')
def apply_gen(f: Callable[[T], T]) -> T:
    pass

reveal_type(apply_gen(Add5())) # N: Revealed type is "builtins.int"
def apply_str(f: Callable[[str], int], x: str) -> int:
    return f(x)
apply_str(Add5(), 'a') # E: Argument 1 to "apply_str" has incompatible type "Add5"; expected "Callable[[str], int]" \
                       # N: "Add5.__call__" has type "Callable[[Arg(int, 'x')], int]"
[builtins fixtures/isinstancelist.pyi]

[case testMoreComplexCallableStructuralSubtyping]
from mypy_extensions import Arg, VarArg
from typing import Protocol, Callable

def call_soon(cb: Callable[[Arg(int, 'x'), VarArg(str)], int]): pass

class Good:
    def __call__(self, x: int, *rest: str) -> int: pass
class Bad1:
    def __call__(self, x: int, *rest: int) -> int: pass
class Bad2:
    def __call__(self, y: int, *rest: str) -> int: pass
call_soon(Good())
call_soon(Bad1()) # E: Argument 1 to "call_soon" has incompatible type "Bad1"; expected "Callable[[int, VarArg(str)], int]" \
                  # N: "Bad1.__call__" has type "Callable[[Arg(int, 'x'), VarArg(int)], int]"
call_soon(Bad2()) # E: Argument 1 to "call_soon" has incompatible type "Bad2"; expected "Callable[[int, VarArg(str)], int]" \
                  # N: "Bad2.__call__" has type "Callable[[Arg(int, 'y'), VarArg(str)], int]"
[builtins fixtures/isinstancelist.pyi]

[case testStructuralSupportForPartial]
from typing import Callable, TypeVar, Generic, Any

T = TypeVar('T')

class partial(Generic[T]):
    def __init__(self, func: Callable[..., T], *args: Any) -> None: ...
    def __call__(self, *args: Any) -> T: ...

def inc(a: int, temp: str) -> int:
    pass

def foo(f: Callable[[int], T]) -> T:
    return f(1)

reveal_type(foo(partial(inc, 'temp'))) # N: Revealed type is "builtins.int"
[builtins fixtures/list.pyi]

[case testStructuralInferenceForCallable]
from typing import Callable, TypeVar, Tuple

T = TypeVar('T')
S = TypeVar('S')

class Actual:
    def __call__(self, arg: int) -> str: pass

def fun(cb: Callable[[T], S]) -> Tuple[T, S]: pass
reveal_type(fun(Actual())) # N: Revealed type is "tuple[builtins.int, builtins.str]"
[builtins fixtures/tuple.pyi]

-- Standard protocol types (SupportsInt, Sized, etc.)
-- --------------------------------------------------

-- More tests could be added for types from typing converted to protocols

[case testBasicSizedProtocol]
from typing import Sized

class Foo:
    def __len__(self) -> int:
        return 42

def bar(a: Sized) -> int:
    return a.__len__()

bar(Foo())
bar((1, 2))
bar(1) # E: Argument 1 to "bar" has incompatible type "int"; expected "Sized"

[builtins fixtures/isinstancelist.pyi]
[typing fixtures/typing-medium.pyi]

[case testBasicSupportsIntProtocol]
from typing import SupportsInt

class Bar:
    def __int__(self):
        return 1

def foo(a: SupportsInt):
    pass

foo(Bar())
foo('no way') # E: Argument 1 to "foo" has incompatible type "str"; expected "SupportsInt"

[builtins fixtures/isinstancelist.pyi]
[typing fixtures/typing-medium.pyi]

-- Additional tests and corner cases for protocols
-- ----------------------------------------------

[case testAnyWithProtocols]
from typing import Protocol, Any, TypeVar

T = TypeVar('T')

class P1(Protocol):
    attr1: int
class P2(Protocol[T]):
    attr2: T
class P3(Protocol):
    attr: P3

def f1(x: P1) -> None: pass
def f2(x: P2[str]) -> None: pass
def f3(x: P3) -> None: pass

class C1:
    attr1: Any
class C2:
    attr2: Any
class C3:
    attr: Any

f1(C1())
f2(C2())
f3(C3())

f2(C3())  # E: Argument 1 to "f2" has incompatible type "C3"; expected "P2[str]"
a: Any
f1(a)
f2(a)
f3(a)

[case testErrorsForProtocolsInDifferentPlaces]
from typing import Protocol

class P(Protocol):
    attr1: int
    attr2: str
    attr3: int

class C:
    attr1: str
    @property
    def attr2(self) -> int: pass

x: P = C() # E: Incompatible types in assignment (expression has type "C", variable has type "P") \
           # N: "C" is missing following "P" protocol member: \
           # N:     attr3 \
           # N: Following member(s) of "C" have conflicts: \
           # N:     attr1: expected "int", got "str" \
           # N:     attr2: expected "str", got "int" \
           # N: Protocol member P.attr2 expected settable variable, got read-only attribute

def f(x: P) -> P:
    return C() # E: Incompatible return value type (got "C", expected "P") \
               # N: "C" is missing following "P" protocol member: \
               # N:     attr3 \
               # N: Following member(s) of "C" have conflicts: \
               # N:     attr1: expected "int", got "str" \
               # N:     attr2: expected "str", got "int" \
               # N: Protocol member P.attr2 expected settable variable, got read-only attribute

f(C()) # E: Argument 1 to "f" has incompatible type "C"; expected "P" \
       # N: "C" is missing following "P" protocol member: \
       # N:     attr3 \
       # N: Following member(s) of "C" have conflicts: \
       # N:     attr1: expected "int", got "str" \
       # N:     attr2: expected "str", got "int" \
       # N: Protocol member P.attr2 expected settable variable, got read-only attribute
[builtins fixtures/list.pyi]

[case testIterableProtocolOnClass]
from typing import TypeVar, Iterator
T = TypeVar('T', bound='A')

class A:
    def __iter__(self: T) -> Iterator[T]: pass

class B(A): pass

reveal_type(list(b for b in B()))  # N: Revealed type is "builtins.list[__main__.B]"
reveal_type(list(B()))  # N: Revealed type is "builtins.list[__main__.B]"
[builtins fixtures/list.pyi]

[case testIterableProtocolOnMetaclass]
from typing import TypeVar, Iterator, Type
T = TypeVar('T')

class EMeta(type):
    def __iter__(self: Type[T]) -> Iterator[T]: pass

class E(metaclass=EMeta):
    pass

class C(E):
    pass

reveal_type(list(c for c in C))  # N: Revealed type is "builtins.list[__main__.C]"
reveal_type(list(C))  # N: Revealed type is "builtins.list[__main__.C]"
[builtins fixtures/list.pyi]

[case testClassesGetattrWithProtocols]
from typing import Protocol

class P(Protocol):
    attr: int

class PP(Protocol):
    @property
    def attr(self) -> int:
        pass

class C:
    def __getattr__(self, attr: str) -> int:
        pass
class C2(C):
    def __setattr__(self, attr: str, val: int) -> None:
        pass

class D:
    def __getattr__(self, attr: str) -> str:
        pass

def fun(x: P) -> None:
    reveal_type(P.attr) # N: Revealed type is "builtins.int"
def fun_p(x: PP) -> None:
    reveal_type(P.attr) # N: Revealed type is "builtins.int"

fun(C())  # E: Argument 1 to "fun" has incompatible type "C"; expected "P" \
          # N: Protocol member P.attr expected settable variable, got read-only attribute
fun(C2())
fun_p(D())  # E: Argument 1 to "fun_p" has incompatible type "D"; expected "PP" \
            # N: Following member(s) of "D" have conflicts: \
            # N:     attr: expected "int", got "str"
fun_p(C())  # OK
[builtins fixtures/list.pyi]

[case testImplicitTypesInProtocols]
from typing import Protocol

class P(Protocol):
    x = 1  # E: All protocol members must have explicitly declared types

class C:
    x: int

class D:
    x: str

x: P
x = D() # E: Incompatible types in assignment (expression has type "D", variable has type "P") \
        # N: Following member(s) of "D" have conflicts: \
        # N:     x: expected "int", got "str"
x = C() # OK
[builtins fixtures/list.pyi]

[case testProtocolIncompatibilityWithGenericMethod]
from typing import Protocol, TypeVar

T = TypeVar('T')
S = TypeVar('S')

class A(Protocol):
    def f(self, x: T) -> None: pass
class B:
    def f(self, x: S, y: T) -> None: pass

x: A = B()
[out]
main:11: error: Incompatible types in assignment (expression has type "B", variable has type "A")
main:11: note: Following member(s) of "B" have conflicts:
main:11: note:     Expected:
main:11: note:         def [T] f(self, x: T) -> None
main:11: note:     Got:
main:11: note:         def [S, T] f(self, x: S, y: T) -> None

[case testProtocolIncompatibilityWithGenericMethodBounded]
from typing import Protocol, TypeVar

T = TypeVar('T')
S = TypeVar('S', bound=int)

class A(Protocol):
    def f(self, x: T) -> None: pass
class B:
    def f(self, x: S, y: T) -> None: pass

x: A = B()
[out]
main:11: error: Incompatible types in assignment (expression has type "B", variable has type "A")
main:11: note: Following member(s) of "B" have conflicts:
main:11: note:     Expected:
main:11: note:         def [T] f(self, x: T) -> None
main:11: note:     Got:
main:11: note:         def [S: int, T] f(self, x: S, y: T) -> None

[case testProtocolIncompatibilityWithGenericRestricted]
from typing import Protocol, TypeVar

T = TypeVar('T')
S = TypeVar('S', int, str)

class A(Protocol):
    def f(self, x: T) -> None: pass
class B:
    def f(self, x: S, y: T) -> None: pass

x: A = B()
[out]
main:11: error: Incompatible types in assignment (expression has type "B", variable has type "A")
main:11: note: Following member(s) of "B" have conflicts:
main:11: note:     Expected:
main:11: note:         def [T] f(self, x: T) -> None
main:11: note:     Got:
main:11: note:         def [S: (int, str), T] f(self, x: S, y: T) -> None

[case testProtocolIncompatibilityWithManyOverloads]
from typing import Protocol, overload

class C1: pass
class C2: pass
class A(Protocol):
    @overload
    def f(self, x: int) -> int: pass
    @overload
    def f(self, x: str) -> str: pass
    @overload
    def f(self, x: C1) -> C2: pass
    @overload
    def f(self, x: C2) -> C1: pass

class B:
    def f(self) -> None: pass

x: A = B()
[out]
main:18: error: Incompatible types in assignment (expression has type "B", variable has type "A")
main:18: note: Following member(s) of "B" have conflicts:
main:18: note:     Expected:
main:18: note:         @overload
main:18: note:         def f(self, x: int) -> int
main:18: note:         @overload
main:18: note:         def f(self, x: str) -> str
main:18: note:         @overload
main:18: note:         def f(self, x: C1) -> C2
main:18: note:         @overload
main:18: note:         def f(self, x: C2) -> C1
main:18: note:     Got:
main:18: note:         def f(self) -> None

[case testProtocolIncompatibilityWithManyConflicts]
from typing import Protocol

class A(Protocol):
    def f(self, x: int) -> None: pass
    def g(self, x: int) -> None: pass
    def h(self, x: int) -> None: pass
    def i(self, x: int) -> None: pass
class B:
    def f(self, x: str) -> None: pass
    def g(self, x: str) -> None: pass
    def h(self, x: str) -> None: pass
    def i(self, x: str) -> None: pass

x: A = B()
[out]
main:14: error: Incompatible types in assignment (expression has type "B", variable has type "A")
main:14: note: Following member(s) of "B" have conflicts:
main:14: note:     Expected:
main:14: note:         def f(self, x: int) -> None
main:14: note:     Got:
main:14: note:         def f(self, x: str) -> None
main:14: note:     Expected:
main:14: note:         def g(self, x: int) -> None
main:14: note:     Got:
main:14: note:         def g(self, x: str) -> None
main:14: note:     <2 more conflict(s) not shown>

[case testProtocolIncompatibilityWithUnionType]
from typing import Any, Optional, Protocol

class A(Protocol):
    def execute(self, statement: Any, *args: Any, **kwargs: Any) -> None: ...

class B(Protocol):
    def execute(self, stmt: Any, *args: Any, **kwargs: Any) -> None: ...
    def cool(self) -> None: ...

def func1(arg: A) -> None: ...
def func2(arg: Optional[A]) -> None: ...

x: B
func1(x)
func2(x)
[builtins fixtures/dict.pyi]
[out]
main:14: error: Argument 1 to "func1" has incompatible type "B"; expected "A"
main:14: note: Following member(s) of "B" have conflicts:
main:14: note:     Expected:
main:14: note:         def execute(self, statement: Any, *args: Any, **kwargs: Any) -> None
main:14: note:     Got:
main:14: note:         def execute(self, stmt: Any, *args: Any, **kwargs: Any) -> None
main:15: error: Argument 1 to "func2" has incompatible type "B"; expected "Optional[A]"
main:15: note: Following member(s) of "B" have conflicts:
main:15: note:     Expected:
main:15: note:         def execute(self, statement: Any, *args: Any, **kwargs: Any) -> None
main:15: note:     Got:
main:15: note:         def execute(self, stmt: Any, *args: Any, **kwargs: Any) -> None

[case testDontShowNotesForTupleAndIterableProtocol]
from typing import Iterable, Sequence, Protocol, NamedTuple

class N(NamedTuple):
    x: int

def f1(x: Iterable[str]) -> None: pass
def f2(x: Sequence[str]) -> None: pass

# The errors below should be short
f1(N(1))  # E: Argument 1 to "f1" has incompatible type "N"; expected "Iterable[str]"
f2(N(2))  # E: Argument 1 to "f2" has incompatible type "N"; expected "Sequence[str]"
[builtins fixtures/tuple.pyi]

[case testNotManyFlagConflitsShownInProtocols]
from typing import Protocol

class AllSettable(Protocol):
    a: int
    b: int
    c: int
    d: int

class AllReadOnly:
    @property
    def a(self) -> int: pass
    @property
    def b(self) -> int: pass
    @property
    def c(self) -> int: pass
    @property
    def d(self) -> int: pass

x: AllSettable = AllReadOnly()
[builtins fixtures/property.pyi]
[out]
main:19: error: Incompatible types in assignment (expression has type "AllReadOnly", variable has type "AllSettable")
main:19: note: Protocol member AllSettable.a expected settable variable, got read-only attribute
main:19: note: Protocol member AllSettable.b expected settable variable, got read-only attribute
main:19: note:     <2 more conflict(s) not shown>

[case testProtocolsMoreConflictsNotShown]
from typing import Generic, Protocol, TypeVar

T = TypeVar('T')

class MockMapping(Protocol[T]):
    def a(self, x: T) -> int: pass
    def b(self, x: T) -> int: pass
    def c(self, x: T) -> int: pass
    d: T
    e: T
    f: T

class MockDict(MockMapping[T]):
    more: int

def f(x: MockMapping[int]) -> None: pass
x: MockDict[str]
f(x)  # E: Argument 1 to "f" has incompatible type "MockDict[str]"; expected "MockMapping[int]"
[builtins fixtures/tuple.pyi]

[case testProtocolNotesForComplexSignatures]
from typing import Protocol, Optional

class P(Protocol):
    def meth(self, x: int, *args: str) -> None: pass
    def other(self, *args, hint: Optional[str] = None, **kwargs: str) -> None: pass
class C:
    def meth(self) -> int: pass
    def other(self) -> int: pass

x: P = C()
[builtins fixtures/dict.pyi]
[out]
main:10: error: Incompatible types in assignment (expression has type "C", variable has type "P")
main:10: note: Following member(s) of "C" have conflicts:
main:10: note:     Expected:
main:10: note:         def meth(self, x: int, *args: str) -> None
main:10: note:     Got:
main:10: note:         def meth(self) -> int
main:10: note:     Expected:
main:10: note:         def other(self, *args: Any, hint: Optional[str] = ..., **kwargs: str) -> None
main:10: note:     Got:
main:10: note:         def other(self) -> int

[case testObjectAllowedInProtocolBases]
from typing import Protocol
class P(Protocol, object):
    pass
[out]

[case testNoneSubtypeOfEmptyProtocol]
from typing import Protocol
class P(Protocol):
    pass

x: P = None
[out]

[case testNoneSubtypeOfAllProtocolsWithoutStrictOptional]
# flags: --no-strict-optional
from typing import Protocol
class P(Protocol):
    attr: int
    def meth(self, arg: str) -> str:
        pass

x: P = None
[out]

[case testNoneSubtypeOfEmptyProtocolStrict]
from typing import Protocol
class P(Protocol):
    pass
x: P = None

class PBad(Protocol):
    x: int
y: PBad = None  # E: Incompatible types in assignment (expression has type "None", variable has type "PBad")
[out]

[case testOnlyMethodProtocolUsableWithIsSubclass]
from typing import Protocol, runtime_checkable, Union, Type, Sequence, overload
@runtime_checkable
class P(Protocol):
    def meth(self) -> int:
        pass
@runtime_checkable
class PBad(Protocol):
    x: str

class C:
    x: str
    def meth(self) -> int:
        pass
class E: pass

cls: Type[Union[C, E]]
issubclass(cls, PBad)  # E: Only protocols that don't have non-method members can be used with issubclass() \
                       # N: Protocol "PBad" has non-method member(s): x
if issubclass(cls, P):
    reveal_type(cls)  # N: Revealed type is "type[__main__.C]"
else:
    reveal_type(cls)  # N: Revealed type is "type[__main__.E]"

@runtime_checkable
class POverload(Protocol):
    @overload
    def meth(self, a: int) -> float: ...
    @overload
    def meth(self, a: str) -> Sequence[float]: ...
    def meth(self, a):
        pass

reveal_type(issubclass(int, POverload))  # N: Revealed type is "builtins.bool"
[builtins fixtures/isinstance.pyi]
[typing fixtures/typing-full.pyi]
[out]

[case testCallableImplementsProtocol]
from typing import Protocol

class Caller(Protocol):
    def __call__(self, x: str, *args: int) -> None: ...

def call(x: str, *args: int) -> None:
    pass
def bad(x: int, *args: str) -> None:
    pass

def func(caller: Caller) -> None:
    pass

func(call)
func(bad)  # E: Argument 1 to "func" has incompatible type "Callable[[int, VarArg(str)], None]"; expected "Caller" \
           # N: "Caller.__call__" has type "Callable[[Arg(str, 'x'), VarArg(int)], None]"
[builtins fixtures/tuple.pyi]
[out]

[case testCallableImplementsProtocolGeneric]
from typing import Protocol, TypeVar, Tuple

T = TypeVar('T')
S = TypeVar('S')

class Caller(Protocol[T, S]):
    def __call__(self, x: T, y: S) -> Tuple[T, S]: ...

def call(x: int, y: str) -> Tuple[int, str]: ...

def func(caller: Caller[T, S]) -> Tuple[T, S]:
    pass

reveal_type(func(call))  # N: Revealed type is "tuple[builtins.int, builtins.str]"
[builtins fixtures/tuple.pyi]
[out]

[case testCallableImplementsProtocolGenericTight]
from typing import Protocol, TypeVar

T = TypeVar('T')

class Caller(Protocol):
    def __call__(self, x: T) -> T: ...

def call(x: T) -> T: ...
def bad(x: int) -> int: ...

def func(caller: Caller) -> None:
    pass

func(call)
func(bad)  # E: Argument 1 to "func" has incompatible type "Callable[[int], int]"; expected "Caller" \
           # N: "Caller.__call__" has type "Callable[[Arg(T, 'x')], T]"
[builtins fixtures/tuple.pyi]
[out]

[case testCallableImplementsProtocolGenericNotGeneric]
from typing import Protocol, TypeVar, Tuple

T = TypeVar('T')

class Caller(Protocol):
    def __call__(self, x: int) -> int: ...

def call(x: T) -> T: ...

def bad(x: T) -> Tuple[T, T]: ...

def func(caller: Caller) -> None:
    pass

func(call)
func(bad)  # E: Argument 1 to "func" has incompatible type "Callable[[T], tuple[T, T]]"; expected "Caller" \
           # N: "Caller.__call__" has type "Callable[[Arg(int, 'x')], int]"
[builtins fixtures/tuple.pyi]
[out]

[case testCallableImplementsProtocolOverload]
from typing import Protocol, overload, Union

class Caller(Protocol):
    @overload
    def __call__(self, x: int) -> int: ...
    @overload
    def __call__(self, x: str) -> str: ...

@overload
def call(x: int) -> int: ...
@overload
def call(x: str) -> str: ...
def call(x: Union[int, str]) -> Union[int, str]:
    pass

def bad(x: Union[int, str]) -> Union[int, str]:
    pass

def func(caller: Caller) -> None:
    pass

func(call)
func(bad)  # E: Argument 1 to "func" has incompatible type "Callable[[Union[int, str]], Union[int, str]]"; expected "Caller" \
           # N: "Caller.__call__" has type overloaded function
[out]

[case testCallableImplementsProtocolExtraNote]
from typing import Protocol

class Caller(Protocol):
    def __call__(self, x: str, *args: int) -> None: ...

def bad(x: int, *args: str) -> None:
    pass

cb: Caller = bad  # E: Incompatible types in assignment (expression has type "Callable[[int, VarArg(str)], None]", variable has type "Caller") \
                  # N: "Caller.__call__" has type "Callable[[Arg(str, 'x'), VarArg(int)], None]"
[builtins fixtures/tuple.pyi]
[out]

[case testCallableImplementsProtocolArgName]
from typing import Protocol

class Caller(Protocol):
    def __call__(self, x: str) -> None: ...

class CallerAnon(Protocol):
    def __call__(self, __x: str) -> None: ...

def call(x: str) -> None:
    pass
def bad(y: str) -> None:
    pass

def func(caller: Caller) -> None:
    pass

def anon(caller: CallerAnon) -> None:
    pass


func(call)
func(bad)  # E: Argument 1 to "func" has incompatible type "Callable[[str], None]"; expected "Caller" \
           # N: "Caller.__call__" has type "Callable[[Arg(str, 'x')], None]"
anon(bad)
[out]

[case testCallableProtocolVsProtocol]
from typing import Protocol

class One(Protocol):
    def __call__(self, x: str) -> None: ...

class Other(Protocol):
    def __call__(self, x: str) -> None: ...

class Bad(Protocol):
    def __call__(self, zzz: str) -> None: ...

def func(caller: One) -> None:
    pass

a: Other
b: Bad

func(a)
func(b)  # E: Argument 1 to "func" has incompatible type "Bad"; expected "One" \
         # N: "One.__call__" has type "Callable[[Arg(str, 'x')], None]"
[out]

[case testJoinProtocolCallback]
from typing import Protocol, Callable

class A: ...
class B(A): ...
class C(B): ...
class D(B): ...

class Call(Protocol):
    def __call__(self, x: B) -> C: ...
Normal = Callable[[A], D]

a: Call
b: Normal

reveal_type([a, b])  # N: Revealed type is "builtins.list[def (__main__.B) -> __main__.B]"
reveal_type([b, a])  # N: Revealed type is "builtins.list[def (__main__.B) -> __main__.B]"
[builtins fixtures/list.pyi]
[out]

[case testMeetProtocolCallback]
from typing import Protocol, Callable

class A: ...
class B(A): ...
class C(B): ...
class D(B): ...

class Call(Protocol):
    def __call__(self, __x: C) -> B: ...
Normal = Callable[[D], A]

def a(x: Call) -> None: ...
def b(x: Normal) -> None: ...

reveal_type([a, b])  # N: Revealed type is "builtins.list[def (x: def (__main__.B) -> __main__.B)]"
reveal_type([b, a])  # N: Revealed type is "builtins.list[def (x: def (__main__.B) -> __main__.B)]"
[builtins fixtures/list.pyi]
[out]

[case testCallbackProtocolFunctionAttributesSubtyping]
from typing import Protocol

class A(Protocol):
    __name__: str
    def __call__(self) -> str: ...

class B1(Protocol):
    __name__: int
    def __call__(self) -> str: ...

class B2(Protocol):
    __name__: str
    def __call__(self) -> int: ...

class B3(Protocol):
    __name__: str
    extra_stuff: int
    def __call__(self) -> str: ...

def f() -> str: ...

reveal_type(f.__name__)  # N: Revealed type is "builtins.str"
a: A = f  # OK
b1: B1 = f  # E: Incompatible types in assignment (expression has type "Callable[[], str]", variable has type "B1") \
            # N: Following member(s) of "function" have conflicts: \
            # N:     __name__: expected "int", got "str"
b2: B2 = f  # E: Incompatible types in assignment (expression has type "Callable[[], str]", variable has type "B2") \
            # N: "B2.__call__" has type "Callable[[], int]"
b3: B3 = f  # E: Incompatible types in assignment (expression has type "Callable[[], str]", variable has type "B3") \
            # N: "function" is missing following "B3" protocol member: \
            # N:     extra_stuff

[case testCallbackProtocolFunctionAttributesInference]
from typing import Protocol, TypeVar, Generic, Tuple

T = TypeVar("T")
S = TypeVar("S", covariant=True)
class A(Protocol[T, S]):
    __name__: T
    def __call__(self) -> S: ...

def f() -> int: ...
def test(func: A[T, S]) -> Tuple[T, S]: ...
reveal_type(test(f))  # N: Revealed type is "tuple[builtins.str, builtins.int]"
[builtins fixtures/tuple.pyi]

[case testProtocolsAlwaysABCs]
from typing import Protocol

class P(Protocol): ...
class C(P): ...

reveal_type(C.register(int))  # N: Revealed type is "def () -> builtins.int"
[builtins fixtures/tuple.pyi]
[typing fixtures/typing-full.pyi]
[out]

[case testProtocolVarianceAfterDecorators]
# The test case is simplified, in reality this caused problems with @abstractmethod
# in stubs and test fixtures.
from typing import Protocol, TypeVar

T = TypeVar('T')
def dec(x: T) -> T: ...
alias = dec

class P(Protocol[T]):
    @alias
    def meth(self, arg: T) -> T: ...
[out]

[case testNamedTupleWithNoArgsCallableField]
from typing import Callable, NamedTuple, Protocol

class N(NamedTuple):
    func: Callable[[], str]

class P(Protocol):
    @property
    def func(self) -> Callable[[], str]: ...

p: P = N(lambda: 'foo')
[builtins fixtures/property.pyi]

[case testNamedTupleWithManyArgsCallableField]
from typing import Callable, NamedTuple, Protocol

class N(NamedTuple):
    func: Callable[[str, str, str], str]

class P(Protocol):
    @property
    def func(self) -> Callable[[str, str, str], str]: ...

p: P = N(lambda a, b, c: 'foo')
[builtins fixtures/property.pyi]

[case testLiteralsAgainstProtocols]
from typing import Final, Literal, SupportsInt, SupportsAbs, TypeVar

T = TypeVar('T')
def abs(x: SupportsAbs[T]) -> T: ...
def foo(x: SupportsInt) -> None: ...

ONE: Final = 1
TWO: Literal[2]
ALL: Literal[1, 2, 3]

foo(ONE)
foo(TWO)
foo(3)

reveal_type(abs(ONE))  # N: Revealed type is "builtins.int"
reveal_type(abs(TWO))  # N: Revealed type is "builtins.int"
reveal_type(abs(3))  # N: Revealed type is "builtins.int"
reveal_type(abs(ALL))  # N: Revealed type is "builtins.int"
[builtins fixtures/float.pyi]
[typing fixtures/typing-full.pyi]

[case testProtocolWithSlots]
from typing import Protocol

class A(Protocol):
    __slots__ = ()

[builtins fixtures/tuple.pyi]

[case testProtocolSlotsIsNotProtocolMember]
# https://github.com/python/mypy/issues/11884
from typing import Protocol

class Foo(Protocol):
    __slots__ = ()
class NoSlots:
    pass
class EmptySlots:
    __slots__ = ()
class TupleSlots:
    __slots__ = ('x', 'y')
class StringSlots:
    __slots__ = 'x y'
class InitSlots:
    __slots__ = ('x',)
    def __init__(self) -> None:
        self.x = None
def foo(f: Foo):
    pass

# All should pass:
foo(NoSlots())
foo(EmptySlots())
foo(TupleSlots())
foo(StringSlots())
foo(InitSlots())
[builtins fixtures/tuple.pyi]

[case testProtocolSlotsAndRuntimeCheckable]
from typing import Protocol, runtime_checkable

@runtime_checkable
class Foo(Protocol):
    __slots__ = ()
class Bar:
    pass
issubclass(Bar, Foo)  # Used to be an error, when `__slots__` counted as a protocol member
[builtins fixtures/isinstance.pyi]
[typing fixtures/typing-full.pyi]


[case testProtocolWithClassGetItem]
# https://github.com/python/mypy/issues/11886
from typing import Any, Iterable, Protocol, Union

class B:
    ...

class C:
    def __class_getitem__(cls, __item: Any) -> Any:
        ...

class SupportsClassGetItem(Protocol):
    __slots__: Union[str, Iterable[str]] = ()
    def __class_getitem__(cls, __item: Any) -> Any:
        ...

b1: SupportsClassGetItem = B()
c1: SupportsClassGetItem = C()
[builtins fixtures/tuple.pyi]
[typing fixtures/typing-full.pyi]


[case testNoneVsProtocol]
# mypy: strict-optional
from typing import Protocol

class MyHashable(Protocol):
    def __hash__(self) -> int: ...

def f(h: MyHashable) -> None: pass
f(None)

class Proto(Protocol):
    def __hash__(self) -> int: ...
    def method(self) -> None: ...

def g(h: Proto) -> None: pass
g(None)  # E: Argument 1 to "g" has incompatible type "None"; expected "Proto"

class Proto2(Protocol):
    def hash(self) -> None: ...

def h(h: Proto2) -> None: pass
h(None)  # E: Argument 1 to "h" has incompatible type "None"; expected "Proto2"

class EmptyProto(Protocol): ...

def hh(h: EmptyProto) -> None: pass
hh(None)

# See https://github.com/python/mypy/issues/13081
class SupportsStr(Protocol):
    def __str__(self) -> str: ...

def ss(s: SupportsStr) -> None: pass
ss(None)

class HashableStr(Protocol):
    def __str__(self) -> str: ...
    def __hash__(self) -> int: ...

def hs(n: HashableStr) -> None: pass
hs(None)
[builtins fixtures/tuple.pyi]


[case testPartialTypeProtocol]
# flags: --no-local-partial-types
from typing import Protocol

class Flapper(Protocol):
    def flap(self) -> int: ...

class Blooper:
    flap = None

    def bloop(self, x: Flapper) -> None:
        reveal_type([self, x])  # N: Revealed type is "builtins.list[builtins.object]"

class Gleemer:
    flap = []  # E: Need type annotation for "flap" (hint: "flap: list[<type>] = ...")

    def gleem(self, x: Flapper) -> None:
        reveal_type([self, x])  # N: Revealed type is "builtins.list[builtins.object]"
[builtins fixtures/tuple.pyi]


[case testPartialTypeProtocolHashable]
# flags: --no-strict-optional
from typing import Protocol

class Hashable(Protocol):
    def __hash__(self) -> int: ...

class ObjectHashable:
    def __hash__(self) -> int: ...

class DataArray(ObjectHashable):
    __hash__ = None

    def f(self, x: Hashable) -> None:
        reveal_type([self, x])  # N: Revealed type is "builtins.list[builtins.object]"
[builtins fixtures/tuple.pyi]


[case testPartialAttributeNoneType]
# flags: --no-strict-optional --no-local-partial-types
from typing import Optional, Protocol, runtime_checkable

@runtime_checkable
class MyProtocol(Protocol):
    def is_valid(self) -> bool: ...
    text: Optional[str]

class MyClass:
    text = None
    def is_valid(self) -> bool:
        reveal_type(self.text)  # N: Revealed type is "None"
        assert isinstance(self, MyProtocol)
[builtins fixtures/isinstance.pyi]
[typing fixtures/typing-full.pyi]


[case testPartialAttributeNoneTypeStrictOptional]
# flags: --no-local-partial-types
from typing import Optional, Protocol, runtime_checkable

@runtime_checkable
class MyProtocol(Protocol):
    def is_valid(self) -> bool: ...
    text: Optional[str]

class MyClass:
    text = None
    def is_valid(self) -> bool:
        reveal_type(self.text)  # N: Revealed type is "None"
        assert isinstance(self, MyProtocol)
[builtins fixtures/isinstance.pyi]
[typing fixtures/typing-full.pyi]

[case testProtocolAndTypeVariableSpecialCase]
from typing import TypeVar, Iterable, Optional, Callable, Protocol

T_co = TypeVar('T_co', covariant=True)

class SupportsNext(Protocol[T_co]):
    def __next__(self) -> T_co: ...

N = TypeVar("N", bound=SupportsNext, covariant=True)

class SupportsIter(Protocol[T_co]):
    def __iter__(self) -> T_co: ...

def f(i: SupportsIter[N]) -> N: ...

I = TypeVar('I', bound=Iterable)

def g(x: I, y: Iterable) -> None:
    f(x)
    f(y)

[case testMatchProtocolAgainstOverloadWithAmbiguity]
from typing import TypeVar, Protocol, Union, Generic, overload

T = TypeVar("T", covariant=True)

class slice: pass

class GetItem(Protocol[T]):
    def __getitem__(self, k: int) -> T: ...

class Str:  # Resembles 'str'
    def __getitem__(self, k: Union[int, slice]) -> Str: ...

class Lst(Generic[T]):  # Resembles 'list'
    def __init__(self, x: T): ...
    @overload
    def __getitem__(self, k: int) -> T: ...
    @overload
    def __getitem__(self, k: slice) -> Lst[T]: ...
    def __getitem__(self, k): pass

def f(x: GetItem[GetItem[Str]]) -> None: ...

a: Lst[Str]
f(Lst(a))

class Lst2(Generic[T]):
    def __init__(self, x: T): ...
    # The overload items are tweaked but still compatible
    @overload
    def __getitem__(self, k: Str) -> None: ...
    @overload
    def __getitem__(self, k: slice) -> Lst2[T]: ...
    @overload
    def __getitem__(self, k: Union[int, str]) -> T: ...
    def __getitem__(self, k): pass

b: Lst2[Str]
f(Lst2(b))

class Lst3(Generic[T]):  # Resembles 'list'
    def __init__(self, x: T): ...
    # The overload items are no longer compatible (too narrow argument type)
    @overload
    def __getitem__(self, k: slice) -> Lst3[T]: ...
    @overload
    def __getitem__(self, k: bool) -> T: ...
    def __getitem__(self, k): pass

c: Lst3[Str]
f(Lst3(c))  # E: Argument 1 to "f" has incompatible type "Lst3[Lst3[Str]]"; expected "GetItem[GetItem[Str]]" \
# N: Following member(s) of "Lst3[Lst3[Str]]" have conflicts: \
# N:     Expected:                  \
# N:         def __getitem__(self, int, /) -> GetItem[Str] \
# N:     Got:                       \
# N:         @overload              \
# N:         def __getitem__(self, slice, /) -> Lst3[Lst3[Str]] \
# N:         @overload              \
# N:         def __getitem__(self, bool, /) -> Lst3[Str]

[builtins fixtures/list.pyi]
[typing fixtures/typing-full.pyi]

[case testMatchProtocolAgainstOverloadWithMultipleMatchingItems]
from typing import Protocol, overload, TypeVar, Any

_T_co = TypeVar("_T_co", covariant=True)
_T = TypeVar("_T")

class SupportsRound(Protocol[_T_co]):
    @overload
    def __round__(self) -> int: ...
    @overload
    def __round__(self, __ndigits: int) -> _T_co: ...

class C:
    # This matches both overload items of SupportsRound
    def __round__(self, __ndigits: int = ...) -> int: ...

def round(number: SupportsRound[_T], ndigits: int) -> _T: ...

round(C(), 1)

[case testEmptyBodyImplicitlyAbstractProtocol]
from typing import Protocol, overload, Union

class P1(Protocol):
    def meth(self) -> int: ...
class B1(P1): ...
class C1(P1):
    def meth(self) -> int:
        return 0
B1()  # E: Cannot instantiate abstract class "B1" with abstract attribute "meth"
C1()

class P2(Protocol):
    @classmethod
    def meth(cls) -> int: ...
class B2(P2): ...
class C2(P2):
    @classmethod
    def meth(cls) -> int:
        return 0
B2()  # E: Cannot instantiate abstract class "B2" with abstract attribute "meth"
C2()

class P3(Protocol):
    @overload
    def meth(self, x: int) -> int: ...
    @overload
    def meth(self, x: str) -> str: ...
    @overload
    def not_abstract(self, x: int) -> int: ...
    @overload
    def not_abstract(self, x: str) -> str: ...
    def not_abstract(self, x: Union[int, str]) -> Union[int, str]:
        return 0
class B3(P3): ...
class C3(P3):
    @overload
    def meth(self, x: int) -> int: ...
    @overload
    def meth(self, x: str) -> str: ...
    def meth(self, x: Union[int, str]) -> Union[int, str]:
        return 0
B3()  # E: Cannot instantiate abstract class "B3" with abstract attribute "meth"
C3()
[builtins fixtures/classmethod.pyi]

[case testEmptyBodyImplicitlyAbstractProtocolProperty]
from typing import Protocol

class P1(Protocol):
    @property
    def attr(self) -> int: ...
class B1(P1): ...
class C1(P1):
    @property
    def attr(self) -> int:
        return 0
B1()  # E: Cannot instantiate abstract class "B1" with abstract attribute "attr"
C1()

class P2(Protocol):
    @property
    def attr(self) -> int: ...
    @attr.setter
    def attr(self, value: int) -> None: ...
class B2(P2): ...
class C2(P2):
    @property
    def attr(self) -> int: return 0
    @attr.setter
    def attr(self, value: int) -> None: pass
B2()  # E: Cannot instantiate abstract class "B2" with abstract attribute "attr"
C2()
[builtins fixtures/property.pyi]

[case testEmptyBodyImplicitlyAbstractProtocolStub]
from stub import P1, P2, P3, P4

class B1(P1): ...
class B2(P2): ...
class B3(P3): ...
class B4(P4): ...

B1()
B2()
B3()
B4()  # E: Cannot instantiate abstract class "B4" with abstract attribute "meth"

[file stub.pyi]
from typing import Protocol, overload, Union
from abc import abstractmethod

class P1(Protocol):
    def meth(self) -> int: ...

class P2(Protocol):
    @classmethod
    def meth(cls) -> int: ...

class P3(Protocol):
    @overload
    def meth(self, x: int) -> int: ...
    @overload
    def meth(self, x: str) -> str: ...

class P4(Protocol):
    @abstractmethod
    def meth(self) -> int: ...
[builtins fixtures/classmethod.pyi]

[case testEmptyBodyVariationsImplicitlyAbstractProtocol]
from typing import Protocol

class WithPass(Protocol):
    def meth(self) -> int:
        pass
class A(WithPass): ...
A() # E: Cannot instantiate abstract class "A" with abstract attribute "meth"

class WithEllipses(Protocol):
    def meth(self) -> int: ...
class B(WithEllipses): ...
B() # E: Cannot instantiate abstract class "B" with abstract attribute "meth"

class WithDocstring(Protocol):
    def meth(self) -> int:
        """Docstring for meth.

	This is meth."""
class C(WithDocstring): ...
C() # E: Cannot instantiate abstract class "C" with abstract attribute "meth"

class WithRaise(Protocol):
    def meth(self) -> int:
        """Docstring for meth."""
        raise NotImplementedError
class D(WithRaise): ...
D() # E: Cannot instantiate abstract class "D" with abstract attribute "meth"
[builtins fixtures/exception.pyi]

[case testEmptyBodyNoneCompatibleProtocol]
from abc import abstractmethod
from typing import Any, Optional, Protocol, Union, overload
from typing_extensions import TypeAlias

NoneAlias: TypeAlias = None

class NoneCompatible(Protocol):
    def f(self) -> None: ...
    def g(self) -> Any: ...
    def h(self) -> Optional[int]: ...
    def i(self) -> NoneAlias: ...
    @classmethod
    def j(cls) -> None: ...

class A(NoneCompatible): ...
A() # E: Cannot instantiate abstract class "A" with abstract attributes "f", "g", "h", "i" and "j" \
    # N: The following methods were marked implicitly abstract because they have empty function bodies: "f", "g", "h", "i" and "j". If they are not meant to be abstract, explicitly `return` or `return None`.

class NoneCompatible2(Protocol):
    def f(self, x: int): ...

class B(NoneCompatible2): ...
B() # E: Cannot instantiate abstract class "B" with abstract attribute "f" \
    # N: "f" is implicitly abstract because it has an empty function body. If it is not meant to be abstract, explicitly `return` or `return None`.

class NoneCompatible3(Protocol):
    @abstractmethod
    def f(self) -> None: ...
    @overload
    def g(self, x: int) -> int: ...
    @overload
    def g(self, x: str) -> None: ...
    def h(self, x): ...

class C(NoneCompatible3): ...
C() # E: Cannot instantiate abstract class "C" with abstract attributes "f", "g" and "h"
[builtins fixtures/classmethod.pyi]

[case testEmptyBodyWithFinal]
from typing import Protocol, final

class P(Protocol):
    @final          # E: Protocol member cannot be final
    def f(self, x: int) -> str: ...

class A(P): ...
A() # E: Cannot instantiate abstract class "A" with abstract attribute "f"

[case testProtocolWithNestedClass]
from typing import TypeVar, Protocol

class Template(Protocol):
    var: int
    class Meta: ...

class B:
    var: int
    class Meta: ...
class C:
    var: int
    class Meta(Template.Meta): ...

def foo(t: Template) -> None: ...
foo(B())  # E: Argument 1 to "foo" has incompatible type "B"; expected "Template" \
          # N: Following member(s) of "B" have conflicts: \
          # N:     Meta: expected "type[__main__.Template.Meta]", got "type[__main__.B.Meta]"
foo(C())  # OK

[case testProtocolClassObjectAttribute]
from typing import ClassVar, Protocol

class P(Protocol):
    foo: int

class A:
    foo = 42
class B:
    foo: ClassVar[int]
class C:
    foo: ClassVar[str]
class D:
    foo: int

def test(arg: P) -> None: ...
test(A)  # OK
test(B)  # OK
test(C)  # E: Argument 1 to "test" has incompatible type "type[C]"; expected "P" \
         # N: Following member(s) of "C" have conflicts: \
         # N:     foo: expected "int", got "str"
test(D)  # E: Argument 1 to "test" has incompatible type "type[D]"; expected "P" \
         # N: Only class variables allowed for class object access on protocols, foo is an instance variable of "D"

[case testProtocolClassObjectClassVarRejected]
from typing import ClassVar, Protocol

class P(Protocol):
    foo: ClassVar[int]

class B:
    foo: ClassVar[int]

def test(arg: P) -> None: ...
test(B)  # E: Argument 1 to "test" has incompatible type "type[B]"; expected "P" \
         # N: ClassVar protocol member P.foo can never be matched by a class object

[case testProtocolClassObjectPropertyRejected]
from typing import ClassVar, Protocol

class P(Protocol):
    @property
    def foo(self) -> int: ...

class B:
    @property
    def foo(self) -> int: ...
class C:
    foo: int
class D:
    foo: ClassVar[int]

def test(arg: P) -> None: ...
# TODO: skip type mismatch diagnostics in this case.
test(B)  # E: Argument 1 to "test" has incompatible type "type[B]"; expected "P" \
         # N: Following member(s) of "B" have conflicts: \
         # N:     foo: expected "int", got "Callable[[B], int]" \
         # N: Only class variables allowed for class object access on protocols, foo is an instance variable of "B"
test(C)  # E: Argument 1 to "test" has incompatible type "type[C]"; expected "P" \
         # N: Only class variables allowed for class object access on protocols, foo is an instance variable of "C"
test(D)  # OK
[builtins fixtures/property.pyi]

[case testProtocolClassObjectInstanceMethod]
from typing import Any, Protocol

class P(Protocol):
    def foo(self, obj: Any) -> int: ...

class B:
    def foo(self) -> int: ...
class C:
    def foo(self) -> str: ...

def test(arg: P) -> None: ...
test(B)  # OK
test(C)  # E: Argument 1 to "test" has incompatible type "type[C]"; expected "P" \
         # N: Following member(s) of "C" have conflicts: \
         # N:     Expected: \
         # N:         def foo(obj: Any) -> int \
         # N:     Got: \
         # N:         def foo(self: C) -> str

[case testProtocolClassObjectInstanceMethodArg]
from typing import Any, Protocol

class P(Protocol):
    def foo(self, obj: B) -> int: ...

class B:
    def foo(self) -> int: ...
class C:
    def foo(self) -> int: ...

def test(arg: P) -> None: ...
test(B)  # OK
test(C)  # E: Argument 1 to "test" has incompatible type "type[C]"; expected "P" \
         # N: Following member(s) of "C" have conflicts: \
         # N:     Expected: \
         # N:         def foo(obj: B) -> int \
         # N:     Got: \
         # N:         def foo(self: C) -> int

[case testProtocolClassObjectInstanceMethodOverloaded]
from typing import Any, Protocol, overload

class P(Protocol):
    @overload
    def foo(self, obj: Any, arg: int) -> int: ...
    @overload
    def foo(self, obj: Any, arg: str) -> str: ...

class B:
    @overload
    def foo(self, arg: int) -> int: ...
    @overload
    def foo(self, arg: str) -> str: ...
    def foo(self, arg: Any) -> Any:
        ...

class C:
    @overload
    def foo(self, arg: int) -> int: ...
    @overload
    def foo(self, arg: str) -> int: ...
    def foo(self, arg: Any) -> Any:
        ...

def test(arg: P) -> None: ...
test(B)  # OK
test(C)  # E: Argument 1 to "test" has incompatible type "type[C]"; expected "P" \
         # N: Following member(s) of "C" have conflicts: \
         # N:     Expected: \
         # N:         @overload \
         # N:         def foo(obj: Any, arg: int) -> int \
         # N:         @overload \
         # N:         def foo(obj: Any, arg: str) -> str \
         # N:     Got: \
         # N:         @overload \
         # N:         def foo(self: C, arg: int) -> int \
         # N:         @overload \
         # N:         def foo(self: C, arg: str) -> int

[case testProtocolClassObjectClassMethod]
from typing import Protocol

class P(Protocol):
    def foo(self) -> int: ...

class B:
    @classmethod
    def foo(cls) -> int: ...
class C:
    @classmethod
    def foo(cls) -> str: ...

def test(arg: P) -> None: ...
test(B)  # OK
test(C)  # E: Argument 1 to "test" has incompatible type "type[C]"; expected "P" \
         # N: Following member(s) of "C" have conflicts: \
         # N:     Expected: \
         # N:         def foo() -> int \
         # N:     Got: \
         # N:         def foo() -> str
[builtins fixtures/classmethod.pyi]

[case testProtocolClassObjectStaticMethod]
from typing import Protocol

class P(Protocol):
    def foo(self) -> int: ...

class B:
    @staticmethod
    def foo() -> int: ...
class C:
    @staticmethod
    def foo() -> str: ...

def test(arg: P) -> None: ...
test(B)  # OK
test(C)  # E: Argument 1 to "test" has incompatible type "type[C]"; expected "P" \
         # N: Following member(s) of "C" have conflicts: \
         # N:     Expected: \
         # N:         def foo() -> int \
         # N:     Got: \
         # N:         def foo() -> str
[builtins fixtures/staticmethod.pyi]

[case testProtocolClassObjectGenericInstanceMethod]
from typing import Any, Protocol, Generic, List, TypeVar

class P(Protocol):
    def foo(self, obj: Any) -> List[int]: ...

T = TypeVar("T")
class A(Generic[T]):
    def foo(self) -> T: ...
class AA(A[List[T]]): ...

class B(AA[int]): ...
class C(AA[str]): ...

def test(arg: P) -> None: ...
test(B)  # OK
test(C)  # E: Argument 1 to "test" has incompatible type "type[C]"; expected "P" \
         # N: Following member(s) of "C" have conflicts: \
         # N:     Expected: \
         # N:         def foo(obj: Any) -> list[int] \
         # N:     Got: \
         # N:         def foo(self: A[list[str]]) -> list[str]
[builtins fixtures/list.pyi]

[case testProtocolClassObjectGenericClassMethod]
from typing import Any, Protocol, Generic, List, TypeVar

class P(Protocol):
    def foo(self) -> List[int]: ...

T = TypeVar("T")
class A(Generic[T]):
    @classmethod
    def foo(self) -> T: ...
class AA(A[List[T]]): ...

class B(AA[int]): ...
class C(AA[str]): ...

def test(arg: P) -> None: ...
test(B)  # OK
test(C)  # E: Argument 1 to "test" has incompatible type "type[C]"; expected "P" \
         # N: Following member(s) of "C" have conflicts: \
         # N:     Expected: \
         # N:         def foo() -> list[int] \
         # N:     Got: \
         # N:         def foo() -> list[str]
[builtins fixtures/isinstancelist.pyi]

[case testProtocolClassObjectSelfTypeInstanceMethod]
from typing import Protocol, TypeVar, Union

T = TypeVar("T")
class P(Protocol):
    def foo(self, arg: T) -> T: ...

class B:
    def foo(self: T) -> T: ...
class C:
    def foo(self: T) -> Union[T, int]: ...

def test(arg: P) -> None: ...
test(B)  # OK
test(C)  # E: Argument 1 to "test" has incompatible type "type[C]"; expected "P" \
         # N: Following member(s) of "C" have conflicts: \
         # N:     Expected: \
         # N:         def [T] foo(arg: T) -> T \
         # N:     Got: \
         # N:         def [T] foo(self: T) -> Union[T, int]

[case testProtocolClassObjectSelfTypeClassMethod]
from typing import Protocol, Type, TypeVar

T = TypeVar("T")
class P(Protocol):
    def foo(self) -> B: ...

class B:
    @classmethod
    def foo(cls: Type[T]) -> T: ...
class C:
    @classmethod
    def foo(cls: Type[T]) -> T: ...

def test(arg: P) -> None: ...
test(B)  # OK
test(C)  # E: Argument 1 to "test" has incompatible type "type[C]"; expected "P" \
         # N: Following member(s) of "C" have conflicts: \
         # N:     Expected: \
         # N:         def foo() -> B \
         # N:     Got: \
         # N:         def foo() -> C
[builtins fixtures/classmethod.pyi]

[case testProtocolClassObjectAttributeAndCall]
from typing import Any, ClassVar, Protocol

class P(Protocol):
    foo: int
    def __call__(self, x: int, y: int) -> Any: ...

class B:
    foo: ClassVar[int]
    def __init__(self, x: int, y: int) -> None: ...
class C:
    foo: ClassVar[int]
    def __init__(self, x: int, y: str) -> None: ...

def test(arg: P) -> None: ...
test(B)  # OK
test(C)  # E: Argument 1 to "test" has incompatible type "type[C]"; expected "P" \
         # N: "C" has constructor incompatible with "__call__" of "P" \
         # N: Following member(s) of "C" have conflicts: \
         # N:     Expected: \
         # N:         def __call__(x: int, y: int) -> Any \
         # N:     Got: \
         # N:         def __init__(x: int, y: str) -> C \
         # N: "P.__call__" has type "Callable[[Arg(int, 'x'), Arg(int, 'y')], Any]"

[case testProtocolClassObjectPureCallback]
from typing import Any, ClassVar, Protocol

class P(Protocol):
    def __call__(self, x: int, y: int) -> Any: ...

class B:
    def __init__(self, x: int, y: int) -> None: ...
class C:
    def __init__(self, x: int, y: str) -> None: ...

def test(arg: P) -> None: ...
test(B)  # OK
test(C)  # E: Argument 1 to "test" has incompatible type "type[C]"; expected "P" \
         # N: "C" has constructor incompatible with "__call__" of "P" \
         # N: Following member(s) of "C" have conflicts: \
         # N:     Expected: \
         # N:         def __call__(x: int, y: int) -> Any \
         # N:     Got: \
         # N:         def __init__(x: int, y: str) -> C \
         # N: "P.__call__" has type "Callable[[Arg(int, 'x'), Arg(int, 'y')], Any]"
[builtins fixtures/type.pyi]

[case testProtocolClassObjectCallableError]
from typing import Protocol, Any, Callable

class P(Protocol):
    def __call__(self, app: int) -> Callable[[str], None]:
        ...

class C:
    def __init__(self, app: str) -> None:
        pass

    def __call__(self, el: str) -> None:
        return None

p: P = C  # E: Incompatible types in assignment (expression has type "type[C]", variable has type "P") \
          # N: Following member(s) of "C" have conflicts: \
          # N:     Expected: \
          # N:         def __call__(app: int) -> Callable[[str], None] \
          # N:     Got: \
          # N:         def __init__(app: str) -> C \
          # N: "P.__call__" has type "Callable[[Arg(int, 'app')], Callable[[str], None]]"

[builtins fixtures/type.pyi]

[case testProtocolTypeTypeAttribute]
from typing import ClassVar, Protocol, Type

class P(Protocol):
    foo: int

class A:
    foo = 42
class B:
    foo: ClassVar[int]
class C:
    foo: ClassVar[str]
class D:
    foo: int

def test(arg: P) -> None: ...
a: Type[A]
b: Type[B]
c: Type[C]
d: Type[D]
test(a)  # OK
test(b)  # OK
test(c)  # E: Argument 1 to "test" has incompatible type "type[C]"; expected "P" \
         # N: Following member(s) of "C" have conflicts: \
         # N:     foo: expected "int", got "str"
test(d)  # E: Argument 1 to "test" has incompatible type "type[D]"; expected "P" \
         # N: Only class variables allowed for class object access on protocols, foo is an instance variable of "D"

[case testProtocolTypeTypeInstanceMethod]
from typing import Any, Protocol, Type

class P(Protocol):
    def foo(self, cls: Any) -> int: ...

class B:
    def foo(self) -> int: ...
class C:
    def foo(self) -> str: ...

def test(arg: P) -> None: ...
b: Type[B]
c: Type[C]
test(b)  # OK
test(c)  # E: Argument 1 to "test" has incompatible type "type[C]"; expected "P" \
         # N: Following member(s) of "C" have conflicts: \
         # N:     Expected: \
         # N:         def foo(cls: Any) -> int \
         # N:     Got: \
         # N:         def foo(self: C) -> str

[case testProtocolTypeTypeClassMethod]
from typing import Protocol, Type

class P(Protocol):
    def foo(self) -> int: ...

class B:
    @classmethod
    def foo(cls) -> int: ...
class C:
    @classmethod
    def foo(cls) -> str: ...

def test(arg: P) -> None: ...
b: Type[B]
c: Type[C]
test(b)  # OK
test(c)  # E: Argument 1 to "test" has incompatible type "type[C]"; expected "P" \
         # N: Following member(s) of "C" have conflicts: \
         # N:     Expected: \
         # N:         def foo() -> int \
         # N:     Got: \
         # N:         def foo() -> str
[builtins fixtures/classmethod.pyi]

[case testProtocolTypeTypeSelfTypeInstanceMethod]
from typing import Protocol, Type, TypeVar, Union

T = TypeVar("T")
class P(Protocol):
    def foo(self, arg: T) -> T: ...

class B:
    def foo(self: T) -> T: ...
class C:
    def foo(self: T) -> Union[T, int]: ...

def test(arg: P) -> None: ...
b: Type[B]
c: Type[C]
test(b)  # OK
test(c)  # E: Argument 1 to "test" has incompatible type "type[C]"; expected "P" \
         # N: Following member(s) of "C" have conflicts: \
         # N:     Expected: \
         # N:         def [T] foo(arg: T) -> T \
         # N:     Got: \
         # N:         def [T] foo(self: T) -> Union[T, int]

[case testProtocolClassObjectInference]
from typing import Any, Protocol, TypeVar

T = TypeVar("T", contravariant=True)
class P(Protocol[T]):
    def foo(self, obj: T) -> int: ...

class B:
    def foo(self) -> int: ...

S = TypeVar("S")
def test(arg: P[S]) -> S: ...
reveal_type(test(B))  # N: Revealed type is "__main__.B"

[case testProtocolTypeTypeInference]
from typing import Any, Protocol, TypeVar, Type

T = TypeVar("T", contravariant=True)
class P(Protocol[T]):
    def foo(self, obj: T) -> int: ...

class B:
    def foo(self) -> int: ...

S = TypeVar("S")
def test(arg: P[S]) -> S: ...
b: Type[B]
reveal_type(test(b))  # N: Revealed type is "__main__.B"

[case testTypeAliasInProtocolBody]
from typing import Protocol, List

class P(Protocol):
    x = List[str]  # E: Type aliases are prohibited in protocol bodies \
                   # N: Use variable annotation syntax to define protocol members

class C:
    x: int
def foo(x: P) -> None: ...
foo(C())  # No extra error here
[builtins fixtures/list.pyi]

[case testTypeVarInProtocolBody]
from typing import Protocol, TypeVar

class C(Protocol):
    T = TypeVar('T')
    def __call__(self, t: T) -> T: ...

def f_bad(t: int) -> int:
    return t

S = TypeVar("S")
def f_good(t: S) -> S:
    return t

g: C = f_bad  # E: Incompatible types in assignment (expression has type "Callable[[int], int]", variable has type "C") \
              # N: "C.__call__" has type "Callable[[Arg(T, 't')], T]"
g = f_good  # OK

[case testModuleAsProtocolImplementation]
import default_config
import bad_config_1
import bad_config_2
import bad_config_3
from typing import Protocol

class Options(Protocol):
    timeout: int
    one_flag: bool
    other_flag: bool
    def update(self) -> bool: ...

def setup(options: Options) -> None: ...
setup(default_config)  # OK
setup(bad_config_1)  # E: Argument 1 to "setup" has incompatible type Module; expected "Options" \
                     # N: "ModuleType" is missing following "Options" protocol member: \
                     # N:     timeout
setup(bad_config_2)  # E: Argument 1 to "setup" has incompatible type Module; expected "Options" \
                     # N: Following member(s) of Module "bad_config_2" have conflicts: \
                     # N:     one_flag: expected "bool", got "int"
setup(bad_config_3)  # E: Argument 1 to "setup" has incompatible type Module; expected "Options" \
                     # N: Following member(s) of Module "bad_config_3" have conflicts: \
                     # N:     Expected: \
                     # N:         def update() -> bool \
                     # N:     Got: \
                     # N:         def update(obj: Any) -> bool

[file default_config.py]
timeout = 100
one_flag = True
other_flag = False
def update() -> bool: ...

[file bad_config_1.py]
one_flag = True
other_flag = False
def update() -> bool: ...

[file bad_config_2.py]
timeout = 100
one_flag = 42
other_flag = False
def update() -> bool: ...

[file bad_config_3.py]
timeout = 100
one_flag = True
other_flag = False
def update(obj) -> bool: ...
[builtins fixtures/module.pyi]

[case testModuleAsProtocolImplementationInference]
import default_config
from typing import Protocol, TypeVar

T = TypeVar("T", covariant=True)
class Options(Protocol[T]):
    timeout: int
    one_flag: bool
    other_flag: bool
    def update(self) -> T: ...

def setup(options: Options[T]) -> T: ...
reveal_type(setup(default_config))  # N: Revealed type is "builtins.str"

[file default_config.py]
timeout = 100
one_flag = True
other_flag = False
def update() -> str: ...
[builtins fixtures/module.pyi]

[case testModuleAsProtocolImplementationClassObject]
import runner
import bad_runner
from typing import Callable, Protocol

class Runner(Protocol):
    @property
    def Run(self) -> Callable[[int], Result]: ...

class Result(Protocol):
    value: int

def run(x: Runner) -> None: ...
run(runner)  # OK
run(bad_runner)  # E: Argument 1 to "run" has incompatible type Module; expected "Runner" \
                 # N: Following member(s) of Module "bad_runner" have conflicts: \
                 # N:     Expected: \
                 # N:         def (int, /) -> Result \
                 # N:     Got: \
                 # N:         def __init__(arg: str) -> Run

[file runner.py]
class Run:
    value: int
    def __init__(self, arg: int) -> None: ...

[file bad_runner.py]
class Run:
    value: int
    def __init__(self, arg: str) -> None: ...
[builtins fixtures/module.pyi]

[case testModuleAsProtocolImplementationTypeAlias]
import runner
import bad_runner
from typing import Callable, Protocol

class Runner(Protocol):
    @property
    def run(self) -> Callable[[int], Result]: ...

class Result(Protocol):
    value: int

def run(x: Runner) -> None: ...
run(runner)  # OK
run(bad_runner)  # E: Argument 1 to "run" has incompatible type Module; expected "Runner" \
                 # N: Following member(s) of Module "bad_runner" have conflicts: \
                 # N:     Expected: \
                 # N:         def (int, /) -> Result \
                 # N:     Got: \
                 # N:         def __init__(arg: str) -> Run

[file runner.py]
class Run:
    value: int
    def __init__(self, arg: int) -> None: ...
run = Run

[file bad_runner.py]
class Run:
    value: int
    def __init__(self, arg: str) -> None: ...
run = Run
[builtins fixtures/module.pyi]

[case testModuleAsProtocolImplementationClassVar]
from typing import ClassVar, Protocol
import mod

class My(Protocol):
    x: ClassVar[int]

def test(mod: My) -> None: ...
test(mod=mod)  # E: Argument "mod" to "test" has incompatible type Module; expected "My" \
               # N: Protocol member My.x expected class variable, got instance variable
[file mod.py]
x: int
[builtins fixtures/module.pyi]

[case testModuleAsProtocolImplementationFinal]
from typing import Protocol
import some_module

class My(Protocol):
   a: int

def func(arg: My) -> None: ...
func(some_module)  # E: Argument 1 to "func" has incompatible type Module; expected "My" \
                   # N: Protocol member My.a expected settable variable, got read-only attribute

[file some_module.py]
from typing import Final

a: Final = 1
[builtins fixtures/module.pyi]


[case testModuleAsProtocolRedefinitionTopLevel]
from typing import Protocol

class P(Protocol):
    def f(self) -> str: ...

cond: bool
t: P
if cond:
    import mod1 as t
else:
    import mod2 as t

import badmod as t  # E: Incompatible import of "t" (imported name has type Module, local name has type "P")

[file mod1.py]
def f() -> str: ...

[file mod2.py]
def f() -> str: ...

[file badmod.py]
def nothing() -> int: ...
[builtins fixtures/module.pyi]

[case testModuleAsProtocolRedefinitionImportFrom]
from typing import Protocol

class P(Protocol):
    def f(self) -> str: ...

cond: bool
t: P
if cond:
    from package import mod1 as t
else:
    from package import mod2 as t

from package import badmod as t  # E: Incompatible import of "t" (imported name has type Module, local name has type "P")

package: int = 10

import package.mod1 as t
import package.mod1  # E: Incompatible import of "package" (imported name has type Module, local name has type "int")

[file package/mod1.py]
def f() -> str: ...

[file package/mod2.py]
def f() -> str: ...

[file package/badmod.py]
def nothing() -> int: ...
[builtins fixtures/module.pyi]

[case testProtocolSelfTypeNewSyntax]
from typing import Protocol, Self

class P(Protocol):
    @property
    def next(self) -> Self: ...

class C:
    next: C
class S:
    next: Self

x: P = C()
y: P = S()

z: P
reveal_type(S().next)  # N: Revealed type is "__main__.S"
reveal_type(z.next)  # N: Revealed type is "__main__.P"
[builtins fixtures/property.pyi]

[case testProtocolSelfTypeNewSyntaxSubProtocol]
from typing import Protocol, Self

class P(Protocol):
    @property
    def next(self) -> Self: ...
class PS(P, Protocol):
    @property
    def other(self) -> Self: ...

class C:
    next: C
    other: C
class S:
    next: Self
    other: Self

x: PS = C()
y: PS = S()
[builtins fixtures/property.pyi]

[case testProtocolClassVarSelfType]
from typing import ClassVar, Self, Protocol

class P(Protocol):
    DEFAULT: ClassVar[Self]
class C:
    DEFAULT: ClassVar[C]

x: P = C()

[case testInferenceViaTypeTypeMetaclass]
from typing import Iterator, Iterable, TypeVar, Type

M = TypeVar("M")

class Meta(type):
    def __iter__(self: Type[M]) -> Iterator[M]: ...
class Foo(metaclass=Meta): ...

T = TypeVar("T")
def test(x: Iterable[T]) -> T: ...

reveal_type(test(Foo))  # N: Revealed type is "__main__.Foo"
t_foo: Type[Foo]
reveal_type(test(t_foo))  # N: Revealed type is "__main__.Foo"

TF = TypeVar("TF", bound=Foo)
def outer(cls: Type[TF]) -> TF:
    reveal_type(test(cls))  # N: Revealed type is "TF`-1"
    return cls()

[case testProtocolImportNotMember]
import m
import lib

class Bad:
    x: int
class Good:
    x: lib.C

x: m.P = Bad()  # E: Incompatible types in assignment (expression has type "Bad", variable has type "P") \
                # N: Following member(s) of "Bad" have conflicts: \
                # N:     x: expected "C", got "int"
x = Good()

[file m.py]
from typing import Protocol

class P(Protocol):
    import lib
    x: lib.C

[file lib.py]
class C: ...

[case testAllowDefaultConstructorInProtocols]
from typing import Protocol

class P(Protocol):
    x: int
    def __init__(self, x: int) -> None:
        self.x = x

class C(P): ...
C(0)  # OK

[case testTypeVarValueConstraintAgainstGenericProtocol]
from typing import TypeVar, Generic, Protocol, overload

T_contra = TypeVar("T_contra", contravariant=True)
AnyStr = TypeVar("AnyStr", str, bytes)

class SupportsWrite(Protocol[T_contra]):
    def write(self, s: T_contra, /) -> None: ...

class Buffer: ...

class IO(Generic[AnyStr]):
    @overload
    def write(self: IO[bytes], s: Buffer, /) -> None: ...
    @overload
    def write(self, s: AnyStr, /) -> None: ...
    def write(self, s): ...

def foo(fdst: SupportsWrite[AnyStr]) -> None: ...

x: IO[str]
foo(x)

[case testTypeVarValueConstraintAgainstGenericProtocol2]
from typing import Generic, Protocol, TypeVar, overload

AnyStr = TypeVar("AnyStr", str, bytes)
T_co = TypeVar("T_co", covariant=True)
T_contra = TypeVar("T_contra", contravariant=True)

class SupportsRead(Generic[T_co]):
    def read(self) -> T_co: ...

class SupportsWrite(Protocol[T_contra]):
    def write(self, s: T_contra) -> object: ...

def copyfileobj(fsrc: SupportsRead[AnyStr], fdst: SupportsWrite[AnyStr]) -> None: ...

class WriteToMe(Generic[AnyStr]):
    @overload
    def write(self: WriteToMe[str], s: str) -> int: ...
    @overload
    def write(self: WriteToMe[bytes], s: bytes) -> int: ...
    def write(self, s): ...

class WriteToMeOrReadFromMe(WriteToMe[AnyStr], SupportsRead[AnyStr]): ...

copyfileobj(WriteToMeOrReadFromMe[bytes](), WriteToMe[bytes]())

[case testOverloadedMethodWithExplicitSelfTypes]
from typing import Generic, overload, Protocol, TypeVar, Union

AnyStr = TypeVar("AnyStr", str, bytes)
T_co = TypeVar("T_co", covariant=True)
T_contra = TypeVar("T_contra", contravariant=True)

class SupportsRead(Protocol[T_co]):
    def read(self) -> T_co: ...

class SupportsWrite(Protocol[T_contra]):
    def write(self, s: T_contra) -> int: ...

class Input(Generic[AnyStr]):
    def read(self) -> AnyStr: ...

class Output(Generic[AnyStr]):
    @overload
    def write(self: Output[str], s: str) -> int: ...
    @overload
    def write(self: Output[bytes], s: bytes) -> int: ...
    def write(self, s: Union[str, bytes]) -> int: ...

def f(src: SupportsRead[AnyStr], dst: SupportsWrite[AnyStr]) -> None: ...

def g1(a: Input[bytes], b: Output[bytes]) -> None:
    f(a, b)

def g2(a: Input[bytes], b: Output[bytes]) -> None:
    f(a, b)

def g3(a: Input[str], b: Output[bytes]) -> None:
    f(a, b)  # E: Cannot infer type argument 1 of "f"

def g4(a: Input[bytes], b: Output[str]) -> None:
    f(a, b)  # E: Cannot infer type argument 1 of "f"

[builtins fixtures/tuple.pyi]

[case testOverloadProtocolSubtyping]
from typing import Protocol, Self, overload

class NumpyFloat:
    __add__: "FloatOP"

class FloatOP(Protocol):
    @overload
    def __call__(self, other: float) -> NumpyFloat: ...
    @overload
    def __call__(self, other: NumpyFloat) -> NumpyFloat: ...

class SupportsAdd(Protocol):
    @overload
    def __add__(self, other: float) -> Self: ...
    @overload
    def __add__(self, other: NumpyFloat) -> Self: ...

x: SupportsAdd = NumpyFloat()
[builtins fixtures/tuple.pyi]

[case testSetterPropertyProtocolSubtypingBoth]
from typing import Protocol

class B1: ...
class C1(B1): ...
class B2: ...
class C2(B2): ...

class P1(Protocol):
    @property
    def foo(self) -> B1: ...
    @foo.setter
    def foo(self, x: C2) -> None: ...

class P2(Protocol):
    @property
    def foo(self) -> B1: ...
    @foo.setter
    def foo(self, x: B2) -> None: ...

class A1:
    @property
    def foo(self) -> B1: ...
    @foo.setter
    def foo(self, x: C2) -> None: ...

class A2:
    @property
    def foo(self) -> C1: ...
    @foo.setter
    def foo(self, x: C2) -> None: ...

class A3:
    @property
    def foo(self) -> C1: ...
    @foo.setter
    def foo(self, x: str) -> None: ...

class A4:
    @property
    def foo(self) -> str: ...
    @foo.setter
    def foo(self, x: str) -> None: ...

def f1(x: P1) -> None: ...
def f2(x: P2) -> None: ...

a1: A1
a2: A2
a3: A3
a4: A4

f1(a1)
f1(a2)
f1(a3)  # E: Argument 1 to "f1" has incompatible type "A3"; expected "P1" \
        # N: Following member(s) of "A3" have conflicts: \
        # N:     foo: expected setter type "C2", got "str"
f1(a4)  # E: Argument 1 to "f1" has incompatible type "A4"; expected "P1" \
        # N: Following member(s) of "A4" have conflicts: \
        # N:     foo: expected "B1", got "str" \
        # N:     foo: expected setter type "C2", got "str"

f2(a1)  # E: Argument 1 to "f2" has incompatible type "A1"; expected "P2" \
        # N: Following member(s) of "A1" have conflicts: \
        # N:     foo: expected setter type "B2", got "C2" \
        # N:     Setter types should behave contravariantly
f2(a2)  # E: Argument 1 to "f2" has incompatible type "A2"; expected "P2" \
        # N: Following member(s) of "A2" have conflicts: \
        # N:     foo: expected setter type "B2", got "C2" \
        # N:     Setter types should behave contravariantly
f2(a3)  # E: Argument 1 to "f2" has incompatible type "A3"; expected "P2" \
        # N: Following member(s) of "A3" have conflicts: \
        # N:     foo: expected setter type "B2", got "str"
f2(a4)  # E: Argument 1 to "f2" has incompatible type "A4"; expected "P2" \
        # N: Following member(s) of "A4" have conflicts: \
        # N:     foo: expected "B1", got "str" \
        # N:     foo: expected setter type "B2", got "str"
[builtins fixtures/property.pyi]

[case testSetterPropertyProtocolSubtypingVarSuper]
from typing import Protocol

class B1: ...
class C1(B1): ...

class P1(Protocol):
    foo: B1

class P2(Protocol):
    foo: C1

class A1:
    @property
    def foo(self) -> B1: ...
    @foo.setter
    def foo(self, x: C1) -> None: ...

class A2:
    @property
    def foo(self) -> C1: ...
    @foo.setter
    def foo(self, x: B1) -> None: ...

class A3:
    @property
    def foo(self) -> C1: ...
    @foo.setter
    def foo(self, x: str) -> None: ...

class A4:
    @property
    def foo(self) -> str: ...
    @foo.setter
    def foo(self, x: str) -> None: ...

def f1(x: P1) -> None: ...
def f2(x: P2) -> None: ...

a1: A1
a2: A2
a3: A3
a4: A4

f1(a1)  # E: Argument 1 to "f1" has incompatible type "A1"; expected "P1" \
        # N: Following member(s) of "A1" have conflicts: \
        # N:     foo: expected setter type "B1", got "C1" \
        # N:     Setter types should behave contravariantly
f1(a2)
f1(a3)  # E: Argument 1 to "f1" has incompatible type "A3"; expected "P1" \
        # N: Following member(s) of "A3" have conflicts: \
        # N:     foo: expected setter type "B1", got "str"
f1(a4)  # E: Argument 1 to "f1" has incompatible type "A4"; expected "P1" \
        # N: Following member(s) of "A4" have conflicts: \
        # N:     foo: expected "B1", got "str"

f2(a1)  # E: Argument 1 to "f2" has incompatible type "A1"; expected "P2" \
        # N: Following member(s) of "A1" have conflicts: \
        # N:     foo: expected "C1", got "B1"
f2(a2)
f2(a3)  # E: Argument 1 to "f2" has incompatible type "A3"; expected "P2" \
        # N: Following member(s) of "A3" have conflicts: \
        # N:     foo: expected setter type "C1", got "str"
f2(a4)  # E: Argument 1 to "f2" has incompatible type "A4"; expected "P2" \
        # N: Following member(s) of "A4" have conflicts: \
        # N:     foo: expected "C1", got "str"
[builtins fixtures/property.pyi]

[case testSetterPropertyProtocolSubtypingVarSub]
from typing import Protocol

class B1: ...
class C1(B1): ...
class B2: ...
class C2(B2): ...

class P1(Protocol):
    @property
    def foo(self) -> B1: ...
    @foo.setter
    def foo(self, x: C2) -> None: ...

class P2(Protocol):
    @property
    def foo(self) -> B1: ...
    @foo.setter
    def foo(self, x: C1) -> None: ...

class A1:
    foo: B1

class A2:
    foo: B2

class A3:
    foo: C2

class A4:
    foo: str

def f1(x: P1) -> None: ...
def f2(x: P2) -> None: ...

a1: A1
a2: A2
a3: A3
a4: A4

f1(a1)  # E: Argument 1 to "f1" has incompatible type "A1"; expected "P1" \
        # N: Following member(s) of "A1" have conflicts: \
        # N:     foo: expected setter type "C2", got "B1"
f1(a2)  # E: Argument 1 to "f1" has incompatible type "A2"; expected "P1" \
        # N: Following member(s) of "A2" have conflicts: \
        # N:     foo: expected "B1", got "B2"
f1(a3)  # E: Argument 1 to "f1" has incompatible type "A3"; expected "P1" \
        # N: Following member(s) of "A3" have conflicts: \
        # N:     foo: expected "B1", got "C2"
f1(a4)  # E: Argument 1 to "f1" has incompatible type "A4"; expected "P1" \
        # N: Following member(s) of "A4" have conflicts: \
        # N:     foo: expected "B1", got "str" \
        # N:     foo: expected setter type "C2", got "str"

f2(a1)
f2(a2)  # E: Argument 1 to "f2" has incompatible type "A2"; expected "P2" \
        # N: Following member(s) of "A2" have conflicts: \
        # N:     foo: expected "B1", got "B2" \
        # N:     foo: expected setter type "C1", got "B2"
f2(a3)  # E: Argument 1 to "f2" has incompatible type "A3"; expected "P2" \
        # N: Following member(s) of "A3" have conflicts: \
        # N:     foo: expected "B1", got "C2" \
        # N:     foo: expected setter type "C1", got "C2"
f2(a4)  # E: Argument 1 to "f2" has incompatible type "A4"; expected "P2" \
        # N: Following member(s) of "A4" have conflicts: \
        # N:     foo: expected "B1", got "str" \
        # N:     foo: expected setter type "C1", got "str"
[builtins fixtures/property.pyi]

<<<<<<< HEAD

[case testExplicitProtocolJoinPreference]
from typing import Protocol, TypeVar

T = TypeVar("T")

class Proto1(Protocol):
    def foo(self) -> int: ...
class Proto2(Proto1):
    def bar(self) -> str: ...
class Proto3(Proto2):
    def baz(self) -> str: ...

class Base: ...

class A(Base, Proto3): ...
class B(Base, Proto3): ...

def join(a: T, b: T) -> T: ...

def main(a: A, b: B) -> None:
    reveal_type(join(a, b))  # N: Revealed type is "__main__.Proto3"
=======
[case testProtocolImplementationWithDescriptors]
from typing import Any, Protocol

class Descr:
    def __get__(self, inst: Any, owner: Any) -> int: ...

class DescrBad:
    def __get__(self, inst: Any, owner: Any) -> str: ...

class Proto(Protocol):
    x: int

class C:
    x = Descr()

class CBad:
    x = DescrBad()

a: Proto = C()
b: Proto = CBad()  # E: Incompatible types in assignment (expression has type "CBad", variable has type "Proto") \
                   # N: Following member(s) of "CBad" have conflicts: \
                   # N:     x: expected "int", got "str"

[case testProtocolCheckDefersNode]
from typing import Any, Callable, Protocol

class Proto(Protocol):
    def f(self) -> int:
        ...

def defer(f: Callable[[Any], int]) -> Callable[[Any], str]:
    ...

def bad() -> Proto:
    return Impl()  # E: Incompatible return value type (got "Impl", expected "Proto") \
                   # N: Following member(s) of "Impl" have conflicts: \
                   # N:     Expected: \
                   # N:         def f(self) -> int \
                   # N:     Got: \
                   # N:         def f() -> str \

class Impl:
    @defer
    def f(self) -> int: ...
>>>>>>> 68233f6f
<|MERGE_RESOLUTION|>--- conflicted
+++ resolved
@@ -4461,7 +4461,6 @@
         # N:     foo: expected setter type "C1", got "str"
 [builtins fixtures/property.pyi]
 
-<<<<<<< HEAD
 
 [case testExplicitProtocolJoinPreference]
 from typing import Protocol, TypeVar
@@ -4484,7 +4483,8 @@
 
 def main(a: A, b: B) -> None:
     reveal_type(join(a, b))  # N: Revealed type is "__main__.Proto3"
-=======
+    reveal_type(join(b, a))  # N: Revealed type is "__main__.Proto3"
+
 [case testProtocolImplementationWithDescriptors]
 from typing import Any, Protocol
 
@@ -4528,5 +4528,4 @@
 
 class Impl:
     @defer
-    def f(self) -> int: ...
->>>>>>> 68233f6f
+    def f(self) -> int: ...