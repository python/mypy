-- Simple protocol types
-- ---------------------

[case testCannotInstantiateProtocol]
from typing import Protocol

class P(Protocol):
    def meth(self) -> None:
        pass

P() # E: Cannot instantiate protocol class "P"

[case testSimpleProtocolOneMethod]
from typing import Protocol

class P(Protocol):
    def meth(self) -> None:
        pass

class B: pass
class C:
    def meth(self) -> None:
        pass

x: P
def fun(x: P) -> None:
    x.meth()
    x.meth(x) # E: Too many arguments for "meth" of "P"
    x.bad # E: "P" has no attribute "bad"

x = C()
x = B() # E: Incompatible types in assignment (expression has type "B", variable has type "P")

fun(C())
fun(B()) # E: Argument 1 to "fun" has incompatible type "B"; expected "P"

def fun2() -> P:
    return C()
def fun3() -> P:
    return B() # E: Incompatible return value type (got "B", expected "P")

[case testSimpleProtocolOneAbstractMethod]
from typing import Protocol
from abc import abstractmethod

class P(Protocol):
    @abstractmethod
    def meth(self) -> None:
        pass

class B: pass
class C:
    def meth(self) -> None:
        pass
class D(B):
    def meth(self) -> None:
        pass

x: P
def fun(x: P) -> None:
    x.meth()
    x.meth(x) # E: Too many arguments for "meth" of "P"
    x.bad # E: "P" has no attribute "bad"

x = C()
x = D()
x = B() # E: Incompatible types in assignment (expression has type "B", variable has type "P")
fun(C())
fun(D())
fun(B()) # E: Argument 1 to "fun" has incompatible type "B"; expected "P"
fun(x)

[case testProtocolMethodBodies]
from typing import Protocol, List

class P(Protocol):
    def meth(self) -> int:
        return 'no way' # E: Incompatible return value type (got "str", expected "int")

# explicit ellipsis is OK in protocol methods
class P2(Protocol):
    def meth2(self) -> List[int]:
        ...
[builtins fixtures/list.pyi]

[case testSimpleProtocolOneMethodOverride]
from typing import Protocol, Union

class P(Protocol):
    def meth(self) -> Union[int, str]:
        pass
class SubP(P, Protocol):
    def meth(self) -> int:
        pass

class B: pass
class C:
    def meth(self) -> int:
        pass
z: P
x: SubP
def fun(x: SubP) -> str:
    x.bad # E: "SubP" has no attribute "bad"
    return x.meth() # E: Incompatible return value type (got "int", expected "str")

z = x
x = C()
x = B() # E: Incompatible types in assignment (expression has type "B", variable has type "SubP")

reveal_type(fun(C())) # N: Revealed type is "builtins.str"
fun(B()) # E: Argument 1 to "fun" has incompatible type "B"; expected "SubP"

[case testSimpleProtocolTwoMethodsMerge]
from typing import Protocol

class P1(Protocol):
    def meth1(self) -> int:
        pass
class P2(Protocol):
    def meth2(self) -> str:
        pass
class P(P1, P2, Protocol): pass

class B: pass
class C1:
    def meth1(self) -> int:
        pass
class C2(C1):
    def meth2(self) -> str:
        pass
class C:
    def meth1(self) -> int:
        pass
    def meth2(self) -> str:
        pass

class AnotherP(Protocol):
    def meth1(self) -> int:
        pass
    def meth2(self) -> str:
        pass

x: P
reveal_type(x.meth1())  # N: Revealed type is "builtins.int"
reveal_type(x.meth2())  # N: Revealed type is "builtins.str"

c: C
c1: C1
c2: C2
y: AnotherP

if int():
    x = c
if int():
    x = B()  # E: Incompatible types in assignment (expression has type "B", variable has type "P")
if int():
    x = c1 # E: Incompatible types in assignment (expression has type "C1", variable has type "P") \
        # N: "C1" is missing following "P" protocol member: \
        # N:     meth2
if int():
    x = c2
if int():
    x = y
if int():
    y = x

[case testSimpleProtocolTwoMethodsExtend]
from typing import Protocol

class P1(Protocol):
    def meth1(self) -> int:
        pass
class P2(P1, Protocol):
    def meth2(self) -> str:
        pass

class Cbad:
    def meth1(self) -> int:
        pass

class C:
    def meth1(self) -> int:
        pass
    def meth2(self) -> str:
        pass

x: P2
reveal_type(x.meth1()) # N: Revealed type is "builtins.int"
reveal_type(x.meth2()) # N: Revealed type is "builtins.str"

if int():
    x = C() # OK
if int():
    x = Cbad() # E: Incompatible types in assignment (expression has type "Cbad", variable has type "P2") \
        # N: "Cbad" is missing following "P2" protocol member: \
        # N:     meth2

[case testProtocolMethodVsAttributeErrors]
from typing import Protocol

class P(Protocol):
    def meth(self) -> int:
        pass
class C:
    meth: int
x: P = C() # E: Incompatible types in assignment (expression has type "C", variable has type "P") \
           # N: Following member(s) of "C" have conflicts: \
           # N:     meth: expected "Callable[[], int]", got "int"

[case testProtocolMethodVsAttributeErrors2]
from typing import Protocol

class P(Protocol):
    @property
    def meth(self) -> int:
        pass
class C:
    def meth(self) -> int:
        pass
x: P = C() # E: Incompatible types in assignment (expression has type "C", variable has type "P") \
           # N: Following member(s) of "C" have conflicts: \
           # N:     meth: expected "int", got "Callable[[], int]"
[builtins fixtures/property.pyi]

[case testCannotAssignNormalToProtocol]
from typing import Protocol

class P(Protocol):
    def meth(self) -> int:
        pass
class C:
    def meth(self) -> int:
        pass

x: C
y: P
x = y # E: Incompatible types in assignment (expression has type "P", variable has type "C")

[case testIndependentProtocolSubtyping]
from typing import Protocol

class P1(Protocol):
    def meth(self) -> int:
        pass
class P2(Protocol):
    def meth(self) -> int:
        pass

x1: P1
x2: P2

x1 = x2
x2 = x1

def f1(x: P1) -> None: pass
def f2(x: P2) -> None: pass

f1(x2)
f2(x1)

[case testNoneDisablesProtocolImplementation]
from typing import Protocol

class MyHashable(Protocol):
    def __my_hash__(self) -> int:
        return 0

class C:
    __my_hash__ = None

var: MyHashable = C()  # E: Incompatible types in assignment (expression has type "C", variable has type "MyHashable")

[case testNoneDisablesProtocolSubclassingWithStrictOptional]
# flags: --strict-optional
from typing import Protocol

class MyHashable(Protocol):
    def __my_hash__(self) -> int:
        return 0

class C(MyHashable):
    __my_hash__ = None  # E: Incompatible types in assignment \
(expression has type "None", base class "MyHashable" defined the type as "Callable[[MyHashable], int]")

[case testProtocolsWithNoneAndStrictOptional]
# flags: --strict-optional
from typing import Protocol
class P(Protocol):
    x = 0  # type: int

class C:
    x = None

x: P = C() # Error!
def f(x: P) -> None: pass
f(C()) # Error!
[out]
main:9: error: Incompatible types in assignment (expression has type "C", variable has type "P")
main:9: note: Following member(s) of "C" have conflicts:
main:9: note:     x: expected "int", got "None"
main:11: error: Argument 1 to "f" has incompatible type "C"; expected "P"
main:11: note: Following member(s) of "C" have conflicts:
main:11: note:     x: expected "int", got "None"

-- Semanal errors in protocol types
-- --------------------------------

[case testBasicSemanalErrorsInProtocols]

from typing import Protocol, Generic, TypeVar, Iterable

T = TypeVar('T', covariant=True)
S = TypeVar('S', covariant=True)

class P1(Protocol[T, T]): # E: Duplicate type variables in Generic[...] or Protocol[...]
    def meth(self) -> T:
        pass

class P2(Protocol[T], Protocol[S]): # E: Only single Generic[...] or Protocol[...] can be in bases
    def meth(self) -> T:
        pass

class P3(Protocol[T], Generic[S]): # E: Only single Generic[...] or Protocol[...] can be in bases
    def meth(self) -> T:
        pass

class P4(Protocol[T]):
    attr: Iterable[S] # E: Type variable "__main__.S" is unbound \
                      # N: (Hint: Use "Generic[S]" or "Protocol[S]" base class to bind "S" inside a class) \
                      # N: (Hint: Use "S" in function signature to bind "S" inside a function)

class P5(Iterable[S], Protocol[T]): # E: If Generic[...] or Protocol[...] is present it should list all type variables
    def meth(self) -> T:
        pass

[case testProhibitSelfDefinitionInProtocols]
from typing import Protocol

class P(Protocol):
    def __init__(self, a: int) -> None:
        self.a = a # E: Protocol members cannot be defined via assignment to self \
                   # E: "P" has no attribute "a"

class B: pass
class C:
    def __init__(self, a: int) -> None:
        pass

x: P
x = B()
# The above has an incompatible __init__, but mypy ignores this for nominal subtypes?
x = C(1)

class P2(Protocol):
    a: int
    def __init__(self) -> None:
        self.a = 1

class B2(P2):
    a: int

x2: P2 = B2()  # OK

[case testProtocolAndRuntimeAreDefinedAlsoInTypingExtensions]
from typing_extensions import Protocol, runtime_checkable

@runtime_checkable
class P(Protocol):
    def meth(self) -> int:
        pass

x: object
if isinstance(x, P):
    reveal_type(x)  # N: Revealed type is "__main__.P"
    reveal_type(x.meth())  # N: Revealed type is "builtins.int"

class C:
    def meth(self) -> int:
        pass

z: P = C()
[builtins fixtures/dict.pyi]

[case testProtocolsCannotInheritFromNormal]
from typing import Protocol

class C: pass
class D: pass

class P(C, Protocol): # E: All bases of a protocol must be protocols
    attr: int

class P2(P, D, Protocol): # E: All bases of a protocol must be protocols
    pass

P2() # E: Cannot instantiate abstract class "P2" with abstract attribute "attr"
p: P2
reveal_type(p.attr) # N: Revealed type is "builtins.int"

-- Generic protocol types
-- ----------------------

[case testGenericMethodWithProtocol]
from typing import Protocol, TypeVar
T = TypeVar('T')

class P(Protocol):
    def meth(self, x: int) -> int:
        return x
class C:
    def meth(self, x: T) -> T:
        return x

x: P = C()

[case testGenericMethodWithProtocol2]
from typing import Protocol, TypeVar
T = TypeVar('T')

class P(Protocol):
    def meth(self, x: T) -> T:
        return x
class C:
    def meth(self, x: int) -> int:
        return x

x: P = C()
[out]
main:11: error: Incompatible types in assignment (expression has type "C", variable has type "P")
main:11: note: Following member(s) of "C" have conflicts:
main:11: note:     Expected:
main:11: note:         def [T] meth(self, x: T) -> T
main:11: note:     Got:
main:11: note:         def meth(self, x: int) -> int

[case testAutomaticProtocolVariance]
from typing import TypeVar, Protocol

T = TypeVar('T')

# In case of these errors we proceed with declared variance.
class Pco(Protocol[T]): # E: Invariant type variable "T" used in protocol where covariant one is expected
    def meth(self) -> T:
        pass
class Pcontra(Protocol[T]): # E: Invariant type variable "T" used in protocol where contravariant one is expected
    def meth(self, x: T) -> None:
        pass
class Pinv(Protocol[T]):
    attr: T

class A: pass
class B(A): pass

x1: Pco[B]
y1: Pco[A]
if int():
    x1 = y1 # E: Incompatible types in assignment (expression has type "Pco[A]", variable has type "Pco[B]")
if int():
    y1 = x1 # E: Incompatible types in assignment (expression has type "Pco[B]", variable has type "Pco[A]")

x2: Pcontra[B]
y2: Pcontra[A]
if int():
    y2 = x2 # E: Incompatible types in assignment (expression has type "Pcontra[B]", variable has type "Pcontra[A]")
if int():
    x2 = y2 # E: Incompatible types in assignment (expression has type "Pcontra[A]", variable has type "Pcontra[B]")

x3: Pinv[B]
y3: Pinv[A]
if int():
    y3 = x3 # E: Incompatible types in assignment (expression has type "Pinv[B]", variable has type "Pinv[A]")
if int():
    x3 = y3 # E: Incompatible types in assignment (expression has type "Pinv[A]", variable has type "Pinv[B]")

[case testProtocolVarianceWithCallableAndList]
from typing import Protocol, TypeVar, Callable, List
T = TypeVar('T')
S = TypeVar('S')
T_co = TypeVar('T_co', covariant=True)

class P(Protocol[T, S]): # E: Invariant type variable "T" used in protocol where covariant one is expected \
                         # E: Invariant type variable "S" used in protocol where contravariant one is expected
    def fun(self, callback: Callable[[T], S]) -> None: pass

class P2(Protocol[T_co]): # E: Covariant type variable "T_co" used in protocol where invariant one is expected
    lst: List[T_co]
[builtins fixtures/list.pyi]

[case testProtocolVarianceWithUnusedVariable]
from typing import Protocol, TypeVar
T = TypeVar('T')

class P(Protocol[T]): # E: Invariant type variable "T" used in protocol where covariant one is expected
    attr: int

[case testGenericProtocolsInference1]
from typing import Protocol, Sequence, TypeVar

T = TypeVar('T', covariant=True)

class Closeable(Protocol[T]):
    def close(self) -> T:
        pass

class F:
    def close(self) -> int:
        return 0

def close(arg: Closeable[T]) -> T:
    return arg.close()

def close_all(args: Sequence[Closeable[T]]) -> T:
    for arg in args:
        arg.close()
    return args[0].close()

arg: Closeable[int]

reveal_type(close(F())) # N: Revealed type is "builtins.int*"
reveal_type(close(arg)) # N: Revealed type is "builtins.int*"
reveal_type(close_all([F()])) # N: Revealed type is "builtins.int*"
reveal_type(close_all([arg])) # N: Revealed type is "builtins.int*"
[builtins fixtures/isinstancelist.pyi]
[typing fixtures/typing-medium.pyi]

[case testProtocolGenericInference2]
from typing import Generic, TypeVar, Protocol
T = TypeVar('T')
S = TypeVar('S')

class P(Protocol[T, S]):
    x: T
    y: S

class C:
    x: int
    y: int

def fun3(x: P[T, T]) -> T:
    pass
reveal_type(fun3(C())) # N: Revealed type is "builtins.int*"

[case testProtocolGenericInferenceCovariant]
from typing import Generic, TypeVar, Protocol
T = TypeVar('T', covariant=True)
S = TypeVar('S', covariant=True)
U = TypeVar('U')

class P(Protocol[T, S]):
    def x(self) -> T: pass
    def y(self) -> S: pass

class C:
    def x(self) -> int: pass
    def y(self) -> int: pass

def fun4(x: U, y: P[U, U]) -> U:
    pass
reveal_type(fun4('a', C())) # N: Revealed type is "builtins.object*"

[case testUnrealtedGenericProtolsEquivalent]
from typing import TypeVar, Protocol
T = TypeVar('T')

class PA(Protocol[T]):
    attr: int
    def meth(self) -> T: pass
    def other(self, arg: T) -> None: pass
class PB(Protocol[T]): # exactly the same as above
    attr: int
    def meth(self) -> T: pass
    def other(self, arg: T) -> None: pass

def fun(x: PA[T]) -> PA[T]:
    y: PB[T] = x
    z: PB[T]
    return z

x: PA
y: PB
x = y
y = x

xi: PA[int]
yi: PB[int]
xi = yi
yi = xi

[case testGenericSubProtocols]
from typing import TypeVar, Protocol, Tuple, Generic

T = TypeVar('T')
S = TypeVar('S')

class P1(Protocol[T]):
    attr1: T
class P2(P1[T], Protocol[T, S]):
    attr2: Tuple[T, S]

class C:
    def __init__(self, a1: int, a2: Tuple[int, int]) -> None:
        self.attr1 = a1
        self.attr2 = a2

c: C
var: P2[int, int] = c
var2: P2[int, str] = c # E: Incompatible types in assignment (expression has type "C", variable has type "P2[int, str]") \
                       # N: Following member(s) of "C" have conflicts: \
                       # N:     attr2: expected "Tuple[int, str]", got "Tuple[int, int]"

class D(Generic[T]):
    attr1: T
class E(D[T]):
    attr2: Tuple[T, T]

def f(x: T) -> T:
    z: P2[T, T] = E[T]()
    y: P2[T, T] = D[T]() # E: Incompatible types in assignment (expression has type "D[T]", variable has type "P2[T, T]") \
                         # N: "D" is missing following "P2" protocol member: \
                         # N:     attr2
    return x
[builtins fixtures/isinstancelist.pyi]

[case testGenericSubProtocolsExtensionInvariant]
from typing import TypeVar, Protocol, Union

T = TypeVar('T')
S = TypeVar('S')

class P1(Protocol[T]):
    attr1: T
class P2(Protocol[T]):
    attr2: T
class P(P1[T], P2[S], Protocol):
    pass

class C:
    attr1: int
    attr2: str

class A:
    attr1: A
class B:
    attr2: B
class D(A, B): pass

x: P = D()  # Same as P[Any, Any]

var: P[Union[int, P], Union[P, str]] = C() # E: Incompatible types in assignment (expression has type "C", variable has type "P[Union[int, P[Any, Any]], Union[P[Any, Any], str]]") \
                                           # N: Following member(s) of "C" have conflicts: \
                                           # N:     attr1: expected "Union[int, P[Any, Any]]", got "int" \
                                           # N:     attr2: expected "Union[P[Any, Any], str]", got "str"

[case testGenericSubProtocolsExtensionCovariant]
from typing import TypeVar, Protocol, Union

T = TypeVar('T', covariant=True)
S = TypeVar('S', covariant=True)

class P1(Protocol[T]):
    def attr1(self) -> T: pass
class P2(Protocol[T]):
    def attr2(self) -> T: pass
class P(P1[T], P2[S], Protocol):
    pass

class C:
    def attr1(self) -> int: pass
    def attr2(self) -> str: pass

var: P[Union[int, P], Union[P, str]] = C() # OK for covariant
var2: P[Union[str, P], Union[P, int]] = C()
[out]
main:18: error: Incompatible types in assignment (expression has type "C", variable has type "P[Union[str, P[Any, Any]], Union[P[Any, Any], int]]")
main:18: note: Following member(s) of "C" have conflicts:
main:18: note:     Expected:
main:18: note:         def attr1(self) -> Union[str, P[Any, Any]]
main:18: note:     Got:
main:18: note:         def attr1(self) -> int
main:18: note:     Expected:
main:18: note:         def attr2(self) -> Union[P[Any, Any], int]
main:18: note:     Got:
main:18: note:         def attr2(self) -> str

[case testSelfTypesWithProtocolsBehaveAsWithNominal]
from typing import Protocol, TypeVar

T = TypeVar('T', bound=Shape)
class Shape(Protocol):
    def combine(self: T, other: T) -> T:
        pass

class NonProtoShape:
    def combine(self: T, other: T) -> T:
        pass
class Circle:
    def combine(self: T, other: Shape) -> T:
        pass
class Triangle:
    def combine(self, other: Shape) -> Shape:
        pass
class Bad:
    def combine(self, other: int) -> str:
        pass

def f(s: Shape) -> None: pass
f(NonProtoShape())
f(Circle())
s: Shape
if int():
    s = Triangle()
    s = Bad()

n2: NonProtoShape = s
[out]
main:26: error: Incompatible types in assignment (expression has type "Triangle", variable has type "Shape")
main:26: note: Following member(s) of "Triangle" have conflicts:
main:26: note:     Expected:
main:26: note:         def combine(self, other: Triangle) -> Triangle
main:26: note:     Got:
main:26: note:         def combine(self, other: Shape) -> Shape
main:27: error: Incompatible types in assignment (expression has type "Bad", variable has type "Shape")
main:27: note: Following member(s) of "Bad" have conflicts:
main:27: note:     Expected:
main:27: note:         def combine(self, other: Bad) -> Bad
main:27: note:     Got:
main:27: note:         def combine(self, other: int) -> str
main:29: error: Incompatible types in assignment (expression has type "Shape", variable has type "NonProtoShape")

[case testBadVarianceInProtocols]
from typing import Protocol, TypeVar

T_co = TypeVar('T_co', covariant=True)
T_contra = TypeVar('T_contra', contravariant=True)

class Proto(Protocol[T_co, T_contra]):  # type: ignore
    def one(self, x: T_co) -> None:  # E: Cannot use a covariant type variable as a parameter
        pass
    def other(self) -> T_contra:  # E: Cannot use a contravariant type variable as return type
        pass

# Check that we respect user overrides of variance after the errors are reported
x: Proto[int, float]
y: Proto[float, int]
y = x # OK
[builtins fixtures/list.pyi]

[case testSubtleBadVarianceInProtocols]
from typing import Protocol, TypeVar, Iterable, Sequence

T_co = TypeVar('T_co', covariant=True)
T_contra = TypeVar('T_contra', contravariant=True)

class Proto(Protocol[T_co, T_contra]): # E: Covariant type variable "T_co" used in protocol where contravariant one is expected \
                                       # E: Contravariant type variable "T_contra" used in protocol where covariant one is expected
    def one(self, x: Iterable[T_co]) -> None:
        pass
    def other(self) -> Sequence[T_contra]:
        pass

# Check that we respect user overrides of variance after the errors are reported
x: Proto[int, float]
y: Proto[float, int]
y = x # OK
[builtins fixtures/list.pyi]

-- Recursive protocol types
-- ------------------------

[case testRecursiveProtocols1]
from typing import Protocol, Sequence, List, Generic, TypeVar

T = TypeVar('T')

class Traversable(Protocol):
    @property
    def leaves(self) -> Sequence[Traversable]: pass

class C: pass

class D(Generic[T]):
    leaves: List[D[T]]

t: Traversable
t = D[int]() # OK
if int():
    t = C() # E: Incompatible types in assignment (expression has type "C", variable has type "Traversable")
[builtins fixtures/list.pyi]
[typing fixtures/typing-medium.pyi]

[case testRecursiveProtocols2]
from typing import Protocol, TypeVar

T = TypeVar('T')
class Linked(Protocol[T]):
    val: T
    def next(self) -> Linked[T]: pass

class L:
    val: int
    def next(self) -> L: pass

def last(seq: Linked[T]) -> T:
    pass

reveal_type(last(L())) # N: Revealed type is "builtins.int*"
[builtins fixtures/list.pyi]

[case testRecursiveProtocolSubtleMismatch]
from typing import Protocol, TypeVar

T = TypeVar('T')
class Linked(Protocol[T]):
    val: T
    def next(self) -> Linked[T]: pass
class L:
    val: int
    def next(self) -> int: pass

def last(seq: Linked[T]) -> T:
    pass
last(L()) # E: Argument 1 to "last" has incompatible type "L"; expected "Linked[<nothing>]"

[case testMutuallyRecursiveProtocols]
from typing import Protocol, Sequence, List

class P1(Protocol):
    @property
    def attr1(self) -> Sequence[P2]: pass
class P2(Protocol):
    @property
    def attr2(self) -> Sequence[P1]: pass

class C: pass
class A:
    attr1: List[B]
class B:
    attr2: List[A]

t: P1
t = A() # OK
if int():
    t = B() # E: Incompatible types in assignment (expression has type "B", variable has type "P1")
    t = C() # E: Incompatible types in assignment (expression has type "C", variable has type "P1")
[builtins fixtures/list.pyi]
[typing fixtures/typing-medium.pyi]

[case testMutuallyRecursiveProtocolsTypesWithSubteMismatch]
from typing import Protocol, Sequence, List

class P1(Protocol):
    @property
    def attr1(self) -> Sequence[P2]: pass
class P2(Protocol):
    @property
    def attr2(self) -> Sequence[P1]: pass

class C: pass
class A:
    attr1: List[B]
class B:
    attr2: List[C]

t: P1
t = A() # E: Incompatible types in assignment (expression has type "A", variable has type "P1") \
        # N: Following member(s) of "A" have conflicts: \
        # N:     attr1: expected "Sequence[P2]", got "List[B]"
[builtins fixtures/list.pyi]

[case testMutuallyRecursiveProtocolsTypesWithSubteMismatchWriteable]
from typing import Protocol

class P1(Protocol):
    @property
    def attr1(self) -> P2: pass
class P2(Protocol):
    attr2: P1

class A:
    attr1: B
class B:
    attr2: A

x: P1 = A() # E: Incompatible types in assignment (expression has type "A", variable has type "P1") \
            # N: Following member(s) of "A" have conflicts: \
            # N:     attr1: expected "P2", got "B"
[builtins fixtures/property.pyi]

[case testTwoUncomfortablyIncompatibleProtocolsWithoutRunningInIssue9771]
from typing import cast, Protocol, TypeVar, Union

T1 = TypeVar("T1", covariant=True)
T2 = TypeVar("T2")

class P1(Protocol[T1]):
    def b(self) -> int: ...
    def a(self, other: "P1[T2]") -> T1: ...

class P2(Protocol[T1]):
    def a(self, other: Union[P1[T2], "P2[T2]"]) -> T1: ...

p11: P1 = cast(P1, 1)
p12: P1 = cast(P2, 1)   # E
p21: P2 = cast(P1, 1)
p22: P2 = cast(P2, 1)   # E
[out]
main:14: error: Incompatible types in assignment (expression has type "P2[Any]", variable has type "P1[Any]")
main:14: note: "P2" is missing following "P1" protocol member:
main:14: note:     b
main:15: error: Incompatible types in assignment (expression has type "P1[Any]", variable has type "P2[Any]")
main:15: note: Following member(s) of "P1[Any]" have conflicts:
main:15: note:     Expected:
main:15: note:         def [T2] a(self, other: Union[P1[T2], P2[T2]]) -> Any
main:15: note:     Got:
main:15: note:         def [T2] a(self, other: P1[T2]) -> Any

[case testHashable]

from typing import Hashable, Iterable

def f(x: Hashable) -> None:
    pass

def g(x: Iterable[str]) -> None:
    f(x)   # E: Argument 1 to "f" has incompatible type "Iterable[str]"; expected "Hashable"

[builtins fixtures/object_hashable.pyi]
[typing fixtures/typing-full.pyi]

-- FIXME: things like this should work
[case testWeirdRecursiveInferenceForProtocols-skip]
from typing import Protocol, TypeVar, Generic
T_co = TypeVar('T_co', covariant=True)
T = TypeVar('T')

class P(Protocol[T_co]):
    def meth(self) -> P[T_co]: pass

class C(Generic[T]):
    def meth(self) -> C[T]: pass

x: C[int]
def f(arg: P[T]) -> T: pass
reveal_type(f(x)) #E: Revealed type is "builtins.int*"

-- @property, @classmethod and @staticmethod in protocol types
-- -----------------------------------------------------------

[case testCannotInstantiateAbstractMethodExplicitProtocolSubtypes]
from typing import Protocol
from abc import abstractmethod

class P(Protocol):
    @abstractmethod
    def meth(self) -> int:
        pass

class A(P):
    pass

A() # E: Cannot instantiate abstract class "A" with abstract attribute "meth"

class C(A):
    def meth(self) -> int:
        pass
class C2(P):
    def meth(self) -> int:
        pass

C()
C2()

[case testCannotInstantiateAbstractVariableExplicitProtocolSubtypes]
from typing import Protocol

class P(Protocol):
    attr: int

class A(P):
    pass

A() # E: Cannot instantiate abstract class "A" with abstract attribute "attr"

class C(A):
    attr: int
class C2(P):
    def __init__(self) -> None:
        self.attr = 1

C()
C2()

class P2(Protocol):
    attr: int = 1

class B(P2): pass
B() # OK, attr is not abstract

[case testClassVarsInProtocols]
from typing import Protocol, ClassVar

class PInst(Protocol):
   v: int

class PClass(Protocol):
   v: ClassVar[int]

class CInst:
   v: int

class CClass:
   v: ClassVar[int]

x: PInst
y: PClass

x = CInst()
if int():
    x = CClass() # E: Incompatible types in assignment (expression has type "CClass", variable has type "PInst") \
             # N: Protocol member PInst.v expected instance variable, got class variable
y = CClass()
if int():
    y = CInst()  # E: Incompatible types in assignment (expression has type "CInst", variable has type "PClass") \
             # N: Protocol member PClass.v expected class variable, got instance variable

[case testPropertyInProtocols]
from typing import Protocol

class PP(Protocol):
    @property
    def attr(self) -> int:
        pass

class P(Protocol):
    attr: int

x: P
y: PP
y = x

x2: P
y2: PP
x2 = y2 # E: Incompatible types in assignment (expression has type "PP", variable has type "P") \
        # N: Protocol member P.attr expected settable variable, got read-only attribute
[builtins fixtures/property.pyi]

[case testSettablePropertyInProtocols]
from typing import Protocol

class PPS(Protocol):
    @property
    def attr(self) -> int:
        pass
    @attr.setter
    def attr(self, x: int) -> None:
        pass

class PP(Protocol):
    @property
    def attr(self) -> int:
        pass

class P(Protocol):
    attr: int

x: P
z: PPS
z = x

x2: P
z2: PPS
x2 = z2

y3: PP
z3: PPS
y3 = z3

y4: PP
z4: PPS
z4 = y4 # E: Incompatible types in assignment (expression has type "PP", variable has type "PPS") \
        # N: Protocol member PPS.attr expected settable variable, got read-only attribute
[builtins fixtures/property.pyi]

[case testStaticAndClassMethodsInProtocols]
from typing import Protocol, Type, TypeVar

class P(Protocol):
    def meth(self, x: int) -> str:
        pass

class PC(Protocol):
    @classmethod
    def meth(cls, x: int) -> str:
        pass

class B:
    @staticmethod
    def meth(x: int) -> str:
        pass

class C:
    def meth(self, x: int) -> str:
        pass

x: P
x = C()
if int():
    x = B()

y: PC
y = B()
if int():
    y = C() \
      # E: Incompatible types in assignment (expression has type "C", variable has type "PC") \
      # N: Protocol member PC.meth expected class or static method
[builtins fixtures/classmethod.pyi]

[case testOverloadedMethodsInProtocols]
from typing import overload, Protocol, Union

class P(Protocol):
    @overload
    def f(self, x: int) -> int: pass
    @overload
    def f(self, x: str) -> str: pass

class C:
    def f(self, x: Union[int, str]) -> None:
        pass
class D:
    def f(self, x: int) -> None:
        pass

x: P = C()
if int():
    x = D()
[out]
main:18: error: Incompatible types in assignment (expression has type "D", variable has type "P")
main:18: note: Following member(s) of "D" have conflicts:
main:18: note:     Expected:
main:18: note:         @overload
main:18: note:         def f(self, x: int) -> int
main:18: note:         @overload
main:18: note:         def f(self, x: str) -> str
main:18: note:     Got:
main:18: note:         def f(self, x: int) -> None

[case testCannotInstantiateProtocolWithOverloadedUnimplementedMethod]
from typing import overload, Protocol

class P(Protocol):
    @overload
    def meth(self, x: int) -> int: pass
    @overload
    def meth(self, x: str) -> bytes: pass
class C(P):
    pass
C() # E: Cannot instantiate abstract class "C" with abstract attribute "meth"

[case testCanUseOverloadedImplementationsInProtocols]
from typing import overload, Protocol, Union
class P(Protocol):
    @overload
    def meth(self, x: int) -> int: pass
    @overload
    def meth(self, x: str) -> bool: pass
    def meth(self, x: Union[int, str]):
        if isinstance(x, int):
            return x
        return True

class C(P):
    pass
x = C()
reveal_type(x.meth('hi')) # N: Revealed type is "builtins.bool"
[builtins fixtures/isinstance.pyi]

[case testProtocolsWithIdenticalOverloads]
from typing import overload, Protocol

class PA(Protocol):
    @overload
    def meth(self, x: int) -> int: pass
    @overload
    def meth(self, x: str) -> bytes: pass
class PB(Protocol): # identical to above
    @overload
    def meth(self, x: int) -> int: pass
    @overload
    def meth(self, x: str) -> bytes: pass

x: PA
y: PB
x = y
def fun(arg: PB) -> None: pass
fun(x)

[case testProtocolsWithIncompatibleOverloads]
from typing import overload, Protocol

class PA(Protocol):
    @overload
    def meth(self, x: int) -> int: pass
    @overload
    def meth(self, x: str) -> bytes: pass
class PB(Protocol):
    @overload
    def meth(self, x: int) -> int: pass
    @overload
    def meth(self, x: bytes) -> str: pass

x: PA
y: PB
x = y
[out]
main:16: error: Incompatible types in assignment (expression has type "PB", variable has type "PA")
main:16: note: Following member(s) of "PB" have conflicts:
main:16: note:     Expected:
main:16: note:         @overload
main:16: note:         def meth(self, x: int) -> int
main:16: note:         @overload
main:16: note:         def meth(self, x: str) -> bytes
main:16: note:     Got:
main:16: note:         @overload
main:16: note:         def meth(self, x: int) -> int
main:16: note:         @overload
main:16: note:         def meth(self, x: bytes) -> str

-- Join and meet with protocol types
-- ---------------------------------

[case testJoinProtocolWithProtocol]
from typing import Protocol

class P(Protocol):
    attr: int
class P2(Protocol):
    attr: int
    attr2: str

x: P
y: P2

l0 = [x, x]
l1 = [y, y]
l = [x, y]
reveal_type(l0) # N: Revealed type is "builtins.list[__main__.P*]"
reveal_type(l1) # N: Revealed type is "builtins.list[__main__.P2*]"
reveal_type(l) # N: Revealed type is "builtins.list[__main__.P*]"
[builtins fixtures/list.pyi]

[case testJoinOfIncompatibleProtocols]
from typing import Protocol

class P(Protocol):
    attr: int
class P2(Protocol):
    attr2: str

x: P
y: P2
reveal_type([x, y]) # N: Revealed type is "builtins.list[builtins.object*]"
[builtins fixtures/list.pyi]

[case testJoinProtocolWithNormal]
from typing import Protocol

class P(Protocol):
    attr: int

class C:
    attr: int

x: P
y: C

l = [x, y]

reveal_type(l) # N: Revealed type is "builtins.list[__main__.P*]"
[builtins fixtures/list.pyi]

[case testMeetProtocolWithProtocol]
from typing import Protocol, Callable, TypeVar

class P(Protocol):
    attr: int
class P2(Protocol):
    attr: int
    attr2: str

T = TypeVar('T')
def f(x: Callable[[T, T], None]) -> T: pass
def g(x: P, y: P2) -> None: pass
reveal_type(f(g)) # N: Revealed type is "__main__.P2*"

[case testMeetOfIncompatibleProtocols]
from typing import Protocol, Callable, TypeVar

class P(Protocol):
    attr: int
class P2(Protocol):
    attr2: str

T = TypeVar('T')
def f(x: Callable[[T, T], None]) -> T: pass
def g(x: P, y: P2) -> None: pass
x = f(g)
reveal_type(x)  # N: Revealed type is "None"
[case testMeetProtocolWithNormal]
from typing import Protocol, Callable, TypeVar

class P(Protocol):
    attr: int
class C:
    attr: int

T = TypeVar('T')
def f(x: Callable[[T, T], None]) -> T: pass
def g(x: P, y: C) -> None: pass
reveal_type(f(g)) # N: Revealed type is "__main__.C*"

[case testInferProtocolFromProtocol]
from typing import Protocol, Sequence, TypeVar, Generic

T = TypeVar('T')
class Box(Protocol[T]):
    content: T
class Linked(Protocol[T]):
    val: T
    def next(self) -> Linked[T]: pass

class L(Generic[T]):
    val: Box[T]
    def next(self) -> L[T]: pass

def last(seq: Linked[T]) -> T:
    pass

reveal_type(last(L[int]())) # N: Revealed type is "__main__.Box*[builtins.int*]"
reveal_type(last(L[str]()).content) # N: Revealed type is "builtins.str*"

[case testOverloadOnProtocol]
from typing import overload, Protocol, runtime_checkable

@runtime_checkable
class P1(Protocol):
    attr1: int
class P2(Protocol):
    attr2: str

class C1:
    attr1: int
class C2:
    attr2: str
class C: pass

@overload
def f(x: P1) -> int: ...
@overload
def f(x: P2) -> str: ...
def f(x):
    if isinstance(x, P1):
        return P1.attr1
    if isinstance(x, P2): # E: Only @runtime_checkable protocols can be used with instance and class checks
        return P1.attr2

reveal_type(f(C1())) # N: Revealed type is "builtins.int"
reveal_type(f(C2())) # N: Revealed type is "builtins.str"
class D(C1, C2): pass # Compatible with both P1 and P2
# TODO: Should this return a union instead?
reveal_type(f(D())) # N: Revealed type is "builtins.int"
f(C()) # E: No overload variant of "f" matches argument type "C" \
       # N: Possible overload variants: \
       # N:     def f(x: P1) -> int \
       # N:     def f(x: P2) -> str
[builtins fixtures/isinstance.pyi]
[typing fixtures/typing-full.pyi]

-- Unions of protocol types
-- ------------------------

[case testBasicUnionsOfProtocols]
from typing import Union, Protocol

class P1(Protocol):
    attr1: int
class P2(Protocol):
    attr2: int

class C1:
    attr1: int
class C2:
    attr2: int
class C(C1, C2):
    pass

class B: ...

x: Union[P1, P2]

x = C1()
if int():
    x = C2()
    x = C()
    x = B() # E: Incompatible types in assignment (expression has type "B", variable has type "Union[P1, P2]")

[case testUnionsOfNormalClassesWithProtocols]
from typing import Protocol, Union

class P1(Protocol):
    attr1: int
class P2(Protocol):
    attr2: int

class C1:
    attr1: int
class C2:
    attr2: int
class C(C1, C2):
    pass

class D1:
    attr1: int

def f1(x: P1) -> None:
    pass
def f2(x: P2) -> None:
    pass

x: Union[C1, C2]
y: Union[C1, D1]
z: Union[C, D1]

f1(x) # E: Argument 1 to "f1" has incompatible type "Union[C1, C2]"; expected "P1"
f1(y)
f1(z)
f2(x) # E: Argument 1 to "f2" has incompatible type "Union[C1, C2]"; expected "P2"
f2(z) # E: Argument 1 to "f2" has incompatible type "Union[C, D1]"; expected "P2"

-- Type[] with protocol types
-- --------------------------

[case testInstantiationProtocolInTypeForFunctions]
from typing import Type, Protocol

class P(Protocol):
    def m(self) -> None: pass
class P1(Protocol):
    def m(self) -> None: pass
class Pbad(Protocol):
    def mbad(self) -> int: pass
class B(P): pass
class C:
    def m(self) -> None:
        pass

def f(cls: Type[P]) -> P:
    return cls()  # OK
def g() -> P:
    return P()  # E: Cannot instantiate protocol class "P"

f(P)  # E: Only concrete class can be given where "Type[P]" is expected
f(B)  # OK
f(C)  # OK
x: Type[P1]
xbad: Type[Pbad]
f(x)  # OK
f(xbad)  # E: Argument 1 to "f" has incompatible type "Type[Pbad]"; expected "Type[P]"

[case testInstantiationProtocolInTypeForAliases]
from typing import Type, Protocol

class P(Protocol):
    def m(self) -> None: pass
class C:
    def m(self) -> None:
        pass

def f(cls: Type[P]) -> P:
    return cls()  # OK

Alias = P
GoodAlias = C
Alias()  # E: Cannot instantiate protocol class "P"
GoodAlias()
f(Alias)  # E: Only concrete class can be given where "Type[P]" is expected
f(GoodAlias)

[case testInstantiationProtocolInTypeForVariables]
from typing import Type, Protocol

class P(Protocol):
    def m(self) -> None: pass
class B(P): pass
class C:
    def m(self) -> None:
        pass

var: Type[P]
var()
if int():
    var = P # E: Can only assign concrete classes to a variable of type "Type[P]"
    var = B # OK
    var = C # OK

var_old = None # type: Type[P] # Old syntax for variable annotations
var_old()
if int():
    var_old = P # E: Can only assign concrete classes to a variable of type "Type[P]"
    var_old = B # OK
    var_old = C # OK

[case testInstantiationProtocolInTypeForClassMethods]
from typing import Type, Protocol

class Logger:
    @staticmethod
    def log(a: Type[C]):
        pass
class C(Protocol):
    @classmethod
    def action(cls) -> None:
        cls() #OK for classmethods
        Logger.log(cls)  #OK for classmethods
[builtins fixtures/classmethod.pyi]

-- isinstance() with @runtime_checkable protocols
-- ----------------------------------------------

[case testSimpleRuntimeProtocolCheck]
from typing import Protocol, runtime_checkable

@runtime_checkable
class C:  # E: @runtime_checkable can only be used with protocol classes
    pass

class P(Protocol):
    def meth(self) -> None:
        pass

@runtime_checkable
class R(Protocol):
    def meth(self) -> int:
        pass

x: object

if isinstance(x, P):  # E: Only @runtime_checkable protocols can be used with instance and class checks
    reveal_type(x)  # N: Revealed type is "__main__.P"

if isinstance(x, R):
    reveal_type(x)  # N: Revealed type is "__main__.R"
    reveal_type(x.meth())  # N: Revealed type is "builtins.int"
[builtins fixtures/isinstance.pyi]
[typing fixtures/typing-full.pyi]

[case testRuntimeIterableProtocolCheck]
from typing import Iterable, List, Union

x: Union[int, List[str]]

if isinstance(x, Iterable):
    reveal_type(x) # N: Revealed type is "builtins.list[builtins.str]"
[builtins fixtures/isinstancelist.pyi]
[typing fixtures/typing-full.pyi]

[case testConcreteClassesInProtocolsIsInstance]
from typing import Protocol, runtime_checkable, TypeVar, Generic

T = TypeVar('T')

@runtime_checkable
class P1(Protocol):
    def meth1(self) -> int:
        pass
@runtime_checkable
class P2(Protocol):
    def meth2(self) -> int:
        pass
@runtime_checkable
class P(P1, P2, Protocol):
    pass

class C1(Generic[T]):
    def meth1(self) -> T:
        pass
class C2:
    def meth2(self) -> int:
        pass
class C(C1[int], C2): pass

c = C()
if isinstance(c, P1):
    reveal_type(c) # N: Revealed type is "__main__.C"
else:
    reveal_type(c) # Unreachable
if isinstance(c, P):
    reveal_type(c) # N: Revealed type is "__main__.C"
else:
    reveal_type(c) # Unreachable

c1i: C1[int]
if isinstance(c1i, P1):
    reveal_type(c1i) # N: Revealed type is "__main__.C1[builtins.int]"
else:
    reveal_type(c1i) # Unreachable
if isinstance(c1i, P):
    reveal_type(c1i) # N: Revealed type is "__main__.<subclass of "C1" and "P">"
else:
    reveal_type(c1i) # N: Revealed type is "__main__.C1[builtins.int]"

c1s: C1[str]
if isinstance(c1s, P1):
    reveal_type(c1s) # Unreachable
else:
    reveal_type(c1s) # N: Revealed type is "__main__.C1[builtins.str]"

c2: C2
if isinstance(c2, P):
    reveal_type(c2) # N: Revealed type is "__main__.<subclass of "C2" and "P">"
else:
    reveal_type(c2) # N: Revealed type is "__main__.C2"

[builtins fixtures/isinstancelist.pyi]
[typing fixtures/typing-full.pyi]

[case testConcreteClassesUnionInProtocolsIsInstance]
from typing import Protocol, runtime_checkable, TypeVar, Generic, Union

T = TypeVar('T')

@runtime_checkable
class P1(Protocol):
    def meth1(self) -> int:
        pass
@runtime_checkable
class P2(Protocol):
    def meth2(self) -> int:
        pass

class C1(Generic[T]):
    def meth1(self) -> T:
        pass
class C2:
    def meth2(self) -> int:
        pass

x: Union[C1[int], C2]
if isinstance(x, P1):
    reveal_type(x) # N: Revealed type is "__main__.C1[builtins.int]"
else:
    reveal_type(x) # N: Revealed type is "__main__.C2"

if isinstance(x, P2):
    reveal_type(x) # N: Revealed type is "__main__.C2"
else:
    reveal_type(x) # N: Revealed type is "__main__.C1[builtins.int]"
[builtins fixtures/isinstancelist.pyi]
[typing fixtures/typing-full.pyi]

-- Non-Instances and protocol types (Callable vs __call__ etc.)
-- ------------------------------------------------------------

[case testBasicTupleStructuralSubtyping]
from typing import Tuple, TypeVar, Protocol

T = TypeVar('T', covariant=True)

class MyProto(Protocol[T]):
    def __len__(self) -> T:
        pass

t: Tuple[int, str]
def f(x: MyProto[int]) -> None:
    pass
f(t)  # OK

y: MyProto[str]
y = t # E: Incompatible types in assignment (expression has type "Tuple[int, str]", variable has type "MyProto[str]")
[builtins fixtures/isinstancelist.pyi]

[case testBasicNamedTupleStructuralSubtyping]
from typing import NamedTuple, TypeVar, Protocol

T = TypeVar('T', covariant=True)
S = TypeVar('S', covariant=True)

class P(Protocol[T, S]):
    @property
    def x(self) -> T: pass
    @property
    def y(self) -> S: pass

class N(NamedTuple):
    x: int
    y: str
class N2(NamedTuple):
    x: int
class N3(NamedTuple):
    x: int
    y: int

z: N
z3: N3

def fun(x: P[int, str]) -> None:
    pass
def fun2(x: P[int, int]) -> None:
    pass
def fun3(x: P[T, T]) -> T:
    return x.x

fun(z)
fun2(z) # E: Argument 1 to "fun2" has incompatible type "N"; expected "P[int, int]" \
        # N: Following member(s) of "N" have conflicts: \
        # N:     y: expected "int", got "str"

fun(N2(1)) # E: Argument 1 to "fun" has incompatible type "N2"; expected "P[int, str]" \
           # N: "N2" is missing following "P" protocol member: \
           # N:     y

reveal_type(fun3(z)) # N: Revealed type is "builtins.object*"

reveal_type(fun3(z3)) # N: Revealed type is "builtins.int*"
[builtins fixtures/list.pyi]

[case testBasicCallableStructuralSubtyping]
from typing import Callable, Generic, TypeVar

def apply(f: Callable[[int], int], x: int) -> int:
    return f(x)

class Add5:
    def __call__(self, x: int) -> int:
        return x + 5

apply(Add5(), 5)

T = TypeVar('T')
def apply_gen(f: Callable[[T], T]) -> T:
    pass

reveal_type(apply_gen(Add5())) # N: Revealed type is "builtins.int*"
def apply_str(f: Callable[[str], int], x: str) -> int:
    return f(x)
apply_str(Add5(), 'a') # E: Argument 1 to "apply_str" has incompatible type "Add5"; expected "Callable[[str], int]" \
                       # N: "Add5.__call__" has type "Callable[[Arg(int, 'x')], int]"
[builtins fixtures/isinstancelist.pyi]

[case testMoreComplexCallableStructuralSubtyping]
from mypy_extensions import Arg, VarArg
from typing import Protocol, Callable

def call_soon(cb: Callable[[Arg(int, 'x'), VarArg(str)], int]): pass

class Good:
    def __call__(self, x: int, *rest: str) -> int: pass
class Bad1:
    def __call__(self, x: int, *rest: int) -> int: pass
class Bad2:
    def __call__(self, y: int, *rest: str) -> int: pass
call_soon(Good())
call_soon(Bad1()) # E: Argument 1 to "call_soon" has incompatible type "Bad1"; expected "Callable[[int, VarArg(str)], int]" \
                  # N: "Bad1.__call__" has type "Callable[[Arg(int, 'x'), VarArg(int)], int]"
call_soon(Bad2()) # E: Argument 1 to "call_soon" has incompatible type "Bad2"; expected "Callable[[int, VarArg(str)], int]" \
                  # N: "Bad2.__call__" has type "Callable[[Arg(int, 'y'), VarArg(str)], int]"
[builtins fixtures/isinstancelist.pyi]

[case testStructuralSupportForPartial]
from typing import Callable, TypeVar, Generic, Any

T = TypeVar('T')

class partial(Generic[T]):
    def __init__(self, func: Callable[..., T], *args: Any) -> None: ...
    def __call__(self, *args: Any) -> T: ...

def inc(a: int, temp: str) -> int:
    pass

def foo(f: Callable[[int], T]) -> T:
    return f(1)

reveal_type(foo(partial(inc, 'temp'))) # N: Revealed type is "builtins.int*"
[builtins fixtures/list.pyi]

[case testStructuralInferenceForCallable]
from typing import Callable, TypeVar, Tuple

T = TypeVar('T')
S = TypeVar('S')

class Actual:
    def __call__(self, arg: int) -> str: pass

def fun(cb: Callable[[T], S]) -> Tuple[T, S]: pass
reveal_type(fun(Actual())) # N: Revealed type is "Tuple[builtins.int*, builtins.str*]"
[builtins fixtures/tuple.pyi]

-- Standard protocol types (SupportsInt, Sized, etc.)
-- --------------------------------------------------

-- More tests could be added for types from typing converted to protocols

[case testBasicSizedProtocol]
from typing import Sized

class Foo:
    def __len__(self) -> int:
        return 42

def bar(a: Sized) -> int:
    return a.__len__()

bar(Foo())
bar((1, 2))
bar(1) # E: Argument 1 to "bar" has incompatible type "int"; expected "Sized"

[builtins fixtures/isinstancelist.pyi]
[typing fixtures/typing-medium.pyi]

[case testBasicSupportsIntProtocol]
from typing import SupportsInt

class Bar:
    def __int__(self):
        return 1

def foo(a: SupportsInt):
    pass

foo(Bar())
foo('no way') # E: Argument 1 to "foo" has incompatible type "str"; expected "SupportsInt"

[builtins fixtures/isinstancelist.pyi]
[typing fixtures/typing-medium.pyi]

-- Additional tests and corner cases for protocols
-- ----------------------------------------------

[case testAnyWithProtocols]
from typing import Protocol, Any, TypeVar

T = TypeVar('T')

class P1(Protocol):
    attr1: int
class P2(Protocol[T]):
    attr2: T
class P3(Protocol):
    attr: P3

def f1(x: P1) -> None: pass
def f2(x: P2[str]) -> None: pass
def f3(x: P3) -> None: pass

class C1:
    attr1: Any
class C2:
    attr2: Any
class C3:
    attr: Any

f1(C1())
f2(C2())
f3(C3())

f2(C3())  # E: Argument 1 to "f2" has incompatible type "C3"; expected "P2[str]"
a: Any
f1(a)
f2(a)
f3(a)

[case testErrorsForProtocolsInDifferentPlaces]
from typing import Protocol

class P(Protocol):
    attr1: int
    attr2: str
    attr3: int

class C:
    attr1: str
    @property
    def attr2(self) -> int: pass

x: P = C() # E: Incompatible types in assignment (expression has type "C", variable has type "P") \
           # N: "C" is missing following "P" protocol member: \
           # N:     attr3 \
           # N: Following member(s) of "C" have conflicts: \
           # N:     attr1: expected "int", got "str" \
           # N:     attr2: expected "str", got "int" \
           # N: Protocol member P.attr2 expected settable variable, got read-only attribute

def f(x: P) -> P:
    return C() # E: Incompatible return value type (got "C", expected "P") \
               # N: "C" is missing following "P" protocol member: \
               # N:     attr3 \
               # N: Following member(s) of "C" have conflicts: \
               # N:     attr1: expected "int", got "str" \
               # N:     attr2: expected "str", got "int" \
               # N: Protocol member P.attr2 expected settable variable, got read-only attribute

f(C()) # E: Argument 1 to "f" has incompatible type "C"; expected "P" \
       # N: "C" is missing following "P" protocol member: \
       # N:     attr3 \
       # N: Following member(s) of "C" have conflicts: \
       # N:     attr1: expected "int", got "str" \
       # N:     attr2: expected "str", got "int" \
       # N: Protocol member P.attr2 expected settable variable, got read-only attribute
[builtins fixtures/list.pyi]

[case testIterableProtocolOnClass]
from typing import TypeVar, Iterator
T = TypeVar('T', bound='A')

class A:
    def __iter__(self: T) -> Iterator[T]: pass

class B(A): pass

reveal_type(list(b for b in B()))  # N: Revealed type is "builtins.list[__main__.B*]"
reveal_type(list(B()))  # N: Revealed type is "builtins.list[__main__.B*]"
[builtins fixtures/list.pyi]

[case testIterableProtocolOnMetaclass]
from typing import TypeVar, Iterator, Type
T = TypeVar('T')

class EMeta(type):
    def __iter__(self: Type[T]) -> Iterator[T]: pass

class E(metaclass=EMeta):
    pass

class C(E):
    pass

reveal_type(list(c for c in C))  # N: Revealed type is "builtins.list[__main__.C*]"
reveal_type(list(C))  # N: Revealed type is "builtins.list[__main__.C*]"
[builtins fixtures/list.pyi]

[case testClassesGetattrWithProtocols]
from typing import Protocol

class P(Protocol):
    attr: int

class PP(Protocol):
    @property
    def attr(self) -> int:
        pass

class C:
    def __getattr__(self, attr: str) -> int:
        pass
class C2(C):
    def __setattr__(self, attr: str, val: int) -> None:
        pass

class D:
    def __getattr__(self, attr: str) -> str:
        pass

def fun(x: P) -> None:
    reveal_type(P.attr) # N: Revealed type is "builtins.int"
def fun_p(x: PP) -> None:
    reveal_type(P.attr) # N: Revealed type is "builtins.int"

fun(C())  # E: Argument 1 to "fun" has incompatible type "C"; expected "P" \
          # N: Protocol member P.attr expected settable variable, got read-only attribute
fun(C2())
fun_p(D())  # E: Argument 1 to "fun_p" has incompatible type "D"; expected "PP" \
            # N: Following member(s) of "D" have conflicts: \
            # N:     attr: expected "int", got "str"
fun_p(C())  # OK
[builtins fixtures/list.pyi]

[case testImplicitTypesInProtocols]
from typing import Protocol

class P(Protocol):
    x = 1  # E: All protocol members must have explicitly declared types

class C:
    x: int

class D:
    x: str

x: P
x = D() # E: Incompatible types in assignment (expression has type "D", variable has type "P") \
        # N: Following member(s) of "D" have conflicts: \
        # N:     x: expected "int", got "str"
x = C() # OK
[builtins fixtures/list.pyi]

[case testProtocolIncompatibilityWithGenericMethod]
from typing import Protocol, TypeVar

T = TypeVar('T')
S = TypeVar('S')

class A(Protocol):
    def f(self, x: T) -> None: pass
class B:
    def f(self, x: S, y: T) -> None: pass

x: A = B()
[out]
main:11: error: Incompatible types in assignment (expression has type "B", variable has type "A")
main:11: note: Following member(s) of "B" have conflicts:
main:11: note:     Expected:
main:11: note:         def [T] f(self, x: T) -> None
main:11: note:     Got:
main:11: note:         def [S, T] f(self, x: S, y: T) -> None

[case testProtocolIncompatibilityWithGenericMethodBounded]
from typing import Protocol, TypeVar

T = TypeVar('T')
S = TypeVar('S', bound=int)

class A(Protocol):
    def f(self, x: T) -> None: pass
class B:
    def f(self, x: S, y: T) -> None: pass

x: A = B()
[out]
main:11: error: Incompatible types in assignment (expression has type "B", variable has type "A")
main:11: note: Following member(s) of "B" have conflicts:
main:11: note:     Expected:
main:11: note:         def [T] f(self, x: T) -> None
main:11: note:     Got:
main:11: note:         def [S <: int, T] f(self, x: S, y: T) -> None

[case testProtocolIncompatibilityWithGenericRestricted]
from typing import Protocol, TypeVar

T = TypeVar('T')
S = TypeVar('S', int, str)

class A(Protocol):
    def f(self, x: T) -> None: pass
class B:
    def f(self, x: S, y: T) -> None: pass

x: A = B()
[out]
main:11: error: Incompatible types in assignment (expression has type "B", variable has type "A")
main:11: note: Following member(s) of "B" have conflicts:
main:11: note:     Expected:
main:11: note:         def [T] f(self, x: T) -> None
main:11: note:     Got:
main:11: note:         def [S in (int, str), T] f(self, x: S, y: T) -> None

[case testProtocolIncompatibilityWithManyOverloads]
from typing import Protocol, overload

class C1: pass
class C2: pass
class A(Protocol):
    @overload
    def f(self, x: int) -> int: pass
    @overload
    def f(self, x: str) -> str: pass
    @overload
    def f(self, x: C1) -> C2: pass
    @overload
    def f(self, x: C2) -> C1: pass

class B:
    def f(self) -> None: pass

x: A = B()
[out]
main:18: error: Incompatible types in assignment (expression has type "B", variable has type "A")
main:18: note: Following member(s) of "B" have conflicts:
main:18: note:     Expected:
main:18: note:         @overload
main:18: note:         def f(self, x: int) -> int
main:18: note:         @overload
main:18: note:         def f(self, x: str) -> str
main:18: note:         <2 more overloads not shown>
main:18: note:     Got:
main:18: note:         def f(self) -> None

[case testProtocolIncompatibilityWithManyConflicts]
from typing import Protocol

class A(Protocol):
    def f(self, x: int) -> None: pass
    def g(self, x: int) -> None: pass
    def h(self, x: int) -> None: pass
    def i(self, x: int) -> None: pass
class B:
    def f(self, x: str) -> None: pass
    def g(self, x: str) -> None: pass
    def h(self, x: str) -> None: pass
    def i(self, x: str) -> None: pass

x: A = B()
[out]
main:14: error: Incompatible types in assignment (expression has type "B", variable has type "A")
main:14: note: Following member(s) of "B" have conflicts:
main:14: note:     Expected:
main:14: note:         def f(self, x: int) -> None
main:14: note:     Got:
main:14: note:         def f(self, x: str) -> None
main:14: note:     Expected:
main:14: note:         def g(self, x: int) -> None
main:14: note:     Got:
main:14: note:         def g(self, x: str) -> None
main:14: note:     <2 more conflict(s) not shown>

[case testProtocolIncompatibilityWithUnionType]
from typing import Any, Optional, Protocol

class A(Protocol):
    def execute(self, statement: Any, *args: Any, **kwargs: Any) -> None: ...

class B(Protocol):
    def execute(self, stmt: Any, *args: Any, **kwargs: Any) -> None: ...
    def cool(self) -> None: ...

def func1(arg: A) -> None: ...        
def func2(arg: Optional[A]) -> None: ...

x: B
func1(x)
func2(x)
[builtins fixtures/tuple.pyi]
[builtins fixtures/dict.pyi]
[out]
main:14: error: Argument 1 to "func1" has incompatible type "B"; expected "A"
main:14: note: Following member(s) of "B" have conflicts:
main:14: note:     Expected:
main:14: note:         def execute(self, statement: Any, *args: Any, **kwargs: Any) -> None
main:14: note:     Got:
main:14: note:         def execute(self, stmt: Any, *args: Any, **kwargs: Any) -> None
main:15: error: Argument 1 to "func2" has incompatible type "B"; expected "Optional[A]"
main:15: note: Following member(s) of "B" have conflicts:
main:15: note:     Expected:
main:15: note:         def execute(self, statement: Any, *args: Any, **kwargs: Any) -> None
main:15: note:     Got:
main:15: note:         def execute(self, stmt: Any, *args: Any, **kwargs: Any) -> None

[case testDontShowNotesForTupleAndIterableProtocol]
from typing import Iterable, Sequence, Protocol, NamedTuple

class N(NamedTuple):
    x: int

def f1(x: Iterable[str]) -> None: pass
def f2(x: Sequence[str]) -> None: pass

# The errors below should be short
f1(N(1))  # E: Argument 1 to "f1" has incompatible type "N"; expected "Iterable[str]"
f2(N(2))  # E: Argument 1 to "f2" has incompatible type "N"; expected "Sequence[str]"
[builtins fixtures/tuple.pyi]

[case testNotManyFlagConflitsShownInProtocols]
from typing import Protocol

class AllSettable(Protocol):
    a: int
    b: int
    c: int
    d: int

class AllReadOnly:
    @property
    def a(self) -> int: pass
    @property
    def b(self) -> int: pass
    @property
    def c(self) -> int: pass
    @property
    def d(self) -> int: pass

x: AllSettable = AllReadOnly()
[builtins fixtures/property.pyi]
[out]
main:19: error: Incompatible types in assignment (expression has type "AllReadOnly", variable has type "AllSettable")
main:19: note: Protocol member AllSettable.a expected settable variable, got read-only attribute
main:19: note: Protocol member AllSettable.b expected settable variable, got read-only attribute
main:19: note:     <2 more conflict(s) not shown>

[case testProtocolsMoreConflictsNotShown]
from typing_extensions import Protocol
from typing import Generic, TypeVar

T = TypeVar('T')

class MockMapping(Protocol[T]):
    def a(self, x: T) -> int: pass
    def b(self, x: T) -> int: pass
    def c(self, x: T) -> int: pass
    d: T
    e: T
    f: T

class MockDict(MockMapping[T]):
    more: int

def f(x: MockMapping[int]) -> None: pass
x: MockDict[str]
f(x)  # E: Argument 1 to "f" has incompatible type "MockDict[str]"; expected "MockMapping[int]"
[builtins fixtures/tuple.pyi]

[case testProtocolNotesForComplexSignatures]
from typing import Protocol, Optional

class P(Protocol):
    def meth(self, x: int, *args: str) -> None: pass
    def other(self, *args, hint: Optional[str] = None, **kwargs: str) -> None: pass
class C:
    def meth(self) -> int: pass
    def other(self) -> int: pass

x: P = C()
[builtins fixtures/dict.pyi]
[out]
main:10: error: Incompatible types in assignment (expression has type "C", variable has type "P")
main:10: note: Following member(s) of "C" have conflicts:
main:10: note:     Expected:
main:10: note:         def meth(self, x: int, *args: str) -> None
main:10: note:     Got:
main:10: note:         def meth(self) -> int
main:10: note:     Expected:
main:10: note:         def other(self, *args: Any, hint: Optional[str] = ..., **kwargs: str) -> None
main:10: note:     Got:
main:10: note:         def other(self) -> int

[case testObjectAllowedInProtocolBases]
from typing import Protocol
class P(Protocol, object):
    pass
[out]

[case testNoneSubtypeOfEmptyProtocol]
from typing import Protocol
class P(Protocol):
    pass

x: P = None
[out]

[case testNoneSubtypeOfAllProtocolsWithoutStrictOptional]
from typing import Protocol
class P(Protocol):
    attr: int
    def meth(self, arg: str) -> str:
        pass

x: P = None
[out]

[case testNoneSubtypeOfEmptyProtocolStrict]
# flags: --strict-optional
from typing import Protocol
class P(Protocol):
    pass
x: P = None

class PBad(Protocol):
    x: int
y: PBad = None  # E: Incompatible types in assignment (expression has type "None", variable has type "PBad")
[out]

[case testOnlyMethodProtocolUsableWithIsSubclass]
from typing import Protocol, runtime_checkable, Union, Type, Sequence, overload
@runtime_checkable
class P(Protocol):
    def meth(self) -> int:
        pass
@runtime_checkable
class PBad(Protocol):
    x: str

class C:
    x: str
    def meth(self) -> int:
        pass
class E: pass

cls: Type[Union[C, E]]
issubclass(cls, PBad)  # E: Only protocols that don't have non-method members can be used with issubclass() \
                       # N: Protocol "PBad" has non-method member(s): x
if issubclass(cls, P):
    reveal_type(cls)  # N: Revealed type is "Type[__main__.C]"
else:
<<<<<<< HEAD
    reveal_type(cls)  # N: Revealed type is 'Type[__main__.E]'

@runtime_checkable
class POverload(Protocol):
    @overload
    def meth(self, a: int) -> float: ...
    @overload
    def meth(self, a: str) -> Sequence[float]: ...
    def meth(self, a):
        pass

reveal_type(issubclass(int, POverload))  # N: Revealed type is 'builtins.bool'
=======
    reveal_type(cls)  # N: Revealed type is "Type[__main__.E]"
>>>>>>> 21991cf9
[builtins fixtures/isinstance.pyi]
[typing fixtures/typing-full.pyi]
[out]

[case testCallableImplementsProtocol]
from typing import Protocol

class Caller(Protocol):
    def __call__(self, x: str, *args: int) -> None: ...

def call(x: str, *args: int) -> None:
    pass
def bad(x: int, *args: str) -> None:
    pass

def func(caller: Caller) -> None:
    pass

func(call)
func(bad)  # E: Argument 1 to "func" has incompatible type "Callable[[int, VarArg(str)], None]"; expected "Caller"
[builtins fixtures/tuple.pyi]
[out]

[case testCallableImplementsProtocolGeneric]
from typing import Protocol, TypeVar, Tuple

T = TypeVar('T')
S = TypeVar('S')

class Caller(Protocol[T, S]):
    def __call__(self, x: T, y: S) -> Tuple[T, S]: ...

def call(x: int, y: str) -> Tuple[int, str]: ...

def func(caller: Caller[T, S]) -> Tuple[T, S]:
    pass

reveal_type(func(call))  # N: Revealed type is "Tuple[builtins.int*, builtins.str*]"
[builtins fixtures/tuple.pyi]
[out]

[case testCallableImplementsProtocolGenericTight]
from typing import Protocol, TypeVar

T = TypeVar('T')

class Caller(Protocol):
    def __call__(self, x: T) -> T: ...

def call(x: T) -> T: ...
def bad(x: int) -> int: ...

def func(caller: Caller) -> None:
    pass

func(call)
func(bad)  # E: Argument 1 to "func" has incompatible type "Callable[[int], int]"; expected "Caller"
[builtins fixtures/tuple.pyi]
[out]

[case testCallableImplementsProtocolGenericNotGeneric]
from typing import Protocol, TypeVar, Tuple

T = TypeVar('T')

class Caller(Protocol):
    def __call__(self, x: int) -> int: ...

def call(x: T) -> T: ...

def bad(x: T) -> Tuple[T, T]: ...

def func(caller: Caller) -> None:
    pass

func(call)
func(bad)  # E: Argument 1 to "func" has incompatible type "Callable[[T], Tuple[T, T]]"; expected "Caller"
[builtins fixtures/tuple.pyi]
[out]

[case testCallableImplementsProtocolOverload]
from typing import Protocol, overload, Union

class Caller(Protocol):
    @overload
    def __call__(self, x: int) -> int: ...
    @overload
    def __call__(self, x: str) -> str: ...

@overload
def call(x: int) -> int: ...
@overload
def call(x: str) -> str: ...
def call(x: Union[int, str]) -> Union[int, str]:
    pass

def bad(x: Union[int, str]) -> Union[int, str]:
    pass

def func(caller: Caller) -> None:
    pass

func(call)
func(bad)  # E: Argument 1 to "func" has incompatible type "Callable[[Union[int, str]], Union[int, str]]"; expected "Caller"
[out]

[case testCallableImplementsProtocolExtraNote]
from typing import Protocol

class Caller(Protocol):
    def __call__(self, x: str, *args: int) -> None: ...

def bad(x: int, *args: str) -> None:
    pass

cb: Caller = bad  # E: Incompatible types in assignment (expression has type "Callable[[int, VarArg(str)], None]", variable has type "Caller") \
                  # N: "Caller.__call__" has type "Callable[[Arg(str, 'x'), VarArg(int)], None]"
[builtins fixtures/tuple.pyi]
[out]

[case testCallableImplementsProtocolArgName]
from typing import Protocol

class Caller(Protocol):
    def __call__(self, x: str) -> None: ...

class CallerAnon(Protocol):
    def __call__(self, __x: str) -> None: ...

def call(x: str) -> None:
    pass
def bad(y: str) -> None:
    pass

def func(caller: Caller) -> None:
    pass

def anon(caller: CallerAnon) -> None:
    pass


func(call)
func(bad)  # E: Argument 1 to "func" has incompatible type "Callable[[str], None]"; expected "Caller"
anon(bad)
[out]

[case testCallableProtocolVsProtocol]
from typing import Protocol

class One(Protocol):
    def __call__(self, x: str) -> None: ...

class Other(Protocol):
    def __call__(self, x: str) -> None: ...

class Bad(Protocol):
    def __call__(self, zzz: str) -> None: ...

def func(caller: One) -> None:
    pass

a: Other
b: Bad

func(a)
func(b)  # E: Argument 1 to "func" has incompatible type "Bad"; expected "One"
[out]

[case testJoinProtocolCallback]
from typing import Protocol, Callable

class A: ...
class B(A): ...
class C(B): ...
class D(B): ...

class Call(Protocol):
    def __call__(self, x: B) -> C: ...
Normal = Callable[[A], D]

a: Call
b: Normal

reveal_type([a, b])  # N: Revealed type is "builtins.list[def (__main__.B) -> __main__.B]"
reveal_type([b, a])  # N: Revealed type is "builtins.list[def (__main__.B) -> __main__.B]"
[builtins fixtures/list.pyi]
[out]

[case testMeetProtocolCallback]
from typing import Protocol, Callable

class A: ...
class B(A): ...
class C(B): ...
class D(B): ...

class Call(Protocol):
    def __call__(self, __x: C) -> B: ...
Normal = Callable[[D], A]

def a(x: Call) -> None: ...
def b(x: Normal) -> None: ...

reveal_type([a, b])  # N: Revealed type is "builtins.list[def (x: def (__main__.B) -> __main__.B)]"
reveal_type([b, a])  # N: Revealed type is "builtins.list[def (x: def (__main__.B) -> __main__.B)]"
[builtins fixtures/list.pyi]
[out]

[case testProtocolsAlwaysABCs]
from typing import Protocol

class P(Protocol): ...
class C(P): ...

reveal_type(C.register(int))  # N: Revealed type is "def () -> builtins.int"
[typing fixtures/typing-full.pyi]
[out]

[case testProtocolVarianceAfterDecorators]
# The test case is simplified, in reality this caused problems with @abstractmethod
# in stubs and test fixtures.
from typing import Protocol, TypeVar

T = TypeVar('T')
def dec(x: T) -> T: ...
alias = dec

class P(Protocol[T]):
    @alias
    def meth(self, arg: T) -> T: ...
[out]

[case testNamedTupleWithNoArgsCallableField]
from typing import Callable, NamedTuple, Protocol

class N(NamedTuple):
    func: Callable[[], str]

class P(Protocol):
    @property
    def func(self) -> Callable[[], str]: ...

p: P = N(lambda: 'foo')
[builtins fixtures/property.pyi]

[case testNamedTupleWithManyArgsCallableField]
from typing import Callable, NamedTuple, Protocol

class N(NamedTuple):
    func: Callable[[str, str, str], str]

class P(Protocol):
    @property
    def func(self) -> Callable[[str, str, str], str]: ...

p: P = N(lambda a, b, c: 'foo')
[builtins fixtures/property.pyi]

[case testLiteralsAgainstProtocols]
from typing import SupportsInt, SupportsAbs, TypeVar
from typing_extensions import Literal, Final

T = TypeVar('T')
def abs(x: SupportsAbs[T]) -> T: ...
def foo(x: SupportsInt) -> None: ...

ONE: Final = 1
TWO: Literal[2]
ALL: Literal[1, 2, 3]

foo(ONE)
foo(TWO)
foo(3)

reveal_type(abs(ONE))  # N: Revealed type is "builtins.int*"
reveal_type(abs(TWO))  # N: Revealed type is "builtins.int*"
reveal_type(abs(3))  # N: Revealed type is "builtins.int*"
reveal_type(abs(ALL))  # N: Revealed type is "builtins.int*"
[builtins fixtures/float.pyi]
[typing fixtures/typing-full.pyi]

[case testProtocolWithSlots]
from typing import Protocol

class A(Protocol):
    __slots__ = ()

[builtins fixtures/tuple.pyi]

[case testNoneVsProtocol]
# mypy: strict-optional
from typing_extensions import Protocol

class MyHashable(Protocol):
    def __hash__(self) -> int: ...

def f(h: MyHashable) -> None: pass
f(None)

class Proto(Protocol):
    def __hash__(self) -> int: ...
    def method(self) -> None: ...

def g(h: Proto) -> None: pass
g(None)  # E: Argument 1 to "g" has incompatible type "None"; expected "Proto"

class Proto2(Protocol):
    def hash(self) -> None: ...

def h(h: Proto2) -> None: pass
h(None)  # E: Argument 1 to "h" has incompatible type "None"; expected "Proto2"

class EmptyProto(Protocol): ...

def hh(h: EmptyProto) -> None: pass
hh(None)
[builtins fixtures/tuple.pyi]


[case testPartialTypeProtocol]
from typing import Protocol

class Flapper(Protocol):
    def flap(self) -> int: ...

class Blooper:
    flap = None

    def bloop(self, x: Flapper) -> None:
        reveal_type([self, x])  # N: Revealed type is "builtins.list[builtins.object*]"

class Gleemer:
    flap = []  # E: Need type annotation for "flap" (hint: "flap: List[<type>] = ...")

    def gleem(self, x: Flapper) -> None:
        reveal_type([self, x])  # N: Revealed type is "builtins.list[builtins.object*]"
[builtins fixtures/tuple.pyi]


[case testPartialTypeProtocolHashable]
# flags: --no-strict-optional
from typing import Protocol

class Hashable(Protocol):
    def __hash__(self) -> int: ...

class ObjectHashable:
    def __hash__(self) -> int: ...

class DataArray(ObjectHashable):
    __hash__ = None

    def f(self, x: Hashable) -> None:
        reveal_type([self, x])  # N: Revealed type is "builtins.list[builtins.object*]"
[builtins fixtures/tuple.pyi]<|MERGE_RESOLUTION|>--- conflicted
+++ resolved
@@ -2291,8 +2291,7 @@
 if issubclass(cls, P):
     reveal_type(cls)  # N: Revealed type is "Type[__main__.C]"
 else:
-<<<<<<< HEAD
-    reveal_type(cls)  # N: Revealed type is 'Type[__main__.E]'
+    reveal_type(cls)  # N: Revealed type is "Type[__main__.E]"
 
 @runtime_checkable
 class POverload(Protocol):
@@ -2303,10 +2302,7 @@
     def meth(self, a):
         pass
 
-reveal_type(issubclass(int, POverload))  # N: Revealed type is 'builtins.bool'
-=======
-    reveal_type(cls)  # N: Revealed type is "Type[__main__.E]"
->>>>>>> 21991cf9
+reveal_type(issubclass(int, POverload))  # N: Revealed type is "builtins.bool"
 [builtins fixtures/isinstance.pyi]
 [typing fixtures/typing-full.pyi]
 [out]
