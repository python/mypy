-- Simple protocol types
-- ---------------------

[case testCannotInstantiateProtocol]
from typing import Protocol

class P(Protocol):
    def meth(self) -> None:
        pass

P() # E: Cannot instantiate protocol class "P"

[case testSimpleProtocolOneMethod]
from typing import Protocol

class P(Protocol):
    def meth(self) -> None:
        pass

class B: pass
class C:
    def meth(self) -> None:
        pass

x: P
def fun(x: P) -> None:
    x.meth()
    x.meth(x) # E: Too many arguments for "meth" of "P"
    x.bad # E: "P" has no attribute "bad"

x = C()
x = B() # E: Incompatible types in assignment (expression has type "B", variable has type "P")

fun(C())
fun(B()) # E: Argument 1 to "fun" has incompatible type "B"; expected "P"

def fun2() -> P:
    return C()
def fun3() -> P:
    return B() # E: Incompatible return value type (got "B", expected "P")

[case testSimpleProtocolOneAbstractMethod]
from typing import Protocol
from abc import abstractmethod

class P(Protocol):
    @abstractmethod
    def meth(self) -> None:
        pass

class B: pass
class C:
    def meth(self) -> None:
        pass
class D(B):
    def meth(self) -> None:
        pass

x: P
def fun(x: P) -> None:
    x.meth()
    x.meth(x) # E: Too many arguments for "meth" of "P"
    x.bad # E: "P" has no attribute "bad"

x = C()
x = D()
x = B() # E: Incompatible types in assignment (expression has type "B", variable has type "P")
fun(C())
fun(D())
fun(B()) # E: Argument 1 to "fun" has incompatible type "B"; expected "P"
fun(x)

[case testProtocolMethodBodies]
from typing import Protocol, List

class P(Protocol):
    def meth(self) -> int:
        return 'no way' # E: Incompatible return value type (got "str", expected "int")

# explicit ellipsis is OK in protocol methods
class P2(Protocol):
    def meth2(self) -> List[int]:
        ...
[builtins fixtures/list.pyi]

[case testSimpleProtocolOneMethodOverride]
from typing import Protocol, Union

class P(Protocol):
    def meth(self) -> Union[int, str]:
        pass
class SubP(P, Protocol):
    def meth(self) -> int:
        pass

class B: pass
class C:
    def meth(self) -> int:
        pass
z: P
x: SubP
def fun(x: SubP) -> str:
    x.bad # E: "SubP" has no attribute "bad"
    return x.meth() # E: Incompatible return value type (got "int", expected "str")

z = x
x = C()
x = B() # E: Incompatible types in assignment (expression has type "B", variable has type "SubP")

reveal_type(fun(C())) # N: Revealed type is 'builtins.str'
fun(B()) # E: Argument 1 to "fun" has incompatible type "B"; expected "SubP"

[case testSimpleProtocolTwoMethodsMerge]
from typing import Protocol

class P1(Protocol):
    def meth1(self) -> int:
        pass
class P2(Protocol):
    def meth2(self) -> str:
        pass
class P(P1, P2, Protocol): pass

class B: pass
class C1:
    def meth1(self) -> int:
        pass
class C2(C1):
    def meth2(self) -> str:
        pass
class C:
    def meth1(self) -> int:
        pass
    def meth2(self) -> str:
        pass

class AnotherP(Protocol):
    def meth1(self) -> int:
        pass
    def meth2(self) -> str:
        pass

x: P
reveal_type(x.meth1())  # N: Revealed type is 'builtins.int'
reveal_type(x.meth2())  # N: Revealed type is 'builtins.str'

c: C
c1: C1
c2: C2
y: AnotherP

if int():
    x = c
if int():
    x = B()  # E: Incompatible types in assignment (expression has type "B", variable has type "P")
if int():
    x = c1 # E: Incompatible types in assignment (expression has type "C1", variable has type "P") \
        # N: 'C1' is missing following 'P' protocol member: \
        # N:     meth2
if int():
    x = c2
if int():
    x = y
if int():
    y = x

[case testSimpleProtocolTwoMethodsExtend]
from typing import Protocol

class P1(Protocol):
    def meth1(self) -> int:
        pass
class P2(P1, Protocol):
    def meth2(self) -> str:
        pass

class Cbad:
    def meth1(self) -> int:
        pass

class C:
    def meth1(self) -> int:
        pass
    def meth2(self) -> str:
        pass

x: P2
reveal_type(x.meth1()) # N: Revealed type is 'builtins.int'
reveal_type(x.meth2()) # N: Revealed type is 'builtins.str'

if int():
    x = C() # OK
if int():
    x = Cbad() # E: Incompatible types in assignment (expression has type "Cbad", variable has type "P2") \
        # N: 'Cbad' is missing following 'P2' protocol member: \
        # N:     meth2

[case testProtocolMethodVsAttributeErrors]
from typing import Protocol

class P(Protocol):
    def meth(self) -> int:
        pass
class C:
    meth: int
x: P = C() # E: Incompatible types in assignment (expression has type "C", variable has type "P") \
           # N: Following member(s) of "C" have conflicts: \
           # N:     meth: expected "Callable[[], int]", got "int"

[case testProtocolMethodVsAttributeErrors2]
from typing import Protocol

class P(Protocol):
    @property
    def meth(self) -> int:
        pass
class C:
    def meth(self) -> int:
        pass
x: P = C() # E: Incompatible types in assignment (expression has type "C", variable has type "P") \
           # N: Following member(s) of "C" have conflicts: \
           # N:     meth: expected "int", got "Callable[[], int]"
[builtins fixtures/property.pyi]

[case testCannotAssignNormalToProtocol]
from typing import Protocol

class P(Protocol):
    def meth(self) -> int:
        pass
class C:
    def meth(self) -> int:
        pass

x: C
y: P
x = y # E: Incompatible types in assignment (expression has type "P", variable has type "C")

[case testIndependentProtocolSubtyping]
from typing import Protocol

class P1(Protocol):
    def meth(self) -> int:
        pass
class P2(Protocol):
    def meth(self) -> int:
        pass

x1: P1
x2: P2

x1 = x2
x2 = x1

def f1(x: P1) -> None: pass
def f2(x: P2) -> None: pass

f1(x2)
f2(x1)

[case testNoneDisablesProtocolImplementation]
from typing import Protocol

class MyHashable(Protocol):
    def __my_hash__(self) -> int:
        return 0

class C:
    __my_hash__ = None

var: MyHashable = C()  # E: Incompatible types in assignment (expression has type "C", variable has type "MyHashable")

[case testNoneDisablesProtocolSubclassingWithStrictOptional]
# flags: --strict-optional
from typing import Protocol

class MyHashable(Protocol):
    def __my_hash__(self) -> int:
        return 0

class C(MyHashable):
    __my_hash__ = None  # E: Incompatible types in assignment \
(expression has type "None", base class "MyHashable" defined the type as "Callable[[MyHashable], int]")

[case testProtocolsWithNoneAndStrictOptional]
# flags: --strict-optional
from typing import Protocol
class P(Protocol):
    x = 0  # type: int

class C:
    x = None

x: P = C() # Error!
def f(x: P) -> None: pass
f(C()) # Error!
[out]
main:9: error: Incompatible types in assignment (expression has type "C", variable has type "P")
main:9: note: Following member(s) of "C" have conflicts:
main:9: note:     x: expected "int", got "None"
main:11: error: Argument 1 to "f" has incompatible type "C"; expected "P"
main:11: note: Following member(s) of "C" have conflicts:
main:11: note:     x: expected "int", got "None"

-- Semanal errors in protocol types
-- --------------------------------

[case testBasicSemanalErrorsInProtocols]
from typing import Protocol, Generic, TypeVar, Iterable

T = TypeVar('T', covariant=True)
S = TypeVar('S', covariant=True)

class P1(Protocol[T, T]): # E: Duplicate type variables in Generic[...] or Protocol[...]
    def meth(self) -> T:
        pass

class P2(Protocol[T], Protocol[S]): # E: Only single Generic[...] or Protocol[...] can be in bases
    def meth(self) -> T:
        pass

class P3(Protocol[T], Generic[S]): # E: Only single Generic[...] or Protocol[...] can be in bases
    def meth(self) -> T:
        pass

class P4(Protocol[T]):
    attr: Iterable[S] # E: Invalid type "__main__.S"

class P5(Iterable[S], Protocol[T]): # E: If Generic[...] or Protocol[...] is present it should list all type variables
    def meth(self) -> T:
        pass

[case testProhibitSelfDefinitionInProtocols]
from typing import Protocol

class P(Protocol):
    def __init__(self, a: int) -> None:
        self.a = a # E: Protocol members cannot be defined via assignment to self \
                   # E: "P" has no attribute "a"

class B: pass
class C:
    def __init__(self, a: int) -> None:
        pass

x: P
x = B()
# The above has an incompatible __init__, but mypy ignores this for nominal subtypes?
x = C(1)

class P2(Protocol):
    a: int
    def __init__(self) -> None:
        self.a = 1

class B2(P2):
    a: int

x2: P2 = B2()  # OK

[case testProtocolAndRuntimeAreDefinedAlsoInTypingExtensions]
from typing_extensions import Protocol, runtime_checkable

@runtime_checkable
class P(Protocol):
    def meth(self) -> int:
        pass

x: object
if isinstance(x, P):
    reveal_type(x)  # N: Revealed type is '__main__.P'
    reveal_type(x.meth())  # N: Revealed type is 'builtins.int'

class C:
    def meth(self) -> int:
        pass

z: P = C()
[builtins fixtures/dict.pyi]

[case testProtocolsCannotInheritFromNormal]
from typing import Protocol

class C: pass
class D: pass

class P(C, Protocol): # E: All bases of a protocol must be protocols
    attr: int

class P2(P, D, Protocol): # E: All bases of a protocol must be protocols
    pass

P2() # E: Cannot instantiate abstract class 'P2' with abstract attribute 'attr'
p: P2
reveal_type(p.attr) # N: Revealed type is 'builtins.int'

-- Generic protocol types
-- ----------------------

[case testGenericMethodWithProtocol]
from typing import Protocol, TypeVar
T = TypeVar('T')

class P(Protocol):
    def meth(self, x: int) -> int:
        return x
class C:
    def meth(self, x: T) -> T:
        return x

x: P = C()

[case testGenericMethodWithProtocol2]
from typing import Protocol, TypeVar
T = TypeVar('T')

class P(Protocol):
    def meth(self, x: T) -> T:
        return x
class C:
    def meth(self, x: int) -> int:
        return x

x: P = C()
[out]
main:11: error: Incompatible types in assignment (expression has type "C", variable has type "P")
main:11: note: Following member(s) of "C" have conflicts:
main:11: note:     Expected:
main:11: note:         def [T] meth(self, x: T) -> T
main:11: note:     Got:
main:11: note:         def meth(self, x: int) -> int

[case testAutomaticProtocolVariance]
from typing import TypeVar, Protocol

T = TypeVar('T')

# In case of these errors we proceed with declared variance.
class Pco(Protocol[T]): # E: Invariant type variable 'T' used in protocol where covariant one is expected
    def meth(self) -> T:
        pass
class Pcontra(Protocol[T]): # E: Invariant type variable 'T' used in protocol where contravariant one is expected
    def meth(self, x: T) -> None:
        pass
class Pinv(Protocol[T]):
    attr: T

class A: pass
class B(A): pass

x1: Pco[B]
y1: Pco[A]
if int():
    x1 = y1 # E: Incompatible types in assignment (expression has type "Pco[A]", variable has type "Pco[B]")
if int():
    y1 = x1 # E: Incompatible types in assignment (expression has type "Pco[B]", variable has type "Pco[A]")

x2: Pcontra[B]
y2: Pcontra[A]
if int():
    y2 = x2 # E: Incompatible types in assignment (expression has type "Pcontra[B]", variable has type "Pcontra[A]")
if int():
    x2 = y2 # E: Incompatible types in assignment (expression has type "Pcontra[A]", variable has type "Pcontra[B]")

x3: Pinv[B]
y3: Pinv[A]
if int():
    y3 = x3 # E: Incompatible types in assignment (expression has type "Pinv[B]", variable has type "Pinv[A]")
if int():
    x3 = y3 # E: Incompatible types in assignment (expression has type "Pinv[A]", variable has type "Pinv[B]")

[case testProtocolVarianceWithCallableAndList]
from typing import Protocol, TypeVar, Callable, List
T = TypeVar('T')
S = TypeVar('S')
T_co = TypeVar('T_co', covariant=True)

class P(Protocol[T, S]): # E: Invariant type variable 'T' used in protocol where covariant one is expected \
                         # E: Invariant type variable 'S' used in protocol where contravariant one is expected
    def fun(self, callback: Callable[[T], S]) -> None: pass

class P2(Protocol[T_co]): # E: Covariant type variable 'T_co' used in protocol where invariant one is expected
    lst: List[T_co]
[builtins fixtures/list.pyi]

[case testProtocolVarianceWithUnusedVariable]
from typing import Protocol, TypeVar
T = TypeVar('T')

class P(Protocol[T]): # E: Invariant type variable 'T' used in protocol where covariant one is expected
    attr: int

[case testGenericProtocolsInference1]
from typing import Protocol, Sequence, TypeVar

T = TypeVar('T', covariant=True)

class Closeable(Protocol[T]):
    def close(self) -> T:
        pass

class F:
    def close(self) -> int:
        return 0

def close(arg: Closeable[T]) -> T:
    return arg.close()

def close_all(args: Sequence[Closeable[T]]) -> T:
    for arg in args:
        arg.close()
    return args[0].close()

arg: Closeable[int]

reveal_type(close(F())) # N: Revealed type is 'builtins.int*'
reveal_type(close(arg)) # N: Revealed type is 'builtins.int*'
reveal_type(close_all([F()])) # N: Revealed type is 'builtins.int*'
reveal_type(close_all([arg])) # N: Revealed type is 'builtins.int*'
[builtins fixtures/isinstancelist.pyi]
[typing fixtures/typing-full.pyi]

[case testProtocolGenericInference2]
from typing import Generic, TypeVar, Protocol
T = TypeVar('T')
S = TypeVar('S')

class P(Protocol[T, S]):
    x: T
    y: S

class C:
    x: int
    y: int

def fun3(x: P[T, T]) -> T:
    pass
reveal_type(fun3(C())) # N: Revealed type is 'builtins.int*'

[case testProtocolGenericInferenceCovariant]
from typing import Generic, TypeVar, Protocol
T = TypeVar('T', covariant=True)
S = TypeVar('S', covariant=True)
U = TypeVar('U')

class P(Protocol[T, S]):
    def x(self) -> T: pass
    def y(self) -> S: pass

class C:
    def x(self) -> int: pass
    def y(self) -> int: pass

def fun4(x: U, y: P[U, U]) -> U:
    pass
reveal_type(fun4('a', C())) # N: Revealed type is 'builtins.object*'

[case testUnrealtedGenericProtolsEquivalent]
from typing import TypeVar, Protocol
T = TypeVar('T')

class PA(Protocol[T]):
    attr: int
    def meth(self) -> T: pass
    def other(self, arg: T) -> None: pass
class PB(Protocol[T]): # exactly the same as above
    attr: int
    def meth(self) -> T: pass
    def other(self, arg: T) -> None: pass

def fun(x: PA[T]) -> PA[T]:
    y: PB[T] = x
    z: PB[T]
    return z

x: PA
y: PB
x = y
y = x

xi: PA[int]
yi: PB[int]
xi = yi
yi = xi

[case testGenericSubProtocols]
from typing import TypeVar, Protocol, Tuple, Generic

T = TypeVar('T')
S = TypeVar('S')

class P1(Protocol[T]):
    attr1: T
class P2(P1[T], Protocol[T, S]):
    attr2: Tuple[T, S]

class C:
    def __init__(self, a1: int, a2: Tuple[int, int]) -> None:
        self.attr1 = a1
        self.attr2 = a2

c: C
var: P2[int, int] = c
var2: P2[int, str] = c # E: Incompatible types in assignment (expression has type "C", variable has type "P2[int, str]") \
                       # N: Following member(s) of "C" have conflicts: \
                       # N:     attr2: expected "Tuple[int, str]", got "Tuple[int, int]"

class D(Generic[T]):
    attr1: T
class E(D[T]):
    attr2: Tuple[T, T]

def f(x: T) -> T:
    z: P2[T, T] = E[T]()
    y: P2[T, T] = D[T]() # E: Incompatible types in assignment (expression has type "D[T]", variable has type "P2[T, T]") \
                         # N: 'D' is missing following 'P2' protocol member: \
                         # N:     attr2
    return x
[builtins fixtures/isinstancelist.pyi]

[case testGenericSubProtocolsExtensionInvariant]
from typing import TypeVar, Protocol, Union

T = TypeVar('T')
S = TypeVar('S')

class P1(Protocol[T]):
    attr1: T
class P2(Protocol[T]):
    attr2: T
class P(P1[T], P2[S], Protocol):
    pass

class C:
    attr1: int
    attr2: str

class A:
    attr1: A
class B:
    attr2: B
class D(A, B): pass

x: P = D()  # Same as P[Any, Any]

var: P[Union[int, P], Union[P, str]] = C() # E: Incompatible types in assignment (expression has type "C", variable has type "P[Union[int, P[Any, Any]], Union[P[Any, Any], str]]") \
                                           # N: Following member(s) of "C" have conflicts: \
                                           # N:     attr1: expected "Union[int, P[Any, Any]]", got "int" \
                                           # N:     attr2: expected "Union[P[Any, Any], str]", got "str"

[case testGenericSubProtocolsExtensionCovariant]
from typing import TypeVar, Protocol, Union

T = TypeVar('T', covariant=True)
S = TypeVar('S', covariant=True)

class P1(Protocol[T]):
    def attr1(self) -> T: pass
class P2(Protocol[T]):
    def attr2(self) -> T: pass
class P(P1[T], P2[S], Protocol):
    pass

class C:
    def attr1(self) -> int: pass
    def attr2(self) -> str: pass

var: P[Union[int, P], Union[P, str]] = C() # OK for covariant
var2: P[Union[str, P], Union[P, int]] = C()
[out]
main:18: error: Incompatible types in assignment (expression has type "C", variable has type "P[Union[str, P[Any, Any]], Union[P[Any, Any], int]]")
main:18: note: Following member(s) of "C" have conflicts:
main:18: note:     Expected:
main:18: note:         def attr1(self) -> Union[str, P[Any, Any]]
main:18: note:     Got:
main:18: note:         def attr1(self) -> int
main:18: note:     Expected:
main:18: note:         def attr2(self) -> Union[P[Any, Any], int]
main:18: note:     Got:
main:18: note:         def attr2(self) -> str

[case testSelfTypesWithProtocolsBehaveAsWithNominal]
from typing import Protocol, TypeVar

T = TypeVar('T', bound=Shape)
class Shape(Protocol):
    def combine(self: T, other: T) -> T:
        pass

class NonProtoShape:
    def combine(self: T, other: T) -> T:
        pass
class Circle:
    def combine(self: T, other: Shape) -> T:
        pass
class Triangle:
    def combine(self, other: Shape) -> Shape:
        pass
class Bad:
    def combine(self, other: int) -> str:
        pass

def f(s: Shape) -> None: pass
f(NonProtoShape())
f(Circle())
s: Shape
if int():
    s = Triangle()
    s = Bad()

n2: NonProtoShape = s
[out]
main:26: error: Incompatible types in assignment (expression has type "Triangle", variable has type "Shape")
main:26: note: Following member(s) of "Triangle" have conflicts:
main:26: note:     Expected:
main:26: note:         def combine(self, other: Triangle) -> Triangle
main:26: note:     Got:
main:26: note:         def combine(self, other: Shape) -> Shape
main:27: error: Incompatible types in assignment (expression has type "Bad", variable has type "Shape")
main:27: note: Following member(s) of "Bad" have conflicts:
main:27: note:     Expected:
main:27: note:         def combine(self, other: Bad) -> Bad
main:27: note:     Got:
main:27: note:         def combine(self, other: int) -> str
main:29: error: Incompatible types in assignment (expression has type "Shape", variable has type "NonProtoShape")

[case testBadVarianceInProtocols]
from typing import Protocol, TypeVar

T_co = TypeVar('T_co', covariant=True)
T_contra = TypeVar('T_contra', contravariant=True)

class Proto(Protocol[T_co, T_contra]):  # type: ignore
    def one(self, x: T_co) -> None:  # E: Cannot use a covariant type variable as a parameter
        pass
    def other(self) -> T_contra:  # E: Cannot use a contravariant type variable as return type
        pass

# Check that we respect user overrides of variance after the errors are reported
x: Proto[int, float]
y: Proto[float, int]
y = x # OK
[builtins fixtures/list.pyi]

[case testSubtleBadVarianceInProtocols]
from typing import Protocol, TypeVar, Iterable, Sequence

T_co = TypeVar('T_co', covariant=True)
T_contra = TypeVar('T_contra', contravariant=True)

class Proto(Protocol[T_co, T_contra]): # E: Covariant type variable 'T_co' used in protocol where contravariant one is expected \
                                       # E: Contravariant type variable 'T_contra' used in protocol where covariant one is expected
    def one(self, x: Iterable[T_co]) -> None:
        pass
    def other(self) -> Sequence[T_contra]:
        pass

# Check that we respect user overrides of variance after the errors are reported
x: Proto[int, float]
y: Proto[float, int]
y = x # OK
[builtins fixtures/list.pyi]

-- Recursive protocol types
-- ------------------------

[case testRecursiveProtocols1]
from typing import Protocol, Sequence, List, Generic, TypeVar

T = TypeVar('T')

class Traversable(Protocol):
    @property
    def leaves(self) -> Sequence[Traversable]: pass

class C: pass

class D(Generic[T]):
    leaves: List[D[T]]

t: Traversable
t = D[int]() # OK
if int():
    t = C() # E: Incompatible types in assignment (expression has type "C", variable has type "Traversable")
[builtins fixtures/list.pyi]
[typing fixtures/typing-full.pyi]

[case testRecursiveProtocols2]
from typing import Protocol, TypeVar

T = TypeVar('T')
class Linked(Protocol[T]):
    val: T
    def next(self) -> Linked[T]: pass

class L:
    val: int
    def next(self) -> L: pass

def last(seq: Linked[T]) -> T:
    pass

reveal_type(last(L())) # N: Revealed type is 'builtins.int*'
[builtins fixtures/list.pyi]

[case testRecursiveProtocolSubtleMismatch]
from typing import Protocol, TypeVar

T = TypeVar('T')
class Linked(Protocol[T]):
    val: T
    def next(self) -> Linked[T]: pass
class L:
    val: int
    def next(self) -> int: pass

def last(seq: Linked[T]) -> T:
    pass
last(L()) # E: Argument 1 to "last" has incompatible type "L"; expected "Linked[<nothing>]"

[case testMutuallyRecursiveProtocols]
from typing import Protocol, Sequence, List

class P1(Protocol):
    @property
    def attr1(self) -> Sequence[P2]: pass
class P2(Protocol):
    @property
    def attr2(self) -> Sequence[P1]: pass

class C: pass
class A:
    attr1: List[B]
class B:
    attr2: List[A]

t: P1
t = A() # OK
if int():
    t = B() # E: Incompatible types in assignment (expression has type "B", variable has type "P1")
    t = C() # E: Incompatible types in assignment (expression has type "C", variable has type "P1")
[builtins fixtures/list.pyi]
[typing fixtures/typing-full.pyi]

[case testMutuallyRecursiveProtocolsTypesWithSubteMismatch]
from typing import Protocol, Sequence, List

class P1(Protocol):
    @property
    def attr1(self) -> Sequence[P2]: pass
class P2(Protocol):
    @property
    def attr2(self) -> Sequence[P1]: pass

class C: pass
class A:
    attr1: List[B]
class B:
    attr2: List[C]

t: P1
t = A() # E: Incompatible types in assignment (expression has type "A", variable has type "P1") \
        # N: Following member(s) of "A" have conflicts: \
        # N:     attr1: expected "Sequence[P2]", got "List[B]"
[builtins fixtures/list.pyi]

[case testMutuallyRecursiveProtocolsTypesWithSubteMismatchWriteable]
from typing import Protocol

class P1(Protocol):
    @property
    def attr1(self) -> P2: pass
class P2(Protocol):
    attr2: P1

class A:
    attr1: B
class B:
    attr2: A

x: P1 = A() # E: Incompatible types in assignment (expression has type "A", variable has type "P1") \
            # N: Following member(s) of "A" have conflicts: \
            # N:     attr1: expected "P2", got "B"
[builtins fixtures/property.pyi]

-- FIXME: things like this should work
[case testWeirdRecursiveInferenceForProtocols-skip]
from typing import Protocol, TypeVar, Generic
T_co = TypeVar('T_co', covariant=True)
T = TypeVar('T')

class P(Protocol[T_co]):
    def meth(self) -> P[T_co]: pass

class C(Generic[T]):
    def meth(self) -> C[T]: pass

x: C[int]
def f(arg: P[T]) -> T: pass
reveal_type(f(x)) #E: Revealed type is 'builtins.int*'

-- @property, @classmethod and @staticmethod in protocol types
-- -----------------------------------------------------------

[case testCannotInstantiateAbstractMethodExplicitProtocolSubtypes]
from typing import Protocol
from abc import abstractmethod

class P(Protocol):
    @abstractmethod
    def meth(self) -> int:
        pass

class A(P):
    pass

A() # E: Cannot instantiate abstract class 'A' with abstract attribute 'meth'

class C(A):
    def meth(self) -> int:
        pass
class C2(P):
    def meth(self) -> int:
        pass

C()
C2()

[case testCannotInstantiateAbstractVariableExplicitProtocolSubtypes]
from typing import Protocol

class P(Protocol):
    attr: int

class A(P):
    pass

A() # E: Cannot instantiate abstract class 'A' with abstract attribute 'attr'

class C(A):
    attr: int
class C2(P):
    def __init__(self) -> None:
        self.attr = 1

C()
C2()

class P2(Protocol):
    attr: int = 1

class B(P2): pass
B() # OK, attr is not abstract

[case testClassVarsInProtocols]
from typing import Protocol, ClassVar

class PInst(Protocol):
   v: int

class PClass(Protocol):
   v: ClassVar[int]

class CInst:
   v: int

class CClass:
   v: ClassVar[int]

x: PInst
y: PClass

x = CInst()
if int():
    x = CClass() # E: Incompatible types in assignment (expression has type "CClass", variable has type "PInst") \
             # N: Protocol member PInst.v expected instance variable, got class variable
y = CClass()
if int():
    y = CInst()  # E: Incompatible types in assignment (expression has type "CInst", variable has type "PClass") \
             # N: Protocol member PClass.v expected class variable, got instance variable

[case testPropertyInProtocols]
from typing import Protocol

class PP(Protocol):
    @property
    def attr(self) -> int:
        pass

class P(Protocol):
    attr: int

x: P
y: PP
y = x

x2: P
y2: PP
x2 = y2 # E: Incompatible types in assignment (expression has type "PP", variable has type "P") \
        # N: Protocol member P.attr expected settable variable, got read-only attribute
[builtins fixtures/property.pyi]

[case testSettablePropertyInProtocols]
from typing import Protocol

class PPS(Protocol):
    @property
    def attr(self) -> int:
        pass
    @attr.setter
    def attr(self, x: int) -> None:
        pass

class PP(Protocol):
    @property
    def attr(self) -> int:
        pass

class P(Protocol):
    attr: int

x: P
z: PPS
z = x

x2: P
z2: PPS
x2 = z2

y3: PP
z3: PPS
y3 = z3

y4: PP
z4: PPS
z4 = y4 # E: Incompatible types in assignment (expression has type "PP", variable has type "PPS") \
        # N: Protocol member PPS.attr expected settable variable, got read-only attribute
[builtins fixtures/property.pyi]

[case testStaticAndClassMethodsInProtocols]
from typing import Protocol, Type, TypeVar

class P(Protocol):
    def meth(self, x: int) -> str:
        pass

class PC(Protocol):
    @classmethod
    def meth(cls, x: int) -> str:
        pass

class B:
    @staticmethod
    def meth(x: int) -> str:
        pass

class C:
    def meth(self, x: int) -> str:
        pass

x: P
x = C()
if int():
    x = B()

y: PC
y = B()
if int():
    y = C() \
      # E: Incompatible types in assignment (expression has type "C", variable has type "PC") \
      # N: Protocol member PC.meth expected class or static method
[builtins fixtures/classmethod.pyi]

[case testOverloadedMethodsInProtocols]
from typing import overload, Protocol, Union

class P(Protocol):
    @overload
    def f(self, x: int) -> int: pass
    @overload
    def f(self, x: str) -> str: pass

class C:
    def f(self, x: Union[int, str]) -> None:
        pass
class D:
    def f(self, x: int) -> None:
        pass

x: P = C()
if int():
    x = D()
[out]
main:18: error: Incompatible types in assignment (expression has type "D", variable has type "P")
main:18: note: Following member(s) of "D" have conflicts:
main:18: note:     Expected:
main:18: note:         @overload
main:18: note:         def f(self, x: int) -> int
main:18: note:         @overload
main:18: note:         def f(self, x: str) -> str
main:18: note:     Got:
main:18: note:         def f(self, x: int) -> None

[case testCannotInstantiateProtocolWithOverloadedUnimplementedMethod]
from typing import overload, Protocol

class P(Protocol):
    @overload
    def meth(self, x: int) -> int: pass
    @overload
    def meth(self, x: str) -> bytes: pass
class C(P):
    pass
C() # E: Cannot instantiate abstract class 'C' with abstract attribute 'meth'

[case testCanUseOverloadedImplementationsInProtocols]
from typing import overload, Protocol, Union
class P(Protocol):
    @overload
    def meth(self, x: int) -> int: pass
    @overload
    def meth(self, x: str) -> bool: pass
    def meth(self, x: Union[int, str]):
        if isinstance(x, int):
            return x
        return True

class C(P):
    pass
x = C()
reveal_type(x.meth('hi')) # N: Revealed type is 'builtins.bool'
[builtins fixtures/isinstance.pyi]

[case testProtocolsWithIdenticalOverloads]
from typing import overload, Protocol

class PA(Protocol):
    @overload
    def meth(self, x: int) -> int: pass
    @overload
    def meth(self, x: str) -> bytes: pass
class PB(Protocol): # identical to above
    @overload
    def meth(self, x: int) -> int: pass
    @overload
    def meth(self, x: str) -> bytes: pass

x: PA
y: PB
x = y
def fun(arg: PB) -> None: pass
fun(x)

[case testProtocolsWithIncompatibleOverloads]
from typing import overload, Protocol

class PA(Protocol):
    @overload
    def meth(self, x: int) -> int: pass
    @overload
    def meth(self, x: str) -> bytes: pass
class PB(Protocol):
    @overload
    def meth(self, x: int) -> int: pass
    @overload
    def meth(self, x: bytes) -> str: pass

x: PA
y: PB
x = y
[out]
main:16: error: Incompatible types in assignment (expression has type "PB", variable has type "PA")
main:16: note: Following member(s) of "PB" have conflicts:
main:16: note:     Expected:
main:16: note:         @overload
main:16: note:         def meth(self, x: int) -> int
main:16: note:         @overload
main:16: note:         def meth(self, x: str) -> bytes
main:16: note:     Got:
main:16: note:         @overload
main:16: note:         def meth(self, x: int) -> int
main:16: note:         @overload
main:16: note:         def meth(self, x: bytes) -> str

-- Join and meet with protocol types
-- ---------------------------------

[case testJoinProtocolWithProtocol]
from typing import Protocol

class P(Protocol):
    attr: int
class P2(Protocol):
    attr: int
    attr2: str

x: P
y: P2

l0 = [x, x]
l1 = [y, y]
l = [x, y]
reveal_type(l0) # N: Revealed type is 'builtins.list[__main__.P*]'
reveal_type(l1) # N: Revealed type is 'builtins.list[__main__.P2*]'
reveal_type(l) # N: Revealed type is 'builtins.list[__main__.P*]'
[builtins fixtures/list.pyi]

[case testJoinOfIncompatibleProtocols]
from typing import Protocol

class P(Protocol):
    attr: int
class P2(Protocol):
    attr2: str

x: P
y: P2
reveal_type([x, y]) # N: Revealed type is 'builtins.list[builtins.object*]'
[builtins fixtures/list.pyi]

[case testJoinProtocolWithNormal]
from typing import Protocol

class P(Protocol):
    attr: int

class C:
    attr: int

x: P
y: C

l = [x, y]

reveal_type(l) # N: Revealed type is 'builtins.list[__main__.P*]'
[builtins fixtures/list.pyi]

[case testMeetProtocolWithProtocol]
from typing import Protocol, Callable, TypeVar

class P(Protocol):
    attr: int
class P2(Protocol):
    attr: int
    attr2: str

T = TypeVar('T')
def f(x: Callable[[T, T], None]) -> T: pass
def g(x: P, y: P2) -> None: pass
reveal_type(f(g)) # N: Revealed type is '__main__.P2*'

[case testMeetOfIncompatibleProtocols]
from typing import Protocol, Callable, TypeVar

class P(Protocol):
    attr: int
class P2(Protocol):
    attr2: str

T = TypeVar('T')
def f(x: Callable[[T, T], None]) -> T: pass
def g(x: P, y: P2) -> None: pass
x = f(g)
reveal_type(x)  # N: Revealed type is 'None'
[case testMeetProtocolWithNormal]
from typing import Protocol, Callable, TypeVar

class P(Protocol):
    attr: int
class C:
    attr: int

T = TypeVar('T')
def f(x: Callable[[T, T], None]) -> T: pass
def g(x: P, y: C) -> None: pass
reveal_type(f(g)) # N: Revealed type is '__main__.C*'

[case testInferProtocolFromProtocol]
from typing import Protocol, Sequence, TypeVar, Generic

T = TypeVar('T')
class Box(Protocol[T]):
    content: T
class Linked(Protocol[T]):
    val: T
    def next(self) -> Linked[T]: pass

class L(Generic[T]):
    val: Box[T]
    def next(self) -> L[T]: pass

def last(seq: Linked[T]) -> T:
    pass

reveal_type(last(L[int]())) # N: Revealed type is '__main__.Box*[builtins.int*]'
reveal_type(last(L[str]()).content) # N: Revealed type is 'builtins.str*'

[case testOverloadOnProtocol]
from typing import overload, Protocol, runtime_checkable

@runtime_checkable
class P1(Protocol):
    attr1: int
class P2(Protocol):
    attr2: str

class C1:
    attr1: int
class C2:
    attr2: str
class C: pass

@overload
def f(x: P1) -> int: ...
@overload
def f(x: P2) -> str: ...
def f(x):
    if isinstance(x, P1):
        return P1.attr1
    if isinstance(x, P2): # E: Only @runtime_checkable protocols can be used with instance and class checks
        return P1.attr2

reveal_type(f(C1())) # N: Revealed type is 'builtins.int'
reveal_type(f(C2())) # N: Revealed type is 'builtins.str'
class D(C1, C2): pass # Compatible with both P1 and P2
# TODO: Should this return a union instead?
reveal_type(f(D())) # N: Revealed type is 'builtins.int'
f(C()) # E: No overload variant of "f" matches argument type "C" \
       # N: Possible overload variants: \
       # N:     def f(x: P1) -> int \
       # N:     def f(x: P2) -> str
[builtins fixtures/isinstance.pyi]
[typing fixtures/typing-full.pyi]

-- Unions of protocol types
-- ------------------------

[case testBasicUnionsOfProtocols]
from typing import Union, Protocol

class P1(Protocol):
    attr1: int
class P2(Protocol):
    attr2: int

class C1:
    attr1: int
class C2:
    attr2: int
class C(C1, C2):
    pass

class B: ...

x: Union[P1, P2]

x = C1()
if int():
    x = C2()
    x = C()
    x = B() # E: Incompatible types in assignment (expression has type "B", variable has type "Union[P1, P2]")

[case testUnionsOfNormalClassesWithProtocols]
from typing import Protocol, Union

class P1(Protocol):
    attr1: int
class P2(Protocol):
    attr2: int

class C1:
    attr1: int
class C2:
    attr2: int
class C(C1, C2):
    pass

class D1:
    attr1: int

def f1(x: P1) -> None:
    pass
def f2(x: P2) -> None:
    pass

x: Union[C1, C2]
y: Union[C1, D1]
z: Union[C, D1]

f1(x) # E: Argument 1 to "f1" has incompatible type "Union[C1, C2]"; expected "P1"
f1(y)
f1(z)
f2(x) # E: Argument 1 to "f2" has incompatible type "Union[C1, C2]"; expected "P2"
f2(z) # E: Argument 1 to "f2" has incompatible type "Union[C, D1]"; expected "P2"

-- Type[] with protocol types
-- --------------------------

[case testInstantiationProtocolInTypeForFunctions]
from typing import Type, Protocol

class P(Protocol):
    def m(self) -> None: pass
class P1(Protocol):
    def m(self) -> None: pass
class Pbad(Protocol):
    def mbad(self) -> int: pass
class B(P): pass
class C:
    def m(self) -> None:
        pass

def f(cls: Type[P]) -> P:
    return cls()  # OK
def g() -> P:
    return P()  # E: Cannot instantiate protocol class "P"

f(P)  # E: Only concrete class can be given where "Type[P]" is expected
f(B)  # OK
f(C)  # OK
x: Type[P1]
xbad: Type[Pbad]
f(x)  # OK
f(xbad)  # E: Argument 1 to "f" has incompatible type "Type[Pbad]"; expected "Type[P]"

[case testInstantiationProtocolInTypeForAliases]
from typing import Type, Protocol

class P(Protocol):
    def m(self) -> None: pass
class C:
    def m(self) -> None:
        pass

def f(cls: Type[P]) -> P:
    return cls()  # OK

Alias = P
GoodAlias = C
Alias()  # E: Cannot instantiate protocol class "P"
GoodAlias()
f(Alias)  # E: Only concrete class can be given where "Type[P]" is expected
f(GoodAlias)

[case testInstantiationProtocolInTypeForVariables]
from typing import Type, Protocol

class P(Protocol):
    def m(self) -> None: pass
class B(P): pass
class C:
    def m(self) -> None:
        pass

var: Type[P]
var()
if int():
    var = P # E: Can only assign concrete classes to a variable of type "Type[P]"
    var = B # OK
    var = C # OK

var_old = None # type: Type[P] # Old syntax for variable annotations
var_old()
if int():
    var_old = P # E: Can only assign concrete classes to a variable of type "Type[P]"
    var_old = B # OK
    var_old = C # OK

[case testInstantiationProtocolInTypeForClassMethods]
from typing import Type, Protocol

class Logger:
    @staticmethod
    def log(a: Type[C]):
        pass
class C(Protocol):
    @classmethod
    def action(cls) -> None:
        cls() #OK for classmethods
        Logger.log(cls)  #OK for classmethods
[builtins fixtures/classmethod.pyi]

-- isinstance() with @runtime_checkable protocols
-- ----------------------------------------------

[case testSimpleRuntimeProtocolCheck]
from typing import Protocol, runtime_checkable

@runtime_checkable
class C:  # E: @runtime_checkable can only be used with protocol classes
    pass

class P(Protocol):
    def meth(self) -> None:
        pass

@runtime_checkable
class R(Protocol):
    def meth(self) -> int:
        pass

x: object

<<<<<<< HEAD
if isinstance(x, P):  # E: Only @runtime_checkable protocols can be used with instance and class checks
    reveal_type(x)  # E: Revealed type is '__main__.P'
=======
if isinstance(x, P):  # E: Only @runtime protocols can be used with instance and class checks
    reveal_type(x)  # N: Revealed type is '__main__.P'
>>>>>>> cb7b2421

if isinstance(x, R):
    reveal_type(x)  # N: Revealed type is '__main__.R'
    reveal_type(x.meth())  # N: Revealed type is 'builtins.int'
[builtins fixtures/isinstance.pyi]
[typing fixtures/typing-full.pyi]

[case testRuntimeIterableProtocolCheck]
from typing import Iterable, List, Union

x: Union[int, List[str]]

if isinstance(x, Iterable):
    reveal_type(x) # N: Revealed type is 'builtins.list[builtins.str]'
[builtins fixtures/isinstancelist.pyi]
[typing fixtures/typing-full.pyi]

[case testConcreteClassesInProtocolsIsInstance]
from typing import Protocol, runtime_checkable, TypeVar, Generic

T = TypeVar('T')

@runtime_checkable
class P1(Protocol):
    def meth1(self) -> int:
        pass
@runtime_checkable
class P2(Protocol):
    def meth2(self) -> int:
        pass
@runtime_checkable
class P(P1, P2, Protocol):
    pass

class C1(Generic[T]):
    def meth1(self) -> T:
        pass
class C2:
    def meth2(self) -> int:
        pass
class C(C1[int], C2): pass

c = C()
if isinstance(c, P1):
    reveal_type(c) # N: Revealed type is '__main__.C'
else:
    reveal_type(c) # Unreachable
if isinstance(c, P):
    reveal_type(c) # N: Revealed type is '__main__.C'
else:
    reveal_type(c) # Unreachable

c1i: C1[int]
if isinstance(c1i, P1):
    reveal_type(c1i) # N: Revealed type is '__main__.C1[builtins.int]'
else:
    reveal_type(c1i) # Unreachable
if isinstance(c1i, P):
    reveal_type(c1i) # Unreachable
else:
    reveal_type(c1i) # N: Revealed type is '__main__.C1[builtins.int]'

c1s: C1[str]
if isinstance(c1s, P1):
    reveal_type(c1s) # Unreachable
else:
    reveal_type(c1s) # N: Revealed type is '__main__.C1[builtins.str]'

c2: C2
if isinstance(c2, P):
    reveal_type(c2) # Unreachable
else:
    reveal_type(c2) # N: Revealed type is '__main__.C2'

[builtins fixtures/isinstancelist.pyi]
[typing fixtures/typing-full.pyi]

[case testConcreteClassesUnionInProtocolsIsInstance]
from typing import Protocol, runtime_checkable, TypeVar, Generic, Union

T = TypeVar('T')

@runtime_checkable
class P1(Protocol):
    def meth1(self) -> int:
        pass
@runtime_checkable
class P2(Protocol):
    def meth2(self) -> int:
        pass

class C1(Generic[T]):
    def meth1(self) -> T:
        pass
class C2:
    def meth2(self) -> int:
        pass

x: Union[C1[int], C2]
if isinstance(x, P1):
    reveal_type(x) # N: Revealed type is '__main__.C1[builtins.int]'
else:
    reveal_type(x) # N: Revealed type is '__main__.C2'

if isinstance(x, P2):
    reveal_type(x) # N: Revealed type is '__main__.C2'
else:
    reveal_type(x) # N: Revealed type is '__main__.C1[builtins.int]'
[builtins fixtures/isinstancelist.pyi]
[typing fixtures/typing-full.pyi]

-- Non-Instances and protocol types (Callable vs __call__ etc.)
-- ------------------------------------------------------------

[case testBasicTupleStructuralSubtyping]
from typing import Tuple, TypeVar, Protocol

T = TypeVar('T', covariant=True)

class MyProto(Protocol[T]):
    def __len__(self) -> T:
        pass

t: Tuple[int, str]
def f(x: MyProto[int]) -> None:
    pass
f(t)  # OK

y: MyProto[str]
y = t # E: Incompatible types in assignment (expression has type "Tuple[int, str]", variable has type "MyProto[str]")
[builtins fixtures/isinstancelist.pyi]

[case testBasicNamedTupleStructuralSubtyping]
from typing import NamedTuple, TypeVar, Protocol

T = TypeVar('T', covariant=True)
S = TypeVar('S', covariant=True)

class P(Protocol[T, S]):
    @property
    def x(self) -> T: pass
    @property
    def y(self) -> S: pass

class N(NamedTuple):
    x: int
    y: str
class N2(NamedTuple):
    x: int
class N3(NamedTuple):
    x: int
    y: int

z: N
z3: N3

def fun(x: P[int, str]) -> None:
    pass
def fun2(x: P[int, int]) -> None:
    pass
def fun3(x: P[T, T]) -> T:
    return x.x

fun(z)
fun2(z) # E: Argument 1 to "fun2" has incompatible type "N"; expected "P[int, int]" \
        # N: Following member(s) of "N" have conflicts: \
        # N:     y: expected "int", got "str"

fun(N2(1)) # E: Argument 1 to "fun" has incompatible type "N2"; expected "P[int, str]" \
           # N: 'N2' is missing following 'P' protocol member: \
           # N:     y

reveal_type(fun3(z)) # N: Revealed type is 'builtins.object*'

reveal_type(fun3(z3)) # N: Revealed type is 'builtins.int*'
[builtins fixtures/list.pyi]

[case testBasicCallableStructuralSubtyping]
from typing import Callable, Generic, TypeVar

def apply(f: Callable[[int], int], x: int) -> int:
    return f(x)

class Add5:
    def __call__(self, x: int) -> int:
        return x + 5

apply(Add5(), 5)

T = TypeVar('T')
def apply_gen(f: Callable[[T], T]) -> T:
    pass

reveal_type(apply_gen(Add5())) # N: Revealed type is 'builtins.int*'
def apply_str(f: Callable[[str], int], x: str) -> int:
    return f(x)
apply_str(Add5(), 'a') # E: Argument 1 to "apply_str" has incompatible type "Add5"; expected "Callable[[str], int]" \
                       # N: "Add5.__call__" has type "Callable[[Arg(int, 'x')], int]"
[builtins fixtures/isinstancelist.pyi]

[case testMoreComplexCallableStructuralSubtyping]
from mypy_extensions import Arg, VarArg
from typing import Protocol, Callable

def call_soon(cb: Callable[[Arg(int, 'x'), VarArg(str)], int]): pass

class Good:
    def __call__(self, x: int, *rest: str) -> int: pass
class Bad1:
    def __call__(self, x: int, *rest: int) -> int: pass
class Bad2:
    def __call__(self, y: int, *rest: str) -> int: pass
call_soon(Good())
call_soon(Bad1()) # E: Argument 1 to "call_soon" has incompatible type "Bad1"; expected "Callable[[int, VarArg(str)], int]" \
                  # N: "Bad1.__call__" has type "Callable[[Arg(int, 'x'), VarArg(int)], int]"
call_soon(Bad2()) # E: Argument 1 to "call_soon" has incompatible type "Bad2"; expected "Callable[[int, VarArg(str)], int]" \
                  # N: "Bad2.__call__" has type "Callable[[Arg(int, 'y'), VarArg(str)], int]"
[builtins fixtures/isinstancelist.pyi]

[case testStructuralSupportForPartial]
from typing import Callable, TypeVar, Generic, Any

T = TypeVar('T')

class partial(Generic[T]):
    def __init__(self, func: Callable[..., T], *args: Any) -> None: ...
    def __call__(self, *args: Any) -> T: ...

def inc(a: int, temp: str) -> int:
    pass

def foo(f: Callable[[int], T]) -> T:
    return f(1)

reveal_type(foo(partial(inc, 'temp'))) # N: Revealed type is 'builtins.int*'
[builtins fixtures/list.pyi]

[case testStructuralInferenceForCallable]
from typing import Callable, TypeVar, Tuple

T = TypeVar('T')
S = TypeVar('S')

class Actual:
    def __call__(self, arg: int) -> str: pass

def fun(cb: Callable[[T], S]) -> Tuple[T, S]: pass
reveal_type(fun(Actual())) # N: Revealed type is 'Tuple[builtins.int*, builtins.str*]'
[builtins fixtures/tuple.pyi]

-- Standard protocol types (SupportsInt, Sized, etc.)
-- --------------------------------------------------

-- More tests could be added for types from typing converted to protocols

[case testBasicSizedProtocol]
from typing import Sized

class Foo:
    def __len__(self) -> int:
        return 42

def bar(a: Sized) -> int:
    return a.__len__()

bar(Foo())
bar((1, 2))
bar(1) # E: Argument 1 to "bar" has incompatible type "int"; expected "Sized"

[builtins fixtures/isinstancelist.pyi]
[typing fixtures/typing-full.pyi]

[case testBasicSupportsIntProtocol]
from typing import SupportsInt

class Bar:
    def __int__(self):
        return 1

def foo(a: SupportsInt):
    pass

foo(Bar())
foo('no way') # E: Argument 1 to "foo" has incompatible type "str"; expected "SupportsInt"

[builtins fixtures/isinstancelist.pyi]
[typing fixtures/typing-full.pyi]

-- Additional tests and corner cases for protocols
-- ----------------------------------------------

[case testAnyWithProtocols]
from typing import Protocol, Any, TypeVar

T = TypeVar('T')

class P1(Protocol):
    attr1: int
class P2(Protocol[T]):
    attr2: T
class P3(Protocol):
    attr: P3

def f1(x: P1) -> None: pass
def f2(x: P2[str]) -> None: pass
def f3(x: P3) -> None: pass

class C1:
    attr1: Any
class C2:
    attr2: Any
class C3:
    attr: Any

f1(C1())
f2(C2())
f3(C3())

f2(C3())  # E: Argument 1 to "f2" has incompatible type "C3"; expected "P2[str]"
a: Any
f1(a)
f2(a)
f3(a)

[case testErrorsForProtocolsInDifferentPlaces]
from typing import Protocol

class P(Protocol):
    attr1: int
    attr2: str
    attr3: int

class C:
    attr1: str
    @property
    def attr2(self) -> int: pass

x: P = C() # E: Incompatible types in assignment (expression has type "C", variable has type "P") \
           # N: 'C' is missing following 'P' protocol member: \
           # N:     attr3 \
           # N: Following member(s) of "C" have conflicts: \
           # N:     attr1: expected "int", got "str" \
           # N:     attr2: expected "str", got "int" \
           # N: Protocol member P.attr2 expected settable variable, got read-only attribute

def f(x: P) -> P:
    return C() # E: Incompatible return value type (got "C", expected "P") \
               # N: 'C' is missing following 'P' protocol member: \
               # N:     attr3 \
               # N: Following member(s) of "C" have conflicts: \
               # N:     attr1: expected "int", got "str" \
               # N:     attr2: expected "str", got "int" \
               # N: Protocol member P.attr2 expected settable variable, got read-only attribute

f(C()) # E: Argument 1 to "f" has incompatible type "C"; expected "P" \
       # N: 'C' is missing following 'P' protocol member: \
       # N:     attr3 \
       # N: Following member(s) of "C" have conflicts: \
       # N:     attr1: expected "int", got "str" \
       # N:     attr2: expected "str", got "int" \
       # N: Protocol member P.attr2 expected settable variable, got read-only attribute
[builtins fixtures/list.pyi]

[case testIterableProtocolOnClass]
from typing import TypeVar, Iterator
T = TypeVar('T', bound='A')

class A:
    def __iter__(self: T) -> Iterator[T]: pass

class B(A): pass

reveal_type(list(b for b in B()))  # N: Revealed type is 'builtins.list[__main__.B*]'
reveal_type(list(B()))  # N: Revealed type is 'builtins.list[__main__.B*]'
[builtins fixtures/list.pyi]

[case testIterableProtocolOnMetaclass]
from typing import TypeVar, Iterator, Type
T = TypeVar('T')

class EMeta(type):
    def __iter__(self: Type[T]) -> Iterator[T]: pass

class E(metaclass=EMeta):
    pass

class C(E):
    pass

reveal_type(list(c for c in C))  # N: Revealed type is 'builtins.list[__main__.C*]'
reveal_type(list(C))  # N: Revealed type is 'builtins.list[__main__.C*]'
[builtins fixtures/list.pyi]

[case testClassesGetattrWithProtocols]
from typing import Protocol

class P(Protocol):
    attr: int

class PP(Protocol):
    @property
    def attr(self) -> int:
        pass

class C:
    def __getattr__(self, attr: str) -> int:
        pass
class C2(C):
    def __setattr__(self, attr: str, val: int) -> None:
        pass

class D:
    def __getattr__(self, attr: str) -> str:
        pass

def fun(x: P) -> None:
    reveal_type(P.attr) # N: Revealed type is 'builtins.int'
def fun_p(x: PP) -> None:
    reveal_type(P.attr) # N: Revealed type is 'builtins.int'

fun(C())  # E: Argument 1 to "fun" has incompatible type "C"; expected "P" \
          # N: Protocol member P.attr expected settable variable, got read-only attribute
fun(C2())
fun_p(D())  # E: Argument 1 to "fun_p" has incompatible type "D"; expected "PP" \
            # N: Following member(s) of "D" have conflicts: \
            # N:     attr: expected "int", got "str"
fun_p(C())  # OK
[builtins fixtures/list.pyi]

[case testImplicitTypesInProtocols]
from typing import Protocol

class P(Protocol):
    x = 1  # E: All protocol members must have explicitly declared types

class C:
    x: int

class D:
    x: str

x: P
x = D() # E: Incompatible types in assignment (expression has type "D", variable has type "P") \
        # N: Following member(s) of "D" have conflicts: \
        # N:     x: expected "int", got "str"
x = C() # OK
[builtins fixtures/list.pyi]

[case testProtocolIncompatibilityWithGenericMethod]
from typing import Protocol, TypeVar

T = TypeVar('T')
S = TypeVar('S')

class A(Protocol):
    def f(self, x: T) -> None: pass
class B:
    def f(self, x: S, y: T) -> None: pass

x: A = B()
[out]
main:11: error: Incompatible types in assignment (expression has type "B", variable has type "A")
main:11: note: Following member(s) of "B" have conflicts:
main:11: note:     Expected:
main:11: note:         def [T] f(self, x: T) -> None
main:11: note:     Got:
main:11: note:         def [S, T] f(self, x: S, y: T) -> None

[case testProtocolIncompatibilityWithGenericMethodBounded]
from typing import Protocol, TypeVar

T = TypeVar('T')
S = TypeVar('S', bound=int)

class A(Protocol):
    def f(self, x: T) -> None: pass
class B:
    def f(self, x: S, y: T) -> None: pass

x: A = B()
[out]
main:11: error: Incompatible types in assignment (expression has type "B", variable has type "A")
main:11: note: Following member(s) of "B" have conflicts:
main:11: note:     Expected:
main:11: note:         def [T] f(self, x: T) -> None
main:11: note:     Got:
main:11: note:         def [S <: int, T] f(self, x: S, y: T) -> None

[case testProtocolIncompatibilityWithGenericRestricted]
from typing import Protocol, TypeVar

T = TypeVar('T')
S = TypeVar('S', int, str)

class A(Protocol):
    def f(self, x: T) -> None: pass
class B:
    def f(self, x: S, y: T) -> None: pass

x: A = B()
[out]
main:11: error: Incompatible types in assignment (expression has type "B", variable has type "A")
main:11: note: Following member(s) of "B" have conflicts:
main:11: note:     Expected:
main:11: note:         def [T] f(self, x: T) -> None
main:11: note:     Got:
main:11: note:         def [S in (int, str), T] f(self, x: S, y: T) -> None

[case testProtocolIncompatibilityWithManyOverloads]
from typing import Protocol, overload

class C1: pass
class C2: pass
class A(Protocol):
    @overload
    def f(self, x: int) -> int: pass
    @overload
    def f(self, x: str) -> str: pass
    @overload
    def f(self, x: C1) -> C2: pass
    @overload
    def f(self, x: C2) -> C1: pass

class B:
    def f(self) -> None: pass

x: A = B()
[out]
main:18: error: Incompatible types in assignment (expression has type "B", variable has type "A")
main:18: note: Following member(s) of "B" have conflicts:
main:18: note:     Expected:
main:18: note:         @overload
main:18: note:         def f(self, x: int) -> int
main:18: note:         @overload
main:18: note:         def f(self, x: str) -> str
main:18: note:         <2 more overloads not shown>
main:18: note:     Got:
main:18: note:         def f(self) -> None

[case testProtocolIncompatibilityWithManyConflicts]
from typing import Protocol

class A(Protocol):
    def f(self, x: int) -> None: pass
    def g(self, x: int) -> None: pass
    def h(self, x: int) -> None: pass
    def i(self, x: int) -> None: pass
class B:
    def f(self, x: str) -> None: pass
    def g(self, x: str) -> None: pass
    def h(self, x: str) -> None: pass
    def i(self, x: str) -> None: pass

x: A = B()
[out]
main:14: error: Incompatible types in assignment (expression has type "B", variable has type "A")
main:14: note: Following member(s) of "B" have conflicts:
main:14: note:     Expected:
main:14: note:         def f(self, x: int) -> None
main:14: note:     Got:
main:14: note:         def f(self, x: str) -> None
main:14: note:     Expected:
main:14: note:         def g(self, x: int) -> None
main:14: note:     Got:
main:14: note:         def g(self, x: str) -> None
main:14: note:     <2 more conflict(s) not shown>

[case testDontShowNotesForTupleAndIterableProtocol]
from typing import Iterable, Sequence, Protocol, NamedTuple

class N(NamedTuple):
    x: int

def f1(x: Iterable[str]) -> None: pass
def f2(x: Sequence[str]) -> None: pass

# The errors below should be short
f1(N(1))  # E: Argument 1 to "f1" has incompatible type "N"; expected "Iterable[str]"
f2(N(2))  # E: Argument 1 to "f2" has incompatible type "N"; expected "Sequence[str]"
[builtins fixtures/tuple.pyi]

[case testNotManyFlagConflitsShownInProtocols]
from typing import Protocol

class AllSettable(Protocol):
    a: int
    b: int
    c: int
    d: int

class AllReadOnly:
    @property
    def a(self) -> int: pass
    @property
    def b(self) -> int: pass
    @property
    def c(self) -> int: pass
    @property
    def d(self) -> int: pass

x: AllSettable = AllReadOnly()
[builtins fixtures/property.pyi]
[out]
main:19: error: Incompatible types in assignment (expression has type "AllReadOnly", variable has type "AllSettable")
main:19: note: Protocol member AllSettable.a expected settable variable, got read-only attribute
main:19: note: Protocol member AllSettable.b expected settable variable, got read-only attribute
main:19: note:     <2 more conflict(s) not shown>

[case testProtocolsMoreConflictsNotShown]
from typing_extensions import Protocol
from typing import Generic, TypeVar

T = TypeVar('T')

class MockMapping(Protocol[T]):
    def a(self, x: T) -> int: pass
    def b(self, x: T) -> int: pass
    def c(self, x: T) -> int: pass
    d: T
    e: T
    f: T

class MockDict(MockMapping[T]):
    more: int

def f(x: MockMapping[int]) -> None: pass
x: MockDict[str]
f(x)  # E: Argument 1 to "f" has incompatible type "MockDict[str]"; expected "MockMapping[int]"

[case testProtocolNotesForComplexSignatures]
from typing import Protocol, Optional

class P(Protocol):
    def meth(self, x: int, *args: str) -> None: pass
    def other(self, *args, hint: Optional[str] = None, **kwargs: str) -> None: pass
class C:
    def meth(self) -> int: pass
    def other(self) -> int: pass

x: P = C()
[builtins fixtures/dict.pyi]
[out]
main:10: error: Incompatible types in assignment (expression has type "C", variable has type "P")
main:10: note: Following member(s) of "C" have conflicts:
main:10: note:     Expected:
main:10: note:         def meth(self, x: int, *args: str) -> None
main:10: note:     Got:
main:10: note:         def meth(self) -> int
main:10: note:     Expected:
main:10: note:         def other(self, *args: Any, hint: Optional[str] = ..., **kwargs: str) -> None
main:10: note:     Got:
main:10: note:         def other(self) -> int

[case testObjectAllowedInProtocolBases]
from typing import Protocol
class P(Protocol, object):
    pass
[out]

[case testNoneSubtypeOfEmptyProtocol]
from typing import Protocol
class P(Protocol):
    pass

x: P = None
[out]

[case testNoneSubtypeOfAllProtocolsWithoutStrictOptional]
from typing import Protocol
class P(Protocol):
    attr: int
    def meth(self, arg: str) -> str:
        pass

x: P = None
[out]

[case testNoneSubtypeOfEmptyProtocolStrict]
# flags: --strict-optional
from typing import Protocol
class P(Protocol):
    pass
x: P = None

class PBad(Protocol):
    x: int
y: PBad = None  # E: Incompatible types in assignment (expression has type "None", variable has type "PBad")
[out]

[case testOnlyMethodProtocolUsableWithIsSubclass]
from typing import Protocol, runtime_checkable, Union, Type
@runtime_checkable
class P(Protocol):
    def meth(self) -> int:
        pass
@runtime_checkable
class PBad(Protocol):
    x: str

class C:
    x: str
    def meth(self) -> int:
        pass
class E: pass

cls: Type[Union[C, E]]
issubclass(cls, PBad)  # E: Only protocols that don't have non-method members can be used with issubclass() \
                       # N: Protocol "PBad" has non-method member(s): x
if issubclass(cls, P):
    reveal_type(cls)  # N: Revealed type is 'Type[__main__.C]'
else:
    reveal_type(cls)  # N: Revealed type is 'Type[__main__.E]'
[builtins fixtures/isinstance.pyi]
[typing fixtures/typing-full.pyi]
[out]

[case testCallableImplementsProtocol]
from typing import Protocol

class Caller(Protocol):
    def __call__(self, x: str, *args: int) -> None: ...

def call(x: str, *args: int) -> None:
    pass
def bad(x: int, *args: str) -> None:
    pass

def func(caller: Caller) -> None:
    pass

func(call)
func(bad)  # E: Argument 1 to "func" has incompatible type "Callable[[int, VarArg(str)], None]"; expected "Caller"
[out]

[case testCallableImplementsProtocolGeneric]
from typing import Protocol, TypeVar, Tuple

T = TypeVar('T')
S = TypeVar('S')

class Caller(Protocol[T, S]):
    def __call__(self, x: T, y: S) -> Tuple[T, S]: ...

def call(x: int, y: str) -> Tuple[int, str]: ...

def func(caller: Caller[T, S]) -> Tuple[T, S]:
    pass

reveal_type(func(call))  # N: Revealed type is 'Tuple[builtins.int*, builtins.str*]'
[builtins fixtures/tuple.pyi]
[out]

[case testCallableImplementsProtocolGenericTight]
from typing import Protocol, TypeVar

T = TypeVar('T')

class Caller(Protocol):
    def __call__(self, x: T) -> T: ...

def call(x: T) -> T: ...
def bad(x: int) -> int: ...

def func(caller: Caller) -> None:
    pass

func(call)
func(bad)  # E: Argument 1 to "func" has incompatible type "Callable[[int], int]"; expected "Caller"
[builtins fixtures/tuple.pyi]
[out]

[case testCallableImplementsProtocolGenericNotGeneric]
from typing import Protocol, TypeVar, Tuple

T = TypeVar('T')

class Caller(Protocol):
    def __call__(self, x: int) -> int: ...

def call(x: T) -> T: ...

def bad(x: T) -> Tuple[T, T]: ...

def func(caller: Caller) -> None:
    pass

func(call)
func(bad)  # E: Argument 1 to "func" has incompatible type "Callable[[T], Tuple[T, T]]"; expected "Caller"
[builtins fixtures/tuple.pyi]
[out]

[case testCallableImplementsProtocolOverload]
from typing import Protocol, overload, Union

class Caller(Protocol):
    @overload
    def __call__(self, x: int) -> int: ...
    @overload
    def __call__(self, x: str) -> str: ...

@overload
def call(x: int) -> int: ...
@overload
def call(x: str) -> str: ...
def call(x: Union[int, str]) -> Union[int, str]:
    pass

def bad(x: Union[int, str]) -> Union[int, str]:
    pass

def func(caller: Caller) -> None:
    pass

func(call)
func(bad)  # E: Argument 1 to "func" has incompatible type "Callable[[Union[int, str]], Union[int, str]]"; expected "Caller"
[out]

[case testCallableImplementsProtocolExtraNote]
from typing import Protocol

class Caller(Protocol):
    def __call__(self, x: str, *args: int) -> None: ...

def bad(x: int, *args: str) -> None:
    pass

cb: Caller = bad  # E: Incompatible types in assignment (expression has type "Callable[[int, VarArg(str)], None]", variable has type "Caller") \
                  # N: "Caller.__call__" has type "Callable[[Arg(str, 'x'), VarArg(int)], None]"
[out]

[case testCallableImplementsProtocolArgName]
from typing import Protocol

class Caller(Protocol):
    def __call__(self, x: str) -> None: ...

class CallerAnon(Protocol):
    def __call__(self, __x: str) -> None: ...

def call(x: str) -> None:
    pass
def bad(y: str) -> None:
    pass

def func(caller: Caller) -> None:
    pass

def anon(caller: CallerAnon) -> None:
    pass


func(call)
func(bad)  # E: Argument 1 to "func" has incompatible type "Callable[[str], None]"; expected "Caller"
anon(bad)
[out]

[case testCallableProtocolVsProtocol]
from typing import Protocol

class One(Protocol):
    def __call__(self, x: str) -> None: ...

class Other(Protocol):
    def __call__(self, x: str) -> None: ...

class Bad(Protocol):
    def __call__(self, zzz: str) -> None: ...

def func(caller: One) -> None:
    pass

a: Other
b: Bad

func(a)
func(b)  # E: Argument 1 to "func" has incompatible type "Bad"; expected "One"
[out]

[case testJoinProtocolCallback]
from typing import Protocol, Callable

class A: ...
class B(A): ...
class C(B): ...
class D(B): ...

class Call(Protocol):
    def __call__(self, x: B) -> C: ...
Normal = Callable[[A], D]

a: Call
b: Normal

reveal_type([a, b])  # N: Revealed type is 'builtins.list[def (__main__.B) -> __main__.B]'
reveal_type([b, a])  # N: Revealed type is 'builtins.list[def (__main__.B) -> __main__.B]'
[builtins fixtures/list.pyi]
[out]

[case testMeetProtocolCallback]
from typing import Protocol, Callable

class A: ...
class B(A): ...
class C(B): ...
class D(B): ...

class Call(Protocol):
    def __call__(self, __x: C) -> B: ...
Normal = Callable[[D], A]

def a(x: Call) -> None: ...
def b(x: Normal) -> None: ...

reveal_type([a, b])  # N: Revealed type is 'builtins.list[def (x: def (__main__.B) -> __main__.B)]'
reveal_type([b, a])  # N: Revealed type is 'builtins.list[def (x: def (__main__.B) -> __main__.B)]'
[builtins fixtures/list.pyi]
[out]

[case testProtocolsAlwaysABCs]
from typing import Protocol

class P(Protocol): ...
class C(P): ...

reveal_type(C.register(int))  # N: Revealed type is 'def () -> builtins.int'
[typing fixtures/typing-full.pyi]
[out]

[case testProtocolVarianceAfterDecorators]
# The test case is simplified, in reality this caused problems with @abstractmethod
# in stubs and test fixtures.
from typing import Protocol, TypeVar

T = TypeVar('T')
def dec(x: T) -> T: ...
alias = dec

class P(Protocol[T]):
    @alias
    def meth(self, arg: T) -> T: ...
[out]

[case testNamedTupleWithNoArgsCallableField]
from typing import Callable, NamedTuple, Protocol

class N(NamedTuple):
    func: Callable[[], str]

class P(Protocol):
    @property
    def func(self) -> Callable[[], str]: ...

p: P = N(lambda: 'foo')
[builtins fixtures/property.pyi]

[case testNamedTupleWithManyArgsCallableField]
from typing import Callable, NamedTuple, Protocol

class N(NamedTuple):
    func: Callable[[str, str, str], str]

class P(Protocol):
    @property
    def func(self) -> Callable[[str, str, str], str]: ...

p: P = N(lambda a, b, c: 'foo')
[builtins fixtures/property.pyi]<|MERGE_RESOLUTION|>--- conflicted
+++ resolved
@@ -1501,13 +1501,8 @@
 
 x: object
 
-<<<<<<< HEAD
 if isinstance(x, P):  # E: Only @runtime_checkable protocols can be used with instance and class checks
-    reveal_type(x)  # E: Revealed type is '__main__.P'
-=======
-if isinstance(x, P):  # E: Only @runtime protocols can be used with instance and class checks
     reveal_type(x)  # N: Revealed type is '__main__.P'
->>>>>>> cb7b2421
 
 if isinstance(x, R):
     reveal_type(x)  # N: Revealed type is '__main__.R'
