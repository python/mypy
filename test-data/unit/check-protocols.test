-- Simple protocol types
-- ---------------------

[case testCannotInstantiateProtocol]
from typing import Protocol

class P(Protocol):
    def meth(self) -> None:
        pass

P() # E: Cannot instantiate protocol class "P"

[case testSimpleProtocolOneMethod]
from typing import Protocol

class P(Protocol):
    def meth(self) -> None:
        pass

class B: pass
class C:
    def meth(self) -> None:
        pass

x: P
def fun(x: P) -> None:
    x.meth()
    x.meth(x) # E: Too many arguments for "meth" of "P"
    x.bad # E: "P" has no attribute "bad"

x = C()
x = B() # E: Incompatible types in assignment (expression has type "B", variable has type "P")

fun(C())
fun(B()) # E: Argument 1 to "fun" has incompatible type "B"; expected "P"

def fun2() -> P:
    return C()
def fun3() -> P:
    return B() # E: Incompatible return value type (got "B", expected "P")

[case testProtocolAttrAccessDecoratedGetAttrDunder]
from typing import Any, Protocol, Callable

def typed_decorator(fun: Callable) -> Callable[[Any, str], str]:
    pass

def untyped_decorator(fun):
    pass

class P(Protocol):
    @property
    def x(self) -> int:
        pass

class A:
    @untyped_decorator
    def __getattr__(self, key: str) -> int:
        pass

class B:
    @typed_decorator
    def __getattr__(self, key: str) -> int:
        pass

class C:
    def __getattr__(self, key: str) -> int:
        pass

def fun(x: P) -> None:
    pass

a: A
reveal_type(a.x)
fun(a)

b: B
reveal_type(b.x)
fun(b)

c: C
reveal_type(c.x)
fun(c)
[out]
main:32: note: Revealed type is "Any"
main:36: note: Revealed type is "builtins.str"
main:37: error: Argument 1 to "fun" has incompatible type "B"; expected "P"
main:37: note: Following member(s) of "B" have conflicts:
main:37: note:     x: expected "int", got "str"
main:40: note: Revealed type is "builtins.int"
[builtins fixtures/bool.pyi]

[case testSimpleProtocolOneAbstractMethod]
from typing import Protocol
from abc import abstractmethod

class P(Protocol):
    @abstractmethod
    def meth(self) -> None:
        pass

class B: pass
class C:
    def meth(self) -> None:
        pass
class D(B):
    def meth(self) -> None:
        pass

x: P
def fun(x: P) -> None:
    x.meth()
    x.meth(x) # E: Too many arguments for "meth" of "P"
    x.bad # E: "P" has no attribute "bad"

x = C()
x = D()
x = B() # E: Incompatible types in assignment (expression has type "B", variable has type "P")
fun(C())
fun(D())
fun(B()) # E: Argument 1 to "fun" has incompatible type "B"; expected "P"
fun(x)

[case testProtocolMethodBodies]
from typing import Protocol, List

class P(Protocol):
    def meth(self) -> int:
        return 'no way' # E: Incompatible return value type (got "str", expected "int")

# explicit ellipsis is OK in protocol methods
class P2(Protocol):
    def meth2(self) -> List[int]:
        ...
[builtins fixtures/list.pyi]

[case testSimpleProtocolOneMethodOverride]
from typing import Protocol, Union

class P(Protocol):
    def meth(self) -> Union[int, str]:
        pass
class SubP(P, Protocol):
    def meth(self) -> int:
        pass

class B: pass
class C:
    def meth(self) -> int:
        pass
z: P
x: SubP
def fun(x: SubP) -> str:
    x.bad # E: "SubP" has no attribute "bad"
    return x.meth() # E: Incompatible return value type (got "int", expected "str")

z = x
x = C()
x = B() # E: Incompatible types in assignment (expression has type "B", variable has type "SubP")

reveal_type(fun(C())) # N: Revealed type is "builtins.str"
fun(B()) # E: Argument 1 to "fun" has incompatible type "B"; expected "SubP"

[case testSimpleProtocolTwoMethodsMerge]
from typing import Protocol

class P1(Protocol):
    def meth1(self) -> int:
        pass
class P2(Protocol):
    def meth2(self) -> str:
        pass
class P(P1, P2, Protocol): pass

class B: pass
class C1:
    def meth1(self) -> int:
        pass
class C2(C1):
    def meth2(self) -> str:
        pass
class C:
    def meth1(self) -> int:
        pass
    def meth2(self) -> str:
        pass

class AnotherP(Protocol):
    def meth1(self) -> int:
        pass
    def meth2(self) -> str:
        pass

x: P
reveal_type(x.meth1())  # N: Revealed type is "builtins.int"
reveal_type(x.meth2())  # N: Revealed type is "builtins.str"

c: C
c1: C1
c2: C2
y: AnotherP

if int():
    x = c
if int():
    x = B()  # E: Incompatible types in assignment (expression has type "B", variable has type "P")
if int():
    x = c1 # E: Incompatible types in assignment (expression has type "C1", variable has type "P") \
        # N: "C1" is missing following "P" protocol member: \
        # N:     meth2
if int():
    x = c2
if int():
    x = y
if int():
    y = x

[case testSimpleProtocolTwoMethodsExtend]
from typing import Protocol

class P1(Protocol):
    def meth1(self) -> int:
        pass
class P2(P1, Protocol):
    def meth2(self) -> str:
        pass

class Cbad:
    def meth1(self) -> int:
        pass

class C:
    def meth1(self) -> int:
        pass
    def meth2(self) -> str:
        pass

x: P2
reveal_type(x.meth1()) # N: Revealed type is "builtins.int"
reveal_type(x.meth2()) # N: Revealed type is "builtins.str"

if int():
    x = C() # OK
if int():
    x = Cbad() # E: Incompatible types in assignment (expression has type "Cbad", variable has type "P2") \
        # N: "Cbad" is missing following "P2" protocol member: \
        # N:     meth2

[case testProtocolMethodVsAttributeErrors]
from typing import Protocol

class P(Protocol):
    def meth(self) -> int:
        pass
class C:
    meth: int
x: P = C() # E: Incompatible types in assignment (expression has type "C", variable has type "P") \
           # N: Following member(s) of "C" have conflicts: \
           # N:     meth: expected "Callable[[], int]", got "int"

[case testProtocolMethodVsAttributeErrors2]
from typing import Protocol

class P(Protocol):
    @property
    def meth(self) -> int:
        pass
class C:
    def meth(self) -> int:
        pass
x: P = C() # E: Incompatible types in assignment (expression has type "C", variable has type "P") \
           # N: Following member(s) of "C" have conflicts: \
           # N:     meth: expected "int", got "Callable[[], int]"
[builtins fixtures/property.pyi]

[case testCannotAssignNormalToProtocol]
from typing import Protocol

class P(Protocol):
    def meth(self) -> int:
        pass
class C:
    def meth(self) -> int:
        pass

x: C
y: P
x = y # E: Incompatible types in assignment (expression has type "P", variable has type "C")

[case testIndependentProtocolSubtyping]
from typing import Protocol

class P1(Protocol):
    def meth(self) -> int:
        pass
class P2(Protocol):
    def meth(self) -> int:
        pass

x1: P1
x2: P2

x1 = x2
x2 = x1

def f1(x: P1) -> None: pass
def f2(x: P2) -> None: pass

f1(x2)
f2(x1)

[case testNoneDisablesProtocolImplementation]
from typing import Protocol

class MyHashable(Protocol):
    def __my_hash__(self) -> int:
        return 0

class C:
    __my_hash__ = None

var: MyHashable = C()  # E: Incompatible types in assignment (expression has type "C", variable has type "MyHashable")

[case testNoneDisablesProtocolSubclassingWithStrictOptional]
# flags: --strict-optional
from typing import Protocol

class MyHashable(Protocol):
    def __my_hash__(self) -> int:
        return 0

class C(MyHashable):
    __my_hash__ = None  # E: Incompatible types in assignment \
(expression has type "None", base class "MyHashable" defined the type as "Callable[[MyHashable], int]")

[case testProtocolsWithNoneAndStrictOptional]
# flags: --strict-optional
from typing import Protocol
class P(Protocol):
    x = 0  # type: int

class C:
    x = None

x: P = C() # Error!
def f(x: P) -> None: pass
f(C()) # Error!
[out]
main:9: error: Incompatible types in assignment (expression has type "C", variable has type "P")
main:9: note: Following member(s) of "C" have conflicts:
main:9: note:     x: expected "int", got "None"
main:11: error: Argument 1 to "f" has incompatible type "C"; expected "P"
main:11: note: Following member(s) of "C" have conflicts:
main:11: note:     x: expected "int", got "None"

-- Semanal errors in protocol types
-- --------------------------------

[case testBasicSemanalErrorsInProtocols]

from typing import Protocol, Generic, TypeVar, Iterable

T = TypeVar('T', covariant=True)
S = TypeVar('S', covariant=True)

class P1(Protocol[T, T]): # E: Duplicate type variables in Generic[...] or Protocol[...]
    def meth(self) -> T:
        pass

class P2(Protocol[T], Protocol[S]): # E: Only single Generic[...] or Protocol[...] can be in bases
    def meth(self) -> T:
        pass

class P3(Protocol[T], Generic[S]): # E: Only single Generic[...] or Protocol[...] can be in bases
    def meth(self) -> T:
        pass

class P4(Protocol[T]):
    attr: Iterable[S] # E: Type variable "__main__.S" is unbound \
                      # N: (Hint: Use "Generic[S]" or "Protocol[S]" base class to bind "S" inside a class) \
                      # N: (Hint: Use "S" in function signature to bind "S" inside a function)

class P5(Iterable[S], Protocol[T]): # E: If Generic[...] or Protocol[...] is present it should list all type variables
    def meth(self) -> T:
        pass

[case testProhibitSelfDefinitionInProtocols]
from typing import Protocol

class P(Protocol):
    def __init__(self, a: int) -> None:
        self.a = a # E: Protocol members cannot be defined via assignment to self \
                   # E: "P" has no attribute "a"

class B: pass
class C:
    def __init__(self, a: int) -> None:
        pass

x: P
x = B()
# The above has an incompatible __init__, but mypy ignores this for nominal subtypes?
x = C(1)

class P2(Protocol):
    a: int
    def __init__(self) -> None:
        self.a = 1

class B2(P2):
    a: int

x2: P2 = B2()  # OK

[case testProtocolAndRuntimeAreDefinedAlsoInTypingExtensions]
from typing_extensions import Protocol, runtime_checkable

@runtime_checkable
class P(Protocol):
    def meth(self) -> int:
        pass

x: object
if isinstance(x, P):
    reveal_type(x)  # N: Revealed type is "__main__.P"
    reveal_type(x.meth())  # N: Revealed type is "builtins.int"

class C:
    def meth(self) -> int:
        pass

z: P = C()
[builtins fixtures/dict.pyi]

[case testProtocolsCannotInheritFromNormal]
from typing import Protocol

class C: pass
class D: pass

class P(C, Protocol): # E: All bases of a protocol must be protocols
    attr: int

class P2(P, D, Protocol): # E: All bases of a protocol must be protocols
    pass

P2() # E: Cannot instantiate abstract class "P2" with abstract attribute "attr"
p: P2
reveal_type(p.attr) # N: Revealed type is "builtins.int"

-- Generic protocol types
-- ----------------------

[case testGenericMethodWithProtocol]
from typing import Protocol, TypeVar
T = TypeVar('T')

class P(Protocol):
    def meth(self, x: int) -> int:
        return x
class C:
    def meth(self, x: T) -> T:
        return x

x: P = C()

[case testGenericMethodWithProtocol2]
from typing import Protocol, TypeVar
T = TypeVar('T')

class P(Protocol):
    def meth(self, x: T) -> T:
        return x
class C:
    def meth(self, x: int) -> int:
        return x

x: P = C()
[out]
main:11: error: Incompatible types in assignment (expression has type "C", variable has type "P")
main:11: note: Following member(s) of "C" have conflicts:
main:11: note:     Expected:
main:11: note:         def [T] meth(self, x: T) -> T
main:11: note:     Got:
main:11: note:         def meth(self, x: int) -> int

[case testAutomaticProtocolVariance]
from typing import TypeVar, Protocol

T = TypeVar('T')

# In case of these errors we proceed with declared variance.
class Pco(Protocol[T]): # E: Invariant type variable "T" used in protocol where covariant one is expected
    def meth(self) -> T:
        pass
class Pcontra(Protocol[T]): # E: Invariant type variable "T" used in protocol where contravariant one is expected
    def meth(self, x: T) -> None:
        pass
class Pinv(Protocol[T]):
    attr: T

class A: pass
class B(A): pass

x1: Pco[B]
y1: Pco[A]
if int():
    x1 = y1 # E: Incompatible types in assignment (expression has type "Pco[A]", variable has type "Pco[B]")
if int():
    y1 = x1 # E: Incompatible types in assignment (expression has type "Pco[B]", variable has type "Pco[A]")

x2: Pcontra[B]
y2: Pcontra[A]
if int():
    y2 = x2 # E: Incompatible types in assignment (expression has type "Pcontra[B]", variable has type "Pcontra[A]")
if int():
    x2 = y2 # E: Incompatible types in assignment (expression has type "Pcontra[A]", variable has type "Pcontra[B]")

x3: Pinv[B]
y3: Pinv[A]
if int():
    y3 = x3 # E: Incompatible types in assignment (expression has type "Pinv[B]", variable has type "Pinv[A]")
if int():
    x3 = y3 # E: Incompatible types in assignment (expression has type "Pinv[A]", variable has type "Pinv[B]")

[case testProtocolVarianceWithCallableAndList]
from typing import Protocol, TypeVar, Callable, List
T = TypeVar('T')
S = TypeVar('S')
T_co = TypeVar('T_co', covariant=True)

class P(Protocol[T, S]): # E: Invariant type variable "T" used in protocol where covariant one is expected \
                         # E: Invariant type variable "S" used in protocol where contravariant one is expected
    def fun(self, callback: Callable[[T], S]) -> None: pass

class P2(Protocol[T_co]): # E: Covariant type variable "T_co" used in protocol where invariant one is expected
    lst: List[T_co]
[builtins fixtures/list.pyi]


[case testProtocolConstraintsUnsolvableWithSelfAnnotation1]
# https://github.com/python/mypy/issues/11020
from typing import overload, Protocol, TypeVar

I = TypeVar('I', covariant=True)
V_contra = TypeVar('V_contra', contravariant=True)

class C(Protocol[I]):
    def __abs__(self: 'C[V_contra]') -> 'C[V_contra]':
        ...

    @overload
    def f(self: 'C', q: int) -> int:
        ...
    @overload
    def f(self: 'C[float]', q: float) -> 'C[float]':
        ...
[builtins fixtures/bool.pyi]


[case testProtocolConstraintsUnsolvableWithSelfAnnotation2]
# https://github.com/python/mypy/issues/11020
from typing import Protocol, TypeVar

I = TypeVar('I', covariant=True)
V = TypeVar('V')

class C(Protocol[I]):
    def g(self: 'C[V]') -> 'C[V]':
        ...

class D:
    pass

x: C = D()  # E: Incompatible types in assignment (expression has type "D", variable has type "C[Any]")
[builtins fixtures/bool.pyi]


[case testProtocolConstraintsUnsolvableWithSelfAnnotation3]
# https://github.com/python/mypy/issues/11020
from typing import Protocol, TypeVar

I = TypeVar('I', covariant=True)
V = TypeVar('V')

class C(Protocol[I]):
    def g(self: 'C[V]') -> 'C[V]':
        ...

class D:
    def g(self) -> D:
        ...

x: C = D()
[builtins fixtures/bool.pyi]


[case testProtocolVarianceWithUnusedVariable]
from typing import Protocol, TypeVar
T = TypeVar('T')

class P(Protocol[T]): # E: Invariant type variable "T" used in protocol where covariant one is expected
    attr: int

[case testGenericProtocolsInference1]
from typing import Protocol, Sequence, TypeVar

T = TypeVar('T', covariant=True)

class Closeable(Protocol[T]):
    def close(self) -> T:
        pass

class F:
    def close(self) -> int:
        return 0

def close(arg: Closeable[T]) -> T:
    return arg.close()

def close_all(args: Sequence[Closeable[T]]) -> T:
    for arg in args:
        arg.close()
    return args[0].close()

arg: Closeable[int]

reveal_type(close(F())) # N: Revealed type is "builtins.int*"
reveal_type(close(arg)) # N: Revealed type is "builtins.int*"
reveal_type(close_all([F()])) # N: Revealed type is "builtins.int*"
reveal_type(close_all([arg])) # N: Revealed type is "builtins.int*"
[builtins fixtures/isinstancelist.pyi]
[typing fixtures/typing-medium.pyi]

[case testProtocolGenericInference2]
from typing import Generic, TypeVar, Protocol
T = TypeVar('T')
S = TypeVar('S')

class P(Protocol[T, S]):
    x: T
    y: S

class C:
    x: int
    y: int

def fun3(x: P[T, T]) -> T:
    pass
reveal_type(fun3(C())) # N: Revealed type is "builtins.int*"

[case testProtocolGenericInferenceCovariant]
from typing import Generic, TypeVar, Protocol
T = TypeVar('T', covariant=True)
S = TypeVar('S', covariant=True)
U = TypeVar('U')

class P(Protocol[T, S]):
    def x(self) -> T: pass
    def y(self) -> S: pass

class C:
    def x(self) -> int: pass
    def y(self) -> int: pass

def fun4(x: U, y: P[U, U]) -> U:
    pass
reveal_type(fun4('a', C())) # N: Revealed type is "builtins.object*"

[case testUnrealtedGenericProtolsEquivalent]
from typing import TypeVar, Protocol
T = TypeVar('T')

class PA(Protocol[T]):
    attr: int
    def meth(self) -> T: pass
    def other(self, arg: T) -> None: pass
class PB(Protocol[T]): # exactly the same as above
    attr: int
    def meth(self) -> T: pass
    def other(self, arg: T) -> None: pass

def fun(x: PA[T]) -> PA[T]:
    y: PB[T] = x
    z: PB[T]
    return z

x: PA
y: PB
x = y
y = x

xi: PA[int]
yi: PB[int]
xi = yi
yi = xi

[case testGenericSubProtocols]
from typing import TypeVar, Protocol, Tuple, Generic

T = TypeVar('T')
S = TypeVar('S')

class P1(Protocol[T]):
    attr1: T
class P2(P1[T], Protocol[T, S]):
    attr2: Tuple[T, S]

class C:
    def __init__(self, a1: int, a2: Tuple[int, int]) -> None:
        self.attr1 = a1
        self.attr2 = a2

c: C
var: P2[int, int] = c
var2: P2[int, str] = c # E: Incompatible types in assignment (expression has type "C", variable has type "P2[int, str]") \
                       # N: Following member(s) of "C" have conflicts: \
                       # N:     attr2: expected "Tuple[int, str]", got "Tuple[int, int]"

class D(Generic[T]):
    attr1: T
class E(D[T]):
    attr2: Tuple[T, T]

def f(x: T) -> T:
    z: P2[T, T] = E[T]()
    y: P2[T, T] = D[T]() # E: Incompatible types in assignment (expression has type "D[T]", variable has type "P2[T, T]") \
                         # N: "D" is missing following "P2" protocol member: \
                         # N:     attr2
    return x
[builtins fixtures/isinstancelist.pyi]

[case testGenericSubProtocolsExtensionInvariant]
from typing import TypeVar, Protocol, Union

T = TypeVar('T')
S = TypeVar('S')

class P1(Protocol[T]):
    attr1: T
class P2(Protocol[T]):
    attr2: T
class P(P1[T], P2[S], Protocol):
    pass

class C:
    attr1: int
    attr2: str

class A:
    attr1: A
class B:
    attr2: B
class D(A, B): pass

x: P = D()  # Same as P[Any, Any]

var: P[Union[int, P], Union[P, str]] = C() # E: Incompatible types in assignment (expression has type "C", variable has type "P[Union[int, P[Any, Any]], Union[P[Any, Any], str]]") \
                                           # N: Following member(s) of "C" have conflicts: \
                                           # N:     attr1: expected "Union[int, P[Any, Any]]", got "int" \
                                           # N:     attr2: expected "Union[P[Any, Any], str]", got "str"

[case testGenericSubProtocolsExtensionCovariant]
from typing import TypeVar, Protocol, Union

T = TypeVar('T', covariant=True)
S = TypeVar('S', covariant=True)

class P1(Protocol[T]):
    def attr1(self) -> T: pass
class P2(Protocol[T]):
    def attr2(self) -> T: pass
class P(P1[T], P2[S], Protocol):
    pass

class C:
    def attr1(self) -> int: pass
    def attr2(self) -> str: pass

var: P[Union[int, P], Union[P, str]] = C() # OK for covariant
var2: P[Union[str, P], Union[P, int]] = C()
[out]
main:18: error: Incompatible types in assignment (expression has type "C", variable has type "P[Union[str, P[Any, Any]], Union[P[Any, Any], int]]")
main:18: note: Following member(s) of "C" have conflicts:
main:18: note:     Expected:
main:18: note:         def attr1(self) -> Union[str, P[Any, Any]]
main:18: note:     Got:
main:18: note:         def attr1(self) -> int
main:18: note:     Expected:
main:18: note:         def attr2(self) -> Union[P[Any, Any], int]
main:18: note:     Got:
main:18: note:         def attr2(self) -> str

[case testSelfTypesWithProtocolsBehaveAsWithNominal]
from typing import Protocol, TypeVar

T = TypeVar('T', bound=Shape)
class Shape(Protocol):
    def combine(self: T, other: T) -> T:
        pass

class NonProtoShape:
    def combine(self: T, other: T) -> T:
        pass
class Circle:
    def combine(self: T, other: Shape) -> T:
        pass
class Triangle:
    def combine(self, other: Shape) -> Shape:
        pass
class Bad:
    def combine(self, other: int) -> str:
        pass

def f(s: Shape) -> None: pass
f(NonProtoShape())
f(Circle())
s: Shape
if int():
    s = Triangle()
    s = Bad()

n2: NonProtoShape = s
[out]
main:26: error: Incompatible types in assignment (expression has type "Triangle", variable has type "Shape")
main:26: note: Following member(s) of "Triangle" have conflicts:
main:26: note:     Expected:
main:26: note:         def combine(self, other: Triangle) -> Triangle
main:26: note:     Got:
main:26: note:         def combine(self, other: Shape) -> Shape
main:27: error: Incompatible types in assignment (expression has type "Bad", variable has type "Shape")
main:27: note: Following member(s) of "Bad" have conflicts:
main:27: note:     Expected:
main:27: note:         def combine(self, other: Bad) -> Bad
main:27: note:     Got:
main:27: note:         def combine(self, other: int) -> str
main:29: error: Incompatible types in assignment (expression has type "Shape", variable has type "NonProtoShape")

[case testBadVarianceInProtocols]
from typing import Protocol, TypeVar

T_co = TypeVar('T_co', covariant=True)
T_contra = TypeVar('T_contra', contravariant=True)

class Proto(Protocol[T_co, T_contra]):  # type: ignore
    def one(self, x: T_co) -> None:  # E: Cannot use a covariant type variable as a parameter
        pass
    def other(self) -> T_contra:  # E: Cannot use a contravariant type variable as return type
        pass

# Check that we respect user overrides of variance after the errors are reported
x: Proto[int, float]
y: Proto[float, int]
y = x # OK
[builtins fixtures/list.pyi]

[case testSubtleBadVarianceInProtocols]
from typing import Protocol, TypeVar, Iterable, Sequence

T_co = TypeVar('T_co', covariant=True)
T_contra = TypeVar('T_contra', contravariant=True)

class Proto(Protocol[T_co, T_contra]): # E: Covariant type variable "T_co" used in protocol where contravariant one is expected \
                                       # E: Contravariant type variable "T_contra" used in protocol where covariant one is expected
    def one(self, x: Iterable[T_co]) -> None:
        pass
    def other(self) -> Sequence[T_contra]:
        pass

# Check that we respect user overrides of variance after the errors are reported
x: Proto[int, float]
y: Proto[float, int]
y = x # OK
[builtins fixtures/list.pyi]

-- Recursive protocol types
-- ------------------------

[case testRecursiveProtocols1]
from typing import Protocol, Sequence, List, Generic, TypeVar

T = TypeVar('T')

class Traversable(Protocol):
    @property
    def leaves(self) -> Sequence[Traversable]: pass

class C: pass

class D(Generic[T]):
    leaves: List[D[T]]

t: Traversable
t = D[int]() # OK
if int():
    t = C() # E: Incompatible types in assignment (expression has type "C", variable has type "Traversable")
[builtins fixtures/list.pyi]
[typing fixtures/typing-medium.pyi]

[case testRecursiveProtocols2]
from typing import Protocol, TypeVar

T = TypeVar('T')
class Linked(Protocol[T]):
    val: T
    def next(self) -> Linked[T]: pass

class L:
    val: int
    def next(self) -> L: pass

def last(seq: Linked[T]) -> T:
    pass

reveal_type(last(L())) # N: Revealed type is "builtins.int*"
[builtins fixtures/list.pyi]

[case testRecursiveProtocolSubtleMismatch]
from typing import Protocol, TypeVar

T = TypeVar('T')
class Linked(Protocol[T]):
    val: T
    def next(self) -> Linked[T]: pass
class L:
    val: int
    def next(self) -> int: pass

def last(seq: Linked[T]) -> T:
    pass
last(L()) # E: Argument 1 to "last" has incompatible type "L"; expected "Linked[<nothing>]"

[case testMutuallyRecursiveProtocols]
from typing import Protocol, Sequence, List

class P1(Protocol):
    @property
    def attr1(self) -> Sequence[P2]: pass
class P2(Protocol):
    @property
    def attr2(self) -> Sequence[P1]: pass

class C: pass
class A:
    attr1: List[B]
class B:
    attr2: List[A]

t: P1
t = A() # OK
if int():
    t = B() # E: Incompatible types in assignment (expression has type "B", variable has type "P1")
    t = C() # E: Incompatible types in assignment (expression has type "C", variable has type "P1")
[builtins fixtures/list.pyi]
[typing fixtures/typing-medium.pyi]

[case testMutuallyRecursiveProtocolsTypesWithSubteMismatch]
from typing import Protocol, Sequence, List

class P1(Protocol):
    @property
    def attr1(self) -> Sequence[P2]: pass
class P2(Protocol):
    @property
    def attr2(self) -> Sequence[P1]: pass

class C: pass
class A:
    attr1: List[B]
class B:
    attr2: List[C]

t: P1
t = A() # E: Incompatible types in assignment (expression has type "A", variable has type "P1") \
        # N: Following member(s) of "A" have conflicts: \
        # N:     attr1: expected "Sequence[P2]", got "List[B]"
[builtins fixtures/list.pyi]

[case testMutuallyRecursiveProtocolsTypesWithSubteMismatchWriteable]
from typing import Protocol

class P1(Protocol):
    @property
    def attr1(self) -> P2: pass
class P2(Protocol):
    attr2: P1

class A:
    attr1: B
class B:
    attr2: A

x: P1 = A() # E: Incompatible types in assignment (expression has type "A", variable has type "P1") \
            # N: Following member(s) of "A" have conflicts: \
            # N:     attr1: expected "P2", got "B"
[builtins fixtures/property.pyi]

[case testTwoUncomfortablyIncompatibleProtocolsWithoutRunningInIssue9771]
from typing import cast, Protocol, TypeVar, Union

T1 = TypeVar("T1", covariant=True)
T2 = TypeVar("T2")

class P1(Protocol[T1]):
    def b(self) -> int: ...
    def a(self, other: "P1[T2]") -> T1: ...

class P2(Protocol[T1]):
    def a(self, other: Union[P1[T2], "P2[T2]"]) -> T1: ...

p11: P1 = cast(P1, 1)
p12: P1 = cast(P2, 1)   # E
p21: P2 = cast(P1, 1)
p22: P2 = cast(P2, 1)   # E
[out]
main:14: error: Incompatible types in assignment (expression has type "P2[Any]", variable has type "P1[Any]")
main:14: note: "P2" is missing following "P1" protocol member:
main:14: note:     b
main:15: error: Incompatible types in assignment (expression has type "P1[Any]", variable has type "P2[Any]")
main:15: note: Following member(s) of "P1[Any]" have conflicts:
main:15: note:     Expected:
main:15: note:         def [T2] a(self, other: Union[P1[T2], P2[T2]]) -> Any
main:15: note:     Got:
main:15: note:         def [T2] a(self, other: P1[T2]) -> Any

[case testHashable]

from typing import Hashable, Iterable

def f(x: Hashable) -> None:
    pass

def g(x: Iterable[str]) -> None:
    f(x)   # E: Argument 1 to "f" has incompatible type "Iterable[str]"; expected "Hashable"

[builtins fixtures/object_hashable.pyi]
[typing fixtures/typing-full.pyi]

-- FIXME: things like this should work
[case testWeirdRecursiveInferenceForProtocols-skip]
from typing import Protocol, TypeVar, Generic
T_co = TypeVar('T_co', covariant=True)
T = TypeVar('T')

class P(Protocol[T_co]):
    def meth(self) -> P[T_co]: pass

class C(Generic[T]):
    def meth(self) -> C[T]: pass

x: C[int]
def f(arg: P[T]) -> T: pass
reveal_type(f(x)) #E: Revealed type is "builtins.int*"

-- @property, @classmethod and @staticmethod in protocol types
-- -----------------------------------------------------------

[case testCannotInstantiateAbstractMethodExplicitProtocolSubtypes]
from typing import Protocol
from abc import abstractmethod

class P(Protocol):
    @abstractmethod
    def meth(self) -> int:
        pass

class A(P):
    pass

A() # E: Cannot instantiate abstract class "A" with abstract attribute "meth"

class C(A):
    def meth(self) -> int:
        pass
class C2(P):
    def meth(self) -> int:
        pass

C()
C2()

[case testCannotInstantiateAbstractVariableExplicitProtocolSubtypes]
from typing import Protocol

class P(Protocol):
    attr: int

class A(P):
    pass

A() # E: Cannot instantiate abstract class "A" with abstract attribute "attr"

class C(A):
    attr: int
class C2(P):
    def __init__(self) -> None:
        self.attr = 1

C()
C2()

class P2(Protocol):
    attr: int = 1

class B(P2): pass
B() # OK, attr is not abstract

[case testClassVarsInProtocols]
from typing import Protocol, ClassVar

class PInst(Protocol):
   v: int

class PClass(Protocol):
   v: ClassVar[int]

class CInst:
   v: int

class CClass:
   v: ClassVar[int]

x: PInst
y: PClass

x = CInst()
if int():
    x = CClass() # E: Incompatible types in assignment (expression has type "CClass", variable has type "PInst") \
             # N: Protocol member PInst.v expected instance variable, got class variable
y = CClass()
if int():
    y = CInst()  # E: Incompatible types in assignment (expression has type "CInst", variable has type "PClass") \
             # N: Protocol member PClass.v expected class variable, got instance variable

[case testPropertyInProtocols]
from typing import Protocol

class PP(Protocol):
    @property
    def attr(self) -> int:
        pass

class P(Protocol):
    attr: int

x: P
y: PP
y = x

x2: P
y2: PP
x2 = y2 # E: Incompatible types in assignment (expression has type "PP", variable has type "P") \
        # N: Protocol member P.attr expected settable variable, got read-only attribute
[builtins fixtures/property.pyi]

[case testSettablePropertyInProtocols]
from typing import Protocol

class PPS(Protocol):
    @property
    def attr(self) -> int:
        pass
    @attr.setter
    def attr(self, x: int) -> None:
        pass

class PP(Protocol):
    @property
    def attr(self) -> int:
        pass

class P(Protocol):
    attr: int

x: P
z: PPS
z = x

x2: P
z2: PPS
x2 = z2

y3: PP
z3: PPS
y3 = z3

y4: PP
z4: PPS
z4 = y4 # E: Incompatible types in assignment (expression has type "PP", variable has type "PPS") \
        # N: Protocol member PPS.attr expected settable variable, got read-only attribute
[builtins fixtures/property.pyi]

[case testStaticAndClassMethodsInProtocols]
from typing import Protocol, Type, TypeVar

class P(Protocol):
    def meth(self, x: int) -> str:
        pass

class PC(Protocol):
    @classmethod
    def meth(cls, x: int) -> str:
        pass

class B:
    @staticmethod
    def meth(x: int) -> str:
        pass

class C:
    def meth(self, x: int) -> str:
        pass

x: P
x = C()
if int():
    x = B()

y: PC
y = B()
if int():
    y = C() \
      # E: Incompatible types in assignment (expression has type "C", variable has type "PC") \
      # N: Protocol member PC.meth expected class or static method
[builtins fixtures/classmethod.pyi]

[case testOverloadedMethodsInProtocols]
from typing import overload, Protocol, Union

class P(Protocol):
    @overload
    def f(self, x: int) -> int: pass
    @overload
    def f(self, x: str) -> str: pass

class C:
    def f(self, x: Union[int, str]) -> None:
        pass
class D:
    def f(self, x: int) -> None:
        pass

x: P = C()
if int():
    x = D()
[out]
main:18: error: Incompatible types in assignment (expression has type "D", variable has type "P")
main:18: note: Following member(s) of "D" have conflicts:
main:18: note:     Expected:
main:18: note:         @overload
main:18: note:         def f(self, x: int) -> int
main:18: note:         @overload
main:18: note:         def f(self, x: str) -> str
main:18: note:     Got:
main:18: note:         def f(self, x: int) -> None

[case testCannotInstantiateProtocolWithOverloadedUnimplementedMethod]
from typing import overload, Protocol

class P(Protocol):
    @overload
    def meth(self, x: int) -> int: pass
    @overload
    def meth(self, x: str) -> bytes: pass
class C(P):
    pass
C() # E: Cannot instantiate abstract class "C" with abstract attribute "meth"

[case testCanUseOverloadedImplementationsInProtocols]
from typing import overload, Protocol, Union
class P(Protocol):
    @overload
    def meth(self, x: int) -> int: pass
    @overload
    def meth(self, x: str) -> bool: pass
    def meth(self, x: Union[int, str]):
        if isinstance(x, int):
            return x
        return True

class C(P):
    pass
x = C()
reveal_type(x.meth('hi')) # N: Revealed type is "builtins.bool"
[builtins fixtures/isinstance.pyi]

[case testProtocolsWithIdenticalOverloads]
from typing import overload, Protocol

class PA(Protocol):
    @overload
    def meth(self, x: int) -> int: pass
    @overload
    def meth(self, x: str) -> bytes: pass
class PB(Protocol): # identical to above
    @overload
    def meth(self, x: int) -> int: pass
    @overload
    def meth(self, x: str) -> bytes: pass

x: PA
y: PB
x = y
def fun(arg: PB) -> None: pass
fun(x)

[case testProtocolsWithIncompatibleOverloads]
from typing import overload, Protocol

class PA(Protocol):
    @overload
    def meth(self, x: int) -> int: pass
    @overload
    def meth(self, x: str) -> bytes: pass
class PB(Protocol):
    @overload
    def meth(self, x: int) -> int: pass
    @overload
    def meth(self, x: bytes) -> str: pass

x: PA
y: PB
x = y
[out]
main:16: error: Incompatible types in assignment (expression has type "PB", variable has type "PA")
main:16: note: Following member(s) of "PB" have conflicts:
main:16: note:     Expected:
main:16: note:         @overload
main:16: note:         def meth(self, x: int) -> int
main:16: note:         @overload
main:16: note:         def meth(self, x: str) -> bytes
main:16: note:     Got:
main:16: note:         @overload
main:16: note:         def meth(self, x: int) -> int
main:16: note:         @overload
main:16: note:         def meth(self, x: bytes) -> str

-- Join and meet with protocol types
-- ---------------------------------

[case testJoinProtocolWithProtocol]
from typing import Protocol

class P(Protocol):
    attr: int
class P2(Protocol):
    attr: int
    attr2: str

x: P
y: P2

l0 = [x, x]
l1 = [y, y]
l = [x, y]
reveal_type(l0) # N: Revealed type is "builtins.list[__main__.P*]"
reveal_type(l1) # N: Revealed type is "builtins.list[__main__.P2*]"
reveal_type(l) # N: Revealed type is "builtins.list[__main__.P*]"
[builtins fixtures/list.pyi]

[case testJoinOfIncompatibleProtocols]
from typing import Protocol

class P(Protocol):
    attr: int
class P2(Protocol):
    attr2: str

x: P
y: P2
reveal_type([x, y]) # N: Revealed type is "builtins.list[builtins.object*]"
[builtins fixtures/list.pyi]

[case testJoinProtocolWithNormal]
from typing import Protocol

class P(Protocol):
    attr: int

class C:
    attr: int

x: P
y: C

l = [x, y]

reveal_type(l) # N: Revealed type is "builtins.list[__main__.P*]"
[builtins fixtures/list.pyi]

[case testMeetProtocolWithProtocol]
from typing import Protocol, Callable, TypeVar

class P(Protocol):
    attr: int
class P2(Protocol):
    attr: int
    attr2: str

T = TypeVar('T')
def f(x: Callable[[T, T], None]) -> T: pass
def g(x: P, y: P2) -> None: pass
reveal_type(f(g)) # N: Revealed type is "__main__.P2*"

[case testMeetOfIncompatibleProtocols]
from typing import Protocol, Callable, TypeVar

class P(Protocol):
    attr: int
class P2(Protocol):
    attr2: str

T = TypeVar('T')
def f(x: Callable[[T, T], None]) -> T: pass
def g(x: P, y: P2) -> None: pass
x = f(g)
reveal_type(x)  # N: Revealed type is "None"
[case testMeetProtocolWithNormal]
from typing import Protocol, Callable, TypeVar

class P(Protocol):
    attr: int
class C:
    attr: int

T = TypeVar('T')
def f(x: Callable[[T, T], None]) -> T: pass
def g(x: P, y: C) -> None: pass
reveal_type(f(g)) # N: Revealed type is "__main__.C*"

[case testInferProtocolFromProtocol]
from typing import Protocol, Sequence, TypeVar, Generic

T = TypeVar('T')
class Box(Protocol[T]):
    content: T
class Linked(Protocol[T]):
    val: T
    def next(self) -> Linked[T]: pass

class L(Generic[T]):
    val: Box[T]
    def next(self) -> L[T]: pass

def last(seq: Linked[T]) -> T:
    pass

reveal_type(last(L[int]())) # N: Revealed type is "__main__.Box*[builtins.int*]"
reveal_type(last(L[str]()).content) # N: Revealed type is "builtins.str*"

[case testOverloadOnProtocol]
from typing import overload, Protocol, runtime_checkable

@runtime_checkable
class P1(Protocol):
    attr1: int
class P2(Protocol):
    attr2: str

class C1:
    attr1: int
class C2:
    attr2: str
class C: pass

@overload
def f(x: P1) -> int: ...
@overload
def f(x: P2) -> str: ...
def f(x):
    if isinstance(x, P1):
        return P1.attr1
    if isinstance(x, P2): # E: Only @runtime_checkable protocols can be used with instance and class checks
        return P1.attr2

reveal_type(f(C1())) # N: Revealed type is "builtins.int"
reveal_type(f(C2())) # N: Revealed type is "builtins.str"
class D(C1, C2): pass # Compatible with both P1 and P2
# TODO: Should this return a union instead?
reveal_type(f(D())) # N: Revealed type is "builtins.int"
f(C()) # E: No overload variant of "f" matches argument type "C" \
       # N: Possible overload variants: \
       # N:     def f(x: P1) -> int \
       # N:     def f(x: P2) -> str
[builtins fixtures/isinstance.pyi]
[typing fixtures/typing-full.pyi]

-- Unions of protocol types
-- ------------------------

[case testBasicUnionsOfProtocols]
from typing import Union, Protocol

class P1(Protocol):
    attr1: int
class P2(Protocol):
    attr2: int

class C1:
    attr1: int
class C2:
    attr2: int
class C(C1, C2):
    pass

class B: ...

x: Union[P1, P2]

x = C1()
if int():
    x = C2()
    x = C()
    x = B() # E: Incompatible types in assignment (expression has type "B", variable has type "Union[P1, P2]")

[case testUnionsOfNormalClassesWithProtocols]
from typing import Protocol, Union

class P1(Protocol):
    attr1: int
class P2(Protocol):
    attr2: int

class C1:
    attr1: int
class C2:
    attr2: int
class C(C1, C2):
    pass

class D1:
    attr1: int

def f1(x: P1) -> None:
    pass
def f2(x: P2) -> None:
    pass

x: Union[C1, C2]
y: Union[C1, D1]
z: Union[C, D1]

f1(x) # E: Argument 1 to "f1" has incompatible type "Union[C1, C2]"; expected "P1"
f1(y)
f1(z)
f2(x) # E: Argument 1 to "f2" has incompatible type "Union[C1, C2]"; expected "P2"
f2(z) # E: Argument 1 to "f2" has incompatible type "Union[C, D1]"; expected "P2"

-- Type[] with protocol types
-- --------------------------

[case testInstantiationProtocolInTypeForFunctions]
from typing import Type, Protocol

class P(Protocol):
    def m(self) -> None: pass
class P1(Protocol):
    def m(self) -> None: pass
class Pbad(Protocol):
    def mbad(self) -> int: pass
class B(P): pass
class C:
    def m(self) -> None:
        pass

def f(cls: Type[P]) -> P:
    return cls()  # OK
def g() -> P:
    return P()  # E: Cannot instantiate protocol class "P"

f(P)  # E: Only concrete class can be given where "Type[P]" is expected
f(B)  # OK
f(C)  # OK
x: Type[P1]
xbad: Type[Pbad]
f(x)  # OK
f(xbad)  # E: Argument 1 to "f" has incompatible type "Type[Pbad]"; expected "Type[P]"

[case testInstantiationProtocolInTypeForAliases]
from typing import Type, Protocol

class P(Protocol):
    def m(self) -> None: pass
class C:
    def m(self) -> None:
        pass

def f(cls: Type[P]) -> P:
    return cls()  # OK

Alias = P
GoodAlias = C
Alias()  # E: Cannot instantiate protocol class "P"
GoodAlias()
f(Alias)  # E: Only concrete class can be given where "Type[P]" is expected
f(GoodAlias)

[case testInstantiationProtocolInTypeForVariables]
from typing import Type, Protocol

class P(Protocol):
    def m(self) -> None: pass
class B(P): pass
class C:
    def m(self) -> None:
        pass

var: Type[P]
var()
if int():
    var = P # E: Can only assign concrete classes to a variable of type "Type[P]"
    var = B # OK
    var = C # OK

var_old = None # type: Type[P] # Old syntax for variable annotations
var_old()
if int():
    var_old = P # E: Can only assign concrete classes to a variable of type "Type[P]"
    var_old = B # OK
    var_old = C # OK

[case testInstantiationProtocolInTypeForClassMethods]
from typing import Type, Protocol

class Logger:
    @staticmethod
    def log(a: Type[C]):
        pass
class C(Protocol):
    @classmethod
    def action(cls) -> None:
        cls() #OK for classmethods
        Logger.log(cls)  #OK for classmethods
[builtins fixtures/classmethod.pyi]

-- isinstance() with @runtime_checkable protocols
-- ----------------------------------------------

[case testSimpleRuntimeProtocolCheck]
from typing import Protocol, runtime_checkable

@runtime_checkable
class C:  # E: @runtime_checkable can only be used with protocol classes
    pass

class P(Protocol):
    def meth(self) -> None:
        pass

@runtime_checkable
class R(Protocol):
    def meth(self) -> int:
        pass

x: object

if isinstance(x, P):  # E: Only @runtime_checkable protocols can be used with instance and class checks
    reveal_type(x)  # N: Revealed type is "__main__.P"

if isinstance(x, R):
    reveal_type(x)  # N: Revealed type is "__main__.R"
    reveal_type(x.meth())  # N: Revealed type is "builtins.int"
[builtins fixtures/isinstance.pyi]
[typing fixtures/typing-full.pyi]

[case testRuntimeIterableProtocolCheck]
from typing import Iterable, List, Union

x: Union[int, List[str]]

if isinstance(x, Iterable):
    reveal_type(x) # N: Revealed type is "builtins.list[builtins.str]"
[builtins fixtures/isinstancelist.pyi]
[typing fixtures/typing-full.pyi]

[case testConcreteClassesInProtocolsIsInstance]
from typing import Protocol, runtime_checkable, TypeVar, Generic

T = TypeVar('T')

@runtime_checkable
class P1(Protocol):
    def meth1(self) -> int:
        pass
@runtime_checkable
class P2(Protocol):
    def meth2(self) -> int:
        pass
@runtime_checkable
class P(P1, P2, Protocol):
    pass

class C1(Generic[T]):
    def meth1(self) -> T:
        pass
class C2:
    def meth2(self) -> int:
        pass
class C(C1[int], C2): pass

c = C()
if isinstance(c, P1):
    reveal_type(c) # N: Revealed type is "__main__.C"
else:
    reveal_type(c) # Unreachable
if isinstance(c, P):
    reveal_type(c) # N: Revealed type is "__main__.C"
else:
    reveal_type(c) # Unreachable

c1i: C1[int]
if isinstance(c1i, P1):
    reveal_type(c1i) # N: Revealed type is "__main__.C1[builtins.int]"
else:
    reveal_type(c1i) # Unreachable
if isinstance(c1i, P):
    reveal_type(c1i) # N: Revealed type is "__main__.<subclass of "C1" and "P">"
else:
    reveal_type(c1i) # N: Revealed type is "__main__.C1[builtins.int]"

c1s: C1[str]
if isinstance(c1s, P1):
    reveal_type(c1s) # Unreachable
else:
    reveal_type(c1s) # N: Revealed type is "__main__.C1[builtins.str]"

c2: C2
if isinstance(c2, P):
    reveal_type(c2) # N: Revealed type is "__main__.<subclass of "C2" and "P">"
else:
    reveal_type(c2) # N: Revealed type is "__main__.C2"

[builtins fixtures/isinstancelist.pyi]
[typing fixtures/typing-full.pyi]

[case testConcreteClassesUnionInProtocolsIsInstance]
from typing import Protocol, runtime_checkable, TypeVar, Generic, Union

T = TypeVar('T')

@runtime_checkable
class P1(Protocol):
    def meth1(self) -> int:
        pass
@runtime_checkable
class P2(Protocol):
    def meth2(self) -> int:
        pass

class C1(Generic[T]):
    def meth1(self) -> T:
        pass
class C2:
    def meth2(self) -> int:
        pass

x: Union[C1[int], C2]
if isinstance(x, P1):
    reveal_type(x) # N: Revealed type is "__main__.C1[builtins.int]"
else:
    reveal_type(x) # N: Revealed type is "__main__.C2"

if isinstance(x, P2):
    reveal_type(x) # N: Revealed type is "__main__.C2"
else:
    reveal_type(x) # N: Revealed type is "__main__.C1[builtins.int]"
[builtins fixtures/isinstancelist.pyi]
[typing fixtures/typing-full.pyi]

-- Non-Instances and protocol types (Callable vs __call__ etc.)
-- ------------------------------------------------------------

[case testBasicTupleStructuralSubtyping]
from typing import Tuple, TypeVar, Protocol

T = TypeVar('T', covariant=True)

class MyProto(Protocol[T]):
    def __len__(self) -> T:
        pass

t: Tuple[int, str]
def f(x: MyProto[int]) -> None:
    pass
f(t)  # OK

y: MyProto[str]
y = t # E: Incompatible types in assignment (expression has type "Tuple[int, str]", variable has type "MyProto[str]")
[builtins fixtures/isinstancelist.pyi]

[case testBasicNamedTupleStructuralSubtyping]
from typing import NamedTuple, TypeVar, Protocol

T = TypeVar('T', covariant=True)
S = TypeVar('S', covariant=True)

class P(Protocol[T, S]):
    @property
    def x(self) -> T: pass
    @property
    def y(self) -> S: pass

class N(NamedTuple):
    x: int
    y: str
class N2(NamedTuple):
    x: int
class N3(NamedTuple):
    x: int
    y: int

z: N
z3: N3

def fun(x: P[int, str]) -> None:
    pass
def fun2(x: P[int, int]) -> None:
    pass
def fun3(x: P[T, T]) -> T:
    return x.x

fun(z)
fun2(z) # E: Argument 1 to "fun2" has incompatible type "N"; expected "P[int, int]" \
        # N: Following member(s) of "N" have conflicts: \
        # N:     y: expected "int", got "str"

fun(N2(1)) # E: Argument 1 to "fun" has incompatible type "N2"; expected "P[int, str]" \
           # N: "N2" is missing following "P" protocol member: \
           # N:     y

reveal_type(fun3(z)) # N: Revealed type is "builtins.object*"

reveal_type(fun3(z3)) # N: Revealed type is "builtins.int*"
[builtins fixtures/list.pyi]

[case testBasicCallableStructuralSubtyping]
from typing import Callable, Generic, TypeVar

def apply(f: Callable[[int], int], x: int) -> int:
    return f(x)

class Add5:
    def __call__(self, x: int) -> int:
        return x + 5

apply(Add5(), 5)

T = TypeVar('T')
def apply_gen(f: Callable[[T], T]) -> T:
    pass

reveal_type(apply_gen(Add5())) # N: Revealed type is "builtins.int*"
def apply_str(f: Callable[[str], int], x: str) -> int:
    return f(x)
apply_str(Add5(), 'a') # E: Argument 1 to "apply_str" has incompatible type "Add5"; expected "Callable[[str], int]" \
                       # N: "Add5.__call__" has type "Callable[[Arg(int, 'x')], int]"
[builtins fixtures/isinstancelist.pyi]

[case testMoreComplexCallableStructuralSubtyping]
from mypy_extensions import Arg, VarArg
from typing import Protocol, Callable

def call_soon(cb: Callable[[Arg(int, 'x'), VarArg(str)], int]): pass

class Good:
    def __call__(self, x: int, *rest: str) -> int: pass
class Bad1:
    def __call__(self, x: int, *rest: int) -> int: pass
class Bad2:
    def __call__(self, y: int, *rest: str) -> int: pass
call_soon(Good())
call_soon(Bad1()) # E: Argument 1 to "call_soon" has incompatible type "Bad1"; expected "Callable[[int, VarArg(str)], int]" \
                  # N: "Bad1.__call__" has type "Callable[[Arg(int, 'x'), VarArg(int)], int]"
call_soon(Bad2()) # E: Argument 1 to "call_soon" has incompatible type "Bad2"; expected "Callable[[int, VarArg(str)], int]" \
                  # N: "Bad2.__call__" has type "Callable[[Arg(int, 'y'), VarArg(str)], int]"
[builtins fixtures/isinstancelist.pyi]

[case testStructuralSupportForPartial]
from typing import Callable, TypeVar, Generic, Any

T = TypeVar('T')

class partial(Generic[T]):
    def __init__(self, func: Callable[..., T], *args: Any) -> None: ...
    def __call__(self, *args: Any) -> T: ...

def inc(a: int, temp: str) -> int:
    pass

def foo(f: Callable[[int], T]) -> T:
    return f(1)

reveal_type(foo(partial(inc, 'temp'))) # N: Revealed type is "builtins.int*"
[builtins fixtures/list.pyi]

[case testStructuralInferenceForCallable]
from typing import Callable, TypeVar, Tuple

T = TypeVar('T')
S = TypeVar('S')

class Actual:
    def __call__(self, arg: int) -> str: pass

def fun(cb: Callable[[T], S]) -> Tuple[T, S]: pass
reveal_type(fun(Actual())) # N: Revealed type is "Tuple[builtins.int*, builtins.str*]"
[builtins fixtures/tuple.pyi]

-- Standard protocol types (SupportsInt, Sized, etc.)
-- --------------------------------------------------

-- More tests could be added for types from typing converted to protocols

[case testBasicSizedProtocol]
from typing import Sized

class Foo:
    def __len__(self) -> int:
        return 42

def bar(a: Sized) -> int:
    return a.__len__()

bar(Foo())
bar((1, 2))
bar(1) # E: Argument 1 to "bar" has incompatible type "int"; expected "Sized"

[builtins fixtures/isinstancelist.pyi]
[typing fixtures/typing-medium.pyi]

[case testBasicSupportsIntProtocol]
from typing import SupportsInt

class Bar:
    def __int__(self):
        return 1

def foo(a: SupportsInt):
    pass

foo(Bar())
foo('no way') # E: Argument 1 to "foo" has incompatible type "str"; expected "SupportsInt"

[builtins fixtures/isinstancelist.pyi]
[typing fixtures/typing-medium.pyi]

-- Additional tests and corner cases for protocols
-- ----------------------------------------------

[case testAnyWithProtocols]
from typing import Protocol, Any, TypeVar

T = TypeVar('T')

class P1(Protocol):
    attr1: int
class P2(Protocol[T]):
    attr2: T
class P3(Protocol):
    attr: P3

def f1(x: P1) -> None: pass
def f2(x: P2[str]) -> None: pass
def f3(x: P3) -> None: pass

class C1:
    attr1: Any
class C2:
    attr2: Any
class C3:
    attr: Any

f1(C1())
f2(C2())
f3(C3())

f2(C3())  # E: Argument 1 to "f2" has incompatible type "C3"; expected "P2[str]"
a: Any
f1(a)
f2(a)
f3(a)

[case testErrorsForProtocolsInDifferentPlaces]
from typing import Protocol

class P(Protocol):
    attr1: int
    attr2: str
    attr3: int

class C:
    attr1: str
    @property
    def attr2(self) -> int: pass

x: P = C() # E: Incompatible types in assignment (expression has type "C", variable has type "P") \
           # N: "C" is missing following "P" protocol member: \
           # N:     attr3 \
           # N: Following member(s) of "C" have conflicts: \
           # N:     attr1: expected "int", got "str" \
           # N:     attr2: expected "str", got "int" \
           # N: Protocol member P.attr2 expected settable variable, got read-only attribute

def f(x: P) -> P:
    return C() # E: Incompatible return value type (got "C", expected "P") \
               # N: "C" is missing following "P" protocol member: \
               # N:     attr3 \
               # N: Following member(s) of "C" have conflicts: \
               # N:     attr1: expected "int", got "str" \
               # N:     attr2: expected "str", got "int" \
               # N: Protocol member P.attr2 expected settable variable, got read-only attribute

f(C()) # E: Argument 1 to "f" has incompatible type "C"; expected "P" \
       # N: "C" is missing following "P" protocol member: \
       # N:     attr3 \
       # N: Following member(s) of "C" have conflicts: \
       # N:     attr1: expected "int", got "str" \
       # N:     attr2: expected "str", got "int" \
       # N: Protocol member P.attr2 expected settable variable, got read-only attribute
[builtins fixtures/list.pyi]

[case testIterableProtocolOnClass]
from typing import TypeVar, Iterator
T = TypeVar('T', bound='A')

class A:
    def __iter__(self: T) -> Iterator[T]: pass

class B(A): pass

reveal_type(list(b for b in B()))  # N: Revealed type is "builtins.list[__main__.B*]"
reveal_type(list(B()))  # N: Revealed type is "builtins.list[__main__.B*]"
[builtins fixtures/list.pyi]

[case testIterableProtocolOnMetaclass]
from typing import TypeVar, Iterator, Type
T = TypeVar('T')

class EMeta(type):
    def __iter__(self: Type[T]) -> Iterator[T]: pass

class E(metaclass=EMeta):
    pass

class C(E):
    pass

reveal_type(list(c for c in C))  # N: Revealed type is "builtins.list[__main__.C*]"
reveal_type(list(C))  # N: Revealed type is "builtins.list[__main__.C*]"
[builtins fixtures/list.pyi]

[case testClassesGetattrWithProtocols]
from typing import Protocol

class P(Protocol):
    attr: int

class PP(Protocol):
    @property
    def attr(self) -> int:
        pass

class C:
    def __getattr__(self, attr: str) -> int:
        pass
class C2(C):
    def __setattr__(self, attr: str, val: int) -> None:
        pass

class D:
    def __getattr__(self, attr: str) -> str:
        pass

def fun(x: P) -> None:
    reveal_type(P.attr) # N: Revealed type is "builtins.int"
def fun_p(x: PP) -> None:
    reveal_type(P.attr) # N: Revealed type is "builtins.int"

fun(C())  # E: Argument 1 to "fun" has incompatible type "C"; expected "P" \
          # N: Protocol member P.attr expected settable variable, got read-only attribute
fun(C2())
fun_p(D())  # E: Argument 1 to "fun_p" has incompatible type "D"; expected "PP" \
            # N: Following member(s) of "D" have conflicts: \
            # N:     attr: expected "int", got "str"
fun_p(C())  # OK
[builtins fixtures/list.pyi]

[case testImplicitTypesInProtocols]
from typing import Protocol

class P(Protocol):
    x = 1  # E: All protocol members must have explicitly declared types

class C:
    x: int

class D:
    x: str

x: P
x = D() # E: Incompatible types in assignment (expression has type "D", variable has type "P") \
        # N: Following member(s) of "D" have conflicts: \
        # N:     x: expected "int", got "str"
x = C() # OK
[builtins fixtures/list.pyi]

[case testProtocolIncompatibilityWithGenericMethod]
from typing import Protocol, TypeVar

T = TypeVar('T')
S = TypeVar('S')

class A(Protocol):
    def f(self, x: T) -> None: pass
class B:
    def f(self, x: S, y: T) -> None: pass

x: A = B()
[out]
main:11: error: Incompatible types in assignment (expression has type "B", variable has type "A")
main:11: note: Following member(s) of "B" have conflicts:
main:11: note:     Expected:
main:11: note:         def [T] f(self, x: T) -> None
main:11: note:     Got:
main:11: note:         def [S, T] f(self, x: S, y: T) -> None

[case testProtocolIncompatibilityWithGenericMethodBounded]
from typing import Protocol, TypeVar

T = TypeVar('T')
S = TypeVar('S', bound=int)

class A(Protocol):
    def f(self, x: T) -> None: pass
class B:
    def f(self, x: S, y: T) -> None: pass

x: A = B()
[out]
main:11: error: Incompatible types in assignment (expression has type "B", variable has type "A")
main:11: note: Following member(s) of "B" have conflicts:
main:11: note:     Expected:
main:11: note:         def [T] f(self, x: T) -> None
main:11: note:     Got:
main:11: note:         def [S <: int, T] f(self, x: S, y: T) -> None

[case testProtocolIncompatibilityWithGenericRestricted]
from typing import Protocol, TypeVar

T = TypeVar('T')
S = TypeVar('S', int, str)

class A(Protocol):
    def f(self, x: T) -> None: pass
class B:
    def f(self, x: S, y: T) -> None: pass

x: A = B()
[out]
main:11: error: Incompatible types in assignment (expression has type "B", variable has type "A")
main:11: note: Following member(s) of "B" have conflicts:
main:11: note:     Expected:
main:11: note:         def [T] f(self, x: T) -> None
main:11: note:     Got:
main:11: note:         def [S in (int, str), T] f(self, x: S, y: T) -> None

[case testProtocolIncompatibilityWithManyOverloads]
from typing import Protocol, overload

class C1: pass
class C2: pass
class A(Protocol):
    @overload
    def f(self, x: int) -> int: pass
    @overload
    def f(self, x: str) -> str: pass
    @overload
    def f(self, x: C1) -> C2: pass
    @overload
    def f(self, x: C2) -> C1: pass

class B:
    def f(self) -> None: pass

x: A = B()
[out]
main:18: error: Incompatible types in assignment (expression has type "B", variable has type "A")
main:18: note: Following member(s) of "B" have conflicts:
main:18: note:     Expected:
main:18: note:         @overload
main:18: note:         def f(self, x: int) -> int
main:18: note:         @overload
main:18: note:         def f(self, x: str) -> str
main:18: note:         @overload
main:18: note:         def f(self, x: C1) -> C2
main:18: note:         @overload
main:18: note:         def f(self, x: C2) -> C1
main:18: note:     Got:
main:18: note:         def f(self) -> None

[case testProtocolIncompatibilityWithManyConflicts]
from typing import Protocol

class A(Protocol):
    def f(self, x: int) -> None: pass
    def g(self, x: int) -> None: pass
    def h(self, x: int) -> None: pass
    def i(self, x: int) -> None: pass
class B:
    def f(self, x: str) -> None: pass
    def g(self, x: str) -> None: pass
    def h(self, x: str) -> None: pass
    def i(self, x: str) -> None: pass

x: A = B()
[out]
main:14: error: Incompatible types in assignment (expression has type "B", variable has type "A")
main:14: note: Following member(s) of "B" have conflicts:
main:14: note:     Expected:
main:14: note:         def f(self, x: int) -> None
main:14: note:     Got:
main:14: note:         def f(self, x: str) -> None
main:14: note:     Expected:
main:14: note:         def g(self, x: int) -> None
main:14: note:     Got:
main:14: note:         def g(self, x: str) -> None
main:14: note:     <2 more conflict(s) not shown>

[case testProtocolIncompatibilityWithUnionType]
from typing import Any, Optional, Protocol

class A(Protocol):
    def execute(self, statement: Any, *args: Any, **kwargs: Any) -> None: ...

class B(Protocol):
    def execute(self, stmt: Any, *args: Any, **kwargs: Any) -> None: ...
    def cool(self) -> None: ...

def func1(arg: A) -> None: ...
def func2(arg: Optional[A]) -> None: ...

x: B
func1(x)
func2(x)
[builtins fixtures/tuple.pyi]
[builtins fixtures/dict.pyi]
[out]
main:14: error: Argument 1 to "func1" has incompatible type "B"; expected "A"
main:14: note: Following member(s) of "B" have conflicts:
main:14: note:     Expected:
main:14: note:         def execute(self, statement: Any, *args: Any, **kwargs: Any) -> None
main:14: note:     Got:
main:14: note:         def execute(self, stmt: Any, *args: Any, **kwargs: Any) -> None
main:15: error: Argument 1 to "func2" has incompatible type "B"; expected "Optional[A]"
main:15: note: Following member(s) of "B" have conflicts:
main:15: note:     Expected:
main:15: note:         def execute(self, statement: Any, *args: Any, **kwargs: Any) -> None
main:15: note:     Got:
main:15: note:         def execute(self, stmt: Any, *args: Any, **kwargs: Any) -> None

[case testDontShowNotesForTupleAndIterableProtocol]
from typing import Iterable, Sequence, Protocol, NamedTuple

class N(NamedTuple):
    x: int

def f1(x: Iterable[str]) -> None: pass
def f2(x: Sequence[str]) -> None: pass

# The errors below should be short
f1(N(1))  # E: Argument 1 to "f1" has incompatible type "N"; expected "Iterable[str]"
f2(N(2))  # E: Argument 1 to "f2" has incompatible type "N"; expected "Sequence[str]"
[builtins fixtures/tuple.pyi]

[case testNotManyFlagConflitsShownInProtocols]
from typing import Protocol

class AllSettable(Protocol):
    a: int
    b: int
    c: int
    d: int

class AllReadOnly:
    @property
    def a(self) -> int: pass
    @property
    def b(self) -> int: pass
    @property
    def c(self) -> int: pass
    @property
    def d(self) -> int: pass

x: AllSettable = AllReadOnly()
[builtins fixtures/property.pyi]
[out]
main:19: error: Incompatible types in assignment (expression has type "AllReadOnly", variable has type "AllSettable")
main:19: note: Protocol member AllSettable.a expected settable variable, got read-only attribute
main:19: note: Protocol member AllSettable.b expected settable variable, got read-only attribute
main:19: note:     <2 more conflict(s) not shown>

[case testProtocolsMoreConflictsNotShown]
from typing_extensions import Protocol
from typing import Generic, TypeVar

T = TypeVar('T')

class MockMapping(Protocol[T]):
    def a(self, x: T) -> int: pass
    def b(self, x: T) -> int: pass
    def c(self, x: T) -> int: pass
    d: T
    e: T
    f: T

class MockDict(MockMapping[T]):
    more: int

def f(x: MockMapping[int]) -> None: pass
x: MockDict[str]
f(x)  # E: Argument 1 to "f" has incompatible type "MockDict[str]"; expected "MockMapping[int]"
[builtins fixtures/tuple.pyi]

[case testProtocolNotesForComplexSignatures]
from typing import Protocol, Optional

class P(Protocol):
    def meth(self, x: int, *args: str) -> None: pass
    def other(self, *args, hint: Optional[str] = None, **kwargs: str) -> None: pass
class C:
    def meth(self) -> int: pass
    def other(self) -> int: pass

x: P = C()
[builtins fixtures/dict.pyi]
[out]
main:10: error: Incompatible types in assignment (expression has type "C", variable has type "P")
main:10: note: Following member(s) of "C" have conflicts:
main:10: note:     Expected:
main:10: note:         def meth(self, x: int, *args: str) -> None
main:10: note:     Got:
main:10: note:         def meth(self) -> int
main:10: note:     Expected:
main:10: note:         def other(self, *args: Any, hint: Optional[str] = ..., **kwargs: str) -> None
main:10: note:     Got:
main:10: note:         def other(self) -> int

[case testObjectAllowedInProtocolBases]
from typing import Protocol
class P(Protocol, object):
    pass
[out]

[case testNoneSubtypeOfEmptyProtocol]
from typing import Protocol
class P(Protocol):
    pass

x: P = None
[out]

[case testNoneSubtypeOfAllProtocolsWithoutStrictOptional]
from typing import Protocol
class P(Protocol):
    attr: int
    def meth(self, arg: str) -> str:
        pass

x: P = None
[out]

[case testNoneSubtypeOfEmptyProtocolStrict]
# flags: --strict-optional
from typing import Protocol
class P(Protocol):
    pass
x: P = None

class PBad(Protocol):
    x: int
y: PBad = None  # E: Incompatible types in assignment (expression has type "None", variable has type "PBad")
[out]

[case testOnlyMethodProtocolUsableWithIsSubclass]
from typing import Protocol, runtime_checkable, Union, Type, Sequence, overload
@runtime_checkable
class P(Protocol):
    def meth(self) -> int:
        pass
@runtime_checkable
class PBad(Protocol):
    x: str

class C:
    x: str
    def meth(self) -> int:
        pass
class E: pass

cls: Type[Union[C, E]]
issubclass(cls, PBad)  # E: Only protocols that don't have non-method members can be used with issubclass() \
                       # N: Protocol "PBad" has non-method member(s): x
if issubclass(cls, P):
    reveal_type(cls)  # N: Revealed type is "Type[__main__.C]"
else:
    reveal_type(cls)  # N: Revealed type is "Type[__main__.E]"

@runtime_checkable
class POverload(Protocol):
    @overload
    def meth(self, a: int) -> float: ...
    @overload
    def meth(self, a: str) -> Sequence[float]: ...
    def meth(self, a):
        pass

reveal_type(issubclass(int, POverload))  # N: Revealed type is "builtins.bool"
[builtins fixtures/isinstance.pyi]
[typing fixtures/typing-full.pyi]
[out]

[case testCallableImplementsProtocol]
from typing import Protocol

class Caller(Protocol):
    def __call__(self, x: str, *args: int) -> None: ...

def call(x: str, *args: int) -> None:
    pass
def bad(x: int, *args: str) -> None:
    pass

def func(caller: Caller) -> None:
    pass

func(call)
func(bad)  # E: Argument 1 to "func" has incompatible type "Callable[[int, VarArg(str)], None]"; expected "Caller"
[builtins fixtures/tuple.pyi]
[out]

[case testCallableImplementsProtocolGeneric]
from typing import Protocol, TypeVar, Tuple

T = TypeVar('T')
S = TypeVar('S')

class Caller(Protocol[T, S]):
    def __call__(self, x: T, y: S) -> Tuple[T, S]: ...

def call(x: int, y: str) -> Tuple[int, str]: ...

def func(caller: Caller[T, S]) -> Tuple[T, S]:
    pass

reveal_type(func(call))  # N: Revealed type is "Tuple[builtins.int*, builtins.str*]"
[builtins fixtures/tuple.pyi]
[out]

[case testCallableImplementsProtocolGenericTight]
from typing import Protocol, TypeVar

T = TypeVar('T')

class Caller(Protocol):
    def __call__(self, x: T) -> T: ...

def call(x: T) -> T: ...
def bad(x: int) -> int: ...

def func(caller: Caller) -> None:
    pass

func(call)
func(bad)  # E: Argument 1 to "func" has incompatible type "Callable[[int], int]"; expected "Caller"
[builtins fixtures/tuple.pyi]
[out]

[case testCallableImplementsProtocolGenericNotGeneric]
from typing import Protocol, TypeVar, Tuple

T = TypeVar('T')

class Caller(Protocol):
    def __call__(self, x: int) -> int: ...

def call(x: T) -> T: ...

def bad(x: T) -> Tuple[T, T]: ...

def func(caller: Caller) -> None:
    pass

func(call)
func(bad)  # E: Argument 1 to "func" has incompatible type "Callable[[T], Tuple[T, T]]"; expected "Caller"
[builtins fixtures/tuple.pyi]
[out]

[case testCallableImplementsProtocolOverload]
from typing import Protocol, overload, Union

class Caller(Protocol):
    @overload
    def __call__(self, x: int) -> int: ...
    @overload
    def __call__(self, x: str) -> str: ...

@overload
def call(x: int) -> int: ...
@overload
def call(x: str) -> str: ...
def call(x: Union[int, str]) -> Union[int, str]:
    pass

def bad(x: Union[int, str]) -> Union[int, str]:
    pass

def func(caller: Caller) -> None:
    pass

func(call)
func(bad)  # E: Argument 1 to "func" has incompatible type "Callable[[Union[int, str]], Union[int, str]]"; expected "Caller"
[out]

[case testCallableImplementsProtocolExtraNote]
from typing import Protocol

class Caller(Protocol):
    def __call__(self, x: str, *args: int) -> None: ...

def bad(x: int, *args: str) -> None:
    pass

cb: Caller = bad  # E: Incompatible types in assignment (expression has type "Callable[[int, VarArg(str)], None]", variable has type "Caller") \
                  # N: "Caller.__call__" has type "Callable[[Arg(str, 'x'), VarArg(int)], None]"
[builtins fixtures/tuple.pyi]
[out]

[case testCallableImplementsProtocolArgName]
from typing import Protocol

class Caller(Protocol):
    def __call__(self, x: str) -> None: ...

class CallerAnon(Protocol):
    def __call__(self, __x: str) -> None: ...

def call(x: str) -> None:
    pass
def bad(y: str) -> None:
    pass

def func(caller: Caller) -> None:
    pass

def anon(caller: CallerAnon) -> None:
    pass


func(call)
func(bad)  # E: Argument 1 to "func" has incompatible type "Callable[[str], None]"; expected "Caller"
anon(bad)
[out]

[case testCallableProtocolVsProtocol]
from typing import Protocol

class One(Protocol):
    def __call__(self, x: str) -> None: ...

class Other(Protocol):
    def __call__(self, x: str) -> None: ...

class Bad(Protocol):
    def __call__(self, zzz: str) -> None: ...

def func(caller: One) -> None:
    pass

a: Other
b: Bad

func(a)
func(b)  # E: Argument 1 to "func" has incompatible type "Bad"; expected "One"
[out]

[case testJoinProtocolCallback]
from typing import Protocol, Callable

class A: ...
class B(A): ...
class C(B): ...
class D(B): ...

class Call(Protocol):
    def __call__(self, x: B) -> C: ...
Normal = Callable[[A], D]

a: Call
b: Normal

reveal_type([a, b])  # N: Revealed type is "builtins.list[def (__main__.B) -> __main__.B]"
reveal_type([b, a])  # N: Revealed type is "builtins.list[def (__main__.B) -> __main__.B]"
[builtins fixtures/list.pyi]
[out]

[case testMeetProtocolCallback]
from typing import Protocol, Callable

class A: ...
class B(A): ...
class C(B): ...
class D(B): ...

class Call(Protocol):
    def __call__(self, __x: C) -> B: ...
Normal = Callable[[D], A]

def a(x: Call) -> None: ...
def b(x: Normal) -> None: ...

reveal_type([a, b])  # N: Revealed type is "builtins.list[def (x: def (__main__.B) -> __main__.B)]"
reveal_type([b, a])  # N: Revealed type is "builtins.list[def (x: def (__main__.B) -> __main__.B)]"
[builtins fixtures/list.pyi]
[out]

[case testProtocolsAlwaysABCs]
from typing import Protocol

class P(Protocol): ...
class C(P): ...

reveal_type(C.register(int))  # N: Revealed type is "def () -> builtins.int"
[typing fixtures/typing-full.pyi]
[out]

[case testProtocolVarianceAfterDecorators]
# The test case is simplified, in reality this caused problems with @abstractmethod
# in stubs and test fixtures.
from typing import Protocol, TypeVar

T = TypeVar('T')
def dec(x: T) -> T: ...
alias = dec

class P(Protocol[T]):
    @alias
    def meth(self, arg: T) -> T: ...
[out]

[case testNamedTupleWithNoArgsCallableField]
from typing import Callable, NamedTuple, Protocol

class N(NamedTuple):
    func: Callable[[], str]

class P(Protocol):
    @property
    def func(self) -> Callable[[], str]: ...

p: P = N(lambda: 'foo')
[builtins fixtures/property.pyi]

[case testNamedTupleWithManyArgsCallableField]
from typing import Callable, NamedTuple, Protocol

class N(NamedTuple):
    func: Callable[[str, str, str], str]

class P(Protocol):
    @property
    def func(self) -> Callable[[str, str, str], str]: ...

p: P = N(lambda a, b, c: 'foo')
[builtins fixtures/property.pyi]

[case testLiteralsAgainstProtocols]
from typing import SupportsInt, SupportsAbs, TypeVar
from typing_extensions import Literal, Final

T = TypeVar('T')
def abs(x: SupportsAbs[T]) -> T: ...
def foo(x: SupportsInt) -> None: ...

ONE: Final = 1
TWO: Literal[2]
ALL: Literal[1, 2, 3]

foo(ONE)
foo(TWO)
foo(3)

reveal_type(abs(ONE))  # N: Revealed type is "builtins.int*"
reveal_type(abs(TWO))  # N: Revealed type is "builtins.int*"
reveal_type(abs(3))  # N: Revealed type is "builtins.int*"
reveal_type(abs(ALL))  # N: Revealed type is "builtins.int*"
[builtins fixtures/float.pyi]
[typing fixtures/typing-full.pyi]

[case testProtocolWithSlots]
from typing import Protocol

class A(Protocol):
    __slots__ = ()

[builtins fixtures/tuple.pyi]

[case testNoneVsProtocol]
# mypy: strict-optional
from typing_extensions import Protocol

class MyHashable(Protocol):
    def __hash__(self) -> int: ...

def f(h: MyHashable) -> None: pass
f(None)

class Proto(Protocol):
    def __hash__(self) -> int: ...
    def method(self) -> None: ...

def g(h: Proto) -> None: pass
g(None)  # E: Argument 1 to "g" has incompatible type "None"; expected "Proto"

class Proto2(Protocol):
    def hash(self) -> None: ...

def h(h: Proto2) -> None: pass
h(None)  # E: Argument 1 to "h" has incompatible type "None"; expected "Proto2"

class EmptyProto(Protocol): ...

def hh(h: EmptyProto) -> None: pass
hh(None)
[builtins fixtures/tuple.pyi]


[case testPartialTypeProtocol]
from typing import Protocol

class Flapper(Protocol):
    def flap(self) -> int: ...

class Blooper:
    flap = None

    def bloop(self, x: Flapper) -> None:
        reveal_type([self, x])  # N: Revealed type is "builtins.list[builtins.object*]"

class Gleemer:
    flap = []  # E: Need type annotation for "flap" (hint: "flap: List[<type>] = ...")

    def gleem(self, x: Flapper) -> None:
        reveal_type([self, x])  # N: Revealed type is "builtins.list[builtins.object*]"
[builtins fixtures/tuple.pyi]


[case testPartialTypeProtocolHashable]
# flags: --no-strict-optional
from typing import Protocol

class Hashable(Protocol):
    def __hash__(self) -> int: ...

class ObjectHashable:
    def __hash__(self) -> int: ...

class DataArray(ObjectHashable):
    __hash__ = None

    def f(self, x: Hashable) -> None:
        reveal_type([self, x])  # N: Revealed type is "builtins.list[builtins.object*]"
[builtins fixtures/tuple.pyi]


[case testPartialAttributeNoneType]
# flags: --no-strict-optional
from typing import Optional, Protocol, runtime_checkable

@runtime_checkable
class MyProtocol(Protocol):
    def is_valid(self) -> bool: ...
    text: Optional[str]

class MyClass:
    text = None
    def is_valid(self) -> bool:
        reveal_type(self.text)  # N: Revealed type is "None"
        assert isinstance(self, MyProtocol)
[builtins fixtures/isinstance.pyi]
[typing fixtures/typing-full.pyi]


[case testPartialAttributeNoneTypeStrictOptional]
# flags: --strict-optional
from typing import Optional, Protocol, runtime_checkable

@runtime_checkable
class MyProtocol(Protocol):
    def is_valid(self) -> bool: ...
    text: Optional[str]

class MyClass:
    text = None
    def is_valid(self) -> bool:
        reveal_type(self.text)  # N: Revealed type is "None"
        assert isinstance(self, MyProtocol)
[builtins fixtures/isinstance.pyi]
[typing fixtures/typing-full.pyi]

<<<<<<< HEAD
[case testProtocolAndTypeVariableSpecialCase]
from typing import TypeVar, Iterable, Optional, Callable, Protocol

T_co = TypeVar('T_co', covariant=True)

class SupportsNext(Protocol[T_co]):
    def __next__(self) -> T_co: ...

N = TypeVar("N", bound=SupportsNext, covariant=True)

class SupportsIter(Protocol[T_co]):
    def __iter__(self) -> T_co: ...

def f(i: SupportsIter[N]) -> N: ...

I = TypeVar('I', bound=Iterable)

def g(x: I, y: Iterable) -> None:
    f(x)
    f(y)
=======
[case testMatchProtocolAgainstOverloadWithAmbiguity]
from typing import TypeVar, Protocol, Union, Generic, overload

T = TypeVar("T", covariant=True)

class slice: pass

class GetItem(Protocol[T]):
    def __getitem__(self, k: int) -> T: ...

class Str:  # Resembles 'str'
    def __getitem__(self, k: Union[int, slice]) -> Str: ...

class Lst(Generic[T]):  # Resembles 'list'
    def __init__(self, x: T): ...
    @overload
    def __getitem__(self, k: int) -> T: ...
    @overload
    def __getitem__(self, k: slice) -> Lst[T]: ...
    def __getitem__(self, k): pass

def f(x: GetItem[GetItem[Str]]) -> None: ...

a: Lst[Str]
f(Lst(a))

class Lst2(Generic[T]):
    def __init__(self, x: T): ...
    # The overload items are tweaked but still compatible
    @overload
    def __getitem__(self, k: Str) -> None: ...
    @overload
    def __getitem__(self, k: slice) -> Lst2[T]: ...
    @overload
    def __getitem__(self, k: Union[int, str]) -> T: ...
    def __getitem__(self, k): pass

b: Lst2[Str]
f(Lst2(b))

class Lst3(Generic[T]):  # Resembles 'list'
    def __init__(self, x: T): ...
    # The overload items are no longer compatible (too narrow argument type)
    @overload
    def __getitem__(self, k: slice) -> Lst3[T]: ...
    @overload
    def __getitem__(self, k: bool) -> T: ...
    def __getitem__(self, k): pass

c: Lst3[Str]
f(Lst3(c))  # E: Argument 1 to "f" has incompatible type "Lst3[Lst3[Str]]"; expected "GetItem[GetItem[Str]]" \
# N: Following member(s) of "Lst3[Lst3[Str]]" have conflicts: \
# N:     Expected:                  \
# N:         def __getitem__(self, int) -> GetItem[Str] \
# N:     Got:                       \
# N:         @overload              \
# N:         def __getitem__(self, slice) -> Lst3[Lst3[Str]] \
# N:         @overload              \
# N:         def __getitem__(self, bool) -> Lst3[Str]

[builtins fixtures/list.pyi]
[typing fixtures/typing-full.pyi]

[case testMatchProtocolAgainstOverloadWithMultipleMatchingItems]
from typing import Protocol, overload, TypeVar, Any

_T_co = TypeVar("_T_co", covariant=True)
_T = TypeVar("_T")

class SupportsRound(Protocol[_T_co]):
    @overload
    def __round__(self) -> int: ...
    @overload
    def __round__(self, __ndigits: int) -> _T_co: ...

class C:
    # This matches both overload items of SupportsRound
    def __round__(self, __ndigits: int = ...) -> int: ...

def round(number: SupportsRound[_T], ndigits: int) -> _T: ...

round(C(), 1)
>>>>>>> a8b6d6f7
<|MERGE_RESOLUTION|>--- conflicted
+++ resolved
@@ -2807,7 +2807,6 @@
 [builtins fixtures/isinstance.pyi]
 [typing fixtures/typing-full.pyi]
 
-<<<<<<< HEAD
 [case testProtocolAndTypeVariableSpecialCase]
 from typing import TypeVar, Iterable, Optional, Callable, Protocol
 
@@ -2828,7 +2827,7 @@
 def g(x: I, y: Iterable) -> None:
     f(x)
     f(y)
-=======
+
 [case testMatchProtocolAgainstOverloadWithAmbiguity]
 from typing import TypeVar, Protocol, Union, Generic, overload
 
@@ -2910,5 +2909,4 @@
 
 def round(number: SupportsRound[_T], ndigits: int) -> _T: ...
 
-round(C(), 1)
->>>>>>> a8b6d6f7
+round(C(), 1)