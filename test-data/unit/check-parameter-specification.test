--- conflicted
+++ resolved
@@ -2595,10 +2595,9 @@
     base_ok: tuple[int, str]
     predicate(*base_ok, *args, **kwargs)
     base_bad: tuple[Union[int, str], ...]
-<<<<<<< HEAD
-    predicate(*base_bad, *args, **kwargs)  # E: Argument 1 has incompatible type "*tuple[Union[int, str], ...]"; expected "int" \
-                                           # E: Argument 1 has incompatible type "*tuple[Union[int, str], ...]"; expected "str" \
-                                           # E: Argument 1 has incompatible type "*tuple[Union[int, str], ...]"; expected "_P.args"
+    predicate(*base_bad, *args, **kwargs)  # E: Argument 1 has incompatible type "*tuple[int | str, ...]"; expected "int" \
+                                           # E: Argument 1 has incompatible type "*tuple[int | str, ...]"; expected "str" \
+                                           # E: Argument 1 has incompatible type "*tuple[int | str, ...]"; expected "_P.args"
 [builtins fixtures/paramspec.pyi]
 
 [case testRevealBoundParamSpecArgs]
@@ -2756,9 +2755,4 @@
 reveal_type(Sneaky(f8, 1, y='').kwargs)  # N: Revealed type is "builtins.dict[builtins.str, builtins.str]"
 reveal_type(Sneaky(f9, 1, y=0).kwargs)  # N: Revealed type is "TypedDict('builtins.dict', {'x'?: builtins.int, 'y': builtins.int, 'z'?: builtins.str})"
 reveal_type(Sneaky(f9, 1, y=0, z='').kwargs)  # N: Revealed type is "TypedDict('builtins.dict', {'x'?: builtins.int, 'y': builtins.int, 'z'?: builtins.str})"
-=======
-    predicate(*base_bad, *args, **kwargs)  # E: Argument 1 has incompatible type "*tuple[int | str, ...]"; expected "int" \
-                                           # E: Argument 1 has incompatible type "*tuple[int | str, ...]"; expected "str" \
-                                           # E: Argument 1 has incompatible type "*tuple[int | str, ...]"; expected "_P.args"
->>>>>>> 64d953d3
 [builtins fixtures/paramspec.pyi]