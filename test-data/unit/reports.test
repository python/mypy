--- conflicted
+++ resolved
@@ -548,14 +548,13 @@
 </body>
 </html>
 
-<<<<<<< HEAD
 [case testLinecountReportCrashOnNamespacePackages]
 # cmd: mypy --linecount-report report -p folder
---Regression test for https://github.com/python/mypy/issues/15979
+-- Regression test for https://github.com/python/mypy/issues/15979
 [file folder/subfolder/something.py]
 class Something:
     pass
-=======
+
 [case testReportIsADirectoryErrorCrashOnNamespacePackages]
 # cmd: mypy --linecoverage-report report -p folder
 -- Regression test for https://github.com/python/mypy/issues/18128
@@ -596,5 +595,4 @@
       </classes>
     </package>
   </packages>
-</coverage>
->>>>>>> 28536b53
+</coverage>