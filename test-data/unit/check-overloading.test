-- Test cases for function overloading
[case testOverloadNotImportedNoCrash]

@overload
def f(a): pass
@overload
def f(a): pass
def f(a): pass
f(0)

@overload  # E: Name "overload" is not defined
def g(a:int): pass
def g(a): pass  # E: Name "g" already defined on line 9
g(0)

@something  # E: Name "something" is not defined
def r(a:int): pass
def r(a): pass  # E: Name "r" already defined on line 14
r(0)
[out]
main:2: error: Name "overload" is not defined
main:4: error: Name "f" already defined on line 2
main:4: error: Name "overload" is not defined
main:6: error: Name "f" already defined on line 2

[case testTypeCheckOverloadWithImplementation]
from typing import overload, Any
class A: pass
class B: pass

@overload
def f(x: 'A') -> 'B': ...
@overload
def f(x: 'B') -> 'A': ...

def f(x: Any) -> Any:
    pass

reveal_type(f(A())) # N: Revealed type is "__main__.B"
reveal_type(f(B())) # N: Revealed type is "__main__.A"
[builtins fixtures/isinstance.pyi]

[case testTypingExtensionsOverload]
from typing import Any
from typing_extensions import overload
class A: pass
class B: pass

@overload
def f(x: 'A') -> 'B': ...
@overload
def f(x: 'B') -> 'A': ...

def f(x: Any) -> Any:
    pass

reveal_type(f(A())) # N: Revealed type is "__main__.B"
reveal_type(f(B())) # N: Revealed type is "__main__.A"
[builtins fixtures/isinstance.pyi]

[case testOverloadNeedsImplementation]
from typing import overload, Any

class A: pass
class B: pass

@overload  # E: An overloaded function outside a stub file must have an implementation
def f(x: 'A') -> 'B': ...
@overload
def f(x: 'B') -> 'A': ...

reveal_type(f(A())) # N: Revealed type is "__main__.B"
reveal_type(f(B())) # N: Revealed type is "__main__.A"
[builtins fixtures/isinstance.pyi]

[case testSingleOverloadNoImplementation]
from typing import overload, Any
@overload  # E: Single overload definition, multiple required
def f(x: 'A') -> 'B': ...

class A: pass
class B: pass
[builtins fixtures/isinstance.pyi]

[case testOverloadByAnyOtherName]
from typing import overload as rose
from typing import Any
class A: pass
class B: pass

@rose
def f(x: 'A') -> 'B': ...
@rose
def f(x: 'B') -> 'A': ...

def f(x: Any) -> Any:
    pass

reveal_type(f(A())) # N: Revealed type is "__main__.B"
reveal_type(f(B())) # N: Revealed type is "__main__.A"
[builtins fixtures/isinstance.pyi]

[case testTypeCheckOverloadWithDecoratedImplementation]
from typing import overload, Any

class A: pass
class B: pass

def deco(fun): ...

@overload
def f(x: 'A') -> 'B': ...
@overload
def f(x: 'B') -> 'A': ...

@deco
def f(x: Any) -> Any:
    pass

reveal_type(f(A())) # N: Revealed type is "__main__.B"
reveal_type(f(B())) # N: Revealed type is "__main__.A"
[builtins fixtures/isinstance.pyi]

[case testOverloadDecoratedImplementationNotLast]
from typing import overload, Any

def deco(fun): ...

@overload
def f(x: 'A') -> 'B': ...

@deco  # E: The implementation for an overloaded function must come last
def f(x: Any) -> Any:
    pass

@overload
def f(x: 'B') -> 'A': ...

class A: pass
class B: pass
[builtins fixtures/isinstance.pyi]

[case testOverloadImplementationNotLast]
from typing import overload, Any

@overload
def f(x: 'A') -> 'B': ...

def f(x: Any) -> Any:  # E: The implementation for an overloaded function must come last
    pass

@overload
def f(x: 'B') -> 'A': ...

class A: pass
class B: pass
[builtins fixtures/isinstance.pyi]

[case testDecoratedRedefinitionIsNotOverload]
from typing import overload, Any

def deco(fun): ...

@deco
def f(x: 'A') -> 'B': ...
@deco  # E: Name "f" already defined on line 5
def f(x: 'B') -> 'A': ...
@deco  # E: Name "f" already defined on line 5
def f(x: Any) -> Any: ...

class A: pass
class B: pass
[builtins fixtures/isinstance.pyi]

[case testTypeCheckOverloadWithImplementationError]
from typing import overload, Any

class A: pass
class B: pass

@overload
def f(x: 'A') -> 'B': ...
@overload
def f(x: 'B') -> 'A': ...

def f(x: Any) -> Any:
    foo = 1
    if int():
        foo = "bar"  # E: Incompatible types in assignment (expression has type "str", variable has type "int")

@overload
def g(x: 'A') -> 'B': ...
@overload
def g(x: 'B') -> 'A': ...

def g(x):
    foo = 1
    if int():
        foo = "bar"

reveal_type(f(A()))  # N: Revealed type is "__main__.B"
reveal_type(f(B()))  # N: Revealed type is "__main__.A"
[builtins fixtures/isinstance.pyi]

[case testTypeCheckOverloadWithUntypedImplAndMultipleVariants]
from typing import overload

@overload
def f(x: int) -> str: ...
@overload
def f(x: str) -> int: ...  # E: Overloaded function signatures 2 and 3 overlap with incompatible return types
@overload
def f(x: object) -> str: ...
def f(x): ...

[case testTypeCheckOverloadWithImplTooSpecificArg]
from typing import overload, Any

class A: pass
class B: pass

a = A()

@overload
def f(x: 'A') -> 'B': ...
@overload
def f(x: 'B') -> 'A': ...

def f(x: 'A') -> Any: # E: Overloaded function implementation does not accept all possible arguments of signature 2
    pass

reveal_type(f(A())) # N: Revealed type is "__main__.B"
reveal_type(f(B())) # N: Revealed type is "__main__.A"

[builtins fixtures/isinstance.pyi]

[case testTypeCheckOverloadWithImplTooSpecificRetType]
from typing import overload, Any

class A: pass
class B: pass

a = A()

@overload
def f(x: 'A') -> 'B': ...
@overload
def f(x: 'B') -> 'A': ...

def f(x: Any) -> 'B': # E: Overloaded function implementation cannot produce return type of signature 2
    return B()

reveal_type(f(A())) # N: Revealed type is "__main__.B"
reveal_type(f(B())) # N: Revealed type is "__main__.A"

[builtins fixtures/isinstance.pyi]

[case testTypeCheckOverloadWithImplTypeVar]
from typing import overload, Any, TypeVar

T = TypeVar('T')

class A: pass
class B: pass

a = A()

@overload
def f(x: 'A') -> 'A': ...
@overload
def f(x: 'B') -> 'B': ...

def f(x: T) -> T:
    ...

reveal_type(f(A())) # N: Revealed type is "__main__.A"
reveal_type(f(B())) # N: Revealed type is "__main__.B"

[builtins fixtures/isinstance.pyi]

[case testTypeCheckOverloadWithImplTypeVarProblems]
from typing import overload, Any, TypeVar, Union

T = TypeVar('T', bound='A')

class A: pass
class B: pass

a = A()

@overload
def f(x: 'A') -> 'A': ...
@overload
def f(x: 'B') -> 'B': ...

def f(x: Union[T, B]) -> T:  # E: Overloaded function implementation cannot satisfy signature 2 due to inconsistencies in how they use type variables
    ...

reveal_type(f(A())) # N: Revealed type is "__main__.A"
reveal_type(f(B())) # N: Revealed type is "__main__.B"

[builtins fixtures/isinstance.pyi]

[case testTypeCheckOverloadImplementationTypeVarWithValueRestriction]
from typing import overload, TypeVar, Union

class A: pass
class B: pass
class C: pass

T = TypeVar('T', A, B)

@overload
def foo(x: T) -> T: ...
@overload
def foo(x: C) -> int: ...
def foo(x: Union[A, B, C]) -> Union[A, B, int]:
    if isinstance(x, C):
        return 3
    else:
        return x

@overload
def bar(x: T) -> T: ...
@overload
def bar(x: C) -> int: ...
def bar(x: Union[T, C]) -> Union[T, int]:
    if isinstance(x, C):
        return 3
    else:
        return x

[builtins fixtures/isinstancelist.pyi]

[case testTypeCheckOverloadImplementationTypeVarDifferingUsage1]
from typing import overload, Union, List, TypeVar, Generic

T = TypeVar('T')

@overload
def foo(t: List[T]) -> T: ...
@overload
def foo(t: T) -> T: ...
def foo(t: Union[List[T], T]) -> T:
    if isinstance(t, list):
        return t[0]
    else:
        return t

class Wrapper(Generic[T]):
    @overload
    def foo(self, t: List[T]) -> T: ...
    @overload
    def foo(self, t: T) -> T: ...
    def foo(self, t: Union[List[T], T]) -> T:
        if isinstance(t, list):
            return t[0]
        else:
            return t
[builtins fixtures/isinstancelist.pyi]

[case testTypeCheckOverloadImplementationTypeVarDifferingUsage2]
from typing import overload, Union, List, TypeVar, Generic

T = TypeVar('T')

# Note: this is unsafe when T = object
@overload
def foo(t: List[T], s: T) -> int: ...  # E: Overloaded function signatures 1 and 2 overlap with incompatible return types
@overload
def foo(t: T, s: T) -> str: ...
def foo(t, s): pass

class Wrapper(Generic[T]):
    @overload
    def foo(self, t: List[T], s: T) -> int: ...  # E: Overloaded function signatures 1 and 2 overlap with incompatible return types \
                                                 # N: Flipping the order of overloads will fix this error
    @overload
    def foo(self, t: T, s: T) -> str: ...
    def foo(self, t, s): pass

class Dummy(Generic[T]): pass

# Same root issue: why does the additional constraint bound T <: T
# cause the constraint solver to not infer T = object like it did in the
# first example?
@overload
def bar(d: Dummy[T], t: List[T], s: T) -> int: ...  # E: Overloaded function signatures 1 and 2 overlap with incompatible return types \
                                                    # N: Flipping the order of overloads will fix this error
@overload
def bar(d: Dummy[T], t: T, s: T) -> str: ...
def bar(d: Dummy[T], t, s): pass
[builtins fixtures/isinstancelist.pyi]

[case testTypeCheckOverloadedFunctionBody]
from foo import *
[file foo.pyi]
from typing import overload
@overload
def f(x: 'A'):
    if int():
        x = B() # E: Incompatible types in assignment (expression has type "B", variable has type "A")
        x = A()
@overload
def f(x: 'B'):
    if int():
        x = A() # E: Incompatible types in assignment (expression has type "A", variable has type "B")
        x = B()
class A: pass
class B: pass
[out]

[case testTypeCheckOverloadedMethodBody]
from foo import *
[file foo.pyi]
from typing import overload
class A:
    @overload
    def f(self, x: 'A'):
        if int():
            x = B() # E: Incompatible types in assignment (expression has type "B", variable has type "A")
            x = A()
    @overload
    def f(self, x: 'B'):
        if int():
            x = A() # E: Incompatible types in assignment (expression has type "A", variable has type "B")
            x = B()
class B: pass
[out]

[case testCallToOverloadedFunction]
from foo import *
[file foo.pyi]
from typing import overload
f(C()) # E: No overload variant of "f" matches argument type "C" \
       # N: Possible overload variants: \
       # N:     def f(x: A) -> None \
       # N:     def f(x: B) -> None
f(A())
f(B())

@overload
def f(x: 'A') -> None: pass
@overload
def f(x: 'B') -> None: pass

class A: pass
class B: pass
class C: pass

[case testOverloadedFunctionReturnValue]
from foo import *
[file foo.pyi]
from typing import overload
a: A
b: B
if int():
    b = f(a) # E: Incompatible types in assignment (expression has type "A", variable has type "B")
if int():
    a = f(b) # E: Incompatible types in assignment (expression has type "B", variable has type "A")
if int():
    a = f(a)
if int():
    b = f(b)

@overload
def f(x: 'A') -> 'A': pass
@overload
def f(x: 'B') -> 'B': pass
class A: pass
class B: pass
[builtins fixtures/tuple.pyi]

[case testCallToOverloadedMethod]
from foo import *
[file foo.pyi]
from typing import overload
A().f(C()) # E: No overload variant of "f" of "A" matches argument type "C" \
           # N: Possible overload variants: \
           # N:     def f(self, x: A) -> None \
           # N:     def f(self, x: B) -> None
A().f(A())
A().f(B())

class A:
  @overload
  def f(self, x: 'A') -> None: pass
  @overload
  def f(self, x: 'B') -> None: pass

class B: pass
class C: pass

[case testOverloadedMethodReturnValue]
from foo import *
[file foo.pyi]
from typing import overload
a: A
b: B
if int():
    b = a.f(a) # E: Incompatible types in assignment (expression has type "A", variable has type "B")
if int():
    a = a.f(b) # E: Incompatible types in assignment (expression has type "B", variable has type "A")
if int():
    a = a.f(a)
if int():
    b = a.f(b)

class A:
  @overload
  def f(self, x: 'A') -> 'A': pass
  @overload
  def f(self, x: 'B') -> 'B': pass
class B: pass
[builtins fixtures/tuple.pyi]

[case testOverloadsWithDifferentArgumentCounts]
from foo import *
[file foo.pyi]
from typing import overload
a: A
b: B
if int():
    a = f(a)
if int():
    b = f(a) # E: Incompatible types in assignment (expression has type "A", variable has type "B")
f(b)     # E: No overload variant of "f" matches argument type "B" \
         # N: Possible overload variants: \
         # N:     def f(x: A) -> A \
         # N:     def f(x: B, y: A) -> B
if int():
    b = f(b, a)
if int():
    a = f(b, a) # E: Incompatible types in assignment (expression has type "B", variable has type "A")
f(a, a)     # E: No overload variant of "f" matches argument types "A", "A" \
            # N: Possible overload variants: \
            # N:     def f(x: A) -> A \
            # N:     def f(x: B, y: A) -> B
f(b, b)     # E: No overload variant of "f" matches argument types "B", "B" \
            # N: Possible overload variants: \
            # N:     def f(x: A) -> A \
            # N:     def f(x: B, y: A) -> B

@overload
def f(x: 'A') -> 'A': pass
@overload
def f(x: 'B', y: 'A') -> 'B': pass
class A: pass
class B: pass
[builtins fixtures/tuple.pyi]

[case testGenericOverloadVariant]
from foo import *
[file foo.pyi]
from typing import overload, TypeVar, Generic
t = TypeVar('t')
ab: A[B]
ac: A[C]
b: B
c: C
if int():
    b = f(ab)
    c = f(ac)
    b = f(ac) # E: Incompatible types in assignment (expression has type "C", variable has type "B")
    b = f(b)
    c = f(b)  # E: Incompatible types in assignment (expression has type "B", variable has type "C")
@overload
def f(x: 'A[t]') -> t: pass
@overload
def f(x: 'B') -> 'B': pass
class A(Generic[t]): pass
class B: pass
class C: pass
[builtins fixtures/tuple.pyi]

[case testOverloadedInit]
from foo import *
[file foo.pyi]
from typing import overload
a: A
b: B
a = A(a)
a = A(b)
a = A(object()) # E: No overload variant of "A" matches argument type "object" \
                # N: Possible overload variants: \
                # N:     def __init__(self, a: A) -> A \
                # N:     def __init__(self, b: B) -> A

class A:
  @overload
  def __init__(self, a: 'A') -> None: pass
  @overload
  def __init__(self, b: 'B') -> None: pass
class B: pass
[builtins fixtures/tuple.pyi]

[case testIntersectionTypeCompatibility]
from foo import *
[file foo.pyi]
from typing import overload, Callable
o: object
a: A

if int():
    a = f # E: Incompatible types in assignment (expression has type overloaded function, variable has type "A")
if int():
    o = f

@overload
def f(a: 'A') -> None: pass
@overload
def f(a: Callable[[], None]) -> None: pass
class A: pass

[case testCompatibilityOfIntersectionTypeObjectWithStdType]
from foo import *
[file foo.pyi]
from typing import overload
t: type
a: A

if int():
    a = A # E: Incompatible types in assignment (expression has type "Type[A]", variable has type "A")
    t = A

class A:
    @overload
    def __init__(self, a: 'A') -> None: pass
    @overload
    def __init__(self, a: 'B') -> None: pass
class B: pass
[builtins fixtures/tuple.pyi]

[case testOverloadedGetitem]
from foo import *
[file foo.pyi]
from typing import overload
a: int
b: str
if int():
    a = A()[a]
if int():
    b = A()[a] # E: Incompatible types in assignment (expression has type "int", variable has type "str")
if int():
    b = A()[b]
if int():
    a = A()[b] # E: Incompatible types in assignment (expression has type "str", variable has type "int")

class A:
    @overload
    def __getitem__(self, a: int) -> int: pass
    @overload
    def __getitem__(self, b: str) -> str: pass
[builtins fixtures/tuple.pyi]

[case testOverloadedGetitemWithGenerics]
from foo import *
[file foo.pyi]
from typing import TypeVar, Generic, overload
t = TypeVar('t')
a: A
b: B
c: C[A]
if int():
    a = c[a]
    b = c[a] # E: Incompatible types in assignment (expression has type "A", variable has type "B")
if int():
    a = c[b]
    b = c[b] # E: Incompatible types in assignment (expression has type "A", variable has type "B")

class C(Generic[t]):
    @overload
    def __getitem__(self, a: 'A') -> t: pass
    @overload
    def __getitem__(self, b: 'B') -> t: pass
class A: pass
class B: pass
[builtins fixtures/tuple.pyi]

[case testImplementingOverloadedMethod]
from foo import *
[file foo.pyi]
from typing import overload
from abc import abstractmethod, ABCMeta

class I(metaclass=ABCMeta):
    @overload
    @abstractmethod
    def f(self) -> None: pass
    @overload
    @abstractmethod
    def f(self, a: 'A') -> None: pass
class A(I):
    @overload
    def f(self) -> None: pass
    @overload
    def f(self, a: 'A') -> None: pass

[case testOverloadWithFunctionType]
from foo import *
[file foo.pyi]
from typing import overload, Callable
class A: pass
@overload
def f(x: A) -> None: pass
@overload
def f(x: Callable[[], None]) -> None: pass

f(A())
[builtins fixtures/function.pyi]

[case testVarArgsOverload]
from foo import *
[file foo.pyi]
from typing import overload, Any
@overload
def f(x: 'A', *more: Any) -> 'A': pass
@overload
def f(x: 'B', *more: Any) -> 'A': pass
f(A())
f(A(), A, A)
f(B())
f(B(), B)
f(B(), B, B)
f(object()) # E: No overload variant of "f" matches argument type "object" \
            # N: Possible overload variants: \
            # N:     def f(x: A, *more: Any) -> A \
            # N:     def f(x: B, *more: Any) -> A
class A: pass
class B: pass
[builtins fixtures/list.pyi]

[case testVarArgsOverload2]
from foo import *
[file foo.pyi]
from typing import overload
@overload
def f(x: 'A', *more: 'B') -> 'A': pass
@overload
def f(x: 'B', *more: 'A') -> 'A': pass
f(A(), B())
f(A(), B(), B())
f(A(), A(), B()) # E: No overload variant of "f" matches argument types "A", "A", "B" \
                 # N: Possible overload variants: \
                 # N:     def f(x: A, *more: B) -> A \
                 # N:     def f(x: B, *more: A) -> A
f(A(), B(), A()) # E: No overload variant of "f" matches argument types "A", "B", "A" \
                 # N: Possible overload variants: \
                 # N:     def f(x: A, *more: B) -> A \
                 # N:     def f(x: B, *more: A) -> A
class A: pass
class B: pass
[builtins fixtures/list.pyi]

[case testOverloadWithTypeObject]
from foo import *
[file foo.pyi]
from typing import overload
@overload
def f(a: 'A', t: type) -> None: pass
@overload
def f(a: 'B', t: type) -> None: pass
f(A(), B)
f(B(), A)
class A: pass
class B: pass
[builtins fixtures/function.pyi]

[case testOverloadedInitAndTypeObjectInOverload]
from foo import *
[file foo.pyi]
from typing import overload
@overload
def f(t: type) -> 'A': pass
@overload
def f(t: 'A') -> 'B': pass
a: A
b: B
if int():
    a = f(A)
if int():
    b = f(a)
if int():
    b = f(A) # E: Incompatible types in assignment (expression has type "A", variable has type "B")
if int():
    a = f(a) # E: Incompatible types in assignment (expression has type "B", variable has type "A")
class A:
   @overload
   def __init__(self) -> None: pass
   @overload
   def __init__(self, a: 'A') -> None: pass
class B:
    pass
[builtins fixtures/tuple.pyi]

[case testOverlappingErasedSignatures]
from foo import *
[file foo.pyi]
from typing import overload, List
@overload
def f(a: List[int]) -> int: pass
@overload
def f(a: List[str]) -> int: pass
list_int = [] # type: List[int]
list_str = [] # type: List[str]
list_object = [] # type: List[object]
n = f(list_int)
m = f(list_str)
def p(): n, m # Prevent redefinition
n = 1
m = 1
n = 'x' # E: Incompatible types in assignment (expression has type "str", variable has type "int")
m = 'x' # E: Incompatible types in assignment (expression has type "str", variable has type "int")
f(list_object) # E: Argument 1 to "f" has incompatible type "List[object]"; expected "List[int]"
[builtins fixtures/list.pyi]

[case testOverlappingOverloadSignatures]
from foo import *
[file foo.pyi]
from typing import overload
class A: pass
class B(A): pass
@overload
def f(x: B) -> int: pass # E: Overloaded function signatures 1 and 2 overlap with incompatible return types
@overload
def f(x: A) -> str: pass

[case testContravariantOverlappingOverloadSignatures]
from foo import *
[file foo.pyi]
from typing import overload
class A: pass
class B(A): pass
@overload
def f(x: A) -> A: pass
@overload
def f(x: B) -> B: pass   # E: Overloaded function signature 2 will never be matched: signature 1's parameter type(s) are the same or broader

[case testPartiallyCovariantOverlappingOverloadSignatures]
from foo import *
[file foo.pyi]
from typing import overload
class A: pass
class B(A): pass
@overload
def f(x: B) -> A: pass # E: Overloaded function signatures 1 and 2 overlap with incompatible return types
@overload
def f(x: A) -> B: pass

[case testPartiallyContravariantOverloadSignatures]
from foo import *
[file foo.pyi]
from typing import overload
class A: pass
class B(A): pass
@overload
def g(x: A) -> int: pass
@overload
def g(x: B) -> str: pass  # E: Overloaded function signature 2 will never be matched: signature 1's parameter type(s) are the same or broader

[case testCovariantOverlappingOverloadSignatures]
from foo import *
[file foo.pyi]
from typing import overload
class A: pass
class B(A): pass
@overload
def g(x: B) -> B: pass
@overload
def g(x: A) -> A: pass

[case testCovariantOverlappingOverloadSignaturesWithSomeSameArgTypes]
from foo import *
[file foo.pyi]
from typing import overload
class A: pass
class B(A): pass
@overload
def g(x: int, y: B) -> B: pass
@overload
def g(x: int, y: A) -> A: pass

[case testCovariantOverlappingOverloadSignaturesWithAnyType]
from foo import *
[file foo.pyi]
from typing import Any, overload
@overload
def g(x: int) -> int: pass
@overload
def g(x: Any) -> Any: pass

[case testContravariantOverlappingOverloadSignaturesWithAnyType]
from foo import *
[file foo.pyi]
from typing import Any, overload
@overload
def g(x: Any) -> Any: pass
@overload
def g(x: int) -> int: pass  # E: Overloaded function signature 2 will never be matched: signature 1's parameter type(s) are the same or broader

[case testOverloadedLtAndGtMethods]
from foo import *
[file foo.pyi]
from typing import overload
class A:
    def __lt__(self, x: A) -> int: pass
    def __gt__(self, x: A) -> int: pass
class B:
    @overload
    def __lt__(self, x: B) -> int: pass
    @overload
    def __lt__(self, x: A) -> int: pass
    @overload
    def __gt__(self, x: B) -> int: pass
    @overload
    def __gt__(self, x: A) -> int: pass
A() < A()
A() < B()
B() < A()
B() < B()
A() < object() # E: Unsupported operand types for < ("A" and "object")
B() < object() # E: No overload variant of "__lt__" of "B" matches argument type "object" \
               # N: Possible overload variants: \
               # N:     def __lt__(self, B, /) -> int \
               # N:     def __lt__(self, A, /) -> int

[case testOverloadedForwardMethodAndCallingReverseMethod]
from foo import *
[file foo.pyi]
from typing import overload
class A:
    @overload
    def __add__(self, x: 'A') -> int: pass
    @overload
    def __add__(self, x: int) -> int: pass
class B:
    def __radd__(self, x: A) -> int: pass
A() + A()
A() + 1
A() + B()
A() + '' # E: No overload variant of "__add__" of "A" matches argument type "str" \
         # N: Possible overload variants: \
         # N:     def __add__(self, A, /) -> int \
         # N:     def __add__(self, int, /) -> int

[case testOverrideOverloadSwapped]
from foo import *
[file foo.pyi]
from typing import overload

class Parent:
    @overload
    def f(self, x: int) -> int: ...
    @overload
    def f(self, x: str) -> str: ...
class Child(Parent):
    @overload                           # E: Signature of "f" incompatible with supertype "Parent" \
                                        # N: Overload variants must be defined in the same order as they are in "Parent"
    def f(self, x: str) -> str: ...
    @overload
    def f(self, x: int) -> int: ...

[case testOverrideOverloadSwappedWithExtraVariants]
from foo import *
[file foo.pyi]
from typing import overload

class bool: pass

class Parent:
    @overload
    def f(self, x: int) -> int: ...
    @overload
    def f(self, x: str) -> str: ...
class Child1(Parent):
    @overload                           # E: Signature of "f" incompatible with supertype "Parent" \
                                        # N: Overload variants must be defined in the same order as they are in "Parent"
    def f(self, x: bool) -> bool: ...
    @overload
    def f(self, x: str) -> str: ...
    @overload
    def f(self, x: int) -> int: ...
class Child2(Parent):
    @overload                           # E: Signature of "f" incompatible with supertype "Parent" \
                                        # N: Overload variants must be defined in the same order as they are in "Parent"
    def f(self, x: str) -> str: ...
    @overload
    def f(self, x: bool) -> bool: ...
    @overload
    def f(self, x: int) -> int: ...
class Child3(Parent):
    @overload                           # E: Signature of "f" incompatible with supertype "Parent" \
                                        # N: Overload variants must be defined in the same order as they are in "Parent"
    def f(self, x: str) -> str: ...
    @overload
    def f(self, x: int) -> int: ...
    @overload
    def f(self, x: bool) -> bool: ...

[case testOverrideOverloadSwappedWithAdjustedVariants]
from foo import *
[file foo.pyi]
from typing import overload

class A: pass
class B(A): pass
class C(B): pass

class Parent:
    @overload
    def f(self, x: int) -> int: ...
    @overload
    def f(self, x: B) -> B: ...
class Child1(Parent):
    @overload                           # Fail
    def f(self, x: A) -> B: ...
    @overload
    def f(self, x: int) -> int: ...
class Child2(Parent):
    @overload                           # Fail
    def f(self, x: B) -> C: ...
    @overload
    def f(self, x: int) -> int: ...
class Child3(Parent):
    @overload                           # Fail
    def f(self, x: B) -> A: ...
    @overload
    def f(self, x: int) -> int: ...
[out]
tmp/foo.pyi:13: error: Signature of "f" incompatible with supertype "Parent"
tmp/foo.pyi:13: note: Overload variants must be defined in the same order as they are in "Parent"
tmp/foo.pyi:18: error: Signature of "f" incompatible with supertype "Parent"
tmp/foo.pyi:18: note: Overload variants must be defined in the same order as they are in "Parent"
tmp/foo.pyi:23: error: Signature of "f" incompatible with supertype "Parent"
tmp/foo.pyi:23: note:      Superclass:
tmp/foo.pyi:23: note:          @overload
tmp/foo.pyi:23: note:          def f(self, x: int) -> int
tmp/foo.pyi:23: note:          @overload
tmp/foo.pyi:23: note:          def f(self, x: B) -> B
tmp/foo.pyi:23: note:      Subclass:
tmp/foo.pyi:23: note:          @overload
tmp/foo.pyi:23: note:          def f(self, x: B) -> A
tmp/foo.pyi:23: note:          @overload
tmp/foo.pyi:23: note:          def f(self, x: int) -> int

[case testOverrideOverloadedMethodWithMoreGeneralArgumentTypes]
from foo import *
[file foo.pyi]
from typing import overload

class IntSub(int): pass

class StrSub(str): pass
class A:
    @overload
    def f(self, x: IntSub) -> int: return 0
    @overload
    def f(self, x: StrSub) -> str: return ''
class B(A):
    @overload
    def f(self, x: int) -> int: return 0
    @overload
    def f(self, x: str) -> str: return ''
[out]

[case testOverrideOverloadedMethodWithMoreSpecificArgumentTypes]
from foo import *
[file foo.pyi]
from typing import overload

class IntSub(int): pass

class StrSub(str): pass
class A:
    @overload
    def f(self, x: int) -> int: return 0
    @overload
    def f(self, x: str) -> str: return ''
class B(A):
    @overload  # Fail
    def f(self, x: IntSub) -> int: return 0
    @overload
    def f(self, x: str) -> str: return ''
class C(A):
    @overload  # Fail
    def f(self, x: int) -> int: return 0
    @overload
    def f(self, x: StrSub) -> str: return ''
class D(A):
    @overload
    def f(self, x: int) -> int: return 0
    @overload
    def f(self, x: str) -> str: return ''
[out]
tmp/foo.pyi:12: error: Signature of "f" incompatible with supertype "A"
tmp/foo.pyi:12: note:      Superclass:
tmp/foo.pyi:12: note:          @overload
tmp/foo.pyi:12: note:          def f(self, x: int) -> int
tmp/foo.pyi:12: note:          @overload
tmp/foo.pyi:12: note:          def f(self, x: str) -> str
tmp/foo.pyi:12: note:      Subclass:
tmp/foo.pyi:12: note:          @overload
tmp/foo.pyi:12: note:          def f(self, x: IntSub) -> int
tmp/foo.pyi:12: note:          @overload
tmp/foo.pyi:12: note:          def f(self, x: str) -> str
tmp/foo.pyi:17: error: Signature of "f" incompatible with supertype "A"
tmp/foo.pyi:17: note:      Superclass:
tmp/foo.pyi:17: note:          @overload
tmp/foo.pyi:17: note:          def f(self, x: int) -> int
tmp/foo.pyi:17: note:          @overload
tmp/foo.pyi:17: note:          def f(self, x: str) -> str
tmp/foo.pyi:17: note:      Subclass:
tmp/foo.pyi:17: note:          @overload
tmp/foo.pyi:17: note:          def f(self, x: int) -> int
tmp/foo.pyi:17: note:          @overload
tmp/foo.pyi:17: note:          def f(self, x: StrSub) -> str

[case testOverloadingAndDucktypeCompatibility]
from foo import *
[file foo.pyi]
from typing import overload, _promote

class A: pass

@_promote(A)
class B: pass

@overload
def f(n: B) -> B:
    return n
@overload
def f(n: A) -> A:
    return n

f(B()) + 'x'  # E: Unsupported left operand type for + ("B")
f(A()) + 'x'  # E: Unsupported left operand type for + ("A")
[typing fixtures/typing-medium.pyi]

[case testOverloadingAndIntFloatSubtyping]
from foo import *
[file foo.pyi]
from typing import overload
@overload
def f(x: float) -> None: pass
@overload
def f(x: str) -> None: pass
f(1.1)
f('')
f(1)
f(()) # E: No overload variant of "f" matches argument type "Tuple[()]" \
      # N: Possible overload variants: \
      # N:     def f(x: float) -> None \
      # N:     def f(x: str) -> None
[builtins fixtures/primitives.pyi]
[out]

[case testOverloadingVariableInputs]
from foo import *
[file foo.pyi]
from typing import overload
@overload
def f(x: int, y: int) -> None: pass
@overload
def f(x: int) -> None: pass
f(1)
f(1, 2)
z = (1, 2)
f(*z)
[builtins fixtures/primitives.pyi]
[out]

[case testTypeInferenceSpecialCaseWithOverloading]
from foo import *
[file foo.pyi]
from typing import overload

class A:
    def __add__(self, x: A) -> A: pass
class B:
    def __radd__(self, x: A) -> B: pass

@overload
def f(x: A) -> A: pass
@overload
def f(x: B) -> B: pass

f(A() + B())() # E: "B" not callable

[case testKeywordArgOverload]
from foo import *
[file foo.pyi]
from typing import overload
@overload
def f(x: int, y: str) -> int: pass
@overload
def f(x: str, y: int) -> str: pass
f(x=1, y='')() # E: "int" not callable
f(y=1, x='')() # E: "str" not callable

[case testIgnoreOverloadVariantBasedOnKeywordArg]
from foo import *
[file foo.pyi]
from typing import overload
@overload
def f(x: int) -> int: pass
@overload
def f(y: int) -> str: pass
f(x=1)() # E: "int" not callable
f(y=1)() # E: "str" not callable

[case testOverloadWithTupleVarArg]
from foo import *
[file foo.pyi]
from typing import overload
@overload
def f(x: int, y: str) -> int: pass
@overload
def f(*x: str) -> str: pass
f(*(1,))() # E: No overload variant of "f" matches argument type "Tuple[int]" \
           # N: Possible overload variants: \
           # N:     def f(x: int, y: str) -> int \
           # N:     def f(*x: str) -> str
f(*('',))() # E: "str" not callable
f(*(1, ''))() # E: "int" not callable
f(*(1, '', 1))() # E: No overload variant of "f" matches argument type "Tuple[int, str, int]" \
                 # N: Possible overload variants: \
                 # N:     def f(x: int, y: str) -> int \
                 # N:     def f(*x: str) -> str
[builtins fixtures/tuple.pyi]

[case testPreferExactSignatureMatchInOverload]
# flags: --no-strict-optional
from foo import *
[file foo.pyi]
from typing import overload, List
@overload
def f(x: int, y: List[int] = None) -> int: pass
@overload
def f(x: int, y: List[str] = None) -> int: pass
f(y=[1], x=0)() # E: "int" not callable
f(y=[''], x=0)() # E: "int" not callable
a = f(y=[['']], x=0) # E: List item 0 has incompatible type "List[str]"; expected "int"
reveal_type(a)  # N: Revealed type is "builtins.int"
[builtins fixtures/list.pyi]

[case testOverloadWithDerivedFromAny]
from foo import *
[file foo.pyi]
from typing import Any, overload
Base = None  # type: Any

class C:
    @overload
    def __init__(self, a: str) -> None: pass
    @overload
    def __init__(self, a: int) -> None: pass

class Derived(Base):
    def to_dict(self) -> C:
        return C(self)  # fails without the fix for #1363
C(Derived())  # fails without the hack
C(Base())  # Always ok

[case testOverloadWithBoundedTypeVar]
from foo import *
[file foo.pyi]
from typing import overload, TypeVar
T = TypeVar('T', bound=str)
@overload
def f(x: T) -> T: pass
@overload
def f(x: int) -> bool: pass
class mystr(str): pass

f('x')() # E: "str" not callable
f(1)() # E: "bool" not callable
f(1.1) # E: No overload variant of "f" matches argument type "float" \
       # N: Possible overload variants: \
       # N:     def [T: str] f(x: T) -> T \
       # N:     def f(x: int) -> bool
f(mystr())() # E: "mystr" not callable
[builtins fixtures/primitives.pyi]

[case testOverloadedCallWithVariableTypes]
from foo import *
[file foo.pyi]
from typing import overload, TypeVar, List
T = TypeVar('T', bound=str)
@overload
def f(x: T) -> T: pass
@overload
def f(x: List[T]) -> None: pass
class mystr(str): pass

U = TypeVar('U', bound=mystr)
V = TypeVar('V')
def g(x: U, y: V) -> None:
    f(x)() # E: "mystr" not callable
    f(y) # E: No overload variant of "f" matches argument type "V" \
         # N: Possible overload variants: \
         # N:     def [T: str] f(x: T) -> T \
         # N:     def [T: str] f(x: List[T]) -> None
    a = f([x])
    reveal_type(a)  # N: Revealed type is "None"
    f([y]) # E: Value of type variable "T" of "f" cannot be "V"
    f([x, y]) # E: Value of type variable "T" of "f" cannot be "object"
[builtins fixtures/list.pyi]
[out]

[case testOverloadOverlapWithTypeVars]
from foo import *
[file foo.pyi]
from typing import overload, TypeVar, Sequence, List
T = TypeVar('T', bound=str)
@overload
def f(x: Sequence[T]) -> None: pass
@overload
def f(x: Sequence[int]) -> int: pass

@overload
def g(x: Sequence[T]) -> None: pass
@overload
def g(x: Sequence[str]) -> int: pass  # E: Overloaded function signature 2 will never be matched: signature 1's parameter type(s) are the same or broader

@overload
def h(x: Sequence[str]) -> int: pass
@overload
def h(x: Sequence[T]) -> None: pass  # E: Overloaded function signature 2 will never be matched: signature 1's parameter type(s) are the same or broader

# Safety of this highly depends on the implementation, so we lean towards being silent.
@overload
def i(x: List[str]) -> int: pass
@overload
def i(x: List[T]) -> None: pass
[builtins fixtures/list.pyi]

[case testOverloadOverlapWithTypeVarsWithValues]
from foo import *
[file foo.pyi]
from typing import overload, TypeVar
AnyStr = TypeVar('AnyStr', bytes, str)

@overload
def f(x: int) -> int: pass
@overload
def f(x: AnyStr) -> str: pass

f(1)() # E: "int" not callable
f('1')() # E: "str" not callable
f(b'1')() # E: "str" not callable
f(1.0) # E: No overload variant of "f" matches argument type "float" \
       # N: Possible overload variants: \
       # N:     def f(x: int) -> int \
       # N:     def [AnyStr: (bytes, str)] f(x: AnyStr) -> str

@overload
def g(x: AnyStr, *a: AnyStr) -> None: pass
@overload
def g(x: int, *a: AnyStr) -> None: pass

g('foo')
g('foo', 'bar')
g('foo', b'bar') # E: Value of type variable "AnyStr" of "g" cannot be "Sequence[object]"
g(1)
g(1, 'foo')
g(1, 'foo', b'bar') # E: Value of type variable "AnyStr" of "g" cannot be "Sequence[object]"
[builtins fixtures/primitives.pyi]

[case testOverloadOverlapWithTypeVarsWithValuesOrdering]
from foo import *
[file foo.pyi]
from typing import overload, TypeVar
AnyStr = TypeVar('AnyStr', bytes, str)

@overload
def f(x: AnyStr) -> AnyStr: pass
@overload
def f(x: str) -> str: pass  # E: Overloaded function signature 2 will never be matched: signature 1's parameter type(s) are the same or broader

@overload
def g(x: str) -> str: pass
@overload
def g(x: AnyStr) -> AnyStr: pass
[builtins fixtures/primitives.pyi]

[case testOverloadsUsingAny]
from typing import overload, List, Any, Union

@overload
def foo(x: List[int]) -> int: ...
@overload
def foo(x: List[str]) -> str: ...
def foo(x): pass

a: List[int]
b: List[str]
c: List[Any]
d: Union[List[int], List[str]]
e: List[bool]
f: List[object]
g: List[Union[int, str]]

reveal_type(foo(a))
reveal_type(foo(b))
reveal_type(foo(c))
reveal_type(foo(d))
foo(e)
foo(f)
foo(g)

[builtins fixtures/list.pyi]
[out]
main:17: note: Revealed type is "builtins.int"
main:18: note: Revealed type is "builtins.str"
main:19: note: Revealed type is "Any"
main:20: note: Revealed type is "Union[builtins.int, builtins.str]"
main:21: error: Argument 1 to "foo" has incompatible type "List[bool]"; expected "List[int]"
main:21: note: "List" is invariant -- see https://mypy.readthedocs.io/en/stable/common_issues.html#variance
main:21: note: Consider using "Sequence" instead, which is covariant
main:22: error: Argument 1 to "foo" has incompatible type "List[object]"; expected "List[int]"
main:23: error: Argument 1 to "foo" has incompatible type "List[Union[int, str]]"; expected "List[int]"

[case testOverloadAgainstEmptyCollections]
from typing import overload, List

@overload
def f(x: List[int]) -> int: ...
@overload
def f(x: List[str]) -> str: ...
def f(x): pass

reveal_type(f([]))  # N: Revealed type is "builtins.int"
[builtins fixtures/list.pyi]

[case testOverloadAgainstEmptyCovariantCollections]
from typing import overload, TypeVar, Generic

T = TypeVar('T', covariant=True)
class Wrapper(Generic[T]): pass

class A: pass
class B(A): pass
class C: pass

@overload
def f(x: Wrapper[A]) -> int: ...
@overload
def f(x: Wrapper[C]) -> str: ...
def f(x): pass

reveal_type(f(Wrapper()))     # N: Revealed type is "builtins.int"
reveal_type(f(Wrapper[C]()))  # N: Revealed type is "builtins.str"
reveal_type(f(Wrapper[B]()))  # N: Revealed type is "builtins.int"

[case testOverlappingOverloadCounting]
from foo import *
[file foo.pyi]
from typing import overload
class A: pass
class B(A): pass
@overload
def f(x: int) -> None: pass
@overload
def f(x: B) -> str: pass # E: Overloaded function signatures 2 and 3 overlap with incompatible return types
@overload
def f(x: A) -> int: pass

[case testOverloadWithTupleMatchingTypeVar]
from foo import *
[file foo.pyi]
from typing import TypeVar, Generic, Tuple, overload

T = TypeVar('T')

class A(Generic[T]):
    @overload
    def f(self, arg: T) -> None:
        pass
    @overload
    def f(self, arg: T, default: int) -> None:
        pass

b = A()  # type: A[Tuple[int, int]]
b.f((0, 0))
b.f((0, '')) # E: Argument 1 to "f" of "A" has incompatible type "Tuple[int, str]"; expected "Tuple[int, int]"
[builtins fixtures/tuple.pyi]

[case testSingleOverloadStub]
from foo import *
[file foo.pyi]
from typing import overload
@overload
def f(a: int) -> None: pass
def f(a: int) -> None: pass
[out]
tmp/foo.pyi:2: error: Single overload definition, multiple required
tmp/foo.pyi:4: error: An implementation for an overloaded function is not allowed in a stub file

[case testSingleOverload2]
from foo import *
[file foo.pyi]
from typing import overload
def f(a: int) -> None: pass
@overload
def f(a: str) -> None: pass
[out]
tmp/foo.pyi:3: error: Name "f" already defined on line 2
tmp/foo.pyi:3: error: Single overload definition, multiple required

[case testNonconsecutiveOverloads]
from foo import *
[file foo.pyi]
from typing import overload
@overload
def f(a: int) -> None: pass
1
@overload
def f(a: str) -> None: pass
[out]
tmp/foo.pyi:2: error: Single overload definition, multiple required
tmp/foo.pyi:5: error: Name "f" already defined on line 2
tmp/foo.pyi:5: error: Single overload definition, multiple required

[case testNonconsecutiveOverloadsMissingFirstOverload]
from foo import *
[file foo.pyi]
from typing import overload
def f(a: int) -> None: pass
1
@overload
def f(a: str) -> None: pass
[out]
tmp/foo.pyi:4: error: Name "f" already defined on line 2
tmp/foo.pyi:4: error: Single overload definition, multiple required

[case testNonconsecutiveOverloadsMissingLaterOverload]
from foo import *
[file foo.pyi]
from typing import overload
@overload
def f(a: int) -> None: pass
1
def f(a: str) -> None: pass
[out]
tmp/foo.pyi:2: error: Single overload definition, multiple required
tmp/foo.pyi:5: error: Name "f" already defined on line 2

[case testOverloadTuple]
from foo import *
[file foo.pyi]
from typing import overload, Tuple
@overload
def f(x: int, y: Tuple[str, ...]) -> None: pass
@overload
def f(x: int, y: str) -> None: pass
f(1, ('2', '3'))
f(1, (2, '3')) # E: Argument 2 to "f" has incompatible type "Tuple[int, str]"; expected "Tuple[str, ...]"
f(1, ('2',))
f(1, '2')
f(1, (2, 3)) # E: Argument 2 to "f" has incompatible type "Tuple[int, int]"; expected "Tuple[str, ...]"
x = ('2', '3')  # type: Tuple[str, ...]
f(1, x)
y = (2, 3)  # type: Tuple[int, ...]
f(1, y) # E: Argument 2 to "f" has incompatible type "Tuple[int, ...]"; expected "Tuple[str, ...]"
[builtins fixtures/tuple.pyi]

[case testCallableSpecificOverload]
from foo import *
[file foo.pyi]
from typing import overload, Callable
@overload
def f(a: Callable[[], int]) -> None: pass
@overload
def f(a: str) -> None: pass
f(0)  # E: No overload variant of "f" matches argument type "int" \
      # N: Possible overload variants: \
      # N:     def f(a: Callable[[], int]) -> None \
      # N:     def f(a: str) -> None

[case testCustomRedefinitionDecorator]

from typing import Any, Callable, Type

class Chain(object):
    def chain(self, function: Callable[[Any], int]) -> 'Chain':
        return self

class Test(object):
    do_chain = Chain()

    @do_chain.chain  # E: Name "do_chain" already defined on line 9
    def do_chain(self) -> int:
        return 2

    @do_chain.chain  # E: Name "do_chain" already defined on line 11
    def do_chain(self) -> int:
        return 3

t = Test()
reveal_type(t.do_chain)  # N: Revealed type is "__main__.Chain"

[case testOverloadWithOverlappingItemsAndAnyArgument1]
from typing import overload, Any

@overload
def f(x: int) -> int: ...
@overload
def f(x: object) -> object: ...
def f(x): pass

a: Any
reveal_type(f(a))  # N: Revealed type is "Any"

[case testOverloadWithOverlappingItemsAndAnyArgument2]
from typing import overload, Any

@overload
def f(x: int) -> int: ...
@overload
def f(x: float) -> float: ...
def f(x): pass

a: Any
reveal_type(f(a))  # N: Revealed type is "Any"

[case testOverloadWithOverlappingItemsAndAnyArgument3]
from typing import overload, Any

@overload
def f(x: int) -> int: ...
@overload
def f(x: str) -> str: ...
def f(x): pass

a: Any
reveal_type(f(a))  # N: Revealed type is "Any"

[case testOverloadWithOverlappingItemsAndAnyArgument4]
from typing import overload, Any

@overload
def f(x: int, y: int, z: str) -> int: ...
@overload
def f(x: object, y: int, z: str) -> object: ...
def f(x): pass

a: Any
# Any causes ambiguity
reveal_type(f(a, 1, ''))  # N: Revealed type is "Any"
# Any causes no ambiguity
reveal_type(f(1, a, a))  # N: Revealed type is "builtins.int"
reveal_type(f('', a, a))  # N: Revealed type is "builtins.object"
# Like above, but use keyword arguments.
reveal_type(f(y=1, z='', x=a))  # N: Revealed type is "Any"
reveal_type(f(y=a, z='', x=1))  # N: Revealed type is "builtins.int"
reveal_type(f(z='', x=1, y=a))  # N: Revealed type is "builtins.int"
reveal_type(f(z='', x=a, y=1))  # N: Revealed type is "Any"

[case testOverloadWithOverlappingItemsAndAnyArgument5]
from typing import overload, Any, Union

class A: pass
class B(A): pass

@overload
def f(x: B) -> B: ...
@overload
def f(x: Union[A, B]) -> A: ...
def f(x): pass

# Note: overloads ignore promotions so we treat 'int' and 'float' as distinct types
@overload
def g(x: int) -> int: ...   # E: Overloaded function signatures 1 and 2 overlap with incompatible return types
@overload
def g(x: Union[int, float]) -> float: ...
def g(x): pass

a: Any
reveal_type(f(a))  # N: Revealed type is "Any"
reveal_type(g(a))  # N: Revealed type is "Any"

[case testOverloadWithOverlappingItemsAndAnyArgument6]
from typing import overload, Any

@overload
def f(x: int, y: int) -> int: ...
@overload
def f(x: float, y: int, z: str) -> float: ...
@overload
def f(x: object, y: int, z: str, a: None) -> str: ...
def f(x): pass

a: Any
# Any causes ambiguity
reveal_type(f(*a))  # N: Revealed type is "Any"
reveal_type(f(a, *a))  # N: Revealed type is "Any"
reveal_type(f(1, *a))  # N: Revealed type is "Any"
reveal_type(f(1.1, *a))  # N: Revealed type is "Any"
reveal_type(f('', *a))  # N: Revealed type is "builtins.str"

[case testOverloadWithOverlappingItemsAndAnyArgument7]
from typing import overload, Any

@overload
def f(x: int, y: int, z: int) -> int: ...
@overload
def f(x: object, y: int, z: int) -> object: ...
def f(x): pass

@overload
def g(x: int, y: int, z: int) -> int: ...
@overload
def g(x: object, y: int, z: str) -> object: ...
def g(x): pass

a: Any
reveal_type(f(1, *a))  # N: Revealed type is "builtins.int"
reveal_type(g(1, *a))  # N: Revealed type is "Any"

[case testOverloadWithOverlappingItemsAndAnyArgument8]
from typing import overload, Any

@overload
def f(x: int, y: int, z: int) -> str: ...
@overload
def f(x: object, y: int, z: int) -> str: ...
def f(x): pass

a: Any
# The return type is not ambiguous so Any arguments cause no ambiguity.
reveal_type(f(a, 1, 1)) # N: Revealed type is "builtins.str"
reveal_type(f(1, *a))  # N: Revealed type is "builtins.str"

[case testOverloadWithOverlappingItemsAndAnyArgument9]
from typing import overload, Any, List

@overload
def f(x: List[int]) -> List[int]: ...
@overload
def f(x: List[Any]) -> List[Any]: ...
def f(x): pass

a: Any
b: List[Any]
c: List[str]
d: List[int]
reveal_type(f(a)) # N: Revealed type is "builtins.list[Any]"
reveal_type(f(b))  # N: Revealed type is "builtins.list[Any]"
reveal_type(f(c))  # N: Revealed type is "builtins.list[Any]"
reveal_type(f(d))  # N: Revealed type is "builtins.list[builtins.int]"

[builtins fixtures/list.pyi]

[case testOverloadWithOverlappingItemsAndAnyArgument10]
from typing import overload, Any

@overload
def f(*, x: int = 3, y: int = 3) -> int: ...
@overload
def f(**kwargs: str) -> str: ...
def f(*args, **kwargs): pass

a: Any
i: int
reveal_type(f(x=a, y=i))  # N: Revealed type is "builtins.int"
reveal_type(f(y=a))       # N: Revealed type is "Any"
reveal_type(f(x=a, y=a))  # N: Revealed type is "Any"

[builtins fixtures/dict.pyi]

[case testOverloadWithOverlappingItemsAndAnyArgument11]
from typing import overload, Any, Dict

@overload
def f(x: int = 3, **kwargs: int) -> int: ...
@overload
def f(**kwargs: str) -> str: ...
def f(*args, **kwargs): pass

a: Dict[str, Any]
i: int
reveal_type(f(x=i, **a))  # N: Revealed type is "builtins.int"
reveal_type(f(**a))       # N: Revealed type is "Any"

[builtins fixtures/dict.pyi]

[case testOverloadWithOverlappingItemsAndAnyArgument12]
from typing import overload, Any

@overload
def f(x: int) -> Any: ...
@overload
def f(x: str) -> str: ...
def f(x): pass

a: Any
reveal_type(f(a))  # N: Revealed type is "Any"

[case testOverloadWithOverlappingItemsAndAnyArgument13]
from typing import Any, overload, TypeVar, Generic

class slice: pass

T = TypeVar('T')
class A(Generic[T]):
    @overload
    def f(self, x: int) -> T: ...
    @overload
    def f(self, x: slice) -> A[T]: ...
    def f(self, x): ...

i: Any
a: A[Any]
reveal_type(a.f(i))  # N: Revealed type is "Any"

[case testOverloadWithOverlappingItemsAndAnyArgument14]
from typing import Any, overload, TypeVar, Generic

T = TypeVar('T')

class Wrapper(Generic[T]): pass
class slice: pass

class A(Generic[T]):
    @overload
    def f(self, x: int) -> Wrapper[T]: ...
    @overload
    def f(self, x: slice) -> Wrapper[A[T]]: ...
    def f(self, x): ...

i: Any
a: A[Any]
reveal_type(a.f(i))  # N: Revealed type is "__main__.Wrapper[Any]"

[case testOverloadWithOverlappingItemsAndAnyArgument15]
from typing import overload, Any, Union

@overload
def f(x: int) -> str: ...
@overload
def f(x: str) -> str: ...
def f(x): pass

@overload
def g(x: int) -> Union[str, int]: ...
@overload
def g(x: str) -> Union[int, str]: ...
def g(x): pass

a: Any
reveal_type(f(a))  # N: Revealed type is "builtins.str"
reveal_type(g(a))  # N: Revealed type is "Union[builtins.str, builtins.int]"

[case testOverloadWithOverlappingItemsAndAnyArgument16]
from typing import overload, Any, Union, Callable

@overload
def f(x: int) -> Callable[[int, int], int]: ...
@overload
def f(x: str) -> Callable[[str], str]: ...
def f(x): pass

a: Any
reveal_type(f(a))     # N: Revealed type is "def (*Any, **Any) -> Any"
reveal_type(f(a)(a))  # N: Revealed type is "Any"

[case testOverloadOnOverloadWithType]
from typing import Any, Type, TypeVar, overload
from mod import MyInt
T = TypeVar('T')

@overload
def make(cls: Type[T]) -> T: pass
@overload
def make() -> Any: pass

def make(*args):
    pass

c = make(MyInt)
reveal_type(c) # N: Revealed type is "mod.MyInt"

[file mod.pyi]
from typing import overload
class MyInt:
    @overload
    def __init__(self, x: str) -> None: pass
    @overload
    def __init__(self, x: str, y: int) -> None: pass
[builtins fixtures/tuple.pyi]
[out]

[case testOverloadTupleInstance]
from typing import overload, Tuple, Any

class A: ...
class A1(A): ...
class B: ...
class C: ...
class D: ...

@overload
def f(x: A) -> A: ...
@overload
def f(x: Tuple[C]) -> B: ...
@overload
def f(x: Tuple[A1, int]) -> C: ...  # E: Overloaded function signatures 3 and 5 overlap with incompatible return types
@overload
def f(x: Tuple[A, str]) -> D: ...
@overload
def f(x: Tuple[A, int]) -> D: ...
@overload
def f(x: Tuple[()]) -> D: ...
def f(x: Any) -> Any:...
[builtins fixtures/tuple.pyi]

[case testOverloadTupleEllipsisNumargs]
from typing import overload, Tuple, Any

class A: ...
class B: ...

@overload
def r1(x: Tuple[()]) -> B: ...  # E: Overloaded function signatures 1 and 4 overlap with incompatible return types
@overload
def r1(x: Tuple[A]) -> B: ...  # E: Overloaded function signatures 2 and 4 overlap with incompatible return types
@overload
def r1(x: Tuple[A, A]) -> B: ...  # E: Overloaded function signatures 3 and 4 overlap with incompatible return types
@overload
def r1(x: Tuple[A, ...]) -> A: ...
def r1(x: Any) -> Any: ...

@overload
def r2(x: Tuple[A, ...]) -> A: ...
@overload
def r2(x: Tuple[A, A]) -> B: ...  # E: Overloaded function signature 2 will never be matched: signature 1's parameter type(s) are the same or broader
@overload
def r2(x: Tuple[A]) -> B: ...  # E: Overloaded function signature 3 will never be matched: signature 1's parameter type(s) are the same or broader
@overload
def r2(x: Tuple[()]) -> B: ...  # E: Overloaded function signature 4 will never be matched: signature 1's parameter type(s) are the same or broader
def r2(x: Any) -> Any: ...

[builtins fixtures/tuple.pyi]

[case testOverloadTupleEllipsisVariance]
from typing import overload, Tuple, Any

class A: ...
class A1(A): ...
class B: ...
class C: ...
class D: ...

@overload
def r(x: Tuple[A1, ...]) -> A: ...  # E: Overloaded function signatures 1 and 2 overlap with incompatible return types
@overload
def r(x: Tuple[A, ...]) -> B: ...
@overload
def r(x: Tuple[B, ...]) -> C: ...
def r(x: Any) -> Any:...

@overload
def g(x: A) -> A: ...
@overload
def g(x: Tuple[A1, ...]) -> B: ...  # E: Overloaded function signatures 2 and 3 overlap with incompatible return types
@overload
def g(x: Tuple[A, A]) -> C: ...
@overload
def g(x: Tuple[A, B]) -> D: ...
def g(x: Any) -> Any:...

[builtins fixtures/tuple.pyi]

[case testOverloadWithMethodOverrideAndImplementation]
from typing import overload, Union, Any

class Parent:
    @overload
    def f(self, arg: int) -> int: ...
    @overload
    def f(self, arg: str) -> str: ...
    def f(self, arg: Any) -> Any: ...

class Child1(Parent):
    @overload
    def f(self, arg: int) -> int: ...
    @overload
    def f(self, arg: str) -> str: ...
    def f(self, arg: Union[int, str]) -> Union[int, str]: ...

class Child2(Parent):
    @overload
    def f(self, arg: int) -> int: ...
    @overload
    def f(self, arg: str) -> str: ...
    def f(self, arg: Union[int, str]) -> int: ... # E: Overloaded function implementation cannot produce return type of signature 2

class Child3(Parent):
    @overload
    def f(self, arg: int) -> int: ...
    @overload
    def f(self, arg: str) -> str: ...
    def f(self, arg: Any) -> Any: ...

class Child4(Parent):
    @overload
    def f(self, arg: int) -> int: ...
    @overload
    def f(self, arg: str) -> str: ...
    def f(self, arg: Union[int, str]) -> Union[int, str]:
        return b''  # E: Incompatible return value type (got "bytes", expected "Union[int, str]")

[builtins fixtures/tuple.pyi]

[case testOverloadWithIncompatibleMethodOverrideAndImplementation]
from typing import overload, Union, Any

class StrSub: pass

class ParentWithTypedImpl:
    @overload
    def f(self, arg: int) -> int: ...
    @overload
    def f(self, arg: str) -> str: ...
    def f(self, arg: Union[int, str]) -> Union[int, str]: ...

class Child1(ParentWithTypedImpl):
    @overload  # Fail
    def f(self, arg: int) -> int: ...
    @overload
    def f(self, arg: StrSub) -> str: ...
    def f(self, arg: Union[int, StrSub]) -> Union[int, str]: ...

class Child2(ParentWithTypedImpl):
    @overload  # Fail
    def f(self, arg: int) -> int: ...
    @overload
    def f(self, arg: StrSub) -> str: ...
    def f(self, arg: Any) -> Any: ...

class ParentWithDynamicImpl:
    @overload
    def f(self, arg: int) -> int: ...
    @overload
    def f(self, arg: str) -> str: ...
    def f(self, arg: Any) -> Any: ...

class Child3(ParentWithDynamicImpl):
    @overload  # Fail
    def f(self, arg: int) -> int: ...
    @overload
    def f(self, arg: StrSub) -> str: ...
    def f(self, arg: Union[int, StrSub]) -> Union[int, str]: ...

class Child4(ParentWithDynamicImpl):
    @overload  # Fail
    def f(self, arg: int) -> int: ...
    @overload
    def f(self, arg: StrSub) -> str: ...
    def f(self, arg: Any) -> Any: ...

[builtins fixtures/tuple.pyi]
[out]
main:13: error: Signature of "f" incompatible with supertype "ParentWithTypedImpl"
main:13: note:      Superclass:
main:13: note:          @overload
main:13: note:          def f(self, arg: int) -> int
main:13: note:          @overload
main:13: note:          def f(self, arg: str) -> str
main:13: note:      Subclass:
main:13: note:          @overload
main:13: note:          def f(self, arg: int) -> int
main:13: note:          @overload
main:13: note:          def f(self, arg: StrSub) -> str
main:20: error: Signature of "f" incompatible with supertype "ParentWithTypedImpl"
main:20: note:      Superclass:
main:20: note:          @overload
main:20: note:          def f(self, arg: int) -> int
main:20: note:          @overload
main:20: note:          def f(self, arg: str) -> str
main:20: note:      Subclass:
main:20: note:          @overload
main:20: note:          def f(self, arg: int) -> int
main:20: note:          @overload
main:20: note:          def f(self, arg: StrSub) -> str
main:34: error: Signature of "f" incompatible with supertype "ParentWithDynamicImpl"
main:34: note:      Superclass:
main:34: note:          @overload
main:34: note:          def f(self, arg: int) -> int
main:34: note:          @overload
main:34: note:          def f(self, arg: str) -> str
main:34: note:      Subclass:
main:34: note:          @overload
main:34: note:          def f(self, arg: int) -> int
main:34: note:          @overload
main:34: note:          def f(self, arg: StrSub) -> str
main:41: error: Signature of "f" incompatible with supertype "ParentWithDynamicImpl"
main:41: note:      Superclass:
main:41: note:          @overload
main:41: note:          def f(self, arg: int) -> int
main:41: note:          @overload
main:41: note:          def f(self, arg: str) -> str
main:41: note:      Subclass:
main:41: note:          @overload
main:41: note:          def f(self, arg: int) -> int
main:41: note:          @overload
main:41: note:          def f(self, arg: StrSub) -> str

[case testOverloadAnyIsConsideredValidReturnSubtype]
from typing import Any, overload, Optional

@overload
def foo(x: None) -> Any: ...
@overload
def foo(x: Optional[str]) -> str: ...
def foo(x): pass

@overload
def bar(x: None) -> object: ...  # E: Overloaded function signatures 1 and 2 overlap with incompatible return types
@overload
def bar(x: Optional[str]) -> str: ...
def bar(x): pass

[case testOverloadWithNonPositionalArgs]
from typing import overload

class A: ...
class B: ...
class C: ...

@overload
def foo(*, p1: A, p2: B = B()) -> A: ...
@overload
def foo(*, p2: B = B()) -> B: ...
def foo(p1, p2=None): ...

reveal_type(foo())  # N: Revealed type is "__main__.B"
reveal_type(foo(p2=B()))  # N: Revealed type is "__main__.B"
reveal_type(foo(p1=A()))  # N: Revealed type is "__main__.A"

[case testOverloadWithNonPositionalArgsIgnoresOrder]
from typing import overload

class A: ...
class B(A): ...
class X: ...
class Y: ...

@overload
def f(*, p1: X, p2: A) -> X: ...
@overload
def f(*, p2: B, p1: X) -> Y: ...  # E: Overloaded function signature 2 will never be matched: signature 1's parameter type(s) are the same or broader
def f(*, p1, p2): ...

@overload
def g(*, p1: X, p2: B) -> X: ...  # E: Overloaded function signatures 1 and 2 overlap with incompatible return types
@overload
def g(*, p2: A, p1: X) -> Y: ...
def g(*, p1, p2): ...

[case testOverloadWithVariableArgsAreOverlapping]
from wrapper import *
[file wrapper.pyi]
from typing import overload

# Safety of this highly depends on the implementation, so we lean towards being silent.
@overload
def foo1(*x: int) -> int: ...
@overload
def foo1(x: int, y: int, z: int) -> str: ...

@overload
def foo2(*x: int) -> int: ...
@overload
def foo2(x: int, y: str, z: int) -> str: ...

# Note: this is technically unsafe, but we don't report this for now.
@overload
def bar1(x: int, y: int, z: int) -> str: ...
@overload
def bar1(*x: int) -> int: ...

@overload
def bar2(x: int, y: str, z: int) -> str: ...
@overload
def bar2(*x: int) -> int: ...
[builtins fixtures/tuple.pyi]

[case testOverloadDetectsPossibleMatchesWithGenerics]
# flags: --strict-optional
from typing import overload, TypeVar, Generic, Optional, List

T = TypeVar('T')
# The examples below are unsafe, but it is a quite common pattern
# so we ignore the possibility of type variables taking value `None`
# for the purpose of overload overlap checks.

@overload
def foo(x: None, y: None) -> str: ...
@overload
def foo(x: T, y: T) -> int: ...
def foo(x): ...

oi: Optional[int]
reveal_type(foo(None, None))  # N: Revealed type is "builtins.str"
reveal_type(foo(None, 42))  # N: Revealed type is "builtins.int"
reveal_type(foo(42, 42))  # N: Revealed type is "builtins.int"
reveal_type(foo(oi, None))  # N: Revealed type is "Union[builtins.int, builtins.str]"
reveal_type(foo(oi, 42))  # N: Revealed type is "builtins.int"
reveal_type(foo(oi, oi))  # N: Revealed type is "Union[builtins.int, builtins.str]"

@overload
def foo_list(x: None) -> None: ...
@overload
def foo_list(x: T) -> List[T]: ...
def foo_list(x): ...

reveal_type(foo_list(oi))  # N: Revealed type is "Union[builtins.list[builtins.int], None]"

# What if 'T' is 'object'?
@overload
def bar(x: None, y: int) -> str: ...
@overload
def bar(x: T, y: T) -> int: ...
def bar(x, y): ...

class Wrapper(Generic[T]):
    @overload
    def foo(self, x: None, y: None) -> str: ...
    @overload
    def foo(self, x: T, y: None) -> int: ...
    def foo(self, x): ...

    @overload
    def bar(self, x: None, y: int) -> str: ...
    @overload
    def bar(self, x: T, y: T) -> int: ...
    def bar(self, x, y): ...

@overload
def baz(x: str, y: str) -> str: ...  # E: Overloaded function signatures 1 and 2 overlap with incompatible return types
@overload
def baz(x: T, y: T) -> int: ...
def baz(x): ...
[builtins fixtures/tuple.pyi]

[case testOverloadFlagsPossibleMatches]
from wrapper import *
[file wrapper.pyi]
from typing import overload

@overload
def foo1(x: str) -> str: ...
@overload
def foo1(x: str, y: str = ...) -> int: ...

@overload
def foo2(x: str, y: str = ...) -> int: ...
@overload
def foo2(x: str) -> str: ...  # E: Overloaded function signature 2 will never be matched: signature 1's parameter type(s) are the same or broader

@overload
def foo3(x: str) -> str: ...
@overload
def foo3(x: str, y: str) -> int: ...

[case testOverloadPossibleOverlapWithArgsAndKwargs]
from wrapper import *
[file wrapper.pyi]
from typing import overload

@overload
def foo1(*args: int) -> int: ...
@overload
def foo1(**kwargs: int) -> str: ...

@overload
def foo2(**kwargs: int) -> str: ...
@overload
def foo2(*args: int) -> int: ...
[builtins fixtures/dict.pyi]

[case testOverloadPossibleOverlapWithVarargs]
from wrapper import *
[file wrapper.pyi]
from typing import overload

@overload
def foo1(*args: int) -> int: ...
@overload
def foo1(*args2: int) -> str: ...  # E: Overloaded function signature 2 will never be matched: signature 1's parameter type(s) are the same or broader

@overload
def foo2(*args: int) -> str: ...
@overload
def foo2(*args2: str) -> int: ...

@overload
def foo3(*args: int) -> str: ...
@overload
def foo3(*args: str) -> int: ...
[builtins fixtures/tuple.pyi]

[case testOverloadPossibleOverlapWithVarargs2]
from wrapper import *
[file wrapper.pyi]
from typing import overload

@overload
def foo1(*args: str) -> int: ...
@overload
def foo1(x: int, *args2: int) -> str: ...

@overload
def foo2(x: int, *args: int) -> str: ...
@overload
def foo2(*args2: str) -> int: ...

# The two examples are unsafe, but this is hard to detect.
@overload
def foo3(*args: int) -> int: ...
@overload
def foo3(x: int, *args2: int) -> str: ...

@overload
def foo4(x: int, *args: int) -> str: ...
@overload
def foo4(*args2: int) -> int: ...
[builtins fixtures/tuple.pyi]

[case testOverloadPossibleOverlapWithVarargs3]
from wrapper import *
[file wrapper.pyi]
from typing import overload

class Other: ...

@overload
def foo1(x: Other, *args: int) -> str: ...
@overload
def foo1(*args: str) -> int: ...

@overload
def foo2(*args: int) -> str: ...
@overload
def foo2(x: Other, *args: str) -> int: ...

@overload
def foo3(x: Other = ..., *args: int) -> str: ...
@overload
def foo3(*args: str) -> int: ...

@overload
def foo4(*args: int) -> str: ...
@overload
def foo4(x: Other = ..., *args: str) -> int: ...
[builtins fixtures/tuple.pyi]

[case testOverloadPossibleOverlapWithVarargs4]
from typing import overload

@overload
def foo1(x: int = 0, y: int = 0) -> int: ...
@overload
def foo1(*xs: int) -> str: ...
def foo1(*args): pass

@overload
def foo2(*xs: int) -> str: ...
@overload
def foo2(x: int = 0, y: int = 0) -> int: ...
def foo2(*args): pass
[builtins fixtures/tuple.pyi]

[case testOverloadPossibleOverlapWithKwargs]
from wrapper import *
[file wrapper.pyi]
from typing import overload

@overload
def foo1(**kwargs: int) -> int: ...
@overload
def foo1(**kwargs2: int) -> str: ...  # E: Overloaded function signature 2 will never be matched: signature 1's parameter type(s) are the same or broader

@overload
def foo2(**kwargs: int) -> str: ...
@overload
def foo2(**kwargs2: str) -> int: ...

@overload
def foo(**kwargs: int) -> str: ...
@overload
def foo(**kwargs: str) -> int: ...
[builtins fixtures/dict.pyi]

[case testOverloadPossibleOverlapMixingNamedArgsWithVarargs]
from wrapper import *
[file wrapper.pyi]
from typing import overload

@overload
def foo1(x: str, *, y: str) -> str: ...
@overload
def foo1(*x: str) -> int: ...

@overload
def foo2(*x: str) -> int: ...
@overload
def foo2(x: str, *, y: str) -> str: ...
[builtins fixtures/tuple.pyi]

[case testOverloadPossibleOverlapMixingOptionalArgsWithVarargs]
from wrapper import *
[file wrapper.pyi]
from typing import overload

@overload
def foo1(x: str, y: str = ..., z: str = ...) -> str: ...
@overload
def foo1(*x: str) -> int: ...

@overload
def foo2(*x: str) -> int: ...
@overload
def foo2(x: str, y: str = ..., z: str = ...) -> str: ...

@overload
def foo3(x: int, y: str = ..., z: str = ...) -> str: ...
@overload
def foo3(*x: str) -> int: ...
[builtins fixtures/tuple.pyi]

[case testOverloadPossibleOverlapMixingOptionalArgsWithVarargs2]
from wrapper import *
[file wrapper.pyi]
from typing import overload

@overload
def foo1(x: str, y: str = ..., z: int = ...) -> str: ...
@overload
def foo1(*x: str) -> int: ...

@overload
def foo2(x: str, y: str = ..., z: int = ...) -> str: ...
@overload
def foo2(*x: str) -> int: ...
[builtins fixtures/tuple.pyi]

[case testOverloadPossibleOverlapMixingNamedArgsWithKwargs]
from wrapper import *
[file wrapper.pyi]
from typing import overload

@overload
def foo1(*, x: str, y: str, z: str) -> str: ...
@overload
def foo1(**x: str) -> int: ...

@overload
def foo2(**x: str) -> int: ...
@overload
def foo2(*, x: str, y: str, z: str) -> str: ...  # E: Overloaded function signature 2 will never be matched: signature 1's parameter type(s) are the same or broader

@overload
def foo3(*, x: int, y: str, z: str) -> str: ...
@overload
def foo3(*x: str) -> int: ...

[builtins fixtures/dict.pyi]

[case testOverloadPossibleOverlapMixingNamedArgsWithKwargs2]
from wrapper import *
[file wrapper.pyi]
from typing import overload

@overload
def foo1(*, x: str, y: str, z: int) -> str: ...
@overload
def foo1(**x: str) -> int: ...

@overload
def foo2(**x: str) -> int: ...
@overload
def foo2(*, x: str, y: str, z: int) -> str: ...

@overload
def foo3(*, x: str, y: str, z: int = ...) -> str: ...
@overload
def foo3(**x: str) -> int: ...

@overload
def foo4(**x: str) -> int: ...
@overload
def foo4(*, x: str, y: str, z: int = ...) -> str: ...
[builtins fixtures/dict.pyi]

[case testOverloadPossibleOverlapMixingNamedArgsWithKwargs3]
from wrapper import *
[file wrapper.pyi]
from typing import overload

@overload
def foo1(x: str, *, y: str, z: str) -> str: ...  # E: Overloaded function signatures 1 and 2 overlap with incompatible return types \
                                                 # N: Flipping the order of overloads will fix this error
@overload
def foo1(**x: str) -> int: ...

@overload
def foo2(**x: str) -> int: ...
@overload
def foo2(x: str, *, y: str, z: str) -> str: ...

[builtins fixtures/dict.pyi]

[case testOverloadVarargInputAndVarargDefinition]
from typing import overload, List

class A: ...
class B: ...
class C: ...

@overload
def foo(x: int) -> A: ...
@overload
def foo(x: int, y: int) -> B: ...
@overload
def foo(x: int, y: int, z: int, *args: int) -> C: ...
def foo(*args): pass

reveal_type(foo(1))        # N: Revealed type is "__main__.A"
reveal_type(foo(1, 2))     # N: Revealed type is "__main__.B"
reveal_type(foo(1, 2, 3))  # N: Revealed type is "__main__.C"

reveal_type(foo(*[1]))        # N: Revealed type is "__main__.C"
reveal_type(foo(*[1, 2]))     # N: Revealed type is "__main__.C"
reveal_type(foo(*[1, 2, 3]))  # N: Revealed type is "__main__.C"

x: List[int]
reveal_type(foo(*x))  # N: Revealed type is "__main__.C"

y: List[str]
foo(*y)  # E: No overload variant of "foo" matches argument type "List[str]" \
         # N: Possible overload variants: \
         # N:     def foo(x: int) -> A \
         # N:     def foo(x: int, y: int) -> B \
         # N:     def foo(x: int, y: int, z: int, *args: int) -> C
[builtins fixtures/list.pyi]

[case testOverloadMultipleVarargDefinition]
from typing import overload, List, Any

class A: ...
class B: ...
class C: ...
class D: ...

@overload
def foo(x: int) -> A: ...
@overload
def foo(x: int, y: int) -> B: ...
@overload
def foo(x: int, y: int, z: int, *args: int) -> C: ...
@overload
def foo(*x: str) -> D: ...
def foo(*args): pass

reveal_type(foo(*[1, 2]))      # N: Revealed type is "__main__.C"
reveal_type(foo(*["a", "b"]))  # N: Revealed type is "__main__.D"

x: List[Any]
reveal_type(foo(*x))  # N: Revealed type is "Any"
[builtins fixtures/list.pyi]

[case testOverloadMultipleVarargDefinitionComplex]
from typing import TypeVar, overload, Any, Callable

T1 = TypeVar('T1')
T2 = TypeVar('T2')
T3 = TypeVar('T3')

@overload
def chain_call(input_value: T1,
               f1: Callable[[T1], T2]) -> T2: ...
@overload
def chain_call(input_value: T1,
               f1: Callable[[T1], T2],
               f2: Callable[[T2], T3]) -> T3: ...
@overload
def chain_call(input_value: T1,
               *f_rest: Callable[[T1], T1]) -> T1: ...
@overload
def chain_call(input_value: T1,
               f1: Callable[[T1], T2],
               f2: Callable[[T2], T3],
               f3: Callable[[T3], Any],
               *f_rest: Callable[[Any], Any]) -> Any: ...
def chain_call(input_value, *f_rest):
    for function in f_rest:
        input_value = function(input_value)
    return input_value


class A: ...
class B: ...
class C: ...
class D: ...

def f(x: A) -> A: ...
def f1(x: A) -> B: ...
def f2(x: B) -> C: ...
def f3(x: C) -> D: ...

reveal_type(chain_call(A(), f1, f2))       # N: Revealed type is "__main__.C"
reveal_type(chain_call(A(), f1, f2, f3))   # N: Revealed type is "Any"
reveal_type(chain_call(A(), f, f, f, f))   # N: Revealed type is "__main__.A"
[builtins fixtures/list.pyi]

[case testOverloadVarargsSelection]
from typing import overload, Tuple
@overload
def f(x: int) -> Tuple[int]: ...
@overload
def f(x: int, y: int) -> Tuple[int, int]: ...
@overload
def f(*xs: int) -> Tuple[int, ...]: ...
def f(*args): pass

i: int
reveal_type(f(i))           # N: Revealed type is "Tuple[builtins.int]"
reveal_type(f(i, i))        # N: Revealed type is "Tuple[builtins.int, builtins.int]"
reveal_type(f(i, i, i))     # N: Revealed type is "builtins.tuple[builtins.int, ...]"

reveal_type(f(*[]))         # N: Revealed type is "builtins.tuple[builtins.int, ...]"
reveal_type(f(*[i]))        # N: Revealed type is "builtins.tuple[builtins.int, ...]"
reveal_type(f(*[i, i]))     # N: Revealed type is "builtins.tuple[builtins.int, ...]"
reveal_type(f(*[i, i, i]))  # N: Revealed type is "builtins.tuple[builtins.int, ...]"
[builtins fixtures/list.pyi]

[case testOverloadVarargsSelectionWithTuples]
from typing import overload, Tuple
@overload
def f(x: int) -> Tuple[int]: ...
@overload
def f(x: int, y: int) -> Tuple[int, int]: ...
@overload
def f(*xs: int) -> Tuple[int, ...]: ...
def f(*args): pass

i: int
reveal_type(f(*()))         # N: Revealed type is "builtins.tuple[builtins.int, ...]"
reveal_type(f(*(i,)))       # N: Revealed type is "Tuple[builtins.int]"
reveal_type(f(*(i, i)))     # N: Revealed type is "Tuple[builtins.int, builtins.int]"
reveal_type(f(*(i, i, i)))  # N: Revealed type is "builtins.tuple[builtins.int, ...]"
[builtins fixtures/tuple.pyi]

[case testOverloadVarargsSelectionWithNamedTuples]
from typing import overload, Tuple, NamedTuple
@overload
def f(x: int, y: int) -> Tuple[int, int]: ...
@overload
def f(*xs: int) -> Tuple[int, ...]: ...
def f(*args): pass

A = NamedTuple('A', [('x', int), ('y', int)])
B = NamedTuple('B', [('a', int), ('b', int)])
C = NamedTuple('C', [('a', int), ('b', int), ('c', int)])

a: A
b: B
c: C
reveal_type(f(*a))  # N: Revealed type is "Tuple[builtins.int, builtins.int]"
reveal_type(f(*b))  # N: Revealed type is "Tuple[builtins.int, builtins.int]"
reveal_type(f(*c))  # N: Revealed type is "builtins.tuple[builtins.int, ...]"
[builtins fixtures/tuple.pyi]

[case testOverloadKwargsSelectionWithDict]
from typing import overload, Tuple, Dict
@overload
def f(*, x: int) -> Tuple[int]: ...
@overload
def f(*, x: int, y: int) -> Tuple[int, int]: ...
@overload
def f(**xs: int) -> Tuple[int, ...]: ...
def f(**kwargs): pass

empty: Dict[str, int]
reveal_type(f(**empty))                      # N: Revealed type is "builtins.tuple[builtins.int, ...]"
reveal_type(f(**{'x': 4}))                   # N: Revealed type is "builtins.tuple[builtins.int, ...]"
reveal_type(f(**{'x': 4, 'y': 4}))           # N: Revealed type is "builtins.tuple[builtins.int, ...]"
reveal_type(f(**{'a': 4, 'b': 4, 'c': 4}))   # N: Revealed type is "builtins.tuple[builtins.int, ...]"
[builtins fixtures/dict.pyi]

[case testOverloadKwargsSelectionWithTypedDict]
from typing import overload, Tuple
from typing_extensions import TypedDict
@overload
def f(*, x: int) -> Tuple[int]: ...
@overload
def f(*, x: int, y: int) -> Tuple[int, int]: ...
@overload
def f(**xs: int) -> Tuple[int, ...]: ...
def f(**args): pass

A = TypedDict('A', {'x': int})
B = TypedDict('B', {'x': int, 'y': int})
C = TypedDict('C', {'x': int, 'y': int, 'z': int})

a: A
b: B
c: C

reveal_type(f(**a))  # N: Revealed type is "Tuple[builtins.int]"
reveal_type(f(**b))  # N: Revealed type is "Tuple[builtins.int, builtins.int]"
reveal_type(f(**c))  # N: Revealed type is "builtins.tuple[builtins.int, ...]"
[builtins fixtures/dict.pyi]

[case testOverloadVarargsAndKwargsSelection]
from typing import overload, Any, Tuple, Dict

class A: pass
class B(A): pass

@overload
def f(x: int, y: int) -> B: pass
@overload
def f(x: int, y: int, **kwargs: int) -> A: pass
@overload
def f(*args: int, **kwargs: int) -> Any: pass
def f(*args, **kwargs): pass

a: Tuple[int, int]
b: Tuple[int, ...]
c: Dict[str, int]

reveal_type(f(*a, **c))  # N: Revealed type is "__main__.A"
reveal_type(f(*b, **c))  # N: Revealed type is "__main__.A"
reveal_type(f(*a))       # N: Revealed type is "__main__.B"
reveal_type(f(*b))       # N: Revealed type is "Any"

# TODO: Should this be 'Any' instead?
# The first matching overload with a kwarg is f(int, int, **int) -> A,
# but f(*int, **int) -> Any feels like a better fit.
reveal_type(f(**c))      # N: Revealed type is "__main__.A"
[builtins fixtures/args.pyi]

[case testOverloadWithPartiallyOverlappingUnions]
from typing import overload, Union

class A: ...
class B: ...
class C: ...
class D: ...

@overload
def f(x: Union[A, B]) -> int: ...  # E: Overloaded function signatures 1 and 2 overlap with incompatible return types
@overload
def f(x: Union[B, C]) -> str: ...
def f(x): ...

@overload
def g(x: Union[A, B]) -> int: ...
@overload
def g(x: Union[B, C]) -> int: ...
def g(x): ...

@overload
def h(x: Union[A, B]) -> int: ...
@overload
def h(x: Union[C, D]) -> str: ...
def h(x): ...

@overload
def i(x: Union[A, B]) -> int: ...  # E: Overloaded function signatures 1 and 2 overlap with incompatible return types
@overload
def i(x: Union[A, B, C]) -> str: ...
def i(x): ...

[case testOverloadWithPartiallyOverlappingUnionsNested]
from typing import overload, Union, List

class A: ...
class B: ...
class C: ...
class D: ...

@overload
def f(x: List[Union[A, B]]) -> int: ...  # E: Overloaded function signatures 1 and 2 overlap with incompatible return types
@overload
def f(x: List[Union[B, C]]) -> str: ...
def f(x): ...

@overload
def g(x: List[Union[A, B]]) -> int: ...
@overload
def g(x: List[Union[B, C]]) -> int: ...
def g(x): ...

@overload
def h(x: List[Union[A, B]]) -> int: ...
@overload
def h(x: List[Union[C, D]]) -> str: ...
def h(x): ...

@overload
def i(x: List[Union[A, B]]) -> int: ...  # E: Overloaded function signatures 1 and 2 overlap with incompatible return types \
                                         # N: Flipping the order of overloads will fix this error
@overload
def i(x: List[Union[A, B, C]]) -> str: ...
def i(x): ...

[builtins fixtures/list.pyi]

[case testOverloadPartialOverlapWithUnrestrictedTypeVar]
from typing import TypeVar, overload

T = TypeVar('T')

# Note: this is unsafe, but it is hard to detect.
@overload
def f(x: int) -> str: ...
@overload
def f(x: T) -> T: ...
def f(x): ...

@overload
def g(x: int) -> int: ...
@overload
def g(x: T) -> T: ...
def g(x): ...

[case testOverloadPartialOverlapWithUnrestrictedTypeVarNested]
from typing import TypeVar, overload, List

T = TypeVar('T')

# Note: first two examples are unsafe, but it is hard to detect.
@overload
def f1(x: List[int]) -> str: ...
@overload
def f1(x: List[T]) -> T: ...
def f1(x): ...

@overload
def f2(x: List[int]) -> List[str]: ...
@overload
def f2(x: List[T]) -> List[T]: ...
def f2(x): ...

@overload
def g1(x: List[int]) -> int: ...
@overload
def g1(x: List[T]) -> T: ...
def g1(x): ...

@overload
def g2(x: List[int]) -> List[int]: ...
@overload
def g2(x: List[T]) -> List[T]: ...
def g2(x): ...

[builtins fixtures/list.pyi]

[case testOverloadPartialOverlapWithUnrestrictedTypeVarInClass]
from typing import TypeVar, overload, Generic

T = TypeVar('T')

class Wrapper(Generic[T]):
    # Similar to above: this is unsafe, but it is hard to detect.
    @overload
    def f(self, x: int) -> str: ...
    @overload
    def f(self, x: T) -> T: ...
    def f(self, x): ...

    @overload
    def g(self, x: int) -> int: ...
    @overload
    def g(self, x: T) -> T: ...
    def g(self, x): ...

[case testOverloadPartialOverlapWithUnrestrictedTypeVarInClassNested]
from typing import TypeVar, overload, Generic, List

T = TypeVar('T')

class Wrapper(Generic[T]):
    # Similar to above: first two examples are unsafe, but it is hard to detect.
    @overload
    def f1(self, x: List[int]) -> str: ...
    @overload
    def f1(self, x: List[T]) -> T: ...
    def f1(self, x): ...

    @overload
    def f2(self, x: List[int]) -> List[str]: ...
    @overload
    def f2(self, x: List[T]) -> List[T]: ...
    def f2(self, x): ...

    @overload
    def g1(self, x: List[int]) -> int: ...
    @overload
    def g1(self, x: List[T]) -> T: ...
    def g1(self, x): ...

    @overload
    def g2(self, x: List[int]) -> List[int]: ...
    @overload
    def g2(self, x: List[T]) -> List[T]: ...
    def g2(self, x): ...

[builtins fixtures/list.pyi]

[case testOverloadTypedDictDifferentRequiredKeysMeansDictsAreDisjoint]
from typing import overload
from mypy_extensions import TypedDict

A = TypedDict('A', {'x': int, 'y': int})
B = TypedDict('B', {'x': int, 'y': str})

@overload
def f(x: A) -> int: ...
@overload
def f(x: B) -> str: ...
def f(x): pass
[builtins fixtures/dict.pyi]

[case testOverloadedTypedDictPartiallyOverlappingRequiredKeys]
from typing import overload, Union
from mypy_extensions import TypedDict

A = TypedDict('A', {'x': int, 'y': Union[int, str]})
B = TypedDict('B', {'x': int, 'y': Union[str, float]})

@overload
def f(x: A) -> int: ...  # E: Overloaded function signatures 1 and 2 overlap with incompatible return types
@overload
def f(x: B) -> str: ...
def f(x): pass

@overload
def g(x: A) -> int: ...
@overload
def g(x: B) -> object: ...
def g(x): pass
[builtins fixtures/dict.pyi]

[case testOverloadedTypedDictFullyNonTotalDictsAreAlwaysPartiallyOverlapping]
from typing import overload
from mypy_extensions import TypedDict

A = TypedDict('A', {'x': int, 'y': str}, total=False)
B = TypedDict('B', {'a': bool}, total=False)
C = TypedDict('C', {'x': str, 'y': int}, total=False)

@overload
def f(x: A) -> int: ...  # E: Overloaded function signatures 1 and 2 overlap with incompatible return types
@overload
def f(x: B) -> str: ...
def f(x): pass

@overload
def g(x: A) -> int: ...  # E: Overloaded function signatures 1 and 2 overlap with incompatible return types
@overload
def g(x: C) -> str: ...
def g(x): pass
[builtins fixtures/dict.pyi]

[case testOverloadedTotalAndNonTotalTypedDictsCanPartiallyOverlap]
from typing import overload, Union
from mypy_extensions import TypedDict

A = TypedDict('A', {'x': int, 'y': str})
B = TypedDict('B', {'x': Union[int, str], 'y': str, 'z': int}, total=False)

@overload
def f1(x: A) -> int: ...  # E: Overloaded function signatures 1 and 2 overlap with incompatible return types
@overload
def f1(x: B) -> str: ...
def f1(x): pass

@overload
def f2(x: B) -> int: ...  # E: Overloaded function signatures 1 and 2 overlap with incompatible return types
@overload
def f2(x: A) -> str: ...
def f2(x): pass

[builtins fixtures/dict.pyi]

[case testOverloadedTypedDictsWithSomeOptionalKeysArePartiallyOverlapping]
from typing import overload, Union
from mypy_extensions import TypedDict

class A(TypedDict):
    x: int
    y: int

class B(TypedDict, total=False):
    z: str

class C(TypedDict, total=False):
    z: int

@overload
def f(x: B) -> int: ...  # E: Overloaded function signatures 1 and 2 overlap with incompatible return types
@overload
def f(x: C) -> str: ...
def f(x): pass

[builtins fixtures/dict.pyi]

[case testOverloadedPartiallyOverlappingInheritedTypes1]
from typing import overload, List, Union, TypeVar, Generic

class A: pass
class B: pass
class C: pass

T = TypeVar('T')

class ListSubclass(List[T]): pass
class Unrelated(Generic[T]): pass

@overload
def f(x: List[Union[A, B]]) -> int: ...  # E: Overloaded function signatures 1 and 2 overlap with incompatible return types
@overload
def f(x: ListSubclass[Union[B, C]]) -> str: ...
def f(x): pass

@overload
def g(x: List[Union[A, B]]) -> int: ...
@overload
def g(x: Unrelated[Union[B, C]]) -> str: ...
def g(x): pass

[builtins fixtures/list.pyi]

[case testOverloadedPartiallyOverlappingInheritedTypes2]
from typing import overload, List, Union

class A: pass
class B: pass
class C: pass

class ListSubclass(List[Union[B, C]]): pass

@overload
def f(x: List[Union[A, B]]) -> int: ...  # E: Overloaded function signatures 1 and 2 overlap with incompatible return types
@overload
def f(x: ListSubclass) -> str: ...
def f(x): pass

[builtins fixtures/list.pyi]

[case testOverloadedPartiallyOverlappingInheritedTypes3]
from typing import overload, Union, Dict, TypeVar

class A: pass
class B: pass
class C: pass

S = TypeVar('S')

class DictSubclass(Dict[str, S]): pass

@overload
def f(x: Dict[str, Union[A, B]]) -> int: ...  # E: Overloaded function signatures 1 and 2 overlap with incompatible return types
@overload
def f(x: DictSubclass[Union[B, C]]) -> str: ...
def f(x): pass

[builtins fixtures/dict.pyi]

[case testOverloadedPartiallyOverlappingTypeVarsAndUnion]
from typing import overload, TypeVar, Union

class A: pass
class B: pass
class C: pass

S = TypeVar('S', A, B)

@overload
def f(x: S) -> int: ...  # E: Overloaded function signatures 1 and 2 overlap with incompatible return types \
                         # N: Flipping the order of overloads will fix this error
@overload
def f(x: Union[B, C]) -> str: ...
def f(x): pass

@overload
def g(x: Union[B, C]) -> int: ...
@overload
def g(x: S) -> str: ...
def g(x): pass

[case testOverloadPartiallyOverlappingTypeVarsIdentical]
from typing import overload, TypeVar, Union

T = TypeVar('T')

class A: pass
class B: pass
class C: pass

@overload
def f(x: T, y: T, z: Union[A, B]) -> int: ...  # E: Overloaded function signatures 1 and 2 overlap with incompatible return types
@overload
def f(x: T, y: T, z: Union[B, C]) -> str: ...
def f(x, y, z): pass

[case testOverloadedPartiallyOverlappingCallables]
from typing import overload, Union, Callable

class A: pass
class B: pass
class C: pass

@overload
def f(x: Callable[[Union[A, B]], int]) -> int: ...  # E: Overloaded function signatures 1 and 2 overlap with incompatible return types
@overload
def f(x: Callable[[Union[B, C]], int]) -> str: ...
def f(x): pass

[case testOverloadNotConfusedForProperty]
from typing import overload

class PropertyClass:
    @property
    def foo(self) -> str: return "..."
    @foo.setter
    def foo(self, value: str) -> None: pass
    @foo.deleter
    def foo(self) -> None: pass

class OverloadClass:
    @overload
    def foo(self) -> str: pass
    @overload
    def foo(self, value: str) -> None: pass
    @overload
    def foo(self) -> None: pass  # E: Overloaded function signature 3 will never be matched: signature 1's parameter type(s) are the same or broader
    def foo(self, *args): pass

[builtins fixtures/property.pyi]

[case testOverloadInferUnionReturnBasic]
from typing import overload, Union

class A: ...
class B: ...
class C: ...
class D: ...

@overload
def f1(x: A) -> B: ...
@overload
def f1(x: C) -> D: ...
def f1(x): ...

arg1: Union[A, C]
reveal_type(f1(arg1))  # N: Revealed type is "Union[__main__.B, __main__.D]"

arg2: Union[A, B]
f1(arg2)  # E: Argument 1 to "f1" has incompatible type "Union[A, B]"; expected "A"

@overload
def f2(x: A) -> B: ...
@overload
def f2(x: C) -> B: ...
def f2(x): ...

reveal_type(f2(arg1))  # N: Revealed type is "__main__.B"

[case testOverloadInferUnionReturnMultipleArguments]
from typing import overload, Union

class A: ...
class B: ...
class C: ...
class D: ...

@overload
def f1(x: A, y: C) -> B: ...
@overload
def f1(x: C, y: A) -> D: ...
def f1(x, y): ...

arg1: Union[A, C]
reveal_type(f1(arg1, arg1))

@overload
def f2(x: A, y: C) -> B: ...
@overload
def f2(x: C, y: C) -> D: ...
def f2(x, y): ...

reveal_type(f2(arg1, arg1))
reveal_type(f2(arg1, C()))

[out]
main:15: note: Revealed type is "__main__.B"
main:15: error: Argument 1 to "f1" has incompatible type "Union[A, C]"; expected "A"
main:15: error: Argument 2 to "f1" has incompatible type "Union[A, C]"; expected "C"
main:23: note: Revealed type is "__main__.B"
main:23: error: Argument 1 to "f2" has incompatible type "Union[A, C]"; expected "A"
main:23: error: Argument 2 to "f2" has incompatible type "Union[A, C]"; expected "C"
main:24: note: Revealed type is "Union[__main__.B, __main__.D]"

[case testOverloadInferUnionRespectsVariance]
from typing import overload, TypeVar, Union, Generic

class A: pass
class B(A): pass
class C(B): pass

T_co = TypeVar('T_co', covariant=True)
T_contra = TypeVar('T_contra', contravariant=True)

class WrapperCo(Generic[T_co]): pass
class WrapperContra(Generic[T_contra]): pass

@overload
def foo(x: WrapperCo[B]) -> int: ...
@overload
def foo(x: WrapperContra[B]) -> str: ...
def foo(x): pass

compat: Union[WrapperCo[C], WrapperContra[A]]
reveal_type(foo(compat))  # N: Revealed type is "Union[builtins.int, builtins.str]"

not_compat: Union[WrapperCo[A], WrapperContra[C]]
foo(not_compat)  # E: Argument 1 to "foo" has incompatible type "Union[WrapperCo[A], WrapperContra[C]]"; expected "WrapperCo[B]"

[case testOverloadInferUnionIfParameterNamesAreDifferent]
from typing import overload, Union

class A: ...
class B: ...
class C: ...

@overload
def f(x: A) -> B: ...
@overload
def f(y: B) -> C: ...
def f(x): ...

x: Union[A, B]
reveal_type(f(A()))  # N: Revealed type is "__main__.B"
reveal_type(f(B()))  # N: Revealed type is "__main__.C"
reveal_type(f(x))    # N: Revealed type is "Union[__main__.B, __main__.C]"

[case testOverloadInferUnionReturnFunctionsWithKwargs]
from typing import overload, Union, Optional

class A: ...
class B: ...
class C: ...
class D(B, C): ...

@overload
def f(x: A) -> D: ...
@overload
def f(x: A, y: Optional[B] = None) -> C: ...
@overload
def f(x: A, z: Optional[C] = None) -> B: ...
def f(x, y=None, z=None): ...

reveal_type(f(A(), B()))  # N: Revealed type is "__main__.C"
reveal_type(f(A(), C()))  # N: Revealed type is "__main__.B"

arg: Union[B, C]
reveal_type(f(A(), arg))  # N: Revealed type is "Union[__main__.C, __main__.B]"
reveal_type(f(A()))       # N: Revealed type is "__main__.D"

[builtins fixtures/tuple.pyi]

[case testOverloadInferUnionWithDifferingLengths]
from typing import overload, Union

class Parent: ...
class Child(Parent): ...

class A: ...
class B: ...

@overload
def f(x: A) -> Child: ...
@overload
def f(x: B, y: B = B()) -> Parent: ...
def f(*args): ...

x: Union[A, B]
reveal_type(f(x))  # N: Revealed type is "__main__.Parent"
f(x, B())  # E: Argument 1 to "f" has incompatible type "Union[A, B]"; expected "B"
[builtins fixtures/tuple.pyi]

[case testOverloadInferUnionWithMixOfPositionalAndOptionalArgs]
from typing import overload, Union, Optional

class A: ...
class B: ...

@overload
def f(x: A) -> int: ...
@overload
def f(x: Optional[B] = None) -> str: ...
def f(*args): ...

x: Union[A, B]
y: Optional[A]
z: Union[A, Optional[B]]
reveal_type(f(x))  # N: Revealed type is "Union[builtins.int, builtins.str]"
reveal_type(f(y))  # N: Revealed type is "Union[builtins.int, builtins.str]"
reveal_type(f(z))  # N: Revealed type is "Union[builtins.int, builtins.str]"
reveal_type(f())   # N: Revealed type is "builtins.str"
[builtins fixtures/tuple.pyi]

[case testOverloadingInferUnionReturnWithTypevarWithValueRestriction]
from typing import overload, Union, TypeVar, Generic

class A: pass
class B: pass
class C: pass

T = TypeVar('T', B, C)

class Wrapper(Generic[T]):
    @overload
    def f(self, x: T) -> B: ...

    @overload
    def f(self, x: A) -> C: ...

    def f(self, x): ...

obj: Wrapper[B] = Wrapper()
x: Union[A, B]

reveal_type(obj.f(A()))  # N: Revealed type is "__main__.C"
reveal_type(obj.f(B()))  # N: Revealed type is "__main__.B"
reveal_type(obj.f(x))    # N: Revealed type is "Union[__main__.C, __main__.B]"

[case testOverloadingInferUnionReturnWithFunctionTypevarReturn]
from typing import overload, Union, TypeVar, Generic

T = TypeVar('T')

class W1(Generic[T]): pass
class W2(Generic[T]): pass
class A: pass
class B: pass

@overload
def foo(x: W1[T]) -> T: ...
@overload
def foo(x: W2[T]) -> T: ...
def foo(x): ...

def bar(x: Union[W1[T], W2[T]]) -> T: ...

def wrapper() -> None:
    obj1: Union[W1[A], W2[A]]

    a1: A = foo(obj1)
    a2 = foo(obj1)
    reveal_type(a1)  # N: Revealed type is "__main__.A"
    reveal_type(a2)  # N: Revealed type is "__main__.A"

    obj2: Union[W1[A], W2[B]]

    reveal_type(foo(obj2))  # N: Revealed type is "Union[__main__.A, __main__.B]"
    bar(obj2)  # E: Cannot infer type argument 1 of "bar"

    b1_overload: A = foo(obj2)  # E: Incompatible types in assignment (expression has type "Union[A, B]", variable has type "A")
    b1_union: A    = bar(obj2)  # E: Cannot infer type argument 1 of "bar"

[case testOverloadingInferUnionReturnWithObjectTypevarReturn]
from typing import overload, Union, TypeVar, Generic

T = TypeVar('T')

class W1(Generic[T]): pass
class W2(Generic[T]): pass
class A: pass
class B: pass

class SomeType(Generic[T]):
    @overload
    def foo(self, x: W1[T]) -> T: ...
    @overload
    def foo(self, x: W2[T]) -> T: ...
    def foo(self, x): ...

    def bar(self, x: Union[W1[T], W2[T]]) -> T: ...

def wrapper() -> None:
    obj1: Union[W1[A], W2[A]]

    a1 = SomeType[A]().foo(obj1)
    reveal_type(a1)  # N: Revealed type is "__main__.A"

    # Note: These should be fine, but mypy has an unrelated bug
    #       that makes them error out?
    a2_overload: A = SomeType().foo(obj1)  # E: Argument 1 to "foo" of "SomeType" has incompatible type "Union[W1[A], W2[A]]"; expected "W1[Never]"
    a2_union: A    = SomeType().bar(obj1)  # E: Argument 1 to "bar" of "SomeType" has incompatible type "Union[W1[A], W2[A]]"; expected "Union[W1[Never], W2[Never]]"

    SomeType().foo(obj1)  # E: Argument 1 to "foo" of "SomeType" has incompatible type "Union[W1[A], W2[A]]"; expected "W1[Never]"
    SomeType().bar(obj1)  # E: Argument 1 to "bar" of "SomeType" has incompatible type "Union[W1[A], W2[A]]"; expected "Union[W1[Never], W2[Never]]"

[case testOverloadingInferUnionReturnWithBadObjectTypevarReturn]
from typing import overload, Union, TypeVar, Generic

T = TypeVar('T')

class W1(Generic[T]): pass
class W2(Generic[T]): pass
class A: pass
class B: pass

class SomeType(Generic[T]):
    @overload
    def foo(self, x: W1[T]) -> T: ...
    @overload
    def foo(self, x: W2[T]) -> T: ...
    def foo(self, x): ...

    def bar(self, x: Union[W1[T], W2[T]]) -> T: ...

def wrapper(mysterious: T) -> T:
    obj1: Union[W1[A], W2[B]]

    SomeType().foo(obj1)  # E: Argument 1 to "foo" of "SomeType" has incompatible type "Union[W1[A], W2[B]]"; expected "W1[Never]"
    SomeType().bar(obj1)  # E: Argument 1 to "bar" of "SomeType" has incompatible type "Union[W1[A], W2[B]]"; expected "Union[W1[Never], W2[Never]]"

    SomeType[A]().foo(obj1)  # E: Argument 1 to "foo" of "SomeType" has incompatible type "Union[W1[A], W2[B]]"; expected "W1[A]"
    SomeType[A]().bar(obj1)  # E: Argument 1 to "bar" of "SomeType" has incompatible type "Union[W1[A], W2[B]]"; expected "Union[W1[A], W2[A]]"

    SomeType[T]().foo(obj1)  # E: Argument 1 to "foo" of "SomeType" has incompatible type "Union[W1[A], W2[B]]"; expected "W1[T]"
    SomeType[T]().bar(obj1)  # E: Argument 1 to "bar" of "SomeType" has incompatible type "Union[W1[A], W2[B]]"; expected "Union[W1[T], W2[T]]"

    return mysterious

[case testOverloadingInferUnionReturnWithMixedTypevars]
from typing import overload, Generic, TypeVar, List, Tuple, Union

class A: pass
class B(A): pass
class C(A): pass

T = TypeVar('T', bound=A)
S = TypeVar('S')

class Dummy(Generic[T]):
    @overload
    def foo(self, x: List[Tuple[T, S]], y: S) -> T: ...
    @overload
    def foo(self, x: List[S], y: S) -> S: ...
    def foo(self, x: Union[List[Tuple[T, S]], List[S]], y: S) -> Union[T, S]: ...

T1 = TypeVar('T1', bound=A)

def t_is_same_bound(arg1: T1, arg2: S) -> Tuple[T1, S]:
    x1: Union[List[S], List[Tuple[T1, S]]]
    y1: S
    reveal_type(Dummy[T1]().foo(x1, y1))  # N: Revealed type is "Union[S`-2, T1`-1]"

    x2: Union[List[T1], List[Tuple[T1, T1]]]
    y2: T1
    reveal_type(Dummy[T1]().foo(x2, y2))  # N: Revealed type is "T1`-1"

    return arg1, arg2

[builtins fixtures/list.pyi]

[case testOverloadingInferUnionReturnWithMixedTypevarsInnerMismatch]
from typing import overload, Generic, TypeVar, List, Tuple, Union

class A: pass
class B(A): pass
class C(A): pass

T = TypeVar('T', bound=A)
S = TypeVar('S')

class Dummy(Generic[T]):
    @overload
    def foo(self, x: List[Tuple[T, S]], y: S) -> T: ...
    @overload
    def foo(self, x: List[S], y: S) -> S: ...
    def foo(self, x: Union[List[Tuple[T, S]], List[S]], y: S) -> Union[T, S]: ...

T1 = TypeVar('T1', bound=A)

def t_is_same_bound(arg1: T1, arg2: S) -> Tuple[T1, S]:
    # The arguments in the tuple are swapped
    x3: Union[List[S], List[Tuple[S, T1]]]
    y3: S
    Dummy[T1]().foo(x3, y3)  # E: Cannot infer type argument 1 of "foo" of "Dummy" \
                             # E: Argument 1 to "foo" of "Dummy" has incompatible type "Union[List[S], List[Tuple[S, T1]]]"; expected "List[Tuple[T1, Any]]"

    x4: Union[List[int], List[Tuple[C, int]]]
    y4: int
    reveal_type(Dummy[C]().foo(x4, y4))  # N: Revealed type is "Union[builtins.int, __main__.C]"
    Dummy[A]().foo(x4, y4)               # E: Argument 1 to "foo" of "Dummy" has incompatible type "Union[List[int], List[Tuple[C, int]]]"; expected "List[Tuple[A, int]]"

    return arg1, arg2

[builtins fixtures/list.pyi]

[case testOverloadingInferUnionReturnWithMixedTypevarsTighterBound]
from typing import overload, Generic, TypeVar, List, Tuple, Union

class A: pass
class B(A): pass
class C(A): pass

T = TypeVar('T', bound=A)
S = TypeVar('S')

class Dummy(Generic[T]):
    @overload
    def foo(self, x: List[Tuple[T, S]], y: S) -> T: ...
    @overload
    def foo(self, x: List[S], y: S) -> S: ...
    def foo(self, x: Union[List[Tuple[T, S]], List[S]], y: S) -> Union[T, S]: ...

T1 = TypeVar('T1', bound=B)

def t_is_tighter_bound(arg1: T1, arg2: S) -> Tuple[T1, S]:
    x1: Union[List[S], List[Tuple[T1, S]]]
    y1: S
    reveal_type(Dummy[T1]().foo(x1, y1))  # N: Revealed type is "Union[S`-2, T1`-1]"

    x2: Union[List[T1], List[Tuple[T1, T1]]]
    y2: T1
    reveal_type(Dummy[T1]().foo(x2, y2))  # N: Revealed type is "T1`-1"

    return arg1, arg2

[builtins fixtures/list.pyi]

[case testOverloadingInferUnionReturnWithTypevarsAndValueRestrictions]
from typing import overload, Generic, TypeVar, List, Tuple, Union

class A: pass
class B(A): pass
class C(A): pass

T = TypeVar('T', bound=A)
S = TypeVar('S')

class Dummy(Generic[T]):
    @overload
    def foo(self, x: List[Tuple[T, S]], y: S) -> T: ...
    @overload
    def foo(self, x: List[S], y: S) -> S: ...
    def foo(self, x: Union[List[Tuple[T, S]], List[S]], y: S) -> Union[T, S]: ...

T3 = TypeVar('T3', B, C)

def t_is_compatible_bound(arg1: T3, arg2: S) -> Tuple[T3, S]:
    x1: Union[List[S], List[Tuple[T3, S]]]
    y1: S
    reveal_type(Dummy[T3]().foo(x1, y1))

    x2: Union[List[T3], List[Tuple[T3, T3]]]
    y2: T3
    reveal_type(Dummy[T3]().foo(x2, y2))

    return arg1, arg2

[builtins fixtures/list.pyi]
[out]
main:22: note: Revealed type is "Union[S`-2, __main__.B]"
main:22: note: Revealed type is "Union[S`-2, __main__.C]"
main:26: note: Revealed type is "__main__.B"
main:26: note: Revealed type is "__main__.C"

[case testOverloadInferUnionReturnWithInconsistentTypevarNames]
from typing import overload, TypeVar, Union

T = TypeVar('T')
S = TypeVar('S')

@overload
def consistent(x: T, y: str) -> T: ...
@overload
def consistent(x: T, y: int) -> T: ...
def consistent(x: T, y: Union[str, int]) -> T:
    return x

@overload
def inconsistent(x: T, y: str) -> T: ...
@overload
def inconsistent(x: S, y: int) -> S: ...
def inconsistent(x: T, y: Union[str, int]) -> T:
    return x

def test(x: T) -> T:
    y: Union[str, int]

    reveal_type(consistent(x, y))  # N: Revealed type is "T`-1"

    # On one hand, this overload is defined in a weird way; on the other, there's technically nothing wrong with it.
    inconsistent(x, y)

    return x

[case testOverloadsAndNoneWithoutStrictOptional]
# flags: --no-strict-optional
from typing import overload, Optional

@overload
def f(x: None) -> int: ...
@overload
def f(x: object) -> str: ...
def f(x): ...

# We pretend strict-optional is enabled for overload definitions,
# even in non-strict optional mode
@overload
def g(x: None) -> int: ...
@overload
def g(x: int) -> str: ...
def g(x): ...

# Calls are still checked normally though
a: None
b: int
c: Optional[int]
reveal_type(g(a))  # N: Revealed type is "builtins.int"
reveal_type(g(b))  # N: Revealed type is "builtins.str"
reveal_type(g(c))  # N: Revealed type is "builtins.str"

[case testOverloadsAndNoneWithStrictOptional]
from typing import overload, Optional

@overload
def f(x: None) -> int: ...
@overload
def f(x: object) -> str: ...
def f(x): ...

@overload
def g(x: None) -> int: ...
@overload
def g(x: int) -> str: ...
def g(x): ...

a: None
b: int
c: Optional[int]
reveal_type(g(a))  # N: Revealed type is "builtins.int"
reveal_type(g(b))  # N: Revealed type is "builtins.str"
reveal_type(g(c))  # N: Revealed type is "Union[builtins.str, builtins.int]"

[case testOverloadsNoneAndTypeVarsWithNoStrictOptional]
# flags: --no-strict-optional
from typing import Callable, Iterable, TypeVar, overload, Optional

T = TypeVar('T')
S = TypeVar('S')

@overload
def mymap(func: None, seq: Iterable[T]) -> Iterable[T]: ...
@overload
def mymap(func: Callable[[T], S], seq: Iterable[T]) -> Iterable[S]: ...
def mymap(*args): ...

seq = [1, 2, 3]
f1: Callable[[int], str]
f2: None
f3: Optional[Callable[[int], str]]

reveal_type(mymap(f1, seq))  # N: Revealed type is "typing.Iterable[builtins.str]"
reveal_type(mymap(f2, seq))  # N: Revealed type is "typing.Iterable[builtins.int]"
reveal_type(mymap(f3, seq))  # N: Revealed type is "typing.Iterable[builtins.str]"

[builtins fixtures/list.pyi]
[typing fixtures/typing-medium.pyi]

[case testOverloadsNoneAndTypeVarsWithStrictOptional]
from typing import Callable, Iterable, TypeVar, overload, Optional

T = TypeVar('T')
S = TypeVar('S')

@overload
def mymap(func: None, seq: Iterable[T]) -> Iterable[T]: ...
@overload
def mymap(func: Callable[[T], S], seq: Iterable[T]) -> Iterable[S]: ...
def mymap(*args): ...

seq = [1, 2, 3]
f1: Callable[[int], str]
f2: None
f3: Optional[Callable[[int], str]]

reveal_type(mymap(f1, seq))  # N: Revealed type is "typing.Iterable[builtins.str]"
reveal_type(mymap(f2, seq))  # N: Revealed type is "typing.Iterable[builtins.int]"
reveal_type(mymap(f3, seq))  # N: Revealed type is "Union[typing.Iterable[builtins.str], typing.Iterable[builtins.int]]"

[builtins fixtures/list.pyi]
[typing fixtures/typing-medium.pyi]

[case testOverloadsAndNoReturnNarrowTypeNoStrictOptional1]
# flags: --no-strict-optional
from typing import overload, Union, NoReturn

@overload
def narrow_int(x: str) -> NoReturn: ...
@overload
def narrow_int(x: int) -> int: ...
def narrow_int(x: Union[int, str]) -> Union[int, NoReturn]:
    assert isinstance(x, int)
    return x

def test_narrow_int() -> None:
    a: Union[int, str]
    if int():
        a = narrow_int(a)
        reveal_type(a)  # N: Revealed type is "builtins.int"

    b: int
    if int():
        b = narrow_int(b)
        reveal_type(b)  # N: Revealed type is "builtins.int"

    c: str
    if int():
        c = narrow_int(c)
        reveal_type(c)  # Note: branch is now dead, so no type is revealed
                        # TODO: maybe we should make mypy report a warning instead?

[builtins fixtures/isinstance.pyi]
[typing fixtures/typing-medium.pyi]

[case testOverloadsAndNoReturnNarrowTypeWithStrictOptional1]
from typing import overload, Union, NoReturn

@overload
def narrow_int(x: str) -> NoReturn: ...
@overload
def narrow_int(x: int) -> int: ...
def narrow_int(x: Union[int, str]) -> Union[int, NoReturn]:
    assert isinstance(x, int)
    return x

def test_narrow_int() -> None:
    a: Union[int, str]
    if int():
        a = narrow_int(a)
        reveal_type(a)  # N: Revealed type is "builtins.int"

    b: int
    if int():
        b = narrow_int(b)
        reveal_type(b)  # N: Revealed type is "builtins.int"

    c: str
    if int():
        c = narrow_int(c)
        reveal_type(c)  # Note: branch is now dead, so no type is revealed
                        # TODO: maybe we should make mypy report a warning instead?

[builtins fixtures/isinstance.pyi]
[typing fixtures/typing-medium.pyi]

[case testOverloadsAndNoReturnNarrowTypeNoStrictOptional2]
# flags: --no-strict-optional
from typing import overload, Union, TypeVar, NoReturn, Optional

T = TypeVar('T')
@overload
def narrow_none(x: None) -> NoReturn: ...
@overload
def narrow_none(x: T) -> T: ...
def narrow_none(x: Optional[T]) -> Union[NoReturn, T]:
    assert x is not None
    return x

def test_narrow_none() -> None:
    a: Optional[int]
    if int():
        a = narrow_none(a)
        reveal_type(a)  # N: Revealed type is "builtins.int"

    b: int
    if int():
        b = narrow_none(b)
        reveal_type(b)  # N: Revealed type is "builtins.int"

    c: None
    if int():
        c = narrow_none(c)
        reveal_type(c)  # Note: branch is now dead, so no type is revealed

[builtins fixtures/isinstance.pyi]
[typing fixtures/typing-medium.pyi]

[case testOverloadsAndNoReturnNarrowTypeWithStrictOptional2]
from typing import overload, Union, TypeVar, NoReturn, Optional

T = TypeVar('T')
@overload
def narrow_none(x: None) -> NoReturn: ...
@overload
def narrow_none(x: T) -> T: ...
def narrow_none(x: Optional[T]) -> Union[NoReturn, T]:
    assert x is not None
    return x

def test_narrow_none() -> None:
    a: Optional[int]
    if int():
        a = narrow_none(a)
        reveal_type(a)  # N: Revealed type is "builtins.int"

    b: int
    if int():
        b = narrow_none(b)
        reveal_type(b)  # N: Revealed type is "builtins.int"

    c: None
    if int():
        c = narrow_none(c)
        reveal_type(c)  # Branch is now dead

[builtins fixtures/isinstance.pyi]
[typing fixtures/typing-medium.pyi]


[case testOverloadsAndNoReturnNarrowTypeNoStrictOptional3]
# flags: --no-strict-optional
from typing import overload, TypeVar, NoReturn, Optional

@overload
def narrow_none_v2(x: None) -> NoReturn: ...
@overload
def narrow_none_v2(x: T) -> T: ...
def narrow_none_v2(x: Optional[T]) -> T:
    assert x is not None
    return x

def test_narrow_none_v2() -> None:
    a: Optional[int]
    if int():
        a = narrow_none_v2(a)
        reveal_type(a)  # N: Revealed type is "builtins.int"

    b: int
    if int():
        b = narrow_none_v2(b)
        reveal_type(b)  # N: Revealed type is "builtins.int"

    c: None
    if int():
        c = narrow_none_v2(c)
        reveal_type(c)  # Note: branch is now dead, so no type is revealed

[builtins fixtures/isinstance.pyi]
[typing fixtures/typing-medium.pyi]

[case testOverloadsAndNoReturnNarrowTypeWithStrictOptional3]
from typing import overload, TypeVar, NoReturn, Optional

@overload
def narrow_none_v2(x: None) -> NoReturn: ...
@overload
def narrow_none_v2(x: T) -> T: ...
def narrow_none_v2(x: Optional[T]) -> T:
    assert x is not None
    return x

def test_narrow_none_v2() -> None:
    a: Optional[int]
    if int():
        a = narrow_none_v2(a)
        reveal_type(a)  # N: Revealed type is "builtins.int"

    b: int
    if int():
        b = narrow_none_v2(b)
        reveal_type(b)  # N: Revealed type is "builtins.int"

    c: None
    if int():
        c = narrow_none_v2(c)
        reveal_type(c)  # Note: branch is now dead, so no type is revealed

[builtins fixtures/isinstance.pyi]
[typing fixtures/typing-medium.pyi]

[case testOverloadsAndNoReturnNarrowWhenBlacklistingSubtype]
from typing import TypeVar, NoReturn, Union, overload

class Parent: ...
class A(Parent): ...
class B(Parent): ...
T = TypeVar('T', bound=Parent)

@overload
def narrow_to_not_a(x: A) -> NoReturn: ...
@overload
def narrow_to_not_a(x: T) -> T: ...
def narrow_to_not_a(x: T) -> Union[NoReturn, T]:
    assert not isinstance(x, A)
    return x

def test() -> None:
    val: Union[A, B]
    if int():
        val = narrow_to_not_a(val)
        reveal_type(val)   # N: Revealed type is "__main__.B"

    val2: A
    if int():
        val2 = narrow_to_not_a(val2)
        reveal_type(val2)  # Branch now dead

[builtins fixtures/isinstance.pyi]
[typing fixtures/typing-medium.pyi]

[case testOverloadsAndNoReturnNarrowWhenBlacklistingSubtype2]
from typing import TypeVar, NoReturn, Union, overload

class Parent: ...
class A(Parent): ...
class B(Parent): ...
T = TypeVar('T', bound=Parent)

@overload
def narrow_to_not_a_v2(x: A) -> NoReturn: ...
@overload
def narrow_to_not_a_v2(x: T) -> T: ...
def narrow_to_not_a_v2(x: T) -> T:
    assert not isinstance(x, A)
    return x

def test_v2(val: Union[A, B], val2: A) -> None:
    if int():
        val = narrow_to_not_a_v2(val)
        reveal_type(val)   # N: Revealed type is "__main__.B"

    if int():
        val2 = narrow_to_not_a_v2(val2)
        reveal_type(val2)  # Branch now dead

[builtins fixtures/isinstance.pyi]
[typing fixtures/typing-medium.pyi]

[case testOverloadWithNonGenericDescriptor]
from typing import overload, Any, Optional, Union

class NumberAttribute:
    @overload
    def __get__(self, instance: None, owner: Any) -> 'NumberAttribute': ...
    @overload
    def __get__(self, instance: object, owner: Any) -> int: ...
    def __get__(self, instance: Optional[object], owner: Any) -> Union['NumberAttribute', int]:
        if instance is None:
            return self
        else:
            return 3

    def foo(self) -> str: ...

class MyModel:
    my_number = NumberAttribute()

reveal_type(MyModel().my_number)  # N: Revealed type is "builtins.int"
MyModel().my_number.foo()         # E: "int" has no attribute "foo"

reveal_type(MyModel.my_number)        # N: Revealed type is "__main__.NumberAttribute"
reveal_type(MyModel.my_number.foo())  # N: Revealed type is "builtins.str"

[builtins fixtures/isinstance.pyi]
[typing fixtures/typing-medium.pyi]

[case testOverloadWithNonGenericDescriptorLookalike]
from typing import overload, Any, Optional, Union

class FakeAttribute:
    @overload
    def dummy(self, instance: None, owner: Any) -> 'FakeAttribute': ...
    @overload
    def dummy(self, instance: object, owner: Any) -> int: ...
    def dummy(self, instance: Optional[object], owner: Any) -> Union['FakeAttribute', int]: ...

[case testOverloadWithGenericDescriptor]
from typing import overload, Any, Optional, TypeVar, Type, Union, Generic

T = TypeVar('T')

class NumberAttribute(Generic[T]):
    @overload
    def __get__(self, instance: None, owner: Type[T]) -> 'NumberAttribute[T]': ...
    @overload
    def __get__(self, instance: T, owner: Type[T]) -> int: ...
    def __get__(self, instance: Optional[T], owner: Type[T]) -> Union['NumberAttribute[T]', int]:
        if instance is None:
            return self
        else:
            return 3

    def foo(self) -> str: ...

class MyModel:
    my_number = NumberAttribute[MyModel]()

reveal_type(MyModel().my_number)  # N: Revealed type is "builtins.int"
MyModel().my_number.foo()         # E: "int" has no attribute "foo"

reveal_type(MyModel.my_number)        # N: Revealed type is "__main__.NumberAttribute[__main__.MyModel]"
reveal_type(MyModel.my_number.foo())  # N: Revealed type is "builtins.str"

reveal_type(NumberAttribute[MyModel]().__get__(None, MyModel))  # N: Revealed type is "__main__.NumberAttribute[__main__.MyModel]"
reveal_type(NumberAttribute[str]().__get__(None, str))      # N: Revealed type is "__main__.NumberAttribute[builtins.str]"

[builtins fixtures/isinstance.pyi]
[typing fixtures/typing-medium.pyi]

[case testOverloadWithGenericDescriptorLookalike]
from typing import overload, Any, Optional, TypeVar, Type, Union, Generic

T = TypeVar('T')

class FakeAttribute(Generic[T]):
    @overload
    def dummy(self, instance: None, owner: Type[T]) -> 'FakeAttribute[T]': ...
    @overload
    def dummy(self, instance: T, owner: Type[T]) -> int: ...
    def dummy(self, instance: Optional[T], owner: Type[T]) -> Union['FakeAttribute[T]', int]: ...

[case testOverloadWithClassMethods]
from typing import overload

class Wrapper:
    @overload
    @classmethod
    def foo(cls, x: int) -> int: ...
    @overload
    @classmethod
    def foo(cls, x: str) -> str: ...
    @classmethod
    def foo(cls, x): pass

reveal_type(Wrapper.foo(3))      # N: Revealed type is "builtins.int"
reveal_type(Wrapper.foo("foo"))  # N: Revealed type is "builtins.str"

[builtins fixtures/classmethod.pyi]

[case testOverloadWithInconsistentClassMethods]
from typing import overload

class Wrapper1:
    @overload   # E: Overload does not consistently use the "@classmethod" decorator on all function signatures.
    @classmethod
    def foo(cls, x: int) -> int: ...
    @overload
    @classmethod
    def foo(cls, x: str) -> str: ...
    def foo(cls, x): pass

class Wrapper2:
    @overload   # E: Overload does not consistently use the "@classmethod" decorator on all function signatures.
    @classmethod
    def foo(cls, x: int) -> int: ...
    @overload
    def foo(cls, x: str) -> str: ...
    @classmethod
    def foo(cls, x): pass

class Wrapper3:
    @overload   # E: Overload does not consistently use the "@classmethod" decorator on all function signatures.
    def foo(cls, x: int) -> int: ...
    @overload
    def foo(cls, x: str) -> str: ...
    @classmethod
    def foo(cls, x): pass

[builtins fixtures/classmethod.pyi]

[case testOverloadWithSwappedDecorators]
from typing import overload

class Wrapper1:
    @classmethod
    @overload
    def foo(cls, x: int) -> int: ...

    @classmethod
    @overload
    def foo(cls, x: str) -> str: ...

    @classmethod
    def foo(cls, x): pass

class Wrapper2:
    @classmethod
    @overload
    def foo(cls, x: int) -> int: ...

    @overload
    @classmethod
    def foo(cls, x: str) -> str: ...

    @classmethod
    def foo(cls, x): pass

class Wrapper3:
    @classmethod   # E: Overload does not consistently use the "@classmethod" decorator on all function signatures.
    @overload
    def foo(cls, x: int) -> int: ...

    @overload
    def foo(cls, x: str) -> str: ...

    def foo(cls, x): pass

reveal_type(Wrapper1.foo(3))  # N: Revealed type is "builtins.int"
reveal_type(Wrapper2.foo(3))  # N: Revealed type is "builtins.int"

[builtins fixtures/classmethod.pyi]

[case testOverloadFaultyClassMethodInheritance]
from typing import overload

class A: pass
class B(A): pass
class C(B): pass

class Parent:
    @overload
    @classmethod
    def foo(cls, x: B) -> int: ...

    @overload
    @classmethod
    def foo(cls, x: str) -> str: ...

    @classmethod
    def foo(cls, x): pass

class BadChild(Parent):
    @overload                           # Fail
    @classmethod
    def foo(cls, x: C) -> int: ...

    @overload
    @classmethod
    def foo(cls, x: str) -> str: ...

    @classmethod
    def foo(cls, x): pass

class GoodChild(Parent):
    @overload
    @classmethod
    def foo(cls, x: A) -> int: ...

    @overload
    @classmethod
    def foo(cls, x: str) -> str: ...

    @classmethod
    def foo(cls, x): pass

[builtins fixtures/classmethod.pyi]
[out]
main:20: error: Signature of "foo" incompatible with supertype "Parent"
main:20: note:      Superclass:
main:20: note:          @overload
main:20: note:          @classmethod
main:20: note:          def foo(cls, x: B) -> int
main:20: note:          @overload
main:20: note:          @classmethod
main:20: note:          def foo(cls, x: str) -> str
main:20: note:      Subclass:
main:20: note:          @overload
main:20: note:          @classmethod
main:20: note:          def foo(cls, x: C) -> int
main:20: note:          @overload
main:20: note:          @classmethod
main:20: note:          def foo(cls, x: str) -> str

[case testOverloadClassMethodMixingInheritance]
from typing import overload

class BadParent:
    @overload
    @classmethod
    def foo(cls, x: int) -> int: ...

    @overload
    @classmethod
    def foo(cls, x: str) -> str: ...

    @classmethod
    def foo(cls, x): pass

class BadChild(BadParent):
    @overload                           # Fail
    def foo(cls, x: int) -> int: ...

    @overload
    def foo(cls, x: str) -> str: ...

    def foo(cls, x): pass

class GoodParent:
    @overload
    def foo(cls, x: int) -> int: ...

    @overload
    def foo(cls, x: str) -> str: ...

    def foo(cls, x): pass

class GoodChild(GoodParent):
    @overload
    @classmethod
    def foo(cls, x: int) -> int: ...

    @overload
    @classmethod
    def foo(cls, x: str) -> str: ...

    @classmethod
    def foo(cls, x): pass

[builtins fixtures/classmethod.pyi]
[out]
main:16: error: Signature of "foo" incompatible with supertype "BadParent"
main:16: note:      Superclass:
main:16: note:          @overload
main:16: note:          @classmethod
main:16: note:          def foo(cls, x: int) -> int
main:16: note:          @overload
main:16: note:          @classmethod
main:16: note:          def foo(cls, x: str) -> str
main:16: note:      Subclass:
main:16: note:          @overload
main:16: note:          def foo(cls, x: int) -> int
main:16: note:          @overload
main:16: note:          def foo(cls, x: str) -> str

[case testOverloadClassMethodImplementation]
from typing import overload, Union

class Wrapper:
    @classmethod
    def other(cls) -> str:
        return "..."

    @overload
    @classmethod
    def foo(cls, x: int) -> int: ...

    @overload
    @classmethod
    def foo(cls, x: str) -> str: ...

    @classmethod    # E: Overloaded function implementation cannot produce return type of signature 1
    def foo(cls, x: Union[int, str]) -> str:
        reveal_type(cls)          # N: Revealed type is "Type[__main__.Wrapper]"
        reveal_type(cls.other())  # N: Revealed type is "builtins.str"
        return "..."

[builtins fixtures/classmethod.pyi]

[case testOverloadWithStaticMethods]
from typing import overload

class Wrapper:
    @overload
    @staticmethod
    def foo(x: int) -> int: ...
    @overload
    @staticmethod
    def foo(x: str) -> str: ...
    @staticmethod
    def foo(x): pass

reveal_type(Wrapper.foo(3))      # N: Revealed type is "builtins.int"
reveal_type(Wrapper.foo("foo"))  # N: Revealed type is "builtins.str"

[builtins fixtures/staticmethod.pyi]

[case testOverloadWithInconsistentStaticMethods]
from typing import overload, Union

class Wrapper1:
    @overload   # E: Overload does not consistently use the "@staticmethod" decorator on all function signatures.
    @staticmethod
    def foo(x: int) -> int: ...
    @overload
    @staticmethod
    def foo(x: str) -> str: ...
    def foo(x): pass

class Wrapper2:
    @overload   # E: Overload does not consistently use the "@staticmethod" decorator on all function signatures.
    @staticmethod
    def foo(x: int) -> int: ...
    @overload
    def foo(x: str) -> str: ...  # E: Self argument missing for a non-static method (or an invalid type for self)
    @staticmethod
    def foo(x): pass

class Wrapper3:
    @overload   # E: Overload does not consistently use the "@staticmethod" decorator on all function signatures.
    @staticmethod
    def foo(x: int) -> int: ...
    @overload
    @staticmethod
    def foo(x: str) -> str: ...
    def foo(x: Union[int, str]): pass  # E: Self argument missing for a non-static method (or an invalid type for self)
[builtins fixtures/staticmethod.pyi]

[case testOverloadWithSwappedDecorators2]
from typing import overload

class Wrapper1:
    @staticmethod
    @overload
    def foo(x: int) -> int: ...

    @staticmethod
    @overload
    def foo(x: str) -> str: ...

    @staticmethod
    def foo(x): pass

class Wrapper2:
    @staticmethod
    @overload
    def foo(x: int) -> int: ...

    @overload
    @staticmethod
    def foo(x: str) -> str: ...

    @staticmethod
    def foo(x): pass

class Wrapper3:
    @staticmethod   # E: Overload does not consistently use the "@staticmethod" decorator on all function signatures.
    @overload
    def foo(x: int) -> int: ...

    @overload
    def foo(x: str) -> str: ...  # E: Self argument missing for a non-static method (or an invalid type for self)

    @staticmethod
    def foo(x): pass

reveal_type(Wrapper1.foo(3))  # N: Revealed type is "builtins.int"
reveal_type(Wrapper2.foo(3))  # N: Revealed type is "builtins.int"

[builtins fixtures/staticmethod.pyi]

[case testOverloadFaultyStaticMethodInheritance]
from typing import overload

class A: pass
class B(A): pass
class C(B): pass

class Parent:
    @overload
    @staticmethod
    def foo(x: B) -> int: ...

    @overload
    @staticmethod
    def foo(x: str) -> str: ...

    @staticmethod
    def foo(x): pass

class BadChild(Parent):
    @overload                       # Fail
    @staticmethod
    def foo(x: C) -> int: ...

    @overload
    @staticmethod
    def foo(x: str) -> str: ...

    @staticmethod
    def foo(x): pass

class GoodChild(Parent):
    @overload
    @staticmethod
    def foo(x: A) -> int: ...

    @overload
    @staticmethod
    def foo(x: str) -> str: ...

    @staticmethod
    def foo(x): pass

[builtins fixtures/staticmethod.pyi]
[out]
main:20: error: Signature of "foo" incompatible with supertype "Parent"
main:20: note:      Superclass:
main:20: note:          @overload
main:20: note:          @staticmethod
main:20: note:          def foo(x: B) -> int
main:20: note:          @overload
main:20: note:          @staticmethod
main:20: note:          def foo(x: str) -> str
main:20: note:      Subclass:
main:20: note:          @overload
main:20: note:          @staticmethod
main:20: note:          def foo(x: C) -> int
main:20: note:          @overload
main:20: note:          @staticmethod
main:20: note:          def foo(x: str) -> str

[case testOverloadStaticMethodMixingInheritance]
from typing import overload

class BadParent:
    @overload
    @staticmethod
    def foo(x: int) -> int: ...

    @overload
    @staticmethod
    def foo(x: str) -> str: ...

    @staticmethod
    def foo(x): pass

class BadChild(BadParent):
    @overload                            # Fail
    def foo(self, x: int) -> int: ...

    @overload
    def foo(self, x: str) -> str: ...

    def foo(self, x): pass

class GoodParent:
    @overload
    def foo(self, x: int) -> int: ...

    @overload
    def foo(self, x: str) -> str: ...

    def foo(self, x): pass

class GoodChild(GoodParent):
    @overload
    @staticmethod
    def foo(x: int) -> int: ...

    @overload
    @staticmethod
    def foo(x: str) -> str: ...

    @staticmethod
    def foo(x): pass

[builtins fixtures/staticmethod.pyi]
[out]
main:16: error: Signature of "foo" incompatible with supertype "BadParent"
main:16: note:      Superclass:
main:16: note:          @overload
main:16: note:          @staticmethod
main:16: note:          def foo(x: int) -> int
main:16: note:          @overload
main:16: note:          @staticmethod
main:16: note:          def foo(x: str) -> str
main:16: note:      Subclass:
main:16: note:          @overload
main:16: note:          def foo(self, x: int) -> int
main:16: note:          @overload
main:16: note:          def foo(self, x: str) -> str

[case testOverloadStaticMethodImplementation]
from typing import overload, Union

class Wrapper:
    @staticmethod
    def other() -> str:
        return "..."

    @overload
    @staticmethod
    def foo(x: int) -> int: ...

    @overload
    @staticmethod
    def foo(x: str) -> str: ...

    @staticmethod    # E: Overloaded function implementation cannot produce return type of signature 1
    def foo(x: Union[int, str]) -> str:
        return 3  # E: Incompatible return value type (got "int", expected "str")

[builtins fixtures/staticmethod.pyi]

[case testUnionMathOverloadingReturnsBestType]
from typing import Union, overload

@overload
def f(x: Union[int, str]) -> int: ...
@overload
def f(x: object) -> object: ...
def f(x):
    pass

x: Union[int, str]
reveal_type(f(x))  # N: Revealed type is "builtins.int"
[out]

[case testOverloadAndSelfTypes]
from typing import overload, Union, TypeVar, Type

T = TypeVar('T', bound='Parent')
class Parent:
    @overload
    def foo(self: T, x: int) -> T: pass

    @overload
    def foo(self, x: str) -> str: pass

    def foo(self: T, x: Union[int, str]) -> Union[T, str]:
        reveal_type(self.bar())    # N: Revealed type is "builtins.str"
        return self

    def bar(self) -> str: pass

class Child(Parent):
    def child_only(self) -> int: pass

x: Union[int, str]
reveal_type(Parent().foo(3))                  # N: Revealed type is "__main__.Parent"
reveal_type(Child().foo(3))                   # N: Revealed type is "__main__.Child"
reveal_type(Child().foo("..."))               # N: Revealed type is "builtins.str"
reveal_type(Child().foo(x))                   # N: Revealed type is "Union[__main__.Child, builtins.str]"
reveal_type(Child().foo(3).child_only())      # N: Revealed type is "builtins.int"

[case testOverloadAndSelfTypesGenericNoOverlap]
from typing import Generic, TypeVar, Any, overload, Self, Union

T = TypeVar("T")
class C(Generic[T]):
    @overload
    def get(self, obj: None) -> Self: ...
    @overload
    def get(self, obj: Any) -> T: ...
    def get(self, obj: Union[Any, None]) -> Union[T, Self]:
        return self

class D(C[int]): ...
d: D
reveal_type(d.get(None))  # N: Revealed type is "__main__.D"
reveal_type(d.get("whatever"))  # N: Revealed type is "builtins.int"

[case testOverloadAndClassTypes]
from typing import overload, Union, TypeVar, Type

T = TypeVar('T', bound='Parent')
class Parent:
    @overload
    @classmethod
    def foo(cls: Type[T], x: int) -> Type[T]: pass

    @overload
    @classmethod
    def foo(cls, x: str) -> str: pass

    @classmethod
    def foo(cls: Type[T], x: Union[int, str]) -> Union[Type[T], str]:
        reveal_type(cls.bar())    # N: Revealed type is "builtins.str"
        return cls

    @classmethod
    def bar(cls) -> str: pass

class Child(Parent):
    def child_only(self) -> int: pass

x: Union[int, str]
reveal_type(Parent.foo(3))                  # N: Revealed type is "Type[__main__.Parent]"
reveal_type(Child.foo(3))                   # N: Revealed type is "Type[__main__.Child]"
reveal_type(Child.foo("..."))               # N: Revealed type is "builtins.str"
reveal_type(Child.foo(x))                   # N: Revealed type is "Union[Type[__main__.Child], builtins.str]"
reveal_type(Child.foo(3)().child_only())    # N: Revealed type is "builtins.int"
[builtins fixtures/classmethod.pyi]

[case testOptionalIsNotAUnionIfNoStrictOverload]
# flags: --no-strict-optional
from typing import Optional, overload

class B: pass
class C(B): pass

@overload
def rp(x: C) -> C: ...
@overload
def rp(x: B) -> B: ...
def rp(x):
    pass

x: Optional[C]
reveal_type(rp(x))  # N: Revealed type is "__main__.C"
[out]

[case testUnionMathTrickyOverload1]
from typing import Union, overload

@overload
def f(x: int, y: int) -> int: ...
@overload
def f(x: object, y: str) -> str: ...
def f(x):
    pass

x: Union[int, str]
y: Union[int, str]
f(x, y)
[out]
main:12: error: Argument 1 to "f" has incompatible type "Union[int, str]"; expected "int"
main:12: error: Argument 2 to "f" has incompatible type "Union[int, str]"; expected "int"

[case testUnionMathTrickyOverload2]
from typing import overload, Union, Any

class C:
    def f(self, other: C) -> C: ...

class D(C):
    @overload
    def f(self, other: D) -> D: ...
    @overload
    def f(self, other: C) -> C: ...
    def f(self, other): ...

x: D
y: Union[D, Any]
reveal_type(x.f(y))  # N: Revealed type is "Union[__main__.D, Any]"
[out]

[case testManyUnionsInOverload]
from typing import overload, TypeVar, Union

T = TypeVar('T')

@overload
def f(x: int, y: object, z: object, t: object, u: object, w: object, v: object, s: object) -> int: ...
@overload
def f(x: str, y: object, z: object, t: object, u: object, w: object, v: object, s: object) -> str: ...
@overload
def f(x: T, y: object, z: object, t: object, u: object, w: object, v: object, s: object) -> T: ...
def f(*args, **kwargs):
    pass

class A: pass
class B: pass
x: Union[int, str, A, B]
y = f(x, x, x, x, x, x, x, x) # 8 args

reveal_type(y)  # N: Revealed type is "Union[builtins.int, builtins.str, __main__.A, __main__.B]"
[builtins fixtures/dict.pyi]
[out]

[case testOverloadsWithNoneComingSecondAreAlwaysFlaggedInNoStrictOptional]
# flags: --no-strict-optional
from typing import overload

@overload
def none_first(x: None) -> None: ...
@overload
def none_first(x: int) -> int: ...
def none_first(x: int) -> int:
    return x

@overload
def none_second(x: int) -> int: ...
@overload
def none_second(x: None) -> None: ...  # E: Overloaded function signature 2 will never be matched: signature 1's parameter type(s) are the same or broader
def none_second(x: int) -> int:
    return x

[case testOverloadsWithNoneComingSecondIsOkInStrictOptional]
from typing import overload, Optional

@overload
def none_first(x: None) -> None: ...
@overload
def none_first(x: int) -> int: ...
def none_first(x: Optional[int]) -> Optional[int]:
    return x

@overload
def none_second(x: int) -> int: ...
@overload
def none_second(x: None) -> None: ...
def none_second(x: Optional[int]) -> Optional[int]:
    return x

@overload
def none_loose_impl(x: None) -> None: ...
@overload
def none_loose_impl(x: int) -> int: ...
def none_loose_impl(x: int) -> int:
    return x
[out]
main:21: error: Overloaded function implementation does not accept all possible arguments of signature 1
main:21: error: Overloaded function implementation cannot produce return type of signature 1

[case testTooManyUnionsException]
from typing import overload, Union

@overload
def f(*args: int) -> int: ...
@overload
def f(*args: str) -> str: ...
def f(*args):
    pass

x: Union[int, str]
f(x, x, x, x, x, x, x, x)
[builtins fixtures/tuple.pyi]
[out]
main:11: error: Not all union combinations were tried because there are too many unions
main:11: error: Argument 1 to "f" has incompatible type "Union[int, str]"; expected "int"
main:11: error: Argument 2 to "f" has incompatible type "Union[int, str]"; expected "int"
main:11: error: Argument 3 to "f" has incompatible type "Union[int, str]"; expected "int"
main:11: error: Argument 4 to "f" has incompatible type "Union[int, str]"; expected "int"
main:11: error: Argument 5 to "f" has incompatible type "Union[int, str]"; expected "int"
main:11: error: Argument 6 to "f" has incompatible type "Union[int, str]"; expected "int"
main:11: error: Argument 7 to "f" has incompatible type "Union[int, str]"; expected "int"
main:11: error: Argument 8 to "f" has incompatible type "Union[int, str]"; expected "int"

[case testSafeDunderOverlapInSubclass]
from typing import overload

class A:
    def __add__(self, x : 'A') -> 'A': ...

class B(A):
    @overload
    def __add__(self, x : 'B') -> 'B': ...
    @overload
    def __add__(self, x : 'A') -> 'A' : ...
    def __add__(self, x):
        pass
[out]

[case testUnsafeDunderOverlapInSubclass]
from typing import overload

class A:
    def __add__(self, x : 'A') -> 'A':
        if isinstance(x, A):
            return A()
        else:
            return NotImplemented

# This is unsafe override because of the problem below
class B(A):
     @overload                                  # Fail
     def __add__(self, x : 'Other') -> 'B' : ...
     @overload
     def __add__(self, x : 'A') -> 'A': ...
     def __add__(self, x):
        if isinstance(x, Other):
            return B()
        elif isinstance(x, A):
            return A()
        else:
            return NotImplemented

class Other:
    def __radd__(self, x: 'A') -> 'Other':
        if isinstance(x, A):
            return Other()
        else:
            return NotImplemented

actually_b: A = B()
reveal_type(actually_b + Other())               # Note
# Runtime type is B, this is why we report the error on overriding.
[builtins fixtures/isinstance.pyi]
[out]
main:12: error: Signature of "__add__" incompatible with supertype "A"
main:12: note:      Superclass:
main:12: note:          def __add__(self, A, /) -> A
main:12: note:      Subclass:
main:12: note:          @overload
main:12: note:          def __add__(self, Other, /) -> B
main:12: note:          @overload
main:12: note:          def __add__(self, A, /) -> A
main:12: note: Overloaded operator methods can't have wider argument types in overrides
main:32: note: Revealed type is "__main__.Other"

[case testOverloadErrorMessageManyMatches]
from typing import overload

class A: pass
class B: pass
class C: pass
class D: pass

@overload
def f(x: A) -> None: ...
@overload
def f(x: B) -> None: ...
@overload
def f(x: C) -> None: ...
@overload
def f(x: D) -> None: ...
@overload
def f(x: int, y: int) -> None: ...
def f(*args): pass

f(3)  # E: No overload variant of "f" matches argument type "int" \
      # N: Possible overload variants: \
      # N:     def f(x: A) -> None \
      # N:     def f(x: B) -> None \
      # N:     def f(x: C) -> None \
      # N:     def f(x: D) -> None \
      # N:     def f(x: int, y: int) -> None

@overload
def g(x: A) -> None: ...
@overload
def g(x: B) -> None: ...
@overload
def g(x: C) -> None: ...
def g(*args): pass

g(3)  # E: No overload variant of "g" matches argument type "int" \
      # N: Possible overload variants: \
      # N:     def g(x: A) -> None \
      # N:     def g(x: B) -> None \
      # N:     def g(x: C) -> None
[builtins fixtures/tuple.pyi]

[case testOverloadedInIter]
from lib import f, g

for fun in [f, g]:
    reveal_type(fun)  # N: Revealed type is "Overload(def (x: builtins.int) -> builtins.str, def (x: builtins.str) -> builtins.int)"
[file lib.pyi]
from typing import overload

@overload
def f(x: int) -> str: ...
@overload
def f(x: str) -> int: ...

@overload
def g(x: int) -> str: ...
@overload
def g(x: str) -> int: ...

[builtins fixtures/list.pyi]
[typing fixtures/typing-medium.pyi]
[out]

[case testNestedOverloadsNoCrash]
from typing import overload

def f() -> None:
    @overload
    def g(x: str) -> str: ...
    @overload
    def g(x: int) -> int: ...
    def g(x):
        pass
    g(str())
[out]

[case testNestedOverloadsTypeVar]
from typing import overload, TypeVar

T = TypeVar('T')

def f() -> None:
    @overload
    def g(x: str) -> str: ...
    @overload
    def g(x: T, y: int) -> T: ...
    def g(x):
        pass

    g(str(), str())  # E: No overload variant of "g" matches argument types "str", "str" \
                     # N: Possible overload variants: \
                     # N:     def g(x: str) -> str \
                     # N:     def [T] g(x: T, y: int) -> T
    reveal_type(g(str(), int()))  # N: Revealed type is "builtins.str"
[out]

[case testNestedOverloadsTypeVarOverlap]
from typing import overload, TypeVar

T = TypeVar('T')

def f() -> None:
    @overload
    def g(x: str) -> int: ...
    @overload
    def g(x: T) -> T: ...
    def g(x):
        pass
[out]

[case testNestedOverloadsMutuallyRecursive]
from typing import overload, TypeVar, Dict, Any

class C: ...
T = TypeVar('T')

def f() -> None:
    @overload
    def g() -> None: ...
    @overload
    def g(x: T) -> Dict[int, T]: ...
    def g(*args, **kwargs) -> Any:
        reveal_type(h(C()))  # N: Revealed type is "builtins.dict[builtins.str, __main__.C]"

    @overload
    def h() -> None: ...
    @overload
    def h(x: T) -> Dict[str, T]: ...
    def h(*args, **kwargs) -> Any:
        reveal_type(g(C()))  # N: Revealed type is "builtins.dict[builtins.int, __main__.C]"

[builtins fixtures/dict.pyi]
[out]

[case testOverloadConstrainedTypevarNotShadowingAny]
from lib import attr
from typing import Any

reveal_type(attr(1))  # N: Revealed type is "builtins.int"
reveal_type(attr("hi"))  # N: Revealed type is "builtins.int"
x: Any
reveal_type(attr(x)) # N: Revealed type is "Any"
attr("hi", 1)  # E: No overload variant of "attr" matches argument types "str", "int" \
               # N: Possible overload variants: \
<<<<<<< HEAD
               # N:     def [T: (int, float)] attr(default: T = ..., blah: int = ...) -> T \
=======
               # N:     def [T in (int, float)] attr(default: T, blah: int = ...) -> T \
>>>>>>> 7cb733ad
               # N:     def attr(default: Any = ...) -> int
[file lib.pyi]
from typing import overload, Any, TypeVar

T = TypeVar('T', int, float)

@overload
def attr(default: T, blah: int = ...) -> T: ...
@overload
def attr(default: Any = ...) -> int: ...
[out]

[case testOverloadBoundedTypevarNotShadowingAny]
from lib import attr
from typing import Any

reveal_type(attr(1))  # N: Revealed type is "builtins.int"
reveal_type(attr("hi"))  # N: Revealed type is "builtins.int"
x: Any
reveal_type(attr(x)) # N: Revealed type is "Any"
attr("hi", 1)  # E: No overload variant of "attr" matches argument types "str", "int" \
               # N: Possible overload variants: \
               # N:     def [T: int] attr(default: T = ..., blah: int = ...) -> T \
               # N:     def attr(default: Any = ...) -> int
[file lib.pyi]
from typing import overload, TypeVar, Any

T = TypeVar('T', bound=int)

@overload
def attr(default: T = ..., blah: int = ...) -> T: ...
@overload
def attr(default: Any = ...) -> int: ...
[out]

[case testAnyIsOKAsFallbackInOverloads]
import stub
[file stub.pyi]
from typing import TypeVar, Any, overload

T = TypeVar('T')

@overload
def foo(x: T) -> T: ...
@overload
def foo(x: Any) -> Any: ...

@overload
def bar(x: T) -> T: ...
@overload
def bar(x: Any) -> int: ...
[out]

[case testOverloadsIgnorePromotions]
from typing import overload, List, Union, _promote

class Parent: pass
class Child(Parent): pass

children: List[Child]
parents: List[Parent]

@overload
def f(x: Child) -> List[Child]: pass
@overload
def f(x: Parent) -> List[Parent]: pass
def f(x: Union[Child, Parent]) -> Union[List[Child], List[Parent]]:
    if isinstance(x, Child):
        reveal_type(x)      # N: Revealed type is "__main__.Child"
        return children
    else:
        reveal_type(x)      # N: Revealed type is "__main__.Parent"
        return parents

ints: List[int]
floats: List[float]

@overload
def g(x: int) -> List[int]: pass
@overload
def g(x: float) -> List[float]: pass
def g(x: Union[int, float]) -> Union[List[int], List[float]]:
    if isinstance(x, int):
        reveal_type(x)      # N: Revealed type is "builtins.int"
        return ints
    else:
        reveal_type(x)      # N: Revealed type is "builtins.float"
        return floats

[builtins fixtures/isinstancelist.pyi]
[typing fixtures/typing-medium.pyi]

[case testOverloadsTypesAndUnions]
from typing import overload, Type, Union

class A: pass
class B: pass

@overload
def f(x: Type[A]) -> int: ...  # E: Overloaded function signatures 1 and 2 overlap with incompatible return types
@overload
def f(x: Union[Type[A], Type[B]]) -> str: ...
def f(x: Union[Type[A], Type[B]]) -> Union[int, str]:
    return 1

[case testBadOverloadProbableMatch]
from typing import overload, List, Type

class Other: pass

@overload
def multiple_plausible(x: int) -> int: ...
@overload
def multiple_plausible(x: str) -> str: ...
def multiple_plausible(x): pass


@overload
def single_plausible(x: Type[int]) -> int: ...
@overload
def single_plausible(x: List[str]) -> str: ...
def single_plausible(x): pass

a = multiple_plausible(Other())  # E: No overload variant of "multiple_plausible" matches argument type "Other" \
                                 # N: Possible overload variants: \
                                 # N:     def multiple_plausible(x: int) -> int \
                                 # N:     def multiple_plausible(x: str) -> str
reveal_type(a)                   # N: Revealed type is "Any"

b = single_plausible(Other)      # E: Argument 1 to "single_plausible" has incompatible type "Type[Other]"; expected "Type[int]"
reveal_type(b)                   # N: Revealed type is "builtins.int"

c = single_plausible([Other()])  # E: List item 0 has incompatible type "Other"; expected "str"
reveal_type(c)                   # N: Revealed type is "builtins.str"
[builtins fixtures/list.pyi]

[case testDisallowUntypedDecoratorsOverload]
# flags: --disallow-untyped-decorators
from typing import Any, Callable, overload, TypeVar

F = TypeVar('F', bound=Callable[..., Any])

@overload
def dec(x: F) -> F: ...
@overload
def dec(x: str) -> Callable[[F], F]: ...
def dec(x) -> Any:
    pass

@dec
def f(name: str) -> int:
    return 0

@dec('abc')
def g(name: str) -> int:
    return 0

reveal_type(f)  # N: Revealed type is "def (name: builtins.str) -> builtins.int"
reveal_type(g)  # N: Revealed type is "def (name: builtins.str) -> builtins.int"

[case testDisallowUntypedDecoratorsOverloadDunderCall]
# flags: --disallow-untyped-decorators
from typing import Any, Callable, overload, TypeVar

F = TypeVar('F', bound=Callable[..., Any])

class Dec:
    @overload
    def __call__(self, x: F) -> F: ...
    @overload
    def __call__(self, x: str) -> Callable[[F], F]: ...
    def __call__(self, x) -> Any:
        pass

dec = Dec()

@dec
def f(name: str) -> int:
    return 0

@dec('abc')
def g(name: str) -> int:
    return 0

reveal_type(f)  # N: Revealed type is "def (name: builtins.str) -> builtins.int"
reveal_type(g)  # N: Revealed type is "def (name: builtins.str) -> builtins.int"

[case testOverloadBadArgumentsInferredToAny1]
from typing import Union, Any, overload

def bar(x: int) -> Union[int, Any]: ...

@overload
def foo(x: str) -> None: ...
@overload
def foo(x: int) -> None: ...
def foo(x) -> None: pass

foo(bar('lol'))  # E: Argument 1 to "bar" has incompatible type "str"; expected "int"

[case testOverloadBadArgumentsInferredToAny2]
from typing import Union, Iterable, Tuple, TypeVar, Generic, overload, Any

class A:
    def foo(self) -> Iterable[int]: pass

def bar(x: int) -> Union[A, int]: ...

_T = TypeVar('_T')

@overload
def foo() -> None: ...
@overload
def foo(iterable: Iterable[_T]) -> None: ...
def foo(iterable = None) -> None: pass

foo(bar('lol').foo())  # E: Item "int" of "Union[A, int]" has no attribute "foo" \
                       # E: Argument 1 to "bar" has incompatible type "str"; expected "int"


[case testOverloadInferringArgumentsUsingContext1]
from typing import Optional, List, overload, TypeVar
T = TypeVar('T')

def g(x: Optional[T] = None) -> List[T]: ...

@overload
def f(x: int) -> int: ...
@overload
def f(x: List[int]) -> List[int]: ...
def f(x): pass

reveal_type(f(g()))  # N: Revealed type is "builtins.list[builtins.int]"
[builtins fixtures/list.pyi]

[case testOverloadInferringArgumentsUsingContext2-skip]
# TODO: Overloads only use outer context to infer type variables in a given overload variant,
# but never use outer context to _choose_ a better overload in ambiguous situations
# like empty containers or multiple inheritance, instead just always choosing the first one.

from typing import Optional, List, overload, TypeVar
T = TypeVar('T')
@overload
def g(x: List[str]) -> List[str]: ...
@overload
def g(x: List[int]) -> List[int]: ...
def g(x):
    pass

@overload
def f(x: int) -> int: ...
@overload
def f(x: List[int]) -> List[int]: ...
def f(x):
    pass

reveal_type(f(g([])))  # N: Revealed type is "builtins.list[builtins.int]"
[builtins fixtures/list.pyi]

[case testOverloadDeferredNode]
from typing import Callable, TypeVar, Generic, Any, overload

_S = TypeVar('_S')
_T = TypeVar('_T')
_R = TypeVar('_R')

@overload
def partial(__func: Callable[[_T], _S], __arg: _T) -> Callable[[], _S]: ...
@overload
def partial(__func: Callable[[_T, _S], _S], __arg: _T) -> Callable[[_S], _R]: ...
def partial(*args: Any) -> Any:
    pass

def f(f: Callable[[int], int]) -> None:
    pass

def dec(f: Callable[[_S, _T], _R]) -> Callable[[_S, _T], _R]: pass

def asdf() -> None:
    f(partial(lol, 0))

@dec
def lol(x: int, y: int) -> int:
    pass
[builtins fixtures/tuple.pyi]

[case testVeryBrokenOverload]
import lib
reveal_type(lib.func)
[file lib.pyi]
@overload
def func(x: int) -> int: ...

def func(x):
    return x
[out]
tmp/lib.pyi:1: error: Name "overload" is not defined
tmp/lib.pyi:4: error: Name "func" already defined on line 1
main:2: note: Revealed type is "Any"

-- Order of errors is different
[case testVeryBrokenOverload2]

import lib
reveal_type(lib.func)
[file lib.pyi]
@overload
def func(x: int) -> int: ...
@overload
def func(x: str) -> str: ...
[out]
tmp/lib.pyi:1: error: Name "overload" is not defined
tmp/lib.pyi:3: error: Name "func" already defined on line 1
tmp/lib.pyi:3: error: Name "overload" is not defined
main:3: note: Revealed type is "Any"

[case testLiteralSubtypeOverlap]
from typing import overload
from typing_extensions import Literal

class MyInt(int): ...

# Strictly speaking we can't prove this is unsafe (this depends on the implementation),
# but such APIs seem like an anti-pattern anyways.
@overload
def foo(x: Literal[0]) -> None: ...  # E: Overloaded function signatures 1 and 2 overlap with incompatible return types
@overload
def foo(x: MyInt) -> int: ...
def foo(x):
    ...
[builtins fixtures/tuple.pyi]

[case testOverloadedToGeneric]
from typing import TypeVar, Callable, NewType, overload, Union

# int in our stubs isn't overloaded
class fakeint:
    @overload
    def __init__(self, x: Union[str, bytes] = ...) -> None: ...
    @overload
    def __init__(self, x: Union[str, bytes], base: int) -> None: ...
    def __init__(self, *args) -> None: pass  # type: ignore


U = TypeVar('U')
V = TypeVar('V')
W = TypeVar('W')
def compose(f: Callable[[U], V], g: Callable[[W], U]) -> Callable[[W], V]:
    return lambda x: f(g(x))

ID = NewType("ID", fakeint)

compose(ID, fakeint)("test")
reveal_type(compose(ID, fakeint))  # N: Revealed type is "def (Union[builtins.str, builtins.bytes]) -> __main__.ID"

[builtins fixtures/tuple.pyi]

[case testOverloadTwoTypeArgs]
from typing import Generic, overload, TypeVar, Any

T1 = TypeVar("T1")
T2 = TypeVar("T2")

class A: ...
class B: ...
class G(Generic[T1, T2]): ...

@overload
def f1(g: G[A, A]) -> A: ...
@overload
def f1(g: G[A, B]) -> B: ...
def f1(g: Any) -> Any: ...

@overload
def f2(g: G[A, Any]) -> A: ...
@overload
def f2(g: G[A, B], x: int = ...) -> B: ...
def f2(g: Any, x: int = ...) -> Any: ...

[case testOverloadTypeVsCallable]
from typing import TypeVar, Type, Callable, Any, overload, Optional
class Foo:
    def __init__(self, **kwargs: Any): pass
_T = TypeVar('_T')
@overload
def register(cls: Type[_T]) -> int: ...
@overload
def register(cls: Callable[..., _T]) -> Optional[int]: ...
def register(cls: Any) -> Any: return None


x = register(Foo)
reveal_type(x)  # N: Revealed type is "builtins.int"
[builtins fixtures/dict.pyi]


[case testOverloadWithObjectDecorator]
from typing import Any, Callable, Union, overload

class A:
    def __call__(self, *arg, **kwargs) -> None: ...

def dec_a(f: Callable[..., Any]) -> A:
    return A()

@overload
def f_a(arg: int) -> None: ...
@overload
def f_a(arg: str) -> None: ...
@dec_a
def f_a(arg): ...

class B:
    def __call__(self, arg: Union[int, str]) -> None: ...

def dec_b(f: Callable[..., Any]) -> B:
    return B()

@overload
def f_b(arg: int) -> None: ...
@overload
def f_b(arg: str) -> None: ...
@dec_b
def f_b(arg): ...

class C:
    def __call__(self, arg: int) -> None: ...

def dec_c(f: Callable[..., Any]) -> C:
    return C()

@overload
def f_c(arg: int) -> None: ...
@overload
def f_c(arg: str) -> None: ...
@dec_c  # E: Overloaded function implementation does not accept all possible arguments of signature 2
def f_c(arg): ...
[builtins fixtures/dict.pyi]

[case testOverloadWithErrorDecorator]
from typing import Any, Callable, TypeVar, overload

def dec_d(f: Callable[..., Any]) -> int: ...

@overload
def f_d(arg: int) -> None: ...
@overload
def f_d(arg: str) -> None: ...
@dec_d  # E: "int" not callable
def f_d(arg): ...

Bad1 = TypeVar('Good')  # type: ignore

def dec_e(f: Bad1) -> Bad1: ...  # type: ignore

@overload
def f_e(arg: int) -> None: ...
@overload
def f_e(arg: str) -> None: ...
@dec_e  # E: Bad1? not callable
def f_e(arg): ...

class Bad2:
    def __getattr__(self, attr):
        # __getattr__ is not called for implicit `__call__`
        if attr == "__call__":
            return lambda *a, **kw: print(a, kw)
        raise AttributeError

@overload
def f_f(arg: int) -> None: ...
@overload
def f_f(arg: str) -> None: ...
@Bad2()  # E: "Bad2" not callable
def f_f(arg): ...
[builtins fixtures/dict.pyi]


[case testOverloadIfBasic]
# flags: --always-true True --always-false False
from typing import overload

class A: ...
class B: ...
class C: ...
class D: ...

# -----
# Test basic overload merging
# -----

@overload
def f1(g: A) -> A: ...
if True:
    @overload
    def f1(g: B) -> B: ...
def f1(g): ...
reveal_type(f1(A()))  # N: Revealed type is "__main__.A"
reveal_type(f1(B()))  # N: Revealed type is "__main__.B"

@overload
def f2(g: A) -> A: ...
@overload
def f2(g: B) -> B: ...
if False:
    @overload
    def f2(g: C) -> C: ...
def f2(g): ...
reveal_type(f2(A()))  # N: Revealed type is "__main__.A"
reveal_type(f2(C()))  # E: No overload variant of "f2" matches argument type "C" \
                      # N: Possible overload variants: \
                      # N:     def f2(g: A) -> A \
                      # N:     def f2(g: B) -> B \
                      # N: Revealed type is "Any"

@overload
def f3(g: A) -> A: ...
@overload
def f3(g: B) -> B: ...
if maybe_true:  # E: Condition can't be inferred, unable to merge overloads \
                # E: Name "maybe_true" is not defined
    @overload
    def f3(g: C) -> C: ...
def f3(g): ...
reveal_type(f3(A()))  # N: Revealed type is "__main__.A"
reveal_type(f3(C()))  # E: No overload variant of "f3" matches argument type "C" \
                      # N: Possible overload variants: \
                      # N:     def f3(g: A) -> A \
                      # N:     def f3(g: B) -> B \
                      # N: Revealed type is "Any"

if True:
    @overload
    def f4(g: A) -> A: ...
if True:
    @overload
    def f4(g: B) -> B: ...
@overload
def f4(g: C) -> C: ...
def f4(g): ...
reveal_type(f4(A()))  # N: Revealed type is "__main__.A"
reveal_type(f4(B()))  # N: Revealed type is "__main__.B"
reveal_type(f4(C()))  # N: Revealed type is "__main__.C"

if True:
    @overload
    def f5(g: A) -> A: ...
@overload
def f5(g: B) -> B: ...
if True:
    @overload
    def f5(g: C) -> C: ...
@overload
def f5(g: D) -> D: ...
def f5(g): ...
reveal_type(f5(A()))  # N: Revealed type is "__main__.A"
reveal_type(f5(B()))  # N: Revealed type is "__main__.B"
reveal_type(f5(C()))  # N: Revealed type is "__main__.C"
reveal_type(f5(D()))  # N: Revealed type is "__main__.D"

[case testOverloadIfSysVersion]
# flags: --python-version 3.9
from typing import overload
import sys

class A: ...
class B: ...
class C: ...

# -----
# "Real" world example
# Test overload merging for sys.version_info
# -----

@overload
def f1(g: A) -> A: ...
if sys.version_info >= (3, 9):
    @overload
    def f1(g: B) -> B: ...
def f1(g): ...
reveal_type(f1(A()))  # N: Revealed type is "__main__.A"
reveal_type(f1(B()))  # N: Revealed type is "__main__.B"

@overload
def f2(g: A) -> A: ...
@overload
def f2(g: B) -> B: ...
if sys.version_info >= (3, 10):
    @overload
    def f2(g: C) -> C: ...
def f2(g): ...
reveal_type(f2(A()))  # N: Revealed type is "__main__.A"
reveal_type(f2(C()))  # E: No overload variant of "f2" matches argument type "C" \
    # N: Possible overload variants: \
    # N:     def f2(g: A) -> A \
    # N:     def f2(g: B) -> B \
    # N: Revealed type is "Any"
[builtins fixtures/ops.pyi]

[case testOverloadIfMerging]
# flags: --always-true True
from typing import overload

class A: ...
class B: ...
class C: ...

# -----
# Test overload merging
# -----

@overload
def f1(g: A) -> A: ...
if True:
    # Some comment
    @overload
    def f1(g: B) -> B: ...
def f1(g): ...
reveal_type(f1(A()))  # N: Revealed type is "__main__.A"
reveal_type(f1(B()))  # N: Revealed type is "__main__.B"

@overload
def f2(g: A) -> A: ...
if True:
    @overload
    def f2(g: bytes) -> B: ...
    @overload
    def f2(g: B) -> C: ...
def f2(g): ...
reveal_type(f2(A()))  # N: Revealed type is "__main__.A"
reveal_type(f2(B()))  # N: Revealed type is "__main__.C"

@overload
def f3(g: A) -> A: ...
@overload
def f3(g: B) -> B: ...
if True:
    def f3(g): ...
reveal_type(f3(A()))  # N: Revealed type is "__main__.A"
reveal_type(f3(B()))  # N: Revealed type is "__main__.B"

if True:
    @overload
    def f4(g: A) -> A: ...
@overload
def f4(g: B) -> B: ...
def f4(g): ...
reveal_type(f4(A()))  # N: Revealed type is "__main__.A"
reveal_type(f4(B()))  # N: Revealed type is "__main__.B"

if True:
    # Some comment
    @overload
    def f5(g: A) -> A: ...
    @overload
    def f5(g: B) -> B: ...
def f5(g): ...
reveal_type(f5(A()))  # N: Revealed type is "__main__.A"
reveal_type(f5(B()))  # N: Revealed type is "__main__.B"

[case testOverloadIfNotMerging]
# flags: --always-true True
from typing import overload

class A: ...
class B: ...
class C: ...

# -----
# Don't merge if IfStmt contains nodes other than overloads
# -----

@overload  # E: An overloaded function outside a stub file must have an implementation
def f1(g: A) -> A: ...
@overload
def f1(g: B) -> B: ...
if True:
    @overload  # E: Name "f1" already defined on line 12 \
               # E: Single overload definition, multiple required
    def f1(g: C) -> C: ...
    pass  # Some other action
def f1(g): ...  # E: Name "f1" already defined on line 12
reveal_type(f1(A()))  # N: Revealed type is "__main__.A"
reveal_type(f1(C()))  # E: No overload variant of "f1" matches argument type "C" \
                          # N: Possible overload variants: \
                          # N:     def f1(g: A) -> A \
                          # N:     def f1(g: B) -> B \
                          # N: Revealed type is "Any"

if True:
    pass  # Some other action
    @overload  # E: Single overload definition, multiple required
    def f2(g: A) -> A: ...
@overload  # E: Name "f2" already defined on line 26
def f2(g: B) -> B: ...
@overload
def f2(g: C) -> C: ...
def f2(g): ...
reveal_type(f2(A()))  # N: Revealed type is "__main__.A"
reveal_type(f2(C()))  # N: Revealed type is "__main__.A" \
    # E: Argument 1 to "f2" has incompatible type "C"; expected "A"

[case testOverloadIfOldStyle]
# flags: --always-false var_false --always-true var_true
from typing import overload

class A: ...
class B: ...

# -----
# Test old style to make sure it still works
# -----

var_true = True
var_false = False

if var_false:
    @overload
    def f1(g: A) -> A: ...
    @overload
    def f1(g: B) -> B: ...
    def f1(g): ...
elif var_true:
    @overload
    def f1(g: A) -> A: ...
    @overload
    def f1(g: B) -> B: ...
    def f1(g): ...
else:
    @overload
    def f1(g: A) -> A: ...
    @overload
    def f1(g: B) -> B: ...
    def f1(g): ...
reveal_type(f1(A()))  # N: Revealed type is "__main__.A"
reveal_type(f1(B()))  # N: Revealed type is "__main__.B"

[case testOverloadIfElse]
# flags: --always-true True --always-false False
from typing import overload

class A: ...
class B: ...
class C: ...
class D: ...

# -----
# Match the first always-true block
# -----

@overload
def f1(x: A) -> A: ...
if True:
    @overload
    def f1(x: B) -> B: ...
elif False:
    @overload
    def f1(x: C) -> C: ...
else:
    @overload
    def f1(x: D) -> D: ...
def f1(x): ...
reveal_type(f1(A()))  # N: Revealed type is "__main__.A"
reveal_type(f1(B()))  # N: Revealed type is "__main__.B"
reveal_type(f1(C()))  # E: No overload variant of "f1" matches argument type "C" \
    # N: Possible overload variants: \
    # N:     def f1(x: A) -> A \
    # N:     def f1(x: B) -> B \
    # N: Revealed type is "Any"

@overload
def f2(x: A) -> A: ...
if False:
    @overload
    def f2(x: B) -> B: ...
elif True:
    @overload
    def f2(x: C) -> C: ...
else:
    @overload
    def f2(x: D) -> D: ...
def f2(x): ...
reveal_type(f2(A()))  # N: Revealed type is "__main__.A"
reveal_type(f2(B()))  # E: No overload variant of "f2" matches argument type "B" \
    # N: Possible overload variants: \
    # N:     def f2(x: A) -> A \
    # N:     def f2(x: C) -> C \
    # N: Revealed type is "Any"
reveal_type(f2(C()))  # N: Revealed type is "__main__.C"

@overload
def f3(x: A) -> A: ...
if False:
    @overload
    def f3(x: B) -> B: ...
elif False:
    @overload
    def f3(x: C) -> C: ...
else:
    @overload
    def f3(x: D) -> D: ...
def f3(x): ...
reveal_type(f3(A()))  # N: Revealed type is "__main__.A"
reveal_type(f3(C()))  # E: No overload variant of "f3" matches argument type "C" \
    # N: Possible overload variants: \
    # N:     def f3(x: A) -> A \
    # N:     def f3(x: D) -> D \
    # N: Revealed type is "Any"
reveal_type(f3(D()))  # N: Revealed type is "__main__.D"

[case testOverloadIfElse2]
# flags: --always-true True
from typing import overload

class A: ...
class B: ...
class C: ...
class D: ...

# -----
# Match the first always-true block
# Don't merge overloads if can't be certain about execution of block
# -----

@overload
def f1(x: A) -> A: ...
if True:
    @overload
    def f1(x: B) -> B: ...
else:
    @overload
    def f1(x: D) -> D: ...
def f1(x): ...
reveal_type(f1(A()))  # N: Revealed type is "__main__.A"
reveal_type(f1(B()))  # N: Revealed type is "__main__.B"
reveal_type(f1(D()))  # E: No overload variant of "f1" matches argument type "D" \
                      # N: Possible overload variants: \
                      # N:     def f1(x: A) -> A \
                      # N:     def f1(x: B) -> B \
                      # N: Revealed type is "Any"

@overload
def f2(x: A) -> A: ...
if True:
    @overload
    def f2(x: B) -> B: ...
elif maybe_true:
    @overload
    def f2(x: C) -> C: ...
else:
    @overload
    def f2(x: D) -> D: ...
def f2(x): ...
reveal_type(f2(A()))  # N: Revealed type is "__main__.A"
reveal_type(f2(B()))  # N: Revealed type is "__main__.B"
reveal_type(f2(C()))  # E: No overload variant of "f2" matches argument type "C" \
                      # N: Possible overload variants: \
                      # N:     def f2(x: A) -> A \
                      # N:     def f2(x: B) -> B \
                      # N: Revealed type is "Any"

@overload  # E: Single overload definition, multiple required
def f3(x: A) -> A: ...
if maybe_true:  # E: Condition can't be inferred, unable to merge overloads \
                # E: Name "maybe_true" is not defined
    @overload
    def f3(x: B) -> B: ...
elif True:
    @overload
    def f3(x: C) -> C: ...
else:
    @overload
    def f3(x: D) -> D: ...
def f3(x): ...
reveal_type(f3(A()))  # N: Revealed type is "__main__.A"
reveal_type(f3(B()))  # E: No overload variant of "f3" matches argument type "B" \
                      # N: Possible overload variant: \
                      # N:     def f3(x: A) -> A \
                      # N: Revealed type is "Any"

@overload  # E: Single overload definition, multiple required
def f4(x: A) -> A: ...
if maybe_true:  # E: Condition can't be inferred, unable to merge overloads \
                # E: Name "maybe_true" is not defined
    @overload
    def f4(x: B) -> B: ...
else:
    @overload
    def f4(x: D) -> D: ...
def f4(x): ...
reveal_type(f4(A()))  # N: Revealed type is "__main__.A"
reveal_type(f4(B()))  # E: No overload variant of "f4" matches argument type "B" \
                      # N: Possible overload variant: \
                      # N:     def f4(x: A) -> A \
                      # N: Revealed type is "Any"


[case testOverloadIfElse3]
# flags: --always-false False
from typing import overload

class A: ...
class B: ...
class C: ...
class D: ...
class E: ...

# -----
# Match the first always-true block
# Don't merge overloads if can't be certain about execution of block
# -----

@overload
def f1(x: A) -> A: ...
if False:
    @overload
    def f1(x: B) -> B: ...
else:
    @overload
    def f1(x: D) -> D: ...
def f1(x): ...
reveal_type(f1(A()))  # N: Revealed type is "__main__.A"
reveal_type(f1(B()))  # E: No overload variant of "f1" matches argument type "B" \
                      # N: Possible overload variants: \
                      # N:     def f1(x: A) -> A \
                      # N:     def f1(x: D) -> D \
                      # N: Revealed type is "Any"
reveal_type(f1(D()))  # N: Revealed type is "__main__.D"

@overload  # E: Single overload definition, multiple required
def f2(x: A) -> A: ...
if False:
    @overload
    def f2(x: B) -> B: ...
elif maybe_true:  # E: Condition can't be inferred, unable to merge overloads \
                  # E: Name "maybe_true" is not defined
    @overload
    def f2(x: C) -> C: ...
else:
    @overload
    def f2(x: D) -> D: ...
def f2(x): ...
reveal_type(f2(A()))  # N: Revealed type is "__main__.A"
reveal_type(f2(C()))  # E: No overload variant of "f2" matches argument type "C" \
                      # N: Possible overload variant: \
                      # N:     def f2(x: A) -> A \
                      # N: Revealed type is "Any"

@overload  # E: Single overload definition, multiple required
def f3(x: A) -> A: ...
if maybe_true:  # E: Condition can't be inferred, unable to merge overloads \
                # E: Name "maybe_true" is not defined
    @overload
    def f3(x: B) -> B: ...
elif False:
    @overload
    def f3(x: C) -> C: ...
else:
    @overload
    def f3(x: D) -> D: ...
def f3(x): ...
reveal_type(f3(A()))  # N: Revealed type is "__main__.A"
reveal_type(f3(B()))  # E: No overload variant of "f3" matches argument type "B" \
                      # N: Possible overload variant: \
                      # N:     def f3(x: A) -> A \
                      # N: Revealed type is "Any"

def g(bool_var: bool) -> None:
    @overload
    def f4(x: A) -> A: ...
    if bool_var:  # E: Condition can't be inferred, unable to merge overloads
        @overload
        def f4(x: B) -> B: ...
    elif maybe_true:  # E: Name "maybe_true" is not defined
            # No 'Condition cannot be inferred' error here since it's already
            # emitted on the first condition, 'bool_var', above.
        @overload
        def f4(x: C) -> C: ...
    else:
        @overload
        def f4(x: D) -> D: ...
    @overload
    def f4(x: E) -> E: ...
    def f4(x): ...
    reveal_type(f4(E()))  # N: Revealed type is "__main__.E"
    reveal_type(f4(B()))  # E: No overload variant of "f4" matches argument type "B" \
                          # N: Possible overload variants: \
                          # N:     def f4(x: A) -> A \
                          # N:     def f4(x: E) -> E \
                          # N: Revealed type is "Any"


[case testOverloadIfSkipUnknownExecution]
# flags: --always-true True
from typing import overload

class A: ...
class B: ...
class C: ...
class D: ...

# -----
# If blocks should be skipped if execution can't be certain
# Overload name must match outer name
# -----

@overload  # E: Single overload definition, multiple required
def f1(x: A) -> A: ...
if maybe_true:  # E: Condition can't be inferred, unable to merge overloads \
                # E: Name "maybe_true" is not defined
    @overload
    def f1(x: B) -> B: ...
def f1(x): ...
reveal_type(f1(A()))  # N: Revealed type is "__main__.A"

if maybe_true:  # E: Condition can't be inferred, unable to merge overloads \
                # E: Name "maybe_true" is not defined
    @overload
    def f2(x: A) -> A: ...
@overload
def f2(x: B) -> B: ...
@overload
def f2(x: C) -> C: ...
def f2(x): ...
reveal_type(f2(A()))  # E: No overload variant of "f2" matches argument type "A" \
                      # N: Possible overload variants: \
                      # N:     def f2(x: B) -> B \
                      # N:     def f2(x: C) -> C \
                      # N: Revealed type is "Any"

if True:
    @overload  # E: Single overload definition, multiple required
    def f3(x: A) -> A: ...
    if maybe_true:  # E: Condition can't be inferred, unable to merge overloads \
                    # E: Name "maybe_true" is not defined
        @overload
        def f3(x: B) -> B: ...
    def f3(x): ...
reveal_type(f3(A()))  # N: Revealed type is "__main__.A"

if True:
    if maybe_true:  # E: Condition can't be inferred, unable to merge overloads \
                    # E: Name "maybe_true" is not defined
        @overload
        def f4(x: A) -> A: ...
    @overload
    def f4(x: B) -> B: ...
    @overload
    def f4(x: C) -> C: ...
    def f4(x): ...
reveal_type(f4(A()))  # E: No overload variant of "f4" matches argument type "A" \
                      # N: Possible overload variants: \
                      # N:     def f4(x: B) -> B \
                      # N:     def f4(x: C) -> C \
                      # N: Revealed type is "Any"

[case testOverloadIfDontSkipUnrelatedOverload]
# flags: --always-true True
from typing import overload

class A: ...
class B: ...
class C: ...
class D: ...

# -----
# Don't skip if block if overload name doesn't match outer name
# -----

@overload  # E: Single overload definition, multiple required
def f1(x: A) -> A: ...
if maybe_true:  # E: Name "maybe_true" is not defined
    @overload  # E: Single overload definition, multiple required
    def g1(x: B) -> B: ...
def f1(x): ...  # E: Name "f1" already defined on line 13
reveal_type(f1(A()))  # N: Revealed type is "__main__.A"

if maybe_true:  # E: Name "maybe_true" is not defined
    @overload  # E: Single overload definition, multiple required
    def g2(x: A) -> A: ...
@overload
def f2(x: B) -> B: ...
@overload
def f2(x: C) -> C: ...
def f2(x): ...
reveal_type(f2(A()))  # E: No overload variant of "f2" matches argument type "A" \
    # N: Possible overload variants: \
    # N:     def f2(x: B) -> B \
    # N:     def f2(x: C) -> C \
    # N: Revealed type is "Any"

if True:
    @overload  # E: Single overload definition, multiple required
    def f3(x: A) -> A: ...
    def f3(x): ...
    if maybe_true:  # E: Name "maybe_true" is not defined
        @overload  # E: Single overload definition, multiple required
        def g3(x: B) -> B: ...
reveal_type(f3(A()))  # N: Revealed type is "__main__.A"

if True:
    if maybe_true:  # E: Name "maybe_true" is not defined
        @overload  # E: Single overload definition, multiple required
        def g4(x: A) -> A: ...
    @overload
    def f4(x: B) -> B: ...
    @overload
    def f4(x: C) -> C: ...
    def f4(x): ...
reveal_type(f4(A()))  # E: No overload variant of "f4" matches argument type "A" \
    # N: Possible overload variants: \
    # N:     def f4(x: B) -> B \
    # N:     def f4(x: C) -> C \
    # N: Revealed type is "Any"

[case testOverloadIfNotMergingDifferentNames]
# flags: --always-true True
from typing import overload

class A: ...
class B: ...
class C: ...
class D: ...

# -----
# Don't merge overloads if IfStmts contains overload with different name
# -----

@overload  # E: An overloaded function outside a stub file must have an implementation
def f1(x: A) -> A: ...
@overload
def f1(x: B) -> B: ...
if True:
    @overload  # E: Single overload definition, multiple required
    def g1(x: C) -> C: ...
def f1(x): ...  # E: Name "f1" already defined on line 13
reveal_type(f1(A()))  # N: Revealed type is "__main__.A"
reveal_type(f1(C()))  # E: No overload variant of "f1" matches argument type "C" \
    # N: Possible overload variants: \
    # N:     def f1(x: A) -> A \
    # N:     def f1(x: B) -> B \
    # N: Revealed type is "Any"

if True:
    @overload  # E: Single overload definition, multiple required
    def g2(x: A) -> A: ...
@overload
def f2(x: B) -> B: ...
@overload
def f2(x: C) -> C: ...
def f2(x): ...
reveal_type(f2(A()))  # E: No overload variant of "f2" matches argument type "A" \
    # N: Possible overload variants: \
    # N:     def f2(x: B) -> B \
    # N:     def f2(x: C) -> C \
    # N: Revealed type is "Any"
reveal_type(f2(B()))  # N: Revealed type is "__main__.B"

if True:
    if True:
        @overload  # E: Single overload definition, multiple required
        def g3(x: A) -> A: ...
    @overload
    def f3(x: B) -> B: ...
    @overload
    def f3(x: C) -> C: ...
    def f3(x): ...
reveal_type(f3(A()))  # E: No overload variant of "f3" matches argument type "A" \
    # N: Possible overload variants: \
    # N:     def f3(x: B) -> B \
    # N:     def f3(x: C) -> C \
    # N: Revealed type is "Any"
reveal_type(f3(B()))  # N: Revealed type is "__main__.B"

[case testOverloadIfSplitFunctionDef]
# flags: --always-true True --always-false False
from typing import overload

class A: ...
class B: ...
class C: ...
class D: ...

# -----
# Test split FuncDefs
# -----

@overload
def f1(x: A) -> A: ...
@overload
def f1(x: B) -> B: ...
if True:
    def f1(x): ...
reveal_type(f1(A()))  # N: Revealed type is "__main__.A"

@overload
def f2(x: A) -> A: ...
@overload
def f2(x: B) -> B: ...
if False:
    def f2(x): ...
else:
    def f2(x): ...
reveal_type(f2(A()))  # N: Revealed type is "__main__.A"

@overload  # E: An overloaded function outside a stub file must have an implementation
def f3(x: A) -> A: ...
@overload
def f3(x: B) -> B: ...
if True:
    def f3(x): ...   # E: Name "f3" already defined on line 31
else:
    pass  # some other node
    def f3(x): ...
reveal_type(f3(A()))  # N: Revealed type is "__main__.A"

[case testOverloadIfMixed]
# flags: --always-true True --always-false False
from typing import overload, TYPE_CHECKING

class A: ...
class B: ...
class C: ...
class D: ...

if maybe_var:  # E: Name "maybe_var" is not defined
    pass
if True:
    @overload
    def f1(x: A) -> A: ...
@overload
def f1(x: B) -> B: ...
def f1(x): ...
reveal_type(f1(A()))  # N: Revealed type is "__main__.A"
reveal_type(f1(B()))  # N: Revealed type is "__main__.B"

if True:
    @overload
    def f2(x: A) -> A: ...
    @overload
    def f2(x: B) -> B: ...
def f2(x): ...
reveal_type(f2(A()))  # N: Revealed type is "__main__.A"
reveal_type(f2(B()))  # N: Revealed type is "__main__.B"

if True:
    @overload
    def f3(x: A) -> A: ...
    @overload
    def f3(x: B) -> B: ...
    def f3(x): ...
reveal_type(f3(A()))  # N: Revealed type is "__main__.A"
reveal_type(f3(B()))  # N: Revealed type is "__main__.B"

# Don't crash with AssignmentStmt if elif
@overload  # E: Single overload definition, multiple required
def f4(x: A) -> A: ...
if False:
    @overload
    def f4(x: B) -> B: ...
elif True:
    var = 1
def f4(x): ...  # E: Name "f4" already defined on line 39

if TYPE_CHECKING:
    @overload
    def f5(x: A) -> A: ...
    @overload
    def f5(x: B) -> B: ...
def f5(x): ...
reveal_type(f5(A()))  # N: Revealed type is "__main__.A"
reveal_type(f5(B()))  # N: Revealed type is "__main__.B"

# Test from check-functions - testUnconditionalRedefinitionOfConditionalFunction
# Don't merge If blocks if they appear before any overloads
# and don't contain any overloads themselves.
if maybe_true:  # E: Name "maybe_true" is not defined
    def f6(x): ...
def f6(x): ...  # E: Name "f6" already defined on line 61

if maybe_true:  # E: Name "maybe_true" is not defined
    pass  # Some other node
    def f7(x): ...
def f7(x): ...  # E: Name "f7" already defined on line 66

@overload
def f8(x: A) -> A: ...
@overload
def f8(x: B) -> B: ...
if False:
    def f8(x: C) -> C: ...
def f8(x): ...
reveal_type(f8(A()))  # N: Revealed type is "__main__.A"
reveal_type(f8(C()))  # E: No overload variant of "f8" matches argument type "C" \
                      # N: Possible overload variants: \
                      # N:     def f8(x: A) -> A \
                      # N:     def f8(x: B) -> B \
                      # N: Revealed type is "Any"

if maybe_true:  # E: Condition can't be inferred, unable to merge overloads \
                # E: Name "maybe_true" is not defined
    @overload
    def f9(x: A) -> A: ...
if another_maybe_true:  # E: Condition can't be inferred, unable to merge overloads \
                        # E: Name "another_maybe_true" is not defined
    @overload
    def f9(x: B) -> B: ...
@overload
def f9(x: C) -> C: ...
@overload
def f9(x: D) -> D: ...
def f9(x): ...
reveal_type(f9(A()))  # E: No overload variant of "f9" matches argument type "A" \
                      # N: Possible overload variants: \
                      # N:     def f9(x: C) -> C \
                      # N:     def f9(x: D) -> D \
                      # N: Revealed type is "Any"
reveal_type(f9(C()))  # N: Revealed type is "__main__.C"

if True:
    if maybe_true:  # E: Condition can't be inferred, unable to merge overloads \
                    # E: Name "maybe_true" is not defined
        @overload
        def f10(x: A) -> A: ...
    if another_maybe_true:  # E: Condition can't be inferred, unable to merge overloads \
                            # E: Name "another_maybe_true" is not defined
        @overload
        def f10(x: B) -> B: ...
    @overload
    def f10(x: C) -> C: ...
    @overload
    def f10(x: D) -> D: ...
    def f10(x): ...
reveal_type(f10(A()))  # E: No overload variant of "f10" matches argument type "A" \
                       # N: Possible overload variants: \
                       # N:     def f10(x: C) -> C \
                       # N:     def f10(x: D) -> D \
                       # N: Revealed type is "Any"
reveal_type(f10(C()))  # N: Revealed type is "__main__.C"

if some_var:  # E: Name "some_var" is not defined
    pass
@overload
def f11(x: A) -> A: ...
@overload
def f11(x: B) -> B: ...
def f11(x): ...
reveal_type(f11(A()))  # N: Revealed type is "__main__.A"

if True:
    if some_var:  # E: Name "some_var" is not defined
        pass
    @overload
    def f12(x: A) -> A: ...
    @overload
    def f12(x: B) -> B: ...
    def f12(x): ...
reveal_type(f12(A()))  # N: Revealed type is "__main__.A"

[typing fixtures/typing-medium.pyi]

[case testOverloadIfUnconditionalFuncDef]
# flags: --always-true True --always-false False
from typing import overload

class A: ...
class B: ...

# -----
# Don't merge conditional FuncDef after unconditional one
# -----

@overload
def f1(x: A) -> A: ...
@overload
def f1(x: B) -> B: ...
def f1(x): ...

@overload
def f2(x: A) -> A: ...
if True:
    @overload
    def f2(x: B) -> B: ...
def f2(x): ...
if True:
    def f2(x): ...  # E: Name "f2" already defined on line 17

[case testOverloadItemHasMoreGeneralReturnType]
from typing import overload

@overload
def f() -> object: ...

@overload
def f(x: int) -> object: ...

def f(x: int = 0) -> int:
    return x

@overload
def g() -> object: ...

@overload
def g(x: int) -> str: ...

def g(x: int = 0) -> int:  # E: Overloaded function implementation cannot produce return type of signature 2
    return x

[case testOverloadIfNestedOk]
# flags: --always-true True --always-false False
from typing import overload

class A: ...
class B: ...
class C: ...
class D: ...

@overload
def f1(g: A) -> A: ...
if True:
    @overload
    def f1(g: B) -> B: ...
    if True:
        @overload
        def f1(g: C) -> C: ...
        @overload
        def f1(g: D) -> D: ...
def f1(g): ...
reveal_type(f1(A()))  # N: Revealed type is "__main__.A"
reveal_type(f1(B()))  # N: Revealed type is "__main__.B"
reveal_type(f1(C()))  # N: Revealed type is "__main__.C"
reveal_type(f1(D()))  # N: Revealed type is "__main__.D"

@overload
def f2(g: A) -> A: ...
if True:
    @overload
    def f2(g: B) -> B: ...
    if True:
        @overload
        def f2(g: C) -> C: ...
        if True:
            @overload
            def f2(g: D) -> D: ...
def f2(g): ...
reveal_type(f2(A()))  # N: Revealed type is "__main__.A"
reveal_type(f2(B()))  # N: Revealed type is "__main__.B"
reveal_type(f2(C()))  # N: Revealed type is "__main__.C"
reveal_type(f2(D()))  # N: Revealed type is "__main__.D"

@overload
def f3(g: A) -> A: ...
if True:
    if True:
        @overload
        def f3(g: B) -> B: ...
    if True:
        @overload
        def f3(g: C) -> C: ...
def f3(g): ...
reveal_type(f3(A()))  # N: Revealed type is "__main__.A"
reveal_type(f3(B()))  # N: Revealed type is "__main__.B"
reveal_type(f3(C()))  # N: Revealed type is "__main__.C"

@overload
def f4(g: A) -> A: ...
if True:
    if False:
        @overload
        def f4(g: B) -> B: ...
    else:
        @overload
        def f4(g: C) -> C: ...
def f4(g): ...
reveal_type(f4(A()))  # N: Revealed type is "__main__.A"
reveal_type(f4(B()))  # E: No overload variant of "f4" matches argument type "B" \
    # N: Possible overload variants: \
    # N:     def f4(g: A) -> A \
    # N:     def f4(g: C) -> C \
    # N: Revealed type is "Any"
reveal_type(f4(C()))  # N: Revealed type is "__main__.C"

@overload
def f5(g: A) -> A: ...
if True:
    if False:
        @overload
        def f5(g: B) -> B: ...
    elif True:
        @overload
        def f5(g: C) -> C: ...
def f5(g): ...
reveal_type(f5(A()))  # N: Revealed type is "__main__.A"
reveal_type(f5(B()))  # E: No overload variant of "f5" matches argument type "B" \
    # N: Possible overload variants: \
    # N:     def f5(g: A) -> A \
    # N:     def f5(g: C) -> C \
    # N: Revealed type is "Any"
reveal_type(f5(C()))  # N: Revealed type is "__main__.C"

[case testOverloadIfNestedFailure]
# flags: --always-true True --always-false False
from typing import overload

class A: ...
class B: ...
class C: ...
class D: ...

@overload  # E: Single overload definition, multiple required
def f1(g: A) -> A: ...
if True:
    @overload  # E: Single overload definition, multiple required
    def f1(g: B) -> B: ...
    if maybe_true:  # E: Condition can't be inferred, unable to merge overloads \
                    # E: Name "maybe_true" is not defined
        @overload
        def f1(g: C) -> C: ...
        @overload
        def f1(g: D) -> D: ...
def f1(g): ...  # E: Name "f1" already defined on line 9

@overload  # E: Single overload definition, multiple required
def f2(g: A) -> A: ...
if True:
    if False:
        @overload
        def f2(g: B) -> B: ...
    elif maybe_true:  # E: Name "maybe_true" is not defined
        @overload  # E: Single overload definition, multiple required
        def f2(g: C) -> C: ...
def f2(g): ...  # E: Name "f2" already defined on line 21

@overload  # E: Single overload definition, multiple required
def f3(g: A) -> A: ...
if True:
    @overload  # E: Single overload definition, multiple required
    def f3(g: B) -> B: ...
    if True:
        pass  # Some other node
        @overload  # E: Name "f3" already defined on line 32 \
                   # E: An overloaded function outside a stub file must have an implementation
        def f3(g: C) -> C: ...
        @overload
        def f3(g: D) -> D: ...
def f3(g): ...  # E: Name "f3" already defined on line 32

[case testOverloadingWithParamSpec]
from typing import TypeVar, Callable, Any, overload
from typing_extensions import ParamSpec, Concatenate

P = ParamSpec("P")
R = TypeVar("R")

@overload
def func(x: Callable[Concatenate[Any, P], R]) -> Callable[P, R]: ...
@overload
def func(x: Callable[P, R]) -> Callable[Concatenate[str, P], R]: ...
def func(x: Callable[..., R]) -> Callable[..., R]: ...

def foo(arg1: str, arg2: int) -> bytes: ...
reveal_type(func(foo))  # N: Revealed type is "def (arg2: builtins.int) -> builtins.bytes"

def bar() -> int: ...
reveal_type(func(bar))  # N: Revealed type is "def (builtins.str) -> builtins.int"

baz: Callable[[str, str], str] = lambda x, y: 'baz'
reveal_type(func(baz))  # N: Revealed type is "def (builtins.str) -> builtins.str"

eggs = lambda: 'eggs'
reveal_type(func(eggs))  # N: Revealed type is "def (builtins.str) -> builtins.str"

spam: Callable[..., str] = lambda x, y: 'baz'
reveal_type(func(spam))  # N: Revealed type is "def (*Any, **Any) -> Any"
[builtins fixtures/paramspec.pyi]

[case testGenericOverloadOverlapWithType]
import m

[file m.pyi]
from typing import TypeVar, Type, overload, Callable

T = TypeVar("T", bound=str)
@overload
def foo(x: Type[T] | int) -> int: ...
@overload
def foo(x: Callable[[int], bool]) -> str: ...

[case testGenericOverloadOverlapWithCollection]
import m

[file m.pyi]
from typing import TypeVar, Sequence, overload, List

T = TypeVar("T", bound=str)

@overload
def foo(x: List[T]) -> str: ...
@overload
def foo(x: Sequence[int]) -> int: ...
[builtins fixtures/list.pyi]

# Also see `check-python38.test` for similar tests with `/` args:
[case testOverloadPositionalOnlyErrorMessageOldStyle]
from typing import overload

@overload
def foo(__a: int): ...
@overload
def foo(a: str): ...
def foo(a): ...

foo(a=1)
[out]
main:9: error: No overload variant of "foo" matches argument type "int"
main:9: note: Possible overload variants:
main:9: note:     def foo(int, /) -> Any
main:9: note:     def foo(a: str) -> Any

[case testOverloadUnionGenericBounds]
from typing import overload, TypeVar, Sequence, Union

class Entity: ...
class Assoc: ...

E = TypeVar("E", bound=Entity)
A = TypeVar("A", bound=Assoc)

class Test:
    @overload
    def foo(self, arg: Sequence[E]) -> None: ...
    @overload
    def foo(self, arg: Sequence[A]) -> None: ...
    def foo(self, arg: Union[Sequence[E], Sequence[A]]) -> None:
        ...

[case testOverloadedStaticMethodOnInstance]
from typing import overload

class Snafu(object):
    @overload
    @staticmethod
    def snafu(value: bytes) -> bytes: ...
    @overload
    @staticmethod
    def snafu(value: str) -> str: ...
    @staticmethod
    def snafu(value):
        ...
reveal_type(Snafu().snafu('123'))  # N: Revealed type is "builtins.str"
reveal_type(Snafu.snafu('123'))  # N: Revealed type is "builtins.str"
[builtins fixtures/staticmethod.pyi]

[case testOverloadedWithInternalTypeVars]
# flags: --new-type-inference
import m

[file m.pyi]
from typing import Callable, TypeVar, overload

T = TypeVar("T")
S = TypeVar("S", bound=str)

@overload
def foo(x: int = ...) -> Callable[[T], T]: ...
@overload
def foo(x: S = ...) -> Callable[[T], T]: ...

[case testOverloadGenericStarArgOverlap]
from typing import Any, Callable, TypeVar, overload, Union, Tuple, List

F = TypeVar("F", bound=Callable[..., Any])
S = TypeVar("S", bound=int)

def id(f: F) -> F: ...

@overload
def struct(*cols: S) -> int: ...
@overload
def struct(__cols: Union[List[S], Tuple[S, ...]]) -> int: ...
@id
def struct(*cols: Union[S, Union[List[S], Tuple[S, ...]]]) -> int:
    pass
[builtins fixtures/tuple.pyi]

[case testRegularGenericDecoratorOverload]
from typing import Callable, overload, TypeVar, List

S = TypeVar("S")
T = TypeVar("T")
def transform(func: Callable[[S], List[T]]) -> Callable[[S], T]: ...

@overload
def foo(x: int) -> List[float]: ...
@overload
def foo(x: str) -> List[str]: ...
def foo(x): ...

reveal_type(transform(foo))  # N: Revealed type is "Overload(def (builtins.int) -> builtins.float, def (builtins.str) -> builtins.str)"

@transform
@overload
def bar(x: int) -> List[float]: ...
@transform
@overload
def bar(x: str) -> List[str]: ...
@transform
def bar(x): ...

reveal_type(bar)  # N: Revealed type is "Overload(def (builtins.int) -> builtins.float, def (builtins.str) -> builtins.str)"
[builtins fixtures/paramspec.pyi]

[case testOverloadOverlapWithNameOnlyArgs]
from typing import overload

@overload
def d(x: int) -> int: ...
@overload
def d(f: int, *, x: int) -> str: ...
def d(*args, **kwargs): ...
[builtins fixtures/tuple.pyi]

[case testOverloadCallableGenericSelf]
from typing import Any, TypeVar, Generic, overload, reveal_type

T = TypeVar("T")

class MyCallable(Generic[T]):
    def __init__(self, t: T):
        self.t = t

    @overload
    def __call__(self: "MyCallable[int]") -> str: ...
    @overload
    def __call__(self: "MyCallable[str]") -> int: ...
    def __call__(self): ...

c = MyCallable(5)
reveal_type(c)  # N: Revealed type is "__main__.MyCallable[builtins.int]"
reveal_type(c())  # N: Revealed type is "builtins.str"

c2 = MyCallable("test")
reveal_type(c2)  # N: Revealed type is "__main__.MyCallable[builtins.str]"
reveal_type(c2()) # should be int  # N: Revealed type is "builtins.int"
[builtins fixtures/tuple.pyi]

[case testOverloadWithStarAnyFallback]
from typing import overload, Any

class A:
    @overload
    def f(self, e: str) -> str: ...
    @overload
    def f(self, *args: Any, **kwargs: Any) -> Any: ...
    def f(self, *args, **kwargs):
        pass

class B:
    @overload
    def f(self, e: str, **kwargs: Any) -> str: ...
    @overload
    def f(self, *args: Any, **kwargs: Any) -> Any: ...
    def f(self, *args, **kwargs):
        pass
[builtins fixtures/tuple.pyi]

[case testOverloadsSafeOverlapAllowed]
from lib import *
[file lib.pyi]
from typing import overload

@overload
def bar(x: object) -> object: ...
@overload
def bar(x: int = ...) -> int: ...

[case testOverloadsInvariantOverlapAllowed]
from lib import *
[file lib.pyi]
from typing import overload, List

@overload
def bar(x: List[int]) -> List[int]: ...
@overload
def bar(x: List[object]) -> List[object]: ...

[case testOverloadsNoneAnyOverlapAllowed]
from lib import *
[file lib.pyi]
from typing import overload, Any

@overload
def foo(x: None) -> int: ...
@overload
def foo(x: object) -> str: ...

@overload
def bar(x: int) -> int: ...
@overload
def bar(x: Any) -> str: ...<|MERGE_RESOLUTION|>--- conflicted
+++ resolved
@@ -4949,11 +4949,7 @@
 reveal_type(attr(x)) # N: Revealed type is "Any"
 attr("hi", 1)  # E: No overload variant of "attr" matches argument types "str", "int" \
                # N: Possible overload variants: \
-<<<<<<< HEAD
-               # N:     def [T: (int, float)] attr(default: T = ..., blah: int = ...) -> T \
-=======
-               # N:     def [T in (int, float)] attr(default: T, blah: int = ...) -> T \
->>>>>>> 7cb733ad
+               # N:     def [T: (int, float)] attr(default: T, blah: int = ...) -> T \
                # N:     def attr(default: Any = ...) -> int
 [file lib.pyi]
 from typing import overload, Any, TypeVar
