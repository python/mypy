--- conflicted
+++ resolved
@@ -4768,7 +4768,6 @@
 def bar(x: Any) -> int: ...
 [out]
 
-<<<<<<< HEAD
 [case testOverloadsIgnorePromotions]
 from typing import overload, List, Union, _promote
 
@@ -4819,7 +4818,7 @@
 def f(x: Union[Type[A], Type[B]]) -> str: ...
 def f(x: Union[Type[A], Type[B]]) -> Union[int, str]:
     return 1
-=======
+
 [case testBadOverloadProbableMatch]
 from typing import overload, List, Type
 
@@ -4849,5 +4848,4 @@
 
 c = single_plausible([Other()])  # E: List item 0 has incompatible type "Other"; expected "str"
 reveal_type(c)                   # E: Revealed type is 'builtins.str'
-[builtins fixtures/list.pyi]
->>>>>>> 4e6d7531
+[builtins fixtures/list.pyi]