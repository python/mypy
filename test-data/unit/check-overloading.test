--- conflicted
+++ resolved
@@ -4704,26 +4704,6 @@
 [builtins fixtures/dict.pyi]
 [out]
 
-<<<<<<< HEAD
-[case testDisallowUntypedDecoratorsOverload]
-# flags: --disallow-untyped-decorators
-from typing import Any, Callable, overload, TypeVar
-
-F = TypeVar('F', bound=Callable[..., Any])
-
-@overload
-def dec(x: F) -> F: ...
-@overload
-def dec(x: str) -> Callable[[F], F]: ...
-def dec(x) -> Any:
-    pass
-
-@dec
-def f(name: str) -> int:
-    return 0
-
-reveal_type(f)  # E: Revealed type is 'def (name: builtins.str) -> builtins.int'
-=======
 [case testOverloadConstrainedTypevarNotShadowingAny]
 from lib import attr
 from typing import Any
@@ -4869,4 +4849,22 @@
 c = single_plausible([Other()])  # E: List item 0 has incompatible type "Other"; expected "str"
 reveal_type(c)                   # E: Revealed type is 'builtins.str'
 [builtins fixtures/list.pyi]
->>>>>>> dd707100
+
+[case testDisallowUntypedDecoratorsOverload]
+# flags: --disallow-untyped-decorators
+from typing import Any, Callable, overload, TypeVar
+
+F = TypeVar('F', bound=Callable[..., Any])
+
+@overload
+def dec(x: F) -> F: ...
+@overload
+def dec(x: str) -> Callable[[F], F]: ...
+def dec(x) -> Any:
+    pass
+
+@dec
+def f(name: str) -> int:
+    return 0
+
+reveal_type(f)  # E: Revealed type is 'def (name: builtins.str) -> builtins.int'