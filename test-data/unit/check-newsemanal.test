--- conflicted
+++ resolved
@@ -1703,7 +1703,6 @@
 class C(Tuple[int, str]):
     def __init__(self) -> None: pass
 
-<<<<<<< HEAD
 [case testNewAnalyzerNotAnAlias]
 class Meta(type):
     x = int()
@@ -1712,8 +1711,8 @@
 reveal_type(y)  # E: Revealed type is 'builtins.int'
 
 class C(metaclass=Meta):
-=======
+    pass
+
 [case testNewAnalyzerFunctionError]
 def f(x: asdf) -> None:  # E: Name 'asdf' is not defined
->>>>>>> 8db9ce55
     pass