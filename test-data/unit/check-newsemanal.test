--- conflicted
+++ resolved
@@ -312,7 +312,6 @@
 class A: pass
 from a import x
 
-<<<<<<< HEAD
 [case testNewAnalyzerClassNestedInFunction]
 def main() -> None:
     x: C
@@ -322,7 +321,6 @@
             x()  # E: "C" not callable
     reveal_type(x.x)  # E: Revealed type is '__main__.A@8'
     class A: pass
-[out]
 
 [case testNewAnalyzerMutuallyRecursiveFunctions]
 def main() -> None:
@@ -332,8 +330,35 @@
     def g() -> str:
         reveal_type(f())  # E: Revealed type is 'builtins.int'
         return str()
-[out]
-=======
+
+[case testNewAnalyzerNestedClassInMethod]
+class C:
+    class D:
+        def meth(self) -> None:
+            x: Out.In
+            reveal_type(x.t)
+            class Out:
+                class In:
+                    def meth(self) -> None:
+                        self.t: int
+
+[case testNewAnalyzerDeepStuff]
+class Out:
+    class In:
+        def meth(self) -> None:
+            x: Out.In
+            reveal_type(x.t)
+            class Out:
+                class In:
+                    def meth(self) -> None:
+                        self.t: Test
+                        class Test:
+                            def test(self) -> None:
+                                def one() -> int:
+                                    reveal_type(other())
+                                def other() -> str:
+                                    reveal_type(one())
+
 [case testNewAnalyzerNestedClass1]
 # flags: --new-semantic-analyzer
 class A:
@@ -537,5 +562,4 @@
 class D(C[XY], Generic[XY]): pass
 
 class X: pass
-class Y: pass
->>>>>>> cb6023b3
+class Y: pass