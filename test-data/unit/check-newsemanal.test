--- conflicted
+++ resolved
@@ -312,7 +312,6 @@
 class A: pass
 from a import x
 
-<<<<<<< HEAD
 [case testNewAnalyzerClassNestedInFunction]
 def main() -> None:
     x: C
@@ -360,8 +359,6 @@
                                 def other() -> str:
                                     reveal_type(one())
 
-=======
->>>>>>> 40f46c00
 [case testNewAnalyzerNestedClass1]
 # flags: --new-semantic-analyzer
 class A:
@@ -565,8 +562,6 @@
 class D(C[XY], Generic[XY]): pass
 
 class X: pass
-<<<<<<< HEAD
-=======
 class Y: pass
 
 [case testNewAnalyzerTypeApplicationForwardReference2]
@@ -581,5 +576,4 @@
 class D(C[XY]): pass
 
 class X: pass
->>>>>>> 40f46c00
 class Y: pass