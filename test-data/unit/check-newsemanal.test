--- conflicted
+++ resolved
@@ -1400,7 +1400,6 @@
 a.y = 1  # E: Incompatible types in assignment (expression has type "int", variable has type "B")
 [builtins fixtures/property.pyi]
 
-<<<<<<< HEAD
 [case testNewAnalyzerAliasesFixedFew]
 from typing import List, Generic, TypeVar
 
@@ -1444,7 +1443,7 @@
 reveal_type(x)  # E: Revealed type is 'builtins.list[Any]'
 x.extend(y)
 [builtins fixtures/list.pyi]
-=======
+
 [case testNewAnalyzerImportPriosB]
 import b
 [file a.py]
@@ -1461,5 +1460,4 @@
 reveal_type(x)  # E: Revealed type is 'Tuple[builtins.int, builtins.int]'
 [file b.py]
 import a
-x = (1, 2)
->>>>>>> 300e24b1
+x = (1, 2)