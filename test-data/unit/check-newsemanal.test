--- conflicted
+++ resolved
@@ -2244,7 +2244,6 @@
 [out]
 main: error: Internal error: maximum semantic analysis iteration count reached
 
-<<<<<<< HEAD
 [case testNewSemanticAnalyzerUnimportedSpecialCase]
 # flags: --ignore-missing-imports
 import other
@@ -2280,10 +2279,9 @@
 
 [file n.pyi]
 class C: pass
-=======
+
 [case testNewAnalyzerReportLoopInMRO2]
 def f() -> None:
     class A(A): ...
 [out]
-main: error: Internal error: maximum semantic analysis iteration count reached
->>>>>>> 0d6ac74b
+main: error: Internal error: maximum semantic analysis iteration count reached