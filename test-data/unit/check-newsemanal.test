--- conflicted
+++ resolved
@@ -963,7 +963,6 @@
 
 class C: pass
 
-<<<<<<< HEAD
 [case testNewAnalyzerFinalDefiningModuleVar]
 from typing import Final
 
@@ -1042,11 +1041,10 @@
 [file b.py]
 from a import f
 x: int
-=======
+
 [case testNewAnalyzerClassLevelImport]
 # flags: --ignore-missing-imports
 class Test:
     import a
     def __init__(self) -> None:
         some_module = self.a
->>>>>>> ce78d65d
