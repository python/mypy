-- Test cases for the new semantic analyzer

[case testNewAnalyzerEmpty]

[case testNewAnalyzerSimpleAssignment]
x = 1
x.y # E: "int" has no attribute "y"
y # E: Name "y" is not defined

[case testNewAnalyzerSimpleAnnotation]
x: int = 0
y: str = 0 \
    # E: Incompatible types in assignment (expression has type "int", variable has type "str")

[case testNewAnalyzerSimpleClass]
class A:
    x: int
a: A
a.x
a.y # E: "A" has no attribute "y"

[case testNewAnalyzerErrorInClassBody]
class A:
    x # E: Name "x" is not defined

[case testNewAnalyzerTypeAnnotationForwardReference]
class A:
    b: B
class B:
    a: A
a: A
b: B
a.b = a # E: Incompatible types in assignment (expression has type "A", variable has type "B")
a.b = b
b.a = a
b.a = b # E: Incompatible types in assignment (expression has type "B", variable has type "A")

[case testNewAnalyzerTypeAnnotationCycle1]
import b
[file a.py]
import b
class A: pass
y: b.B
y() # E: "B" not callable
[file b.py]
import a
class B: pass
x: a.A
reveal_type(x) # N: Revealed type is "a.A"

[case testNewAnalyzerTypeAnnotationCycle2]
import a
[file a.py]
from b import B
class A: pass
y: B
y()
[file b.py]
from a import A
class B: pass
x: A
x()
[out]
tmp/b.py:4: error: "A" not callable
tmp/a.py:4: error: "B" not callable

[case testNewAnalyzerTypeAnnotationCycle3]
import b
[file a.py]
from b import bad # E: Module "b" has no attribute "bad"; maybe "bad2"?
[file b.py]
from a import bad2 # E: Module "a" has no attribute "bad2"; maybe "bad"?

[case testNewAnalyzerTypeAnnotationCycle4]
import b
[file a.py]
from b import bad # E: Module "b" has no attribute "bad"
[file b.py]
# TODO: Could we generate an error here as well?
from a import bad
[targets a, b, a, b, a, b, a, b, __main__]

[case testNewAnalyzerExportedValuesInImportAll]
from m import *
_ = a
_ = b
_ = c
_ = d
_e = e
_f = f # E: Name "f" is not defined
_ = _g # E: Name "_g" is not defined
reveal_type(_e)  # N: Revealed type is "m.A"
[file m.py]
__all__ = ['a']
__all__ += ('b',)
__all__.append('c')
__all__.extend(('d', 'e'))

a = b = c = d = _g = 1
e: 'A'
f: 'A'

class A: ...
[builtins fixtures/module_all.pyi]

[case testNewAnalyzerSimpleFunction]
def f(x: int) -> str:
    return 'x'

def g(x: int) -> int:
    y = f(1)
    return y # E: Incompatible return value type (got "str", expected "int")

[case testNewAnalyzerSimpleMethod]
class A:
    def __init__(self, x: int) -> None:
        self.x = x

    def f(self) -> str:
        return self.x # E: Incompatible return value type (got "int", expected "str")

    def g(self) -> int:
        return self.f() # E: Incompatible return value type (got "str", expected "int")

[case testNewAnalyzerFunctionForwardRef]
def f() -> None:
    x = g(1) # E: Argument 1 to "g" has incompatible type "int"; expected "str"
    reveal_type(x) # N: Revealed type is "builtins.str"

def g(x: str) -> str:
    return x

[case testNewAnalyzerExportedImportThreePasses]
import b

[file a.py]
from b import b1 as a2
from b import b2 as a3

def a1() -> int: pass

reveal_type(a3()) # N: Revealed type is "builtins.int"

[file b.py]
from a import a1 as b2
from a import a2 as b3

def b1() -> str: pass

reveal_type(b3()) # N: Revealed type is "builtins.str"

[case testNewAnalyzerBool]
reveal_type(True) # N: Revealed type is "Literal[True]?"
reveal_type(False) # N: Revealed type is "Literal[False]?"

[case testNewAnalyzerNewTypeMultiplePasses]
import b

[file a.py]
from typing import NewType
import b
class A: pass
N2 = NewType('N2', b.N1)
def f1(x: A) -> None: pass
def f2(x: b.N1) -> None: pass
def f3(x: N2) -> None: pass
a = A()
n1 = b.N1(a)
n2 = N2(n1)
f1(a)
f1(n1)
f1(n2)
f2(a) # E: Argument 1 to "f2" has incompatible type "A"; expected "N1"
f2(n1)
f2(n2)
f3(a) # E: Argument 1 to "f3" has incompatible type "A"; expected "N2"
f3(n1) # E: Argument 1 to "f3" has incompatible type "N1"; expected "N2"
f3(n2)

# Test N2 etc.

[file b.py]
from typing import NewType
import a
N1 = NewType('N1', a.A)

[case testNewAnalyzerInheritanceForwardRef]
class C(B):
    pass
class B(A):
    pass
class A:
    def __init__(self, x: str) -> None: pass
    def f(self, x: int) -> None: pass

C(1) # E: Argument 1 to "C" has incompatible type "int"; expected "str"
B(1) # E: Argument 1 to "B" has incompatible type "int"; expected "str"
C('').f('') # E: Argument 1 to "f" of "A" has incompatible type "str"; expected "int"
B('').f('') # E: Argument 1 to "f" of "A" has incompatible type "str"; expected "int"

[case testNewAnalyzerInheritanceMROInCycle]
import a

[file a.py]
from b import A
import b

class B(A):
    b: int

class D(b.C):
    d: int

d = D()
reveal_type(d.a) # N: Revealed type is "builtins.int"
reveal_type(d.b) # N: Revealed type is "builtins.int"
reveal_type(d.c) # N: Revealed type is "builtins.int"
reveal_type(d.d) # N: Revealed type is "builtins.int"

[file b.py]
from a import B

class A:
    a: int

class C(B):
    c: int

[targets b, a, b, a, __main__]

[case testNewAnalyzerTypedDictClass]
from mypy_extensions import TypedDict
import a
class T1(TypedDict):
    x: A
class A: pass
reveal_type(T1(x=A())) # E

[file a.py]
from mypy_extensions import TypedDict
from b import TD1 as TD2, TD3
class T2(TD3):
    x: int
reveal_type(T2(x=2)) # E

[file b.py]
from a import TypedDict as TD1
from a import TD2 as TD3
[builtins fixtures/tuple.pyi]

[out]
tmp/a.py:5: note: Revealed type is "TypedDict('a.T2', {'x': builtins.int})"
main:6: note: Revealed type is "TypedDict('__main__.T1', {'x': __main__.A})"


[case testNewAnalyzerTypedDictClassInheritance]
from mypy_extensions import TypedDict

class T2(T1):
    y: int

class T1(TypedDict):
    x: str

class T3(TypedDict):
    x: str

class T4(T3):
    y: A

class A: pass

T2(x=0, y=0) # E: Incompatible types (expression has type "int", TypedDict item "x" has type "str")
x: T2
reveal_type(x) # N: Revealed type is "TypedDict('__main__.T2', {'x': builtins.str, 'y': builtins.int})"
y: T4
reveal_type(y) # N: Revealed type is "TypedDict('__main__.T4', {'x': builtins.str, 'y': __main__.A})"
[builtins fixtures/tuple.pyi]

[case testNewAnalyzerRedefinitionAndDeferral1a]
import a

[file a.py]
MYPY = False
if MYPY:
    from b import x as y
x = 0

def y(): pass # E: Name "y" already defined on line 4
reveal_type(y) # N: Revealed type is "builtins.int"

y2 = y
class y2: pass # E: Name "y2" already defined on line 9
reveal_type(y2) # N: Revealed type is "builtins.int"

y3, y4 = y, y
if MYPY:  # Tweak processing order
    from b import f as y3 # E: Incompatible import of "y3" (imported name has type "Callable[[], Any]", local name has type "int")
reveal_type(y3) # N: Revealed type is "builtins.int"

[file b.py]
from a import x

def f(): pass

[targets a, b, a, a.y, b.f, __main__]

[case testNewAnalyzerRedefinitionAndDeferral1b]
import a

[file a.py]
from b import x as y
x = 0

def y(): pass # E: Name "y" already defined on line 2
reveal_type(y) # N: Revealed type is "builtins.int"

y2 = y
class y2: pass # E: Name "y2" already defined on line 7
reveal_type(y2) # N: Revealed type is "builtins.int"

y3, y4 = y, y
from b import f as y3 # E: Incompatible import of "y3" (imported name has type "Callable[[], Any]", local name has type "int")
reveal_type(y3) # N: Revealed type is "builtins.int"

[file b.py]
MYPY = False
if MYPY:  # Tweak processing order
    from a import x

def f(): pass

[targets b, a, b, a, b.f, a.y, __main__]

[case testNewAnalyzerRedefinitionAndDeferral2a]
import a

[file a.py]
MYPY = False
if MYPY:  # Tweak processing order
    from b import C as C2
class C: pass
class C2: pass # E: Name "C2" already defined on line 4

[file b.py]
from a import C

[case testNewAnalyzerRedefinitionAndDeferral2b]
import a

[file a.py]
from b import C as C2
class C: pass

class C2: pass # E: Name "C2" already defined on line 2
[file b.py]
MYPY = False
if MYPY:  # Tweak processing order
    from a import C

[case testNewAnalyzerRedefinitionAndDeferral3]
import a

[file a.py]
from b import f as g
def f(): pass

a, *b = g()
class b(): pass # E: Name "b" already defined on line 4
reveal_type(b) # N: Revealed type is "Any"

[file b.py]
from a import f

[case testNewAnalyzerImportStarForwardRef1]
import a

[file a.py]
x: A
reveal_type(x) # N: Revealed type is "b.A"

from b import *

class A: pass # E: Name "A" already defined (possibly by an import)

[file b.py]
class A: pass
MYPY = False
if MYPY:  # Tweak processing order
    from a import x

[case testNewAnalyzerImportStarForwardRef2]
import a

[file a.py]
x: A
reveal_type(x) # N: Revealed type is "b.A"

MYPY = False
if MYPY: # Tweak processing order
    from b import *

class A: pass # E: Name "A" already defined (possibly by an import)

[file b.py]
class A: pass
from a import x

[case testNewAnalyzerClassInFunction]
def main() -> None:
    x: C
    class C:
        def __init__(self) -> None:
            self.x: A
            x()  # E: "C" not callable
    reveal_type(x.x)  # N: Revealed type is "__main__.A@8"
    class A: pass

[case testNewAnalyzerMutuallyRecursiveFunctions]
def main() -> None:
    def f() -> int:
        reveal_type(g())  # N: Revealed type is "builtins.str"
        return int()
    def g() -> str:
        reveal_type(f())  # N: Revealed type is "builtins.int"
        return str()

[case testNewAnalyzerMissingNamesInFunctions]
def main() -> None:
    def f() -> None:
        x  # E: Name "x" is not defined
        class C:
            x  # E: Name "x" is not defined

[case testNewAnalyzerCyclicDefinitions]
gx = gy  # E: Cannot resolve name "gy" (possible cyclic definition)
gy = gx
def main() -> None:
    class C:
        def meth(self) -> None:
            lx = ly  # E: Cannot resolve name "ly" (possible cyclic definition)
            ly = lx

[case testNewAnalyzerCyclicDefinitionCrossModule]
import b
[file a.py]
import b
x = b.x  # E: Cannot resolve attribute "x" (possible cyclic definition) \
         # E: Module has no attribute "x"
[file b.py]
import a
x = a.x
[builtins fixtures/module.pyi]

[case testNewAnalyzerMutuallyRecursiveOverloadedFunctions]
from typing import overload, Union

def main() -> None:
    @overload
    def f(x: int) -> int: ...
    @overload
    def f(x: str) -> str: ...
    def f(x: Union[int, str]) -> Union[int, str]:
        reveal_type(g(str()))  # N: Revealed type is "builtins.str"
        return x
    @overload
    def g(x: int) -> int: ...
    @overload
    def g(x: str) -> str: ...
    def g(x: Union[int, str]) -> Union[int, str]:
        reveal_type(f(int()))  # N: Revealed type is "builtins.int"
        return float()  # E: Incompatible return value type (got "float", expected "Union[int, str]")

[case testNewAnalyzerNestedClassInMethod]
class C:
    class D:
        def meth(self) -> None:
            x: Out.In
            reveal_type(x.t)  # N: Revealed type is "builtins.int"
            class Out:
                class In:
                    def meth(self) -> None:
                        self.t: int

[case testNewAnalyzerDeeplyNestedFunctions]
class Out:
    class In:
        def meth(self) -> None:
            x: C.D
            reveal_type(x.t)  # N: Revealed type is "__main__.Test@10"
            class C:
                class D:
                    def meth(self) -> None:
                        self.t: Test
                        class Test:
                            def test(self) -> None:
                                def one() -> int:
                                    reveal_type(other())  # N: Revealed type is "builtins.str"
                                    return int()
                                def other() -> str:
                                    reveal_type(one())  # N: Revealed type is "builtins.int"
                                    return str()

[case testNewAnalyzerNestedClass1]
class A:
    class B:
        x: int

        def __init__(self, x: int) -> None:
            self.x = x

        def f(self) -> str:
            return self.x # E: Incompatible return value type (got "int", expected "str")

b: A.B
b = A.B('') # E: Argument 1 to "B" has incompatible type "str"; expected "int"
reveal_type(b) # N: Revealed type is "__main__.A.B"
reveal_type(b.x) # N: Revealed type is "builtins.int"
reveal_type(b.f()) # N: Revealed type is "builtins.str"

[case testNewAnalyzerNestedClass2]
b: A.B
b = A.B('') # E: Argument 1 to "B" has incompatible type "str"; expected "int"
reveal_type(b) # N: Revealed type is "__main__.A.B"
reveal_type(b.x) # N: Revealed type is "builtins.int"
reveal_type(b.f()) # N: Revealed type is "builtins.str"

class A:
    class B:
        x: int

        def __init__(self, x: int) -> None:
            self.x = x

        def f(self) -> str:
            return self.x # E: Incompatible return value type (got "int", expected "str")

[case testNewAnalyzerGenerics]
from typing import TypeVar, Generic

c: C[int]
c2: C[int, str] # E: "C" expects 1 type argument, but 2 given
c3: C
c = C('') # E: Argument 1 to "C" has incompatible type "str"; expected "int"
reveal_type(c.get()) # N: Revealed type is "builtins.int*"
reveal_type(c2) # N: Revealed type is "__main__.C[Any]"
reveal_type(c3) # N: Revealed type is "__main__.C[Any]"

T = TypeVar('T')

class C(Generic[T]):
    def __init__(self, x: T) -> None:
        self.x = x

    def get(self) -> T:
        return self.x

[case testNewAnalyzerGenericsTypeVarForwardRef]
from typing import TypeVar, Generic

class C(Generic[T]):
    def __init__(self, x: T) -> None:
        self.x = x

    def get(self) -> T:
        return self.x

T = TypeVar('T')

c: C[int]
reveal_type(c) # N: Revealed type is "__main__.C[builtins.int]"
c = C('') # E: Argument 1 to "C" has incompatible type "str"; expected "int"
reveal_type(c.get()) # N: Revealed type is "builtins.int*"

[case testNewAnalyzerTypeAlias]
from typing import Union, TypeVar, Generic

C2 = C
U = Union[C, int]
G = D[T, C]

c: C2
reveal_type(c) # N: Revealed type is "__main__.C"
u: U
reveal_type(u) # N: Revealed type is "Union[__main__.C, builtins.int]"
g: G[int]
reveal_type(g) # N: Revealed type is "__main__.D[builtins.int, __main__.C]"

class C: pass

T = TypeVar('T')
S = TypeVar('S')
class D(Generic[T, S]): pass

[case testNewAnalyzerTypeAlias2]
from typing import Union

class C(D): pass

A = Union[C, int]
x: A
reveal_type(x) # N: Revealed type is "Union[__main__.C, builtins.int]"

class D: pass

[case testNewAnalyzerBuiltinTypeAliases]
from typing import List

x: List[C]
reveal_type(x) # N: Revealed type is "builtins.list[__main__.C]"

class C: pass
[builtins fixtures/list.pyi]

[case testNewAnalyzerVersionCheck]
import sys

if sys.version_info[0] < 2:
    1()
    import nonexistent
else:
    def f(x: int) -> None: pass

f('') # E: Argument 1 to "f" has incompatible type "str"; expected "int"

def g() -> None:
    if sys.version_info[0] < 3:
        import nonexistent2
    else:
        1() # E: "int" not callable
[builtins fixtures/ops.pyi]

[case testNewAnalyzerVersionCheck2]
import sys

assert sys.version_info[0] == 3
1() # E: "int" not callable
assert sys.version_info[0] < 3
''()
[builtins fixtures/ops.pyi]

[case testNewAnalyzerOverload]
from typing import overload, Union

@overload
def f(x: int) -> int: ...
@overload
def f(x: str) -> str: ...
def f(x: Union[int, str]) -> Union[int, str]:
    return 1.0 # E: Incompatible return value type (got "float", expected "Union[int, str]")

f(1)
f('')
f(1.0) # E: No overload variant of "f" matches argument type "float" \
       # N: Possible overload variants: \
       # N:     def f(x: int) -> int \
       # N:     def f(x: str) -> str

[case testNewAnalyzerOverload2]
from typing import overload, Union

class A:
    @overload
    def f(self, x: int) -> int: ...
    @overload
    def f(self, x: str) -> str: ...
    def f(self, x: Union[int, str]) -> Union[int, str]:
        return 1.0 # E: Incompatible return value type (got "float", expected "Union[int, str]")

a = A()
a.f(1)
a.f('')
a.f(1.0) # E: No overload variant of "f" of "A" matches argument type "float" \
         # N: Possible overload variants: \
         # N:     def f(self, x: int) -> int \
         # N:     def f(self, x: str) -> str

[case testNewAnalyzerPromotion]
y: int
f(y)
f(1)
def f(x: float) -> None: pass
[builtins fixtures/primitives.pyi]

[case testNewAnalyzerFunctionDecorator]
from typing import Callable

@dec
def f1(x: int) -> int:
    return '' # E: Incompatible return value type (got "str", expected "int")

def dec(f: Callable[[int], int]) -> Callable[[str], str]: ...

@dec
def f2(x: int) -> int:
    return '' # E: Incompatible return value type (got "str", expected "int")

f1(1) # E: Argument 1 to "f1" has incompatible type "int"; expected "str"
reveal_type(f1('')) # N: Revealed type is "builtins.str"
f2(1) # E: Argument 1 to "f2" has incompatible type "int"; expected "str"

[case testNewAnalyzerTypeVarForwardReference]
from typing import TypeVar, Generic

T = TypeVar('T')
XY = TypeVar('XY', X, Y)

class C(Generic[T]): pass

class D(C[XY], Generic[XY]): pass

class X: pass
class Y: pass

x: D[int]  # E: Value of type variable "XY" of "D" cannot be "int"
y: D[Y]

[case testNewAnalyzerTypeVarForwardReference2]
from typing import TypeVar, Generic

T = TypeVar('T')
XY = TypeVar('XY', X, Y)

class C(Generic[T]): pass

class D(C[XY]): pass

class X: pass
class Y: pass

x: D[int]  # E: Value of type variable "XY" of "D" cannot be "int"
y: D[Y]

[case testNewAnalyzerTypeVarForwardReferenceValuesDeferred]
from typing import TypeVar, Generic

T = TypeVar('T')
XY = TypeVar('XY', X, Y)

class C(Generic[T]): pass

class D(C[XY], Generic[XY]): pass

class X(Defer): pass
class Y(Defer): pass
class Defer: ...

x: D[int]  # E: Value of type variable "XY" of "D" cannot be "int"
y: D[Y]
[builtins fixtures/list.pyi]

[case testNewAnalyzerTypeVarForwardReferenceBoundDeferred]
from typing import TypeVar, Generic

T = TypeVar('T')
TY = TypeVar('TY', bound=Y)

class C(Generic[T]): pass

class D(C[TY], Generic[TY]): pass

class Y(Defer): pass
class Defer: ...

x: D[int]  # E: Type argument "builtins.int" of "D" must be a subtype of "__main__.Y"
y: D[Y]

[case testNewAnalyzerTypeVarForwardReferenceErrors]
from typing import TypeVar, Generic

class C(Generic[T]):
    def __init__(self, x: T) -> None: ...
def func(x: U) -> U: ...

U = TypeVar('U', asdf, asdf)  # E: Name "asdf" is not defined
T = TypeVar('T', bound=asdf)  # E: Name "asdf" is not defined

reveal_type(C)  # N: Revealed type is "def [T <: Any] (x: T`1) -> __main__.C[T`1]"
reveal_type(func)  # N: Revealed type is "def [U in (Any, Any)] (x: U`-1) -> U`-1"

[case testNewAnalyzerSubModuleInCycle]
import a
[file a.py]
MYPY = False
if MYPY:
    from b.c import x
[file b/__init__.pyi]
import b.c
[file b/c.pyi]
x = 0
import a

[case testNewAnalyzerBaseClassSelfReference]
from typing import TypeVar, Generic

T = TypeVar('T')

class A(Generic[T]): pass

a1: A[C] = C()
a2: A[D] = C() \
    # E: Incompatible types in assignment (expression has type "C", variable has type "A[D]")

class C(A[C]):
    pass

class D(A[D]):
    pass

[case testNewAnalyzerTypeVarBoundForwardRef]
from typing import TypeVar

T = TypeVar('T', bound='C')

class C: pass
class D(C): pass
class E: pass

def f(x: T) -> T:
    return x

reveal_type(f(D())) # N: Revealed type is "__main__.D*"
f(E()) # E: Value of type variable "T" of "f" cannot be "E"

[case testNewAnalyzerNameExprRefersToIncompleteType]
import a

[file a.py]
from b import f

class C(D): pass
class D: pass

[file b.py]
from a import C
reveal_type(C()) # N: Revealed type is "a.C"
def f(): pass

[case testNewAnalyzerMemberExprRefersToIncompleteType]
import a

[file a.py]
from b import f

class C(D): pass
class D: pass

[file b.py]
import a
reveal_type(a.C()) # N: Revealed type is "a.C"
def f(): pass

[case testNewAnalyzerNamedTupleCall]
from typing import NamedTuple

o: Out
i: In

Out = NamedTuple('Out', [('x', In), ('y', Other)])

reveal_type(o)  # N: Revealed type is "Tuple[Tuple[builtins.str, __main__.Other, fallback=__main__.In], __main__.Other, fallback=__main__.Out]"
reveal_type(o.x)  # N: Revealed type is "Tuple[builtins.str, __main__.Other, fallback=__main__.In]"
reveal_type(o.y)  # N: Revealed type is "__main__.Other"
reveal_type(o.x.t)  # N: Revealed type is "__main__.Other"
reveal_type(i.t)  # N: Revealed type is "__main__.Other"

In = NamedTuple('In', [('s', str), ('t', Other)])
class Other: pass
[builtins fixtures/tuple.pyi]

[case testNewAnalyzerNamedTupleClass]
from typing import NamedTuple

o: Out
i: In

class Out(NamedTuple):
    x: In
    y: Other

reveal_type(o)  # N: Revealed type is "Tuple[Tuple[builtins.str, __main__.Other, fallback=__main__.In], __main__.Other, fallback=__main__.Out]"
reveal_type(o.x)  # N: Revealed type is "Tuple[builtins.str, __main__.Other, fallback=__main__.In]"
reveal_type(o.y)  # N: Revealed type is "__main__.Other"
reveal_type(o.x.t)  # N: Revealed type is "__main__.Other"
reveal_type(i.t)  # N: Revealed type is "__main__.Other"

class In(NamedTuple):
    s: str
    t: Other
class Other: pass
[builtins fixtures/tuple.pyi]

[case testNewAnalyzerNamedTupleCallNested]
from typing import NamedTuple

o: C.Out
i: C.In

reveal_type(o)  # N: Revealed type is "Tuple[Tuple[builtins.str, __main__.C.Other, fallback=__main__.C.In], __main__.C.Other, fallback=__main__.C.Out]"
reveal_type(o.x)  # N: Revealed type is "Tuple[builtins.str, __main__.C.Other, fallback=__main__.C.In]"
reveal_type(o.y)  # N: Revealed type is "__main__.C.Other"
reveal_type(o.x.t)  # N: Revealed type is "__main__.C.Other"
reveal_type(i.t)  # N: Revealed type is "__main__.C.Other"

class C:
    In = NamedTuple('In', [('s', str), ('t', Other)])
    Out = NamedTuple('Out', [('x', In), ('y', Other)])
    class Other: pass
[builtins fixtures/tuple.pyi]


[case testNewAnalyzerNamedTupleClassNested]
from typing import NamedTuple

o: C.Out
i: C.In

reveal_type(o)  # N: Revealed type is "Tuple[Tuple[builtins.str, __main__.C.Other, fallback=__main__.C.In], __main__.C.Other, fallback=__main__.C.Out]"
reveal_type(o.x)  # N: Revealed type is "Tuple[builtins.str, __main__.C.Other, fallback=__main__.C.In]"
reveal_type(o.y)  # N: Revealed type is "__main__.C.Other"
reveal_type(o.x.t)  # N: Revealed type is "__main__.C.Other"
reveal_type(i.t)  # N: Revealed type is "__main__.C.Other"

class C:
    class Out(NamedTuple):
        x: C.In
        y: C.Other
    class In(NamedTuple):
        s: str
        t: C.Other
    class Other: pass
[builtins fixtures/tuple.pyi]

[case testNewAnalyzerNamedTupleCallNestedMethod]
from typing import NamedTuple

c = C()
reveal_type(c.o)  # N: Revealed type is "Tuple[Tuple[builtins.str, __main__.Other@12, fallback=__main__.C.In@11], __main__.Other@12, fallback=__main__.C.Out@10]"
reveal_type(c.o.x)  # N: Revealed type is "Tuple[builtins.str, __main__.Other@12, fallback=__main__.C.In@11]"

class C:
    def get_tuple(self) -> None:
        self.o: Out
        Out = NamedTuple('Out', [('x', In), ('y', Other)])
        In = NamedTuple('In', [('s', str), ('t', Other)])
        class Other: pass
[builtins fixtures/tuple.pyi]

[case testNewAnalyzerNamedTupleClassNestedMethod]
from typing import NamedTuple

c = C()
reveal_type(c.o)  # N: Revealed type is "Tuple[Tuple[builtins.str, __main__.Other@18, fallback=__main__.C.In@15], __main__.Other@18, fallback=__main__.C.Out@11]"
reveal_type(c.o.x)  # N: Revealed type is "Tuple[builtins.str, __main__.Other@18, fallback=__main__.C.In@15]"
reveal_type(c.o.method())  # N: Revealed type is "Tuple[builtins.str, __main__.Other@18, fallback=__main__.C.In@15]"

class C:
    def get_tuple(self) -> None:
        self.o: Out
        class Out(NamedTuple):
            x: In
            y: Other
            def method(self) -> In: ...
        class In(NamedTuple):
            s: str
            t: Other
        class Other: pass
[builtins fixtures/tuple.pyi]

[case testNewAnalyzerNamedTupleClassForwardMethod]
from typing import NamedTuple

n: NT
reveal_type(n.get_other())  # N: Revealed type is "Tuple[builtins.str, fallback=__main__.Other]"
reveal_type(n.get_other().s)  # N: Revealed type is "builtins.str"

class NT(NamedTuple):
    x: int
    y: int
    def get_other(self) -> Other: pass

class Other(NamedTuple):
    s: str
[builtins fixtures/tuple.pyi]

[case testNewAnalyzerNamedTupleSpecialMethods]
from typing import NamedTuple

o: SubO

reveal_type(SubO._make)  # N: Revealed type is "def (iterable: typing.Iterable[Any], *, new: Any =, len: Any =) -> Tuple[Tuple[builtins.str, __main__.Other, fallback=__main__.In], __main__.Other, fallback=__main__.SubO]"
reveal_type(o._replace(y=Other()))  # N: Revealed type is "Tuple[Tuple[builtins.str, __main__.Other, fallback=__main__.In], __main__.Other, fallback=__main__.SubO]"

class SubO(Out): pass

Out = NamedTuple('Out', [('x', In), ('y', Other)])
In = NamedTuple('In', [('s', str), ('t', Other)])
class Other: pass
[builtins fixtures/tuple.pyi]

[case testNewAnalyzerNamedTupleBaseClass]
from typing import NamedTuple

o: Out
reveal_type(o)  # N: Revealed type is "Tuple[Tuple[builtins.str, __main__.Other, fallback=__main__.In], __main__.Other, fallback=__main__.Out]"
reveal_type(o.x)  # N: Revealed type is "Tuple[builtins.str, __main__.Other, fallback=__main__.In]"
reveal_type(o.x.t)  # N: Revealed type is "__main__.Other"
reveal_type(Out._make)  # N: Revealed type is "def (iterable: typing.Iterable[Any], *, new: Any =, len: Any =) -> Tuple[Tuple[builtins.str, __main__.Other, fallback=__main__.In], __main__.Other, fallback=__main__.Out]"

class Out(NamedTuple('Out', [('x', In), ('y', Other)])):
    pass

class In(NamedTuple):
    s: str
    t: Other
class Other: pass
[builtins fixtures/tuple.pyi]

[case testNewAnalyzerIncompleteRefShadowsBuiltin1]
import a

[file a.py]
from typing import TypeVar, Generic

from b import C as int

x: int[str]

reveal_type(x) # N: Revealed type is "a.C[builtins.str]"

T = TypeVar('T')
class C(Generic[T]): pass

[file b.py]
from a import C

[case testNewAnalyzerIncompleteRefShadowsBuiltin2]
import b

[file a.py]
import b

int = b.C

class C: pass

x: int
reveal_type(x) # N: Revealed type is "b.C"

[file b.py]
import a

int = a.C

class C: pass

x: int
reveal_type(x) # N: Revealed type is "a.C"

[case testNewAnalyzerNamespaceCompleteness]
import a

[file a.py]
import b

x: b.C

[file b.py]
from c import *
class C: pass

[file c.py]
import a
from b import C

[targets c, b, a, c, b, __main__]

[case testNewAnalyzerImportOverExistingInCycle]
import a
[file a.py]
C = 1
from b import C  # E: Incompatible import of "C" (imported name has type "Type[C]", local name has type "int")

[file b.py]
import a

class C(B): ...
class B: ...

[case testNewAnalyzerImportOverExistingInCycleStar1]
import a
[file a.py]
C = 1
MYPY = False
if MYPY:  # Tweak processing order
    from b import *  # E: Incompatible import of "C" (imported name has type "Type[C]", local name has type "int")

[file b.py]
import a

class C(B): ...
class B: ...

[case testNewAnalyzerImportOverExistingInCycleStar2]
import a
[file a.py]
C = 1
from b import *  # E: Incompatible import of "C" (imported name has type "Type[C]", local name has type "int")

[file b.py]
MYPY = False
if MYPY:  # Tweak processing order
    import a

class C(B): ...
class B: ...

[case testNewAnalyzerIncompleteFixture]
from typing import Tuple

x: Tuple[int]  # E: Name "tuple" is not defined
[builtins fixtures/complex.pyi]

[case testNewAnalyzerMetaclass1]
class A(metaclass=B):
    pass

class B(type):
    def f(cls) -> int:
        return 0

reveal_type(A.f()) # N: Revealed type is "builtins.int"

[case testNewAnalyzerMetaclass2]
reveal_type(A.f()) # N: Revealed type is "builtins.int"

class A(metaclass=B):
    pass

class AA(metaclass=C): # E: Metaclasses not inheriting from "type" are not supported
    pass

class B(type):
    def f(cls) -> int:
        return 0

class C: pass

[case testNewAnalyzerMetaclassPlaceholder]
class B(C): pass

class A(metaclass=B):
    pass

class C(type):
    def f(cls) -> int:
        return 0

reveal_type(A.f()) # N: Revealed type is "builtins.int"

[case testNewAnalyzerMetaclassSix1]
import six

class A(six.with_metaclass(B)):
    pass

class B(type):
    def f(cls) -> int:
        return 0

reveal_type(A.f()) # N: Revealed type is "builtins.int"
[builtins fixtures/tuple.pyi]

[case testNewAnalyzerMetaclassSix2]
import six

@six.add_metaclass(B)
class A:
    pass

class B(type):
    def f(cls) -> int:
        return 0

reveal_type(A.f()) # N: Revealed type is "builtins.int"
[builtins fixtures/tuple.pyi]

[case testNewAnalyzerMetaclassSix3]
import six

class A(six.with_metaclass(B, Defer)):
    pass

class B(type):
    def f(cls) -> int:
        return 0

class Defer:
    x: str

reveal_type(A.f()) # N: Revealed type is "builtins.int"
reveal_type(A.x) # N: Revealed type is "builtins.str"
[builtins fixtures/tuple.pyi]

[case testNewAnalyzerMetaclassSix4]
import six

class B(type):
    def f(cls) -> int:
        return 0

reveal_type(A.f()) # N: Revealed type is "builtins.int"
reveal_type(A.x) # N: Revealed type is "builtins.str"

class A(six.with_metaclass(B, Defer)):
    pass

class Defer:
    x: str
[builtins fixtures/tuple.pyi]

[case testNewAnalyzerMetaclassFuture1]
import future.utils

class A(future.utils.with_metaclass(B)):
    pass

class B(type):
    def f(cls) -> int:
        return 0

reveal_type(A.f()) # N: Revealed type is "builtins.int"
[builtins fixtures/tuple.pyi]

[case testNewAnalyzerMetaclassFuture3]
import future.utils

class A(future.utils.with_metaclass(B, Defer)):
    pass

class B(type):
    def f(cls) -> int:
        return 0

class Defer:
    x: str

reveal_type(A.f()) # N: Revealed type is "builtins.int"
reveal_type(A.x) # N: Revealed type is "builtins.str"
[builtins fixtures/tuple.pyi]

[case testNewAnalyzerMetaclassFuture4]
import future.utils

class B(type):
    def f(cls) -> int:
        return 0

reveal_type(A.f()) # N: Revealed type is "builtins.int"
reveal_type(A.x) # N: Revealed type is "builtins.str"

class A(future.utils.with_metaclass(B, Defer)):
    pass

class Defer:
    x: str
[builtins fixtures/tuple.pyi]

[case testNewAnalyzerMetaclass1_python2]
class A:
    __metaclass__ = B

reveal_type(A.f()) # N: Revealed type is "builtins.int"

class B(type):
    def f(cls):
        # type: () -> int
        return 0

[case testNewAnalyzerMetaclass2_python2]
reveal_type(A.f()) # N: Revealed type is "builtins.int"

class A:
    __metaclass__ = B

class AA:
    __metaclass__ = C  # E: Metaclasses not inheriting from "type" are not supported

class B(type):
    def f(cls):
        # type: () -> int
        return 0

class C: pass

[case testNewAnalyzerFinalDefiningModuleVar]
from typing import Final

x: Final = C()
y: Final[C] = D()
bad: Final[D] = C()  # E: Incompatible types in assignment (expression has type "C", variable has type "D")

reveal_type(x)  # N: Revealed type is "__main__.C"
reveal_type(y)  # N: Revealed type is "__main__.C"
class D(C): ...
class C: ...

[case testNewAnalyzerFinalDefiningInstanceVar]
from typing import Final

class C:
    def __init__(self, x: D) -> None:
        self.x: Final = x
        self.y: Final[C] = E(D())
reveal_type(C(D()).x)  # N: Revealed type is "__main__.D"
reveal_type(C(D()).y)  # N: Revealed type is "__main__.C"

class D: ...
class E(C): ...

[case testNewAnalyzerFinalReassignModuleVar]
from typing import Final

x: Final = A()
x = A()  # E: Cannot assign to final name "x"

x2: Final = A()
def f2() -> None:
    global x2
    def f() -> None:
        g()
    x2 = A()  # E: Cannot assign to final name "x2"
    def g() -> None:
        f()

class A: ...

[case testNewAnalyzerFinalReassignModuleReexport]
import a
[file a.py]
from b import ID, A

class C(A): ...
ID = C()  # E: Cannot assign to final name "ID"
[file b.py]
from typing import Final
from a import C

class A:
    x: C

ID: Final = A()

[case testNewAnalyzerFinalOverrideInSubclass]
from typing import Final

class B:
    def __init__(self, x: int) -> None:
        self.x: Final = x

class C(B):
    x = 1  # E: Cannot assign to final name "x"

[case testNewAnalyzerAssignmentAfterStarImport]
import a
[file a.py]
from b import *

x = 1
def f(): ...
[file b.py]
from a import f
x: int

[case testNewAnalyzerClassLevelImport]
# flags: --ignore-missing-imports
class Test:
    import a
    def __init__(self) -> None:
        some_module = self.a

[case testNewAnalyzerAliasToNotReadyClass]
import a
[file a.py]
from b import B

x: A
A = B
[file b.py]
from typing import List
from a import x

class B(List[B]): pass

reveal_type(x[0][0])  # N: Revealed type is "b.B*"
[builtins fixtures/list.pyi]

[case testNewAnalyzerAliasToNotReadyClass2]
from typing import List

x: A

class A(List[B]): pass
B = A

reveal_type(x[0][0])  # N: Revealed type is "__main__.A*"
[builtins fixtures/list.pyi]

[case testNewAnalyzerAliasToNotReadyClass3]
from typing import List

x: B
B = A
A = C
class C(List[B]): pass

reveal_type(x[0][0])  # N: Revealed type is "__main__.C*"
[builtins fixtures/list.pyi]

[case testNewAnalyzerAliasToNotReadyNestedClass]
import a
[file a.py]
from b import Out

x: A
A = Out.B
[file b.py]
from typing import List
from a import x

class Out:
    class B(List[B]): pass

reveal_type(x[0][0])  # N: Revealed type is "b.Out.B*"
[builtins fixtures/list.pyi]

[case testNewAnalyzerAliasToNotReadyNestedClass2]
from typing import List

x: Out.A

class Out:
    class A(List[B]): pass
B = Out.A

reveal_type(x[0][0])  # N: Revealed type is "__main__.Out.A*"
[builtins fixtures/list.pyi]

[case testNewAnalyzerAliasToNotReadyClassGeneric]
import a
[file a.py]
from typing import Tuple
from b import B, T

x: A[int]
A = B[Tuple[T, T]]
[file b.py]
from typing import List, Generic, TypeVar
from a import x

class B(List[B], Generic[T]): pass
T = TypeVar('T')
reveal_type(x)  # N: Revealed type is "b.B[Tuple[builtins.int, builtins.int]]"
[builtins fixtures/list.pyi]

[case testNewAnalyzerAliasToNotReadyClassInGeneric]
import a
[file a.py]
from typing import Tuple
from b import B

x: A
A = Tuple[B, B]
[file b.py]
from typing import List
from a import x

class B(List[B]): pass

reveal_type(x)  # N: Revealed type is "Tuple[b.B, b.B]"
[builtins fixtures/list.pyi]

[case testNewAnalyzerAliasToNotReadyClassDoubleGeneric]
from typing import List, TypeVar, Union

T = TypeVar('T')

x: B[int]
B = A[List[T]]
A = Union[int, T]
class C(List[B[int]]): pass

reveal_type(x)  # N: Revealed type is "Union[builtins.int, builtins.list[builtins.int]]"
reveal_type(y[0])  # N: Revealed type is "Union[builtins.int, builtins.list[builtins.int]]"
y: C
[builtins fixtures/list.pyi]

[case testNewAnalyzerForwardAliasFromUnion]
from typing import Union, List

A = Union['B', 'C']

class D:
    x: List[A]

    def test(self) -> None:
        reveal_type(self.x[0].y)  # N: Revealed type is "builtins.int"

class B:
    y: int
class C:
    y: int
[builtins fixtures/list.pyi]

[case testNewAnalyzerAliasToNotReadyTwoDeferrals]
from typing import List

x: B
B = List[C]
A = C
class C(List[A]): pass

reveal_type(x)  # N: Revealed type is "builtins.list[__main__.C]"
reveal_type(x[0][0])  # N: Revealed type is "__main__.C*"
[builtins fixtures/list.pyi]

[case testNewAnalyzerAliasToNotReadyDirectBase]
from typing import List

x: B
B = List[C]
class C(B): pass

reveal_type(x)
reveal_type(x[0][0])
[builtins fixtures/list.pyi]
[out]
main:3: error: Cannot resolve name "B" (possible cyclic definition)
main:4: error: Cannot resolve name "B" (possible cyclic definition)
main:4: error: Cannot resolve name "C" (possible cyclic definition)
main:7: note: Revealed type is "Any"
main:8: note: Revealed type is "Any"

[case testNewAnalyzerAliasToNotReadyTwoDeferralsFunction]
import a
[file a.py]
from typing import List
from b import D

def f(x: B) -> List[B]: ...
B = List[C]
A = C
class C(List[A]): pass
[file b.py]
from a import f
class D: ...
reveal_type(f)  # N: Revealed type is "def (x: builtins.list[a.C]) -> builtins.list[builtins.list[a.C]]"
[builtins fixtures/list.pyi]

[case testNewAnalyzerAliasToNotReadyDirectBaseFunction]
import a
[file a.py]
from typing import List
from b import D

def f(x: B) -> List[B]: ...
B = List[C] # E
class C(B): pass

[file b.py]
from a import f
class D: ...
reveal_type(f)  # N
[builtins fixtures/list.pyi]
[out]
tmp/b.py:3: note: Revealed type is "def (x: builtins.list[Any]) -> builtins.list[builtins.list[Any]]"
tmp/a.py:5: error: Cannot resolve name "B" (possible cyclic definition)
tmp/a.py:5: error: Cannot resolve name "C" (possible cyclic definition)

[case testNewAnalyzerAliasToNotReadyMixed]
from typing import List, Union
x: A

A = Union[B, C]

class B(List[A]): pass
class C(List[A]): pass

reveal_type(x)  # N: Revealed type is "Union[__main__.B, __main__.C]"
reveal_type(x[0])  # N: Revealed type is "Union[__main__.B, __main__.C]"
[builtins fixtures/list.pyi]

[case testNewAnalyzerTrickyAliasInFuncDef]
import a
[file a.py]
from b import B
def func() -> B: ...
reveal_type(func())  # N: Revealed type is "builtins.list[Tuple[b.C, b.C]]"

[file b.py]
from typing import List, Tuple
from a import func

B = List[Tuple[C, C]]

class C(A): ...
class A: ...
[builtins fixtures/list.pyi]

[case testNewAnalyzerListComprehension]
from typing import List
a: List[A]
a = [x for x in a]
b: List[B] = [x for x in a] # E: List comprehension has incompatible type List[A]; expected List[B]
class A: pass
class B: pass
[builtins fixtures/for.pyi]

[case testNewAnalyzerDictionaryComprehension]
from typing import Dict, List, Tuple
abd: Dict[A, B]
abl: List[Tuple[A, B]]
abd = {a: b for a, b in abl}
x: Dict[B, A] = {a: b for a, b in abl} # E: Key expression in dictionary comprehension has incompatible type "A"; expected type "B" \
  # E: Value expression in dictionary comprehension has incompatible type "B"; expected type "A"
y: A = {a: b for a, b in abl} # E: Incompatible types in assignment (expression has type "Dict[A, B]", variable has type "A")
class A: pass
class B: pass
[builtins fixtures/dict.pyi]

[case testNewAnalyzerTypeArgBoundCheck]
from typing import TypeVar, Generic

class F(E): pass
class E: pass
T = TypeVar('T', bound=E)
class C(Generic[T]): pass

class D(B): pass

x: C[D] # E: Type argument "__main__.D" of "C" must be a subtype of "__main__.E"
y: C[F]

class B: pass

[case testNewAnalyzerTypeArgValueRestriction]
from typing import TypeVar, Generic

class F(E): pass
class E: pass
T = TypeVar('T', E, str)
class C(Generic[T]): pass

class D(B): pass

x: C[D] # E: Value of type variable "T" of "C" cannot be "D"
y: C[E]
z: C[str]

class B: pass

[case testNewAnalyzerTypeArgBoundCheckWithContext]
# flags: --show-error-context
import a
[file a.py]
from typing import TypeVar, Generic

T = TypeVar('T', bound=int)
class C(Generic[T]): pass

def f(x: C[str]) -> None: # E
    y: C[str] # E
class A(C[str]): # E
    z: C[str] # E
    def g(self, x: C[str]) -> None: # E
        a: C[str] # E
[out]
main:2: note: In module imported here:
tmp/a.py: note: In function "f":
tmp/a.py:6: error: Type argument "builtins.str" of "C" must be a subtype of "builtins.int"
tmp/a.py:7: error: Type argument "builtins.str" of "C" must be a subtype of "builtins.int"
tmp/a.py: note: In class "A":
tmp/a.py:8: error: Type argument "builtins.str" of "C" must be a subtype of "builtins.int"
tmp/a.py:9: error: Type argument "builtins.str" of "C" must be a subtype of "builtins.int"
tmp/a.py: note: In member "g" of class "A":
tmp/a.py:10: error: Type argument "builtins.str" of "C" must be a subtype of "builtins.int"
tmp/a.py:11: error: Type argument "builtins.str" of "C" must be a subtype of "builtins.int"

[case testNewAnalyzerTypeArgBoundCheckDifferentNodes]
from typing import TypeVar, Generic, NamedTuple, NewType, Union, Any, cast, overload
from mypy_extensions import TypedDict

T = TypeVar('T', bound=int)
class C(Generic[T]): pass
class C2(Generic[T]): pass

A = C[str] # E: Type argument "builtins.str" of "C" must be a subtype of "builtins.int" \
           # E: Value of type variable "T" of "C" cannot be "str"
B = Union[C[str], int] # E: Type argument "builtins.str" of "C" must be a subtype of "builtins.int"
S = TypeVar('S', bound=C[str]) # E: Type argument "builtins.str" of "C" must be a subtype of "builtins.int"
U = TypeVar('U', C[str], str) # E: Type argument "builtins.str" of "C" must be a subtype of "builtins.int"
N = NamedTuple('N', [
    ('x', C[str])]) # E: Type argument "builtins.str" of "C" must be a subtype of "builtins.int"
class N2(NamedTuple):
    x: C[str]  # E: Type argument "builtins.str" of "C" must be a subtype of "builtins.int"
class TD(TypedDict):
    x: C[str]  # E: Type argument "builtins.str" of "C" must be a subtype of "builtins.int"
class TD2(TD):
    y: C2[str]  # E: Type argument "builtins.str" of "C2" must be a subtype of "builtins.int"
NT = NewType('NT',
             C[str]) # E: Type argument "builtins.str" of "C" must be a subtype of "builtins.int"
class D(
        C[str]): # E: Type argument "builtins.str" of "C" must be a subtype of "builtins.int"
    pass

TD3 = TypedDict('TD3', {'x': C[str]}) # E: Type argument "builtins.str" of "C" must be a subtype of "builtins.int"

a: Any
for i in a: # type: C[str]  # E: Type argument "builtins.str" of "C" must be a subtype of "builtins.int"
    pass

with a as w: # type: C[str]  # E: Type argument "builtins.str" of "C" must be a subtype of "builtins.int"
    pass

cast(C[str], a)  # E: Type argument "builtins.str" of "C" must be a subtype of "builtins.int"
C[str]()  # E: Value of type variable "T" of "C" cannot be "str"

def f(s: S, y: U) -> None: pass  # No error here

@overload
def g(x: C[str]) -> int: ...  # E: Type argument "builtins.str" of "C" must be a subtype of "builtins.int"
@overload
def g(x: int) -> int: ...
def g(x: Union[C[str], int]) -> int:  # E: Type argument "builtins.str" of "C" must be a subtype of "builtins.int"
    y: C[object]  # E: Type argument "builtins.object" of "C" must be a subtype of "builtins.int"
    return 0
[builtins fixtures/tuple.pyi]

[case testNewAnalyzerTypeArgBoundCheckWithStrictOptional]
# flags: --config-file tmp/mypy.ini
import a

[file b.py]
from typing import TypeVar, Generic

x: C[None]
y: C[str]  # E: Type argument "builtins.str" of "C" must be a subtype of "builtins.int"
z: C[int]

T = TypeVar('T', bound=int)
class C(Generic[T]):
    pass

[file a.py]
from b import C

x: C[None]  # E: Type argument "None" of "C" must be a subtype of "builtins.int"
y: C[str]  # E: Type argument "builtins.str" of "C" must be a subtype of "builtins.int"
z: C[int]

[file mypy.ini]
\[mypy-a]
strict_optional = True
\[mypy-b]
strict_optional = False


[case testNewAnalyzerTypeArgBoundCheckWithStrictOptionalPyProjectTOML]
# flags: --config-file tmp/pyproject.toml
import a

[file b.py]
from typing import TypeVar, Generic

x: C[None]
y: C[str]  # E: Type argument "builtins.str" of "C" must be a subtype of "builtins.int"
z: C[int]

T = TypeVar('T', bound=int)
class C(Generic[T]):
    pass

[file a.py]
from b import C

x: C[None]  # E: Type argument "None" of "C" must be a subtype of "builtins.int"
y: C[str]  # E: Type argument "builtins.str" of "C" must be a subtype of "builtins.int"
z: C[int]

[file pyproject.toml]
\[[tool.mypy.overrides]]
module = 'a'
strict_optional = true
\[[tool.mypy.overrides]]
module = 'b'
strict_optional = false


[case testNewAnalyzerProperty]
class A:
    @property
    def x(self) -> B:
        return 0  # E: Incompatible return value type (got "int", expected "B")

    @property
    def y(self) -> B:
        pass

    @y.setter
    def y(self, x: B) -> None:
        pass

class B: pass

a = A()
reveal_type(a.x)  # N: Revealed type is "__main__.B"
a.y = 1  # E: Incompatible types in assignment (expression has type "int", variable has type "B")
[builtins fixtures/property.pyi]

[case testNewAnalyzerAliasesFixedFew]
from typing import List, Generic, TypeVar

def func(x: List[C[T]]) -> T:
    ...
x: A
A = List[C]

reveal_type(x)  # N: Revealed type is "builtins.list[__main__.C[Any]]"
reveal_type(func(x))  # N: Revealed type is "Any"
class C(Generic[T]):
    ...

T = TypeVar('T')
[builtins fixtures/list.pyi]

[case testNewAnalyzerAliasesFixedMany]
from typing import List, Generic, TypeVar

def func(x: List[C[T]]) -> T:
    ...

x: A
A = List[C[int, str]]  # E: "C" expects 1 type argument, but 2 given

reveal_type(x)  # N: Revealed type is "builtins.list[__main__.C[Any]]"
reveal_type(func(x))  # N: Revealed type is "Any"

class C(Generic[T]):
    ...
T = TypeVar('T')
[builtins fixtures/list.pyi]

[case testNewAnalyzerBuiltinAliasesFixed]
from typing import List, Optional
x: Optional[List] = None
y: List[str]

reveal_type(x)  # N: Revealed type is "Union[builtins.list[Any], None]"
x = ['a', 'b']
reveal_type(x)  # N: Revealed type is "builtins.list[Any]"
x.extend(y)
[builtins fixtures/list.pyi]

[case testNewAnalyzerImportPriosB]
import b
[file a.py]
from b import x
reveal_type(x)  # N: Revealed type is "Tuple[builtins.int, builtins.int]"
[file b.py]
import a
x = (1, 2)
[builtins fixtures/tuple.pyi]

[case testNewAnalyzerImportPriosA]
import a
[file a.py]
from b import x
reveal_type(x)  # N: Revealed type is "Tuple[builtins.int, builtins.int]"
[file b.py]
import a
x = (1, 2)
[builtins fixtures/tuple.pyi]

[case testNewAnalyzerConditionalFunc]
if int():
    def f(x: int) -> None:
        pass
    def g(x: int) -> None:
        pass
elif bool():
    def f(x: int) -> None:
        1()  # E: "int" not callable
    def g(x: str) -> None:  # E: All conditional function variants must have identical signatures
        pass
else:
    def f(x: int) -> None:
        ''()  # E: "str" not callable

reveal_type(g) # N: Revealed type is "def (x: builtins.int)"

[case testNewAnalyzerConditionalFuncDefer]
if int():
    def f(x: A) -> None:
        pass
    def g(x: A) -> None:
        pass
else:
    def f(x: A) -> None:
        1()  # E: "int" not callable
    def g(x: str) -> None:  # E: All conditional function variants must have identical signatures
        pass

reveal_type(g) # N: Revealed type is "def (x: __main__.A)"

class A: pass

[case testNewAnalyzerConditionalDecoratedFunc]
from typing import Callable

def dec(f: Callable[[int], None]) -> Callable[[str], None]:
    pass

if int():
    from m import f
else:
    @dec
    def f(x: int) -> None:
        1()  # E: "int" not callable
reveal_type(f) # N: Revealed type is "def (x: builtins.str)"
[file m.py]
def f(x: str) -> None: pass

[case testNewAnalyzerConditionallyDefineFuncOverVar]
from typing import Callable

if int():
    f: Callable[[str], None]
else:
    def f(x: str) -> None:
        ...
reveal_type(f) # N: Revealed type is "def (builtins.str)"

[case testNewAnalyzerConditionallyDefineFuncOverClass]
class C:
    1()  # E: "int" not callable
def C() -> None:  # E: Name "C" already defined on line 1
    ''()  # E: "str" not callable

[case testNewAnalyzerTupleIteration]
from typing import Union, Tuple, NamedTuple

class T(Tuple[B, C]):
    pass

class A: pass
class B(A): pass
class C(A): pass

class NTInt(NamedTuple):
    x: int
    y: int

class NTStr(NamedTuple):
    x: str
    y: str

t1: T
reveal_type(t1.__iter__) # N: Revealed type is "def () -> typing.Iterator[__main__.A*]"

t2: NTInt
reveal_type(t2.__iter__) # N: Revealed type is "def () -> typing.Iterator[builtins.int*]"
nt: Union[NTInt, NTStr]
reveal_type(nt.__iter__) # N: Revealed type is "Union[def () -> typing.Iterator[builtins.int*], def () -> typing.Iterator[builtins.str*]]"
for nx in nt:
    reveal_type(nx) # N: Revealed type is "Union[builtins.int*, builtins.str*]"

t: Union[Tuple[int, int], Tuple[str, str]]
for x in t:
    reveal_type(x) # N: Revealed type is "Union[builtins.int*, builtins.str*]"
[builtins fixtures/for.pyi]
[out]

[case testNewAnalyzerFallbackUpperBoundCheckAndFallbacks]
from typing import TypeVar, Generic, Tuple

class A: pass
class B: pass
class C(B): pass

S = TypeVar('S', bound=Tuple[G[A], ...])

class GG(Generic[S]): pass

g: GG[Tuple[G[B], G[C]]] \
  # E: Type argument "Tuple[__main__.G[__main__.B], __main__.G[__main__.C]]" of "GG" must be a subtype of "builtins.tuple[__main__.G[__main__.A]]" \
  # E: Type argument "__main__.B" of "G" must be a subtype of "__main__.A" \
  # E: Type argument "__main__.C" of "G" must be a subtype of "__main__.A"

T = TypeVar('T', bound=A, covariant=True)

class G(Generic[T]): pass

t: Tuple[G[B], G[C]] # E: Type argument "__main__.B" of "G" must be a subtype of "__main__.A" \
                     # E: Type argument "__main__.C" of "G" must be a subtype of "__main__.A"
<<<<<<< HEAD
reveal_type(t.__iter__) # N: Revealed type is 'def () -> typing.Iterator[builtins.object*]'
=======
reveal_type(t.__iter__) # N: Revealed type is "def () -> typing.Iterator[__main__.G*[__main__.B]]"
>>>>>>> 61c34623
[builtins fixtures/tuple.pyi]

[case testNewAnalyzerClassKeywordsForward]
class C(B, other=A): ...
class B: ...
class A: ...

[case testNewAnalyzerClassKeywordsCyclic]
from typing import List

class C(List[C], other=C): ...
[builtins fixtures/list.pyi]

[case testNewAnalyzerClassKeywordsError]
class C(other=asdf): ...  # E: Name "asdf" is not defined

[case testNewAnalyzerMissingImport]
# flags: --ignore-missing-imports
import non_existing

x: C
class C: ...

[case testNewAnalyzerMissingImportFrom]
# flags: --ignore-missing-imports
from non_existing import stuff

x: C
class C: ...

[case testNewAnalyzerFollowSkip]
# flags: --follow-imports=skip
from other import y
x: C
class C: ...
[file other.py]
y = 1

[case testNewAnalyzerMissingImportErrors]
# flags: --ignore-missing-imports
from non_existing import stuff, other_stuff

stuff = 1  # OK
other_stuff: int = 1  # E: Name "other_stuff" already defined (possibly by an import)

x: C
class C: ...

[case testNewAnalyzerMissingImportErrorsRedefinition]
# flags: --ignore-missing-imports

class Other: ...
from non_existing import Other  # E: Name "Other" already defined on line 3
from non_existing import Cls
class Cls: ...  # E: Name "Cls" already defined (possibly by an import)

x: C
class C: ...

[case testNewAnalyzerTupleInit]
from typing import Tuple

c: C
class C(Tuple[int, str]):
    def __init__(self) -> None: pass
[builtins fixtures/tuple.pyi]

[case testNewAnalyzerNotAnAlias]
class Meta(type):
    x = int()

y = C.x
reveal_type(y)  # N: Revealed type is "builtins.int"

class C(metaclass=Meta):
    pass

[case testNewAnalyzerFunctionError]
def f(x: asdf) -> None:  # E: Name "asdf" is not defined
    pass

[case testNewAnalyzerEnumRedefinition]
from enum import Enum

A = Enum('A', ['x', 'y'])
A = Enum('A', ['z', 't'])  # E: Name "A" already defined on line 3

[case testNewAnalyzerNewTypeRedefinition]
from typing import NewType

A = NewType('A', int)
A = NewType('A', str)  # E: Cannot redefine "A" as a NewType \
                       # E: Name "A" already defined on line 3

[case testNewAnalyzerNewTypeForwardClass]
from typing import NewType, List

x: C
reveal_type(x[0])  # N: Revealed type is "__main__.C*"

C = NewType('C', B)

class B(List[C]):
    pass
[builtins fixtures/list.pyi]

[case testNewAnalyzerNewTypeForwardClassAlias]
from typing import NewType, List

x: D
reveal_type(x[0])  # N: Revealed type is "__main__.C*"

D = C
C = NewType('C', B)

class B(List[D]):
    pass
[builtins fixtures/list.pyi]

[case testNewAnalyzerNewTypeForwardClassAliasReversed]
from typing import NewType, List

x: D
reveal_type(x[0][0])  # N: Revealed type is "__main__.C*"

D = C
C = NewType('C', List[B])

class B(List[C]):
    pass
[builtins fixtures/list.pyi]

[case testNewAnalyzerNewTypeForwardClassAliasDirect]
from typing import NewType, List

x: D
reveal_type(x[0][0])

D = List[C]
C = NewType('C', B)

class B(D):
    pass
[builtins fixtures/list.pyi]
[out]
main:3: error: Cannot resolve name "D" (possible cyclic definition)
main:4: note: Revealed type is "Any"
main:6: error: Cannot resolve name "D" (possible cyclic definition)
main:6: error: Cannot resolve name "C" (possible cyclic definition)
main:7: error: Argument 2 to NewType(...) must be a valid type
main:7: error: Cannot resolve name "B" (possible cyclic definition)

-- Copied from check-classes.test (tricky corner cases).
[case testNewAnalyzerNoCrashForwardRefToBrokenDoubleNewTypeClass]
from typing import Any, Dict, List, NewType

Foo = NewType('NotFoo', int)  # type: ignore
Foos = NewType('Foos', List[Foo])

x: C
class C:
    def frob(self, foos: Dict[Any, Foos]) -> None:
        foo = foos.get(1)
        dict(foo)
[builtins fixtures/dict.pyi]

[case testNewAnalyzerForwardTypeAliasInBase]
from typing import List, Generic, TypeVar, NamedTuple
T = TypeVar('T')

class C(A, B): # E: Cannot resolve name "A" (possible cyclic definition)
    pass
class G(Generic[T]): pass
A = G[C] # E: Cannot resolve name "A" (possible cyclic definition)
class B(NamedTuple):
    x: int

y: C
reveal_type(y.x)  # N: Revealed type is "builtins.int"
reveal_type(y[0])  # N: Revealed type is "builtins.int"
x: A
reveal_type(x)  # N: Revealed type is "__main__.G[Tuple[builtins.int, fallback=__main__.C]]"
[builtins fixtures/list.pyi]

[case testNewAnalyzerDuplicateTypeVar]
from typing import TypeVar, Generic, Any

T = TypeVar('T', bound=B[Any])
# The "int" error is because of typing fixture.
T = TypeVar('T', bound=C)  # E: Cannot redefine "T" as a type variable \
                           # E: Invalid assignment target \
                           # E: "int" not callable

class B(Generic[T]):
    x: T
class C: ...

x: B[int]  # E: Type argument "builtins.int" of "B" must be a subtype of "__main__.B[Any]"
y: B[B[Any]]
reveal_type(y.x)  # N: Revealed type is "__main__.B*[Any]"

[case testNewAnalyzerDuplicateTypeVarImportCycle]
import a
[file a.py]
from typing import TypeVar, Any
from b import B, C

T = TypeVar('T', bound=B[Any])
T = TypeVar('T', bound=C)

[file b.py]
from typing import Generic, Any
from a import T

class B(Generic[T]):
    x: T
class C: ...

x: B[int]
y: B[B[Any]]
reveal_type(y.x)
[out]
tmp/b.py:8: error: Type argument "builtins.int" of "B" must be a subtype of "b.B[Any]"
tmp/b.py:10: note: Revealed type is "b.B*[Any]"
tmp/a.py:5: error: Cannot redefine "T" as a type variable
tmp/a.py:5: error: Invalid assignment target
tmp/a.py:5: error: "int" not callable

[case testNewAnalyzerDuplicateTypeVarImportCycleWithAliases]
import a
[file a.py]
from typing import TypeVar, Any
from b import BA, C

T = TypeVar('T', bound=BAA[Any])
T = TypeVar('T', bound=C)
BAA = BA

[file b.py]
from typing import Generic, Any
from a import T

BA = B
class B(Generic[T]):
    x: T
class C: ...

x: B[int]
y: B[B[Any]]
reveal_type(y.x)
[out]
tmp/b.py:9: error: Type argument "builtins.int" of "B" must be a subtype of "b.B[Any]"
tmp/b.py:11: note: Revealed type is "b.B*[Any]"
tmp/a.py:5: error: Cannot redefine "T" as a type variable
tmp/a.py:5: error: Invalid assignment target

[case testNewAnalyzerTypeVarBoundInCycle]
import factory, box

[file factory.py]
from typing import Generic, Type

from box import BoxT

class Factory(Generic[BoxT]):
    value: int

    def create(self, boxClass: Type[BoxT]) -> BoxT:
        reveal_type(boxClass.create(self))  # N: Revealed type is "BoxT`1"
        return boxClass.create(self)

[file box.py]
from typing import TYPE_CHECKING, Type, TypeVar

if TYPE_CHECKING:
    from factory import Factory

BoxT = TypeVar('BoxT', bound='Box')

class Box:
    @classmethod
    def create(cls: Type[BoxT], f: Factory) -> BoxT:
        return cls(f.value)

    def __init__(self, value: int) -> None: ...
[builtins fixtures/classmethod.pyi]
[typing fixtures/typing-medium.pyi]

[case testNewAnalyzerCastForward1]
from typing import cast

x = cast('C', None)
class A:
    def foo(self) -> None:
        self.x = cast('C', None)

reveal_type(x)  # N: Revealed type is "__main__.C"
reveal_type(A().x)  # N: Revealed type is "__main__.C"

class C(A): ...

[case testNewAnalyzerCastForward2]
from typing import cast

x = cast('C', None)

reveal_type(x)  # N: Revealed type is "builtins.int"

C = int

[case testNewAnalyzerCastForward2]
from typing import cast, NamedTuple

x = cast('C', None)

reveal_type(x)  # N: Revealed type is "Tuple[builtins.int, fallback=__main__.C]"
reveal_type(x.x)  # N: Revealed type is "builtins.int"

C = NamedTuple('C', [('x', int)])
[builtins fixtures/tuple.pyi]

[case testNewAnalyzerApplicationForward1]
from typing import Generic, TypeVar

x = C[int]()
reveal_type(x)  # N: Revealed type is "__main__.C[builtins.int*]"

T = TypeVar('T')
class C(Generic[T]): ...

[case testNewAnalyzerApplicationForward2]
from typing import Generic, TypeVar

T = TypeVar('T')
class C(Generic[T]): ...

x = C['A']()
reveal_type(x)  # N: Revealed type is "__main__.C[__main__.A*]"

class A: ...

[case testNewAnalyzerApplicationForward3]
from typing import Generic, TypeVar

x = C[A]()
reveal_type(x)  # N: Revealed type is "__main__.C[__main__.A*]"

T = TypeVar('T')
class C(Generic[T]): ...

class A: ...

[case testNewAnalyzerApplicationForward4]
from typing import Generic, TypeVar

x = C[A]()  # E: Value of type variable "T" of "C" cannot be "A"
reveal_type(x)  # N: Revealed type is "__main__.C[__main__.A*]"

T = TypeVar('T', bound='D')
class C(Generic[T]): ...

class A: ...
class D: ...

[case testNewAnalyzerAddedSubStarImport_incremental]
# TODO: This can be removed once testAddedSubStarImport is enabled in check-incremental.test.
# cmd: mypy -m a pack pack.mod b
# cmd2: mypy -m other
[file a.py]
from pack import *
[file pack/__init__.py]
[file pack/mod.py]
[file b.py]
import pack.mod
[file other.py]
import a
[out]
[out2]

[case testNewAnalyzerModuleGetattrSerialize_incremental]
import a
[file a.py]
import p
[file a.py.2]
import p
reveal_type(p.y)
[file p.pyi]
from pp import x as y
[file pp.pyi]
def __getattr__(attr): ...
[out2]
tmp/a.py:2: note: Revealed type is "Any"

[case testNewAnanlyzerTrickyImportPackage]
from lib import config
import lib

reveal_type(lib.config.x)  # N: Revealed type is "builtins.int"
reveal_type(config.x)  # N: Revealed type is "builtins.int"

[file lib/__init__.py]
from lib.config import config

[file lib/config.py]
class Config:
    x: int

config = Config()
[builtins fixtures/module.pyi]

[case testNewAnanlyzerTrickyImportPackageAlt]
import lib.config
import lib.config as tmp

reveal_type(lib.config.x)  # N: Revealed type is "builtins.int"
# TODO: this actually doesn't match runtime behavior, variable wins.
tmp.x  # E: Module has no attribute "x"

[file lib/__init__.py]
from lib.config import config

[file lib/config.py]
class Config:
    x: int

config = Config()
[builtins fixtures/module.pyi]

[case testNewAnanlyzerTrickyImportPackage_incremental]
import a

[file a.py]
from lib import config
import lib

[file a.py.2]
from lib import config
import lib

reveal_type(lib.config.x)
reveal_type(config.x)

[file lib/__init__.py]
from lib.config import config

[file lib/config.py]
class Config:
    x: int

config = Config()
[builtins fixtures/module.pyi]
[out2]
tmp/a.py:4: note: Revealed type is "builtins.int"
tmp/a.py:5: note: Revealed type is "builtins.int"

[case testNewAnalyzerRedefineAsClass]
from typing import Any
from other import C  # type: ignore

y = 'bad'

class C:  # E: Name "C" already defined (possibly by an import)
    def meth(self, other: int) -> None:
        y()  # E: "str" not callable

[case testNewAnalyzerRedefineAsOverload]
from typing import overload

y = 'bad'

if int():
    def f(x: int) -> None:
        pass
else:
    @overload  # E: Name "f" already defined on line 6
    def f(x: int) -> None: ...
    @overload
    def f(x: str) -> None: ...
    def f(x) -> None:
        y()  # E: "str" not callable

[case testNewAnalyzerFirstAliasTargetWins]
if int():
    Alias = DesiredTarget
else:
    class DummyTarget:
        pass
    Alias = DummyTarget  # type: ignore

x: Alias
reveal_type(x.attr)  # N: Revealed type is "builtins.int"

class DesiredTarget:
    attr: int

[case testNewAnalyzerFirstVarDefinitionWins]
x = y
x = 1

# We want to check that the first definition creates the variable.
def x() -> None: ...  # E: Name "x" already defined on line 1
y = 2

[case testNewAnalyzerImportStarSpecialCase]
import unittest
[file unittest/__init__.pyi]
from unittest.suite import *

def load_tests() -> TestSuite: ...
[file unittest/suite.pyi]
from typing import Union # Iterable not imported
import unittest.case

_TestType = Union[unittest.case.TestCase]

class BaseTestSuite(Iterable[_TestType]):
    ...

class TestSuite(BaseTestSuite):
    ...

[file unittest/case.pyi]
class TestCase: ...

[out]
tmp/unittest/suite.pyi:6: error: Name "Iterable" is not defined
tmp/unittest/suite.pyi:6: note: Did you forget to import it from "typing"? (Suggestion: "from typing import Iterable")

[case testNewAnalyzerNewTypeSpecialCase]
from typing import NewType
from typing_extensions import Final, Literal

X = NewType('X', int)

var1: Final = 1

def force1(x: Literal[1]) -> None: pass

force1(reveal_type(var1))            # N: Revealed type is "Literal[1]"
[builtins fixtures/tuple.pyi]

[case testNewAnalyzerReportLoopInMRO]
class A(A): ... # E: Cannot resolve name "A" (possible cyclic definition)
[out]

[case testNewSemanticAnalyzerUnimportedSpecialCase]
# flags: --ignore-missing-imports
import other
import p.u

[file p/__init__.py]

[file p/u.pyi]
from . import c
x: c.C

[file other.py]
from p.c import B

[out]

[case testNewSemanticAnalyzerQualifiedFunctionAsType]
import m

x: m.C.a.b # E: Name "m.C.a.b" is not defined

[file m.py]
def C(): pass

[case testNewSemanticAnalyzerModulePrivateRefInMiddleOfQualified]
import m

x: m.n.C # E: Name "m.n.C" is not defined
reveal_type(x) # N: Revealed type is "Any"

[file m.pyi]
import n

[file n.pyi]
class C: pass

[case testNewAnalyzerModuleGetAttrInPython36]
# flags: --python-version 3.6
import m
import n

x: m.n.C # E: Name "m.n.C" is not defined
y: n.D # E: Name "n.D" is not defined
[file m.py]
import n
[file n.py]
def __getattr__(x): pass

[case testNewAnalyzerModuleGetAttrInPython37]
# flags: --python-version 3.7
import m
import n

x: m.n.C
y: n.D
[file m.py]
import n
[file n.py]
def __getattr__(x): pass

[case testNewAnalyzerReportLoopInMRO2]
def f() -> None:
    class A(A): ... # E: Cannot resolve name "A" (possible cyclic definition)

[case testNewAnalyzerUnsupportedBaseClassInsideFunction]
class C:
    class E: pass

    def f(self) -> None:
        # TODO: Error message could be better
        class D(self.E): # E: Name "self.E" is not defined
            pass

[case testNewAnalyzerShadowOuterDefinitionBasedOnOrderSinglePass]
# Only one semantic analysis pass
class X: pass
class C:
    X = X
    reveal_type(X)  # N: Revealed type is "def () -> __main__.X"
reveal_type(C.X)  # N: Revealed type is "def () -> __main__.X"

[case testNewAnalyzerShadowOuterDefinitionBasedOnOrderTwoPasses]
c: C  # Force second semantic analysis pass
class X: pass
class C:
    X = X
    reveal_type(X)  # N: Revealed type is "def () -> __main__.X"

reveal_type(C.X)  # N: Revealed type is "def () -> __main__.X"

[case testNewAnalyzerAnnotationConflictsWithAttributeSinglePass]
class C:
    def x(self) -> int:
        return 0

    def __init__(self) -> None:
        self.int = ''

    def y(self) -> int:
        return 0

    z: str

    def str(self) -> str:
        return 0 # E: Incompatible return value type (got "int", expected "str")

    zz: str # E: Function "__main__.C.str" is not valid as a type \
            # N: Perhaps you need "Callable[...]" or a callback protocol?

reveal_type(C().x()) # N: Revealed type is "builtins.int"
reveal_type(C().y()) # N: Revealed type is "builtins.int"
reveal_type(C().z) # N: Revealed type is "builtins.str"
reveal_type(C().str()) # N: Revealed type is "builtins.str"

[case testNewAnalyzerAnnotationConflictsWithAttributeTwoPasses]
c: C  # Force second semantic analysis pass

class C:
    def x(self) -> int:
        return 0

    def __init__(self) -> None:
        self.int = ''

    def y(self) -> int:
        return 0

    z: str

    def str(self) -> str:
        return 0 # E: Incompatible return value type (got "int", expected "str")

    zz: str # E: Function "__main__.C.str" is not valid as a type \
            # N: Perhaps you need "Callable[...]" or a callback protocol?

reveal_type(C().x()) # N: Revealed type is "builtins.int"
reveal_type(C().y()) # N: Revealed type is "builtins.int"
reveal_type(C().z) # N: Revealed type is "builtins.str"
reveal_type(C().str()) # N: Revealed type is "builtins.str"

[case testNewAnalyzerNameConflictsAndMultiLineDefinition]
c: C  # Force second semantic analysis pass

class X: pass

class C:
    X = (
        X)

    def str(self
            ) -> str:
        return 0 # E: Incompatible return value type (got "int", expected "str")

reveal_type(C.X) # E:  # N: Revealed type is "def () -> __main__.X"
reveal_type(C().str()) # N: Revealed type is "builtins.str"

[case testNewAnalyzerNameNotDefinedYetInClassBody]
class C:
    X = Y  # E: Name "Y" is not defined
    Y = 1

    f = g  # E: Name "g" is not defined

    def g(self) -> None: pass

reveal_type(C.X)  # N: Revealed type is "Any"

[case testNewAnalyzerImportedNameUsedInClassBody]
import m

[file m.py]
class C:
    from mm import f
    @dec(f)
    def m(self): pass

def dec(f): pass
[file mm.py]
# 1 padding to increase line number of 'f'
# 2 padding
# 3 padding
# 4 padding
# 5 padding
# 6 padding
def f(): pass


[case testNewAnalyzerImportedNameUsedInClassBody2]
import m

[file m/__init__.py]
class C:
    from m.m import f
    @dec(f)
    def m(self): pass

def dec(f): pass
[file m/m.py]
# 1 padding to increase line number of 'f'
# 2 padding
# 3 padding
# 4 padding
# 5 padding
# 6 padding
def f(): pass

[case testNewAnalyzerOverrideClassWithTypeAlias]
from typing import Generic, TypeVar

T = TypeVar('T')

class C(Generic[T]):
    pass
# TODO: Error message is confusing
C = C[int]  # E: Cannot assign to a type \
            # E: Incompatible types in assignment (expression has type "Type[C[Any]]", variable has type "Type[C[Any]]")
x: C
reveal_type(x) # N: Revealed type is "__main__.C[Any]"
[out]
[out2]

[case testNewAnalyzerClassVariableOrdering]
def foo(x: str) -> None: pass

class Something:
    def run(self) -> None:
        foo(self.IDS[0])  # E: Argument 1 to "foo" has incompatible type "int"; expected "str"

    IDS = [87]
[builtins fixtures/list.pyi]

[case testNewAnalyzerPlaceholderFromOuterScope]
import b
[file a.py]
import b
class A(B): ...
class B: ...

[file b.py]
from a import A

class C:
    A = A  # Initially rvalue will be a placeholder

reveal_type(C.A)  # N: Revealed type is "def () -> a.A"

[case testNewAnalyzerFinalLiteralInferredAsLiteralWithDeferral]
from typing_extensions import Final, Literal

defer: Yes

var: Final = 42
def force(x: Literal[42]) -> None: pass
force(reveal_type(var))  # N: Revealed type is "Literal[42]"

class Yes: ...
[builtins fixtures/tuple.pyi]

[case testNewAnalyzerImportCycleWithIgnoreMissingImports]
# flags: --ignore-missing-imports
import p
reveal_type(p.get)  # N: Revealed type is "def () -> builtins.int"

[file p/__init__.pyi]
from . import api
get = api.get

[file p/api.pyi]
import p

def get() -> int: ...

[case testUseObsoleteNameForTypeVar3]
import typing
t = typing.typevar('t') # E: Module has no attribute "typevar"
[builtins fixtures/module.pyi]

[case testNewAnalyzerImportFromTopLevelFunction]
import a.b  # This works at runtime
reveal_type(a.b)  # N
[file a/__init__.py]
from .b import B
from . import b as c
def b() -> None: pass
reveal_type(b)  # N
reveal_type(c.B())  # N
x: Forward
class Forward:
    ...

[file a/b.py]
class B: ...
[builtins fixtures/module.pyi]

[out]
tmp/a/__init__.py:4: note: Revealed type is "def ()"
tmp/a/__init__.py:5: note: Revealed type is "a.b.B"
main:2: note: Revealed type is "def ()"

[case testNewAnalyzerImportFromTopLevelAlias]
import a.b  # This works at runtime
reveal_type(a.b)  # N
[file a/__init__.py]
from .b import B
from . import b as c
b = int
y: b
reveal_type(y)  # N
reveal_type(c.B)  # N
x: Forward
class Forward:
    ...

[file a/b.py]
class B: ...
[builtins fixtures/module.pyi]

[out]
tmp/a/__init__.py:5: note: Revealed type is "builtins.int"
tmp/a/__init__.py:6: note: Revealed type is "def () -> a.b.B"
main:2: note: Revealed type is "def () -> builtins.int"

[case testNewAnalyzerImportAmbiguousWithTopLevelFunction]
import a.b  # This works at runtime
x: a.b.B  # E
reveal_type(a.b)  # N
[file a/__init__.py]
import a.b
import a.b as c
def b() -> None: pass
reveal_type(b)  # N
reveal_type(c.B())  # N
x: Forward
class Forward:
    ...

[file a/b.py]
class B: ...
[builtins fixtures/module.pyi]

[out]
tmp/a/__init__.py:4: note: Revealed type is "def ()"
tmp/a/__init__.py:5: note: Revealed type is "a.b.B"
main:2: error: Name "a.b.B" is not defined
main:3: note: Revealed type is "def ()"

[case testNewAnalyzerConfusingImportConflictingNames]
# flags: --follow-imports=skip --ignore-missing-imports
# cmd: mypy -m other a.b a
[file a/__init__.py]
[file a/b/__init__.py]
import other
import a.b.a
import a.b.c

[file other.py]
from a.b.a import foo
[builtins fixtures/module.pyi]
[out]

[case testNewAnalyzerNamedTupleMethod]
from typing import NamedTuple

g: N

class N(NamedTuple):
    def f(self) -> None:
        b = (
            a
            for a in [1]
        )
        b
[builtins fixtures/tuple.pyi]

[case testWithMultipleTargetsDeferred]
a: A

class A:
    def __enter__(self) -> int: pass
    def __exit__(self, x, y, z): pass

with A() as x, A() as y:  # type: int, int
    pass

[case testNewAnalyzerLessErrorsNeedAnnotation]
from typing import TypeVar, Optional

T = TypeVar('T')

def f(x: Optional[T] = None) -> T: ...

x = f()  # E: Need type annotation for "x"
y = x

def g() -> None:
    x = f()  # E: Need type annotation for "x"
    y = x

[case testNewAnalyzerLessErrorsNeedAnnotationList]
x = []  # type: ignore
reveal_type(x)  # N: Revealed type is "builtins.list[Any]"

def g() -> None:
    x = []  # type: ignore
    reveal_type(x)  # N: Revealed type is "builtins.list[Any]"
[builtins fixtures/list.pyi]

[case testNewAnalyzerLessErrorsNeedAnnotationNested]
from typing import TypeVar, Optional, Generic

T = TypeVar('T')
class G(Generic[T]): ...

def f(x: Optional[T] = None) -> G[T]: ...

x = f()  # E: Need type annotation for "x"
y = x
reveal_type(y)  # N: Revealed type is "__main__.G[Any]"

def g() -> None:
    x = f()  # E: Need type annotation for "x"
    y = x
    reveal_type(y)  # N: Revealed type is "__main__.G[Any]"

[case testNewAnalyzerRedefinedNonlocal]
import typing

def f():
    bar = []  # type: typing.List[int]

    def foo():
        nonlocal bar
        bar = []  # type: typing.List[int]

def g() -> None:
    bar = []  # type: typing.List[int]

    def foo() -> None:
        nonlocal bar
        bar = []  # type: typing.List[int] # E: Name "bar" already defined on line 11
[builtins fixtures/list.pyi]

[case testNewAnalyzerMoreInvalidTypeVarArgumentsDeferred]
from typing import TypeVar, Generic

defer: Yes

S = TypeVar('S', covariant=True, contravariant=True)  # E: TypeVar cannot be both covariant and contravariant \
                                                      # E: "int" not callable

class Yes: ...
[builtins fixtures/bool.pyi]

[case testNewAnalyzerDisallowAnyGenericsMessages]
# mypy: disallow-any-generics
from a import B
x: B

[file a.py]
from typing import TypeVar, List

T = TypeVar('T')

A = List[T]
B = A

[builtins fixtures/list.pyi]

[case testNewAnalyzerVarTypeVarNoCrash]
from typing import Callable, TypeVar

FooT = TypeVar('FooT', bound='Foo')
class Foo: ...

f = lambda x: True  # type: Callable[[FooT], bool]
reveal_type(f)  # N: Revealed type is "def [FooT <: __main__.Foo] (FooT`-1) -> builtins.bool"
[builtins fixtures/bool.pyi]

[case testNewAnalyzerVarTypeVarNoCrashImportCycle]
import a

[file a.py]
from b import B
from typing import TypeVar

FooT = TypeVar('FooT', bound='Foo')
class Foo: ...

[file b.py]
from a import FooT
from typing import Callable

f = lambda x: True  # type: Callable[[FooT], bool]
reveal_type(f)  # N: Revealed type is "def [FooT <: a.Foo] (FooT`-1) -> builtins.bool"

class B: ...
[builtins fixtures/bool.pyi]

[case testNewAnalyzerFuncTypeVarNoCrashImportCycle]
import a

[file a.py]
from b import B
from typing import TypeVar

FooT = TypeVar('FooT', bound='Foo')
class Foo: ...

[file b.py]
from a import FooT
from typing import Callable

def f(x: FooT) -> bool: ...
reveal_type(f)  # N: Revealed type is "def [FooT <: a.Foo] (x: FooT`-1) -> builtins.bool"

class B: ...
[builtins fixtures/bool.pyi]

[case testNewAnalyzerNoCrashOnStarInference]
from typing import Tuple

def f() -> None:
    t: Tuple[str, Tuple[str, str, str]]
    x, (y, *z) = t
    reveal_type(z)  # N: Revealed type is "builtins.list[builtins.str*]"
[builtins fixtures/list.pyi]

[case testNewAnalyzerIdentityAssignment1]
from foo import *

try:
    X = X
except:
    class X: # E: Name "X" already defined (possibly by an import)
        pass

reveal_type(X()) # N: Revealed type is "foo.X"

[file foo.py]
class X: pass

[case testNewAnalyzerIdentityAssignment2]
try:
    int = int
    reveal_type(int()) # N: Revealed type is "builtins.int"
except:
    class int: # E: Name "int" already defined (possibly by an import)
        pass

reveal_type(int()) # N: Revealed type is "builtins.int"

[case testNewAnalyzerIdentityAssignment3]
forwardref: C

try:
    int = int
    reveal_type(int()) # N: Revealed type is "builtins.int"
except:
    class int: # E: Name "int" already defined (possibly by an import)
        pass

reveal_type(int()) # N: Revealed type is "builtins.int"

class C: pass

[case testNewAnalyzerIdentityAssignment4]
try:
    C = C
    C
except:
    class C:
        pass

reveal_type(C()) # N: Revealed type is "__main__.C"

[case testNewAnalyzerIdentityAssignment5]
forwardref: D

try:
    C = C
    C
except:
    class C:
        pass

class D: pass

reveal_type(C()) # N: Revealed type is "__main__.C"

[case testNewAnalyzerIdentityAssignment6]
x: C
class C:
    pass
C = C

reveal_type(C()) # N: Revealed type is "__main__.C"
reveal_type(x) # N: Revealed type is "__main__.C"

[case testNewAnalyzerIdentityAssignment7]
C = C # E: Name "C" is not defined

reveal_type(C) # E: Name "C" is not defined \
               # N: Revealed type is "Any"

[case testNewAnalyzerIdentityAssignment8]
from typing import Final
x: Final = 0
x = x # E: Cannot assign to final name "x"

[case testNewAnalyzerClassPropertiesInAllScopes]
from abc import abstractmethod, ABCMeta

class TopLevel(metaclass=ABCMeta):
    @abstractmethod
    def f(self) -> None: pass

TopLevel()  # E: Cannot instantiate abstract class "TopLevel" with abstract attribute "f"

def func() -> None:
    class Function(metaclass=ABCMeta):
        @abstractmethod
        def f(self) -> None: pass

    Function()  # E: Cannot instantiate abstract class "Function" with abstract attribute "f"

class C:
    def meth(self) -> None:
        class Method(metaclass=ABCMeta):
            @abstractmethod
            def f(self) -> None: pass

        Method()  # E: Cannot instantiate abstract class "Method" with abstract attribute "f"

[case testModulesAndFuncsTargetsInCycle]
import a
[file a.py]
import b
defer: Yes
def func() -> int: ...
class Yes: ...
[file b.py]
import a

def func() -> int: ...
[targets b, a, a, b.func, a.func, __main__]

[case testNewAnalyzerForwardReferenceInFunction]
def f(x: 'A') -> 'A':
    return A()

class A:
    pass
[targets __main__, __main__.f]

[case testNewAnalyzerSimpleImportStarNoDeferral]
from m import *

x: A
f()

[file m.py]
class A: pass
def f() -> None: pass

[targets m, m.f, __main__]

[case testNewAnalyzerNoCrashOnCustomProperty]
# flags: --ignore-missing-imports
from unimported import custom

class User:
    first_name: str

    @custom
    def name(self) -> str:
        return self.first_name

    @name.setter  # type: ignore
    def name(self, value: str) -> None:
        self.first_name = value

    def __init__(self, name: str) -> None:
        self.name = name  # E: Cannot assign to a method \
                          # E: Incompatible types in assignment (expression has type "str", variable has type "Callable[..., Any]")

[case testNewAnalyzerMemberNameMatchesTypedDict]
from typing import Union, Any
from typing_extensions import TypedDict

class T(TypedDict):
    b: b.T

class b:
    T: Union[Any]
[builtins fixtures/tuple.pyi]

[case testNewAnalyzerMemberNameMatchesNamedTuple]
from typing import Union, Any, NamedTuple

class T(NamedTuple):
    b: b.T

class b:
    T = Union[Any]

[builtins fixtures/tuple.pyi]<|MERGE_RESOLUTION|>--- conflicted
+++ resolved
@@ -2002,11 +2002,7 @@
 
 t: Tuple[G[B], G[C]] # E: Type argument "__main__.B" of "G" must be a subtype of "__main__.A" \
                      # E: Type argument "__main__.C" of "G" must be a subtype of "__main__.A"
-<<<<<<< HEAD
 reveal_type(t.__iter__) # N: Revealed type is 'def () -> typing.Iterator[builtins.object*]'
-=======
-reveal_type(t.__iter__) # N: Revealed type is "def () -> typing.Iterator[__main__.G*[__main__.B]]"
->>>>>>> 61c34623
 [builtins fixtures/tuple.pyi]
 
 [case testNewAnalyzerClassKeywordsForward]
