-- Test cases for the type checker related to functions, function types and
-- calls.

-- See also check-varargs.test.


-- Callable type basics
-- --------------------


[case testCallingVariableWithFunctionType]
from typing import Callable
f = None # type: Callable[[A], B]
a, b = None, None # type: (A, B)
a = f(a)    # E: Incompatible types in assignment (expression has type "B", variable has type "A")
b = f(b)    # E: Argument 1 has incompatible type "B"; expected "A"
b = f()     # E: Too few arguments
b = f(a, a) # E: Too many arguments
b = f(a)

class A: pass
class B: pass

[case testKeywordOnlyArgumentOrderInsensitivity]
import typing

class A(object):
    def f(self, *, a: int, b: str) -> None: pass

class B(A):
    def f(self, *, b: str, a: int) -> None: pass

class C(A):
    def f(self, *, b: int, a: str) -> None: pass # E: Signature of "f" incompatible with supertype "A"

[case testPositionalOverridingArgumentNameInsensitivity]
import typing

class A(object):
    def f(self, a: int, b: str) -> None: pass

class B(A):
    def f(self, b: str, a: int) -> None: pass # E: Argument 1 of "f" incompatible with supertype "A" # E: Argument 2 of "f" incompatible with supertype "A"

class C(A):
    def f(self, foo: int, bar: str) -> None: pass


[case testPositionalOverridingArgumentNamesCheckedWhenMismatchingPos]
import typing

class A(object):
    def f(self, a: int, b: str) -> None: pass

class B(A):
    def f(self, b: int, a: str) -> None: pass # E: Signature of "f" incompatible with supertype "A"


[case testSubtypingFunctionTypes]
from typing import Callable

class A: pass
class B(A): pass

f = None # type: Callable[[B], A]
g = None # type: Callable[[A], A]  # subtype of f
h = None # type: Callable[[B], B]  # subtype of f
g = h  # E: Incompatible types in assignment (expression has type Callable[[B], B], variable has type Callable[[A], A])
h = f  # E: Incompatible types in assignment (expression has type Callable[[B], A], variable has type Callable[[B], B])
h = g  # E: Incompatible types in assignment (expression has type Callable[[A], A], variable has type Callable[[B], B])
g = f  # E: Incompatible types in assignment (expression has type Callable[[B], A], variable has type Callable[[A], A])
f = g
f = h
f = f
g = g
h = h

[case testSubtypingFunctionsDoubleCorrespondence]

def l(x) -> None: ...
def r(__, *, x) -> None: ...
r = l # E: Incompatible types in assignment (expression has type Callable[[Any], None], variable has type Callable[[Any, NamedArg(Any, 'x')], None])

[case testSubtypingFunctionsRequiredLeftArgNotPresent]

def l(x, y) -> None: ...
def r(x) -> None: ...
r = l # E: Incompatible types in assignment (expression has type Callable[[Any, Any], None], variable has type Callable[[Any], None])

[case testSubtypingFunctionsImplicitNames]
from typing import Any

def f(a, b): pass
def g(c: Any, d: Any) -> Any: pass

ff = f
gg = g

gg = f
ff = g

[case testSubtypingFunctionsDefaultsNames]
from typing import Callable

def f(a: int, b: str) -> None: pass
f_nonames = None # type: Callable[[int, str], None]
def g(a: int, b: str = "") -> None: pass
def h(aa: int, b: str = "") -> None: pass

ff_nonames = f_nonames
ff = f
gg = g
hh = h

ff = gg
ff_nonames = ff
ff_nonames = f_nonames # reset
ff = ff_nonames # E: Incompatible types in assignment (expression has type Callable[[int, str], None], variable has type Callable[[Arg(int, 'a'), Arg(str, 'b')], None])
ff = f # reset
gg = ff # E: Incompatible types in assignment (expression has type Callable[[Arg(int, 'a'), Arg(str, 'b')], None], variable has type Callable[[Arg(int, 'a'), DefaultArg(str, 'b')], None])
gg = hh # E: Incompatible types in assignment (expression has type Callable[[Arg(int, 'aa'), DefaultArg(str, 'b')], None], variable has type Callable[[Arg(int, 'a'), DefaultArg(str, 'b')], None])

[case testSubtypingFunctionsArgsKwargs]
from typing import Any, Callable

def everything(*args: Any, **kwargs: Any) -> None: pass
everywhere = None # type: Callable[..., None]

def specific_1(a: int, b: str) -> None: pass
def specific_2(a: int, *, b: str) -> None: pass

ss_1 = specific_1
ss_2 = specific_2
ee_def = everything
ee_var = everywhere

ss_1 = ee_def
ss_1 = specific_1
ss_2 = ee_def
ss_2 = specific_2
ee_def = everywhere
ee_def = everything
ee_var = everything
ee_var = everywhere

ee_var = specific_1 # The difference between Callable[..., blah] and one with a *args: Any, **kwargs: Any is that the ... goes loosely both ways.
ee_def = specific_1 # E: Incompatible types in assignment (expression has type Callable[[int, str], None], variable has type Callable[[VarArg(Any), KwArg(Any)], None])

[builtins fixtures/dict.pyi]

[case testSubtypingFunctionsDecorated]
from typing import Any

# untyped decorator
def deco(f): pass

class A:
    @deco
    def f(self) -> Any:
        pass

class B(A):
    @deco
    def f(self) -> Any:
        pass

[builtins fixtures/list.pyi]


[case testLackOfNames]
def f(__a: int, __b: str) -> None: pass
def g(a: int, b: str) -> None: pass

ff = f
gg = g

ff = g
gg = f # E: Incompatible types in assignment (expression has type Callable[[int, str], None], variable has type Callable[[Arg(int, 'a'), Arg(str, 'b')], None])

[case testLackOfNamesFastparse]


def f(__a: int, __b: str) -> None: pass
def g(a: int, b: str) -> None: pass

ff = f
gg = g

ff = g
gg = f # E: Incompatible types in assignment (expression has type Callable[[int, str], None], variable has type Callable[[Arg(int, 'a'), Arg(str, 'b')], None])

[case testFunctionTypeCompatibilityWithOtherTypes]
from typing import Callable
f = None # type: Callable[[], None]
a, o = None, None # type: (A, object)
a = f   # E: Incompatible types in assignment (expression has type Callable[[], None], variable has type "A")
f = a   # E: Incompatible types in assignment (expression has type "A", variable has type Callable[[], None])
f = o   # E: Incompatible types in assignment (expression has type "object", variable has type Callable[[], None])
f = f() # E: Function does not return a value

f = f
f = None
o = f

class A: pass

[case testFunctionSubtypingWithVoid]
from typing import Callable
f = None # type: Callable[[], None]
g = None # type: Callable[[], object]
f = g  # E: Incompatible types in assignment (expression has type Callable[[], object], variable has type Callable[[], None])
g = f  # OK

f = f
g = g

[case testFunctionSubtypingWithMultipleArgs]
from typing import Callable
f = None # type: Callable[[A, A], None]
g = None # type: Callable[[A, B], None]
h = None # type: Callable[[B, B], None]
f = g  # E: Incompatible types in assignment (expression has type Callable[[A, B], None], variable has type Callable[[A, A], None])
f = h  # E: Incompatible types in assignment (expression has type Callable[[B, B], None], variable has type Callable[[A, A], None])
g = h  # E: Incompatible types in assignment (expression has type Callable[[B, B], None], variable has type Callable[[A, B], None])
g = f
h = f
h = g
f = f
g = g
h = h

class A: pass
class B(A): pass

[case testFunctionTypesWithDifferentArgumentCounts]
from typing import Callable
f = None # type: Callable[[], None]
g = None # type: Callable[[A], None]
h = None # type: Callable[[A, A], None]

f = g   # E: Incompatible types in assignment (expression has type Callable[[A], None], variable has type Callable[[], None])
f = h   # E: Incompatible types in assignment (expression has type Callable[[A, A], None], variable has type Callable[[], None])
h = f   # E: Incompatible types in assignment (expression has type Callable[[], None], variable has type Callable[[A, A], None])
h = g   # E: Incompatible types in assignment (expression has type Callable[[A], None], variable has type Callable[[A, A], None])

f = f
g = g
h = h

class A: pass
[out]

[case testCompatibilityOfSimpleTypeObjectWithStdType]

t = None # type: type
a = None # type: A

a = A # E: Incompatible types in assignment (expression has type Type[A], variable has type "A")
t = f # E: Incompatible types in assignment (expression has type Callable[[], None], variable has type "type")
t = A

class A:
    def __init__(self, a: 'A') -> None: pass

def f() -> None: pass

[case testFunctionTypesWithOverloads]
from foo import *
[file foo.pyi]
from typing import Callable, overload
f = None # type: Callable[[AA], A]
g = None # type: Callable[[B], B]
h = None # type: Callable[[A], AA]

h = i  # E: Incompatible types in assignment (expression has type overloaded function, variable has type Callable[[A], AA])
f = j

f = i
g = i
g = j

class A: pass
class AA(A): pass

class B: pass

@overload
def i(x: AA) -> A:
    pass
@overload
def i(x: B) -> B:
    pass

@overload
def j(x: B) -> B:
    pass
@overload
def j(x: A) -> AA:
    pass

[case testOverloadWithThreeItems]
from foo import *
[file foo.pyi]
from typing import Callable, overload
g1 = None # type: Callable[[A], A]
g2 = None # type: Callable[[B], B]
g3 = None # type: Callable[[C], C]
g4 = None # type: Callable[[A], B]
a, b, c = None, None, None # type: (A, B, C)

b = f(a)  # E: Incompatible types in assignment (expression has type "A", variable has type "B")
a = f(b)  # E: Incompatible types in assignment (expression has type "B", variable has type "A")
b = f(c)  # E: Incompatible types in assignment (expression has type "C", variable has type "B")
g4 = f    # E: Incompatible types in assignment (expression has type overloaded function, variable has type Callable[[A], B])

g1 = f
g2 = f
g3 = f
a = f(a)
b = f(b)
c = f(c)

class A: pass
class B: pass
class C: pass

@overload
def f(x: A) -> A: pass
@overload
def f(x: B) -> B: pass
@overload
def f(x: C) -> C: pass

[case testInferConstraintsUnequalLengths]
from typing import Any, Callable, List
def f(fields: List[Callable[[Any], Any]]): pass
class C: pass
<<<<<<< HEAD
f([C])  # E: List item 0 has incompatible type Type[C]; expected Callable[[Any], Any]
class D:
    def __init__(self, a, b): pass
f([D])  # E: List item 0 has incompatible type Type[D]; expected Callable[[Any], Any]
=======
f([C])  # E: List item 0 has incompatible type Type[C]
class D:
    def __init__(self, a, b): pass
f([D])  # E: List item 0 has incompatible type Type[D]
>>>>>>> 7670ac9a
[builtins fixtures/list.pyi]

[case testSubtypingTypeTypeAsCallable]
from typing import Callable, Type
class A: pass
x = None  # type: Callable[..., A]
y = None  # type: Type[A]
x = y

[case testSubtypingCallableAsTypeType]
from typing import Callable, Type
class A: pass
x = None  # type: Callable[..., A]
y = None  # type: Type[A]
y = x  # E: Incompatible types in assignment (expression has type Callable[..., A], variable has type Type[A])

-- Default argument values
-- -----------------------


[case testCallingFunctionsWithDefaultArgumentValues]

a, b = None, None # type: (A, B)
a = f()     # E: Incompatible types in assignment (expression has type "B", variable has type "A")
b = f(b)    # E: Argument 1 to "f" has incompatible type "B"; expected "A"
b = f(a, a) # E: Too many arguments for "f"

b = f()
b = f(a)
b = f(AA())

def f(x: 'A'  =  None) -> 'B': pass

class A: pass
class AA(A): pass
class B: pass

[case testDefaultArgumentExpressions]
import typing
def f(x: 'A' = A()) -> None:
    b = x # type: B # E: Incompatible types in assignment (expression has type "A", variable has type "B")
    a = x # type: A

class B: pass
class A: pass
[out]

[case testDefaultArgumentExpressions2]
import typing
def f(x: 'A' = B()) -> None: # E: Incompatible types in assignment (expression has type "B", variable has type "A")
    b = x # type: B      # E: Incompatible types in assignment (expression has type "A", variable has type "B")
    a = x # type: A

class B: pass
class A: pass
[out]

[case testDefaultArgumentsWithSubtypes]
import typing
def f(x: 'B' = A()) -> None: # E: Incompatible types in assignment (expression has type "A", variable has type "B")
    pass
def g(x: 'A' = B()) -> None:
    pass

class A: pass
class B(A): pass
[out]

[case testMultipleDefaultArgumentExpressions]
import typing
def f(x: 'A' = B(), y: 'B' = B()) -> None: # E: Incompatible types in assignment (expression has type "B", variable has type "A")
    pass
def h(x: 'A' = A(), y: 'B' = B()) -> None:
    pass

class A: pass
class B: pass
[out]

[case testMultipleDefaultArgumentExpressions2]
import typing
def g(x: 'A' = A(), y: 'B' = A()) -> None: # E: Incompatible types in assignment (expression has type "A", variable has type "B")
    pass

class A: pass
class B: pass
[out]

[case testDefaultArgumentsAndSignatureAsComment]
import typing
def f(x = 1): # type: (int) -> str
    pass
f()
f(1)
f('') # E: Argument 1 to "f" has incompatible type "str"; expected "int"

[case testMethodDefaultArgumentsAndSignatureAsComment]
import typing
class A:
    def f(self, x = 1): # type: (int) -> str
        pass
A().f()
A().f(1)
A().f('') # E: Argument 1 to "f" of "A" has incompatible type "str"; expected "int"


-- Access to method defined as a data attribute
-- --------------------------------------------


[case testMethodAsDataAttribute]
from typing import Any, Callable
class B: pass
x = None # type: Any
class A:
    f = x # type: Callable[[A], None]
    g = x # type: Callable[[A, B], None]
a = None # type: A
a.f()
a.g(B())
a.f(a) # E: Too many arguments
a.g()  # E: Too few arguments

[case testMethodWithInvalidMethodAsDataAttribute]
from typing import Any, Callable
class B: pass
x = None # type: Any
class A:
    f = x # type: Callable[[], None]
    g = x # type: Callable[[B], None]
a = None # type: A
a.f() # E: Invalid method type
a.g() # E: Invalid method type

[case testMethodWithDynamicallyTypedMethodAsDataAttribute]
from typing import Any, Callable
class B: pass
x = None # type: Any
class A:
    f = x # type: Callable[[Any], Any]
a = None # type: A
a.f()
a.f(a) # E: Too many arguments

[case testOverloadedMethodAsDataAttribute]
from foo import *
[file foo.pyi]
from typing import overload
class B: pass
class A:
    @overload
    def f(self) -> None: pass
    @overload
    def f(self, b: B) -> None: pass
    g = f
a = None # type: A
a.g()
a.g(B())
a.g(a) # E: No overload variant matches argument types [foo.A]

[case testMethodAsDataAttributeInferredFromDynamicallyTypedMethod]

class A:
    def f(self, x): pass
    g = f
a = None # type: A
a.g(object())
a.g(a, a) # E: Too many arguments
a.g()     # E: Too few arguments

[case testMethodAsDataAttributeInGenericClass]
from typing import TypeVar, Generic
t = TypeVar('t')
class B: pass
class A(Generic[t]):
    def f(self, x: t) -> None: pass
    g = f
a = None # type: A[B]
a.g(B())
a.g(a)   # E: Argument 1 has incompatible type A[B]; expected "B"

[case testInvalidMethodAsDataAttributeInGenericClass]
from typing import Any, TypeVar, Generic, Callable
t = TypeVar('t')
class B: pass
class C: pass
x = None # type: Any
class A(Generic[t]):
    f = x # type: Callable[[A[B]], None]
ab = None # type: A[B]
ac = None # type: A[C]
ab.f()
ac.f()   # E: Invalid method type

[case testPartiallyTypedSelfInMethodDataAttribute]
from typing import Any, TypeVar, Generic, Callable
t = TypeVar('t')
class B: pass
class C: pass
x = None # type: Any
class A(Generic[t]):
    f = x # type: Callable[[A], None]
ab = None # type: A[B]
ac = None # type: A[C]
ab.f()
ac.f()

[case testCallableDataAttribute]
from typing import Callable
class A:
    g = None # type: Callable[[A], None]
    def __init__(self, f: Callable[[], None]) -> None:
        self.f = f
a = A(None)
a.f()
a.g()
a.f(a) # E: Too many arguments
a.g(a) # E: Too many arguments


-- Nested functions
-- ----------------


[case testSimpleNestedFunction]
import typing
def f(a: 'A') -> None:
    def g(b: 'B') -> None:
         b = a # fail
         aa = a # type: A # ok
         b = B()
    g(a) # fail
    g(B())
class A: pass
class B: pass
[out]
main:4: error: Incompatible types in assignment (expression has type "A", variable has type "B")
main:7: error: Argument 1 to "g" has incompatible type "A"; expected "B"

[case testReturnAndNestedFunction]
import typing
def f() -> 'A':
    def g() -> 'B':
        return A() # fail
        return B()
    return B() # fail
    return A()
class A: pass
class B: pass
[out]
main:4: error: Incompatible return value type (got "A", expected "B")
main:6: error: Incompatible return value type (got "B", expected "A")

[case testDynamicallyTypedNestedFunction]
import typing
def f(x: object) -> None:
    def g(y):
        pass
    g() # E: Too few arguments for "g"
    g(x)
[out]

[case testNestedFunctionInMethod]
import typing
class A:
    def f(self) -> None:
        def g(x: int) -> None:
            y = x # type: int
            a = x # type: A # fail
        g(2)
        g(A()) # fail
[out]
main:6: error: Incompatible types in assignment (expression has type "int", variable has type "A")
main:8: error: Argument 1 to "g" has incompatible type "A"; expected "int"

[case testMutuallyRecursiveNestedFunctions]
def f() -> None:
    def g() -> None:
        h(1)
        h('') # E
    def h(x: int) -> None:
        g()
        g(1) # E
[out]
main:4: error: Argument 1 to "h" has incompatible type "str"; expected "int"
main:7: error: Too many arguments for "g"

[case testMutuallyRecursiveDecoratedFunctions]
from typing import Callable, Any
def dec(f) -> Callable[..., Any]: pass
def f() -> None:
    @dec
    def g() -> None:
        h()
        h.x # E
    @dec
    def h(x: int) -> None:
        g(1)
        g.x # E
[out]
main:7: error: Callable[..., Any] has no attribute "x"
main:11: error: Callable[..., Any] has no attribute "x"

[case testNestedGenericFunctions]
from typing import TypeVar
T = TypeVar('T')
U = TypeVar('U')

def outer(x: T) -> T:
    def inner(y: U) -> T: ...
    return inner(1)


-- Casts
-- -----


[case testCastsToAndFromFunctionTypes]
from typing import TypeVar, Callable, Any, cast
t = TypeVar('t')
def f(x: t,
      f1: Callable[[], None],
      f2: Callable[[Any], None], o: object) -> None:
    x = cast(t, f1)
    f1 = cast(Callable[[], None], x)
    f1 = cast(Callable[[], None], f2)
    f1 = cast(Callable[[], None], o)


-- Function decorators
-- -------------------


[case testTrivialStaticallyTypedFunctionDecorator]
from typing import TypeVar
t = TypeVar('t')
def dec(f: t) -> t:
    return f
@dec
def f(x: int) -> None: pass
f(1)
f('x') # E: Argument 1 to "f" has incompatible type "str"; expected "int"

[case testTrivialStaticallyTypedMethodDecorator]
from typing import TypeVar
t = TypeVar('t')
def dec(f: t) -> t:
    return f
class A:
    @dec
    def f(self, x: int) -> None: pass
A().f(1)
A().f('') # E: Argument 1 to "f" of "A" has incompatible type "str"; expected "int"
class B: pass

[case testTrivialDecoratedNestedFunction]
from typing import TypeVar
t = TypeVar('t')
def dec(f: t) -> t:
    return f
def g() -> None:
    @dec
    def f(x: int) -> None: pass
    f(1)
    f('') # E: Argument 1 to "f" has incompatible type "str"; expected "int"
[out]

[case testCheckingDecoratedFunction]
import typing
def dec(f): pass
@dec
def f(x: 'A') -> None:
    a = x # type: A
    x = object() # E: Incompatible types in assignment (expression has type "object", variable has type "A")
class A: pass
[out]

[case testDecoratorThatSwitchesType]
from typing import Callable
def dec(x) -> Callable[[], None]: pass
@dec
def f(y): pass
f()
f(None) # E: Too many arguments for "f"

[case testDecoratorThatSwitchesTypeWithMethod]
from typing import Any, Callable
def dec(x) -> Callable[[Any], None]: pass
class A:
    @dec
    def f(self, a, b, c): pass
a = None # type: A
a.f()
a.f(None) # E: Too many arguments for "f" of "A"

[case testNestedDecorators]
from typing import Any, Callable
def dec1(f: Callable[[Any], None]) -> Callable[[], None]: pass
def dec2(f: Callable[[Any, Any], None]) -> Callable[[Any], None]: pass
@dec1
@dec2
def f(x, y): pass
f()
f(None) # E: Too many arguments for "f"

[case testInvalidDecorator1]
from typing import Any, Callable
def dec1(f: Callable[[Any], None]) -> Callable[[], None]: pass
def dec2(f: Callable[[Any, Any], None]) -> Callable[[Any], None]: pass
@dec1 # E: Argument 1 to "dec2" has incompatible type Callable[[Any], Any]; expected Callable[[Any, Any], None]
@dec2
def f(x): pass

[case testInvalidDecorator2]
from typing import Any, Callable
def dec1(f: Callable[[Any, Any], None]) -> Callable[[], None]: pass
def dec2(f: Callable[[Any, Any], None]) -> Callable[[Any], None]: pass
@dec1 # E: Argument 1 to "dec1" has incompatible type Callable[[Any], None]; expected Callable[[Any, Any], None]
@dec2
def f(x, y): pass

[case testNoTypeCheckDecoratorOnMethod1]
from typing import no_type_check

@no_type_check
def foo(x: 'bar', y: {'x': 4}) -> 42:
    1 + 'x'

[case testNoTypeCheckDecoratorOnMethod2]
import typing

@typing.no_type_check
def foo(x: 's', y: {'x': 4}) -> 42:
    1 + 'x'

@typing.no_type_check
def bar() -> None:
    1 + 'x'

[case testCallingNoTypeCheckFunction]
import typing

@typing.no_type_check
def foo(x: {1:2}) -> [1]:
    1 + 'x'

foo()
foo(1, 'b')

[case testCallingNoTypeCheckFunction2]
import typing

def f() -> None:
    foo()

@typing.no_type_check
def foo(x: {1:2}) -> [1]:
    1 + 'x'

[case testNoTypeCheckDecoratorSemanticError]
import typing

@typing.no_type_check
def foo(x: {1:2}) -> [1]:
    x = y


-- Forward references to decorated functions
-- -----------------------------------------


[case testForwardReferenceToDynamicallyTypedDecorator]
def f(self) -> None:
    g()
    g(1)

def dec(f):
    return f

@dec
def g():
    pass

[case testForwardReferenceToDecoratorWithAnyReturn]
from typing import Any

def f(self) -> None:
    g()
    g(1)

def dec(f) -> Any:
    return f

@dec
def g():
    pass

[case testForwardReferenceToDecoratorWithIdentityMapping]
from typing import TypeVar

def f(self) -> None:
    g()
    g(1) # E: Too many arguments for "g"
    h(1).x # E: "str" has no attribute "x"
    h('') # E: Argument 1 to "h" has incompatible type "str"; expected "int"

T = TypeVar('T')
def dec(f: T) -> T:
    return f

@dec
def g(): pass
@dec
def h(x: int) -> str: pass
[out]

[case testForwardReferenceToDynamicallyTypedDecoratedMethod]
def f(self) -> None:
    A().f(1).y
    A().f()

class A:
    @dec
    def f(self, x): pass

def dec(f): return f
[builtins fixtures/staticmethod.pyi]

[case testForwardReferenceToStaticallyTypedDecoratedMethod]
from typing import TypeVar

def f(self) -> None:
    A().f(1).y # E: "str" has no attribute "y"
    A().f('') # E: Argument 1 to "f" of "A" has incompatible type "str"; expected "int"

class A:
    @dec
    def f(self, a: int) -> str: return ''

T = TypeVar('T')
def dec(f: T) -> T: return f
[builtins fixtures/staticmethod.pyi]
[out]

[case testForwardReferenceToDynamicallyTypedProperty]
def f(self) -> None:
    A().x.y

class A:
    @property
    def x(self): pass
[builtins fixtures/property.pyi]

[case testForwardReferenceToStaticallyTypedProperty]
def f(self) -> None:
    A().x.y # E: "int" has no attribute "y"

class A:
    @property
    def x(self) -> int: return 1
[builtins fixtures/property.pyi]
[out]

[case testForwardReferenceToDynamicallyTypedStaticMethod]
def f(self) -> None:
    A.x(1).y
    A.x() # E: Too few arguments for "x"

class A:
    @staticmethod
    def x(x): pass
[builtins fixtures/staticmethod.pyi]
[out]

[case testForwardReferenceToStaticallyTypedStaticMethod]
def f(self) -> None:
    A.x(1).y # E: "str" has no attribute "y"
    A.x('') # E: Argument 1 to "x" of "A" has incompatible type "str"; expected "int"

class A:
    @staticmethod
    def x(a: int) -> str: return ''
[builtins fixtures/staticmethod.pyi]
[out]

[case testForwardReferenceToDynamicallyTypedClassMethod]
def f(self) -> None:
    A.x(1).y
    A.x() # E: Too few arguments for "x"

class A:
    @classmethod
    def x(cls, a): pass
[builtins fixtures/classmethod.pyi]
[out]

[case testForwardReferenceToStaticallyTypedClassMethod]
def f(self) -> None:
    A.x(1).y # E: "str" has no attribute "y"
    A.x('') # E: Argument 1 to "x" of "A" has incompatible type "str"; expected "int"

class A:
    @classmethod
    def x(cls, x: int) -> str: return ''
[builtins fixtures/classmethod.pyi]
[out]

[case testForwardReferenceToDecoratedFunctionUsingMemberExpr]
import m

def f(self) -> None:
    g(1).x # E: "str" has no attribute "x"

@m.dec
def g(x: int) -> str: pass
[file m.py]
from typing import TypeVar
T = TypeVar('T')
def dec(f: T) -> T:
    return f
[out]

[case testForwardReferenceToFunctionWithMultipleDecorators]
def f(self) -> None:
    g()
    g(1)

def dec(f):
    return f

@dec
@dec2
def g():
    pass

def dec2(f):
    return f

[case testForwardReferenceToDynamicallyTypedDecoratedStaticMethod]
def f(self) -> None:
    A().f(1).y
    A().f()
    A().g(1).y
    A().g()

class A:
    @dec
    @staticmethod
    def f(self, x): pass
    @staticmethod
    @dec
    def g(self, x): pass

def dec(f): return f
[builtins fixtures/staticmethod.pyi]

[case testForwardRefereceToDecoratedFunctionWithCallExpressionDecorator]
def f(self) -> None:
    g()
    g(1)

@dec(1)
def g(): pass

def dec(f): pass


-- Decorator functions in import cycles
-- ------------------------------------


[case testDecoratorWithIdentityTypeInImportCycle]
import a

[file a.py]
import b
from d import dec
@dec
def f(x: int) -> None: pass
b.g(1) # E

[file b.py]
import a
from d import dec
@dec
def g(x: str) -> None: pass
a.f('')

[file d.py]
from typing import TypeVar
T = TypeVar('T')
def dec(f: T) -> T: return f

[out]
tmp/b.py:5: error: Argument 1 to "f" has incompatible type "str"; expected "int"
tmp/a.py:5: error: Argument 1 to "g" has incompatible type "int"; expected "str"

[case testDecoratorWithNoAnnotationInImportCycle]
import a

[file a.py]
import b
from d import dec
@dec
def f(x: int) -> None: pass
b.g(1, z=4)

[file b.py]
import a
from d import dec
@dec
def g(x: str) -> None: pass
a.f('', y=2)

[file d.py]
def dec(f): return f

[case testDecoratorWithFixedReturnTypeInImportCycle]
import a

[file a.py]
import b
from d import dec
@dec
def f(x: int) -> str: pass
b.g(1)()

[file b.py]
import a
from d import dec
@dec
def g(x: int) -> str: pass
a.f(1)()

[file d.py]
from typing import Callable
def dec(f: Callable[[int], str]) -> Callable[[int], str]: return f

[out]
tmp/b.py:5: error: "str" not callable
tmp/a.py:5: error: "str" not callable

[case testDecoratorWithCallAndFixedReturnTypeInImportCycle]
import a

[file a.py]
import b
from d import dec
@dec()
def f(x: int) -> str: pass
b.g(1)()

[file b.py]
import a
from d import dec
@dec()
def g(x: int) -> str: pass
a.f(1)()

[file d.py]
from typing import Callable
def dec() -> Callable[[Callable[[int], str]], Callable[[int], str]]: pass

[out]
tmp/b.py:5: error: "str" not callable
tmp/a.py:5: error: "str" not callable

[case testDecoratorWithCallAndFixedReturnTypeInImportCycleAndDecoratorArgs]
import a

[file a.py]
import b
from d import dec
@dec(1)
def f(x: int) -> str: pass
b.g(1)()

[file b.py]
import a
from d import dec
@dec(1)
def g(x: int) -> str: pass
a.f(1)()

[file d.py]
from typing import Callable
def dec(x: str) -> Callable[[Callable[[int], str]], Callable[[int], str]]: pass

[out]
tmp/b.py:3: error: Argument 1 to "dec" has incompatible type "int"; expected "str"
tmp/b.py:5: error: "str" not callable
tmp/a.py:3: error: Argument 1 to "dec" has incompatible type "int"; expected "str"
tmp/a.py:5: error: "str" not callable

[case testUndefinedDecoratorInImportCycle]
# cmd: mypy -m foo.base
[file foo/__init__.py]
import foo.base
class Derived(foo.base.Base):
    def method(self) -> None: pass
[file foo/base.py]
import foo
class Base:
    @decorator
    def method(self) -> None: pass
[out]
tmp/foo/base.py:3: error: Name 'decorator' is not defined


-- Conditional function definition
-- -------------------------------


[case testTypeCheckBodyOfConditionalFunction]
from typing import Any
x = None # type: Any
if x:
    def f(x: int) -> None:
        x = 1
        x = '' # E: Incompatible types in assignment (expression has type "str", variable has type "int")
[out]

[case testCallConditionalFunction]
from typing import Any
x = None # type: Any
if x:
    def f(x: int) -> None:  pass
    f(1)
    f('x') # E: Argument 1 to "f" has incompatible type "str"; expected "int"
f(1)
f('x') # E: Argument 1 to "f" has incompatible type "str"; expected "int"

[case testConditionalFunctionDefinitionWithIfElse]
from typing import Any
x = None # type: Any
if x:
    def f(x: int) -> None:
        x = 'x'   # fail
        x = 1
else:
    def f(x: int) -> None:
        x + 'x'   # fail
        x = 1
f(1)
f('x') # fail
[out]
main:5: error: Incompatible types in assignment (expression has type "str", variable has type "int")
main:9: error: Unsupported operand types for + ("int" and "str")
main:12: error: Argument 1 to "f" has incompatible type "str"; expected "int"

[case testNestedConditionalFunctionDefinitionWithIfElse]
from typing import Any
x = None # type: Any
def top() -> None:
    if x:
        def f(x: int) -> None:
            x = 'x'   # fail
            x = 1
    else:
        def f(x: int) -> None:
            x + 'x'   # fail
            x = 1
    f(1)
    f('x') # fail
[out]
main:6: error: Incompatible types in assignment (expression has type "str", variable has type "int")
main:10: error: Unsupported operand types for + ("int" and "str")
main:13: error: Argument 1 to "f" has incompatible type "str"; expected "int"

[case testUnconditionalRedefinitionOfConditionalFunction]
from typing import Any
x = None # type: Any
if x:
    def f(): pass
def f(): pass # E: Name 'f' already defined on line 4

[case testIncompatibleConditionalFunctionDefinition]
from typing import Any
x = None # type: Any
if x:
    def f(x: int) -> None: pass
else:
    def f(x): pass # E: All conditional function variants must have identical signatures

[case testIncompatibleConditionalFunctionDefinition2]
from typing import Any
x = None # type: Any
if x:
    def f(x: int) -> None: pass
else:
    def f(y: int) -> None: pass # E: All conditional function variants must have identical signatures

[case testIncompatibleConditionalFunctionDefinition3]
from typing import Any
x = None # type: Any
if x:
    def f(x: int) -> None: pass
else:
    def f(x: int = 0) -> None: pass # E: All conditional function variants must have identical signatures

[case testConditionalRedefinitionOfAnUnconditionalFunctionDefinition1]
from typing import Any
def f(x: str) -> None: pass
x = None # type: Any
if x:
    def f(x: int) -> None: pass # E: All conditional function variants must have identical signatures

[case testConditionalRedefinitionOfAnUnconditionalFunctionDefinition1]
from typing import Any
def f(x: int) -> None: pass # N: "f" defined here
x = None # type: Any
if x:
    def f(y: int) -> None: pass # E: All conditional function variants must have identical signatures
f(x=1) # The first definition takes precedence.
f(y=1) # E: Unexpected keyword argument "y" for "f"

[case testRedefineFunctionDefinedAsVariable]
def g(): pass
f = g
if g():
    def f(): pass
f()
f(1) # E: Too many arguments

[case testRedefineFunctionDefinedAsVariableInitializedToNone]
def g(): pass
f = None
if g():
    def f(): pass
f()
f(1) # E: Too many arguments for "f"

[case testRedefineNestedFunctionDefinedAsVariableInitializedToNone]
def g() -> None:
    f = None
    if object():
        def f(x: int) -> None: pass
    f() # E: Too few arguments for "f"
    f(1)
    f('') # E: Argument 1 to "f" has incompatible type "str"; expected "int"
[out]

[case testRedefineFunctionDefinedAsVariableWithInvalidSignature]
def g(): pass
f = g
if g():
    def f(x): pass  # E: Incompatible redefinition (redefinition with type Callable[[Any], Any], original type Callable[[], Any])

[case testRedefineFunctionDefinedAsVariableWithVariance1]
class B: pass
class C(B): pass
def g(x: C) -> B: pass
f = g
if g(C()):
    def f(x: C) -> C: pass

[case testRedefineFunctionDefinedAsVariableWithVariance2]
class B: pass
class C(B): pass
def g(x: C) -> B: pass
f = g
if g(C()):
    def f(x: B) -> B: pass

[case testRedefineFunctionDefinedAsVariableInitializedToEmptyList]
f = [] # E: Need type annotation for variable
if object():
    def f(): pass # E: Incompatible redefinition
f()
f(1)
[builtins fixtures/list.pyi]


-- Conditional method definition
-- -----------------------------


[case testTypeCheckBodyOfConditionalMethod]
from typing import Any
x = None # type: Any
class A:
    if x:
        def f(self, x: int) -> None:
            x = 1
            x = '' # E: Incompatible types in assignment (expression has type "str", variable has type "int")
[out]

[case testCallConditionalMethodInClassBody]
from typing import Any
x = None # type: Any
class A:
    if x:
        def f(self, x: int) -> None:  pass
        f(x, 1)
        f(x, 'x') # E: Argument 2 to "f" of "A" has incompatible type "str"; expected "int"
    f(x, 1)
    f(x, 'x') # E: Argument 2 to "f" of "A" has incompatible type "str"; expected "int"
[out]

[case testCallConditionalMethodViaInstance]
from typing import Any
x = None # type: Any
class A:
    if x:
         def f(self, x: int) -> None: pass
A().f(1)
A().f('x') # E: Argument 1 to "f" of "A" has incompatible type "str"; expected "int"

[case testConditionalMethodDefinitionWithIfElse]
from typing import Any
x = None # type: Any
class A:
    if x:
        def f(self, x: int) -> None:
            x = 'x'   # fail
            x = 1
    else:
        def f(self, x: int) -> None:
            x + 'x'   # fail
            x = 1
A().f(1)
A().f('x') # fail
[out]
main:6: error: Incompatible types in assignment (expression has type "str", variable has type "int")
main:10: error: Unsupported operand types for + ("int" and "str")
main:13: error: Argument 1 to "f" of "A" has incompatible type "str"; expected "int"

[case testUnconditionalRedefinitionOfConditionalMethod]
from typing import Any
x = None # type: Any
class A:
    if x:
        def f(self): pass
    def f(self): pass # E: Name 'f' already defined

[case testIncompatibleConditionalMethodDefinition]
from typing import Any
x = None # type: Any
class A:
    if x:
        def f(self, x: int) -> None: pass
    else:
        def f(self, x): pass # E: All conditional function variants must have identical signatures
[out]

[case testConditionalFunctionDefinitionInTry]
import typing
try:
    def f(x: int) -> None: pass
except:
    def g(x: str) -> None: pass
f(1)
f('x') # E: Argument 1 to "f" has incompatible type "str"; expected "int"
g('x')
g(1) # E: Argument 1 to "g" has incompatible type "int"; expected "str"

-- Callable with specific arg list
-- -------------------------------

[case testCallableWithNamedArg]
from typing import Callable
from mypy_extensions import Arg

def a(f: Callable[[Arg(int, 'x')], int]):
    f(x=4)
    f(5)
    f(y=3) # E: Unexpected keyword argument "y"

[builtins fixtures/dict.pyi]

[case testCallableWithOptionalArg]
from typing import Callable
from mypy_extensions import DefaultArg

def a(f: Callable[[DefaultArg(int, 'x')], int]):
    f(x=4)
    f(2)
    f()
    f(y=3) # E: Unexpected keyword argument "y"
    f("foo") # E: Argument 1 has incompatible type "str"; expected "int"
[builtins fixtures/dict.pyi]

[case testCallableWithNamedArgFromExpr]
from typing import Callable
from mypy_extensions import Arg

F = Callable[[Arg(int, 'x')], int]

def a(f: F):
    f(x=4)
    f(5)
    f(y=3) # E: Unexpected keyword argument "y"

[builtins fixtures/dict.pyi]

[case testCallableWithOptionalArgFromExpr]
from typing import Callable
from mypy_extensions import DefaultArg

F = Callable[[DefaultArg(int, 'x')], int]
def a(f: F):
    f(x=4)
    f(2)
    f()
    f(y=3) # E: Unexpected keyword argument "y"
    f("foo") # E: Argument 1 has incompatible type "str"; expected "int"
[builtins fixtures/dict.pyi]

[case testCallableParsingInInheritence]

from collections import namedtuple
class C(namedtuple('t', 'x')):
    pass

[case testCallableParsingSameName]
from typing import Callable

def Arg(x, y): pass

F = Callable[[Arg(int, 'x')], int]  # E: Invalid argument constructor "__main__.Arg"

[case testCallableParsingFromExpr]
from typing import Callable, List
from mypy_extensions import Arg, VarArg, KwArg
import mypy_extensions

def WrongArg(x, y): return y
# Note that for this test, the 'Value of type "int" is not indexable' errors are silly,
# and a consequence of Callable being set to an int in the test stub.  We can't set it to
# something else sensible, because other tests require the stub not have anything
# that looks like a function call.
F = Callable[[WrongArg(int, 'x')], int] # E: Invalid argument constructor "__main__.WrongArg"
G = Callable[[Arg(1, 'x')], int] # E: Invalid type alias # E: Value of type "int" is not indexable
H = Callable[[VarArg(int, 'x')], int] # E: VarArg arguments should not have names
I = Callable[[VarArg(int)], int] # ok
J = Callable[[VarArg(), KwArg()], int] # ok
K = Callable[[VarArg(), int], int] # E: Required positional args may not appear after default, named or var args
L = Callable[[Arg(name='x', type=int)], int] # ok
# I have commented out the following test because I don't know how to expect the "defined here" note part of the error.
# M = Callable[[Arg(gnome='x', type=int)], int]   E: Invalid type alias   E: Unexpected keyword argument "gnome" for "Arg"
N = Callable[[Arg(name=None, type=int)], int] # ok
O = Callable[[List[Arg(int)]], int]  # E: Invalid type alias  # E: Value of type "int" is not indexable  # E: Type expected within [...] # E: The type Type[List[Any]] is not generic and not indexable
P = Callable[[mypy_extensions.VarArg(int)], int] # ok
Q = Callable[[Arg(int, type=int)], int]  # E: Invalid type alias  # E: Value of type "int" is not indexable  # E: "Arg" gets multiple values for keyword argument "type"
R = Callable[[Arg(int, 'x', name='y')], int]  # E: Invalid type alias  # E: Value of type "int" is not indexable  # E: "Arg" gets multiple values for keyword argument "name"

[builtins fixtures/dict.pyi]

[case testCallableParsing]
from typing import Callable
from mypy_extensions import Arg, VarArg, KwArg

def WrongArg(x, y): return y

def b(f: Callable[[Arg(1, 'x')], int]): pass # E: invalid type comment or annotation
def d(f: Callable[[VarArg(int)], int]): pass # ok
def e(f: Callable[[VarArg(), KwArg()], int]): pass # ok
def g(f: Callable[[Arg(name='x', type=int)], int]): pass # ok
def h(f: Callable[[Arg(gnome='x', type=int)], int]): pass  # E: Unexpected argument "gnome" for argument constructor
def i(f: Callable[[Arg(name=None, type=int)], int]): pass # ok
def j(f: Callable[[Arg(int, 'x', name='y')], int]): pass # E: "Arg" gets multiple values for keyword argument "name"
def k(f: Callable[[Arg(int, type=int)], int]): pass # E: "Arg" gets multiple values for keyword argument "type"

[builtins fixtures/dict.pyi]

[case testCallableTypeAnalysis]
from typing import Callable
from mypy_extensions import Arg, VarArg as VARG, KwArg
import mypy_extensions as ext

def WrongArg(x, y): return y
def a(f: Callable[[WrongArg(int, 'x')], int]): pass # E: Invalid argument constructor "__main__.WrongArg"
def b(f: Callable[[BadArg(int, 'x')], int]): pass # E: Name 'BadArg' is not defined
def d(f: Callable[[ext.VarArg(int)], int]): pass # ok
def e(f: Callable[[VARG(), ext.KwArg()], int]): pass # ok
def g(f: Callable[[ext.Arg(name='x', type=int)], int]): pass # ok
def i(f: Callable[[Arg(name=None, type=int)], int]): pass # ok

def f1(*args) -> int: pass
def f2(*args, **kwargs) -> int: pass

d(f1)
e(f2)
d(f2)
e(f1)  # E: Argument 1 to "e" has incompatible type Callable[[VarArg(Any)], int]; expected Callable[[VarArg(Any), KwArg(Any)], int]

[builtins fixtures/dict.pyi]

[case testCallableWrongTypeType]
from typing import Callable
from mypy_extensions import Arg
def b(f: Callable[[Arg(1, 'x')], int]): pass # E: invalid type comment or annotation
[builtins fixtures/dict.pyi]

[case testCallableTooManyVarArg]
from typing import Callable
from mypy_extensions import VarArg
def c(f: Callable[[VarArg(int, 'x')], int]): pass # E: VarArg arguments should not have names
[builtins fixtures/dict.pyi]

[case testCallableFastParseGood]
from typing import Callable
from mypy_extensions import VarArg, Arg, KwArg
def d(f: Callable[[VarArg(int)], int]): pass # ok
def e(f: Callable[[VarArg(), KwArg()], int]): pass # ok
def g(f: Callable[[Arg(name='x', type=int)], int]): pass # ok
def i(f: Callable[[Arg(name=None, type=int)], int]): pass # ok
[builtins fixtures/dict.pyi]

[case testCallableFastParseBadArgArgName]
from typing import Callable
from mypy_extensions import Arg
def h(f: Callable[[Arg(gnome='x', type=int)], int]): pass # E: Unexpected argument "gnome" for argument constructor
[builtins fixtures/dict.pyi]

[case testCallableKindsOrdering]
from typing import Callable, Any
from mypy_extensions import Arg, VarArg, KwArg, DefaultArg, NamedArg

def f(f: Callable[[VarArg(), int], int]): pass # E: Required positional args may not appear after default, named or var args
def g(f: Callable[[VarArg(), VarArg()], int]): pass # E: Var args may not appear after named or var args
def h(f: Callable[[KwArg(), KwArg()], int]): pass # E: You may only have one **kwargs argument
def i(f: Callable[[DefaultArg(), int], int]): pass # E: Required positional args may not appear after default, named or var args
def j(f: Callable[[NamedArg(Any, 'x'), DefaultArg(int, 'y')], int]): pass # E: Positional default args may not appear after named or var args
def k(f: Callable[[KwArg(), NamedArg(Any, 'x')], int]): pass # E: A **kwargs argument must be the last argument
[builtins fixtures/dict.pyi]

[case testCallableDuplicateNames]
from typing import Callable
from mypy_extensions import Arg, VarArg, KwArg, DefaultArg

def f(f: Callable[[Arg(int, 'x'), int, Arg(int, 'x')], int]): pass # E: Duplicate argument 'x' in Callable

[builtins fixtures/dict.pyi]


[case testCallableWithKeywordOnlyArg]
from typing import Callable
from mypy_extensions import NamedArg

def a(f: Callable[[NamedArg(int, 'x')], int]):
    f(x=4)
    f(2) # E: Too many positional arguments
    f() # E: Missing named argument "x"
    f(y=3) # E: Unexpected keyword argument "y"
    f(x="foo") # E: Argument 1 has incompatible type "str"; expected "int"
[builtins fixtures/dict.pyi]

[case testCallableWithKeywordOnlyOptionalArg]
from typing import Callable
from mypy_extensions import DefaultNamedArg

def a(f: Callable[[DefaultNamedArg(int, 'x')], int]):
    f(x=4)
    f(2) # E: Too many positional arguments
    f()
    f(y=3) # E: Unexpected keyword argument "y"
    f(x="foo") # E: Argument 1 has incompatible type "str"; expected "int"
[builtins fixtures/dict.pyi]

[case testCallableWithKwargs]
from typing import Callable
from mypy_extensions import KwArg

def a(f: Callable[[KwArg(int)], int]):
    f(x=4)
    f(2) # E: Too many arguments
    f()
    f(y=3)
    f(x=4, y=3, z=10)
    f(x="foo") # E: Argument 1 has incompatible type "str"; expected "int"
[builtins fixtures/dict.pyi]


[case testCallableWithVarArg]
from typing import Callable
from mypy_extensions import VarArg

def a(f: Callable[[VarArg(int)], int]):
    f(x=4)  # E: Unexpected keyword argument "x"
    f(2)
    f()
    f(3, 4, 5)
    f("a")  # E: Argument 1 has incompatible type "str"; expected "int"
[builtins fixtures/dict.pyi]

[case testCallableArgKindSubtyping]
from typing import Callable
from mypy_extensions import Arg, DefaultArg

int_str_fun = None # type: Callable[[int, str], str]
int_opt_str_fun = None # type: Callable[[int, DefaultArg(str, None)], str]
int_named_str_fun = None # type: Callable[[int, Arg(str, 's')], str]

def isf(ii: int, ss: str) -> str:
    return ss

def iosf(i: int, s: str = "bar") -> str:
    return s

def isf_unnamed(__i: int, __s: str) -> str:
    return __s

int_str_fun = isf
int_str_fun = isf_unnamed
int_named_str_fun = isf_unnamed # E: Incompatible types in assignment (expression has type Callable[[int, str], str], variable has type Callable[[int, Arg(str, 's')], str])
int_opt_str_fun = iosf
int_str_fun = iosf
int_opt_str_fun = isf # E: Incompatible types in assignment (expression has type Callable[[Arg(int, 'ii'), Arg(str, 'ss')], str], variable has type Callable[[int, DefaultArg(str)], str])

int_named_str_fun = isf # E: Incompatible types in assignment (expression has type Callable[[Arg(int, 'ii'), Arg(str, 'ss')], str], variable has type Callable[[int, Arg(str, 's')], str])
int_named_str_fun = iosf

[builtins fixtures/dict.pyi]

-- Callable[..., T]
-- ----------------


[case testCallableWithArbitraryArgs]
from typing import Callable
def f(x: Callable[..., int]) -> None:
    x()
    x(1)
    x(z=1)
    x() + '' # E: Unsupported operand types for + ("int" and "str")
[out]

[case testCallableWithArbitraryArgs2]
from typing import Callable
def f(x: Callable[..., int]) -> None:
    x(*[1], **{'x': 2})
[builtins fixtures/dict.pyi]

[case testCastWithCallableAndArbitraryArgs]
from typing import Callable, cast
f = cast(Callable[..., int], None)
f(x=4) + '' # E: Unsupported operand types for + ("int" and "str")

[case testCallableWithArbitraryArgsInErrorMessage]
from typing import Callable
def f(x: Callable[..., int]) -> None:
    x = 1  # E: Incompatible types in assignment (expression has type "int", variable has type Callable[..., int])
[out]

[case testCallableWithArbitraryArgsInGenericFunction]
from typing import Callable, TypeVar
T = TypeVar('T')
def f(x: Callable[..., T]) -> T: pass
def g(*x: int) -> str: pass
x = f(g)
x + 1 # E: Unsupported left operand type for + ("str")
[builtins fixtures/list.pyi]

[case testCallableWithArbitraryArgsSubtyping]
from typing import Callable
def f(x: Callable[..., int]) -> None: pass
def g1(): pass
def g2(x, y) -> int: pass
def g3(*, y: str) -> int: pass
def g4(*, y: int) -> str: pass
f(g1)
f(g2)
f(g3)
f(g4) # E: Argument 1 to "f" has incompatible type Callable[[NamedArg(int, 'y')], str]; expected Callable[..., int]

[case testCallableWithArbitraryArgsSubtypingWithGenericFunc]
from typing import Callable, TypeVar
T = TypeVar('T')
def f(x: Callable[..., int]) -> None: pass
def g1(x: T) -> int: pass
def g2(*x: T) -> int: pass
def g3(*x: T) -> T: pass
f(g1)
f(g2)
f(g3)

-- (...) -> T
-- ----------------
[case testEllipsisWithArbitraryArgsOnBareFunction]
def f(x, y, z): # type: (...) -> None
    pass
f(1, "hello", [])
f(x=1, y="hello", z=[])
[builtins fixtures/dict.pyi]

[case testEllipsisWithArbitraryArgsOnBareFunctionWithDefaults]
def f(x, y=1, z="hey"): # type: (...) -> None
    pass
f(1, "hello", [])
f(x=1, y="hello", z=[])
[builtins fixtures/dict.pyi]

[case testEllipsisWithArbitraryArgsOnBareFunctionWithKwargs]
from typing import Dict
def f(x, **kwargs): # type: (...) -> None
    success_dict_type = kwargs # type: Dict[str, str]
    failure_dict_type = kwargs # type: Dict[int, str] # E: Incompatible types in assignment (expression has type Dict[str, Any], variable has type Dict[int, str])
f(1, thing_in_kwargs=["hey"])
[builtins fixtures/dict.pyi]
[out]

[case testEllipsisWithArbitraryArgsOnBareFunctionWithVarargs]
from typing import Tuple, Any
def f(x, *args): # type: (...) -> None
    success_tuple_type = args # type: Tuple[Any, ...]
    fail_tuple_type = args # type: None # E: Incompatible types in assignment (expression has type Tuple[Any, ...], variable has type None)
f(1, "hello")
[builtins fixtures/tuple.pyi]
[out]

[case testEllipsisWithArbitraryArgsOnInstanceMethod]
class A:
    def f(self, x, y, z): # type: (...) -> None
        pass

[case testEllipsisWithArbitraryArgsOnClassMethod]
class A:
    @classmethod
    def f(cls, x, y, z): # type: (...) -> None
        pass
[builtins fixtures/classmethod.pyi]

[case testEllipsisWithArbitraryArgsOnStaticMethod]
class A:
    @staticmethod
    def f(x, y, z): # type: (...) -> None
        pass
[builtins fixtures/staticmethod.pyi]

[case testEllipsisWithSomethingAfterItFails]
def f(x, y, z): # type: (..., int) -> None
    pass
[out]
main:1: error: Ellipses cannot accompany other argument types in function type signature.

[case testEllipsisWithSomethingBeforeItFails]
def f(x, y, z): # type: (int, ...) -> None
    pass
[out]
main:1: error: Ellipses cannot accompany other argument types in function type signature.

[case testRejectCovariantArgument]
from typing import TypeVar, Generic

t = TypeVar('t', covariant=True)
class A(Generic[t]):
    def foo(self, x: t) -> None:
        return None
[builtins fixtures/bool.pyi]
[out]
main:5: error: Cannot use a covariant type variable as a parameter

[case testRejectContravariantReturnType]
from typing import TypeVar, Generic

t = TypeVar('t', contravariant=True)
class A(Generic[t]):
    def foo(self) -> t:
        return None
[builtins fixtures/bool.pyi]
[out]
main:5: error: Cannot use a contravariant type variable as return type

[case testAcceptCovariantReturnType]
from typing import TypeVar, Generic

t = TypeVar('t', covariant=True)
class A(Generic[t]):
    def foo(self) -> t:
        return None
[builtins fixtures/bool.pyi]
[case testAcceptContravariantArgument]
from typing import TypeVar, Generic

t = TypeVar('t', contravariant=True)
class A(Generic[t]):
    def foo(self, x: t) -> None:
        return None
[builtins fixtures/bool.pyi]


-- Redefining functions
-- --------------------


[case testRedefineFunction]
from typing import Any
def f(x) -> Any: pass
def g(x, y): pass
def h(x): pass
def j(y) -> Any: pass
f = h
f = j # E: Incompatible types in assignment (expression has type Callable[[Arg(Any, 'y')], Any], variable has type Callable[[Arg(Any, 'x')], Any])
f = g # E: Incompatible types in assignment (expression has type Callable[[Any, Any], Any], variable has type Callable[[Any], Any])

[case testRedefineFunction2]
def f() -> None: pass
def f() -> None: pass # E: Name 'f' already defined on line 1


-- Special cases
-- -------------


[case testFunctionDefinitionWithForStatement]
for _ in [1]:
    def f(): pass
else:
    def g(): pass
f()
g()
[builtins fixtures/list.pyi]

[case testFunctionDefinitionWithWhileStatement]
while bool():
    def f(): pass
else:
    def g(): pass
f()
g()
[builtins fixtures/bool.pyi]

[case testBareCallable]
from typing import Callable, Any

def foo(f: Callable) -> bool:
    return f()

def f1() -> bool:
    return False

foo(f1)
[builtins fixtures/bool.pyi]

[case testFunctionNestedWithinWith]
from typing import Any
a = 1  # type: Any
with a:
    def f() -> None:
        pass
    f(1) # E: Too many arguments for "f"


[case testNameForDecoratorMethod]
from typing import Callable

class A:
    def f(self) -> None:
        # In particular, test that the error message contains "g" of "A".
        self.g() # E: Too few arguments for "g" of "A"
        self.g(1)
    @dec
    def g(self, x: str) -> None: pass

def dec(f: Callable[[A, str], None]) -> Callable[[A, int], None]: pass
[out]

[case testUnknownFunctionNotCallable]
def f() -> None:
    pass
def g(x: int) -> None:
    pass
h = f if bool() else g
reveal_type(h) # E: Revealed type is 'builtins.function'
h(7) # E: Cannot call function of unknown type
[builtins fixtures/bool.pyi]

-- Positional-only arguments
-- -------------------------

[case testPositionalOnlyArg]
def f(__a: int) -> None: pass

f(1)
f(__a=1) # E: Unexpected keyword argument "__a" for "f"

[builtins fixtures/bool.pyi]
[out]
main:1: note: "f" defined here

[case testPositionalOnlyArgFastparse]


def f(__a: int) -> None: pass

f(1)
f(__a=1) # E: Unexpected keyword argument "__a" for "f"

[builtins fixtures/bool.pyi]
[out]
main:3: note: "f" defined here

[case testMagicMethodPositionalOnlyArg]
class A(object):
    def __eq__(self, other) -> bool: return True # We are all equal.  # N: "__eq__" of "A" defined here

a = A()
a.__eq__(a)
a.__eq__(other=a) # E: Unexpected keyword argument "other" for "__eq__" of "A"

[builtins fixtures/bool.pyi]

[case testMagicMethodPositionalOnlyArgFastparse]


class A(object):
    def __eq__(self, other) -> bool: return True # We are all equal.  # N: "__eq__" of "A" defined here

a = A()
a.__eq__(a)
a.__eq__(other=a) # E: Unexpected keyword argument "other" for "__eq__" of "A"

[builtins fixtures/bool.pyi]

[case testTupleArguments]
# flags: --python-version 2.7

def f(a, (b, c), d): pass

[case testTupleArgumentsFastparse]
# flags: --python-version 2.7

def f(a, (b, c), d): pass

-- Type variable shenanagins
-- -------------------------

[case testGenericFunctionTypeDecl]
from typing import Callable, TypeVar

T = TypeVar('T')

f: Callable[[T], T]
reveal_type(f)  # E: Revealed type is 'def [T] (T`-1) -> T`-1'
def g(__x: T) -> T: pass
f = g
reveal_type(f)  # E: Revealed type is 'def [T] (T`-1) -> T`-1'
i = f(3)
reveal_type(i)  # E: Revealed type is 'builtins.int*'

[case testFunctionReturningGenericFunction]
from typing import Callable, TypeVar

T = TypeVar('T')
def deco() -> Callable[[T], T]: pass
reveal_type(deco)  # E: Revealed type is 'def () -> def [T] (T`-1) -> T`-1'
f = deco()
reveal_type(f)  # E: Revealed type is 'def [T] (T`-1) -> T`-1'
i = f(3)
reveal_type(i)  # E: Revealed type is 'builtins.int*'

[case testFunctionReturningGenericFunctionPartialBinding]
from typing import Callable, TypeVar

T = TypeVar('T')
U = TypeVar('U')

def deco(x: U) -> Callable[[T, U], T]: pass
reveal_type(deco)  # E: Revealed type is 'def [U] (x: U`-1) -> def [T] (T`-2, U`-1) -> T`-2'
f = deco("foo")
reveal_type(f)  # E: Revealed type is 'def [T] (T`-2, builtins.str*) -> T`-2'
i = f(3, "eggs")
reveal_type(i)  # E: Revealed type is 'builtins.int*'

[case testFunctionReturningGenericFunctionTwoLevelBinding]
from typing import Callable, TypeVar

T = TypeVar('T')
R = TypeVar('R')
def deco() -> Callable[[T], Callable[[T, R], R]]: pass
f = deco()
reveal_type(f)  # E: Revealed type is 'def [T] (T`-1) -> def [R] (T`-1, R`-2) -> R`-2'
g = f(3)
reveal_type(g)  # E: Revealed type is 'def [R] (builtins.int*, R`-2) -> R`-2'
s = g(4, "foo")
reveal_type(s)  # E: Revealed type is 'builtins.str*'

[case testGenericFunctionReturnAsDecorator]
from typing import Callable, TypeVar

T = TypeVar('T')
def deco(__i: int) -> Callable[[T], T]: pass

@deco(3)
def lol(x: int) -> str: ...

reveal_type(lol)  # E: Revealed type is 'def (x: builtins.int) -> builtins.str'
s = lol(4)
reveal_type(s)  # E: Revealed type is 'builtins.str'

[case testGenericFunctionOnReturnTypeOnly]
from typing import TypeVar, List

T = TypeVar('T')

def make_list() -> List[T]: pass

l: List[int] = make_list()

bad = make_list()  # E: Need type annotation for variable
[builtins fixtures/list.pyi]

[case testAnonymousArgumentError]
def foo(__b: int, x: int, y: int) -> int: pass
foo(x=2, y=2)  # E: Missing positional argument
foo(y=2)  # E: Missing positional arguments

[case testReturnTypeLineNumberWithDecorator]
def dec(f): pass

@dec
def test(a: str) -> (str,): # E: Invalid tuple literal type
    return None

[case testReturnTypeLineNumberNewLine]
def fn(a: str
       ) -> badtype: # E: Name 'badtype' is not defined
    pass

[case testArgumentTypeLineNumberWithDecorator]
def dec(f): pass

@dec
def some_method(self: badtype): pass # E: Name 'badtype' is not defined

[case TestArgumentTypeLineNumberNewline]
def fn(
        a: badtype) -> None: # E: Name 'badtype' is not defined
    pass

[case testInferredTypeSubTypeOfReturnType]
from typing import Union, Dict, List
def f() -> List[Union[str, int]]:
    x = ['a']
    return x # E: Incompatible return value type (got List[str], expected List[Union[str, int]]) \
# N: Perhaps you need a type annotation for "x"? Suggestion: List[Union[str, int]]

def g() -> Dict[str, Union[str, int]]:
    x = {'a': 'a'}
    return x # E: Incompatible return value type (got Dict[str, str], expected Dict[str, Union[str, int]]) \
# N: Perhaps you need a type annotation for "x"? Suggestion: Dict[str, Union[str, int]]

def h() -> Dict[Union[str, int], str]:
    x = {'a': 'a'}
    return x # E: Incompatible return value type (got Dict[str, str], expected Dict[Union[str, int], str]) \
# N: Perhaps you need a type annotation for "x"? Suggestion: Dict[Union[str, int], str]

def i() -> List[Union[int, float]]:
    x: List[int] = [1]
    return x # E: Incompatible return value type (got List[int], expected List[Union[int, float]]) \
# N: Perhaps you need a type annotation for "x"? Suggestion: List[Union[int, float]]

[builtins fixtures/dict.pyi]

[case testInferredTypeNotSubTypeOfReturnType]
from typing import Union, List
def f() -> List[Union[int, float]]:
    x = ['a']
    return x # E: Incompatible return value type (got List[str], expected List[Union[int, float]])

def g() -> List[Union[str, int]]:
    x = ('a', 2)
    return x # E: Incompatible return value type (got "Tuple[str, int]", expected List[Union[str, int]])

[builtins fixtures/list.pyi]

[case testInferredTypeIsObjectMismatch]
from typing import Union, Dict, List
def f() -> Dict[str, Union[str, int]]:
    x = {'a': 'a', 'b': 2}
    return x # E: Incompatible return value type (got Dict[str, object], expected Dict[str, Union[str, int]])

def g() -> Dict[str, Union[str, int]]:
    x: Dict[str, Union[str, int]] = {'a': 'a', 'b': 2}
    return x

def h() -> List[Union[str, int]]:
    x = ['a', 2]
    return x # E: Incompatible return value type (got List[object], expected List[Union[str, int]])

def i() -> List[Union[str, int]]:
    x: List[Union[str, int]] = ['a', 2]
    return x

[builtins fixtures/dict.pyi]<|MERGE_RESOLUTION|>--- conflicted
+++ resolved
@@ -335,17 +335,10 @@
 from typing import Any, Callable, List
 def f(fields: List[Callable[[Any], Any]]): pass
 class C: pass
-<<<<<<< HEAD
 f([C])  # E: List item 0 has incompatible type Type[C]; expected Callable[[Any], Any]
 class D:
     def __init__(self, a, b): pass
 f([D])  # E: List item 0 has incompatible type Type[D]; expected Callable[[Any], Any]
-=======
-f([C])  # E: List item 0 has incompatible type Type[C]
-class D:
-    def __init__(self, a, b): pass
-f([D])  # E: List item 0 has incompatible type Type[D]
->>>>>>> 7670ac9a
 [builtins fixtures/list.pyi]
 
 [case testSubtypingTypeTypeAsCallable]
