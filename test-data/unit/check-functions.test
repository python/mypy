--- conflicted
+++ resolved
@@ -3512,7 +3512,6 @@
         pass
 [builtins fixtures/tuple.pyi]
 
-<<<<<<< HEAD
 [case testCallableJoinWithDefaults]
 from typing import Callable, TypeVar
 
@@ -3548,7 +3547,7 @@
 reveal_type(join(f_1, f_any, f_3))  # N: Revealed type is "def (common: Any, a: Any =) -> Any"
 
 [builtins fixtures/tuple.pyi]
-=======
+
 [case testDistinctFormatting]
 from typing import Awaitable, Callable, ParamSpec
 
@@ -3739,5 +3738,4 @@
 foo(*args)  # E: Argument 1 to "foo" has incompatible type "*list[object]"; expected "P"
 kwargs: dict[str, object]
 foo(**kwargs)  # E: Argument 1 to "foo" has incompatible type "**dict[str, object]"; expected "P"
-[builtins fixtures/dict.pyi]
->>>>>>> 7745c7fb
+[builtins fixtures/dict.pyi]