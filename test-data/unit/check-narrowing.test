[case testNarrowingParentWithStrsBasic]
from dataclasses import dataclass
from typing import NamedTuple, Tuple, Union
from typing_extensions import Literal, TypedDict

class Object1:
    key: Literal["A"]
    foo: int
class Object2:
    key: Literal["B"]
    bar: str

@dataclass
class Dataclass1:
    key: Literal["A"]
    foo: int
@dataclass
class Dataclass2:
    key: Literal["B"]
    foo: str

class NamedTuple1(NamedTuple):
    key: Literal["A"]
    foo: int
class NamedTuple2(NamedTuple):
    key: Literal["B"]
    foo: str

Tuple1 = Tuple[Literal["A"], int]
Tuple2 = Tuple[Literal["B"], str]

class TypedDict1(TypedDict):
    key: Literal["A"]
    foo: int
class TypedDict2(TypedDict):
    key: Literal["B"]
    foo: str

x1: Union[Object1, Object2]
if x1.key == "A":
    reveal_type(x1)         # N: Revealed type is "__main__.Object1"
    reveal_type(x1.key)     # N: Revealed type is "Literal['A']"
else:
    reveal_type(x1)         # N: Revealed type is "__main__.Object2"
    reveal_type(x1.key)     # N: Revealed type is "Literal['B']"

x2: Union[Dataclass1, Dataclass2]
if x2.key == "A":
    reveal_type(x2)         # N: Revealed type is "__main__.Dataclass1"
    reveal_type(x2.key)     # N: Revealed type is "Literal['A']"
else:
    reveal_type(x2)         # N: Revealed type is "__main__.Dataclass2"
    reveal_type(x2.key)     # N: Revealed type is "Literal['B']"

x3: Union[NamedTuple1, NamedTuple2]
if x3.key == "A":
    reveal_type(x3)         # N: Revealed type is "Tuple[Literal['A'], builtins.int, fallback=__main__.NamedTuple1]"
    reveal_type(x3.key)     # N: Revealed type is "Literal['A']"
else:
    reveal_type(x3)         # N: Revealed type is "Tuple[Literal['B'], builtins.str, fallback=__main__.NamedTuple2]"
    reveal_type(x3.key)     # N: Revealed type is "Literal['B']"
if x3[0] == "A":
    reveal_type(x3)         # N: Revealed type is "Tuple[Literal['A'], builtins.int, fallback=__main__.NamedTuple1]"
    reveal_type(x3[0])      # N: Revealed type is "Literal['A']"
else:
    reveal_type(x3)         # N: Revealed type is "Tuple[Literal['B'], builtins.str, fallback=__main__.NamedTuple2]"
    reveal_type(x3[0])      # N: Revealed type is "Literal['B']"

x4: Union[Tuple1, Tuple2]
if x4[0] == "A":
    reveal_type(x4)         # N: Revealed type is "Tuple[Literal['A'], builtins.int]"
    reveal_type(x4[0])      # N: Revealed type is "Literal['A']"
else:
    reveal_type(x4)         # N: Revealed type is "Tuple[Literal['B'], builtins.str]"
    reveal_type(x4[0])      # N: Revealed type is "Literal['B']"

x5: Union[TypedDict1, TypedDict2]
if x5["key"] == "A":
    reveal_type(x5)         # N: Revealed type is "TypedDict('__main__.TypedDict1', {'key': Literal['A'], 'foo': builtins.int})"
else:
    reveal_type(x5)         # N: Revealed type is "TypedDict('__main__.TypedDict2', {'key': Literal['B'], 'foo': builtins.str})"
[builtins fixtures/primitives.pyi]

[case testNarrowingParentWithEnumsBasic]
from enum import Enum
from dataclasses import dataclass
from typing import NamedTuple, Tuple, Union
from typing_extensions import Literal, TypedDict

class Key(Enum):
    A = 1
    B = 2
    C = 3

class Object1:
    key: Literal[Key.A]
    foo: int
class Object2:
    key: Literal[Key.B]
    bar: str

@dataclass
class Dataclass1:
    key: Literal[Key.A]
    foo: int
@dataclass
class Dataclass2:
    key: Literal[Key.B]
    foo: str

class NamedTuple1(NamedTuple):
    key: Literal[Key.A]
    foo: int
class NamedTuple2(NamedTuple):
    key: Literal[Key.B]
    foo: str

Tuple1 = Tuple[Literal[Key.A], int]
Tuple2 = Tuple[Literal[Key.B], str]

class TypedDict1(TypedDict):
    key: Literal[Key.A]
    foo: int
class TypedDict2(TypedDict):
    key: Literal[Key.B]
    foo: str

x1: Union[Object1, Object2]
if x1.key is Key.A:
    reveal_type(x1)         # N: Revealed type is "__main__.Object1"
    reveal_type(x1.key)     # N: Revealed type is "Literal[__main__.Key.A]"
else:
    reveal_type(x1)         # N: Revealed type is "__main__.Object2"
    reveal_type(x1.key)     # N: Revealed type is "Literal[__main__.Key.B]"

x2: Union[Dataclass1, Dataclass2]
if x2.key is Key.A:
    reveal_type(x2)         # N: Revealed type is "__main__.Dataclass1"
    reveal_type(x2.key)     # N: Revealed type is "Literal[__main__.Key.A]"
else:
    reveal_type(x2)         # N: Revealed type is "__main__.Dataclass2"
    reveal_type(x2.key)     # N: Revealed type is "Literal[__main__.Key.B]"

x3: Union[NamedTuple1, NamedTuple2]
if x3.key is Key.A:
    reveal_type(x3)         # N: Revealed type is "Tuple[Literal[__main__.Key.A], builtins.int, fallback=__main__.NamedTuple1]"
    reveal_type(x3.key)     # N: Revealed type is "Literal[__main__.Key.A]"
else:
    reveal_type(x3)         # N: Revealed type is "Tuple[Literal[__main__.Key.B], builtins.str, fallback=__main__.NamedTuple2]"
    reveal_type(x3.key)     # N: Revealed type is "Literal[__main__.Key.B]"
if x3[0] is Key.A:
    reveal_type(x3)         # N: Revealed type is "Tuple[Literal[__main__.Key.A], builtins.int, fallback=__main__.NamedTuple1]"
    reveal_type(x3[0])      # N: Revealed type is "Literal[__main__.Key.A]"
else:
    reveal_type(x3)         # N: Revealed type is "Tuple[Literal[__main__.Key.B], builtins.str, fallback=__main__.NamedTuple2]"
    reveal_type(x3[0])      # N: Revealed type is "Literal[__main__.Key.B]"

x4: Union[Tuple1, Tuple2]
if x4[0] is Key.A:
    reveal_type(x4)         # N: Revealed type is "Tuple[Literal[__main__.Key.A], builtins.int]"
    reveal_type(x4[0])      # N: Revealed type is "Literal[__main__.Key.A]"
else:
    reveal_type(x4)         # N: Revealed type is "Tuple[Literal[__main__.Key.B], builtins.str]"
    reveal_type(x4[0])      # N: Revealed type is "Literal[__main__.Key.B]"

x5: Union[TypedDict1, TypedDict2]
if x5["key"] is Key.A:
    reveal_type(x5)         # N: Revealed type is "TypedDict('__main__.TypedDict1', {'key': Literal[__main__.Key.A], 'foo': builtins.int})"
else:
    reveal_type(x5)         # N: Revealed type is "TypedDict('__main__.TypedDict2', {'key': Literal[__main__.Key.B], 'foo': builtins.str})"
[builtins fixtures/narrowing.pyi]

[case testNarrowingParentWithIsInstanceBasic]
from dataclasses import dataclass
from typing import NamedTuple, Tuple, Union
from typing_extensions import TypedDict

class Object1:
    key: int
class Object2:
    key: str

@dataclass
class Dataclass1:
    key: int
@dataclass
class Dataclass2:
    key: str

class NamedTuple1(NamedTuple):
    key: int
class NamedTuple2(NamedTuple):
    key: str

Tuple1 = Tuple[int]
Tuple2 = Tuple[str]

class TypedDict1(TypedDict):
    key: int
class TypedDict2(TypedDict):
    key: str

x1: Union[Object1, Object2]
if isinstance(x1.key, int):
    reveal_type(x1)         # N: Revealed type is "__main__.Object1"
else:
    reveal_type(x1)         # N: Revealed type is "__main__.Object2"

x2: Union[Dataclass1, Dataclass2]
if isinstance(x2.key, int):
    reveal_type(x2)         # N: Revealed type is "__main__.Dataclass1"
else:
    reveal_type(x2)         # N: Revealed type is "__main__.Dataclass2"

x3: Union[NamedTuple1, NamedTuple2]
if isinstance(x3.key, int):
    reveal_type(x3)         # N: Revealed type is "Tuple[builtins.int, fallback=__main__.NamedTuple1]"
else:
    reveal_type(x3)         # N: Revealed type is "Tuple[builtins.str, fallback=__main__.NamedTuple2]"
if isinstance(x3[0], int):
    reveal_type(x3)         # N: Revealed type is "Tuple[builtins.int, fallback=__main__.NamedTuple1]"
else:
    reveal_type(x3)         # N: Revealed type is "Tuple[builtins.str, fallback=__main__.NamedTuple2]"

x4: Union[Tuple1, Tuple2]
if isinstance(x4[0], int):
    reveal_type(x4)         # N: Revealed type is "Tuple[builtins.int]"
else:
    reveal_type(x4)         # N: Revealed type is "Tuple[builtins.str]"

x5: Union[TypedDict1, TypedDict2]
if isinstance(x5["key"], int):
    reveal_type(x5)         # N: Revealed type is "TypedDict('__main__.TypedDict1', {'key': builtins.int})"
else:
    reveal_type(x5)         # N: Revealed type is "TypedDict('__main__.TypedDict2', {'key': builtins.str})"
[builtins fixtures/narrowing.pyi]

[case testNarrowingParentMultipleKeys]
# flags: --warn-unreachable
from enum import Enum
from typing import Union
from typing_extensions import Literal

class Key(Enum):
    A = 1
    B = 2
    C = 3
    D = 4

class Object1:
    key: Literal[Key.A, Key.C]
class Object2:
    key: Literal[Key.B, Key.C]

x: Union[Object1, Object2]
if x.key is Key.A:
    reveal_type(x)  # N: Revealed type is "__main__.Object1"
else:
    reveal_type(x)  # N: Revealed type is "Union[__main__.Object1, __main__.Object2]"

if x.key is Key.C:
    reveal_type(x)  # N: Revealed type is "Union[__main__.Object1, __main__.Object2]"
else:
    reveal_type(x)  # N: Revealed type is "Union[__main__.Object1, __main__.Object2]"

if x.key is Key.D:
    reveal_type(x)  # E: Statement is unreachable
else:
    reveal_type(x)  # N: Revealed type is "Union[__main__.Object1, __main__.Object2]"
[builtins fixtures/tuple.pyi]

[case testNarrowingTypedDictParentMultipleKeys]
# flags: --warn-unreachable
from typing import Union
from typing_extensions import Literal, TypedDict

class TypedDict1(TypedDict):
    key: Literal['A', 'C']
class TypedDict2(TypedDict):
    key: Literal['B', 'C']

x: Union[TypedDict1, TypedDict2]
if x['key'] == 'A':
    reveal_type(x)  # N: Revealed type is "TypedDict('__main__.TypedDict1', {'key': Union[Literal['A'], Literal['C']]})"
else:
    reveal_type(x)  # N: Revealed type is "Union[TypedDict('__main__.TypedDict1', {'key': Union[Literal['A'], Literal['C']]}), TypedDict('__main__.TypedDict2', {'key': Union[Literal['B'], Literal['C']]})]"

if x['key'] == 'C':
    reveal_type(x)  # N: Revealed type is "Union[TypedDict('__main__.TypedDict1', {'key': Union[Literal['A'], Literal['C']]}), TypedDict('__main__.TypedDict2', {'key': Union[Literal['B'], Literal['C']]})]"
else:
    reveal_type(x)  # N: Revealed type is "Union[TypedDict('__main__.TypedDict1', {'key': Union[Literal['A'], Literal['C']]}), TypedDict('__main__.TypedDict2', {'key': Union[Literal['B'], Literal['C']]})]"

if x['key'] == 'D':
    reveal_type(x)  # E: Statement is unreachable
else:
    reveal_type(x)  # N: Revealed type is "Union[TypedDict('__main__.TypedDict1', {'key': Union[Literal['A'], Literal['C']]}), TypedDict('__main__.TypedDict2', {'key': Union[Literal['B'], Literal['C']]})]"
[builtins fixtures/primitives.pyi]

[case testNarrowingPartialTypedDictParentMultipleKeys]
# flags: --warn-unreachable
from typing import Union
from typing_extensions import Literal, TypedDict

class TypedDict1(TypedDict, total=False):
    key: Literal['A', 'C']
class TypedDict2(TypedDict, total=False):
    key: Literal['B', 'C']

x: Union[TypedDict1, TypedDict2]
if x['key'] == 'A':
    reveal_type(x)  # N: Revealed type is "TypedDict('__main__.TypedDict1', {'key'?: Union[Literal['A'], Literal['C']]})"
else:
    reveal_type(x)  # N: Revealed type is "Union[TypedDict('__main__.TypedDict1', {'key'?: Union[Literal['A'], Literal['C']]}), TypedDict('__main__.TypedDict2', {'key'?: Union[Literal['B'], Literal['C']]})]"

if x['key'] == 'C':
    reveal_type(x)  # N: Revealed type is "Union[TypedDict('__main__.TypedDict1', {'key'?: Union[Literal['A'], Literal['C']]}), TypedDict('__main__.TypedDict2', {'key'?: Union[Literal['B'], Literal['C']]})]"
else:
    reveal_type(x)  # N: Revealed type is "Union[TypedDict('__main__.TypedDict1', {'key'?: Union[Literal['A'], Literal['C']]}), TypedDict('__main__.TypedDict2', {'key'?: Union[Literal['B'], Literal['C']]})]"

if x['key'] == 'D':
    reveal_type(x)  # E: Statement is unreachable
else:
    reveal_type(x)  # N: Revealed type is "Union[TypedDict('__main__.TypedDict1', {'key'?: Union[Literal['A'], Literal['C']]}), TypedDict('__main__.TypedDict2', {'key'?: Union[Literal['B'], Literal['C']]})]"
[builtins fixtures/primitives.pyi]

[case testNarrowingNestedTypedDicts]
from typing import Union
from typing_extensions import TypedDict, Literal

class A(TypedDict):
    key: Literal['A']
class B(TypedDict):
    key: Literal['B']
class C(TypedDict):
    key: Literal['C']

class X(TypedDict):
    inner: Union[A, B]
class Y(TypedDict):
    inner: Union[B, C]

unknown: Union[X, Y]
if unknown['inner']['key'] == 'A':
    reveal_type(unknown)            # N: Revealed type is "TypedDict('__main__.X', {'inner': Union[TypedDict('__main__.A', {'key': Literal['A']}), TypedDict('__main__.B', {'key': Literal['B']})]})"
    reveal_type(unknown['inner'])   # N: Revealed type is "TypedDict('__main__.A', {'key': Literal['A']})"
if unknown['inner']['key'] == 'B':
    reveal_type(unknown)            # N: Revealed type is "Union[TypedDict('__main__.X', {'inner': Union[TypedDict('__main__.A', {'key': Literal['A']}), TypedDict('__main__.B', {'key': Literal['B']})]}), TypedDict('__main__.Y', {'inner': Union[TypedDict('__main__.B', {'key': Literal['B']}), TypedDict('__main__.C', {'key': Literal['C']})]})]"
    reveal_type(unknown['inner'])   # N: Revealed type is "TypedDict('__main__.B', {'key': Literal['B']})"
if unknown['inner']['key'] == 'C':
    reveal_type(unknown)            # N: Revealed type is "TypedDict('__main__.Y', {'inner': Union[TypedDict('__main__.B', {'key': Literal['B']}), TypedDict('__main__.C', {'key': Literal['C']})]})"
    reveal_type(unknown['inner'])   # N: Revealed type is "TypedDict('__main__.C', {'key': Literal['C']})"
[builtins fixtures/primitives.pyi]

[case testNarrowingParentWithMultipleParents]
from enum import Enum
from typing import Union
from typing_extensions import Literal

class Key(Enum):
    A = 1
    B = 2
    C = 3

class Object1:
    key: Literal[Key.A]
class Object2:
    key: Literal[Key.B]
class Object3:
    key: Literal[Key.C]
class Object4:
    key: str

x: Union[Object1, Object2, Object3, Object4]
if x.key is Key.A:
    reveal_type(x)  # N: Revealed type is "__main__.Object1"
else:
    reveal_type(x)  # N: Revealed type is "Union[__main__.Object2, __main__.Object3, __main__.Object4]"

if isinstance(x.key, str):
    reveal_type(x)  # N: Revealed type is "__main__.Object4"
else:
    reveal_type(x)  # N: Revealed type is "Union[__main__.Object1, __main__.Object2, __main__.Object3]"
[builtins fixtures/isinstance.pyi]

[case testNarrowingParentsWithGenerics]
from typing import Union, TypeVar, Generic

T = TypeVar('T')
class Wrapper(Generic[T]):
    key: T

x: Union[Wrapper[int], Wrapper[str]]
if isinstance(x.key, int):
    reveal_type(x)  # N: Revealed type is "__main__.Wrapper[builtins.int]"
else:
    reveal_type(x)  # N: Revealed type is "__main__.Wrapper[builtins.str]"
[builtins fixtures/isinstance.pyi]

[case testNarrowingParentWithParentMixtures]
from enum import Enum
from typing import Union, NamedTuple
from typing_extensions import Literal, TypedDict

class Key(Enum):
    A = 1
    B = 2
    C = 3

class KeyedObject:
    key: Literal[Key.A]
class KeyedTypedDict(TypedDict):
    key: Literal[Key.B]
class KeyedNamedTuple(NamedTuple):
    key: Literal[Key.C]

ok_mixture: Union[KeyedObject, KeyedNamedTuple]
if ok_mixture.key is Key.A:
    reveal_type(ok_mixture)             # N: Revealed type is "__main__.KeyedObject"
else:
    reveal_type(ok_mixture)             # N: Revealed type is "Tuple[Literal[__main__.Key.C], fallback=__main__.KeyedNamedTuple]"

impossible_mixture: Union[KeyedObject, KeyedTypedDict]
if impossible_mixture.key is Key.A:     # E: Item "KeyedTypedDict" of "Union[KeyedObject, KeyedTypedDict]" has no attribute "key"
    reveal_type(impossible_mixture)     # N: Revealed type is "Union[__main__.KeyedObject, TypedDict('__main__.KeyedTypedDict', {'key': Literal[__main__.Key.B]})]"
else:
    reveal_type(impossible_mixture)     # N: Revealed type is "Union[__main__.KeyedObject, TypedDict('__main__.KeyedTypedDict', {'key': Literal[__main__.Key.B]})]"

if impossible_mixture["key"] is Key.A:  # E: Value of type "Union[KeyedObject, KeyedTypedDict]" is not indexable
    reveal_type(impossible_mixture)     # N: Revealed type is "Union[__main__.KeyedObject, TypedDict('__main__.KeyedTypedDict', {'key': Literal[__main__.Key.B]})]"
else:
    reveal_type(impossible_mixture)     # N: Revealed type is "Union[__main__.KeyedObject, TypedDict('__main__.KeyedTypedDict', {'key': Literal[__main__.Key.B]})]"

weird_mixture: Union[KeyedTypedDict, KeyedNamedTuple]
if weird_mixture["key"] is Key.B:       # E: No overload variant of "__getitem__" of "tuple" matches argument type "str" \
                                        # N: Possible overload variants: \
                                        # N:     def __getitem__(self, int, /) -> Literal[Key.C] \
                                        # N:     def __getitem__(self, slice, /) -> Tuple[Literal[Key.C], ...]
    reveal_type(weird_mixture)          # N: Revealed type is "Union[TypedDict('__main__.KeyedTypedDict', {'key': Literal[__main__.Key.B]}), Tuple[Literal[__main__.Key.C], fallback=__main__.KeyedNamedTuple]]"
else:
    reveal_type(weird_mixture)          # N: Revealed type is "Union[TypedDict('__main__.KeyedTypedDict', {'key': Literal[__main__.Key.B]}), Tuple[Literal[__main__.Key.C], fallback=__main__.KeyedNamedTuple]]"

if weird_mixture[0] is Key.B:           # E: TypedDict key must be a string literal; expected one of ("key")
    reveal_type(weird_mixture)          # N: Revealed type is "Union[TypedDict('__main__.KeyedTypedDict', {'key': Literal[__main__.Key.B]}), Tuple[Literal[__main__.Key.C], fallback=__main__.KeyedNamedTuple]]"
else:
    reveal_type(weird_mixture)          # N: Revealed type is "Union[TypedDict('__main__.KeyedTypedDict', {'key': Literal[__main__.Key.B]}), Tuple[Literal[__main__.Key.C], fallback=__main__.KeyedNamedTuple]]"
[builtins fixtures/tuple.pyi]
[typing fixtures/typing-full.pyi]

[case testNarrowingParentWithProperties]
from enum import Enum
from typing import Union
from typing_extensions import Literal

class Key(Enum):
    A = 1
    B = 2
    C = 3

class Object1:
    key: Literal[Key.A]

class Object2:
    @property
    def key(self) -> Literal[Key.A]: ...

class Object3:
    @property
    def key(self) -> Literal[Key.B]: ...

x: Union[Object1, Object2, Object3]
if x.key is Key.A:
    reveal_type(x)  # N: Revealed type is "Union[__main__.Object1, __main__.Object2]"
else:
    reveal_type(x)  # N: Revealed type is "__main__.Object3"
[builtins fixtures/property.pyi]

[case testNarrowingParentWithAny]
from enum import Enum
from typing import Union, Any
from typing_extensions import Literal

class Key(Enum):
    A = 1
    B = 2
    C = 3

class Object1:
    key: Literal[Key.A]

class Object2:
    key: Literal[Key.B]

x: Union[Object1, Object2, Any]
if x.key is Key.A:
    reveal_type(x.key)  # N: Revealed type is "Literal[__main__.Key.A]"
    reveal_type(x)      # N: Revealed type is "Union[__main__.Object1, Any]"
else:
    # TODO: Is this a bug? Should we skip inferring Any for singleton types?
    reveal_type(x.key)  # N: Revealed type is "Union[Any, Literal[__main__.Key.B]]"
    reveal_type(x)      # N: Revealed type is "Union[__main__.Object1, __main__.Object2, Any]"
[builtins fixtures/tuple.pyi]

[case testNarrowingParentsHierarchy]
from typing import Union
from typing_extensions import Literal
from enum import Enum

class Key(Enum):
    A = 1
    B = 2
    C = 3

class Parent1:
    child: Union[Child1, Child2]
class Parent2:
    child: Union[Child2, Child3]
class Parent3:
    child: Union[Child3, Child1]

class Child1:
    main: Literal[Key.A]
    same_for_1_and_2: Literal[Key.A]
class Child2:
    main: Literal[Key.B]
    same_for_1_and_2: Literal[Key.A]
class Child3:
    main: Literal[Key.C]
    same_for_1_and_2: Literal[Key.B]

x: Union[Parent1, Parent2, Parent3]
if x.child.main is Key.A:
    reveal_type(x)          # N: Revealed type is "Union[__main__.Parent1, __main__.Parent3]"
    reveal_type(x.child)    # N: Revealed type is "__main__.Child1"
else:
    reveal_type(x)          # N: Revealed type is "Union[__main__.Parent1, __main__.Parent2, __main__.Parent3]"
    reveal_type(x.child)    # N: Revealed type is "Union[__main__.Child2, __main__.Child3]"

if x.child.same_for_1_and_2 is Key.A:
    reveal_type(x)          # N: Revealed type is "Union[__main__.Parent1, __main__.Parent2, __main__.Parent3]"
    reveal_type(x.child)    # N: Revealed type is "Union[__main__.Child1, __main__.Child2]"
else:
    reveal_type(x)          # N: Revealed type is "Union[__main__.Parent2, __main__.Parent3]"
    reveal_type(x.child)    # N: Revealed type is "__main__.Child3"

y: Union[Parent1, Parent2]
if y.child.main is Key.A:
    reveal_type(y)          # N: Revealed type is "__main__.Parent1"
    reveal_type(y.child)    # N: Revealed type is "__main__.Child1"
else:
    reveal_type(y)          # N: Revealed type is "Union[__main__.Parent1, __main__.Parent2]"
    reveal_type(y.child)    # N: Revealed type is "Union[__main__.Child2, __main__.Child3]"

if y.child.same_for_1_and_2 is Key.A:
    reveal_type(y)          # N: Revealed type is "Union[__main__.Parent1, __main__.Parent2]"
    reveal_type(y.child)    # N: Revealed type is "Union[__main__.Child1, __main__.Child2]"
else:
    reveal_type(y)          # N: Revealed type is "__main__.Parent2"
    reveal_type(y.child)    # N: Revealed type is "__main__.Child3"
[builtins fixtures/tuple.pyi]

[case testNarrowingParentsHierarchyGenerics]
from typing import Generic, TypeVar, Union

T = TypeVar('T')
class Model(Generic[T]):
    attr: T
class A:
    model: Model[int]
class B:
    model: Model[str]

x: Union[A, B]
if isinstance(x.model.attr, int):
    reveal_type(x)          # N: Revealed type is "__main__.A"
    reveal_type(x.model)    # N: Revealed type is "__main__.Model[builtins.int]"
else:
    reveal_type(x)          # N: Revealed type is "__main__.B"
    reveal_type(x.model)    # N: Revealed type is "__main__.Model[builtins.str]"
[builtins fixtures/isinstance.pyi]

[case testNarrowingParentsHierarchyTypedDict]
# flags: --warn-unreachable
from typing import Union
from typing_extensions import TypedDict, Literal
from enum import Enum

class Key(Enum):
    A = 1
    B = 2
    C = 3

class Parent1(TypedDict):
    model: Model1
    foo: int

class Parent2(TypedDict):
    model: Model2
    bar: str

class Model1(TypedDict):
    key: Literal[Key.A]

class Model2(TypedDict):
    key: Literal[Key.B]

x: Union[Parent1, Parent2]
if x["model"]["key"] is Key.A:
    reveal_type(x)              # N: Revealed type is "TypedDict('__main__.Parent1', {'model': TypedDict('__main__.Model1', {'key': Literal[__main__.Key.A]}), 'foo': builtins.int})"
    reveal_type(x["model"])     # N: Revealed type is "TypedDict('__main__.Model1', {'key': Literal[__main__.Key.A]})"
else:
    reveal_type(x)              # N: Revealed type is "TypedDict('__main__.Parent2', {'model': TypedDict('__main__.Model2', {'key': Literal[__main__.Key.B]}), 'bar': builtins.str})"
    reveal_type(x["model"])     # N: Revealed type is "TypedDict('__main__.Model2', {'key': Literal[__main__.Key.B]})"

y: Union[Parent1, Parent2]
if y["model"]["key"] is Key.C:
    reveal_type(y)              # E: Statement is unreachable
    reveal_type(y["model"])
else:
    reveal_type(y)              # N: Revealed type is "Union[TypedDict('__main__.Parent1', {'model': TypedDict('__main__.Model1', {'key': Literal[__main__.Key.A]}), 'foo': builtins.int}), TypedDict('__main__.Parent2', {'model': TypedDict('__main__.Model2', {'key': Literal[__main__.Key.B]}), 'bar': builtins.str})]"
    reveal_type(y["model"])     # N: Revealed type is "Union[TypedDict('__main__.Model1', {'key': Literal[__main__.Key.A]}), TypedDict('__main__.Model2', {'key': Literal[__main__.Key.B]})]"
[builtins fixtures/tuple.pyi]

[case testNarrowingParentsHierarchyTypedDictWithStr]
# flags: --warn-unreachable
from typing import Union
from typing_extensions import TypedDict, Literal

class Parent1(TypedDict):
    model: Model1
    foo: int

class Parent2(TypedDict):
    model: Model2
    bar: str

class Model1(TypedDict):
    key: Literal['A']

class Model2(TypedDict):
    key: Literal['B']

x: Union[Parent1, Parent2]
if x["model"]["key"] == 'A':
    reveal_type(x)              # N: Revealed type is "TypedDict('__main__.Parent1', {'model': TypedDict('__main__.Model1', {'key': Literal['A']}), 'foo': builtins.int})"
    reveal_type(x["model"])     # N: Revealed type is "TypedDict('__main__.Model1', {'key': Literal['A']})"
else:
    reveal_type(x)              # N: Revealed type is "TypedDict('__main__.Parent2', {'model': TypedDict('__main__.Model2', {'key': Literal['B']}), 'bar': builtins.str})"
    reveal_type(x["model"])     # N: Revealed type is "TypedDict('__main__.Model2', {'key': Literal['B']})"

y: Union[Parent1, Parent2]
if y["model"]["key"] == 'C':
    reveal_type(y)              # E: Statement is unreachable
    reveal_type(y["model"])
else:
    reveal_type(y)              # N: Revealed type is "Union[TypedDict('__main__.Parent1', {'model': TypedDict('__main__.Model1', {'key': Literal['A']}), 'foo': builtins.int}), TypedDict('__main__.Parent2', {'model': TypedDict('__main__.Model2', {'key': Literal['B']}), 'bar': builtins.str})]"
    reveal_type(y["model"])     # N: Revealed type is "Union[TypedDict('__main__.Model1', {'key': Literal['A']}), TypedDict('__main__.Model2', {'key': Literal['B']})]"
[builtins fixtures/primitives.pyi]

[case testNarrowingExprPropagation]
from typing import Union
from typing_extensions import Literal

class A:
    tag: Literal['A']

class B:
    tag: Literal['B']

abo: Union[A, B, None]

if abo is not None and abo.tag == "A":
    reveal_type(abo.tag) # N: Revealed type is "Literal['A']"
    reveal_type(abo) # N: Revealed type is "__main__.A"

if not (abo is None or abo.tag != "B"):
    reveal_type(abo.tag) # N: Revealed type is "Literal['B']"
    reveal_type(abo) # N: Revealed type is "__main__.B"
[builtins fixtures/primitives.pyi]

[case testNarrowingEqualityFlipFlop]
# flags: --warn-unreachable --strict-equality
from typing_extensions import Literal, Final
from enum import Enum

class State(Enum):
    A = 1
    B = 2

class FlipFlopEnum:
    def __init__(self) -> None:
        self.state = State.A

    def mutate(self) -> None:
        self.state = State.B if self.state == State.A else State.A

class FlipFlopStr:
    def __init__(self) -> None:
        self.state = "state-1"

    def mutate(self) -> None:
        self.state = "state-2" if self.state == "state-1" else "state-1"


def test1(switch: FlipFlopStr) -> None:
    # Naively, we might assume the 'assert' here would narrow the type to
    # Literal["state-1"]. However, doing this ends up breaking a fair number of real-world
    # code (usually test cases) that looks similar to this function: e.g. checks
    # to make sure a field was mutated to some particular value.
    #
    # And since mypy can't really reason about state mutation, we take a conservative
    # approach and avoid narrowing anything here.

    assert switch.state == "state-1"
    reveal_type(switch.state)          # N: Revealed type is "builtins.str"

    switch.mutate()

    assert switch.state == "state-2"
    reveal_type(switch.state)          # N: Revealed type is "builtins.str"

def test2(switch: FlipFlopEnum) -> None:
    # This is the same thing as 'test1', except we use enums, which we allow to be narrowed
    # to literals.

    assert switch.state == State.A
    reveal_type(switch.state)          # N: Revealed type is "Literal[__main__.State.A]"

    switch.mutate()

    assert switch.state == State.B     # E: Non-overlapping equality check (left operand type: "Literal[State.A]", right operand type: "Literal[State.B]")
    reveal_type(switch.state)          # E: Statement is unreachable

def test3(switch: FlipFlopEnum) -> None:
    # Same thing, but using 'is' comparisons. Previously mypy's behaviour differed
    # here, narrowing when using 'is', but not when using '=='.

    assert switch.state is State.A
    reveal_type(switch.state)          # N: Revealed type is "Literal[__main__.State.A]"

    switch.mutate()

    assert switch.state is State.B     # E: Non-overlapping identity check (left operand type: "Literal[State.A]", right operand type: "Literal[State.B]")
    reveal_type(switch.state)          # E: Statement is unreachable
[builtins fixtures/primitives.pyi]

[case testNarrowingEqualityRequiresExplicitStrLiteral]
from typing_extensions import Literal, Final

A_final: Final = "A"
A_literal: Literal["A"]

# Neither the LHS nor the RHS are explicit literals, so regrettably nothing
# is narrowed here -- see 'testNarrowingEqualityFlipFlop' for an example of
# why more precise inference here is problematic.
x_str: str
if x_str == "A":
    reveal_type(x_str)  # N: Revealed type is "builtins.str"
else:
    reveal_type(x_str)  # N: Revealed type is "builtins.str"
reveal_type(x_str)      # N: Revealed type is "builtins.str"

if x_str == A_final:
    reveal_type(x_str)  # N: Revealed type is "builtins.str"
else:
    reveal_type(x_str)  # N: Revealed type is "builtins.str"
reveal_type(x_str)      # N: Revealed type is "builtins.str"

# But the RHS is a literal, so we can at least narrow the 'if' case now.
if x_str == A_literal:
    reveal_type(x_str)  # N: Revealed type is "Literal['A']"
else:
    reveal_type(x_str)  # N: Revealed type is "builtins.str"
reveal_type(x_str)      # N: Revealed type is "builtins.str"

# But in these two cases, the LHS is a literal/literal-like type. So we
# assume the user *does* want literal-based narrowing and narrow accordingly
# regardless of whether the RHS is an explicit literal or not.
x_union: Literal["A", "B", None]
if x_union == A_final:
    reveal_type(x_union)  # N: Revealed type is "Literal['A']"
else:
    reveal_type(x_union)  # N: Revealed type is "Union[Literal['B'], None]"
reveal_type(x_union)      # N: Revealed type is "Union[Literal['A'], Literal['B'], None]"

if x_union == A_literal:
    reveal_type(x_union)  # N: Revealed type is "Literal['A']"
else:
    reveal_type(x_union)  # N: Revealed type is "Union[Literal['B'], None]"
reveal_type(x_union)      # N: Revealed type is "Union[Literal['A'], Literal['B'], None]"
[builtins fixtures/primitives.pyi]

[case testNarrowingEqualityRequiresExplicitEnumLiteral]
from typing import Union
from typing_extensions import Literal, Final
from enum import Enum

class Foo(Enum):
    A = 1
    B = 2

A_final: Final = Foo.A
A_literal: Literal[Foo.A]

# Note this is unlike testNarrowingEqualityRequiresExplicitStrLiteral
# See also testNarrowingEqualityFlipFlop
x1: Foo
if x1 == Foo.A:
    reveal_type(x1)  # N: Revealed type is "Literal[__main__.Foo.A]"
else:
    reveal_type(x1)  # N: Revealed type is "Literal[__main__.Foo.B]"

x2: Foo
if x2 == A_final:
    reveal_type(x2)  # N: Revealed type is "Literal[__main__.Foo.A]"
else:
    reveal_type(x2)  # N: Revealed type is "Literal[__main__.Foo.B]"

# But we let this narrow since there's an explicit literal in the RHS.
x3: Foo
if x3 == A_literal:
    reveal_type(x3)  # N: Revealed type is "Literal[__main__.Foo.A]"
else:
    reveal_type(x3)  # N: Revealed type is "Literal[__main__.Foo.B]"


class SingletonFoo(Enum):
    A = "A"

def bar(x: Union[SingletonFoo, Foo], y: SingletonFoo) -> None:
    if x == y:
        reveal_type(x)  # N: Revealed type is "Literal[__main__.SingletonFoo.A]"
[builtins fixtures/primitives.pyi]

[case testNarrowingEqualityDisabledForCustomEquality]
from typing import Union
from typing_extensions import Literal
from enum import Enum

class Custom:
    def __eq__(self, other: object) -> bool: return True

class Default: pass

x1: Union[Custom, Literal[1], Literal[2]]
if x1 == 1:
    reveal_type(x1)  # N: Revealed type is "Union[__main__.Custom, Literal[1], Literal[2]]"
else:
    reveal_type(x1)  # N: Revealed type is "Union[__main__.Custom, Literal[1], Literal[2]]"

x2: Union[Default, Literal[1], Literal[2]]
if x2 == 1:
    reveal_type(x2)  # N: Revealed type is "Literal[1]"
else:
    reveal_type(x2)  # N: Revealed type is "Union[__main__.Default, Literal[2]]"

class CustomEnum(Enum):
    A = 1
    B = 2

    def __eq__(self, other: object) -> bool: return True

x3: CustomEnum
key: Literal[CustomEnum.A]
if x3 == key:
    reveal_type(x3)  # N: Revealed type is "__main__.CustomEnum"
else:
    reveal_type(x3)  # N: Revealed type is "__main__.CustomEnum"

# For comparison, this narrows since we bypass __eq__
if x3 is key:
    reveal_type(x3)  # N: Revealed type is "Literal[__main__.CustomEnum.A]"
else:
    reveal_type(x3)  # N: Revealed type is "Literal[__main__.CustomEnum.B]"
[builtins fixtures/primitives.pyi]

[case testNarrowingEqualityDisabledForCustomEqualityChain]
# flags: --strict-equality --warn-unreachable
from typing import Union
from typing_extensions import Literal

class Custom:
    def __eq__(self, other: object) -> bool: return True

class Default: pass

x: Literal[1, 2, None]
y: Custom
z: Default

# We could maybe try doing something clever, but for simplicity we
# treat the whole chain as contaminated and mostly disable narrowing.
#
# The only exception is that we do at least strip away the 'None'. We
# (perhaps optimistically) assume no custom class would be pathological
# enough to declare itself to be equal to None and so permit this narrowing,
# since it's often convenient in practice.
if 1 == x == y:
    reveal_type(x)   # N: Revealed type is "Union[Literal[1], Literal[2]]"
    reveal_type(y)   # N: Revealed type is "__main__.Custom"
else:
    reveal_type(x)   # N: Revealed type is "Union[Literal[1], Literal[2], None]"
    reveal_type(y)   # N: Revealed type is "__main__.Custom"

# No contamination here
if 1 == x == z:      # E: Non-overlapping equality check (left operand type: "Optional[Literal[1, 2]]", right operand type: "Default")
    reveal_type(x)   # E: Statement is unreachable
    reveal_type(z)
else:
    reveal_type(x)   # N: Revealed type is "Union[Literal[1], Literal[2], None]"
    reveal_type(z)   # N: Revealed type is "__main__.Default"
[builtins fixtures/primitives.pyi]

[case testNarrowingUnreachableCases]
# flags: --strict-equality --warn-unreachable
from typing import Union
from typing_extensions import Literal

a: Literal[1]
b: Literal[1, 2]
c: Literal[2, 3]

if a == b == c:
    reveal_type(a)  # E: Statement is unreachable
    reveal_type(b)
    reveal_type(c)
else:
    reveal_type(a)  # N: Revealed type is "Literal[1]"
    reveal_type(b)  # N: Revealed type is "Union[Literal[1], Literal[2]]"
    reveal_type(c)  # N: Revealed type is "Union[Literal[2], Literal[3]]"

if a == a == a:
    reveal_type(a)  # N: Revealed type is "Literal[1]"
else:
    reveal_type(a)  # E: Statement is unreachable

if a == a == b:
    reveal_type(a)  # N: Revealed type is "Literal[1]"
    reveal_type(b)  # N: Revealed type is "Literal[1]"
else:
    reveal_type(a)  # N: Revealed type is "Literal[1]"
    reveal_type(b)  # N: Revealed type is "Literal[2]"

# In this case, it's ok for 'b' to narrow down to Literal[1] in the else case
# since that's the only way 'b == 2' can be false
if b == 2:
    reveal_type(b)  # N: Revealed type is "Literal[2]"
else:
    reveal_type(b)  # N: Revealed type is "Literal[1]"

# But in this case, we can't conclude anything about the else case. This expression
# could end up being either '2 == 2 == 3' or '1 == 2 == 2', which means we can't
# conclude anything.
if b == 2 == c:
    reveal_type(b)  # N: Revealed type is "Literal[2]"
    reveal_type(c)  # N: Revealed type is "Literal[2]"
else:
    reveal_type(b)  # N: Revealed type is "Union[Literal[1], Literal[2]]"
    reveal_type(c)  # N: Revealed type is "Union[Literal[2], Literal[3]]"
[builtins fixtures/primitives.pyi]

[case testNarrowingUnreachableCases2]
# flags: --strict-equality --warn-unreachable
from typing import Union
from typing_extensions import Literal

a: Literal[1, 2, 3, 4]
b: Literal[1, 2, 3, 4]

if a == b == 1:
    reveal_type(a)  # N: Revealed type is "Literal[1]"
    reveal_type(b)  # N: Revealed type is "Literal[1]"
elif a == b == 2:
    reveal_type(a)  # N: Revealed type is "Literal[2]"
    reveal_type(b)  # N: Revealed type is "Literal[2]"
elif a == b == 3:
    reveal_type(a)  # N: Revealed type is "Literal[3]"
    reveal_type(b)  # N: Revealed type is "Literal[3]"
elif a == b == 4:
    reveal_type(a)  # N: Revealed type is "Literal[4]"
    reveal_type(b)  # N: Revealed type is "Literal[4]"
else:
    # This branch is reachable if a == 1 and b == 2, for example.
    reveal_type(a)  # N: Revealed type is "Union[Literal[1], Literal[2], Literal[3], Literal[4]]"
    reveal_type(b)  # N: Revealed type is "Union[Literal[1], Literal[2], Literal[3], Literal[4]]"

if a == a == 1:
    reveal_type(a)  # N: Revealed type is "Literal[1]"
elif a == a == 2:
    reveal_type(a)  # N: Revealed type is "Literal[2]"
elif a == a == 3:
    reveal_type(a)  # N: Revealed type is "Literal[3]"
elif a == a == 4:
    reveal_type(a)  # N: Revealed type is "Literal[4]"
else:
    # In contrast, this branch must be unreachable: we assume (maybe naively)
    # that 'a' won't be mutated in the middle of the expression.
    reveal_type(a)  # E: Statement is unreachable
    reveal_type(b)
[builtins fixtures/primitives.pyi]

[case testNarrowingLiteralTruthiness]
from typing import Union
from typing_extensions import Literal

str_or_false: Union[Literal[False], str]

if str_or_false:
    reveal_type(str_or_false)   # N: Revealed type is "builtins.str"
else:
    reveal_type(str_or_false)   # N: Revealed type is "Union[Literal[False], Literal['']]"

true_or_false: Literal[True, False]

if true_or_false:
    reveal_type(true_or_false)  # N: Revealed type is "Literal[True]"
else:
    reveal_type(true_or_false)  # N: Revealed type is "Literal[False]"
[builtins fixtures/primitives.pyi]

[case testNarrowingFalseyToLiteral]
from typing import Union

a: str
b: bytes
c: int
d: Union[str, bytes, int]

if not a:
    reveal_type(a)  # N: Revealed type is "Literal['']"
if not b:
    reveal_type(b)  # N: Revealed type is "Literal[b'']"
if not c:
    reveal_type(c)  # N: Revealed type is "Literal[0]"
if not d:
    reveal_type(d)  # N: Revealed type is "Union[Literal[''], Literal[b''], Literal[0]]"

[case testNarrowingIsInstanceFinalSubclass]
# flags: --warn-unreachable

from typing import final

class N: ...
@final
class F1: ...
@final
class F2: ...

n: N
f1: F1

if isinstance(f1, F1):
    reveal_type(f1)  # N: Revealed type is "__main__.F1"
else:
    reveal_type(f1)  # E: Statement is unreachable

if isinstance(n, F1):  # E: Subclass of "N" and "F1" cannot exist: "F1" is final
    reveal_type(n)  # E: Statement is unreachable
else:
    reveal_type(n)  # N: Revealed type is "__main__.N"

if isinstance(f1, N):  # E: Subclass of "F1" and "N" cannot exist: "F1" is final
    reveal_type(f1)  # E: Statement is unreachable
else:
    reveal_type(f1)  # N: Revealed type is "__main__.F1"

if isinstance(f1, F2):  # E: Subclass of "F1" and "F2" cannot exist: "F1" is final \
                        # E: Subclass of "F1" and "F2" cannot exist: "F2" is final
    reveal_type(f1)  # E: Statement is unreachable
else:
    reveal_type(f1)  # N: Revealed type is "__main__.F1"
[builtins fixtures/isinstance.pyi]


[case testNarrowingIsInstanceFinalSubclassWithUnions]
# flags: --warn-unreachable

from typing import final, Union

class N: ...
@final
class F1: ...
@final
class F2: ...

n_f1: Union[N, F1]
n_f2: Union[N, F2]
f1_f2: Union[F1, F2]

if isinstance(n_f1, F1):
    reveal_type(n_f1)  # N: Revealed type is "__main__.F1"
else:
    reveal_type(n_f1)  # N: Revealed type is "__main__.N"

if isinstance(n_f2, F1):  # E: Subclass of "N" and "F1" cannot exist: "F1" is final \
                          # E: Subclass of "F2" and "F1" cannot exist: "F2" is final \
                          # E: Subclass of "F2" and "F1" cannot exist: "F1" is final
    reveal_type(n_f2)  # E: Statement is unreachable
else:
    reveal_type(n_f2)  # N: Revealed type is "Union[__main__.N, __main__.F2]"

if isinstance(f1_f2, F1):
    reveal_type(f1_f2)  # N: Revealed type is "__main__.F1"
else:
    reveal_type(f1_f2)  # N: Revealed type is "__main__.F2"
[builtins fixtures/isinstance.pyi]


[case testNarrowingIsSubclassFinalSubclassWithTypeVar]
# flags: --warn-unreachable

from typing import final, Type, TypeVar

@final
class A: ...
@final
class B: ...

T = TypeVar("T", A, B)

def f(cls: Type[T]) -> T:
    if issubclass(cls, A):
        reveal_type(cls)  # N: Revealed type is "Type[__main__.A]"
        x: bool
        if x:
            return A()
        else:
            return B()  # E: Incompatible return value type (got "B", expected "A")
    assert False

reveal_type(f(A))  # N: Revealed type is "__main__.A"
reveal_type(f(B))  # N: Revealed type is "__main__.B"
[builtins fixtures/isinstance.pyi]


[case testNarrowingLiteralIdentityCheck]
from typing import Union
from typing_extensions import Literal

str_or_false: Union[Literal[False], str]

if str_or_false is not False:
    reveal_type(str_or_false)   # N: Revealed type is "builtins.str"
else:
    reveal_type(str_or_false)   # N: Revealed type is "Literal[False]"

if str_or_false is False:
    reveal_type(str_or_false)  # N: Revealed type is "Literal[False]"
else:
    reveal_type(str_or_false)  # N: Revealed type is "builtins.str"

str_or_true: Union[Literal[True], str]

if str_or_true is True:
    reveal_type(str_or_true)  # N: Revealed type is "Literal[True]"
else:
    reveal_type(str_or_true)  # N: Revealed type is "builtins.str"

if str_or_true is not True:
    reveal_type(str_or_true)  # N: Revealed type is "builtins.str"
else:
    reveal_type(str_or_true)  # N: Revealed type is "Literal[True]"

str_or_bool_literal: Union[Literal[False], Literal[True], str]

if str_or_bool_literal is not True:
    reveal_type(str_or_bool_literal)  # N: Revealed type is "Union[Literal[False], builtins.str]"
else:
    reveal_type(str_or_bool_literal)  # N: Revealed type is "Literal[True]"

if str_or_bool_literal is not True and str_or_bool_literal is not False:
    reveal_type(str_or_bool_literal)  # N: Revealed type is "builtins.str"
else:
    reveal_type(str_or_bool_literal)  # N: Revealed type is "builtins.bool"
[builtins fixtures/primitives.pyi]

[case testNarrowingBooleanIdentityCheck]
from typing import Optional
from typing_extensions import Literal

bool_val: bool

if bool_val is not False:
    reveal_type(bool_val)   # N: Revealed type is "Literal[True]"
else:
    reveal_type(bool_val)   # N: Revealed type is "Literal[False]"

opt_bool_val: Optional[bool]

if opt_bool_val is not None:
    reveal_type(opt_bool_val)   # N: Revealed type is "builtins.bool"

if opt_bool_val is not False:
    reveal_type(opt_bool_val)   # N: Revealed type is "Union[Literal[True], None]"
else:
    reveal_type(opt_bool_val)   # N: Revealed type is "Literal[False]"
[builtins fixtures/primitives.pyi]

[case testNarrowingBooleanTruthiness]
from typing import Optional
from typing_extensions import Literal

bool_val: bool

if bool_val:
    reveal_type(bool_val)   # N: Revealed type is "Literal[True]"
else:
    reveal_type(bool_val)   # N: Revealed type is "Literal[False]"
reveal_type(bool_val)  # N: Revealed type is "builtins.bool"

opt_bool_val: Optional[bool]

if opt_bool_val:
    reveal_type(opt_bool_val)   # N: Revealed type is "Literal[True]"
else:
    reveal_type(opt_bool_val)   # N: Revealed type is "Union[Literal[False], None]"
reveal_type(opt_bool_val)   # N: Revealed type is "Union[builtins.bool, None]"
[builtins fixtures/primitives.pyi]

[case testNarrowingBooleanBoolOp]
from typing import Optional
from typing_extensions import Literal

bool_a: bool
bool_b: bool

if bool_a and bool_b:
   reveal_type(bool_a) # N: Revealed type is "Literal[True]"
   reveal_type(bool_b) # N: Revealed type is "Literal[True]"
else:
   reveal_type(bool_a) # N: Revealed type is "builtins.bool"
   reveal_type(bool_b) # N: Revealed type is "builtins.bool"

if not bool_a or bool_b:
   reveal_type(bool_a) # N: Revealed type is "builtins.bool"
   reveal_type(bool_b) # N: Revealed type is "builtins.bool"
else:
   reveal_type(bool_a) # N: Revealed type is "Literal[True]"
   reveal_type(bool_b) # N: Revealed type is "Literal[False]"

if True and bool_b:
   reveal_type(bool_b) # N: Revealed type is "Literal[True]"

x = True and bool_b
reveal_type(x) # N: Revealed type is "builtins.bool"
[builtins fixtures/primitives.pyi]

[case testNarrowingTypedDictUsingEnumLiteral]
from typing import Union
from typing_extensions import TypedDict, Literal
from enum import Enum

class E(Enum):
    FOO = "a"
    BAR = "b"

class Foo(TypedDict):
    tag: Literal[E.FOO]
    x: int

class Bar(TypedDict):
    tag: Literal[E.BAR]
    y: int

def f(d: Union[Foo, Bar]) -> None:
    assert d['tag'] == E.FOO
    d['x']
    reveal_type(d)  # N: Revealed type is "TypedDict('__main__.Foo', {'tag': Literal[__main__.E.FOO], 'x': builtins.int})"
[builtins fixtures/dict.pyi]

[case testNarrowingUsingMetaclass]
from typing import Type

class M(type):
    pass

class C: pass

def f(t: Type[C]) -> None:
    if type(t) is M:
        reveal_type(t)  # N: Revealed type is "Type[__main__.C]"
    else:
        reveal_type(t)  # N: Revealed type is "Type[__main__.C]"
    if type(t) is not M:
        reveal_type(t)  # N: Revealed type is "Type[__main__.C]"
    else:
        reveal_type(t)  # N: Revealed type is "Type[__main__.C]"
    reveal_type(t)  # N: Revealed type is "Type[__main__.C]"

[case testNarrowingUsingTypeVar]
from typing import Type, TypeVar

class A: pass
class B(A): pass

T = TypeVar("T", bound=A)

def f(t: Type[T], a: A, b: B) -> None:
    if type(a) is t:
        reveal_type(a)  # N: Revealed type is "T`-1"
    else:
        reveal_type(a)  # N: Revealed type is "__main__.A"

    if type(b) is t:
        reveal_type(b)  # N: Revealed type is "Never"
    else:
        reveal_type(b)  # N: Revealed type is "__main__.B"

[case testNarrowingNestedUnionOfTypedDicts]
from typing import Union
from typing_extensions import Literal, TypedDict

class A(TypedDict):
    tag: Literal["A"]
    a: int

class B(TypedDict):
    tag: Literal["B"]
    b: int

class C(TypedDict):
    tag: Literal["C"]
    c: int

AB = Union[A, B]
ABC = Union[AB, C]
abc: ABC

if abc["tag"] == "A":
    reveal_type(abc) # N: Revealed type is "TypedDict('__main__.A', {'tag': Literal['A'], 'a': builtins.int})"
elif abc["tag"] == "C":
    reveal_type(abc) # N: Revealed type is "TypedDict('__main__.C', {'tag': Literal['C'], 'c': builtins.int})"
else:
    reveal_type(abc) # N: Revealed type is "TypedDict('__main__.B', {'tag': Literal['B'], 'b': builtins.int})"

[builtins fixtures/primitives.pyi]


[case testNarrowingRuntimeCover]
from typing import Dict, List, Union

def unreachable(x: Union[str, List[str]]) -> None:
    if isinstance(x, str):
        reveal_type(x)  # N: Revealed type is "builtins.str"
    elif isinstance(x, list):
        reveal_type(x)  # N: Revealed type is "builtins.list[builtins.str]"
    else:
        reveal_type(x)  # No output: this branch is unreachable

def all_parts_covered(x: Union[str, List[str], List[int], int]) -> None:
    if isinstance(x, str):
        reveal_type(x)  # N: Revealed type is "builtins.str"
    elif isinstance(x, list):
        reveal_type(x)  # N: Revealed type is "Union[builtins.list[builtins.str], builtins.list[builtins.int]]"
    else:
        reveal_type(x)  # N: Revealed type is "builtins.int"

def two_type_vars(x: Union[str, Dict[str, int], Dict[bool, object], int]) -> None:
    if isinstance(x, str):
        reveal_type(x)  # N: Revealed type is "builtins.str"
    elif isinstance(x, dict):
        reveal_type(x)  # N: Revealed type is "Union[builtins.dict[builtins.str, builtins.int], builtins.dict[builtins.bool, builtins.object]]"
    else:
        reveal_type(x)  # N: Revealed type is "builtins.int"
[builtins fixtures/dict.pyi]


[case testNarrowingWithDef]
from typing import Callable, Optional

def g() -> None:
    foo: Optional[Callable[[], None]] = None
    if foo is None:
        def foo(): ...
    foo()
[builtins fixtures/dict.pyi]


[case testNarrowingOptionalEqualsNone]
from typing import Optional

class A: ...

val: Optional[A]

if val == None:
    reveal_type(val)  # N: Revealed type is "Union[__main__.A, None]"
else:
    reveal_type(val)  # N: Revealed type is "Union[__main__.A, None]"
if val != None:
    reveal_type(val)  # N: Revealed type is "Union[__main__.A, None]"
else:
    reveal_type(val)  # N: Revealed type is "Union[__main__.A, None]"

if val in (None,):
    reveal_type(val)  # N: Revealed type is "Union[__main__.A, None]"
else:
    reveal_type(val)  # N: Revealed type is "Union[__main__.A, None]"
if val not in (None,):
    reveal_type(val)  # N: Revealed type is "Union[__main__.A, None]"
else:
    reveal_type(val)  # N: Revealed type is "Union[__main__.A, None]"
[builtins fixtures/primitives.pyi]

[case testNarrowingWithTupleOfTypes]
from typing import Tuple, Type

class Base: ...

class Impl1(Base): ...
class Impl2(Base): ...

impls: Tuple[Type[Base], ...] = (Impl1, Impl2)
some: object

if isinstance(some, impls):
    reveal_type(some)  # N: Revealed type is "__main__.Base"
else:
    reveal_type(some)  # N: Revealed type is "builtins.object"

raw: Tuple[type, ...]
if isinstance(some, raw):
    reveal_type(some)  # N: Revealed type is "builtins.object"
else:
    reveal_type(some)  # N: Revealed type is "builtins.object"
[builtins fixtures/dict.pyi]


[case testNarrowingWithTupleOfTypesPy310Plus]
# flags: --python-version 3.10
class Base: ...

class Impl1(Base): ...
class Impl2(Base): ...

some: int | Base

impls: tuple[type[Base], ...] = (Impl1, Impl2)
if isinstance(some, impls):
    reveal_type(some)  # N: Revealed type is "__main__.Base"
else:
    reveal_type(some)  # N: Revealed type is "Union[builtins.int, __main__.Base]"

raw: tuple[type, ...]
if isinstance(some, raw):
    reveal_type(some)  # N: Revealed type is "Union[builtins.int, __main__.Base]"
else:
    reveal_type(some)  # N: Revealed type is "Union[builtins.int, __main__.Base]"
[builtins fixtures/dict.pyi]

[case testNarrowingWithAnyOps]
from typing import Any

class C: ...
class D(C): ...
tp: Any

c: C
if isinstance(c, tp) or isinstance(c, D):
    reveal_type(c)  # N: Revealed type is "Union[Any, __main__.D]"
else:
    reveal_type(c)  # N: Revealed type is "__main__.C"
reveal_type(c)  # N: Revealed type is "__main__.C"

c1: C
if isinstance(c1, tp) and isinstance(c1, D):
    reveal_type(c1)  # N: Revealed type is "Any"
else:
    reveal_type(c1)  # N: Revealed type is "__main__.C"
reveal_type(c1)  # N: Revealed type is "__main__.C"

c2: C
if isinstance(c2, D) or isinstance(c2, tp):
    reveal_type(c2)  # N: Revealed type is "Union[__main__.D, Any]"
else:
    reveal_type(c2)  # N: Revealed type is "__main__.C"
reveal_type(c2)  # N: Revealed type is "__main__.C"

c3: C
if isinstance(c3, D) and isinstance(c3, tp):
    reveal_type(c3)  # N: Revealed type is "Any"
else:
    reveal_type(c3)  # N: Revealed type is "__main__.C"
reveal_type(c3)  # N: Revealed type is "__main__.C"

t: Any
if isinstance(t, (list, tuple)) and isinstance(t, tuple):
    reveal_type(t)  # N: Revealed type is "builtins.tuple[Any, ...]"
else:
    reveal_type(t)  # N: Revealed type is "Any"
reveal_type(t)  # N: Revealed type is "Any"
[builtins fixtures/isinstancelist.pyi]

[case testNarrowingLenItemAndLenCompare]
from typing import Any

x: Any
if len(x) == x:
    reveal_type(x) # N: Revealed type is "Any"
[builtins fixtures/len.pyi]

[case testNarrowingLenTuple]
from typing import Tuple, Union

VarTuple = Union[Tuple[int, int], Tuple[int, int, int]]

x: VarTuple
a = b = c = 0
if len(x) == 3:
    a, b, c = x
else:
    a, b = x

if len(x) != 3:
    a, b = x
else:
    a, b, c = x
[builtins fixtures/len.pyi]

[case testNarrowingLenHomogeneousTuple]
from typing import Tuple

x: Tuple[int, ...]
if len(x) == 3:
    reveal_type(x) # N: Revealed type is "Tuple[builtins.int, builtins.int, builtins.int]"
else:
    reveal_type(x) # N: Revealed type is "builtins.tuple[builtins.int, ...]"

if len(x) != 3:
    reveal_type(x) # N: Revealed type is "builtins.tuple[builtins.int, ...]"
else:
    reveal_type(x) # N: Revealed type is "Tuple[builtins.int, builtins.int, builtins.int]"
[builtins fixtures/len.pyi]

[case testNarrowingLenTypeUnaffected]
from typing import Union, List

x: Union[str, List[int]]
if len(x) == 3:
    reveal_type(x) # N: Revealed type is "Union[builtins.str, builtins.list[builtins.int]]"
else:
    reveal_type(x) # N: Revealed type is "Union[builtins.str, builtins.list[builtins.int]]"
[builtins fixtures/len.pyi]

[case testNarrowingLenAnyListElseNotAffected]
from typing import Any

def f(self, value: Any) -> Any:
    if isinstance(value, list) and len(value) == 0:
        reveal_type(value) # N: Revealed type is "builtins.list[Any]"
        return value
    reveal_type(value) # N: Revealed type is "Any"
    return None
[builtins fixtures/len.pyi]

[case testNarrowingLenMultiple]
from typing import Tuple, Union

VarTuple = Union[Tuple[int, int], Tuple[int, int, int]]

x: VarTuple
y: VarTuple
if len(x) == len(y) == 3:
    reveal_type(x) # N: Revealed type is "Tuple[builtins.int, builtins.int, builtins.int]"
    reveal_type(y) # N: Revealed type is "Tuple[builtins.int, builtins.int, builtins.int]"
[builtins fixtures/len.pyi]

[case testNarrowingLenFinal]
from typing import Tuple, Union
from typing_extensions import Final

VarTuple = Union[Tuple[int, int], Tuple[int, int, int]]

x: VarTuple
fin: Final = 3
if len(x) == fin:
    reveal_type(x) # N: Revealed type is "Tuple[builtins.int, builtins.int, builtins.int]"
[builtins fixtures/len.pyi]

[case testNarrowingLenGreaterThan]
from typing import Tuple, Union

VarTuple = Union[Tuple[int], Tuple[int, int], Tuple[int, int, int]]

x: VarTuple
if len(x) > 1:
    reveal_type(x) # N: Revealed type is "Union[Tuple[builtins.int, builtins.int], Tuple[builtins.int, builtins.int, builtins.int]]"
else:
    reveal_type(x) # N: Revealed type is "Tuple[builtins.int]"

if len(x) < 2:
    reveal_type(x) # N: Revealed type is "Tuple[builtins.int]"
else:
    reveal_type(x) # N: Revealed type is "Union[Tuple[builtins.int, builtins.int], Tuple[builtins.int, builtins.int, builtins.int]]"

if len(x) >= 2:
    reveal_type(x) # N: Revealed type is "Union[Tuple[builtins.int, builtins.int], Tuple[builtins.int, builtins.int, builtins.int]]"
else:
    reveal_type(x) # N: Revealed type is "Tuple[builtins.int]"

if len(x) <= 2:
    reveal_type(x) # N: Revealed type is "Union[Tuple[builtins.int], Tuple[builtins.int, builtins.int]]"
else:
    reveal_type(x) # N: Revealed type is "Tuple[builtins.int, builtins.int, builtins.int]"
[builtins fixtures/len.pyi]

[case testNarrowingLenBothSidesUnionTuples]
from typing import Tuple, Union

VarTuple = Union[
    Tuple[int],
    Tuple[int, int],
    Tuple[int, int, int],
    Tuple[int, int, int, int],
]

x: VarTuple
if 2 <= len(x) <= 3:
    reveal_type(x) # N: Revealed type is "Union[Tuple[builtins.int, builtins.int], Tuple[builtins.int, builtins.int, builtins.int]]"
else:
    reveal_type(x) # N: Revealed type is "Union[Tuple[builtins.int], Tuple[builtins.int, builtins.int, builtins.int, builtins.int]]"
[builtins fixtures/len.pyi]

[case testNarrowingLenGreaterThanHomogeneousTupleShort]
# flags: --enable-incomplete-feature=PreciseTupleTypes
from typing import Tuple

VarTuple = Tuple[int, ...]

x: VarTuple
if len(x) < 3:
    reveal_type(x) # N: Revealed type is "Union[Tuple[()], Tuple[builtins.int], Tuple[builtins.int, builtins.int]]"
else:
    reveal_type(x) # N: Revealed type is "Tuple[builtins.int, builtins.int, builtins.int, Unpack[builtins.tuple[builtins.int, ...]]]"
reveal_type(x)  # N: Revealed type is "builtins.tuple[builtins.int, ...]"
[builtins fixtures/len.pyi]

[case testNarrowingLenBiggerThanHomogeneousTupleLong]
# flags: --enable-incomplete-feature=PreciseTupleTypes
from typing import Tuple

VarTuple = Tuple[int, ...]

x: VarTuple
if len(x) < 30:
    reveal_type(x) # N: Revealed type is "builtins.tuple[builtins.int, ...]"
else:
    reveal_type(x) # N: Revealed type is "builtins.tuple[builtins.int, ...]"
[builtins fixtures/len.pyi]

[case testNarrowingLenBothSidesHomogeneousTuple]
# flags: --enable-incomplete-feature=PreciseTupleTypes
from typing import Tuple

x: Tuple[int, ...]
if 1 < len(x) < 4:
    reveal_type(x) # N: Revealed type is "Union[Tuple[builtins.int, builtins.int], Tuple[builtins.int, builtins.int, builtins.int]]"
else:
    reveal_type(x) # N: Revealed type is "Union[Tuple[()], Tuple[builtins.int], Tuple[builtins.int, builtins.int, builtins.int, builtins.int, Unpack[builtins.tuple[builtins.int, ...]]]]"
reveal_type(x)  # N: Revealed type is "builtins.tuple[builtins.int, ...]"
[builtins fixtures/len.pyi]

[case testNarrowingLenUnionTupleUnreachable]
# flags: --warn-unreachable
from typing import Tuple, Union

x: Union[Tuple[int, int], Tuple[int, int, int]]
if len(x) >= 4:
    reveal_type(x) # E: Statement is unreachable
else:
    reveal_type(x) # N: Revealed type is "Union[Tuple[builtins.int, builtins.int], Tuple[builtins.int, builtins.int, builtins.int]]"

if len(x) < 2:
    reveal_type(x) # E: Statement is unreachable
else:
    reveal_type(x) # N: Revealed type is "Union[Tuple[builtins.int, builtins.int], Tuple[builtins.int, builtins.int, builtins.int]]"
[builtins fixtures/len.pyi]

[case testNarrowingLenMixedTypes]
from typing import Tuple, List, Union

x: Union[Tuple[int, int], Tuple[int, int, int], List[int]]
a = b = c = 0
if len(x) == 3:
    reveal_type(x)  # N: Revealed type is "Union[Tuple[builtins.int, builtins.int, builtins.int], builtins.list[builtins.int]]"
    a, b, c = x
else:
    reveal_type(x)  # N: Revealed type is "Union[Tuple[builtins.int, builtins.int], builtins.list[builtins.int]]"
    a, b = x

if len(x) != 3:
    reveal_type(x)  # N: Revealed type is "Union[Tuple[builtins.int, builtins.int], builtins.list[builtins.int]]"
    a, b = x
else:
    reveal_type(x)  # N: Revealed type is "Union[Tuple[builtins.int, builtins.int, builtins.int], builtins.list[builtins.int]]"
    a, b, c = x
[builtins fixtures/len.pyi]

[case testNarrowingLenTypeVarTupleEquals]
from typing import Tuple
from typing_extensions import TypeVarTuple, Unpack

Ts = TypeVarTuple("Ts")
def foo(x: Tuple[int, Unpack[Ts], str]) -> None:
    if len(x) == 5:
        reveal_type(x)  # N: Revealed type is "Tuple[builtins.int, Unpack[Ts`-1], builtins.str]"
    else:
        reveal_type(x)  # N: Revealed type is "Tuple[builtins.int, Unpack[Ts`-1], builtins.str]"

    if len(x) != 5:
        reveal_type(x)  # N: Revealed type is "Tuple[builtins.int, Unpack[Ts`-1], builtins.str]"
    else:
        reveal_type(x)  # N: Revealed type is "Tuple[builtins.int, Unpack[Ts`-1], builtins.str]"
[builtins fixtures/len.pyi]

[case testNarrowingLenTypeVarTupleGreaterThan]
from typing import Tuple
from typing_extensions import TypeVarTuple, Unpack

Ts = TypeVarTuple("Ts")
def foo(x: Tuple[int, Unpack[Ts], str]) -> None:
    if len(x) > 5:
        reveal_type(x)  # N: Revealed type is "Tuple[builtins.int, Unpack[Ts`-1], builtins.str]"
        reveal_type(x[5])  # N: Revealed type is "builtins.object"
        reveal_type(x[-6])  # N: Revealed type is "builtins.object"
        reveal_type(x[-1])  # N: Revealed type is "builtins.str"
    else:
        reveal_type(x)  # N: Revealed type is "Tuple[builtins.int, Unpack[Ts`-1], builtins.str]"

    if len(x) < 5:
        reveal_type(x)  # N: Revealed type is "Tuple[builtins.int, Unpack[Ts`-1], builtins.str]"
    else:
        reveal_type(x)  # N: Revealed type is "Tuple[builtins.int, Unpack[Ts`-1], builtins.str]"
        x[5]  # E: Tuple index out of range \
              # N: Variadic tuple can have length 5
        x[-6]  # E: Tuple index out of range \
               # N: Variadic tuple can have length 5
    x[2]  # E: Tuple index out of range \
          # N: Variadic tuple can have length 2
    x[-3]  # E: Tuple index out of range \
           # N: Variadic tuple can have length 2
[builtins fixtures/len.pyi]

[case testNarrowingLenTypeVarTupleUnreachable]
# flags: --warn-unreachable
from typing import Tuple
from typing_extensions import TypeVarTuple, Unpack

Ts = TypeVarTuple("Ts")
def foo(x: Tuple[int, Unpack[Ts], str]) -> None:
    if len(x) == 1:
        reveal_type(x)  # E: Statement is unreachable
    else:
        reveal_type(x)  # N: Revealed type is "Tuple[builtins.int, Unpack[Ts`-1], builtins.str]"

    if len(x) != 1:
        reveal_type(x)  # N: Revealed type is "Tuple[builtins.int, Unpack[Ts`-1], builtins.str]"
    else:
        reveal_type(x)  # E: Statement is unreachable

def bar(x: Tuple[int, Unpack[Ts], str]) -> None:
    if len(x) >= 2:
        reveal_type(x)  # N: Revealed type is "Tuple[builtins.int, Unpack[Ts`-1], builtins.str]"
    else:
        reveal_type(x)  # E: Statement is unreachable

    if len(x) < 2:
        reveal_type(x)  # E: Statement is unreachable
    else:
        reveal_type(x)  # N: Revealed type is "Tuple[builtins.int, Unpack[Ts`-1], builtins.str]"
[builtins fixtures/len.pyi]

[case testNarrowingLenVariadicTupleEquals]
from typing import Tuple
from typing_extensions import Unpack

def foo(x: Tuple[int, Unpack[Tuple[float, ...]], str]) -> None:
    if len(x) == 4:
        reveal_type(x)  # N: Revealed type is "Tuple[builtins.int, builtins.float, builtins.float, builtins.str]"
    else:
        reveal_type(x)  # N: Revealed type is "Tuple[builtins.int, Unpack[builtins.tuple[builtins.float, ...]], builtins.str]"

    if len(x) != 4:
        reveal_type(x)  # N: Revealed type is "Tuple[builtins.int, Unpack[builtins.tuple[builtins.float, ...]], builtins.str]"
    else:
        reveal_type(x)  # N: Revealed type is "Tuple[builtins.int, builtins.float, builtins.float, builtins.str]"
[builtins fixtures/len.pyi]

[case testNarrowingLenVariadicTupleGreaterThan]
from typing import Tuple
from typing_extensions import Unpack

def foo(x: Tuple[int, Unpack[Tuple[float, ...]], str]) -> None:
    if len(x) > 3:
        reveal_type(x)  # N: Revealed type is "Tuple[builtins.int, builtins.float, builtins.float, Unpack[builtins.tuple[builtins.float, ...]], builtins.str]"
    else:
        reveal_type(x)  # N: Revealed type is "Union[Tuple[builtins.int, builtins.str], Tuple[builtins.int, builtins.float, builtins.str]]"
    reveal_type(x)  # N: Revealed type is "Tuple[builtins.int, Unpack[builtins.tuple[builtins.float, ...]], builtins.str]"

    if len(x) < 3:
        reveal_type(x)  # N: Revealed type is "Tuple[builtins.int, builtins.str]"
    else:
        reveal_type(x)  # N: Revealed type is "Tuple[builtins.int, builtins.float, Unpack[builtins.tuple[builtins.float, ...]], builtins.str]"
    reveal_type(x)  # N: Revealed type is "Tuple[builtins.int, Unpack[builtins.tuple[builtins.float, ...]], builtins.str]"
[builtins fixtures/len.pyi]

[case testNarrowingLenVariadicTupleUnreachable]
# flags: --warn-unreachable
from typing import Tuple
from typing_extensions import Unpack

def foo(x: Tuple[int, Unpack[Tuple[float, ...]], str]) -> None:
    if len(x) == 1:
        reveal_type(x)  # E: Statement is unreachable
    else:
        reveal_type(x)  # N: Revealed type is "Tuple[builtins.int, Unpack[builtins.tuple[builtins.float, ...]], builtins.str]"

    if len(x) != 1:
        reveal_type(x)  # N: Revealed type is "Tuple[builtins.int, Unpack[builtins.tuple[builtins.float, ...]], builtins.str]"
    else:
        reveal_type(x)  # E: Statement is unreachable

def bar(x: Tuple[int, Unpack[Tuple[float, ...]], str]) -> None:
    if len(x) >= 2:
        reveal_type(x)  # N: Revealed type is "Tuple[builtins.int, Unpack[builtins.tuple[builtins.float, ...]], builtins.str]"
    else:
        reveal_type(x)  # E: Statement is unreachable

    if len(x) < 2:
        reveal_type(x)  # E: Statement is unreachable
    else:
        reveal_type(x)  # N: Revealed type is "Tuple[builtins.int, Unpack[builtins.tuple[builtins.float, ...]], builtins.str]"
[builtins fixtures/len.pyi]

[case testNarrowingLenBareExpressionPrecise]
# flags: --enable-incomplete-feature=PreciseTupleTypes
from typing import Tuple

x: Tuple[int, ...]
assert x
reveal_type(x)  # N: Revealed type is "Tuple[builtins.int, Unpack[builtins.tuple[builtins.int, ...]]]"
[builtins fixtures/len.pyi]

[case testNarrowingLenBareExpressionTypeVarTuple]
from typing import Tuple
from typing_extensions import TypeVarTuple, Unpack

Ts = TypeVarTuple("Ts")
def test(*xs: Unpack[Ts]) -> None:
    assert xs
    xs[0]  # OK
[builtins fixtures/len.pyi]

[case testNarrowingLenBareExpressionWithNonePrecise]
# flags: --enable-incomplete-feature=PreciseTupleTypes
from typing import Tuple, Optional

x: Optional[Tuple[int, ...]]
if x:
    reveal_type(x)  # N: Revealed type is "Tuple[builtins.int, Unpack[builtins.tuple[builtins.int, ...]]]"
else:
    reveal_type(x)  # N: Revealed type is "Union[Tuple[()], None]"
[builtins fixtures/len.pyi]

[case testNarrowingLenBareExpressionWithNoneImprecise]
from typing import Tuple, Optional

x: Optional[Tuple[int, ...]]
if x:
    reveal_type(x)  # N: Revealed type is "builtins.tuple[builtins.int, ...]"
else:
    reveal_type(x)  # N: Revealed type is "Union[builtins.tuple[builtins.int, ...], None]"
[builtins fixtures/len.pyi]

[case testNarrowingLenMixWithAnyPrecise]
# flags: --enable-incomplete-feature=PreciseTupleTypes
from typing import Any

x: Any
if isinstance(x, (list, tuple)) and len(x) == 0:
    reveal_type(x)  # N: Revealed type is "Union[Tuple[()], builtins.list[Any]]"
else:
    reveal_type(x)  # N: Revealed type is "Any"
reveal_type(x)  # N: Revealed type is "Any"

x1: Any
if isinstance(x1, (list, tuple)) and len(x1) > 1:
    reveal_type(x1)  # N: Revealed type is "Union[Tuple[Any, Any, Unpack[builtins.tuple[Any, ...]]], builtins.list[Any]]"
else:
    reveal_type(x1)  # N: Revealed type is "Any"
reveal_type(x1)  # N: Revealed type is "Any"
[builtins fixtures/len.pyi]

[case testNarrowingLenMixWithAnyImprecise]
from typing import Any

x: Any
if isinstance(x, (list, tuple)) and len(x) == 0:
    reveal_type(x)  # N: Revealed type is "Union[Tuple[()], builtins.list[Any]]"
else:
    reveal_type(x)  # N: Revealed type is "Any"
reveal_type(x)  # N: Revealed type is "Any"

x1: Any
if isinstance(x1, (list, tuple)) and len(x1) > 1:
    reveal_type(x1)  # N: Revealed type is "Union[builtins.tuple[Any, ...], builtins.list[Any]]"
else:
    reveal_type(x1)  # N: Revealed type is "Any"
reveal_type(x1)  # N: Revealed type is "Any"
[builtins fixtures/len.pyi]

[case testNarrowingLenExplicitLiteralTypes]
from typing import Tuple, Union
from typing_extensions import Literal

VarTuple = Union[
    Tuple[int],
    Tuple[int, int],
    Tuple[int, int, int],
]
x: VarTuple

supported: Literal[2]
if len(x) == supported:
    reveal_type(x)  # N: Revealed type is "Tuple[builtins.int, builtins.int]"
else:
    reveal_type(x)  # N: Revealed type is "Union[Tuple[builtins.int], Tuple[builtins.int, builtins.int, builtins.int]]"

not_supported_yet: Literal[2, 3]
if len(x) == not_supported_yet:
    reveal_type(x)  # N: Revealed type is "Union[Tuple[builtins.int], Tuple[builtins.int, builtins.int], Tuple[builtins.int, builtins.int, builtins.int]]"
else:
    reveal_type(x)  # N: Revealed type is "Union[Tuple[builtins.int], Tuple[builtins.int, builtins.int], Tuple[builtins.int, builtins.int, builtins.int]]"
[builtins fixtures/len.pyi]

[case testNarrowingLenUnionOfVariadicTuples]
from typing import Tuple, Union

x: Union[Tuple[int, ...], Tuple[str, ...]]
if len(x) == 2:
    reveal_type(x)  # N: Revealed type is "Union[Tuple[builtins.int, builtins.int], Tuple[builtins.str, builtins.str]]"
else:
    reveal_type(x)  # N: Revealed type is "Union[builtins.tuple[builtins.int, ...], builtins.tuple[builtins.str, ...]]"
[builtins fixtures/len.pyi]

[case testNarrowingLenUnionOfNamedTuples]
from typing import NamedTuple, Union

class Point2D(NamedTuple):
    x: int
    y: int
class Point3D(NamedTuple):
    x: int
    y: int
    z: int

x: Union[Point2D, Point3D]
if len(x) == 2:
    reveal_type(x)  # N: Revealed type is "Tuple[builtins.int, builtins.int, fallback=__main__.Point2D]"
else:
    reveal_type(x)  # N: Revealed type is "Tuple[builtins.int, builtins.int, builtins.int, fallback=__main__.Point3D]"
[builtins fixtures/len.pyi]

[case testNarrowingLenTupleSubclass]
from typing import Tuple

class Ints(Tuple[int, ...]):
    size: int

x: Ints
if len(x) == 2:
    reveal_type(x)  # N: Revealed type is "Tuple[builtins.int, builtins.int, fallback=__main__.Ints]"
    reveal_type(x.size)  # N: Revealed type is "builtins.int"
else:
    reveal_type(x)  # N: Revealed type is "__main__.Ints"
    reveal_type(x.size)  # N: Revealed type is "builtins.int"

reveal_type(x)  # N: Revealed type is "__main__.Ints"
[builtins fixtures/len.pyi]

[case testNarrowingLenTupleSubclassCustomNotAllowed]
from typing import Tuple

class Ints(Tuple[int, ...]):
    def __len__(self) -> int:
        return 0

x: Ints
if len(x) > 2:
    reveal_type(x)  # N: Revealed type is "__main__.Ints"
else:
    reveal_type(x)  # N: Revealed type is "__main__.Ints"
[builtins fixtures/len.pyi]

[case testNarrowingLenTupleSubclassPreciseNotAllowed]
# flags: --enable-incomplete-feature=PreciseTupleTypes
from typing import Tuple

class Ints(Tuple[int, ...]):
    size: int

x: Ints
if len(x) > 2:
    reveal_type(x)  # N: Revealed type is "__main__.Ints"
else:
    reveal_type(x)  # N: Revealed type is "__main__.Ints"
[builtins fixtures/len.pyi]

[case testNarrowingLenUnknownLen]
from typing import Any, Tuple, Union

x: Union[Tuple[int, int], Tuple[int, int, int]]

n: int
if len(x) == n:
    reveal_type(x)  # N: Revealed type is "Union[Tuple[builtins.int, builtins.int], Tuple[builtins.int, builtins.int, builtins.int]]"
else:
    reveal_type(x)  # N: Revealed type is "Union[Tuple[builtins.int, builtins.int], Tuple[builtins.int, builtins.int, builtins.int]]"

a: Any
if len(x) == a:
    reveal_type(x)  # N: Revealed type is "Union[Tuple[builtins.int, builtins.int], Tuple[builtins.int, builtins.int, builtins.int]]"
else:
    reveal_type(x)  # N: Revealed type is "Union[Tuple[builtins.int, builtins.int], Tuple[builtins.int, builtins.int, builtins.int]]"
[builtins fixtures/len.pyi]

[case testNarrowingLenUnionWithUnreachable]
from typing import Union, Sequence

def f(x: Union[int, Sequence[int]]) -> None:
    if (
        isinstance(x, tuple)
        and len(x) == 2
        and isinstance(x[0], int)
        and isinstance(x[1], int)
    ):
        reveal_type(x)  # N: Revealed type is "Tuple[builtins.int, builtins.int]"
[builtins fixtures/len.pyi]

[case testNarrowingIsSubclassNoneType1]
from typing import Type, Union

def f(cls: Type[Union[None, int]]) -> None:
    if issubclass(cls, int):
        reveal_type(cls)  # N: Revealed type is "Type[builtins.int]"
    else:
        reveal_type(cls)  # N: Revealed type is "Type[None]"
[builtins fixtures/isinstance.pyi]

[case testNarrowingIsSubclassNoneType2]
from typing import Type, Union

def f(cls: Type[Union[None, int]]) -> None:
    if issubclass(cls, type(None)):
        reveal_type(cls)  # N: Revealed type is "Type[None]"
    else:
        reveal_type(cls)  # N: Revealed type is "Type[builtins.int]"
[builtins fixtures/isinstance.pyi]

[case testNarrowingIsSubclassNoneType3]
from typing import Type, Union

NoneType_ = type(None)

def f(cls: Type[Union[None, int]]) -> None:
    if issubclass(cls, NoneType_):
        reveal_type(cls)  # N: Revealed type is "Type[None]"
    else:
        reveal_type(cls)  # N: Revealed type is "Type[builtins.int]"
[builtins fixtures/isinstance.pyi]

[case testNarrowingIsSubclassNoneType4]
# flags: --python-version 3.10

from types import NoneType
from typing import Type, Union

def f(cls: Type[Union[None, int]]) -> None:
    if issubclass(cls, NoneType):
        reveal_type(cls)  # N: Revealed type is "Type[None]"
    else:
        reveal_type(cls)  # N: Revealed type is "Type[builtins.int]"
[builtins fixtures/isinstance.pyi]

[case testNarrowingIsInstanceNoIntersectionWithFinalTypeAndNoneType]
# flags: --warn-unreachable --python-version 3.10

from types import NoneType
from typing import final

class X: ...
class Y: ...
@final
class Z: ...

x: X

if isinstance(x, (Y, Z)):
    reveal_type(x)  # N: Revealed type is "__main__.<subclass of "X" and "Y">"
if isinstance(x, (Y, NoneType)):
    reveal_type(x)  # N: Revealed type is "__main__.<subclass of "X" and "Y">1"
if isinstance(x, (Y, Z, NoneType)):
    reveal_type(x)  # N: Revealed type is "__main__.<subclass of "X" and "Y">2"
if isinstance(x, (Z, NoneType)):  # E: Subclass of "X" and "Z" cannot exist: "Z" is final \
                                  # E: Subclass of "X" and "NoneType" cannot exist: "NoneType" is final
    reveal_type(x)  # E: Statement is unreachable

[builtins fixtures/isinstance.pyi]

<<<<<<< HEAD
[case testNarrowLiteralsInListOrTupleExpression]
# flags: --warn-unreachable

from typing import Optional
from typing_extensions import Literal

x: int

def f(v: Optional[Literal[1, 2, 3, 4]]) -> None:
    if v in (0, 1, 2):
        reveal_type(v)  # N: Revealed type is "Union[Literal[1], Literal[2]]"
    elif v in [1]:
        reveal_type(v)  # E: Statement is unreachable
    elif v is None or v in [3, x]:
        reveal_type(v)  # N: Revealed type is "Union[Literal[3], Literal[4], None]"
    elif v in ():
        reveal_type(v)  # E: Statement is unreachable
    else:
        reveal_type(v)  # N: Revealed type is "Literal[4]"
    reveal_type(v)  # N: Revealed type is "Union[Literal[1], Literal[2], Literal[3], Literal[4], None]"
[builtins fixtures/primitives.pyi]

[case testNarrowLiteralsNotInListOrTupleExpression]
# flags: --warn-unreachable

from typing import Optional
from typing_extensions import Literal

x: int

def f(v: Optional[Literal[1, 2, 3, 4, 5]]) -> None:
    if v not in (0, 1, 2, 3):
        reveal_type(v)  # N: Revealed type is "Union[Literal[4], Literal[5], None]"
    elif v not in [1, 2, 3, 4]:  # E: Right operand of "and" is never evaluated
        reveal_type(v)  # E: Statement is unreachable
    elif v is not None and v not in (3,):
        reveal_type(v)  # N: Revealed type is "Union[Literal[1], Literal[2]]"
    elif v not in (x, 3):
        reveal_type(v)  # E: Statement is unreachable
    else:
        reveal_type(v)  # N: Revealed type is "Literal[3]"
    reveal_type(v)  # N: Revealed type is "Union[Literal[1], Literal[2], Literal[3], Literal[4], Literal[5], None]"
[builtins fixtures/primitives.pyi]

[case testNarrowEnumsInListOrTupleExpression]
from enum import Enum
from typing import Final

class E(Enum):
    A = 1
    B = 2
    C = 3
    D = 4

A: Final = E.A
C: Final = E.C

def f(v: E) -> None:
    reveal_type(v)  # N: Revealed type is "__main__.E"
    if v in (A, E.B):
        reveal_type(v)  # N: Revealed type is "Union[Literal[__main__.E.A], Literal[__main__.E.B]]"
    elif v in [E.A]:
        reveal_type(v)
    elif v in (C,):
        reveal_type(v)  # N: Revealed type is "Literal[__main__.E.C]"
    elif v in ():
        reveal_type(v)
    else:
        reveal_type(v)  # N: Revealed type is "Literal[__main__.E.D]"
    reveal_type(v)  # N: Revealed type is "__main__.E"
[builtins fixtures/primitives.pyi]

[case testNarrowEnumsNotInListOrTupleExpression]
from enum import Enum
from typing import Final

class E(Enum):
    A = 1
    B = 2
    C = 3
    D = 4
    E = 5

A: Final = E.A
C: Final = E.C

def f(v: E) -> None:
    reveal_type(v)  # N: Revealed type is "__main__.E"
    if v not in (A, E.B, E.C):
        reveal_type(v)  # N: Revealed type is "Union[Literal[__main__.E.D], Literal[__main__.E.E]]"
    elif v not in [E.A, E.B, E.C, E.C]:
        reveal_type(v)
    elif v not in (C,):
        reveal_type(v)  # N: Revealed type is "Union[Literal[__main__.E.A], Literal[__main__.E.B]]"
    elif v not in []:
        reveal_type(v)  # N: Revealed type is "Literal[__main__.E.C]"
    else:
        reveal_type(v)
    reveal_type(v)  # N: Revealed type is "__main__.E"
=======
[case testTypeNarrowingReachableNegative]
# flags: --warn-unreachable
from typing import Literal

x: Literal[-1]

if x == -1:
    assert True

[typing fixtures/typing-medium.pyi]
[builtins fixtures/ops.pyi]

[case testTypeNarrowingReachableNegativeUnion]
from typing import Literal

x: Literal[-1, 1]

if x == -1:
    reveal_type(x)  # N: Revealed type is "Literal[-1]"
else:
    reveal_type(x)  # N: Revealed type is "Literal[1]"

[typing fixtures/typing-medium.pyi]
[builtins fixtures/ops.pyi]

[case testNarrowingWithIntEnum]
# mypy: strict-equality
from __future__ import annotations
from typing import Any
from enum import IntEnum

class IE(IntEnum):
    X = 1
    Y = 2

def f1(x: int) -> None:
    if x == IE.X:
        reveal_type(x)  # N: Revealed type is "builtins.int"
    else:
        reveal_type(x)  # N: Revealed type is "builtins.int"
    if x != IE.X:
        reveal_type(x)  # N: Revealed type is "builtins.int"
    else:
        reveal_type(x)  # N: Revealed type is "builtins.int"

def f2(x: IE) -> None:
    if x == 1:
        reveal_type(x)  # N: Revealed type is "__main__.IE"
    else:
        reveal_type(x)  # N: Revealed type is "__main__.IE"

def f3(x: object) -> None:
    if x == IE.X:
        reveal_type(x)  # N: Revealed type is "builtins.object"
    else:
        reveal_type(x)  # N: Revealed type is "builtins.object"

def f4(x: int | Any) -> None:
    if x == IE.X:
        reveal_type(x)  # N: Revealed type is "Union[builtins.int, Any]"
    else:
        reveal_type(x)  # N: Revealed type is "Union[builtins.int, Any]"

def f5(x: int) -> None:
    if x is IE.X:
        reveal_type(x)  # N: Revealed type is "Literal[__main__.IE.X]"
    else:
        reveal_type(x)  # N: Revealed type is "builtins.int"
    if x is not IE.X:
        reveal_type(x)  # N: Revealed type is "builtins.int"
    else:
        reveal_type(x)  # N: Revealed type is "Literal[__main__.IE.X]"

def f6(x: IE) -> None:
     if x == IE.X:
         reveal_type(x)  # N: Revealed type is "Literal[__main__.IE.X]"
     else:
         reveal_type(x)  # N: Revealed type is "Literal[__main__.IE.Y]"
[builtins fixtures/primitives.pyi]

[case testNarrowingWithIntEnum2]
# mypy: strict-equality
from __future__ import annotations
from typing import Any
from enum import IntEnum, Enum

class MyDecimal: ...

class IE(IntEnum):
    X = 1
    Y = 2

class IE2(IntEnum):
    X = 1
    Y = 2

class E(Enum):
    X = 1
    Y = 2

def f1(x: IE | MyDecimal) -> None:
     if x == IE.X:
         reveal_type(x)  # N: Revealed type is "Union[__main__.IE, __main__.MyDecimal]"
     else:
         reveal_type(x)  # N: Revealed type is "Union[__main__.IE, __main__.MyDecimal]"

def f2(x: E | bytes) -> None:
     if x == E.X:
         reveal_type(x)  # N: Revealed type is "Literal[__main__.E.X]"
     else:
         reveal_type(x)  # N: Revealed type is "Union[Literal[__main__.E.Y], builtins.bytes]"

def f3(x: IE | IE2) -> None:
     if x == IE.X:
         reveal_type(x)  # N: Revealed type is "Union[__main__.IE, __main__.IE2]"
     else:
         reveal_type(x)  # N: Revealed type is "Union[__main__.IE, __main__.IE2]"

def f4(x: IE | E) -> None:
     if x == IE.X:
         reveal_type(x)  # N: Revealed type is "Literal[__main__.IE.X]"
     elif x == E.X:
         reveal_type(x)  # N: Revealed type is "Literal[__main__.E.X]"
     else:
         reveal_type(x)  # N: Revealed type is "Union[Literal[__main__.IE.Y], Literal[__main__.E.Y]]"

def f5(x: E | str | int) -> None:
     if x == E.X:
         reveal_type(x)  # N: Revealed type is "Literal[__main__.E.X]"
     else:
         reveal_type(x)  # N: Revealed type is "Union[Literal[__main__.E.Y], builtins.str, builtins.int]"

def f6(x: IE | Any) -> None:
     if x == IE.X:
         reveal_type(x)  # N: Revealed type is "Union[__main__.IE, Any]"
     else:
         reveal_type(x)  # N: Revealed type is "Union[__main__.IE, Any]"

def f7(x: IE | None) -> None:
     if x == IE.X:
         reveal_type(x)  # N: Revealed type is "Literal[__main__.IE.X]"
     else:
         reveal_type(x)  # N: Revealed type is "Union[Literal[__main__.IE.Y], None]"

def f8(x: IE | None) -> None:
     if x is None:
         reveal_type(x)  # N: Revealed type is "None"
     elif x == IE.X:
         reveal_type(x)  # N: Revealed type is "Literal[__main__.IE.X]"
     else:
         reveal_type(x)  # N: Revealed type is "Literal[__main__.IE.Y]"
[builtins fixtures/primitives.pyi]

[case testNarrowingWithStrEnum]
# mypy: strict-equality
from enum import StrEnum

class SE(StrEnum):
    A = 'a'
    B = 'b'

def f1(x: str) -> None:
    if x == SE.A:
        reveal_type(x)  # N: Revealed type is "builtins.str"
    else:
        reveal_type(x)  # N: Revealed type is "builtins.str"

def f2(x: SE) -> None:
    if x == 'a':
        reveal_type(x)  # N: Revealed type is "__main__.SE"
    else:
        reveal_type(x)  # N: Revealed type is "__main__.SE"

def f3(x: object) -> None:
    if x == SE.A:
        reveal_type(x)  # N: Revealed type is "builtins.object"
    else:
        reveal_type(x)  # N: Revealed type is "builtins.object"

def f4(x: SE) -> None:
     if x == SE.A:
         reveal_type(x)  # N: Revealed type is "Literal[__main__.SE.A]"
     else:
         reveal_type(x)  # N: Revealed type is "Literal[__main__.SE.B]"
[builtins fixtures/primitives.pyi]

[case testConsistentNarrowingEqAndIn]
# flags: --python-version 3.10

# https://github.com/python/mypy/issues/17864
def f(x: str | int) -> None:
    if x == "x":
        reveal_type(x)  # N: Revealed type is "Union[builtins.str, builtins.int]"
        y = x

    if x in ["x"]:
        # TODO: we should fix this reveal https://github.com/python/mypy/issues/3229
        reveal_type(x)  # N: Revealed type is "Union[builtins.str, builtins.int]"
        y = x
        z = x
    z = y
[builtins fixtures/primitives.pyi]

[case testConsistentNarrowingInWithCustomEq]
# flags: --python-version 3.10

# https://github.com/python/mypy/issues/17864
class C:
    def __init__(self, x: int) -> None:
        self.x = x

    def __eq__(self, other: object) -> bool:
        raise
        # Example implementation:
        # if isinstance(other, C) and other.x == self.x:
        #     return True
        # return NotImplemented

class D(C):
    pass

def f(x: C) -> None:
    if x in [D(5)]:
        reveal_type(x)  # D  # N: Revealed type is "__main__.C"

f(C(5))
>>>>>>> 2b033cbd
[builtins fixtures/primitives.pyi]<|MERGE_RESOLUTION|>--- conflicted
+++ resolved
@@ -2106,7 +2106,234 @@
 
 [builtins fixtures/isinstance.pyi]
 
-<<<<<<< HEAD
+[case testTypeNarrowingReachableNegative]
+# flags: --warn-unreachable
+from typing import Literal
+
+x: Literal[-1]
+
+if x == -1:
+    assert True
+
+[typing fixtures/typing-medium.pyi]
+[builtins fixtures/ops.pyi]
+
+[case testTypeNarrowingReachableNegativeUnion]
+from typing import Literal
+
+x: Literal[-1, 1]
+
+if x == -1:
+    reveal_type(x)  # N: Revealed type is "Literal[-1]"
+else:
+    reveal_type(x)  # N: Revealed type is "Literal[1]"
+
+[typing fixtures/typing-medium.pyi]
+[builtins fixtures/ops.pyi]
+
+[case testNarrowingWithIntEnum]
+# mypy: strict-equality
+from __future__ import annotations
+from typing import Any
+from enum import IntEnum
+
+class IE(IntEnum):
+    X = 1
+    Y = 2
+
+def f1(x: int) -> None:
+    if x == IE.X:
+        reveal_type(x)  # N: Revealed type is "builtins.int"
+    else:
+        reveal_type(x)  # N: Revealed type is "builtins.int"
+    if x != IE.X:
+        reveal_type(x)  # N: Revealed type is "builtins.int"
+    else:
+        reveal_type(x)  # N: Revealed type is "builtins.int"
+
+def f2(x: IE) -> None:
+    if x == 1:
+        reveal_type(x)  # N: Revealed type is "__main__.IE"
+    else:
+        reveal_type(x)  # N: Revealed type is "__main__.IE"
+
+def f3(x: object) -> None:
+    if x == IE.X:
+        reveal_type(x)  # N: Revealed type is "builtins.object"
+    else:
+        reveal_type(x)  # N: Revealed type is "builtins.object"
+
+def f4(x: int | Any) -> None:
+    if x == IE.X:
+        reveal_type(x)  # N: Revealed type is "Union[builtins.int, Any]"
+    else:
+        reveal_type(x)  # N: Revealed type is "Union[builtins.int, Any]"
+
+def f5(x: int) -> None:
+    if x is IE.X:
+        reveal_type(x)  # N: Revealed type is "Literal[__main__.IE.X]"
+    else:
+        reveal_type(x)  # N: Revealed type is "builtins.int"
+    if x is not IE.X:
+        reveal_type(x)  # N: Revealed type is "builtins.int"
+    else:
+        reveal_type(x)  # N: Revealed type is "Literal[__main__.IE.X]"
+
+def f6(x: IE) -> None:
+     if x == IE.X:
+         reveal_type(x)  # N: Revealed type is "Literal[__main__.IE.X]"
+     else:
+         reveal_type(x)  # N: Revealed type is "Literal[__main__.IE.Y]"
+[builtins fixtures/primitives.pyi]
+
+[case testNarrowingWithIntEnum2]
+# mypy: strict-equality
+from __future__ import annotations
+from typing import Any
+from enum import IntEnum, Enum
+
+class MyDecimal: ...
+
+class IE(IntEnum):
+    X = 1
+    Y = 2
+
+class IE2(IntEnum):
+    X = 1
+    Y = 2
+
+class E(Enum):
+    X = 1
+    Y = 2
+
+def f1(x: IE | MyDecimal) -> None:
+     if x == IE.X:
+         reveal_type(x)  # N: Revealed type is "Union[__main__.IE, __main__.MyDecimal]"
+     else:
+         reveal_type(x)  # N: Revealed type is "Union[__main__.IE, __main__.MyDecimal]"
+
+def f2(x: E | bytes) -> None:
+     if x == E.X:
+         reveal_type(x)  # N: Revealed type is "Literal[__main__.E.X]"
+     else:
+         reveal_type(x)  # N: Revealed type is "Union[Literal[__main__.E.Y], builtins.bytes]"
+
+def f3(x: IE | IE2) -> None:
+     if x == IE.X:
+         reveal_type(x)  # N: Revealed type is "Union[__main__.IE, __main__.IE2]"
+     else:
+         reveal_type(x)  # N: Revealed type is "Union[__main__.IE, __main__.IE2]"
+
+def f4(x: IE | E) -> None:
+     if x == IE.X:
+         reveal_type(x)  # N: Revealed type is "Literal[__main__.IE.X]"
+     elif x == E.X:
+         reveal_type(x)  # N: Revealed type is "Literal[__main__.E.X]"
+     else:
+         reveal_type(x)  # N: Revealed type is "Union[Literal[__main__.IE.Y], Literal[__main__.E.Y]]"
+
+def f5(x: E | str | int) -> None:
+     if x == E.X:
+         reveal_type(x)  # N: Revealed type is "Literal[__main__.E.X]"
+     else:
+         reveal_type(x)  # N: Revealed type is "Union[Literal[__main__.E.Y], builtins.str, builtins.int]"
+
+def f6(x: IE | Any) -> None:
+     if x == IE.X:
+         reveal_type(x)  # N: Revealed type is "Union[__main__.IE, Any]"
+     else:
+         reveal_type(x)  # N: Revealed type is "Union[__main__.IE, Any]"
+
+def f7(x: IE | None) -> None:
+     if x == IE.X:
+         reveal_type(x)  # N: Revealed type is "Literal[__main__.IE.X]"
+     else:
+         reveal_type(x)  # N: Revealed type is "Union[Literal[__main__.IE.Y], None]"
+
+def f8(x: IE | None) -> None:
+     if x is None:
+         reveal_type(x)  # N: Revealed type is "None"
+     elif x == IE.X:
+         reveal_type(x)  # N: Revealed type is "Literal[__main__.IE.X]"
+     else:
+         reveal_type(x)  # N: Revealed type is "Literal[__main__.IE.Y]"
+[builtins fixtures/primitives.pyi]
+
+[case testNarrowingWithStrEnum]
+# mypy: strict-equality
+from enum import StrEnum
+
+class SE(StrEnum):
+    A = 'a'
+    B = 'b'
+
+def f1(x: str) -> None:
+    if x == SE.A:
+        reveal_type(x)  # N: Revealed type is "builtins.str"
+    else:
+        reveal_type(x)  # N: Revealed type is "builtins.str"
+
+def f2(x: SE) -> None:
+    if x == 'a':
+        reveal_type(x)  # N: Revealed type is "__main__.SE"
+    else:
+        reveal_type(x)  # N: Revealed type is "__main__.SE"
+
+def f3(x: object) -> None:
+    if x == SE.A:
+        reveal_type(x)  # N: Revealed type is "builtins.object"
+    else:
+        reveal_type(x)  # N: Revealed type is "builtins.object"
+
+def f4(x: SE) -> None:
+     if x == SE.A:
+         reveal_type(x)  # N: Revealed type is "Literal[__main__.SE.A]"
+     else:
+         reveal_type(x)  # N: Revealed type is "Literal[__main__.SE.B]"
+[builtins fixtures/primitives.pyi]
+
+[case testConsistentNarrowingEqAndIn]
+# flags: --python-version 3.10
+
+# https://github.com/python/mypy/issues/17864
+def f(x: str | int) -> None:
+    if x == "x":
+        reveal_type(x)  # N: Revealed type is "Union[builtins.str, builtins.int]"
+        y = x
+
+    if x in ["x"]:
+        # TODO: we should fix this reveal https://github.com/python/mypy/issues/3229
+        reveal_type(x)  # N: Revealed type is "Union[builtins.str, builtins.int]"
+        y = x
+        z = x
+    z = y
+[builtins fixtures/primitives.pyi]
+
+[case testConsistentNarrowingInWithCustomEq]
+# flags: --python-version 3.10
+
+# https://github.com/python/mypy/issues/17864
+class C:
+    def __init__(self, x: int) -> None:
+        self.x = x
+
+    def __eq__(self, other: object) -> bool:
+        raise
+        # Example implementation:
+        # if isinstance(other, C) and other.x == self.x:
+        #     return True
+        # return NotImplemented
+
+class D(C):
+    pass
+
+def f(x: C) -> None:
+    if x in [D(5)]:
+        reveal_type(x)  # D  # N: Revealed type is "__main__.C"
+
+f(C(5))
+[builtins fixtures/primitives.pyi]
+
 [case testNarrowLiteralsInListOrTupleExpression]
 # flags: --warn-unreachable
 
@@ -2206,232 +2433,4 @@
     else:
         reveal_type(v)
     reveal_type(v)  # N: Revealed type is "__main__.E"
-=======
-[case testTypeNarrowingReachableNegative]
-# flags: --warn-unreachable
-from typing import Literal
-
-x: Literal[-1]
-
-if x == -1:
-    assert True
-
-[typing fixtures/typing-medium.pyi]
-[builtins fixtures/ops.pyi]
-
-[case testTypeNarrowingReachableNegativeUnion]
-from typing import Literal
-
-x: Literal[-1, 1]
-
-if x == -1:
-    reveal_type(x)  # N: Revealed type is "Literal[-1]"
-else:
-    reveal_type(x)  # N: Revealed type is "Literal[1]"
-
-[typing fixtures/typing-medium.pyi]
-[builtins fixtures/ops.pyi]
-
-[case testNarrowingWithIntEnum]
-# mypy: strict-equality
-from __future__ import annotations
-from typing import Any
-from enum import IntEnum
-
-class IE(IntEnum):
-    X = 1
-    Y = 2
-
-def f1(x: int) -> None:
-    if x == IE.X:
-        reveal_type(x)  # N: Revealed type is "builtins.int"
-    else:
-        reveal_type(x)  # N: Revealed type is "builtins.int"
-    if x != IE.X:
-        reveal_type(x)  # N: Revealed type is "builtins.int"
-    else:
-        reveal_type(x)  # N: Revealed type is "builtins.int"
-
-def f2(x: IE) -> None:
-    if x == 1:
-        reveal_type(x)  # N: Revealed type is "__main__.IE"
-    else:
-        reveal_type(x)  # N: Revealed type is "__main__.IE"
-
-def f3(x: object) -> None:
-    if x == IE.X:
-        reveal_type(x)  # N: Revealed type is "builtins.object"
-    else:
-        reveal_type(x)  # N: Revealed type is "builtins.object"
-
-def f4(x: int | Any) -> None:
-    if x == IE.X:
-        reveal_type(x)  # N: Revealed type is "Union[builtins.int, Any]"
-    else:
-        reveal_type(x)  # N: Revealed type is "Union[builtins.int, Any]"
-
-def f5(x: int) -> None:
-    if x is IE.X:
-        reveal_type(x)  # N: Revealed type is "Literal[__main__.IE.X]"
-    else:
-        reveal_type(x)  # N: Revealed type is "builtins.int"
-    if x is not IE.X:
-        reveal_type(x)  # N: Revealed type is "builtins.int"
-    else:
-        reveal_type(x)  # N: Revealed type is "Literal[__main__.IE.X]"
-
-def f6(x: IE) -> None:
-     if x == IE.X:
-         reveal_type(x)  # N: Revealed type is "Literal[__main__.IE.X]"
-     else:
-         reveal_type(x)  # N: Revealed type is "Literal[__main__.IE.Y]"
-[builtins fixtures/primitives.pyi]
-
-[case testNarrowingWithIntEnum2]
-# mypy: strict-equality
-from __future__ import annotations
-from typing import Any
-from enum import IntEnum, Enum
-
-class MyDecimal: ...
-
-class IE(IntEnum):
-    X = 1
-    Y = 2
-
-class IE2(IntEnum):
-    X = 1
-    Y = 2
-
-class E(Enum):
-    X = 1
-    Y = 2
-
-def f1(x: IE | MyDecimal) -> None:
-     if x == IE.X:
-         reveal_type(x)  # N: Revealed type is "Union[__main__.IE, __main__.MyDecimal]"
-     else:
-         reveal_type(x)  # N: Revealed type is "Union[__main__.IE, __main__.MyDecimal]"
-
-def f2(x: E | bytes) -> None:
-     if x == E.X:
-         reveal_type(x)  # N: Revealed type is "Literal[__main__.E.X]"
-     else:
-         reveal_type(x)  # N: Revealed type is "Union[Literal[__main__.E.Y], builtins.bytes]"
-
-def f3(x: IE | IE2) -> None:
-     if x == IE.X:
-         reveal_type(x)  # N: Revealed type is "Union[__main__.IE, __main__.IE2]"
-     else:
-         reveal_type(x)  # N: Revealed type is "Union[__main__.IE, __main__.IE2]"
-
-def f4(x: IE | E) -> None:
-     if x == IE.X:
-         reveal_type(x)  # N: Revealed type is "Literal[__main__.IE.X]"
-     elif x == E.X:
-         reveal_type(x)  # N: Revealed type is "Literal[__main__.E.X]"
-     else:
-         reveal_type(x)  # N: Revealed type is "Union[Literal[__main__.IE.Y], Literal[__main__.E.Y]]"
-
-def f5(x: E | str | int) -> None:
-     if x == E.X:
-         reveal_type(x)  # N: Revealed type is "Literal[__main__.E.X]"
-     else:
-         reveal_type(x)  # N: Revealed type is "Union[Literal[__main__.E.Y], builtins.str, builtins.int]"
-
-def f6(x: IE | Any) -> None:
-     if x == IE.X:
-         reveal_type(x)  # N: Revealed type is "Union[__main__.IE, Any]"
-     else:
-         reveal_type(x)  # N: Revealed type is "Union[__main__.IE, Any]"
-
-def f7(x: IE | None) -> None:
-     if x == IE.X:
-         reveal_type(x)  # N: Revealed type is "Literal[__main__.IE.X]"
-     else:
-         reveal_type(x)  # N: Revealed type is "Union[Literal[__main__.IE.Y], None]"
-
-def f8(x: IE | None) -> None:
-     if x is None:
-         reveal_type(x)  # N: Revealed type is "None"
-     elif x == IE.X:
-         reveal_type(x)  # N: Revealed type is "Literal[__main__.IE.X]"
-     else:
-         reveal_type(x)  # N: Revealed type is "Literal[__main__.IE.Y]"
-[builtins fixtures/primitives.pyi]
-
-[case testNarrowingWithStrEnum]
-# mypy: strict-equality
-from enum import StrEnum
-
-class SE(StrEnum):
-    A = 'a'
-    B = 'b'
-
-def f1(x: str) -> None:
-    if x == SE.A:
-        reveal_type(x)  # N: Revealed type is "builtins.str"
-    else:
-        reveal_type(x)  # N: Revealed type is "builtins.str"
-
-def f2(x: SE) -> None:
-    if x == 'a':
-        reveal_type(x)  # N: Revealed type is "__main__.SE"
-    else:
-        reveal_type(x)  # N: Revealed type is "__main__.SE"
-
-def f3(x: object) -> None:
-    if x == SE.A:
-        reveal_type(x)  # N: Revealed type is "builtins.object"
-    else:
-        reveal_type(x)  # N: Revealed type is "builtins.object"
-
-def f4(x: SE) -> None:
-     if x == SE.A:
-         reveal_type(x)  # N: Revealed type is "Literal[__main__.SE.A]"
-     else:
-         reveal_type(x)  # N: Revealed type is "Literal[__main__.SE.B]"
-[builtins fixtures/primitives.pyi]
-
-[case testConsistentNarrowingEqAndIn]
-# flags: --python-version 3.10
-
-# https://github.com/python/mypy/issues/17864
-def f(x: str | int) -> None:
-    if x == "x":
-        reveal_type(x)  # N: Revealed type is "Union[builtins.str, builtins.int]"
-        y = x
-
-    if x in ["x"]:
-        # TODO: we should fix this reveal https://github.com/python/mypy/issues/3229
-        reveal_type(x)  # N: Revealed type is "Union[builtins.str, builtins.int]"
-        y = x
-        z = x
-    z = y
-[builtins fixtures/primitives.pyi]
-
-[case testConsistentNarrowingInWithCustomEq]
-# flags: --python-version 3.10
-
-# https://github.com/python/mypy/issues/17864
-class C:
-    def __init__(self, x: int) -> None:
-        self.x = x
-
-    def __eq__(self, other: object) -> bool:
-        raise
-        # Example implementation:
-        # if isinstance(other, C) and other.x == self.x:
-        #     return True
-        # return NotImplemented
-
-class D(C):
-    pass
-
-def f(x: C) -> None:
-    if x in [D(5)]:
-        reveal_type(x)  # D  # N: Revealed type is "__main__.C"
-
-f(C(5))
->>>>>>> 2b033cbd
 [builtins fixtures/primitives.pyi]