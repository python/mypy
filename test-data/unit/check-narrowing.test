--- conflicted
+++ resolved
@@ -2417,7 +2417,7 @@
 
 [builtins fixtures/primitives.pyi]
 
-<<<<<<< HEAD
+
 [case testNegativeNarrowingWithCustomEq]
 from typing import Union
 from typing_extensions import Literal
@@ -2441,7 +2441,7 @@
         reveal_type(v)  # N: Revealed type is "Union[__main__.A, Literal['text']]"
         return v  # E: Incompatible return value type (got "Union[A, Literal['text']]", expected "Optional[A]")
 [builtins fixtures/primitives.pyi]
-=======
+
 [case testNarrowingTypeVarMultiple]
 from typing import TypeVar
 
@@ -2458,5 +2458,4 @@
         raise
     reveal_type(x)  # N: Revealed type is "T`-1"
     return x
-[builtins fixtures/isinstance.pyi]
->>>>>>> c8fad3f6
+[builtins fixtures/isinstance.pyi]