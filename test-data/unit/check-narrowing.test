--- conflicted
+++ resolved
@@ -1263,7 +1263,6 @@
 [builtins fixtures/dict.pyi]
 
 
-<<<<<<< HEAD
 [case testNarrowingOptionalEqualsNone]
 from typing import Optional
 
@@ -1289,7 +1288,7 @@
 else:
     reveal_type(val)  # N: Revealed type is "Union[__main__.A, None]"
 [builtins fixtures/primitives.pyi]
-=======
+
 [case testNarrowingWithTupleOfTypes]
 from typing import Tuple, Type
 
@@ -1334,5 +1333,4 @@
     reveal_type(some)  # N: Revealed type is "Union[builtins.int, __main__.Base]"
 else:
     reveal_type(some)  # N: Revealed type is "Union[builtins.int, __main__.Base]"
-[builtins fixtures/dict.pyi]
->>>>>>> 8792ff1b
+[builtins fixtures/dict.pyi]