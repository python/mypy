--- conflicted
+++ resolved
@@ -2313,7 +2313,6 @@
 f(C(5))
 [builtins fixtures/primitives.pyi]
 
-<<<<<<< HEAD
 [case testNarrowLiteralsInListOrSetOrTupleExpression]
 # flags: --warn-unreachable
 
@@ -2414,7 +2413,7 @@
         reveal_type(v)
     reveal_type(v)  # N: Revealed type is "__main__.E"
 [builtins fixtures/primitives.pyi]
-=======
+
 [case testNarrowingTypeVarNone]
 # flags: --warn-unreachable
 
@@ -2525,5 +2524,4 @@
     x = any()
     assert isinstance(x, int)
     reveal_type(x)  # N: Revealed type is "builtins.int"
-[builtins fixtures/isinstance.pyi]
->>>>>>> a8ec8939
+[builtins fixtures/isinstance.pyi]