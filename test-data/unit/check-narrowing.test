[case testNarrowingParentWithStrsBasic]
from dataclasses import dataclass
from typing import Literal, NamedTuple, Tuple, TypedDict, Union

class Object1:
    key: Literal["A"]
    foo: int
class Object2:
    key: Literal["B"]
    bar: str

@dataclass
class Dataclass1:
    key: Literal["A"]
    foo: int
@dataclass
class Dataclass2:
    key: Literal["B"]
    foo: str

class NamedTuple1(NamedTuple):
    key: Literal["A"]
    foo: int
class NamedTuple2(NamedTuple):
    key: Literal["B"]
    foo: str

Tuple1 = Tuple[Literal["A"], int]
Tuple2 = Tuple[Literal["B"], str]

class TypedDict1(TypedDict):
    key: Literal["A"]
    foo: int
class TypedDict2(TypedDict):
    key: Literal["B"]
    foo: str

x1: Union[Object1, Object2]
if x1.key == "A":
    reveal_type(x1)         # N: Revealed type is "__main__.Object1"
    reveal_type(x1.key)     # N: Revealed type is "Literal['A']"
else:
    reveal_type(x1)         # N: Revealed type is "__main__.Object2"
    reveal_type(x1.key)     # N: Revealed type is "Literal['B']"

x2: Union[Dataclass1, Dataclass2]
if x2.key == "A":
    reveal_type(x2)         # N: Revealed type is "__main__.Dataclass1"
    reveal_type(x2.key)     # N: Revealed type is "Literal['A']"
else:
    reveal_type(x2)         # N: Revealed type is "__main__.Dataclass2"
    reveal_type(x2.key)     # N: Revealed type is "Literal['B']"

x3: Union[NamedTuple1, NamedTuple2]
if x3.key == "A":
    reveal_type(x3)         # N: Revealed type is "tuple[Literal['A'], builtins.int, fallback=__main__.NamedTuple1]"
    reveal_type(x3.key)     # N: Revealed type is "Literal['A']"
else:
    reveal_type(x3)         # N: Revealed type is "tuple[Literal['B'], builtins.str, fallback=__main__.NamedTuple2]"
    reveal_type(x3.key)     # N: Revealed type is "Literal['B']"
if x3[0] == "A":
    reveal_type(x3)         # N: Revealed type is "tuple[Literal['A'], builtins.int, fallback=__main__.NamedTuple1]"
    reveal_type(x3[0])      # N: Revealed type is "Literal['A']"
else:
    reveal_type(x3)         # N: Revealed type is "tuple[Literal['B'], builtins.str, fallback=__main__.NamedTuple2]"
    reveal_type(x3[0])      # N: Revealed type is "Literal['B']"

x4: Union[Tuple1, Tuple2]
if x4[0] == "A":
    reveal_type(x4)         # N: Revealed type is "tuple[Literal['A'], builtins.int]"
    reveal_type(x4[0])      # N: Revealed type is "Literal['A']"
else:
    reveal_type(x4)         # N: Revealed type is "tuple[Literal['B'], builtins.str]"
    reveal_type(x4[0])      # N: Revealed type is "Literal['B']"

x5: Union[TypedDict1, TypedDict2]
if x5["key"] == "A":
    reveal_type(x5)         # N: Revealed type is "TypedDict('__main__.TypedDict1', {'key': Literal['A'], 'foo': builtins.int})"
else:
    reveal_type(x5)         # N: Revealed type is "TypedDict('__main__.TypedDict2', {'key': Literal['B'], 'foo': builtins.str})"
[builtins fixtures/primitives.pyi]
[typing fixtures/typing-typeddict.pyi]

[case testNarrowingParentWithEnumsBasic]
from enum import Enum
from dataclasses import dataclass
from typing import Literal, NamedTuple, Tuple, TypedDict, Union

class Key(Enum):
    A = 1
    B = 2
    C = 3

class Object1:
    key: Literal[Key.A]
    foo: int
class Object2:
    key: Literal[Key.B]
    bar: str

@dataclass
class Dataclass1:
    key: Literal[Key.A]
    foo: int
@dataclass
class Dataclass2:
    key: Literal[Key.B]
    foo: str

class NamedTuple1(NamedTuple):
    key: Literal[Key.A]
    foo: int
class NamedTuple2(NamedTuple):
    key: Literal[Key.B]
    foo: str

Tuple1 = Tuple[Literal[Key.A], int]
Tuple2 = Tuple[Literal[Key.B], str]

class TypedDict1(TypedDict):
    key: Literal[Key.A]
    foo: int
class TypedDict2(TypedDict):
    key: Literal[Key.B]
    foo: str

x1: Union[Object1, Object2]
if x1.key is Key.A:
    reveal_type(x1)         # N: Revealed type is "__main__.Object1"
    reveal_type(x1.key)     # N: Revealed type is "Literal[__main__.Key.A]"
else:
    reveal_type(x1)         # N: Revealed type is "__main__.Object2"
    reveal_type(x1.key)     # N: Revealed type is "Literal[__main__.Key.B]"

x2: Union[Dataclass1, Dataclass2]
if x2.key is Key.A:
    reveal_type(x2)         # N: Revealed type is "__main__.Dataclass1"
    reveal_type(x2.key)     # N: Revealed type is "Literal[__main__.Key.A]"
else:
    reveal_type(x2)         # N: Revealed type is "__main__.Dataclass2"
    reveal_type(x2.key)     # N: Revealed type is "Literal[__main__.Key.B]"

x3: Union[NamedTuple1, NamedTuple2]
if x3.key is Key.A:
    reveal_type(x3)         # N: Revealed type is "tuple[Literal[__main__.Key.A], builtins.int, fallback=__main__.NamedTuple1]"
    reveal_type(x3.key)     # N: Revealed type is "Literal[__main__.Key.A]"
else:
    reveal_type(x3)         # N: Revealed type is "tuple[Literal[__main__.Key.B], builtins.str, fallback=__main__.NamedTuple2]"
    reveal_type(x3.key)     # N: Revealed type is "Literal[__main__.Key.B]"
if x3[0] is Key.A:
    reveal_type(x3)         # N: Revealed type is "tuple[Literal[__main__.Key.A], builtins.int, fallback=__main__.NamedTuple1]"
    reveal_type(x3[0])      # N: Revealed type is "Literal[__main__.Key.A]"
else:
    reveal_type(x3)         # N: Revealed type is "tuple[Literal[__main__.Key.B], builtins.str, fallback=__main__.NamedTuple2]"
    reveal_type(x3[0])      # N: Revealed type is "Literal[__main__.Key.B]"

x4: Union[Tuple1, Tuple2]
if x4[0] is Key.A:
    reveal_type(x4)         # N: Revealed type is "tuple[Literal[__main__.Key.A], builtins.int]"
    reveal_type(x4[0])      # N: Revealed type is "Literal[__main__.Key.A]"
else:
    reveal_type(x4)         # N: Revealed type is "tuple[Literal[__main__.Key.B], builtins.str]"
    reveal_type(x4[0])      # N: Revealed type is "Literal[__main__.Key.B]"

x5: Union[TypedDict1, TypedDict2]
if x5["key"] is Key.A:
    reveal_type(x5)         # N: Revealed type is "TypedDict('__main__.TypedDict1', {'key': Literal[__main__.Key.A], 'foo': builtins.int})"
else:
    reveal_type(x5)         # N: Revealed type is "TypedDict('__main__.TypedDict2', {'key': Literal[__main__.Key.B], 'foo': builtins.str})"
[builtins fixtures/dict.pyi]
[typing fixtures/typing-typeddict.pyi]

[case testNarrowingParentWithIsInstanceBasic]
from dataclasses import dataclass
from typing import NamedTuple, Tuple, TypedDict, Union

class Object1:
    key: int
class Object2:
    key: str

@dataclass
class Dataclass1:
    key: int
@dataclass
class Dataclass2:
    key: str

class NamedTuple1(NamedTuple):
    key: int
class NamedTuple2(NamedTuple):
    key: str

Tuple1 = Tuple[int]
Tuple2 = Tuple[str]

class TypedDict1(TypedDict):
    key: int
class TypedDict2(TypedDict):
    key: str

x1: Union[Object1, Object2]
if isinstance(x1.key, int):
    reveal_type(x1)         # N: Revealed type is "__main__.Object1"
else:
    reveal_type(x1)         # N: Revealed type is "__main__.Object2"

x2: Union[Dataclass1, Dataclass2]
if isinstance(x2.key, int):
    reveal_type(x2)         # N: Revealed type is "__main__.Dataclass1"
else:
    reveal_type(x2)         # N: Revealed type is "__main__.Dataclass2"

x3: Union[NamedTuple1, NamedTuple2]
if isinstance(x3.key, int):
    reveal_type(x3)         # N: Revealed type is "tuple[builtins.int, fallback=__main__.NamedTuple1]"
else:
    reveal_type(x3)         # N: Revealed type is "tuple[builtins.str, fallback=__main__.NamedTuple2]"
if isinstance(x3[0], int):
    reveal_type(x3)         # N: Revealed type is "tuple[builtins.int, fallback=__main__.NamedTuple1]"
else:
    reveal_type(x3)         # N: Revealed type is "tuple[builtins.str, fallback=__main__.NamedTuple2]"

x4: Union[Tuple1, Tuple2]
if isinstance(x4[0], int):
    reveal_type(x4)         # N: Revealed type is "tuple[builtins.int]"
else:
    reveal_type(x4)         # N: Revealed type is "tuple[builtins.str]"

x5: Union[TypedDict1, TypedDict2]
if isinstance(x5["key"], int):
    reveal_type(x5)         # N: Revealed type is "TypedDict('__main__.TypedDict1', {'key': builtins.int})"
else:
    reveal_type(x5)         # N: Revealed type is "TypedDict('__main__.TypedDict2', {'key': builtins.str})"
[builtins fixtures/dict.pyi]
[typing fixtures/typing-typeddict.pyi]

[case testNarrowingParentMultipleKeys]
# flags: --warn-unreachable
from enum import Enum
from typing import Literal, Union

class Key(Enum):
    A = 1
    B = 2
    C = 3
    D = 4

class Object1:
    key: Literal[Key.A, Key.C]
class Object2:
    key: Literal[Key.B, Key.C]

x: Union[Object1, Object2]
if x.key is Key.A:
    reveal_type(x)  # N: Revealed type is "__main__.Object1"
else:
    reveal_type(x)  # N: Revealed type is "Union[__main__.Object1, __main__.Object2]"

if x.key is Key.C:
    reveal_type(x)  # N: Revealed type is "Union[__main__.Object1, __main__.Object2]"
else:
    reveal_type(x)  # N: Revealed type is "Union[__main__.Object1, __main__.Object2]"

if x.key is Key.D:
    reveal_type(x)  # E: Statement is unreachable
else:
    reveal_type(x)  # N: Revealed type is "Union[__main__.Object1, __main__.Object2]"
[builtins fixtures/tuple.pyi]

[case testNarrowingTypedDictParentMultipleKeys]
# flags: --warn-unreachable
from typing import Literal, TypedDict, Union

class TypedDict1(TypedDict):
    key: Literal['A', 'C']
class TypedDict2(TypedDict):
    key: Literal['B', 'C']

x: Union[TypedDict1, TypedDict2]
if x['key'] == 'A':
    reveal_type(x)  # N: Revealed type is "TypedDict('__main__.TypedDict1', {'key': Union[Literal['A'], Literal['C']]})"
else:
    reveal_type(x)  # N: Revealed type is "Union[TypedDict('__main__.TypedDict1', {'key': Union[Literal['A'], Literal['C']]}), TypedDict('__main__.TypedDict2', {'key': Union[Literal['B'], Literal['C']]})]"

if x['key'] == 'C':
    reveal_type(x)  # N: Revealed type is "Union[TypedDict('__main__.TypedDict1', {'key': Union[Literal['A'], Literal['C']]}), TypedDict('__main__.TypedDict2', {'key': Union[Literal['B'], Literal['C']]})]"
else:
    reveal_type(x)  # N: Revealed type is "Union[TypedDict('__main__.TypedDict1', {'key': Union[Literal['A'], Literal['C']]}), TypedDict('__main__.TypedDict2', {'key': Union[Literal['B'], Literal['C']]})]"

if x['key'] == 'D':
    reveal_type(x)  # E: Statement is unreachable
else:
    reveal_type(x)  # N: Revealed type is "Union[TypedDict('__main__.TypedDict1', {'key': Union[Literal['A'], Literal['C']]}), TypedDict('__main__.TypedDict2', {'key': Union[Literal['B'], Literal['C']]})]"
[builtins fixtures/primitives.pyi]
[typing fixtures/typing-typeddict.pyi]

[case testNarrowingPartialTypedDictParentMultipleKeys]
# flags: --warn-unreachable
from typing import Literal, TypedDict, Union

class TypedDict1(TypedDict, total=False):
    key: Literal['A', 'C']
class TypedDict2(TypedDict, total=False):
    key: Literal['B', 'C']

x: Union[TypedDict1, TypedDict2]
if x['key'] == 'A':
    reveal_type(x)  # N: Revealed type is "TypedDict('__main__.TypedDict1', {'key'?: Union[Literal['A'], Literal['C']]})"
else:
    reveal_type(x)  # N: Revealed type is "Union[TypedDict('__main__.TypedDict1', {'key'?: Union[Literal['A'], Literal['C']]}), TypedDict('__main__.TypedDict2', {'key'?: Union[Literal['B'], Literal['C']]})]"

if x['key'] == 'C':
    reveal_type(x)  # N: Revealed type is "Union[TypedDict('__main__.TypedDict1', {'key'?: Union[Literal['A'], Literal['C']]}), TypedDict('__main__.TypedDict2', {'key'?: Union[Literal['B'], Literal['C']]})]"
else:
    reveal_type(x)  # N: Revealed type is "Union[TypedDict('__main__.TypedDict1', {'key'?: Union[Literal['A'], Literal['C']]}), TypedDict('__main__.TypedDict2', {'key'?: Union[Literal['B'], Literal['C']]})]"

if x['key'] == 'D':
    reveal_type(x)  # E: Statement is unreachable
else:
    reveal_type(x)  # N: Revealed type is "Union[TypedDict('__main__.TypedDict1', {'key'?: Union[Literal['A'], Literal['C']]}), TypedDict('__main__.TypedDict2', {'key'?: Union[Literal['B'], Literal['C']]})]"
[builtins fixtures/primitives.pyi]
[typing fixtures/typing-typeddict.pyi]

[case testNarrowingNestedTypedDicts]
from typing import Literal, TypedDict, Union

class A(TypedDict):
    key: Literal['A']
class B(TypedDict):
    key: Literal['B']
class C(TypedDict):
    key: Literal['C']

class X(TypedDict):
    inner: Union[A, B]
class Y(TypedDict):
    inner: Union[B, C]

unknown: Union[X, Y]
if unknown['inner']['key'] == 'A':
    reveal_type(unknown)            # N: Revealed type is "TypedDict('__main__.X', {'inner': Union[TypedDict('__main__.A', {'key': Literal['A']}), TypedDict('__main__.B', {'key': Literal['B']})]})"
    reveal_type(unknown['inner'])   # N: Revealed type is "TypedDict('__main__.A', {'key': Literal['A']})"
if unknown['inner']['key'] == 'B':
    reveal_type(unknown)            # N: Revealed type is "Union[TypedDict('__main__.X', {'inner': Union[TypedDict('__main__.A', {'key': Literal['A']}), TypedDict('__main__.B', {'key': Literal['B']})]}), TypedDict('__main__.Y', {'inner': Union[TypedDict('__main__.B', {'key': Literal['B']}), TypedDict('__main__.C', {'key': Literal['C']})]})]"
    reveal_type(unknown['inner'])   # N: Revealed type is "TypedDict('__main__.B', {'key': Literal['B']})"
if unknown['inner']['key'] == 'C':
    reveal_type(unknown)            # N: Revealed type is "TypedDict('__main__.Y', {'inner': Union[TypedDict('__main__.B', {'key': Literal['B']}), TypedDict('__main__.C', {'key': Literal['C']})]})"
    reveal_type(unknown['inner'])   # N: Revealed type is "TypedDict('__main__.C', {'key': Literal['C']})"
[builtins fixtures/primitives.pyi]
[typing fixtures/typing-typeddict.pyi]

[case testNarrowingParentWithMultipleParents]
from enum import Enum
from typing import Literal, Union

class Key(Enum):
    A = 1
    B = 2
    C = 3

class Object1:
    key: Literal[Key.A]
class Object2:
    key: Literal[Key.B]
class Object3:
    key: Literal[Key.C]
class Object4:
    key: str

x: Union[Object1, Object2, Object3, Object4]
if x.key is Key.A:
    reveal_type(x)  # N: Revealed type is "__main__.Object1"
else:
    reveal_type(x)  # N: Revealed type is "Union[__main__.Object2, __main__.Object3, __main__.Object4]"

if isinstance(x.key, str):
    reveal_type(x)  # N: Revealed type is "__main__.Object4"
else:
    reveal_type(x)  # N: Revealed type is "Union[__main__.Object1, __main__.Object2, __main__.Object3]"
[builtins fixtures/isinstance.pyi]

[case testNarrowingParentsWithGenerics]
from typing import Union, TypeVar, Generic

T = TypeVar('T')
class Wrapper(Generic[T]):
    key: T

x: Union[Wrapper[int], Wrapper[str]]
if isinstance(x.key, int):
    reveal_type(x)  # N: Revealed type is "__main__.Wrapper[builtins.int]"
else:
    reveal_type(x)  # N: Revealed type is "__main__.Wrapper[builtins.str]"
[builtins fixtures/isinstance.pyi]

[case testNarrowingParentWithParentMixtures]
from enum import Enum
from typing import Literal, Union, NamedTuple, TypedDict

class Key(Enum):
    A = 1
    B = 2
    C = 3

class KeyedObject:
    key: Literal[Key.A]
class KeyedTypedDict(TypedDict):
    key: Literal[Key.B]
class KeyedNamedTuple(NamedTuple):
    key: Literal[Key.C]

ok_mixture: Union[KeyedObject, KeyedNamedTuple]
if ok_mixture.key is Key.A:
    reveal_type(ok_mixture)             # N: Revealed type is "__main__.KeyedObject"
else:
    reveal_type(ok_mixture)             # N: Revealed type is "tuple[Literal[__main__.Key.C], fallback=__main__.KeyedNamedTuple]"

impossible_mixture: Union[KeyedObject, KeyedTypedDict]
if impossible_mixture.key is Key.A:     # E: Item "KeyedTypedDict" of "Union[KeyedObject, KeyedTypedDict]" has no attribute "key"
    reveal_type(impossible_mixture)     # N: Revealed type is "Union[__main__.KeyedObject, TypedDict('__main__.KeyedTypedDict', {'key': Literal[__main__.Key.B]})]"
else:
    reveal_type(impossible_mixture)     # N: Revealed type is "Union[__main__.KeyedObject, TypedDict('__main__.KeyedTypedDict', {'key': Literal[__main__.Key.B]})]"

if impossible_mixture["key"] is Key.A:  # E: Value of type "Union[KeyedObject, KeyedTypedDict]" is not indexable
    reveal_type(impossible_mixture)     # N: Revealed type is "Union[__main__.KeyedObject, TypedDict('__main__.KeyedTypedDict', {'key': Literal[__main__.Key.B]})]"
else:
    reveal_type(impossible_mixture)     # N: Revealed type is "Union[__main__.KeyedObject, TypedDict('__main__.KeyedTypedDict', {'key': Literal[__main__.Key.B]})]"

weird_mixture: Union[KeyedTypedDict, KeyedNamedTuple]
if weird_mixture["key"] is Key.B:       # E: No overload variant of "__getitem__" of "tuple" matches argument type "str" \
                                        # N: Possible overload variants: \
                                        # N:     def __getitem__(self, int, /) -> Literal[Key.C] \
                                        # N:     def __getitem__(self, slice, /) -> tuple[Literal[Key.C], ...]
    reveal_type(weird_mixture)          # N: Revealed type is "Union[TypedDict('__main__.KeyedTypedDict', {'key': Literal[__main__.Key.B]}), tuple[Literal[__main__.Key.C], fallback=__main__.KeyedNamedTuple]]"
else:
    reveal_type(weird_mixture)          # N: Revealed type is "Union[TypedDict('__main__.KeyedTypedDict', {'key': Literal[__main__.Key.B]}), tuple[Literal[__main__.Key.C], fallback=__main__.KeyedNamedTuple]]"

if weird_mixture[0] is Key.B:           # E: TypedDict key must be a string literal; expected one of ("key")
    reveal_type(weird_mixture)          # N: Revealed type is "Union[TypedDict('__main__.KeyedTypedDict', {'key': Literal[__main__.Key.B]}), tuple[Literal[__main__.Key.C], fallback=__main__.KeyedNamedTuple]]"
else:
    reveal_type(weird_mixture)          # N: Revealed type is "Union[TypedDict('__main__.KeyedTypedDict', {'key': Literal[__main__.Key.B]}), tuple[Literal[__main__.Key.C], fallback=__main__.KeyedNamedTuple]]"
[builtins fixtures/tuple.pyi]
[typing fixtures/typing-full.pyi]

[case testNarrowingParentWithProperties]
from enum import Enum
from typing import Literal, Union

class Key(Enum):
    A = 1
    B = 2
    C = 3

class Object1:
    key: Literal[Key.A]

class Object2:
    @property
    def key(self) -> Literal[Key.A]: ...

class Object3:
    @property
    def key(self) -> Literal[Key.B]: ...

x: Union[Object1, Object2, Object3]
if x.key is Key.A:
    reveal_type(x)  # N: Revealed type is "Union[__main__.Object1, __main__.Object2]"
else:
    reveal_type(x)  # N: Revealed type is "__main__.Object3"
[builtins fixtures/property.pyi]

[case testNarrowingParentWithAny]
from enum import Enum
from typing import Literal, Union, Any

class Key(Enum):
    A = 1
    B = 2
    C = 3

class Object1:
    key: Literal[Key.A]

class Object2:
    key: Literal[Key.B]

x: Union[Object1, Object2, Any]
if x.key is Key.A:
    reveal_type(x.key)  # N: Revealed type is "Literal[__main__.Key.A]"
    reveal_type(x)      # N: Revealed type is "Union[__main__.Object1, Any]"
else:
    # TODO: Is this a bug? Should we skip inferring Any for singleton types?
    reveal_type(x.key)  # N: Revealed type is "Union[Any, Literal[__main__.Key.B]]"
    reveal_type(x)      # N: Revealed type is "Union[__main__.Object1, __main__.Object2, Any]"
[builtins fixtures/tuple.pyi]

[case testNarrowingParentsHierarchy]
from typing import Literal, Union
from enum import Enum

class Key(Enum):
    A = 1
    B = 2
    C = 3

class Parent1:
    child: Union[Child1, Child2]
class Parent2:
    child: Union[Child2, Child3]
class Parent3:
    child: Union[Child3, Child1]

class Child1:
    main: Literal[Key.A]
    same_for_1_and_2: Literal[Key.A]
class Child2:
    main: Literal[Key.B]
    same_for_1_and_2: Literal[Key.A]
class Child3:
    main: Literal[Key.C]
    same_for_1_and_2: Literal[Key.B]

x: Union[Parent1, Parent2, Parent3]
if x.child.main is Key.A:
    reveal_type(x)          # N: Revealed type is "Union[__main__.Parent1, __main__.Parent3]"
    reveal_type(x.child)    # N: Revealed type is "__main__.Child1"
else:
    reveal_type(x)          # N: Revealed type is "Union[__main__.Parent1, __main__.Parent2, __main__.Parent3]"
    reveal_type(x.child)    # N: Revealed type is "Union[__main__.Child2, __main__.Child3]"

if x.child.same_for_1_and_2 is Key.A:
    reveal_type(x)          # N: Revealed type is "Union[__main__.Parent1, __main__.Parent2, __main__.Parent3]"
    reveal_type(x.child)    # N: Revealed type is "Union[__main__.Child1, __main__.Child2]"
else:
    reveal_type(x)          # N: Revealed type is "Union[__main__.Parent2, __main__.Parent3]"
    reveal_type(x.child)    # N: Revealed type is "__main__.Child3"

y: Union[Parent1, Parent2]
if y.child.main is Key.A:
    reveal_type(y)          # N: Revealed type is "__main__.Parent1"
    reveal_type(y.child)    # N: Revealed type is "__main__.Child1"
else:
    reveal_type(y)          # N: Revealed type is "Union[__main__.Parent1, __main__.Parent2]"
    reveal_type(y.child)    # N: Revealed type is "Union[__main__.Child2, __main__.Child3]"

if y.child.same_for_1_and_2 is Key.A:
    reveal_type(y)          # N: Revealed type is "Union[__main__.Parent1, __main__.Parent2]"
    reveal_type(y.child)    # N: Revealed type is "Union[__main__.Child1, __main__.Child2]"
else:
    reveal_type(y)          # N: Revealed type is "__main__.Parent2"
    reveal_type(y.child)    # N: Revealed type is "__main__.Child3"
[builtins fixtures/tuple.pyi]

[case testNarrowingParentsHierarchyGenerics]
from typing import Generic, TypeVar, Union

T = TypeVar('T')
class Model(Generic[T]):
    attr: T
class A:
    model: Model[int]
class B:
    model: Model[str]

x: Union[A, B]
if isinstance(x.model.attr, int):
    reveal_type(x)          # N: Revealed type is "__main__.A"
    reveal_type(x.model)    # N: Revealed type is "__main__.Model[builtins.int]"
else:
    reveal_type(x)          # N: Revealed type is "__main__.B"
    reveal_type(x.model)    # N: Revealed type is "__main__.Model[builtins.str]"
[builtins fixtures/isinstance.pyi]

[case testNarrowingParentsHierarchyTypedDict]
# flags: --warn-unreachable
from typing import Literal, TypedDict, Union
from enum import Enum

class Key(Enum):
    A = 1
    B = 2
    C = 3

class Parent1(TypedDict):
    model: Model1
    foo: int

class Parent2(TypedDict):
    model: Model2
    bar: str

class Model1(TypedDict):
    key: Literal[Key.A]

class Model2(TypedDict):
    key: Literal[Key.B]

x: Union[Parent1, Parent2]
if x["model"]["key"] is Key.A:
    reveal_type(x)              # N: Revealed type is "TypedDict('__main__.Parent1', {'model': TypedDict('__main__.Model1', {'key': Literal[__main__.Key.A]}), 'foo': builtins.int})"
    reveal_type(x["model"])     # N: Revealed type is "TypedDict('__main__.Model1', {'key': Literal[__main__.Key.A]})"
else:
    reveal_type(x)              # N: Revealed type is "TypedDict('__main__.Parent2', {'model': TypedDict('__main__.Model2', {'key': Literal[__main__.Key.B]}), 'bar': builtins.str})"
    reveal_type(x["model"])     # N: Revealed type is "TypedDict('__main__.Model2', {'key': Literal[__main__.Key.B]})"

y: Union[Parent1, Parent2]
if y["model"]["key"] is Key.C:
    reveal_type(y)              # E: Statement is unreachable
    reveal_type(y["model"])
else:
    reveal_type(y)              # N: Revealed type is "Union[TypedDict('__main__.Parent1', {'model': TypedDict('__main__.Model1', {'key': Literal[__main__.Key.A]}), 'foo': builtins.int}), TypedDict('__main__.Parent2', {'model': TypedDict('__main__.Model2', {'key': Literal[__main__.Key.B]}), 'bar': builtins.str})]"
    reveal_type(y["model"])     # N: Revealed type is "Union[TypedDict('__main__.Model1', {'key': Literal[__main__.Key.A]}), TypedDict('__main__.Model2', {'key': Literal[__main__.Key.B]})]"
[builtins fixtures/dict.pyi]
[typing fixtures/typing-typeddict.pyi]

[case testNarrowingParentsHierarchyTypedDictWithStr]
# flags: --warn-unreachable
from typing import Literal, TypedDict, Union

class Parent1(TypedDict):
    model: Model1
    foo: int

class Parent2(TypedDict):
    model: Model2
    bar: str

class Model1(TypedDict):
    key: Literal['A']

class Model2(TypedDict):
    key: Literal['B']

x: Union[Parent1, Parent2]
if x["model"]["key"] == 'A':
    reveal_type(x)              # N: Revealed type is "TypedDict('__main__.Parent1', {'model': TypedDict('__main__.Model1', {'key': Literal['A']}), 'foo': builtins.int})"
    reveal_type(x["model"])     # N: Revealed type is "TypedDict('__main__.Model1', {'key': Literal['A']})"
else:
    reveal_type(x)              # N: Revealed type is "TypedDict('__main__.Parent2', {'model': TypedDict('__main__.Model2', {'key': Literal['B']}), 'bar': builtins.str})"
    reveal_type(x["model"])     # N: Revealed type is "TypedDict('__main__.Model2', {'key': Literal['B']})"

y: Union[Parent1, Parent2]
if y["model"]["key"] == 'C':
    reveal_type(y)              # E: Statement is unreachable
    reveal_type(y["model"])
else:
    reveal_type(y)              # N: Revealed type is "Union[TypedDict('__main__.Parent1', {'model': TypedDict('__main__.Model1', {'key': Literal['A']}), 'foo': builtins.int}), TypedDict('__main__.Parent2', {'model': TypedDict('__main__.Model2', {'key': Literal['B']}), 'bar': builtins.str})]"
    reveal_type(y["model"])     # N: Revealed type is "Union[TypedDict('__main__.Model1', {'key': Literal['A']}), TypedDict('__main__.Model2', {'key': Literal['B']})]"
[builtins fixtures/primitives.pyi]
[typing fixtures/typing-typeddict.pyi]

[case testNarrowingExprPropagation]
from typing import Literal, Union

class A:
    tag: Literal['A']

class B:
    tag: Literal['B']

abo: Union[A, B, None]

if abo is not None and abo.tag == "A":
    reveal_type(abo.tag) # N: Revealed type is "Literal['A']"
    reveal_type(abo) # N: Revealed type is "__main__.A"

if not (abo is None or abo.tag != "B"):
    reveal_type(abo.tag) # N: Revealed type is "Literal['B']"
    reveal_type(abo) # N: Revealed type is "__main__.B"
[builtins fixtures/primitives.pyi]

[case testNarrowingEqualityFlipFlop]
# flags: --warn-unreachable --strict-equality
from typing import Final, Literal
from enum import Enum

class State(Enum):
    A = 1
    B = 2

class FlipFlopEnum:
    def __init__(self) -> None:
        self.state = State.A

    def mutate(self) -> None:
        self.state = State.B if self.state == State.A else State.A

class FlipFlopStr:
    def __init__(self) -> None:
        self.state = "state-1"

    def mutate(self) -> None:
        self.state = "state-2" if self.state == "state-1" else "state-1"


def test1(switch: FlipFlopStr) -> None:
    # Naively, we might assume the 'assert' here would narrow the type to
    # Literal["state-1"]. However, doing this ends up breaking a fair number of real-world
    # code (usually test cases) that looks similar to this function: e.g. checks
    # to make sure a field was mutated to some particular value.
    #
    # And since mypy can't really reason about state mutation, we take a conservative
    # approach and avoid narrowing anything here.

    assert switch.state == "state-1"
    reveal_type(switch.state)          # N: Revealed type is "builtins.str"

    switch.mutate()

    assert switch.state == "state-2"
    reveal_type(switch.state)          # N: Revealed type is "builtins.str"

def test2(switch: FlipFlopEnum) -> None:
    # This is the same thing as 'test1', except we use enums, which we allow to be narrowed
    # to literals.

    assert switch.state == State.A
    reveal_type(switch.state)          # N: Revealed type is "Literal[__main__.State.A]"

    switch.mutate()

    assert switch.state == State.B     # E: Non-overlapping equality check (left operand type: "Literal[State.A]", right operand type: "Literal[State.B]")
    reveal_type(switch.state)          # E: Statement is unreachable

def test3(switch: FlipFlopEnum) -> None:
    # Same thing, but using 'is' comparisons. Previously mypy's behaviour differed
    # here, narrowing when using 'is', but not when using '=='.

    assert switch.state is State.A
    reveal_type(switch.state)          # N: Revealed type is "Literal[__main__.State.A]"

    switch.mutate()

    assert switch.state is State.B     # E: Non-overlapping identity check (left operand type: "Literal[State.A]", right operand type: "Literal[State.B]")
    reveal_type(switch.state)          # E: Statement is unreachable
[builtins fixtures/primitives.pyi]

[case testNarrowingEqualityRequiresExplicitStrLiteral]
from typing import Final, Literal

A_final: Final = "A"
A_literal: Literal["A"]

# Neither the LHS nor the RHS are explicit literals, so regrettably nothing
# is narrowed here -- see 'testNarrowingEqualityFlipFlop' for an example of
# why more precise inference here is problematic.
x_str: str
if x_str == "A":
    reveal_type(x_str)  # N: Revealed type is "builtins.str"
else:
    reveal_type(x_str)  # N: Revealed type is "builtins.str"
reveal_type(x_str)      # N: Revealed type is "builtins.str"

if x_str == A_final:
    reveal_type(x_str)  # N: Revealed type is "builtins.str"
else:
    reveal_type(x_str)  # N: Revealed type is "builtins.str"
reveal_type(x_str)      # N: Revealed type is "builtins.str"

# But the RHS is a literal, so we can at least narrow the 'if' case now.
if x_str == A_literal:
    reveal_type(x_str)  # N: Revealed type is "Literal['A']"
else:
    reveal_type(x_str)  # N: Revealed type is "builtins.str"
reveal_type(x_str)      # N: Revealed type is "builtins.str"

# But in these two cases, the LHS is a literal/literal-like type. So we
# assume the user *does* want literal-based narrowing and narrow accordingly
# regardless of whether the RHS is an explicit literal or not.
x_union: Literal["A", "B", None]
if x_union == A_final:
    reveal_type(x_union)  # N: Revealed type is "Literal['A']"
else:
    reveal_type(x_union)  # N: Revealed type is "Union[Literal['B'], None]"
reveal_type(x_union)      # N: Revealed type is "Union[Literal['A'], Literal['B'], None]"

if x_union == A_literal:
    reveal_type(x_union)  # N: Revealed type is "Literal['A']"
else:
    reveal_type(x_union)  # N: Revealed type is "Union[Literal['B'], None]"
reveal_type(x_union)      # N: Revealed type is "Union[Literal['A'], Literal['B'], None]"
[builtins fixtures/primitives.pyi]

[case testNarrowingEqualityRequiresExplicitEnumLiteral]
from typing import Final, Literal, Union
from enum import Enum

class Foo(Enum):
    A = 1
    B = 2

A_final: Final = Foo.A
A_literal: Literal[Foo.A]

# Note this is unlike testNarrowingEqualityRequiresExplicitStrLiteral
# See also testNarrowingEqualityFlipFlop
x1: Foo
if x1 == Foo.A:
    reveal_type(x1)  # N: Revealed type is "Literal[__main__.Foo.A]"
else:
    reveal_type(x1)  # N: Revealed type is "Literal[__main__.Foo.B]"

x2: Foo
if x2 == A_final:
    reveal_type(x2)  # N: Revealed type is "Literal[__main__.Foo.A]"
else:
    reveal_type(x2)  # N: Revealed type is "Literal[__main__.Foo.B]"

# But we let this narrow since there's an explicit literal in the RHS.
x3: Foo
if x3 == A_literal:
    reveal_type(x3)  # N: Revealed type is "Literal[__main__.Foo.A]"
else:
    reveal_type(x3)  # N: Revealed type is "Literal[__main__.Foo.B]"


class SingletonFoo(Enum):
    A = "A"

def bar(x: Union[SingletonFoo, Foo], y: SingletonFoo) -> None:
    if x == y:
        reveal_type(x)  # N: Revealed type is "Literal[__main__.SingletonFoo.A]"
[builtins fixtures/primitives.pyi]

[case testNarrowingEqualityDisabledForCustomEquality]
from typing import Literal, Union
from enum import Enum

class Custom:
    def __eq__(self, other: object) -> bool: return True

class Default: pass

x1: Union[Custom, Literal[1], Literal[2]]
if x1 == 1:
    reveal_type(x1)  # N: Revealed type is "Union[__main__.Custom, Literal[1], Literal[2]]"
else:
    reveal_type(x1)  # N: Revealed type is "Union[__main__.Custom, Literal[2]]"

x2: Union[Default, Literal[1], Literal[2]]
if x2 == 1:
    reveal_type(x2)  # N: Revealed type is "Literal[1]"
else:
    reveal_type(x2)  # N: Revealed type is "Union[__main__.Default, Literal[2]]"

class CustomEnum(Enum):
    A = 1
    B = 2

    def __eq__(self, other: object) -> bool: return True

x3: CustomEnum
key: Literal[CustomEnum.A]
if x3 == key:
    reveal_type(x3)  # N: Revealed type is "__main__.CustomEnum"
else:
    reveal_type(x3)  # N: Revealed type is "__main__.CustomEnum"

# For comparison, this narrows since we bypass __eq__
if x3 is key:
    reveal_type(x3)  # N: Revealed type is "Literal[__main__.CustomEnum.A]"
else:
    reveal_type(x3)  # N: Revealed type is "Literal[__main__.CustomEnum.B]"
[builtins fixtures/primitives.pyi]

[case testNarrowingEqualityDisabledForCustomEqualityChain]
# flags: --strict-equality --warn-unreachable
from typing import Literal, Union

class Custom:
    def __eq__(self, other: object) -> bool: return True

class Default: pass

x: Literal[1, 2, None]
y: Custom
z: Default

# We could maybe try doing something clever, but for simplicity we
# treat the whole chain as contaminated and mostly disable narrowing.
#
# The only exception is that we do at least strip away the 'None'. We
# (perhaps optimistically) assume no custom class would be pathological
# enough to declare itself to be equal to None and so permit this narrowing,
# since it's often convenient in practice.
if 1 == x == y:
    reveal_type(x)   # N: Revealed type is "Union[Literal[1], Literal[2]]"
    reveal_type(y)   # N: Revealed type is "__main__.Custom"
else:
    reveal_type(x)   # N: Revealed type is "Union[Literal[1], Literal[2], None]"
    reveal_type(y)   # N: Revealed type is "__main__.Custom"

# No contamination here
if 1 == x == z:      # E: Non-overlapping equality check (left operand type: "Optional[Literal[1, 2]]", right operand type: "Default")
    reveal_type(x)   # E: Statement is unreachable
    reveal_type(z)
else:
    reveal_type(x)   # N: Revealed type is "Union[Literal[1], Literal[2], None]"
    reveal_type(z)   # N: Revealed type is "__main__.Default"
[builtins fixtures/primitives.pyi]

[case testNarrowingUnreachableCases]
# flags: --strict-equality --warn-unreachable
from typing import Literal, Union

a: Literal[1]
b: Literal[1, 2]
c: Literal[2, 3]

if a == b == c:
    reveal_type(a)  # E: Statement is unreachable
    reveal_type(b)
    reveal_type(c)
else:
    reveal_type(a)  # N: Revealed type is "Literal[1]"
    reveal_type(b)  # N: Revealed type is "Union[Literal[1], Literal[2]]"
    reveal_type(c)  # N: Revealed type is "Union[Literal[2], Literal[3]]"

if a == a == a:
    reveal_type(a)  # N: Revealed type is "Literal[1]"
else:
    reveal_type(a)  # E: Statement is unreachable

if a == a == b:
    reveal_type(a)  # N: Revealed type is "Literal[1]"
    reveal_type(b)  # N: Revealed type is "Literal[1]"
else:
    reveal_type(a)  # N: Revealed type is "Literal[1]"
    reveal_type(b)  # N: Revealed type is "Literal[2]"

# In this case, it's ok for 'b' to narrow down to Literal[1] in the else case
# since that's the only way 'b == 2' can be false
if b == 2:
    reveal_type(b)  # N: Revealed type is "Literal[2]"
else:
    reveal_type(b)  # N: Revealed type is "Literal[1]"

# But in this case, we can't conclude anything about the else case. This expression
# could end up being either '2 == 2 == 3' or '1 == 2 == 2', which means we can't
# conclude anything.
if b == 2 == c:
    reveal_type(b)  # N: Revealed type is "Literal[2]"
    reveal_type(c)  # N: Revealed type is "Literal[2]"
else:
    reveal_type(b)  # N: Revealed type is "Union[Literal[1], Literal[2]]"
    reveal_type(c)  # N: Revealed type is "Union[Literal[2], Literal[3]]"
[builtins fixtures/primitives.pyi]

[case testNarrowingUnreachableCases2]
# flags: --strict-equality --warn-unreachable
from typing import Literal, Union

a: Literal[1, 2, 3, 4]
b: Literal[1, 2, 3, 4]

if a == b == 1:
    reveal_type(a)  # N: Revealed type is "Literal[1]"
    reveal_type(b)  # N: Revealed type is "Literal[1]"
elif a == b == 2:
    reveal_type(a)  # N: Revealed type is "Literal[2]"
    reveal_type(b)  # N: Revealed type is "Literal[2]"
elif a == b == 3:
    reveal_type(a)  # N: Revealed type is "Literal[3]"
    reveal_type(b)  # N: Revealed type is "Literal[3]"
elif a == b == 4:
    reveal_type(a)  # N: Revealed type is "Literal[4]"
    reveal_type(b)  # N: Revealed type is "Literal[4]"
else:
    # This branch is reachable if a == 1 and b == 2, for example.
    reveal_type(a)  # N: Revealed type is "Union[Literal[1], Literal[2], Literal[3], Literal[4]]"
    reveal_type(b)  # N: Revealed type is "Union[Literal[1], Literal[2], Literal[3], Literal[4]]"

if a == a == 1:
    reveal_type(a)  # N: Revealed type is "Literal[1]"
elif a == a == 2:
    reveal_type(a)  # N: Revealed type is "Literal[2]"
elif a == a == 3:
    reveal_type(a)  # N: Revealed type is "Literal[3]"
elif a == a == 4:
    reveal_type(a)  # N: Revealed type is "Literal[4]"
else:
    # In contrast, this branch must be unreachable: we assume (maybe naively)
    # that 'a' won't be mutated in the middle of the expression.
    reveal_type(a)  # E: Statement is unreachable
    reveal_type(b)
[builtins fixtures/primitives.pyi]

[case testNarrowingLiteralTruthiness]
from typing import Literal, Union

str_or_false: Union[Literal[False], str]

if str_or_false:
    reveal_type(str_or_false)   # N: Revealed type is "builtins.str"
else:
    reveal_type(str_or_false)   # N: Revealed type is "Union[Literal[False], Literal['']]"

true_or_false: Literal[True, False]

if true_or_false:
    reveal_type(true_or_false)  # N: Revealed type is "Literal[True]"
else:
    reveal_type(true_or_false)  # N: Revealed type is "Literal[False]"
[builtins fixtures/primitives.pyi]

[case testNarrowingFalseyToLiteral]
from typing import Union

a: str
b: bytes
c: int
d: Union[str, bytes, int]

if not a:
    reveal_type(a)  # N: Revealed type is "Literal['']"
if not b:
    reveal_type(b)  # N: Revealed type is "Literal[b'']"
if not c:
    reveal_type(c)  # N: Revealed type is "Literal[0]"
if not d:
    reveal_type(d)  # N: Revealed type is "Union[Literal[''], Literal[b''], Literal[0]]"

[case testNarrowingIsInstanceFinalSubclass]
# flags: --warn-unreachable

from typing import final

class N: ...
@final
class F1: ...
@final
class F2: ...

n: N
f1: F1

if isinstance(f1, F1):
    reveal_type(f1)  # N: Revealed type is "__main__.F1"
else:
    reveal_type(f1)  # E: Statement is unreachable

if isinstance(n, F1):  # E: Subclass of "N" and "F1" cannot exist: "F1" is final
    reveal_type(n)  # E: Statement is unreachable
else:
    reveal_type(n)  # N: Revealed type is "__main__.N"

if isinstance(f1, N):  # E: Subclass of "F1" and "N" cannot exist: "F1" is final
    reveal_type(f1)  # E: Statement is unreachable
else:
    reveal_type(f1)  # N: Revealed type is "__main__.F1"

if isinstance(f1, F2):  # E: Subclass of "F1" and "F2" cannot exist: "F1" is final \
                        # E: Subclass of "F1" and "F2" cannot exist: "F2" is final
    reveal_type(f1)  # E: Statement is unreachable
else:
    reveal_type(f1)  # N: Revealed type is "__main__.F1"
[builtins fixtures/isinstance.pyi]


[case testNarrowingIsInstanceFinalSubclassWithUnions]
# flags: --warn-unreachable

from typing import final, Union

class N: ...
@final
class F1: ...
@final
class F2: ...

n_f1: Union[N, F1]
n_f2: Union[N, F2]
f1_f2: Union[F1, F2]

if isinstance(n_f1, F1):
    reveal_type(n_f1)  # N: Revealed type is "__main__.F1"
else:
    reveal_type(n_f1)  # N: Revealed type is "__main__.N"

if isinstance(n_f2, F1):  # E: Subclass of "N" and "F1" cannot exist: "F1" is final \
                          # E: Subclass of "F2" and "F1" cannot exist: "F2" is final \
                          # E: Subclass of "F2" and "F1" cannot exist: "F1" is final
    reveal_type(n_f2)  # E: Statement is unreachable
else:
    reveal_type(n_f2)  # N: Revealed type is "Union[__main__.N, __main__.F2]"

if isinstance(f1_f2, F1):
    reveal_type(f1_f2)  # N: Revealed type is "__main__.F1"
else:
    reveal_type(f1_f2)  # N: Revealed type is "__main__.F2"
[builtins fixtures/isinstance.pyi]


[case testNarrowingIsSubclassFinalSubclassWithTypeVar]
# flags: --warn-unreachable

from typing import final, Type, TypeVar

@final
class A: ...
@final
class B: ...

T = TypeVar("T", A, B)

def f(cls: Type[T]) -> T:
    if issubclass(cls, A):
        reveal_type(cls)  # N: Revealed type is "type[__main__.A]"
        x: bool
        if x:
            return A()
        else:
            return B()  # E: Incompatible return value type (got "B", expected "A")
    assert False

reveal_type(f(A))  # N: Revealed type is "__main__.A"
reveal_type(f(B))  # N: Revealed type is "__main__.B"
[builtins fixtures/isinstance.pyi]


[case testNarrowingLiteralIdentityCheck]
from typing import Literal, Union

str_or_false: Union[Literal[False], str]

if str_or_false is not False:
    reveal_type(str_or_false)   # N: Revealed type is "builtins.str"
else:
    reveal_type(str_or_false)   # N: Revealed type is "Literal[False]"

if str_or_false is False:
    reveal_type(str_or_false)  # N: Revealed type is "Literal[False]"
else:
    reveal_type(str_or_false)  # N: Revealed type is "builtins.str"

str_or_true: Union[Literal[True], str]

if str_or_true is True:
    reveal_type(str_or_true)  # N: Revealed type is "Literal[True]"
else:
    reveal_type(str_or_true)  # N: Revealed type is "builtins.str"

if str_or_true is not True:
    reveal_type(str_or_true)  # N: Revealed type is "builtins.str"
else:
    reveal_type(str_or_true)  # N: Revealed type is "Literal[True]"

str_or_bool_literal: Union[Literal[False], Literal[True], str]

if str_or_bool_literal is not True:
    reveal_type(str_or_bool_literal)  # N: Revealed type is "Union[Literal[False], builtins.str]"
else:
    reveal_type(str_or_bool_literal)  # N: Revealed type is "Literal[True]"

if str_or_bool_literal is not True and str_or_bool_literal is not False:
    reveal_type(str_or_bool_literal)  # N: Revealed type is "builtins.str"
else:
    reveal_type(str_or_bool_literal)  # N: Revealed type is "builtins.bool"
[builtins fixtures/primitives.pyi]

[case testNarrowingBooleanIdentityCheck]
from typing import Literal, Optional

bool_val: bool

if bool_val is not False:
    reveal_type(bool_val)   # N: Revealed type is "Literal[True]"
else:
    reveal_type(bool_val)   # N: Revealed type is "Literal[False]"

opt_bool_val: Optional[bool]

if opt_bool_val is not None:
    reveal_type(opt_bool_val)   # N: Revealed type is "builtins.bool"

if opt_bool_val is not False:
    reveal_type(opt_bool_val)   # N: Revealed type is "Union[Literal[True], None]"
else:
    reveal_type(opt_bool_val)   # N: Revealed type is "Literal[False]"
[builtins fixtures/primitives.pyi]

[case testNarrowingBooleanTruthiness]
from typing import Literal, Optional

bool_val: bool

if bool_val:
    reveal_type(bool_val)   # N: Revealed type is "Literal[True]"
else:
    reveal_type(bool_val)   # N: Revealed type is "Literal[False]"
reveal_type(bool_val)  # N: Revealed type is "builtins.bool"

opt_bool_val: Optional[bool]

if opt_bool_val:
    reveal_type(opt_bool_val)   # N: Revealed type is "Literal[True]"
else:
    reveal_type(opt_bool_val)   # N: Revealed type is "Union[Literal[False], None]"
reveal_type(opt_bool_val)   # N: Revealed type is "Union[builtins.bool, None]"
[builtins fixtures/primitives.pyi]

[case testNarrowingBooleanBoolOp]
from typing import Literal, Optional

bool_a: bool
bool_b: bool

if bool_a and bool_b:
   reveal_type(bool_a) # N: Revealed type is "Literal[True]"
   reveal_type(bool_b) # N: Revealed type is "Literal[True]"
else:
   reveal_type(bool_a) # N: Revealed type is "builtins.bool"
   reveal_type(bool_b) # N: Revealed type is "builtins.bool"

if not bool_a or bool_b:
   reveal_type(bool_a) # N: Revealed type is "builtins.bool"
   reveal_type(bool_b) # N: Revealed type is "builtins.bool"
else:
   reveal_type(bool_a) # N: Revealed type is "Literal[True]"
   reveal_type(bool_b) # N: Revealed type is "Literal[False]"

if True and bool_b:
   reveal_type(bool_b) # N: Revealed type is "Literal[True]"

x = True and bool_b
reveal_type(x) # N: Revealed type is "builtins.bool"
[builtins fixtures/primitives.pyi]

[case testNarrowingTypedDictUsingEnumLiteral]
from typing import Literal, TypedDict, Union
from enum import Enum

class E(Enum):
    FOO = "a"
    BAR = "b"

class Foo(TypedDict):
    tag: Literal[E.FOO]
    x: int

class Bar(TypedDict):
    tag: Literal[E.BAR]
    y: int

def f(d: Union[Foo, Bar]) -> None:
    assert d['tag'] == E.FOO
    d['x']
    reveal_type(d)  # N: Revealed type is "TypedDict('__main__.Foo', {'tag': Literal[__main__.E.FOO], 'x': builtins.int})"
[builtins fixtures/dict.pyi]
[typing fixtures/typing-typeddict.pyi]

[case testNarrowingUsingMetaclass]
from typing import Type

class M(type):
    pass

class C: pass

def f(t: Type[C]) -> None:
    if type(t) is M:
        reveal_type(t)  # N: Revealed type is "type[__main__.C]"
    else:
        reveal_type(t)  # N: Revealed type is "type[__main__.C]"
    if type(t) is not M:
        reveal_type(t)  # N: Revealed type is "type[__main__.C]"
    else:
        reveal_type(t)  # N: Revealed type is "type[__main__.C]"
    reveal_type(t)  # N: Revealed type is "type[__main__.C]"

[case testNarrowingUsingTypeVar]
from typing import Type, TypeVar

class A: pass
class B(A): pass

T = TypeVar("T", bound=A)

def f(t: Type[T], a: A, b: B) -> None:
    if type(a) is t:
        reveal_type(a)  # N: Revealed type is "T`-1"
    else:
        reveal_type(a)  # N: Revealed type is "__main__.A"

    if type(b) is t:
        reveal_type(b)  # N: Revealed type is "T`-1"
    else:
        reveal_type(b)  # N: Revealed type is "__main__.B"

[case testNarrowingNestedUnionOfTypedDicts]
from typing import Literal, TypedDict, Union

class A(TypedDict):
    tag: Literal["A"]
    a: int

class B(TypedDict):
    tag: Literal["B"]
    b: int

class C(TypedDict):
    tag: Literal["C"]
    c: int

AB = Union[A, B]
ABC = Union[AB, C]
abc: ABC

if abc["tag"] == "A":
    reveal_type(abc) # N: Revealed type is "TypedDict('__main__.A', {'tag': Literal['A'], 'a': builtins.int})"
elif abc["tag"] == "C":
    reveal_type(abc) # N: Revealed type is "TypedDict('__main__.C', {'tag': Literal['C'], 'c': builtins.int})"
else:
    reveal_type(abc) # N: Revealed type is "TypedDict('__main__.B', {'tag': Literal['B'], 'b': builtins.int})"
[builtins fixtures/primitives.pyi]
[typing fixtures/typing-typeddict.pyi]

[case testNarrowingRuntimeCover]
from typing import Dict, List, Union

def unreachable(x: Union[str, List[str]]) -> None:
    if isinstance(x, str):
        reveal_type(x)  # N: Revealed type is "builtins.str"
    elif isinstance(x, list):
        reveal_type(x)  # N: Revealed type is "builtins.list[builtins.str]"
    else:
        reveal_type(x)  # No output: this branch is unreachable

def all_parts_covered(x: Union[str, List[str], List[int], int]) -> None:
    if isinstance(x, str):
        reveal_type(x)  # N: Revealed type is "builtins.str"
    elif isinstance(x, list):
        reveal_type(x)  # N: Revealed type is "Union[builtins.list[builtins.str], builtins.list[builtins.int]]"
    else:
        reveal_type(x)  # N: Revealed type is "builtins.int"

def two_type_vars(x: Union[str, Dict[str, int], Dict[bool, object], int]) -> None:
    if isinstance(x, str):
        reveal_type(x)  # N: Revealed type is "builtins.str"
    elif isinstance(x, dict):
        reveal_type(x)  # N: Revealed type is "Union[builtins.dict[builtins.str, builtins.int], builtins.dict[builtins.bool, builtins.object]]"
    else:
        reveal_type(x)  # N: Revealed type is "builtins.int"
[builtins fixtures/dict.pyi]


[case testNarrowingWithDef]
from typing import Callable, Optional

def g() -> None:
    foo: Optional[Callable[[], None]] = None
    if foo is None:
        def foo(): ...
    foo()
[builtins fixtures/dict.pyi]


[case testNarrowingOptionalEqualsNone]
from typing import Optional

class A: ...

val: Optional[A]

if val == None:
    reveal_type(val)  # N: Revealed type is "Union[__main__.A, None]"
else:
    reveal_type(val)  # N: Revealed type is "__main__.A"
if val != None:
    reveal_type(val)  # N: Revealed type is "__main__.A"
else:
    reveal_type(val)  # N: Revealed type is "Union[__main__.A, None]"

if val in (None,):
    reveal_type(val)  # N: Revealed type is "Union[__main__.A, None]"
else:
    reveal_type(val)  # N: Revealed type is "Union[__main__.A, None]"
if val not in (None,):
    reveal_type(val)  # N: Revealed type is "Union[__main__.A, None]"
else:
    reveal_type(val)  # N: Revealed type is "Union[__main__.A, None]"
[builtins fixtures/primitives.pyi]

[case testNarrowingWithTupleOfTypes]
from typing import Tuple, Type

class Base: ...

class Impl1(Base): ...
class Impl2(Base): ...

impls: Tuple[Type[Base], ...] = (Impl1, Impl2)
some: object

if isinstance(some, impls):
    reveal_type(some)  # N: Revealed type is "__main__.Base"
else:
    reveal_type(some)  # N: Revealed type is "builtins.object"

raw: Tuple[type, ...]
if isinstance(some, raw):
    reveal_type(some)  # N: Revealed type is "builtins.object"
else:
    reveal_type(some)  # N: Revealed type is "builtins.object"
[builtins fixtures/dict.pyi]


[case testNarrowingWithTupleOfTypesPy310Plus]
# flags: --python-version 3.10
class Base: ...

class Impl1(Base): ...
class Impl2(Base): ...

some: int | Base

impls: tuple[type[Base], ...] = (Impl1, Impl2)
if isinstance(some, impls):
    reveal_type(some)  # N: Revealed type is "__main__.Base"
else:
    reveal_type(some)  # N: Revealed type is "Union[builtins.int, __main__.Base]"

raw: tuple[type, ...]
if isinstance(some, raw):
    reveal_type(some)  # N: Revealed type is "Union[builtins.int, __main__.Base]"
else:
    reveal_type(some)  # N: Revealed type is "Union[builtins.int, __main__.Base]"
[builtins fixtures/dict.pyi]

[case testNarrowingWithAnyOps]
from typing import Any

class C: ...
class D(C): ...
tp: Any

c: C
if isinstance(c, tp) or isinstance(c, D):
    reveal_type(c)  # N: Revealed type is "Union[Any, __main__.D]"
else:
    reveal_type(c)  # N: Revealed type is "__main__.C"
reveal_type(c)  # N: Revealed type is "__main__.C"

c1: C
if isinstance(c1, tp) and isinstance(c1, D):
    reveal_type(c1)  # N: Revealed type is "Any"
else:
    reveal_type(c1)  # N: Revealed type is "__main__.C"
reveal_type(c1)  # N: Revealed type is "__main__.C"

c2: C
if isinstance(c2, D) or isinstance(c2, tp):
    reveal_type(c2)  # N: Revealed type is "Union[__main__.D, Any]"
else:
    reveal_type(c2)  # N: Revealed type is "__main__.C"
reveal_type(c2)  # N: Revealed type is "__main__.C"

c3: C
if isinstance(c3, D) and isinstance(c3, tp):
    reveal_type(c3)  # N: Revealed type is "Any"
else:
    reveal_type(c3)  # N: Revealed type is "__main__.C"
reveal_type(c3)  # N: Revealed type is "__main__.C"

t: Any
if isinstance(t, (list, tuple)) and isinstance(t, tuple):
    reveal_type(t)  # N: Revealed type is "builtins.tuple[Any, ...]"
else:
    reveal_type(t)  # N: Revealed type is "Any"
reveal_type(t)  # N: Revealed type is "Any"
[builtins fixtures/isinstancelist.pyi]

[case testNarrowingLenItemAndLenCompare]
from typing import Any

x: Any
if len(x) == x:
    reveal_type(x) # N: Revealed type is "Any"
[builtins fixtures/len.pyi]

[case testNarrowingLenTuple]
from typing import Tuple, Union

VarTuple = Union[Tuple[int, int], Tuple[int, int, int]]

x: VarTuple
a = b = c = 0
if len(x) == 3:
    a, b, c = x
else:
    a, b = x

if len(x) != 3:
    a, b = x
else:
    a, b, c = x
[builtins fixtures/len.pyi]

[case testNarrowingLenHomogeneousTuple]
from typing import Tuple

x: Tuple[int, ...]
if len(x) == 3:
    reveal_type(x) # N: Revealed type is "tuple[builtins.int, builtins.int, builtins.int]"
else:
    reveal_type(x) # N: Revealed type is "builtins.tuple[builtins.int, ...]"

if len(x) != 3:
    reveal_type(x) # N: Revealed type is "builtins.tuple[builtins.int, ...]"
else:
    reveal_type(x) # N: Revealed type is "tuple[builtins.int, builtins.int, builtins.int]"
[builtins fixtures/len.pyi]

[case testNarrowingLenTypeUnaffected]
from typing import Union, List

x: Union[str, List[int]]
if len(x) == 3:
    reveal_type(x) # N: Revealed type is "Union[builtins.str, builtins.list[builtins.int]]"
else:
    reveal_type(x) # N: Revealed type is "Union[builtins.str, builtins.list[builtins.int]]"
[builtins fixtures/len.pyi]

[case testNarrowingLenAnyListElseNotAffected]
from typing import Any

def f(self, value: Any) -> Any:
    if isinstance(value, list) and len(value) == 0:
        reveal_type(value) # N: Revealed type is "builtins.list[Any]"
        return value
    reveal_type(value) # N: Revealed type is "Any"
    return None
[builtins fixtures/len.pyi]

[case testNarrowingLenMultiple]
from typing import Tuple, Union

VarTuple = Union[Tuple[int, int], Tuple[int, int, int]]

x: VarTuple
y: VarTuple
if len(x) == len(y) == 3:
    reveal_type(x) # N: Revealed type is "tuple[builtins.int, builtins.int, builtins.int]"
    reveal_type(y) # N: Revealed type is "tuple[builtins.int, builtins.int, builtins.int]"
[builtins fixtures/len.pyi]

[case testNarrowingLenFinal]
from typing import Final, Tuple, Union

VarTuple = Union[Tuple[int, int], Tuple[int, int, int]]

x: VarTuple
fin: Final = 3
if len(x) == fin:
    reveal_type(x) # N: Revealed type is "tuple[builtins.int, builtins.int, builtins.int]"
[builtins fixtures/len.pyi]

[case testNarrowingLenGreaterThan]
from typing import Tuple, Union

VarTuple = Union[Tuple[int], Tuple[int, int], Tuple[int, int, int]]

x: VarTuple
if len(x) > 1:
    reveal_type(x) # N: Revealed type is "Union[tuple[builtins.int, builtins.int], tuple[builtins.int, builtins.int, builtins.int]]"
else:
    reveal_type(x) # N: Revealed type is "tuple[builtins.int]"

if len(x) < 2:
    reveal_type(x) # N: Revealed type is "tuple[builtins.int]"
else:
    reveal_type(x) # N: Revealed type is "Union[tuple[builtins.int, builtins.int], tuple[builtins.int, builtins.int, builtins.int]]"

if len(x) >= 2:
    reveal_type(x) # N: Revealed type is "Union[tuple[builtins.int, builtins.int], tuple[builtins.int, builtins.int, builtins.int]]"
else:
    reveal_type(x) # N: Revealed type is "tuple[builtins.int]"

if len(x) <= 2:
    reveal_type(x) # N: Revealed type is "Union[tuple[builtins.int], tuple[builtins.int, builtins.int]]"
else:
    reveal_type(x) # N: Revealed type is "tuple[builtins.int, builtins.int, builtins.int]"
[builtins fixtures/len.pyi]

[case testNarrowingLenBothSidesUnionTuples]
from typing import Tuple, Union

VarTuple = Union[
    Tuple[int],
    Tuple[int, int],
    Tuple[int, int, int],
    Tuple[int, int, int, int],
]

x: VarTuple
if 2 <= len(x) <= 3:
    reveal_type(x) # N: Revealed type is "Union[tuple[builtins.int, builtins.int], tuple[builtins.int, builtins.int, builtins.int]]"
else:
    reveal_type(x) # N: Revealed type is "Union[tuple[builtins.int], tuple[builtins.int, builtins.int, builtins.int, builtins.int]]"
[builtins fixtures/len.pyi]

[case testNarrowingLenGreaterThanHomogeneousTupleShort]
# flags: --enable-incomplete-feature=PreciseTupleTypes
from typing import Tuple

VarTuple = Tuple[int, ...]

x: VarTuple
if len(x) < 3:
    reveal_type(x) # N: Revealed type is "Union[tuple[()], tuple[builtins.int], tuple[builtins.int, builtins.int]]"
else:
    reveal_type(x) # N: Revealed type is "tuple[builtins.int, builtins.int, builtins.int, Unpack[builtins.tuple[builtins.int, ...]]]"
reveal_type(x)  # N: Revealed type is "builtins.tuple[builtins.int, ...]"
[builtins fixtures/len.pyi]

[case testNarrowingLenBiggerThanHomogeneousTupleLong]
# flags: --enable-incomplete-feature=PreciseTupleTypes
from typing import Tuple

VarTuple = Tuple[int, ...]

x: VarTuple
if len(x) < 30:
    reveal_type(x) # N: Revealed type is "builtins.tuple[builtins.int, ...]"
else:
    reveal_type(x) # N: Revealed type is "builtins.tuple[builtins.int, ...]"
[builtins fixtures/len.pyi]

[case testNarrowingLenBothSidesHomogeneousTuple]
# flags: --enable-incomplete-feature=PreciseTupleTypes
from typing import Tuple

x: Tuple[int, ...]
if 1 < len(x) < 4:
    reveal_type(x) # N: Revealed type is "Union[tuple[builtins.int, builtins.int], tuple[builtins.int, builtins.int, builtins.int]]"
else:
    reveal_type(x) # N: Revealed type is "Union[tuple[()], tuple[builtins.int], tuple[builtins.int, builtins.int, builtins.int, builtins.int, Unpack[builtins.tuple[builtins.int, ...]]]]"
reveal_type(x)  # N: Revealed type is "builtins.tuple[builtins.int, ...]"
[builtins fixtures/len.pyi]

[case testNarrowingLenUnionTupleUnreachable]
# flags: --warn-unreachable
from typing import Tuple, Union

x: Union[Tuple[int, int], Tuple[int, int, int]]
if len(x) >= 4:
    reveal_type(x) # E: Statement is unreachable
else:
    reveal_type(x) # N: Revealed type is "Union[tuple[builtins.int, builtins.int], tuple[builtins.int, builtins.int, builtins.int]]"

if len(x) < 2:
    reveal_type(x) # E: Statement is unreachable
else:
    reveal_type(x) # N: Revealed type is "Union[tuple[builtins.int, builtins.int], tuple[builtins.int, builtins.int, builtins.int]]"
[builtins fixtures/len.pyi]

[case testNarrowingLenMixedTypes]
from typing import Tuple, List, Union

x: Union[Tuple[int, int], Tuple[int, int, int], List[int]]
a = b = c = 0
if len(x) == 3:
    reveal_type(x)  # N: Revealed type is "Union[tuple[builtins.int, builtins.int, builtins.int], builtins.list[builtins.int]]"
    a, b, c = x
else:
    reveal_type(x)  # N: Revealed type is "Union[tuple[builtins.int, builtins.int], builtins.list[builtins.int]]"
    a, b = x

if len(x) != 3:
    reveal_type(x)  # N: Revealed type is "Union[tuple[builtins.int, builtins.int], builtins.list[builtins.int]]"
    a, b = x
else:
    reveal_type(x)  # N: Revealed type is "Union[tuple[builtins.int, builtins.int, builtins.int], builtins.list[builtins.int]]"
    a, b, c = x
[builtins fixtures/len.pyi]

[case testNarrowingLenTypeVarTupleEquals]
from typing import Tuple
from typing_extensions import TypeVarTuple, Unpack

Ts = TypeVarTuple("Ts")
def foo(x: Tuple[int, Unpack[Ts], str]) -> None:
    if len(x) == 5:
        reveal_type(x)  # N: Revealed type is "tuple[builtins.int, Unpack[Ts`-1], builtins.str]"
    else:
        reveal_type(x)  # N: Revealed type is "tuple[builtins.int, Unpack[Ts`-1], builtins.str]"

    if len(x) != 5:
        reveal_type(x)  # N: Revealed type is "tuple[builtins.int, Unpack[Ts`-1], builtins.str]"
    else:
        reveal_type(x)  # N: Revealed type is "tuple[builtins.int, Unpack[Ts`-1], builtins.str]"
[builtins fixtures/len.pyi]

[case testNarrowingLenTypeVarTupleGreaterThan]
from typing import Tuple
from typing_extensions import TypeVarTuple, Unpack

Ts = TypeVarTuple("Ts")
def foo(x: Tuple[int, Unpack[Ts], str]) -> None:
    if len(x) > 5:
        reveal_type(x)  # N: Revealed type is "tuple[builtins.int, Unpack[Ts`-1], builtins.str]"
        reveal_type(x[5])  # N: Revealed type is "builtins.object"
        reveal_type(x[-6])  # N: Revealed type is "builtins.object"
        reveal_type(x[-1])  # N: Revealed type is "builtins.str"
    else:
        reveal_type(x)  # N: Revealed type is "tuple[builtins.int, Unpack[Ts`-1], builtins.str]"

    if len(x) < 5:
        reveal_type(x)  # N: Revealed type is "tuple[builtins.int, Unpack[Ts`-1], builtins.str]"
    else:
        reveal_type(x)  # N: Revealed type is "tuple[builtins.int, Unpack[Ts`-1], builtins.str]"
        x[5]  # E: Tuple index out of range \
              # N: Variadic tuple can have length 5
        x[-6]  # E: Tuple index out of range \
               # N: Variadic tuple can have length 5
    x[2]  # E: Tuple index out of range \
          # N: Variadic tuple can have length 2
    x[-3]  # E: Tuple index out of range \
           # N: Variadic tuple can have length 2
[builtins fixtures/len.pyi]

[case testNarrowingLenTypeVarTupleUnreachable]
# flags: --warn-unreachable
from typing import Tuple
from typing_extensions import TypeVarTuple, Unpack

Ts = TypeVarTuple("Ts")
def foo(x: Tuple[int, Unpack[Ts], str]) -> None:
    if len(x) == 1:
        reveal_type(x)  # E: Statement is unreachable
    else:
        reveal_type(x)  # N: Revealed type is "tuple[builtins.int, Unpack[Ts`-1], builtins.str]"

    if len(x) != 1:
        reveal_type(x)  # N: Revealed type is "tuple[builtins.int, Unpack[Ts`-1], builtins.str]"
    else:
        reveal_type(x)  # E: Statement is unreachable

def bar(x: Tuple[int, Unpack[Ts], str]) -> None:
    if len(x) >= 2:
        reveal_type(x)  # N: Revealed type is "tuple[builtins.int, Unpack[Ts`-1], builtins.str]"
    else:
        reveal_type(x)  # E: Statement is unreachable

    if len(x) < 2:
        reveal_type(x)  # E: Statement is unreachable
    else:
        reveal_type(x)  # N: Revealed type is "tuple[builtins.int, Unpack[Ts`-1], builtins.str]"
[builtins fixtures/len.pyi]

[case testNarrowingLenVariadicTupleEquals]
from typing import Tuple
from typing_extensions import Unpack

def foo(x: Tuple[int, Unpack[Tuple[float, ...]], str]) -> None:
    if len(x) == 4:
        reveal_type(x)  # N: Revealed type is "tuple[builtins.int, builtins.float, builtins.float, builtins.str]"
    else:
        reveal_type(x)  # N: Revealed type is "tuple[builtins.int, Unpack[builtins.tuple[builtins.float, ...]], builtins.str]"

    if len(x) != 4:
        reveal_type(x)  # N: Revealed type is "tuple[builtins.int, Unpack[builtins.tuple[builtins.float, ...]], builtins.str]"
    else:
        reveal_type(x)  # N: Revealed type is "tuple[builtins.int, builtins.float, builtins.float, builtins.str]"
[builtins fixtures/len.pyi]

[case testNarrowingLenVariadicTupleGreaterThan]
from typing import Tuple
from typing_extensions import Unpack

def foo(x: Tuple[int, Unpack[Tuple[float, ...]], str]) -> None:
    if len(x) > 3:
        reveal_type(x)  # N: Revealed type is "tuple[builtins.int, builtins.float, builtins.float, Unpack[builtins.tuple[builtins.float, ...]], builtins.str]"
    else:
        reveal_type(x)  # N: Revealed type is "Union[tuple[builtins.int, builtins.str], tuple[builtins.int, builtins.float, builtins.str]]"
    reveal_type(x)  # N: Revealed type is "tuple[builtins.int, Unpack[builtins.tuple[builtins.float, ...]], builtins.str]"

    if len(x) < 3:
        reveal_type(x)  # N: Revealed type is "tuple[builtins.int, builtins.str]"
    else:
        reveal_type(x)  # N: Revealed type is "tuple[builtins.int, builtins.float, Unpack[builtins.tuple[builtins.float, ...]], builtins.str]"
    reveal_type(x)  # N: Revealed type is "tuple[builtins.int, Unpack[builtins.tuple[builtins.float, ...]], builtins.str]"
[builtins fixtures/len.pyi]

[case testNarrowingLenVariadicTupleUnreachable]
# flags: --warn-unreachable
from typing import Tuple
from typing_extensions import Unpack

def foo(x: Tuple[int, Unpack[Tuple[float, ...]], str]) -> None:
    if len(x) == 1:
        reveal_type(x)  # E: Statement is unreachable
    else:
        reveal_type(x)  # N: Revealed type is "tuple[builtins.int, Unpack[builtins.tuple[builtins.float, ...]], builtins.str]"

    if len(x) != 1:
        reveal_type(x)  # N: Revealed type is "tuple[builtins.int, Unpack[builtins.tuple[builtins.float, ...]], builtins.str]"
    else:
        reveal_type(x)  # E: Statement is unreachable

def bar(x: Tuple[int, Unpack[Tuple[float, ...]], str]) -> None:
    if len(x) >= 2:
        reveal_type(x)  # N: Revealed type is "tuple[builtins.int, Unpack[builtins.tuple[builtins.float, ...]], builtins.str]"
    else:
        reveal_type(x)  # E: Statement is unreachable

    if len(x) < 2:
        reveal_type(x)  # E: Statement is unreachable
    else:
        reveal_type(x)  # N: Revealed type is "tuple[builtins.int, Unpack[builtins.tuple[builtins.float, ...]], builtins.str]"
[builtins fixtures/len.pyi]

[case testNarrowingLenBareExpressionPrecise]
# flags: --enable-incomplete-feature=PreciseTupleTypes
from typing import Tuple

x: Tuple[int, ...]
assert x
reveal_type(x)  # N: Revealed type is "tuple[builtins.int, Unpack[builtins.tuple[builtins.int, ...]]]"
[builtins fixtures/len.pyi]

[case testNarrowingLenBareExpressionTypeVarTuple]
from typing import Tuple
from typing_extensions import TypeVarTuple, Unpack

Ts = TypeVarTuple("Ts")
def test(*xs: Unpack[Ts]) -> None:
    assert xs
    xs[0]  # OK
[builtins fixtures/len.pyi]

[case testNarrowingLenBareExpressionWithNonePrecise]
# flags: --enable-incomplete-feature=PreciseTupleTypes
from typing import Tuple, Optional

x: Optional[Tuple[int, ...]]
if x:
    reveal_type(x)  # N: Revealed type is "tuple[builtins.int, Unpack[builtins.tuple[builtins.int, ...]]]"
else:
    reveal_type(x)  # N: Revealed type is "Union[tuple[()], None]"
[builtins fixtures/len.pyi]

[case testNarrowingLenBareExpressionWithNoneImprecise]
from typing import Tuple, Optional

x: Optional[Tuple[int, ...]]
if x:
    reveal_type(x)  # N: Revealed type is "builtins.tuple[builtins.int, ...]"
else:
    reveal_type(x)  # N: Revealed type is "Union[builtins.tuple[builtins.int, ...], None]"
[builtins fixtures/len.pyi]

[case testNarrowingLenMixWithAnyPrecise]
# flags: --enable-incomplete-feature=PreciseTupleTypes
from typing import Any

x: Any
if isinstance(x, (list, tuple)) and len(x) == 0:
    reveal_type(x)  # N: Revealed type is "Union[tuple[()], builtins.list[Any]]"
else:
    reveal_type(x)  # N: Revealed type is "Any"
reveal_type(x)  # N: Revealed type is "Any"

x1: Any
if isinstance(x1, (list, tuple)) and len(x1) > 1:
    reveal_type(x1)  # N: Revealed type is "Union[tuple[Any, Any, Unpack[builtins.tuple[Any, ...]]], builtins.list[Any]]"
else:
    reveal_type(x1)  # N: Revealed type is "Any"
reveal_type(x1)  # N: Revealed type is "Any"
[builtins fixtures/len.pyi]

[case testNarrowingLenMixWithAnyImprecise]
from typing import Any

x: Any
if isinstance(x, (list, tuple)) and len(x) == 0:
    reveal_type(x)  # N: Revealed type is "Union[tuple[()], builtins.list[Any]]"
else:
    reveal_type(x)  # N: Revealed type is "Any"
reveal_type(x)  # N: Revealed type is "Any"

x1: Any
if isinstance(x1, (list, tuple)) and len(x1) > 1:
    reveal_type(x1)  # N: Revealed type is "Union[builtins.tuple[Any, ...], builtins.list[Any]]"
else:
    reveal_type(x1)  # N: Revealed type is "Any"
reveal_type(x1)  # N: Revealed type is "Any"
[builtins fixtures/len.pyi]

[case testNarrowingLenExplicitLiteralTypes]
from typing import Literal, Tuple, Union

VarTuple = Union[
    Tuple[int],
    Tuple[int, int],
    Tuple[int, int, int],
]
x: VarTuple

supported: Literal[2]
if len(x) == supported:
    reveal_type(x)  # N: Revealed type is "tuple[builtins.int, builtins.int]"
else:
    reveal_type(x)  # N: Revealed type is "Union[tuple[builtins.int], tuple[builtins.int, builtins.int, builtins.int]]"

not_supported_yet: Literal[2, 3]
if len(x) == not_supported_yet:
    reveal_type(x)  # N: Revealed type is "Union[tuple[builtins.int], tuple[builtins.int, builtins.int], tuple[builtins.int, builtins.int, builtins.int]]"
else:
    reveal_type(x)  # N: Revealed type is "Union[tuple[builtins.int], tuple[builtins.int, builtins.int], tuple[builtins.int, builtins.int, builtins.int]]"
[builtins fixtures/len.pyi]

[case testNarrowingLenUnionOfVariadicTuples]
from typing import Tuple, Union

x: Union[Tuple[int, ...], Tuple[str, ...]]
if len(x) == 2:
    reveal_type(x)  # N: Revealed type is "Union[tuple[builtins.int, builtins.int], tuple[builtins.str, builtins.str]]"
else:
    reveal_type(x)  # N: Revealed type is "Union[builtins.tuple[builtins.int, ...], builtins.tuple[builtins.str, ...]]"
[builtins fixtures/len.pyi]

[case testNarrowingLenUnionOfNamedTuples]
from typing import NamedTuple, Union

class Point2D(NamedTuple):
    x: int
    y: int
class Point3D(NamedTuple):
    x: int
    y: int
    z: int

x: Union[Point2D, Point3D]
if len(x) == 2:
    reveal_type(x)  # N: Revealed type is "tuple[builtins.int, builtins.int, fallback=__main__.Point2D]"
else:
    reveal_type(x)  # N: Revealed type is "tuple[builtins.int, builtins.int, builtins.int, fallback=__main__.Point3D]"
[builtins fixtures/len.pyi]

[case testNarrowingLenTupleSubclass]
from typing import Tuple

class Ints(Tuple[int, ...]):
    size: int

x: Ints
if len(x) == 2:
    reveal_type(x)  # N: Revealed type is "tuple[builtins.int, builtins.int, fallback=__main__.Ints]"
    reveal_type(x.size)  # N: Revealed type is "builtins.int"
else:
    reveal_type(x)  # N: Revealed type is "__main__.Ints"
    reveal_type(x.size)  # N: Revealed type is "builtins.int"

reveal_type(x)  # N: Revealed type is "__main__.Ints"
[builtins fixtures/len.pyi]

[case testNarrowingLenTupleSubclassCustomNotAllowed]
from typing import Tuple

class Ints(Tuple[int, ...]):
    def __len__(self) -> int:
        return 0

x: Ints
if len(x) > 2:
    reveal_type(x)  # N: Revealed type is "__main__.Ints"
else:
    reveal_type(x)  # N: Revealed type is "__main__.Ints"
[builtins fixtures/len.pyi]

[case testNarrowingLenTupleSubclassPreciseNotAllowed]
# flags: --enable-incomplete-feature=PreciseTupleTypes
from typing import Tuple

class Ints(Tuple[int, ...]):
    size: int

x: Ints
if len(x) > 2:
    reveal_type(x)  # N: Revealed type is "__main__.Ints"
else:
    reveal_type(x)  # N: Revealed type is "__main__.Ints"
[builtins fixtures/len.pyi]

[case testNarrowingLenUnknownLen]
from typing import Any, Tuple, Union

x: Union[Tuple[int, int], Tuple[int, int, int]]

n: int
if len(x) == n:
    reveal_type(x)  # N: Revealed type is "Union[tuple[builtins.int, builtins.int], tuple[builtins.int, builtins.int, builtins.int]]"
else:
    reveal_type(x)  # N: Revealed type is "Union[tuple[builtins.int, builtins.int], tuple[builtins.int, builtins.int, builtins.int]]"

a: Any
if len(x) == a:
    reveal_type(x)  # N: Revealed type is "Union[tuple[builtins.int, builtins.int], tuple[builtins.int, builtins.int, builtins.int]]"
else:
    reveal_type(x)  # N: Revealed type is "Union[tuple[builtins.int, builtins.int], tuple[builtins.int, builtins.int, builtins.int]]"
[builtins fixtures/len.pyi]

[case testNarrowingLenUnionWithUnreachable]
from typing import Union, Sequence

def f(x: Union[int, Sequence[int]]) -> None:
    if (
        isinstance(x, tuple)
        and len(x) == 2
        and isinstance(x[0], int)
        and isinstance(x[1], int)
    ):
        reveal_type(x)  # N: Revealed type is "tuple[builtins.int, builtins.int]"
[builtins fixtures/len.pyi]

[case testNarrowingIsSubclassNoneType1]
from typing import Type, Union

def f(cls: Type[Union[None, int]]) -> None:
    if issubclass(cls, int):
        reveal_type(cls)  # N: Revealed type is "type[builtins.int]"
    else:
        reveal_type(cls)  # N: Revealed type is "type[None]"
[builtins fixtures/isinstance.pyi]

[case testNarrowingIsSubclassNoneType2]
from typing import Type, Union

def f(cls: Type[Union[None, int]]) -> None:
    if issubclass(cls, type(None)):
        reveal_type(cls)  # N: Revealed type is "type[None]"
    else:
        reveal_type(cls)  # N: Revealed type is "type[builtins.int]"
[builtins fixtures/isinstance.pyi]

[case testNarrowingIsSubclassNoneType3]
from typing import Type, Union

NoneType_ = type(None)

def f(cls: Type[Union[None, int]]) -> None:
    if issubclass(cls, NoneType_):
        reveal_type(cls)  # N: Revealed type is "type[None]"
    else:
        reveal_type(cls)  # N: Revealed type is "type[builtins.int]"
[builtins fixtures/isinstance.pyi]

[case testNarrowingIsSubclassNoneType4]
# flags: --python-version 3.10

from types import NoneType
from typing import Type, Union

def f(cls: Type[Union[None, int]]) -> None:
    if issubclass(cls, NoneType):
        reveal_type(cls)  # N: Revealed type is "type[None]"
    else:
        reveal_type(cls)  # N: Revealed type is "type[builtins.int]"
[builtins fixtures/isinstance.pyi]

[case testNarrowingIsInstanceNoIntersectionWithFinalTypeAndNoneType]
# flags: --warn-unreachable --python-version 3.10

from types import NoneType
from typing import final

class X: ...
class Y: ...
@final
class Z: ...

x: X

if isinstance(x, (Y, Z)):
    reveal_type(x)  # N: Revealed type is "__main__.<subclass of "__main__.X" and "__main__.Y">"
if isinstance(x, (Y, NoneType)):
    reveal_type(x)  # N: Revealed type is "__main__.<subclass of "__main__.X" and "__main__.Y">"
if isinstance(x, (Y, Z, NoneType)):
    reveal_type(x)  # N: Revealed type is "__main__.<subclass of "__main__.X" and "__main__.Y">"
if isinstance(x, (Z, NoneType)):  # E: Subclass of "X" and "Z" cannot exist: "Z" is final \
                                  # E: Subclass of "X" and "NoneType" cannot exist: "NoneType" is final
    reveal_type(x)  # E: Statement is unreachable

[builtins fixtures/isinstance.pyi]

[case testTypeNarrowingReachableNegative]
# flags: --warn-unreachable
from typing import Literal

x: Literal[-1]

if x == -1:
    assert True

[typing fixtures/typing-medium.pyi]
[builtins fixtures/ops.pyi]

[case testTypeNarrowingReachableNegativeUnion]
from typing import Literal

x: Literal[-1, 1]

if x == -1:
    reveal_type(x)  # N: Revealed type is "Literal[-1]"
else:
    reveal_type(x)  # N: Revealed type is "Literal[1]"

[typing fixtures/typing-medium.pyi]
[builtins fixtures/ops.pyi]

[case testNarrowingWithIntEnum]
# mypy: strict-equality
from __future__ import annotations
from typing import Any
from enum import IntEnum

class IE(IntEnum):
    X = 1
    Y = 2

def f1(x: int) -> None:
    if x == IE.X:
        reveal_type(x)  # N: Revealed type is "builtins.int"
    else:
        reveal_type(x)  # N: Revealed type is "builtins.int"
    if x != IE.X:
        reveal_type(x)  # N: Revealed type is "builtins.int"
    else:
        reveal_type(x)  # N: Revealed type is "builtins.int"

def f2(x: IE) -> None:
    if x == 1:
        reveal_type(x)  # N: Revealed type is "__main__.IE"
    else:
        reveal_type(x)  # N: Revealed type is "__main__.IE"

def f3(x: object) -> None:
    if x == IE.X:
        reveal_type(x)  # N: Revealed type is "builtins.object"
    else:
        reveal_type(x)  # N: Revealed type is "builtins.object"

def f4(x: int | Any) -> None:
    if x == IE.X:
        reveal_type(x)  # N: Revealed type is "Union[builtins.int, Any]"
    else:
        reveal_type(x)  # N: Revealed type is "Union[builtins.int, Any]"

def f5(x: int) -> None:
    if x is IE.X:
        reveal_type(x)  # N: Revealed type is "Literal[__main__.IE.X]"
    else:
        reveal_type(x)  # N: Revealed type is "builtins.int"
    if x is not IE.X:
        reveal_type(x)  # N: Revealed type is "builtins.int"
    else:
        reveal_type(x)  # N: Revealed type is "Literal[__main__.IE.X]"

def f6(x: IE) -> None:
     if x == IE.X:
         reveal_type(x)  # N: Revealed type is "Literal[__main__.IE.X]"
     else:
         reveal_type(x)  # N: Revealed type is "Literal[__main__.IE.Y]"
[builtins fixtures/primitives.pyi]

[case testNarrowingWithIntEnum2]
# mypy: strict-equality
from __future__ import annotations
from typing import Any
from enum import IntEnum, Enum

class MyDecimal: ...

class IE(IntEnum):
    X = 1
    Y = 2

class IE2(IntEnum):
    X = 1
    Y = 2

class E(Enum):
    X = 1
    Y = 2

def f1(x: IE | MyDecimal) -> None:
     if x == IE.X:
         reveal_type(x)  # N: Revealed type is "Union[__main__.IE, __main__.MyDecimal]"
     else:
         reveal_type(x)  # N: Revealed type is "Union[__main__.IE, __main__.MyDecimal]"

def f2(x: E | bytes) -> None:
     if x == E.X:
         reveal_type(x)  # N: Revealed type is "Literal[__main__.E.X]"
     else:
         reveal_type(x)  # N: Revealed type is "Union[Literal[__main__.E.Y], builtins.bytes]"

def f3(x: IE | IE2) -> None:
     if x == IE.X:
         reveal_type(x)  # N: Revealed type is "Union[__main__.IE, __main__.IE2]"
     else:
         reveal_type(x)  # N: Revealed type is "Union[__main__.IE, __main__.IE2]"

def f4(x: IE | E) -> None:
     if x == IE.X:
         reveal_type(x)  # N: Revealed type is "Literal[__main__.IE.X]"
     elif x == E.X:
         reveal_type(x)  # N: Revealed type is "Literal[__main__.E.X]"
     else:
         reveal_type(x)  # N: Revealed type is "Union[Literal[__main__.IE.Y], Literal[__main__.E.Y]]"

def f5(x: E | str | int) -> None:
     if x == E.X:
         reveal_type(x)  # N: Revealed type is "Literal[__main__.E.X]"
     else:
         reveal_type(x)  # N: Revealed type is "Union[Literal[__main__.E.Y], builtins.str, builtins.int]"

def f6(x: IE | Any) -> None:
     if x == IE.X:
         reveal_type(x)  # N: Revealed type is "Union[__main__.IE, Any]"
     else:
         reveal_type(x)  # N: Revealed type is "Union[__main__.IE, Any]"

def f7(x: IE | None) -> None:
     if x == IE.X:
         reveal_type(x)  # N: Revealed type is "Literal[__main__.IE.X]"
     else:
         reveal_type(x)  # N: Revealed type is "Union[Literal[__main__.IE.Y], None]"

def f8(x: IE | None) -> None:
     if x is None:
         reveal_type(x)  # N: Revealed type is "None"
     elif x == IE.X:
         reveal_type(x)  # N: Revealed type is "Literal[__main__.IE.X]"
     else:
         reveal_type(x)  # N: Revealed type is "Literal[__main__.IE.Y]"
[builtins fixtures/primitives.pyi]

[case testNarrowingWithStrEnum]
# mypy: strict-equality
from enum import StrEnum

class SE(StrEnum):
    A = 'a'
    B = 'b'

def f1(x: str) -> None:
    if x == SE.A:
        reveal_type(x)  # N: Revealed type is "builtins.str"
    else:
        reveal_type(x)  # N: Revealed type is "builtins.str"

def f2(x: SE) -> None:
    if x == 'a':
        reveal_type(x)  # N: Revealed type is "__main__.SE"
    else:
        reveal_type(x)  # N: Revealed type is "__main__.SE"

def f3(x: object) -> None:
    if x == SE.A:
        reveal_type(x)  # N: Revealed type is "builtins.object"
    else:
        reveal_type(x)  # N: Revealed type is "builtins.object"

def f4(x: SE) -> None:
     if x == SE.A:
         reveal_type(x)  # N: Revealed type is "Literal[__main__.SE.A]"
     else:
         reveal_type(x)  # N: Revealed type is "Literal[__main__.SE.B]"
[builtins fixtures/primitives.pyi]

[case testConsistentNarrowingEqAndIn]
# flags: --python-version 3.10

# https://github.com/python/mypy/issues/17864
def f(x: str | int) -> None:
    if x == "x":
        reveal_type(x)  # N: Revealed type is "Union[builtins.str, builtins.int]"
        y = x

    if x in ["x"]:
        # TODO: we should fix this reveal https://github.com/python/mypy/issues/3229
        reveal_type(x)  # N: Revealed type is "Union[builtins.str, builtins.int]"
        y = x
        z = x
    z = y
[builtins fixtures/primitives.pyi]

[case testConsistentNarrowingInWithCustomEq]
# flags: --python-version 3.10

# https://github.com/python/mypy/issues/17864
class C:
    def __init__(self, x: int) -> None:
        self.x = x

    def __eq__(self, other: object) -> bool:
        raise
        # Example implementation:
        # if isinstance(other, C) and other.x == self.x:
        #     return True
        # return NotImplemented

class D(C):
    pass

def f(x: C) -> None:
    if x in [D(5)]:
        reveal_type(x)  # D  # N: Revealed type is "__main__.C"

f(C(5))
[builtins fixtures/primitives.pyi]

[case testNarrowingTypeVarNone]
# flags: --warn-unreachable

# https://github.com/python/mypy/issues/18126
from typing import TypeVar

T = TypeVar("T")

def fn_if(arg: T) -> None:
    if arg is None:
        return None
    return None

def fn_while(arg: T) -> None:
    while arg is None:
        return None
    return None
[builtins fixtures/primitives.pyi]

[case testRefinePartialTypeWithinLoop]
# flags: --no-local-partial-types

x = None
for _ in range(2):
    if x is not None:
        reveal_type(x)  # N: Revealed type is "builtins.int"
    x = 1
reveal_type(x)  # N: Revealed type is "Union[builtins.int, None]"

def f() -> bool: ...

y = None
while f():
    reveal_type(y)  # N: Revealed type is "Union[None, builtins.int]"
    y = 1
reveal_type(y)  # N: Revealed type is "Union[builtins.int, None]"

z = []  # E: Need type annotation for "z" (hint: "z: list[<type>] = ...")
def g() -> None:
    for i in range(2):
        while f():
            if z:
                z[0] + "v"  # E: Unsupported operand types for + ("int" and "str")
            z.append(1)

class A:
    def g(self) -> None:
        z = []  # E: Need type annotation for "z" (hint: "z: list[<type>] = ...")
        for i in range(2):
            while f():
                if z:
                    z[0] + "v"  # E: Unsupported operand types for + ("int" and "str")
                z.append(1)
[builtins fixtures/primitives.pyi]

[case testPersistentUnreachableLinesNestedInInpersistentUnreachableLines]
# flags: --warn-unreachable --python-version 3.11

x = None
y = None
while True:
    if x is not None:
        if y is not None:
            reveal_type(y)  # E: Statement is unreachable
    x = 1
[builtins fixtures/bool.pyi]

[case testAvoidFalseRedundantCastInLoops]
# flags: --warn-redundant-casts

from typing import Callable, cast, Union

ProcessorReturnValue = Union[str, int]
Processor = Callable[[str], ProcessorReturnValue]

def main_cast(p: Processor) -> None:
    ed: ProcessorReturnValue
    ed = cast(str, ...)
    while True:
        ed = p(cast(str, ed))

def main_no_cast(p: Processor) -> None:
    ed: ProcessorReturnValue
    ed = cast(str, ...)
    while True:
        ed = p(ed)  # E: Argument 1 has incompatible type "Union[str, int]"; expected "str"
[builtins fixtures/bool.pyi]

[case testAvoidFalseUnreachableInLoop1]
# flags: --warn-unreachable --python-version 3.11

def f() -> int | None: ...
def b() -> bool: ...

x: int | None
x = 1
while x is not None or b():
    x = f()
[builtins fixtures/bool.pyi]

[case testAvoidFalseUnreachableInLoop2]
# flags: --warn-unreachable --python-version 3.11

y = None
while y is None:
    if y is None:
        y = []
    y.append(1)
[builtins fixtures/list.pyi]

[case testAvoidFalseUnreachableInLoop3]
# flags: --warn-unreachable --python-version 3.11

xs: list[int | None]
y = None
for x in xs:
    if x is not None:
        if y is None:
            y = {}  # E: Need type annotation for "y" (hint: "y: dict[<type>, <type>] = ...")
[builtins fixtures/list.pyi]

[case testAvoidFalseRedundantExprInLoop]
# flags: --enable-error-code redundant-expr --python-version 3.11

def f() -> int | None: ...
def b() -> bool: ...

x: int | None
x = 1
while x is not None and b():
    x = f()
[builtins fixtures/primitives.pyi]

[case testNarrowPromotionsInsideUnions1]

from typing import Union

x: Union[str, float, None]
y: Union[int, str]
x = y
reveal_type(x)  # N: Revealed type is "Union[builtins.str, builtins.int]"
z: Union[complex, str]
z = x
reveal_type(z)  # N: Revealed type is "Union[builtins.int, builtins.str]"

[builtins fixtures/primitives.pyi]

<<<<<<< HEAD

[case testNegativeNarrowingWithCustomEq]
from typing import Union
from typing_extensions import Literal

class A:
    def __eq__(self, other: object) -> bool: ...  # necessary

def f(v: Union[A, Literal["text"]]) -> Union[A, None]:
    if v == "text":
        reveal_type(v)  # N: Revealed type is "Union[__main__.A, Literal['text']]"
        return None
    else:
        reveal_type(v)  # N: Revealed type is "__main__.A"
        return v  # no error

def g(v: Union[A, Literal["text"]]) -> Union[A, None]:
    if v != "text":
        reveal_type(v)  # N: Revealed type is "__main__.A"
        return None
    else:
        reveal_type(v)  # N: Revealed type is "Union[__main__.A, Literal['text']]"
        return v  # E: Incompatible return value type (got "Union[A, Literal['text']]", expected "Optional[A]")
[builtins fixtures/primitives.pyi]
=======
[case testNarrowPromotionsInsideUnions2]
# flags: --warn-unreachable

from typing import Optional

def b() -> bool: ...
def i() -> int: ...
x: Optional[float]

while b():
    x = None
    while b():
        reveal_type(x)  # N: Revealed type is "Union[None, builtins.int]"
        if x is None or b():
            x = i()
            reveal_type(x)  # N: Revealed type is "builtins.int"

[builtins fixtures/bool.pyi]

[case testAvoidFalseUnreachableInFinally]
# flags: --allow-redefinition-new --local-partial-types --warn-unreachable
def f() -> None:
    try:
        x = 1
        if int():
            x = ""
            return
        if int():
            x = None
            return
    finally:
        reveal_type(x)  # N: Revealed type is "Union[builtins.int, builtins.str, None]"
        if isinstance(x, str):
            reveal_type(x)  # N: Revealed type is "builtins.str"
        reveal_type(x) # N: Revealed type is "Union[builtins.int, builtins.str, None]"

[builtins fixtures/isinstancelist.pyi]
>>>>>>> afcf6b22

[case testNarrowingTypeVarMultiple]
from typing import TypeVar

class A: ...
class B: ...

T = TypeVar("T")
def foo(x: T) -> T:
    if isinstance(x, A):
        pass
    elif isinstance(x, B):
        pass
    else:
        raise
    reveal_type(x)  # N: Revealed type is "T`-1"
    return x
[builtins fixtures/isinstance.pyi]

[case testDoNotNarrowToNever]
def any():
    return 1

def f() -> None:
    x = "a"
    x = any()
    assert isinstance(x, int)
    reveal_type(x)  # N: Revealed type is "builtins.int"
[builtins fixtures/isinstance.pyi]

[case testNarrowTypeVarBoundType]
from typing import Type, TypeVar

class A: ...
class B(A):
    other: int

T = TypeVar("T", bound=A)
def test(cls: Type[T]) -> T:
    if issubclass(cls, B):
        reveal_type(cls)  # N: Revealed type is "type[T`-1]"
        reveal_type(cls().other)  # N: Revealed type is "builtins.int"
        return cls()
    return cls()
[builtins fixtures/isinstance.pyi]

[case testNarrowTypeVarBoundUnion]
from typing import TypeVar

class A:
    x: int
class B:
    x: str

T = TypeVar("T")
def test(x: T) -> T:
    if not isinstance(x, (A, B)):
        return x
    reveal_type(x)  # N: Revealed type is "T`-1"
    reveal_type(x.x)  # N: Revealed type is "Union[builtins.int, builtins.str]"
    if isinstance(x, A):
        reveal_type(x)  # N: Revealed type is "T`-1"
        reveal_type(x.x)  # N: Revealed type is "builtins.int"
        return x
    reveal_type(x)  # N: Revealed type is "T`-1"
    reveal_type(x.x)  # N: Revealed type is "builtins.str"
    return x
[builtins fixtures/isinstance.pyi]

[case testIsinstanceNarrowingWithSelfTypes]
from typing import Generic, TypeVar, overload

T = TypeVar("T")

class A(Generic[T]):
    def __init__(self: A[int]) -> None:
        pass

def check_a(obj: "A[T] | str") -> None:
    reveal_type(obj)  # N: Revealed type is "Union[__main__.A[T`-1], builtins.str]"
    if isinstance(obj, A):
        reveal_type(obj)  # N: Revealed type is "__main__.A[T`-1]"
    else:
        reveal_type(obj)  # N: Revealed type is "builtins.str"


class B(Generic[T]):
    @overload
    def __init__(self, x: T) -> None: ...
    @overload
    def __init__(self: B[int]) -> None: ...
    def __init__(self, x: "T | None" = None) -> None:
        pass

def check_b(obj: "B[T] | str") -> None:
    reveal_type(obj)  # N: Revealed type is "Union[__main__.B[T`-1], builtins.str]"
    if isinstance(obj, B):
        reveal_type(obj)  # N: Revealed type is "__main__.B[T`-1]"
    else:
        reveal_type(obj)  # N: Revealed type is "builtins.str"


class C(Generic[T]):
    @overload
    def __init__(self: C[int]) -> None: ...
    @overload
    def __init__(self, x: T) -> None: ...
    def __init__(self, x: "T | None" = None) -> None:
        pass

def check_c(obj: "C[T] | str") -> None:
    reveal_type(obj)  # N: Revealed type is "Union[__main__.C[T`-1], builtins.str]"
    if isinstance(obj, C):
        reveal_type(obj)  # N: Revealed type is "__main__.C[T`-1]"
    else:
        reveal_type(obj)  # N: Revealed type is "builtins.str"


class D(tuple[T], Generic[T]): ...

def check_d(arg: D[T]) -> None:
    if not isinstance(arg, D):
        return
    reveal_type(arg)  # N: Revealed type is "tuple[T`-1, fallback=__main__.D[Any]]"
[builtins fixtures/tuple.pyi]


[case testNarrowingUnionMixins]
class Base: ...

class FooMixin:
    def foo(self) -> None: ...

class BarMixin:
    def bar(self) -> None: ...

def baz(item: Base) -> None:
    if not isinstance(item, (FooMixin, BarMixin)):
        raise

    reveal_type(item)  # N: Revealed type is "Union[__main__.<subclass of "__main__.Base" and "__main__.FooMixin">, __main__.<subclass of "__main__.Base" and "__main__.BarMixin">]"
    if isinstance(item, FooMixin):
        reveal_type(item)  # N: Revealed type is "__main__.FooMixin"
        item.foo()
    else:
        reveal_type(item)  # N: Revealed type is "__main__.<subclass of "__main__.Base" and "__main__.BarMixin">"
        item.bar()
[builtins fixtures/isinstance.pyi]

[case testCustomSetterNarrowingReWidened]
class B: ...
class C(B): ...
class C1(B): ...
class D(C): ...

class Test:
    @property
    def foo(self) -> C: ...
    @foo.setter
    def foo(self, val: B) -> None: ...

t: Test
t.foo = D()
reveal_type(t.foo)  # N: Revealed type is "__main__.D"
t.foo = C1()
reveal_type(t.foo)  # N: Revealed type is "__main__.C"
[builtins fixtures/property.pyi]<|MERGE_RESOLUTION|>--- conflicted
+++ resolved
@@ -2460,8 +2460,6 @@
 
 [builtins fixtures/primitives.pyi]
 
-<<<<<<< HEAD
-
 [case testNegativeNarrowingWithCustomEq]
 from typing import Union
 from typing_extensions import Literal
@@ -2485,7 +2483,7 @@
         reveal_type(v)  # N: Revealed type is "Union[__main__.A, Literal['text']]"
         return v  # E: Incompatible return value type (got "Union[A, Literal['text']]", expected "Optional[A]")
 [builtins fixtures/primitives.pyi]
-=======
+
 [case testNarrowPromotionsInsideUnions2]
 # flags: --warn-unreachable
 
@@ -2523,7 +2521,6 @@
         reveal_type(x) # N: Revealed type is "Union[builtins.int, builtins.str, None]"
 
 [builtins fixtures/isinstancelist.pyi]
->>>>>>> afcf6b22
 
 [case testNarrowingTypeVarMultiple]
 from typing import TypeVar
