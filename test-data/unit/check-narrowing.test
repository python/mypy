--- conflicted
+++ resolved
@@ -169,13 +169,8 @@
 if x5["key"] is Key.A:
     reveal_type(x5)         # N: Revealed type is "TypedDict('__main__.TypedDict1', {'key': Literal[__main__.Key.A], 'foo': builtins.int})"
 else:
-<<<<<<< HEAD
-    reveal_type(x5)         # N: Revealed type is 'TypedDict('__main__.TypedDict2', {'key': Literal[__main__.Key.B], 'foo': builtins.str})'
+    reveal_type(x5)         # N: Revealed type is "TypedDict('__main__.TypedDict2', {'key': Literal[__main__.Key.B], 'foo': builtins.str})"
 [builtins fixtures/narrowing.pyi]
-=======
-    reveal_type(x5)         # N: Revealed type is "TypedDict('__main__.TypedDict2', {'key': Literal[__main__.Key.B], 'foo': builtins.str})"
-[builtins fixtures/tuple.pyi]
->>>>>>> 64449682
 
 [case testNarrowingParentWithIsInstanceBasic]
 # flags: --python-version 3.7
@@ -240,13 +235,8 @@
 if isinstance(x5["key"], int):
     reveal_type(x5)         # N: Revealed type is "TypedDict('__main__.TypedDict1', {'key': builtins.int})"
 else:
-<<<<<<< HEAD
-    reveal_type(x5)         # N: Revealed type is 'TypedDict('__main__.TypedDict2', {'key': builtins.str})'
+    reveal_type(x5)         # N: Revealed type is "TypedDict('__main__.TypedDict2', {'key': builtins.str})"
 [builtins fixtures/narrowing.pyi]
-=======
-    reveal_type(x5)         # N: Revealed type is "TypedDict('__main__.TypedDict2', {'key': builtins.str})"
-[builtins fixtures/isinstance.pyi]
->>>>>>> 64449682
 
 [case testNarrowingParentMultipleKeys]
 # flags: --warn-unreachable
