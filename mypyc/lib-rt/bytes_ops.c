--- conflicted
+++ resolved
@@ -5,14 +5,15 @@
 #include <Python.h>
 #include "CPy.h"
 
-<<<<<<< HEAD
 PyObject *CPyBytes_Concat(PyObject *a, PyObject *b) {
     if (PyByteArray_Check(a) && PyByteArray_Check(b)) {
         return PyByteArray_Concat(a, b);
     } else {
         PyBytes_Concat(&a, b);
         return a;
-=======
+    }
+}
+
 // Like _PyBytes_Join but fallback to dynamic call if 'sep' is not bytes
 // (mostly commonly, for bytearrays)
 PyObject *CPyBytes_Join(PyObject *sep, PyObject *iter) {
@@ -20,6 +21,5 @@
         return _PyBytes_Join(sep, iter);
     } else {
         return PyObject_CallMethod(sep, "join", "(O)", iter);
->>>>>>> 68a67aed
     }
 }