// Bytes primitive operations
//
// These are registered in mypyc.primitives.bytes_ops.

#include <Python.h>
#include "CPy.h"
#include <string.h>

// Returns -1 on error, 0 on inequality, 1 on equality.
//
// Falls back to PyObject_RichCompareBool.
int CPyBytes_Compare(PyObject *left, PyObject *right) {
    if (PyBytes_CheckExact(left) && PyBytes_CheckExact(right)) {
        if (left == right) {
            return 1;
        }

        // Adapted from cpython internal implementation of bytes_compare.
        Py_ssize_t len = Py_SIZE(left);
        if (Py_SIZE(right) != len) {
            return 0;
        }
        PyBytesObject *left_b = (PyBytesObject *)left;
        PyBytesObject *right_b = (PyBytesObject *)right;
        if (left_b->ob_sval[0] != right_b->ob_sval[0]) {
            return 0;
        }

        return memcmp(left_b->ob_sval, right_b->ob_sval, len) == 0;
    }
    return PyObject_RichCompareBool(left, right, Py_EQ);
}

CPyTagged CPyBytes_GetItem(PyObject *o, CPyTagged index) {
    if (CPyTagged_CheckShort(index)) {
        Py_ssize_t n = CPyTagged_ShortAsSsize_t(index);
        Py_ssize_t size = ((PyVarObject *)o)->ob_size;
        if (n < 0)
            n += size;
        if (n < 0 || n >= size) {
            PyErr_SetString(PyExc_IndexError, "index out of range");
            return CPY_INT_TAG;
        }
        unsigned char num = PyBytes_Check(o) ? ((PyBytesObject *)o)->ob_sval[n]
                                             : ((PyByteArrayObject *)o)->ob_bytes[n];
        return num << 1;
    } else {
        PyErr_SetString(PyExc_OverflowError, CPYTHON_LARGE_INT_ERRMSG);
        return CPY_INT_TAG;
    }
}

PyObject *CPyBytes_Concat(PyObject *a, PyObject *b) {
    if (PyBytes_Check(a) && PyBytes_Check(b)) {
        Py_ssize_t a_len = ((PyVarObject *)a)->ob_size;
        Py_ssize_t b_len = ((PyVarObject *)b)->ob_size;
        PyBytesObject *ret = (PyBytesObject *)PyBytes_FromStringAndSize(NULL, a_len + b_len);
        if (ret != NULL) {
            memcpy(ret->ob_sval, ((PyBytesObject *)a)->ob_sval, a_len);
            memcpy(ret->ob_sval + a_len, ((PyBytesObject *)b)->ob_sval, b_len);
        }
        return (PyObject *)ret;
    } else if (PyByteArray_Check(a)) {
        return PyByteArray_Concat(a, b);
    } else {
        PyBytes_Concat(&a, b);
        return a;
    }
}

static inline Py_ssize_t Clamp(Py_ssize_t a, Py_ssize_t b, Py_ssize_t c) {
    return a < b ? b : (a >= c ? c : a);
}

PyObject *CPyBytes_GetSlice(PyObject *obj, CPyTagged start, CPyTagged end) {
    if ((PyBytes_Check(obj) || PyByteArray_Check(obj))
            && CPyTagged_CheckShort(start) && CPyTagged_CheckShort(end)) {
        Py_ssize_t startn = CPyTagged_ShortAsSsize_t(start);
        Py_ssize_t endn = CPyTagged_ShortAsSsize_t(end);
        Py_ssize_t len = ((PyVarObject *)obj)->ob_size;
        if (startn < 0) {
            startn += len;
        }
        if (endn < 0) {
            endn += len;
        }
        startn = Clamp(startn, 0, len);
        endn = Clamp(endn, 0, len);
        Py_ssize_t slice_len = endn - startn;
        if (PyBytes_Check(obj)) {
            return PyBytes_FromStringAndSize(PyBytes_AS_STRING(obj) + startn, slice_len);
        } else {
            return PyByteArray_FromStringAndSize(PyByteArray_AS_STRING(obj) + startn, slice_len);
        }
    }
    return CPyObject_GetSlice(obj, start, end);
}

// Like _PyBytes_Join but fallback to dynamic call if 'sep' is not bytes
// (mostly commonly, for bytearrays)
PyObject *CPyBytes_Join(PyObject *sep, PyObject *iter) {
    if (PyBytes_CheckExact(sep)) {
        return PyBytes_Join(sep, iter);
    } else {
        _Py_IDENTIFIER(join);
        PyObject *name = _PyUnicode_FromId(&PyId_join); /* borrowed */
        if (name == NULL) {
            return NULL;
        }
        return PyObject_CallMethodOneArg(sep, name, iter);
    }
}

PyObject *CPyBytes_Build(Py_ssize_t len, ...) {
    Py_ssize_t i;
    Py_ssize_t sz = 0;

    va_list args;
    va_start(args, len);
    for (i = 0; i < len; i++) {
        PyObject *item = va_arg(args, PyObject *);
        size_t add_sz = ((PyVarObject *)item)->ob_size;
        // Using size_t to avoid overflow during arithmetic calculation
        if (add_sz > (size_t)(PY_SSIZE_T_MAX - sz)) {
            PyErr_SetString(PyExc_OverflowError,
                            "join() result is too long for a Python bytes");
            return NULL;
        }
        sz += add_sz;
    }
    va_end(args);

    PyBytesObject *ret = (PyBytesObject *)PyBytes_FromStringAndSize(NULL, sz);
    if (ret != NULL) {
        char *res_data = ret->ob_sval;
        va_start(args, len);
        for (i = 0; i < len; i++) {
            PyObject *item = va_arg(args, PyObject *);
            Py_ssize_t item_sz = ((PyVarObject *)item)->ob_size;
            memcpy(res_data, ((PyBytesObject *)item)->ob_sval, item_sz);
            res_data += item_sz;
        }
        va_end(args);
        assert(res_data == ret->ob_sval + ((PyVarObject *)ret)->ob_size);
    }

    return (PyObject *)ret;
}


CPyTagged CPyBytes_Ord(PyObject *obj) {
    if (PyBytes_Check(obj)) {
        Py_ssize_t s = PyBytes_GET_SIZE(obj);
        if (s == 1) {
            return (unsigned char)(PyBytes_AS_STRING(obj)[0]) << 1;
        }
    } else if (PyByteArray_Check(obj)) {
        Py_ssize_t s = PyByteArray_GET_SIZE(obj);
        if (s == 1) {
            return (unsigned char)(PyByteArray_AS_STRING(obj)[0]) << 1;
        }
    }
    PyErr_SetString(PyExc_TypeError, "ord() expects a character");
    return CPY_INT_TAG;
}

<<<<<<< HEAD

PyObject *CPyBytes_RjustDefaultFill(PyObject *self, CPyTagged width) {
    if (!PyBytes_Check(self)) {
        PyErr_SetString(PyExc_TypeError, "self must be bytes");
        return NULL;
    }
    Py_ssize_t width_size_t = CPyTagged_AsSsize_t(width);
    Py_ssize_t len = PyBytes_Size(self);
    if (width_size_t <= len) {
        Py_INCREF(self);
        return self;
    }
    Py_ssize_t pad = width_size_t - len;
    PyObject *result = PyBytes_FromStringAndSize(NULL, width_size_t);
    if (!result) return NULL;
    char *res_buf = PyBytes_AsString(result);
    memset(res_buf, ' ', pad);
    memcpy(res_buf + pad, PyBytes_AsString(self), len);
    return result;
}


PyObject *CPyBytes_RjustCustomFill(PyObject *self, CPyTagged width, PyObject *fillbyte) {
    if (!PyBytes_Check(self)) {
        PyErr_SetString(PyExc_TypeError, "self must be bytes");
        return NULL;
    }
    if (!PyBytes_Check(fillbyte) || PyBytes_Size(fillbyte) != 1) {
        PyErr_SetString(PyExc_TypeError, "fillbyte must be a single byte");
        return NULL;
    }
    Py_ssize_t width_size_t = CPyTagged_AsSsize_t(width);
    Py_ssize_t len = PyBytes_Size(self);
    if (width_size_t <= len) {
        Py_INCREF(self);
        return self;
    }
    char fill = PyBytes_AsString(fillbyte)[0];
    Py_ssize_t pad = width_size_t - len;
    PyObject *result = PyBytes_FromStringAndSize(NULL, width_size_t);
    if (!result) return NULL;
    char *res_buf = PyBytes_AsString(result);
    memset(res_buf, fill, pad);
    memcpy(res_buf + pad, PyBytes_AsString(self), len);
    return result;
}


PyObject *CPyBytes_LjustDefaultFill(PyObject *self, CPyTagged width) {
    if (!PyBytes_Check(self)) {
        PyErr_SetString(PyExc_TypeError, "self must be bytes");
        return NULL;
    }
    Py_ssize_t width_size_t = CPyTagged_AsSsize_t(width);
    Py_ssize_t len = PyBytes_Size(self);
    if (width_size_t <= len) {
        Py_INCREF(self);
        return self;
    }
    Py_ssize_t pad = width_size_t - len;
    PyObject *result = PyBytes_FromStringAndSize(NULL, width_size_t);
    if (!result) return NULL;
    char *res_buf = PyBytes_AsString(result);
    memcpy(res_buf, PyBytes_AsString(self), len);
    memset(res_buf + len, ' ', pad);
    return result;
}


PyObject *CPyBytes_LjustCustomFill(PyObject *self, CPyTagged width, PyObject *fillbyte) {
    if (!PyBytes_Check(self)) {
        PyErr_SetString(PyExc_TypeError, "self must be bytes");
        return NULL;
    }
    if (!PyBytes_Check(fillbyte) || PyBytes_Size(fillbyte) != 1) {
        PyErr_SetString(PyExc_TypeError, "fillbyte must be a single byte");
        return NULL;
    }
    Py_ssize_t width_size_t = CPyTagged_AsSsize_t(width);
    Py_ssize_t len = PyBytes_Size(self);
    if (width_size_t <= len) {
        Py_INCREF(self);
        return self;
    }
    char fill = PyBytes_AsString(fillbyte)[0];
    Py_ssize_t pad = width_size_t - len;
    PyObject *result = PyBytes_FromStringAndSize(NULL, width_size_t);
    if (!result) return NULL;
    char *res_buf = PyBytes_AsString(result);
    memcpy(res_buf, PyBytes_AsString(self), len);
    memset(res_buf + len, fill, pad);
    return result;
=======
PyObject *CPyBytes_Multiply(PyObject *bytes, CPyTagged count) {
    Py_ssize_t temp_count = CPyTagged_AsSsize_t(count);
    if (temp_count == -1 && PyErr_Occurred()) {
        PyErr_SetString(PyExc_OverflowError, CPYTHON_LARGE_INT_ERRMSG);
        return NULL;
    }
    return PySequence_Repeat(bytes, temp_count);
}

int CPyBytes_Startswith(PyObject *self, PyObject *subobj) {
    if (PyBytes_CheckExact(self) && PyBytes_CheckExact(subobj)) {
        if (self == subobj) {
            return 1;
        }

        Py_ssize_t subobj_len = PyBytes_GET_SIZE(subobj);
        if (subobj_len == 0) {
            return 1;
        }

        Py_ssize_t self_len = PyBytes_GET_SIZE(self);
        if (subobj_len > self_len) {
            return 0;
        }

        const char *self_buf = PyBytes_AS_STRING(self);
        const char *subobj_buf = PyBytes_AS_STRING(subobj);

        return memcmp(self_buf, subobj_buf, (size_t)subobj_len) == 0 ? 1 : 0;
    }
    _Py_IDENTIFIER(startswith);
    PyObject *name = _PyUnicode_FromId(&PyId_startswith);
    if (name == NULL) {
        return 2;
    }
    PyObject *result = PyObject_CallMethodOneArg(self, name, subobj);
    if (result == NULL) {
        return 2;
    }
    int ret = PyObject_IsTrue(result);
    Py_DECREF(result);
    if (ret < 0) {
        return 2;
    }
    return ret;
>>>>>>> c5c12fad
}<|MERGE_RESOLUTION|>--- conflicted
+++ resolved
@@ -164,7 +164,6 @@
     return CPY_INT_TAG;
 }
 
-<<<<<<< HEAD
 
 PyObject *CPyBytes_RjustDefaultFill(PyObject *self, CPyTagged width) {
     if (!PyBytes_Check(self)) {
@@ -257,7 +256,7 @@
     memcpy(res_buf, PyBytes_AsString(self), len);
     memset(res_buf + len, fill, pad);
     return result;
-=======
+
 PyObject *CPyBytes_Multiply(PyObject *bytes, CPyTagged count) {
     Py_ssize_t temp_count = CPyTagged_AsSsize_t(count);
     if (temp_count == -1 && PyErr_Occurred()) {
@@ -303,5 +302,4 @@
         return 2;
     }
     return ret;
->>>>>>> c5c12fad
 }