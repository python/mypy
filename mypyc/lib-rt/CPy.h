// Mypyc C API

#ifndef CPY_CPY_H
#define CPY_CPY_H

#include <stdbool.h>
#include <Python.h>
#include <frameobject.h>
#include <structmember.h>
#include <assert.h>
#include <stdint.h>
#include "pythonsupport.h"
#include "mypyc_util.h"

#ifdef __cplusplus
extern "C" {
#endif
#if 0
} // why isn't emacs smart enough to not indent this
#endif

#define CPYTHON_LARGE_INT_ERRMSG "Python int too large to convert to C ssize_t"


// Naming conventions:
//
// Tagged: tagged int
// Long: tagged long int (pointer)
// Short: tagged short int (unboxed)
// Ssize_t: A Py_ssize_t, which ought to be the same width as pointers
// Object: CPython object (PyObject *)


// Tuple type definitions needed for API functions


#ifndef MYPYC_DECLARED_tuple_T3OOO
#define MYPYC_DECLARED_tuple_T3OOO
typedef struct tuple_T3OOO {
    PyObject *f0;
    PyObject *f1;
    PyObject *f2;
} tuple_T3OOO;
static tuple_T3OOO tuple_undefined_T3OOO = { NULL, NULL, NULL };
#endif

// Our return tuple wrapper for dictionary iteration helper.
#ifndef MYPYC_DECLARED_tuple_T3CIO
#define MYPYC_DECLARED_tuple_T3CIO
typedef struct tuple_T3CIO {
    char f0;  // Should continue?
    CPyTagged f1;  // Last dict offset
    PyObject *f2;  // Next dictionary key or value
} tuple_T3CIO;
static tuple_T3CIO tuple_undefined_T3CIO = { 2, CPY_INT_TAG, NULL };
#endif

// Same as above but for both key and value.
#ifndef MYPYC_DECLARED_tuple_T4CIOO
#define MYPYC_DECLARED_tuple_T4CIOO
typedef struct tuple_T4CIOO {
    char f0;  // Should continue?
    CPyTagged f1;  // Last dict offset
    PyObject *f2;  // Next dictionary key
    PyObject *f3;  // Next dictionary value
} tuple_T4CIOO;
static tuple_T4CIOO tuple_undefined_T4CIOO = { 2, CPY_INT_TAG, NULL, NULL };
#endif


// Native object operations


// Search backwards through the trait part of a vtable (which sits *before*
// the start of the vtable proper) looking for the subvtable describing a trait
// implementation. We don't do any bounds checking so we'd better be pretty sure
// we know that it is there.
static inline CPyVTableItem *CPy_FindTraitVtable(PyTypeObject *trait, CPyVTableItem *vtable) {
    int i;
    for (i = -3; ; i -= 3) {
        if ((PyTypeObject *)vtable[i] == trait) {
            return (CPyVTableItem *)vtable[i + 1];
        }
    }
}

// Use the same logic for offset table.
static inline size_t CPy_FindAttrOffset(PyTypeObject *trait, CPyVTableItem *vtable, size_t index) {
    int i;
    for (i = -3; ; i -= 3) {
        if ((PyTypeObject *)vtable[i] == trait) {
            return ((size_t *)vtable[i + 2])[index];
        }
    }
}

// Get attribute value using vtable (may return an undefined value)
#define CPY_GET_ATTR(obj, type, vtable_index, object_type, attr_type)    \
    ((attr_type (*)(object_type *))((object_type *)obj)->vtable[vtable_index])((object_type *)obj)

#define CPY_GET_ATTR_TRAIT(obj, trait, vtable_index, object_type, attr_type)   \
    ((attr_type (*)(object_type *))(CPy_FindTraitVtable(trait, ((object_type *)obj)->vtable))[vtable_index])((object_type *)obj)

// Set attribute value using vtable
#define CPY_SET_ATTR(obj, type, vtable_index, value, object_type, attr_type) \
    ((bool (*)(object_type *, attr_type))((object_type *)obj)->vtable[vtable_index])( \
        (object_type *)obj, value)

#define CPY_SET_ATTR_TRAIT(obj, trait, vtable_index, value, object_type, attr_type) \
    ((bool (*)(object_type *, attr_type))(CPy_FindTraitVtable(trait, ((object_type *)obj)->vtable))[vtable_index])( \
        (object_type *)obj, value)

#define CPY_GET_METHOD(obj, type, vtable_index, object_type, method_type) \
    ((method_type)(((object_type *)obj)->vtable[vtable_index]))

#define CPY_GET_METHOD_TRAIT(obj, trait, vtable_index, object_type, method_type) \
    ((method_type)(CPy_FindTraitVtable(trait, ((object_type *)obj)->vtable)[vtable_index]))


// Int operations


CPyTagged CPyTagged_FromSsize_t(Py_ssize_t value);
CPyTagged CPyTagged_FromObject(PyObject *object);
CPyTagged CPyTagged_StealFromObject(PyObject *object);
CPyTagged CPyTagged_BorrowFromObject(PyObject *object);
PyObject *CPyTagged_AsObject(CPyTagged x);
PyObject *CPyTagged_StealAsObject(CPyTagged x);
Py_ssize_t CPyTagged_AsSsize_t(CPyTagged x);
void CPyTagged_IncRef(CPyTagged x);
void CPyTagged_DecRef(CPyTagged x);
void CPyTagged_XDecRef(CPyTagged x);
CPyTagged CPyTagged_Negate(CPyTagged num);
CPyTagged CPyTagged_Invert(CPyTagged num);
CPyTagged CPyTagged_Add(CPyTagged left, CPyTagged right);
CPyTagged CPyTagged_Subtract(CPyTagged left, CPyTagged right);
CPyTagged CPyTagged_Multiply(CPyTagged left, CPyTagged right);
CPyTagged CPyTagged_FloorDivide(CPyTagged left, CPyTagged right);
CPyTagged CPyTagged_Remainder(CPyTagged left, CPyTagged right);
CPyTagged CPyTagged_And(CPyTagged left, CPyTagged right);
CPyTagged CPyTagged_Or(CPyTagged left, CPyTagged right);
CPyTagged CPyTagged_Xor(CPyTagged left, CPyTagged right);
CPyTagged CPyTagged_Rshift(CPyTagged left, CPyTagged right);
CPyTagged CPyTagged_Lshift(CPyTagged left, CPyTagged right);
bool CPyTagged_IsEq_(CPyTagged left, CPyTagged right);
bool CPyTagged_IsLt_(CPyTagged left, CPyTagged right);
PyObject *CPyTagged_Str(CPyTagged n);
PyObject *CPyLong_FromStrWithBase(PyObject *o, CPyTagged base);
PyObject *CPyLong_FromStr(PyObject *o);
PyObject *CPyLong_FromFloat(PyObject *o);
PyObject *CPyBool_Str(bool b);

static inline int CPyTagged_CheckLong(CPyTagged x) {
    return x & CPY_INT_TAG;
}

static inline int CPyTagged_CheckShort(CPyTagged x) {
    return !CPyTagged_CheckLong(x);
}

static inline Py_ssize_t CPyTagged_ShortAsSsize_t(CPyTagged x) {
    // NOTE: Assume that we sign extend.
    return (Py_ssize_t)x >> 1;
}

static inline PyObject *CPyTagged_LongAsObject(CPyTagged x) {
    // NOTE: Assume target is not a short int.
    return (PyObject *)(x & ~CPY_INT_TAG);
}

static inline bool CPyTagged_TooBig(Py_ssize_t value) {
    // Micro-optimized for the common case where it fits.
    return (size_t)value > CPY_TAGGED_MAX
        && (value >= 0 || value < CPY_TAGGED_MIN);
}

static inline bool CPyTagged_IsAddOverflow(CPyTagged sum, CPyTagged left, CPyTagged right) {
    // This check was copied from some of my old code I believe that it works :-)
    return (Py_ssize_t)(sum ^ left) < 0 && (Py_ssize_t)(sum ^ right) < 0;
}

static inline bool CPyTagged_IsSubtractOverflow(CPyTagged diff, CPyTagged left, CPyTagged right) {
    // This check was copied from some of my old code I believe that it works :-)
    return (Py_ssize_t)(diff ^ left) < 0 && (Py_ssize_t)(diff ^ right) >= 0;
}

static inline bool CPyTagged_IsMultiplyOverflow(CPyTagged left, CPyTagged right) {
    // This is conservative -- return false only in a small number of all non-overflow cases
    return left >= (1U << (CPY_INT_BITS/2 - 1)) || right >= (1U << (CPY_INT_BITS/2 - 1));
}

static inline bool CPyTagged_MaybeFloorDivideFault(CPyTagged left, CPyTagged right) {
    return right == 0 || left == -((size_t)1 << (CPY_INT_BITS-1));
}

static inline bool CPyTagged_MaybeRemainderFault(CPyTagged left, CPyTagged right) {
    // Division/modulus can fault when dividing INT_MIN by -1, but we
    // do our mods on still-tagged integers with the low-bit clear, so
    // -1 is actually represented as -2 and can't overflow.
    // Mod by 0 can still fault though.
    return right == 0;
}

static inline bool CPyTagged_IsEq(CPyTagged left, CPyTagged right) {
    if (CPyTagged_CheckShort(left)) {
        return left == right;
    } else {
        return CPyTagged_IsEq_(left, right);
    }
}

static inline bool CPyTagged_IsNe(CPyTagged left, CPyTagged right) {
    if (CPyTagged_CheckShort(left)) {
        return left != right;
    } else {
        return !CPyTagged_IsEq_(left, right);
    }
}

static inline bool CPyTagged_IsLt(CPyTagged left, CPyTagged right) {
    if (CPyTagged_CheckShort(left) && CPyTagged_CheckShort(right)) {
        return (Py_ssize_t)left < (Py_ssize_t)right;
    } else {
        return CPyTagged_IsLt_(left, right);
    }
}

static inline bool CPyTagged_IsGe(CPyTagged left, CPyTagged right) {
    if (CPyTagged_CheckShort(left) && CPyTagged_CheckShort(right)) {
        return (Py_ssize_t)left >= (Py_ssize_t)right;
    } else {
        return !CPyTagged_IsLt_(left, right);
    }
}

static inline bool CPyTagged_IsGt(CPyTagged left, CPyTagged right) {
    if (CPyTagged_CheckShort(left) && CPyTagged_CheckShort(right)) {
        return (Py_ssize_t)left > (Py_ssize_t)right;
    } else {
        return CPyTagged_IsLt_(right, left);
    }
}

static inline bool CPyTagged_IsLe(CPyTagged left, CPyTagged right) {
    if (CPyTagged_CheckShort(left) && CPyTagged_CheckShort(right)) {
        return (Py_ssize_t)left <= (Py_ssize_t)right;
    } else {
        return !CPyTagged_IsLt_(right, left);
    }
}


// Generic operations (that work with arbitrary types)


/* We use intentionally non-inlined decrefs since it pretty
 * substantially speeds up compile time while only causing a ~1%
 * performance degradation. We have our own copies both to avoid the
 * null check in Py_DecRef and to avoid making an indirect PIC
 * call. */
CPy_NOINLINE
static void CPy_DecRef(PyObject *p) {
    CPy_DECREF(p);
}

CPy_NOINLINE
static void CPy_XDecRef(PyObject *p) {
    CPy_XDECREF(p);
}

static inline CPyTagged CPyObject_Size(PyObject *obj) {
    Py_ssize_t s = PyObject_Size(obj);
    if (s < 0) {
        return CPY_INT_TAG;
    } else {
        // Technically __len__ could return a really big number, so we
        // should allow this to produce a boxed int. In practice it
        // shouldn't ever if the data structure actually contains all
        // the elements, but...
        return CPyTagged_FromSsize_t(s);
    }
}

#ifdef MYPYC_LOG_GETATTR
static void CPy_LogGetAttr(const char *method, PyObject *obj, PyObject *attr) {
    PyObject *module = PyImport_ImportModule("getattr_hook");
    if (module) {
        PyObject *res = PyObject_CallMethod(module, method, "OO", obj, attr);
        Py_XDECREF(res);
        Py_DECREF(module);
    }
    PyErr_Clear();
}
#else
#define CPy_LogGetAttr(method, obj, attr) (void)0
#endif

// Intercept a method call and log it. This needs to be a macro
// because there is no API that accepts va_args for making a
// call. Worse, it needs to use the comma operator to return the right
// value.
#define CPyObject_CallMethodObjArgs(obj, attr, ...)             \
    (CPy_LogGetAttr("log_method", (obj), (attr)),               \
     PyObject_CallMethodObjArgs((obj), (attr), __VA_ARGS__))

// This one is a macro for consistency with the above, I guess.
#define CPyObject_GetAttr(obj, attr)                       \
    (CPy_LogGetAttr("log", (obj), (attr)),                 \
     PyObject_GetAttr((obj), (attr)))

CPyTagged CPyObject_Hash(PyObject *o);
PyObject *CPyObject_GetAttr3(PyObject *v, PyObject *name, PyObject *defl);
PyObject *CPyIter_Next(PyObject *iter);
PyObject *CPyNumber_Power(PyObject *base, PyObject *index);
PyObject *CPyObject_GetSlice(PyObject *obj, CPyTagged start, CPyTagged end);


// List operations


PyObject *CPyList_Build(Py_ssize_t len, ...);
PyObject *CPyList_GetItem(PyObject *list, CPyTagged index);
PyObject *CPyList_GetItemUnsafe(PyObject *list, CPyTagged index);
PyObject *CPyList_GetItemShort(PyObject *list, CPyTagged index);
bool CPyList_SetItem(PyObject *list, CPyTagged index, PyObject *value);
bool CPyList_SetItemUnsafe(PyObject *list, CPyTagged index, PyObject *value);
PyObject *CPyList_PopLast(PyObject *obj);
PyObject *CPyList_Pop(PyObject *obj, CPyTagged index);
CPyTagged CPyList_Count(PyObject *obj, PyObject *value);
int CPyList_Insert(PyObject *list, CPyTagged index, PyObject *value);
PyObject *CPyList_Extend(PyObject *o1, PyObject *o2);
int CPyList_Remove(PyObject *list, PyObject *obj);
CPyTagged CPyList_Index(PyObject *list, PyObject *obj);
PyObject *CPySequence_Multiply(PyObject *seq, CPyTagged t_size);
PyObject *CPySequence_RMultiply(CPyTagged t_size, PyObject *seq);
PyObject *CPyList_GetSlice(PyObject *obj, CPyTagged start, CPyTagged end);


// Dict operations


PyObject *CPyDict_GetItem(PyObject *dict, PyObject *key);
int CPyDict_SetItem(PyObject *dict, PyObject *key, PyObject *value);
PyObject *CPyDict_Get(PyObject *dict, PyObject *key, PyObject *fallback);
PyObject *CPyDict_GetWithNone(PyObject *dict, PyObject *key);
PyObject *CPyDict_SetDefault(PyObject *dict, PyObject *key, PyObject *value);
PyObject *CPyDict_SetDefaultWithNone(PyObject *dict, PyObject *key);
PyObject *CPyDict_SetDefaultWithEmptyDatatype(PyObject *dict, PyObject *key, int data_type);
PyObject *CPyDict_Build(Py_ssize_t size, ...);
int CPyDict_Update(PyObject *dict, PyObject *stuff);
int CPyDict_UpdateInDisplay(PyObject *dict, PyObject *stuff);
int CPyDict_UpdateFromAny(PyObject *dict, PyObject *stuff);
PyObject *CPyDict_FromAny(PyObject *obj);
PyObject *CPyDict_KeysView(PyObject *dict);
PyObject *CPyDict_ValuesView(PyObject *dict);
PyObject *CPyDict_ItemsView(PyObject *dict);
PyObject *CPyDict_Keys(PyObject *dict);
PyObject *CPyDict_Values(PyObject *dict);
PyObject *CPyDict_Items(PyObject *dict);
char CPyDict_Clear(PyObject *dict);
PyObject *CPyDict_Copy(PyObject *dict);
PyObject *CPyDict_GetKeysIter(PyObject *dict);
PyObject *CPyDict_GetItemsIter(PyObject *dict);
PyObject *CPyDict_GetValuesIter(PyObject *dict);
tuple_T3CIO CPyDict_NextKey(PyObject *dict_or_iter, CPyTagged offset);
tuple_T3CIO CPyDict_NextValue(PyObject *dict_or_iter, CPyTagged offset);
tuple_T4CIOO CPyDict_NextItem(PyObject *dict_or_iter, CPyTagged offset);

// Check that dictionary didn't change size during iteration.
static inline char CPyDict_CheckSize(PyObject *dict, CPyTagged size) {
    if (!PyDict_CheckExact(dict)) {
        // Dict subclasses will be checked by Python runtime.
        return 1;
    }
    Py_ssize_t py_size = CPyTagged_AsSsize_t(size);
    Py_ssize_t dict_size = PyDict_Size(dict);
    if (py_size != dict_size) {
        PyErr_SetString(PyExc_RuntimeError, "dictionary changed size during iteration");
        return 0;
    }
    return 1;
}


// Str operations


PyObject *CPyStr_Build(Py_ssize_t len, ...);
PyObject *CPyStr_GetItem(PyObject *str, CPyTagged index);
PyObject *CPyStr_Split(PyObject *str, PyObject *sep, CPyTagged max_split);
PyObject *CPyStr_Replace(PyObject *str, PyObject *old_substr, PyObject *new_substr, CPyTagged max_replace);
PyObject *CPyStr_Append(PyObject *o1, PyObject *o2);
PyObject *CPyStr_GetSlice(PyObject *obj, CPyTagged start, CPyTagged end);
bool CPyStr_Startswith(PyObject *self, PyObject *subobj);
bool CPyStr_Endswith(PyObject *self, PyObject *subobj);
bool CPyStr_IsTrue(PyObject *obj);
Py_ssize_t CPyStr_Size_size_t(PyObject *str);


// Bytes operations


<<<<<<< HEAD
PyObject *CPyBytes_Concat(PyObject *a, PyObject *b);
=======
PyObject *CPyBytes_Join(PyObject *sep, PyObject *iter);
>>>>>>> 68a67aed


// Set operations


bool CPySet_Remove(PyObject *set, PyObject *key);


// Tuple operations


PyObject *CPySequenceTuple_GetItem(PyObject *tuple, CPyTagged index);
PyObject *CPySequenceTuple_GetSlice(PyObject *obj, CPyTagged start, CPyTagged end);
bool CPySequenceTuple_SetItemUnsafe(PyObject *tuple, CPyTagged index, PyObject *value);


// Exception operations


// mypyc is not very good at dealing with refcount management of
// pointers that might be NULL. As a workaround for this, the
// exception APIs that might want to return NULL pointers instead
// return properly refcounted pointers to this dummy object.
struct ExcDummyStruct { PyObject_HEAD };
extern struct ExcDummyStruct _CPy_ExcDummyStruct;
extern PyObject *_CPy_ExcDummy;

static inline void _CPy_ToDummy(PyObject **p) {
    if (*p == NULL) {
        Py_INCREF(_CPy_ExcDummy);
        *p = _CPy_ExcDummy;
    }
}

static inline PyObject *_CPy_FromDummy(PyObject *p) {
    if (p == _CPy_ExcDummy) return NULL;
    Py_INCREF(p);
    return p;
}

static int CPy_NoErrOccured(void) {
    return PyErr_Occurred() == NULL;
}

static inline bool CPy_KeepPropagating(void) {
    return 0;
}
// We want to avoid the public PyErr_GetExcInfo API for these because
// it requires a bunch of spurious refcount traffic on the parts of
// the triple we don't care about. Unfortunately the layout of the
// data structure changed in 3.7 so we need to handle that.
#if PY_MAJOR_VERSION >= 3 && PY_MINOR_VERSION >= 7
#define CPy_ExcState() PyThreadState_GET()->exc_info
#else
#define CPy_ExcState() PyThreadState_GET()
#endif

void CPy_Raise(PyObject *exc);
void CPy_Reraise(void);
void CPyErr_SetObjectAndTraceback(PyObject *type, PyObject *value, PyObject *traceback);
tuple_T3OOO CPy_CatchError(void);
void CPy_RestoreExcInfo(tuple_T3OOO info);
bool CPy_ExceptionMatches(PyObject *type);
PyObject *CPy_GetExcValue(void);
tuple_T3OOO CPy_GetExcInfo(void);
void _CPy_GetExcInfo(PyObject **p_type, PyObject **p_value, PyObject **p_traceback);
void CPyError_OutOfMemory(void);
void CPy_TypeError(const char *expected, PyObject *value);
void CPy_AddTraceback(const char *filename, const char *funcname, int line, PyObject *globals);


// Misc operations

#if PY_MAJOR_VERSION >= 3 && PY_MINOR_VERSION >= 8
#define CPy_TRASHCAN_BEGIN(op, dealloc) Py_TRASHCAN_BEGIN(op, dealloc)
#define CPy_TRASHCAN_END(op) Py_TRASHCAN_END
#else
#define CPy_TRASHCAN_BEGIN(op, dealloc) Py_TRASHCAN_SAFE_BEGIN(op)
#define CPy_TRASHCAN_END(op) Py_TRASHCAN_SAFE_END(op)
#endif

// Tweaked version of _PyArg_Parser in CPython
typedef struct CPyArg_Parser {
    const char *format;
    const char * const *keywords;
    const char *fname;
    const char *custom_msg;
    int pos;               /* number of positional-only arguments */
    int min;               /* minimal number of arguments */
    int max;               /* maximal number of positional arguments */
    int has_required_kws;  /* are there any keyword-only arguments? */
    int required_kwonly_start;
    int varargs;           /* does the function accept *args or **kwargs? */
    PyObject *kwtuple;     /* tuple of keyword parameter names */
    struct CPyArg_Parser *next;
} CPyArg_Parser;

// mypy lets ints silently coerce to floats, so a mypyc runtime float
// might be an int also
static inline bool CPyFloat_Check(PyObject *o) {
    return PyFloat_Check(o) || PyLong_Check(o);
}

// TODO: find an unified way to avoid inline functions in non-C back ends that can not
//       use inline functions
static inline bool CPy_TypeCheck(PyObject *o, PyObject *type) {
    return PyObject_TypeCheck(o, (PyTypeObject *)type);
}

static inline PyObject *CPy_CalculateMetaclass(PyObject *type, PyObject *o) {
    return (PyObject *)_PyType_CalculateMetaclass((PyTypeObject *)type, o);
}

PyObject *CPy_GetCoro(PyObject *obj);
PyObject *CPyIter_Send(PyObject *iter, PyObject *val);
int CPy_YieldFromErrorHandle(PyObject *iter, PyObject **outp);
PyObject *CPy_FetchStopIterationValue(void);
PyObject *CPyType_FromTemplate(PyObject *template_,
                               PyObject *orig_bases,
                               PyObject *modname);
PyObject *CPyType_FromTemplateWarpper(PyObject *template_,
                                      PyObject *orig_bases,
                                      PyObject *modname);
int CPyDataclass_SleightOfHand(PyObject *dataclass_dec, PyObject *tp,
                               PyObject *dict, PyObject *annotations);
PyObject *CPyPickle_SetState(PyObject *obj, PyObject *state);
PyObject *CPyPickle_GetState(PyObject *obj);
CPyTagged CPyTagged_Id(PyObject *o);
void CPyDebug_Print(const char *msg);
void CPy_Init(void);
int CPyArg_ParseTupleAndKeywords(PyObject *, PyObject *,
                                 const char *, const char *, const char * const *, ...);
int CPyArg_ParseStackAndKeywords(PyObject *const *args, Py_ssize_t nargs, PyObject *kwnames,
                                 CPyArg_Parser *parser, ...);
int CPyArg_ParseStackAndKeywordsNoArgs(PyObject *const *args, Py_ssize_t nargs, PyObject *kwnames,
                                       CPyArg_Parser *parser, ...);
int CPyArg_ParseStackAndKeywordsOneArg(PyObject *const *args, Py_ssize_t nargs, PyObject *kwnames,
                                       CPyArg_Parser *parser, ...);
int CPyArg_ParseStackAndKeywordsSimple(PyObject *const *args, Py_ssize_t nargs, PyObject *kwnames,
                                       CPyArg_Parser *parser, ...);

int CPySequence_CheckUnpackCount(PyObject *sequence, Py_ssize_t expected);
int CPyStatics_Initialize(PyObject **statics,
                          const char * const *strings,
                          const char * const *bytestrings,
                          const char * const *ints,
                          const double *floats,
                          const double *complex_numbers,
                          const int *tuples);
PyObject *CPy_Super(PyObject *builtins, PyObject *self);
PyObject *CPy_CallReverseOpMethod(PyObject *left, PyObject *right, const char *op,
                                  const char *method);

PyObject *CPyImport_ImportFrom(PyObject *module, PyObject *package_name,
                               PyObject *import_name, PyObject *as_name);

#ifdef __cplusplus
}
#endif

#endif // CPY_CPY_H<|MERGE_RESOLUTION|>--- conflicted
+++ resolved
@@ -400,11 +400,8 @@
 // Bytes operations
 
 
-<<<<<<< HEAD
 PyObject *CPyBytes_Concat(PyObject *a, PyObject *b);
-=======
 PyObject *CPyBytes_Join(PyObject *sep, PyObject *iter);
->>>>>>> 68a67aed
 
 
 // Set operations
