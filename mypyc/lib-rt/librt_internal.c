#include "pythoncapi_compat.h"

#define PY_SSIZE_T_CLEAN
#include <Python.h>
#include <stdint.h>
#include "CPy.h"
#define LIBRT_INTERNAL_MODULE
#include "librt_internal.h"

#define START_SIZE 512

// See comment in read_int_internal() on motivation for these values.
#define MIN_ONE_BYTE_INT -10
#define MAX_ONE_BYTE_INT 117  // 2 ** 7 - 1 - 10
#define MIN_TWO_BYTES_INT -100
#define MAX_TWO_BYTES_INT 16283  // 2 ** (8 + 6) - 1 - 100
#define MIN_FOUR_BYTES_INT -10000
#define MAX_FOUR_BYTES_INT 536860911  // 2 ** (3 * 8 + 5) - 1 - 10000

#define TWO_BYTES_INT_BIT 1
#define FOUR_BYTES_INT_BIT 2
#define LONG_INT_BIT 4

#define FOUR_BYTES_INT_TRAILER 3
// We add one reserved bit here so that we can potentially support
// 8 bytes format in the future.
#define LONG_INT_TRAILER 15

#define CPY_BOOL_ERROR 2
#define CPY_NONE_ERROR 2
#define CPY_NONE 1

#define _CHECK_BUFFER(data, err)      if (unlikely(_check_buffer(data) == CPY_NONE_ERROR)) \
                                          return err;
#define _CHECK_SIZE(data, need)       if (unlikely(_check_size((BufferObject *)data, need) == CPY_NONE_ERROR)) \
                                          return CPY_NONE_ERROR;
#define _CHECK_READ(data, size, err)  if (unlikely(_check_read((BufferObject *)data, size) == CPY_NONE_ERROR)) \
                                          return err;

#define _READ(data, type)  *(type *)(((BufferObject *)data)->buf + ((BufferObject *)data)->pos); \
                           ((BufferObject *)data)->pos += sizeof(type);

#define _WRITE(data, type, v)  *(type *)(((BufferObject *)data)->buf + ((BufferObject *)data)->pos) = v; \
                               ((BufferObject *)data)->pos += sizeof(type);

#if PY_BIG_ENDIAN
uint16_t reverse_16(uint16_t number) {
  return (number << 8) | (number >> 8);
}

uint32_t reverse_32(uint32_t number) {
  return ((number & 0xFF) << 24) | ((number & 0xFF00) << 8) | ((number & 0xFF0000) >> 8) | (number >> 24);
}
#endif

typedef struct {
    PyObject_HEAD
    Py_ssize_t pos;
    Py_ssize_t end;
    Py_ssize_t size;
    char *buf;
} BufferObject;

static PyTypeObject BufferType;

static PyObject*
Buffer_new(PyTypeObject *type, PyObject *args, PyObject *kwds)
{
    if (type != &BufferType) {
        PyErr_SetString(PyExc_TypeError, "Buffer should not be subclassed");
        return NULL;
    }

    BufferObject *self = (BufferObject *)type->tp_alloc(type, 0);
    if (self != NULL) {
        self->pos = 0;
        self->end = 0;
        self->size = 0;
        self->buf = NULL;
    }
    return (PyObject *) self;
}


static int
Buffer_init_internal(BufferObject *self, PyObject *source) {
    if (source) {
        if (!PyBytes_Check(source)) {
            PyErr_SetString(PyExc_TypeError, "source must be a bytes object");
            return -1;
        }
        self->end = PyBytes_GET_SIZE(source);
        // Allocate at least one byte to simplify resizing logic.
        // The original bytes buffer has last null byte, so this is safe.
        self->size = self->end + 1;
        // This returns a pointer to internal bytes data, so make our own copy.
        char *buf = PyBytes_AsString(source);
        self->buf = PyMem_Malloc(self->size);
        memcpy(self->buf, buf, self->end);
    } else {
        self->buf = PyMem_Malloc(START_SIZE);
        self->size = START_SIZE;
    }
    return 0;
}

static PyObject*
Buffer_internal(PyObject *source) {
    BufferObject *self = (BufferObject *)BufferType.tp_alloc(&BufferType, 0);
    if (self == NULL)
        return NULL;
    self->pos = 0;
    self->end = 0;
    self->size = 0;
    self->buf = NULL;
    if (Buffer_init_internal(self, source) == -1) {
        Py_DECREF(self);
        return NULL;
    }
    return (PyObject *)self;
}

static PyObject*
Buffer_internal_empty(void) {
    return Buffer_internal(NULL);
}

static int
Buffer_init(BufferObject *self, PyObject *args, PyObject *kwds)
{
    static char *kwlist[] = {"source", NULL};
    PyObject *source = NULL;

    if (!PyArg_ParseTupleAndKeywords(args, kwds, "|O", kwlist, &source))
        return -1;

    return Buffer_init_internal(self, source);
}

static void
Buffer_dealloc(BufferObject *self)
{
    PyMem_Free(self->buf);
    Py_TYPE(self)->tp_free((PyObject *)self);
}

static PyObject*
Buffer_getvalue_internal(PyObject *self)
{
    return PyBytes_FromStringAndSize(((BufferObject *)self)->buf, ((BufferObject *)self)->end);
}

static PyObject*
Buffer_getvalue(BufferObject *self, PyObject *Py_UNUSED(ignored))
{
    return PyBytes_FromStringAndSize(self->buf, self->end);
}

static PyMethodDef Buffer_methods[] = {
    {"getvalue", (PyCFunction) Buffer_getvalue, METH_NOARGS,
     "Return the buffer content as bytes object"
    },
    {NULL}  /* Sentinel */
};

static PyTypeObject BufferType = {
    .ob_base = PyVarObject_HEAD_INIT(NULL, 0)
    .tp_name = "Buffer",
    .tp_doc = PyDoc_STR("Mypy cache buffer objects"),
    .tp_basicsize = sizeof(BufferObject),
    .tp_itemsize = 0,
    .tp_flags = Py_TPFLAGS_DEFAULT,
    .tp_new = Buffer_new,
    .tp_init = (initproc) Buffer_init,
    .tp_dealloc = (destructor) Buffer_dealloc,
    .tp_methods = Buffer_methods,
};

static inline char
_check_buffer(PyObject *data) {
    if (unlikely(Py_TYPE(data) != &BufferType)) {
        PyErr_Format(
            PyExc_TypeError, "data must be a Buffer object, got %s", Py_TYPE(data)->tp_name
        );
        return CPY_NONE_ERROR;
    }
    return CPY_NONE;
}

static inline char
_check_size(BufferObject *data, Py_ssize_t need) {
    Py_ssize_t target = data->pos + need;
    if (target <= data->size)
        return CPY_NONE;
    do
        data->size *= 2;
    while (target >= data->size);
    data->buf = PyMem_Realloc(data->buf, data->size);
    if (unlikely(data->buf == NULL)) {
        PyErr_NoMemory();
        return CPY_NONE_ERROR;
    }
    return CPY_NONE;
}

static inline char
_check_read(BufferObject *data, Py_ssize_t need) {
    if (unlikely(data->pos + need > data->end)) {
        PyErr_SetString(PyExc_ValueError, "reading past the buffer end");
        return CPY_NONE_ERROR;
    }
    return CPY_NONE;
}

/*
bool format: single byte
    \x00 - False
    \x01 - True
*/

static char
read_bool_internal(PyObject *data) {
    _CHECK_BUFFER(data, CPY_BOOL_ERROR)
    _CHECK_READ(data, 1, CPY_BOOL_ERROR)
    char res = _READ(data, char)
    if (unlikely((res != 0) & (res != 1))) {
        PyErr_SetString(PyExc_ValueError, "invalid bool value");
        return CPY_BOOL_ERROR;
    }
    return res;
}

static PyObject*
read_bool(PyObject *self, PyObject *const *args, size_t nargs, PyObject *kwnames) {
    static const char * const kwlist[] = {"data", 0};
    static CPyArg_Parser parser = {"O:read_bool", kwlist, 0};
    PyObject *data;
    if (unlikely(!CPyArg_ParseStackAndKeywordsOneArg(args, nargs, kwnames, &parser, &data))) {
        return NULL;
    }
    char res = read_bool_internal(data);
    if (unlikely(res == CPY_BOOL_ERROR))
        return NULL;
    PyObject *retval = res ? Py_True : Py_False;
    Py_INCREF(retval);
    return retval;
}

static char
write_bool_internal(PyObject *data, char value) {
    _CHECK_BUFFER(data, CPY_NONE_ERROR)
    _CHECK_SIZE(data, 1)
    _WRITE(data, char, value)
    ((BufferObject *)data)->end += 1;
    return CPY_NONE;
}

static PyObject*
write_bool(PyObject *self, PyObject *const *args, size_t nargs, PyObject *kwnames) {
    static const char * const kwlist[] = {"data", "value", 0};
    static CPyArg_Parser parser = {"OO:write_bool", kwlist, 0};
    PyObject *data;
    PyObject *value;
    if (unlikely(!CPyArg_ParseStackAndKeywordsSimple(args, nargs, kwnames, &parser, &data, &value))) {
        return NULL;
    }
    if (unlikely(!PyBool_Check(value))) {
        PyErr_SetString(PyExc_TypeError, "value must be a bool");
        return NULL;
    }
    if (unlikely(write_bool_internal(data, Py_IsTrue(value)) == CPY_NONE_ERROR)) {
        return NULL;
    }
    Py_INCREF(Py_None);
    return Py_None;
}

/*
str format: size as int (see below) followed by UTF-8 bytes
*/

static inline CPyTagged
_read_short_int(PyObject *data, uint8_t first) {
    uint8_t second;
    uint16_t two_more;
    if ((first & TWO_BYTES_INT_BIT) == 0) {
       // Note we use tagged ints since this function can return an error.
       return ((Py_ssize_t)(first >> 1) + MIN_ONE_BYTE_INT) << 1;
    }
    if ((first & FOUR_BYTES_INT_BIT) == 0) {
       _CHECK_READ(data, 1, CPY_INT_TAG)
       second = _READ(data, uint8_t)
       return ((((Py_ssize_t)second) << 6) + (Py_ssize_t)(first >> 2) + MIN_TWO_BYTES_INT) << 1;
    }
    // The caller is responsible to verify this is called only for short ints.
    _CHECK_READ(data, 3, CPY_INT_TAG)
    // TODO: check if compilers emit optimal code for these two reads, and tweak if needed.
    second = _READ(data, uint8_t)
    two_more = _READ(data, uint16_t)
#if PY_BIG_ENDIAN
    two_more = reverse_16(two_more);
#endif
    Py_ssize_t higher = (((Py_ssize_t)two_more) << 13) + (((Py_ssize_t)second) << 5);
    return (higher + (Py_ssize_t)(first >> 3) + MIN_FOUR_BYTES_INT) << 1;
}

static PyObject*
read_str_internal(PyObject *data) {
    _CHECK_BUFFER(data, NULL)

    // Read string length.
    _CHECK_READ(data, 1, NULL)
    uint8_t first = _READ(data, uint8_t)
    if (unlikely(first == LONG_INT_TRAILER)) {
        // Fail fast for invalid/tampered data.
        PyErr_SetString(PyExc_ValueError, "invalid str size");
        return NULL;
    }
    CPyTagged tagged_size = _read_short_int(data, first);
    if (tagged_size == CPY_INT_TAG)
        return NULL;
    Py_ssize_t size = tagged_size >> 1;
    // Read string content.
    char *buf = ((BufferObject *)data)->buf;
    _CHECK_READ(data, size, NULL)
    PyObject *res = PyUnicode_FromStringAndSize(
        buf + ((BufferObject *)data)->pos, (Py_ssize_t)size
    );
    if (unlikely(res == NULL))
        return NULL;
    ((BufferObject *)data)->pos += size;
    return res;
}

static PyObject*
read_str(PyObject *self, PyObject *const *args, size_t nargs, PyObject *kwnames) {
    static const char * const kwlist[] = {"data", 0};
    static CPyArg_Parser parser = {"O:read_str", kwlist, 0};
    PyObject *data;
    if (unlikely(!CPyArg_ParseStackAndKeywordsOneArg(args, nargs, kwnames, &parser, &data))) {
        return NULL;
    }
    return read_str_internal(data);
}

// The caller *must* check that real_value is within allowed range (29 bits).
static inline char
_write_short_int(PyObject *data, Py_ssize_t real_value) {
    if (real_value >= MIN_ONE_BYTE_INT && real_value <= MAX_ONE_BYTE_INT) {
        _CHECK_SIZE(data, 1)
        _WRITE(data, uint8_t, (uint8_t)(real_value - MIN_ONE_BYTE_INT) << 1)
        ((BufferObject *)data)->end += 1;
    } else if (real_value >= MIN_TWO_BYTES_INT && real_value <= MAX_TWO_BYTES_INT) {
        _CHECK_SIZE(data, 2)
#if PY_BIG_ENDIAN
        uint16_t to_write = ((uint16_t)(real_value - MIN_TWO_BYTES_INT) << 2) | TWO_BYTES_INT_BIT;
        _WRITE(data, uint16_t, reverse_16(to_write))
#else
        _WRITE(data, uint16_t, ((uint16_t)(real_value - MIN_TWO_BYTES_INT) << 2) | TWO_BYTES_INT_BIT)
#endif
        ((BufferObject *)data)->end += 2;
    } else {
        _CHECK_SIZE(data, 4)
#if PY_BIG_ENDIAN
        uint32_t to_write = ((uint32_t)(real_value - MIN_FOUR_BYTES_INT) << 3) | FOUR_BYTES_INT_TRAILER;
        _WRITE(data, uint32_t, reverse_32(to_write))
#else
        _WRITE(data, uint32_t, ((uint32_t)(real_value - MIN_FOUR_BYTES_INT) << 3) | FOUR_BYTES_INT_TRAILER)
#endif
        ((BufferObject *)data)->end += 4;
    }
    return CPY_NONE;
}

static char
write_str_internal(PyObject *data, PyObject *value) {
    _CHECK_BUFFER(data, CPY_NONE_ERROR)

    Py_ssize_t size;
    const char *chunk = PyUnicode_AsUTF8AndSize(value, &size);
    if (unlikely(chunk == NULL))
        return CPY_NONE_ERROR;

    // Write string length.
    if (likely(size >= MIN_FOUR_BYTES_INT && size <= MAX_FOUR_BYTES_INT)) {
        if (_write_short_int(data, size) == CPY_NONE_ERROR)
            return CPY_NONE_ERROR;
    } else {
        PyErr_SetString(PyExc_ValueError, "str too long to serialize");
        return CPY_NONE_ERROR;
    }
    // Write string content.
    _CHECK_SIZE(data, size)
    char *buf = ((BufferObject *)data)->buf;
    memcpy(buf + ((BufferObject *)data)->pos, chunk, size);
    ((BufferObject *)data)->pos += size;
    ((BufferObject *)data)->end += size;
    return CPY_NONE;
}

static PyObject*
write_str(PyObject *self, PyObject *const *args, size_t nargs, PyObject *kwnames) {
    static const char * const kwlist[] = {"data", "value", 0};
    static CPyArg_Parser parser = {"OO:write_str", kwlist, 0};
    PyObject *data;
    PyObject *value;
    if (unlikely(!CPyArg_ParseStackAndKeywordsSimple(args, nargs, kwnames, &parser, &data, &value))) {
        return NULL;
    }
    if (unlikely(!PyUnicode_Check(value))) {
        PyErr_SetString(PyExc_TypeError, "value must be a str");
        return NULL;
    }
    if (unlikely(write_str_internal(data, value) == CPY_NONE_ERROR)) {
        return NULL;
    }
    Py_INCREF(Py_None);
    return Py_None;
}

/*
bytes format: size as int (see below) followed by bytes
*/

static PyObject*
read_bytes_internal(PyObject *data) {
    _CHECK_BUFFER(data, NULL)

    // Read length.
    _CHECK_READ(data, 1, NULL)
    uint8_t first = _READ(data, uint8_t)
    if (unlikely(first == LONG_INT_TRAILER)) {
        // Fail fast for invalid/tampered data.
        PyErr_SetString(PyExc_ValueError, "invalid bytes size");
        return NULL;
    }
    CPyTagged tagged_size = _read_short_int(data, first);
    if (tagged_size == CPY_INT_TAG)
        return NULL;
    Py_ssize_t size = tagged_size >> 1;
    // Read bytes content.
    char *buf = ((BufferObject *)data)->buf;
    _CHECK_READ(data, size, NULL)
    PyObject *res = PyBytes_FromStringAndSize(
        buf + ((BufferObject *)data)->pos, (Py_ssize_t)size
    );
    if (unlikely(res == NULL))
        return NULL;
    ((BufferObject *)data)->pos += size;
    return res;
}

static PyObject*
read_bytes(PyObject *self, PyObject *const *args, size_t nargs, PyObject *kwnames) {
    static const char * const kwlist[] = {"data", 0};
    static CPyArg_Parser parser = {"O:read_bytes", kwlist, 0};
    PyObject *data;
    if (unlikely(!CPyArg_ParseStackAndKeywordsOneArg(args, nargs, kwnames, &parser, &data))) {
        return NULL;
    }
    return read_bytes_internal(data);
}

static char
write_bytes_internal(PyObject *data, PyObject *value) {
    _CHECK_BUFFER(data, CPY_NONE_ERROR)

    const char *chunk = PyBytes_AsString(value);
    if (unlikely(chunk == NULL))
        return CPY_NONE_ERROR;
    Py_ssize_t size = PyBytes_GET_SIZE(value);

    // Write length.
    if (likely(size >= MIN_FOUR_BYTES_INT && size <= MAX_FOUR_BYTES_INT)) {
        if (_write_short_int(data, size) == CPY_NONE_ERROR)
            return CPY_NONE_ERROR;
    } else {
        PyErr_SetString(PyExc_ValueError, "bytes too long to serialize");
        return CPY_NONE_ERROR;
    }
    // Write bytes content.
    _CHECK_SIZE(data, size)
    char *buf = ((BufferObject *)data)->buf;
    memcpy(buf + ((BufferObject *)data)->pos, chunk, size);
    ((BufferObject *)data)->pos += size;
    ((BufferObject *)data)->end += size;
    return CPY_NONE;
}

static PyObject*
write_bytes(PyObject *self, PyObject *const *args, size_t nargs, PyObject *kwnames) {
    static const char * const kwlist[] = {"data", "value", 0};
    static CPyArg_Parser parser = {"OO:write_bytes", kwlist, 0};
    PyObject *data;
    PyObject *value;
    if (unlikely(!CPyArg_ParseStackAndKeywordsSimple(args, nargs, kwnames, &parser, &data, &value))) {
        return NULL;
    }
    if (unlikely(!PyBytes_Check(value))) {
        PyErr_SetString(PyExc_TypeError, "value must be a bytes object");
        return NULL;
    }
    if (unlikely(write_bytes_internal(data, value) == CPY_NONE_ERROR)) {
        return NULL;
    }
    Py_INCREF(Py_None);
    return Py_None;
}

/*
float format:
    stored using PyFloat helpers in little-endian format.
*/

static double
read_float_internal(PyObject *data) {
    _CHECK_BUFFER(data, CPY_FLOAT_ERROR)
<<<<<<< HEAD
    _CHECK_READ(data, 8, CPY_FLOAT_ERROR)
    char *buf = ((BufferObject *)data)->buf;
    double res = PyFloat_Unpack8(buf + ((BufferObject *)data)->pos, 1);
    if (unlikely((res == -1.0) && PyErr_Occurred()))
        return CPY_FLOAT_ERROR;
    ((BufferObject *)data)->pos += 8;
=======
    _CHECK_READ(data, sizeof(double), CPY_FLOAT_ERROR)
    double res = _READ(data, double)
>>>>>>> f64bf112
    return res;
}

static PyObject*
read_float(PyObject *self, PyObject *const *args, size_t nargs, PyObject *kwnames) {
    static const char * const kwlist[] = {"data", 0};
    static CPyArg_Parser parser = {"O:read_float", kwlist, 0};
    PyObject *data;
    if (unlikely(!CPyArg_ParseStackAndKeywordsOneArg(args, nargs, kwnames, &parser, &data))) {
        return NULL;
    }
    double retval = read_float_internal(data);
    if (unlikely(retval == CPY_FLOAT_ERROR && PyErr_Occurred())) {
        return NULL;
    }
    return PyFloat_FromDouble(retval);
}

static char
write_float_internal(PyObject *data, double value) {
    _CHECK_BUFFER(data, CPY_NONE_ERROR)
    _CHECK_SIZE(data, 8)
    char *buf = ((BufferObject *)data)->buf;
    int res = PyFloat_Pack8(value, buf + ((BufferObject *)data)->pos, 1);
    if (unlikely(res == -1))
        return CPY_NONE_ERROR;
    ((BufferObject *)data)->pos += 8;
    ((BufferObject *)data)->end += 8;
    return CPY_NONE;
}

static PyObject*
write_float(PyObject *self, PyObject *const *args, size_t nargs, PyObject *kwnames) {
    static const char * const kwlist[] = {"data", "value", 0};
    static CPyArg_Parser parser = {"OO:write_float", kwlist, 0};
    PyObject *data;
    PyObject *value;
    if (unlikely(!CPyArg_ParseStackAndKeywordsSimple(args, nargs, kwnames, &parser, &data, &value))) {
        return NULL;
    }
    if (unlikely(!PyFloat_Check(value))) {
        PyErr_SetString(PyExc_TypeError, "value must be a float");
        return NULL;
    }
    if (unlikely(write_float_internal(data, PyFloat_AsDouble(value)) == CPY_NONE_ERROR)) {
        return NULL;
    }
    Py_INCREF(Py_None);
    return Py_None;
}

/*
int format:
    one byte: last bit 0, 7 bits used
    two bytes: last two bits 01, 14 bits used
    four bytes: last three bits 011, 29 bits used
    everything else: 00001111 followed by serialized string representation

Note: for fixed size formats we skew ranges towards more positive values,
since negative integers are much more rare.
*/

static CPyTagged
read_int_internal(PyObject *data) {
    _CHECK_BUFFER(data, CPY_INT_TAG)
    _CHECK_READ(data, 1, CPY_INT_TAG)

    uint8_t first = _READ(data, uint8_t)
    if (likely(first != LONG_INT_TRAILER)) {
        return _read_short_int(data, first);
    }
    PyObject *str_ret = read_str_internal(data);
    if (unlikely(str_ret == NULL))
        return CPY_INT_TAG;
    PyObject* ret_long = PyLong_FromUnicodeObject(str_ret, 10);
    Py_DECREF(str_ret);
    if (ret_long == NULL)
        return CPY_INT_TAG;
    return CPyTagged_StealFromObject(ret_long);
}

static PyObject*
read_int(PyObject *self, PyObject *const *args, size_t nargs, PyObject *kwnames) {
    static const char * const kwlist[] = {"data", 0};
    static CPyArg_Parser parser = {"O:read_int", kwlist, 0};
    PyObject *data;
    if (unlikely(!CPyArg_ParseStackAndKeywordsOneArg(args, nargs, kwnames, &parser, &data))) {
        return NULL;
    }
    CPyTagged retval = read_int_internal(data);
    if (unlikely(retval == CPY_INT_TAG)) {
        return NULL;
    }
    return CPyTagged_StealAsObject(retval);
}

static inline char
_write_long_int(PyObject *data, CPyTagged value) {
    // TODO(jukka): write a more compact/optimal format for arbitrary length ints.
    _CHECK_SIZE(data, 1)
    _WRITE(data, uint8_t, LONG_INT_TRAILER)
    ((BufferObject *)data)->end += 1;
    PyObject* int_value = CPyTagged_AsObject(value);
    if (unlikely(int_value == NULL))
        return CPY_NONE_ERROR;
    PyObject *str_value = PyObject_Str(int_value);
    Py_DECREF(int_value);
    if (unlikely(str_value == NULL))
        return CPY_NONE_ERROR;
    char res = write_str_internal(data, str_value);
    Py_DECREF(str_value);
    return res;
}

static char
write_int_internal(PyObject *data, CPyTagged value) {
    _CHECK_BUFFER(data, CPY_NONE_ERROR)

    if (likely((value & CPY_INT_TAG) == 0)) {
        Py_ssize_t real_value = CPyTagged_ShortAsSsize_t(value);
        if (likely(real_value >= MIN_FOUR_BYTES_INT && real_value <= MAX_FOUR_BYTES_INT)) {
            return _write_short_int(data, real_value);
        } else {
            return _write_long_int(data, value);
        }
    } else {
        return _write_long_int(data, value);
    }
}

static PyObject*
write_int(PyObject *self, PyObject *const *args, size_t nargs, PyObject *kwnames) {
    static const char * const kwlist[] = {"data", "value", 0};
    static CPyArg_Parser parser = {"OO:write_int", kwlist, 0};
    PyObject *data;
    PyObject *value;
    if (unlikely(!CPyArg_ParseStackAndKeywordsSimple(args, nargs, kwnames, &parser, &data, &value))) {
        return NULL;
    }
    if (unlikely(!PyLong_Check(value))) {
        PyErr_SetString(PyExc_TypeError, "value must be an int");
        return NULL;
    }
    CPyTagged tagged_value = CPyTagged_BorrowFromObject(value);
    if (unlikely(write_int_internal(data, tagged_value) == CPY_NONE_ERROR)) {
        return NULL;
    }
    Py_INCREF(Py_None);
    return Py_None;
}

/*
integer tag format (0 <= t <= 255):
    stored as a uint8_t
*/

static uint8_t
read_tag_internal(PyObject *data) {
    _CHECK_BUFFER(data, CPY_LL_UINT_ERROR)
    _CHECK_READ(data, 1, CPY_LL_UINT_ERROR)
    uint8_t ret = _READ(data, uint8_t)
    return ret;
}

static PyObject*
read_tag(PyObject *self, PyObject *const *args, size_t nargs, PyObject *kwnames) {
    static const char * const kwlist[] = {"data", 0};
    static CPyArg_Parser parser = {"O:read_tag", kwlist, 0};
    PyObject *data;
    if (unlikely(!CPyArg_ParseStackAndKeywordsOneArg(args, nargs, kwnames, &parser, &data))) {
        return NULL;
    }
    uint8_t retval = read_tag_internal(data);
    if (unlikely(retval == CPY_LL_UINT_ERROR && PyErr_Occurred())) {
        return NULL;
    }
    return PyLong_FromLong(retval);
}

static char
write_tag_internal(PyObject *data, uint8_t value) {
    _CHECK_BUFFER(data, CPY_NONE_ERROR)
    _CHECK_SIZE(data, 1)
    _WRITE(data, uint8_t, value)
    ((BufferObject *)data)->end += 1;
    return CPY_NONE;
}

static PyObject*
write_tag(PyObject *self, PyObject *const *args, size_t nargs, PyObject *kwnames) {
    static const char * const kwlist[] = {"data", "value", 0};
    static CPyArg_Parser parser = {"OO:write_tag", kwlist, 0};
    PyObject *data;
    PyObject *value;
    if (unlikely(!CPyArg_ParseStackAndKeywordsSimple(args, nargs, kwnames, &parser, &data, &value))) {
        return NULL;
    }
    uint8_t unboxed = CPyLong_AsUInt8(value);
    if (unlikely(unboxed == CPY_LL_UINT_ERROR && PyErr_Occurred())) {
        CPy_TypeError("u8", value);
        return NULL;
    }
    if (unlikely(write_tag_internal(data, unboxed) == CPY_NONE_ERROR)) {
        return NULL;
    }
    Py_INCREF(Py_None);
    return Py_None;
}

static uint8_t
cache_version_internal(void) {
    return 0;
}

static PyObject*
cache_version(PyObject *self, PyObject *Py_UNUSED(ignored)) {
    return PyLong_FromLong(cache_version_internal());
}

static PyMethodDef librt_internal_module_methods[] = {
    {"write_bool", (PyCFunction)write_bool, METH_FASTCALL | METH_KEYWORDS, PyDoc_STR("write a bool")},
    {"read_bool", (PyCFunction)read_bool, METH_FASTCALL | METH_KEYWORDS, PyDoc_STR("read a bool")},
    {"write_str", (PyCFunction)write_str, METH_FASTCALL | METH_KEYWORDS, PyDoc_STR("write a string")},
    {"read_str", (PyCFunction)read_str, METH_FASTCALL | METH_KEYWORDS, PyDoc_STR("read a string")},
    {"write_bytes", (PyCFunction)write_bytes, METH_FASTCALL | METH_KEYWORDS, PyDoc_STR("write bytes")},
    {"read_bytes", (PyCFunction)read_bytes, METH_FASTCALL | METH_KEYWORDS, PyDoc_STR("read bytes")},
    {"write_float", (PyCFunction)write_float, METH_FASTCALL | METH_KEYWORDS, PyDoc_STR("write a float")},
    {"read_float", (PyCFunction)read_float, METH_FASTCALL | METH_KEYWORDS, PyDoc_STR("read a float")},
    {"write_int", (PyCFunction)write_int, METH_FASTCALL | METH_KEYWORDS, PyDoc_STR("write an int")},
    {"read_int", (PyCFunction)read_int, METH_FASTCALL | METH_KEYWORDS, PyDoc_STR("read an int")},
    {"write_tag", (PyCFunction)write_tag, METH_FASTCALL | METH_KEYWORDS, PyDoc_STR("write a short int")},
    {"read_tag", (PyCFunction)read_tag, METH_FASTCALL | METH_KEYWORDS, PyDoc_STR("read a short int")},
    {"cache_version", (PyCFunction)cache_version, METH_NOARGS, PyDoc_STR("cache format version")},
    {NULL, NULL, 0, NULL}
};

static int
NativeInternal_ABI_Version(void) {
    return LIBRT_INTERNAL_ABI_VERSION;
}

static int
librt_internal_module_exec(PyObject *m)
{
    if (PyType_Ready(&BufferType) < 0) {
        return -1;
    }
    if (PyModule_AddObjectRef(m, "Buffer", (PyObject *) &BufferType) < 0) {
        return -1;
    }

    // Export mypy internal C API, be careful with the order!
    static void *NativeInternal_API[17] = {
        (void *)Buffer_internal,
        (void *)Buffer_internal_empty,
        (void *)Buffer_getvalue_internal,
        (void *)write_bool_internal,
        (void *)read_bool_internal,
        (void *)write_str_internal,
        (void *)read_str_internal,
        (void *)write_float_internal,
        (void *)read_float_internal,
        (void *)write_int_internal,
        (void *)read_int_internal,
        (void *)write_tag_internal,
        (void *)read_tag_internal,
        (void *)NativeInternal_ABI_Version,
        (void *)write_bytes_internal,
        (void *)read_bytes_internal,
        (void *)cache_version_internal,
    };
    PyObject *c_api_object = PyCapsule_New((void *)NativeInternal_API, "librt.internal._C_API", NULL);
    if (PyModule_Add(m, "_C_API", c_api_object) < 0) {
        return -1;
    }
    return 0;
}

static PyModuleDef_Slot librt_internal_module_slots[] = {
    {Py_mod_exec, librt_internal_module_exec},
#ifdef Py_MOD_GIL_NOT_USED
    {Py_mod_gil, Py_MOD_GIL_NOT_USED},
#endif
    {0, NULL}
};

static PyModuleDef librt_internal_module = {
    .m_base = PyModuleDef_HEAD_INIT,
    .m_name = "internal",
    .m_doc = "Mypy cache serialization utils",
    .m_size = 0,
    .m_methods = librt_internal_module_methods,
    .m_slots = librt_internal_module_slots,
};

PyMODINIT_FUNC
PyInit_internal(void)
{
    return PyModuleDef_Init(&librt_internal_module);
}<|MERGE_RESOLUTION|>--- conflicted
+++ resolved
@@ -515,17 +515,12 @@
 static double
 read_float_internal(PyObject *data) {
     _CHECK_BUFFER(data, CPY_FLOAT_ERROR)
-<<<<<<< HEAD
     _CHECK_READ(data, 8, CPY_FLOAT_ERROR)
     char *buf = ((BufferObject *)data)->buf;
     double res = PyFloat_Unpack8(buf + ((BufferObject *)data)->pos, 1);
     if (unlikely((res == -1.0) && PyErr_Occurred()))
         return CPY_FLOAT_ERROR;
     ((BufferObject *)data)->pos += 8;
-=======
-    _CHECK_READ(data, sizeof(double), CPY_FLOAT_ERROR)
-    double res = _READ(data, double)
->>>>>>> f64bf112
     return res;
 }
 
