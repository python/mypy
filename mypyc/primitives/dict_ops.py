"""Primitive dict ops."""

from typing import List

from mypyc.ir.ops import EmitterInterface, ERR_FALSE, ERR_MAGIC, ERR_NEVER
from mypyc.ir.rtypes import (
    dict_rprimitive, object_rprimitive, bool_rprimitive, int_rprimitive,
<<<<<<< HEAD
    list_rprimitive
=======
    dict_next_rtuple_single, dict_next_rtuple_pair
>>>>>>> 781dd698
)

from mypyc.primitives.registry import (
    name_ref_op, method_op, binary_op, func_op, custom_op,
    simple_emit, negative_int_emit, call_emit, call_negative_bool_emit,
    name_emit,
)


# Get the 'dict' type object.
name_ref_op('builtins.dict',
            result_type=object_rprimitive,
            error_kind=ERR_NEVER,
            emit=name_emit('&PyDict_Type', target_type="PyObject *"),
            is_borrowed=True)

# dict[key]
dict_get_item_op = method_op(
    name='__getitem__',
    arg_types=[dict_rprimitive, object_rprimitive],
    result_type=object_rprimitive,
    error_kind=ERR_MAGIC,
    emit=call_emit('CPyDict_GetItem'))

# dict[key] = value
dict_set_item_op = method_op(
    name='__setitem__',
    arg_types=[dict_rprimitive, object_rprimitive, object_rprimitive],
    result_type=bool_rprimitive,
    error_kind=ERR_FALSE,
    emit=call_negative_bool_emit('CPyDict_SetItem'))

# key in dict
binary_op(op='in',
          arg_types=[object_rprimitive, dict_rprimitive],
          result_type=bool_rprimitive,
          error_kind=ERR_MAGIC,
          format_str='{dest} = {args[0]} in {args[1]} :: dict',
          emit=negative_int_emit('{dest} = PyDict_Contains({args[1]}, {args[0]});'))

# dict1.update(dict2)
dict_update_op = method_op(
    name='update',
    arg_types=[dict_rprimitive, dict_rprimitive],
    result_type=bool_rprimitive,
    error_kind=ERR_FALSE,
    emit=call_negative_bool_emit('CPyDict_Update'),
    priority=2)

# Operation used for **value in dict displays.
# This is mostly like dict.update(obj), but has customized error handling.
dict_update_in_display_op = custom_op(
    arg_types=[dict_rprimitive, dict_rprimitive],
    result_type=bool_rprimitive,
    error_kind=ERR_FALSE,
    emit=call_negative_bool_emit('CPyDict_UpdateInDisplay'),
    format_str='{dest} = {args[0]}.update({args[1]}) (display) :: dict',)

# dict.update(obj)
method_op(
    name='update',
    arg_types=[dict_rprimitive, object_rprimitive],
    result_type=bool_rprimitive,
    error_kind=ERR_FALSE,
    emit=call_negative_bool_emit('CPyDict_UpdateFromAny'))

# dict.get(key, default)
method_op(
    name='get',
    arg_types=[dict_rprimitive, object_rprimitive, object_rprimitive],
    result_type=object_rprimitive,
    error_kind=ERR_MAGIC,
    emit=call_emit('CPyDict_Get'))

# dict.get(key)
method_op(
    name='get',
    arg_types=[dict_rprimitive, object_rprimitive],
    result_type=object_rprimitive,
    error_kind=ERR_MAGIC,
    emit=simple_emit('{dest} = CPyDict_Get({args[0]}, {args[1]}, Py_None);'))


def emit_new_dict(emitter: EmitterInterface, args: List[str], dest: str) -> None:
    if not args:
        emitter.emit_line('%s = PyDict_New();' % (dest,))
        return

    emitter.emit_line('%s = CPyDict_Build(%s, %s);' % (dest, len(args) // 2, ', '.join(args)))


# Construct a dictionary from keys and values.
# Arguments are (key1, value1, ..., keyN, valueN).
new_dict_op = custom_op(
    name='builtins.dict',
    arg_types=[object_rprimitive],
    is_var_arg=True,
    result_type=dict_rprimitive,
    format_str='{dest} = {{{colon_args}}}',
    error_kind=ERR_MAGIC,
    emit=emit_new_dict)

# Construct a dictionary from another dictionary.
func_op(
    name='builtins.dict',
    arg_types=[dict_rprimitive],
    result_type=dict_rprimitive,
    error_kind=ERR_MAGIC,
    emit=call_emit('PyDict_Copy'),
    priority=2)

# Generic one-argument dict constructor: dict(obj)
func_op(
    name='builtins.dict',
    arg_types=[object_rprimitive],
    result_type=dict_rprimitive,
    error_kind=ERR_MAGIC,
    emit=call_emit('CPyDict_FromAny'))

# dict.keys()
method_op(
    name='keys',
    arg_types=[dict_rprimitive],
    result_type=object_rprimitive,
    error_kind=ERR_MAGIC,
    emit=call_emit('CPyDict_KeysView')
)

# dict.values()
method_op(
    name='values',
    arg_types=[dict_rprimitive],
    result_type=object_rprimitive,
    error_kind=ERR_MAGIC,
    emit=call_emit('CPyDict_ValuesView')
)

# dict.items()
method_op(
    name='items',
    arg_types=[dict_rprimitive],
    result_type=object_rprimitive,
    error_kind=ERR_MAGIC,
    emit=call_emit('CPyDict_ItemsView')
)

# list(dict.keys())
dict_keys_op = custom_op(
    name='keys',
    arg_types=[dict_rprimitive],
    result_type=list_rprimitive,
    error_kind=ERR_MAGIC,
    emit=call_emit('CPyDict_Keys')
)

# list(dict.values())
dict_values_op = custom_op(
    name='values',
    arg_types=[dict_rprimitive],
    result_type=list_rprimitive,
    error_kind=ERR_MAGIC,
    emit=call_emit('CPyDict_Values')
)

# list(dict.items())
dict_items_op = custom_op(
    name='items',
    arg_types=[dict_rprimitive],
    result_type=list_rprimitive,
    error_kind=ERR_MAGIC,
    emit=call_emit('CPyDict_Items')
)


def emit_len(emitter: EmitterInterface, args: List[str], dest: str) -> None:
    temp = emitter.temp_name()
    emitter.emit_declaration('Py_ssize_t %s;' % temp)
    emitter.emit_line('%s = PyDict_Size(%s);' % (temp, args[0]))
    emitter.emit_line('%s = CPyTagged_ShortFromSsize_t(%s);' % (dest, temp))


# len(dict)
func_op(name='builtins.len',
        arg_types=[dict_rprimitive],
        result_type=int_rprimitive,
        error_kind=ERR_NEVER,
        emit=emit_len)

# PyDict_Next() fast iteration
dict_key_iter_op = custom_op(
    name='key_iter',
    arg_types=[dict_rprimitive],
    result_type=object_rprimitive,
    error_kind=ERR_MAGIC,
    emit=call_emit('CPyDict_GetKeysIter'),
)

dict_value_iter_op = custom_op(
    name='value_iter',
    arg_types=[dict_rprimitive],
    result_type=object_rprimitive,
    error_kind=ERR_MAGIC,
    emit=call_emit('CPyDict_GetValuesIter'),
)

dict_item_iter_op = custom_op(
    name='item_iter',
    arg_types=[dict_rprimitive],
    result_type=object_rprimitive,
    error_kind=ERR_MAGIC,
    emit=call_emit('CPyDict_GetItemsIter'),
)

dict_next_key_op = custom_op(
    arg_types=[object_rprimitive, int_rprimitive],
    result_type=dict_next_rtuple_single,
    error_kind=ERR_NEVER,
    emit=call_emit('CPyDict_NextKey'),
    format_str='{dest} = next_key {args[0]}, offset={args[1]}',
)

dict_next_value_op = custom_op(
    arg_types=[object_rprimitive, int_rprimitive],
    result_type=dict_next_rtuple_single,
    error_kind=ERR_NEVER,
    emit=call_emit('CPyDict_NextValue'),
    format_str='{dest} = next_value {args[0]}, offset={args[1]}',
)

dict_next_item_op = custom_op(
    arg_types=[object_rprimitive, int_rprimitive],
    result_type=dict_next_rtuple_pair,
    error_kind=ERR_NEVER,
    emit=call_emit('CPyDict_NextItem'),
    format_str='{dest} = next_item {args[0]}, offset={args[1]}',
)

# check that len(dict) == const during iteration
dict_check_size_op = custom_op(
    arg_types=[dict_rprimitive, int_rprimitive],
    result_type=bool_rprimitive,
    error_kind=ERR_FALSE,
    emit=call_emit('CPyDict_CheckSize'),
    format_str='{dest} = assert size({args[0]}) == {args[1]}',
)<|MERGE_RESOLUTION|>--- conflicted
+++ resolved
@@ -5,11 +5,7 @@
 from mypyc.ir.ops import EmitterInterface, ERR_FALSE, ERR_MAGIC, ERR_NEVER
 from mypyc.ir.rtypes import (
     dict_rprimitive, object_rprimitive, bool_rprimitive, int_rprimitive,
-<<<<<<< HEAD
-    list_rprimitive
-=======
-    dict_next_rtuple_single, dict_next_rtuple_pair
->>>>>>> 781dd698
+    list_rprimitive, dict_next_rtuple_single, dict_next_rtuple_pair
 )
 
 from mypyc.primitives.registry import (
