--- conflicted
+++ resolved
@@ -21,13 +21,6 @@
     error_kind=ERR_MAGIC,
 )
 
-<<<<<<< HEAD
-# TODO: generate specialized versions of this that return the properr rtype
-weakref_deref_op = custom_op(
-    arg_types=[weakref_rprimitive],
-    return_type=object_rprimitive,
-    c_function_name="CPyWeakref_GetRef",
-=======
 new_proxy_op = function_op(
     name="_weakref.proxy",
     arg_types=[object_rprimitive],
@@ -43,6 +36,13 @@
     # steals=[True, False],
     return_type=object_rprimitive,
     c_function_name="PyWeakref_NewProxy",
->>>>>>> 8437cf5d
+    error_kind=ERR_MAGIC,
+)
+
+# TODO: generate specialized versions of this that return the proper rtype
+weakref_deref_op = custom_op(
+    arg_types=[weakref_rprimitive],
+    return_type=object_rprimitive,
+    c_function_name="CPyWeakref_GetRef",
     error_kind=ERR_MAGIC,
 )