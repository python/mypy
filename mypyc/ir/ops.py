"""Low-level opcodes for compiler intermediate representation (IR).

Opcodes operate on abstract values (Value) in a register machine. Each
value has a type (RType). A value can hold various things, such as:

- local variables or temporaries (Register)
- intermediate values of expressions (RegisterOp subclasses)
- condition flags (true/false)
- literals (integer literals, True, False, etc.)

NOTE: As a convention, we don't create subclasses of concrete Value/Op
      subclasses (e.g. you shouldn't define a subclass of Integer, which
      is a concrete class).

      If you want to introduce a variant of an existing class, you'd
      typically add an attribute (e.g. a flag) to an existing concrete
      class to enable the new behavior. Sometimes adding a new abstract
      base class is also an option, or just creating a new subclass
      without any inheritance relationship (some duplication of code
      is preferred over introducing complex implementation inheritance).

      This makes it possible to use isinstance(x, <concrete Value
      subclass>) checks without worrying about potential subclasses.
"""

from __future__ import annotations

from abc import abstractmethod
from collections.abc import Sequence
from typing import TYPE_CHECKING, Final, Generic, NamedTuple, TypeVar, Union, final

from mypy_extensions import trait

from mypyc.ir.rtypes import (
    RArray,
    RInstance,
    RStruct,
    RTuple,
    RType,
    RVoid,
    bit_rprimitive,
    bool_rprimitive,
    cstring_rprimitive,
    float_rprimitive,
    int_rprimitive,
    is_bool_or_bit_rprimitive,
    is_int_rprimitive,
    is_none_rprimitive,
    is_pointer_rprimitive,
    is_short_int_rprimitive,
    object_rprimitive,
    pointer_rprimitive,
    short_int_rprimitive,
    void_rtype,
)

if TYPE_CHECKING:
    from mypyc.codegen.literals import LiteralValue
    from mypyc.ir.class_ir import ClassIR
    from mypyc.ir.func_ir import FuncDecl, FuncIR

T = TypeVar("T")


@final
class BasicBlock:
    """IR basic block.

    Contains a sequence of Ops and ends with a ControlOp (Goto,
    Branch, Return or Unreachable). Only the last op can be a
    ControlOp.

    All generated Ops live in basic blocks. Basic blocks determine the
    order of evaluation and control flow within a function. A basic
    block is always associated with a single function/method (FuncIR).

    When building the IR, ops that raise exceptions can be included in
    the middle of a basic block, but the exceptions aren't checked.
    Afterwards we perform a transform that inserts explicit checks for
    all error conditions and splits basic blocks accordingly to preserve
    the invariant that a jump, branch or return can only ever appear
    as the final op in a block. Manually inserting error checking ops
    would be boring and error-prone.

    BasicBlocks have an error_handler attribute that determines where
    to jump if an error occurs. If none is specified, an error will
    propagate up out of the function. This is compiled away by the
    `exceptions` module.

    Block labels are used for pretty printing and emitting C code, and
    get filled in by those passes.

    Ops that may terminate the program aren't treated as exits.
    """

    def __init__(self, label: int = -1) -> None:
        self.label = label
        self.ops: list[Op] = []
        self.error_handler: BasicBlock | None = None
        self.referenced = False

    @property
    def terminated(self) -> bool:
        """Does the block end with a jump, branch or return?

        This should always be true after the basic block has been fully built, but
        this is false during construction.
        """
        return bool(self.ops) and isinstance(self.ops[-1], ControlOp)

    @property
    def terminator(self) -> ControlOp:
        """The terminator operation of the block."""
        assert bool(self.ops) and isinstance(self.ops[-1], ControlOp)
        return self.ops[-1]


# Never generates an exception
ERR_NEVER: Final = 0
# Generates magic value (c_error_value) based on target RType on exception
ERR_MAGIC: Final = 1
# Generates false (bool) on exception
ERR_FALSE: Final = 2
# Always fails
ERR_ALWAYS: Final = 3
# Like ERR_MAGIC, but the magic return overlaps with a possible return value, and
# an extra PyErr_Occurred() check is also required
ERR_MAGIC_OVERLAPPING: Final = 4

# Hack: using this line number for an op will suppress it in tracebacks
NO_TRACEBACK_LINE_NO = -10000


class Value:
    """Abstract base class for all IR values.

    These include references to registers, literals, and all
    operations (Ops), such as assignments, calls and branches.

    Values are often used as inputs of Ops. Register can be used as an
    assignment target.

    A Value is part of the IR being compiled if it's included in a BasicBlock
    that is reachable from a FuncIR (i.e., is part of a function).

    See also: Op is a subclass of Value that is the base class of all
    operations.
    """

    # Source line number (-1 for no/unknown line)
    line = -1
    # Type of the value or the result of the operation
    type: RType = void_rtype
    is_borrowed = False

    @property
    def is_void(self) -> bool:
        return isinstance(self.type, RVoid)


@final
class Register(Value):
    """A Register holds a value of a specific type, and it can be read and mutated.

    A Register is always local to a function. Each local variable maps
    to a Register, and they are also used for some (but not all)
    temporary values.

    Note that the term 'register' is overloaded and is sometimes used
    to refer to arbitrary Values (for example, in RegisterOp).
    """

    def __init__(self, type: RType, name: str = "", is_arg: bool = False, line: int = -1) -> None:
        self.type = type
        self.name = name
        self.is_arg = is_arg
        self.is_borrowed = is_arg
        self.line = line

    @property
    def is_void(self) -> bool:
        return False

    def __repr__(self) -> str:
        return f"<Register {self.name!r} at {hex(id(self))}>"


@final
class Integer(Value):
    """Short integer literal.

    Integer literals are treated as constant values and are generally
    not included in data flow analyses and such, unlike Register and
    Op subclasses.

    Integer can represent multiple types:

     * Short tagged integers (short_int_primitive type; the tag bit is clear)
     * Ordinary fixed-width integers (e.g., int32_rprimitive)
     * Values of other unboxed primitive types that are represented as integers
       (none_rprimitive, bool_rprimitive)
     * Null pointers (value 0) of various types, including object_rprimitive
    """

    def __init__(self, value: int, rtype: RType = short_int_rprimitive, line: int = -1) -> None:
        if is_short_int_rprimitive(rtype) or is_int_rprimitive(rtype):
            self.value = value * 2
        else:
            self.value = value
        self.type = rtype
        self.line = line

    def numeric_value(self) -> int:
        if is_short_int_rprimitive(self.type) or is_int_rprimitive(self.type):
            return self.value // 2
        return self.value


@final
class Float(Value):
    """Float literal.

    Floating point literals are treated as constant values and are generally
    not included in data flow analyses and such, unlike Register and
    Op subclasses.
    """

    def __init__(self, value: float, line: int = -1) -> None:
        self.value = value
        self.type = float_rprimitive
        self.line = line


@final
class CString(Value):
    """C string literal (zero-terminated).

    You can also include zero values in the value, but then you'll need to track
    the length of the string separately.
    """

    def __init__(self, value: bytes, line: int = -1) -> None:
        self.value = value
        self.type = cstring_rprimitive
        self.line = line


@final
class Undef(Value):
    """An undefined value.

    Use Undef() as the initial value followed by one or more SetElement
    ops to initialize a struct. Pseudocode example:

      r0 = set_element undef MyStruct, "field1", f1
      r1 = set_element r0, "field2", f2
      # r1 now has new struct value with two fields set

    Warning: Always initialize undefined values before using them,
    as otherwise the values are garbage. You shouldn't expect that
    undefined values are zeroed, in particular.
    """

    def __init__(self, rtype: RType) -> None:
        self.type = rtype


class Op(Value):
    """Abstract base class for all IR operations.

    Each operation must be stored in a BasicBlock (in 'ops') to be
    active in the IR. This is different from non-Op values, including
    Register and Integer, where a reference from an active Op is
    sufficient to be considered active.

    In well-formed IR an active Op has no references to inactive ops
    or ops used in another function.
    """

    def __init__(self, line: int) -> None:
        self.line = line

    def can_raise(self) -> bool:
        # Override this is if Op may raise an exception. Note that currently the fact that
        # only RegisterOps may raise an exception in hard coded in some places.
        return False

    @abstractmethod
    def sources(self) -> list[Value]:
        """All the values the op may read."""

    @abstractmethod
    def set_sources(self, new: list[Value]) -> None:
        """Rewrite the sources of an op"""

    def stolen(self) -> list[Value]:
        """Return arguments that have a reference count stolen by this op"""
        return []

    def unique_sources(self) -> list[Value]:
        result: list[Value] = []
        for reg in self.sources():
            if reg not in result:
                result.append(reg)
        return result

    @abstractmethod
    def accept(self, visitor: OpVisitor[T]) -> T:
        pass


class BaseAssign(Op):
    """Abstract base class for ops that assign to a register."""

    def __init__(self, dest: Register, line: int = -1) -> None:
        super().__init__(line)
        self.dest = dest


@final
class Assign(BaseAssign):
    """Assign a value to a Register (dest = src)."""

    error_kind = ERR_NEVER

    def __init__(self, dest: Register, src: Value, line: int = -1) -> None:
        super().__init__(dest, line)
        self.src = src

    def sources(self) -> list[Value]:
        return [self.src]

    def set_sources(self, new: list[Value]) -> None:
        (self.src,) = new

    def stolen(self) -> list[Value]:
        return [self.src]

    def accept(self, visitor: OpVisitor[T]) -> T:
        return visitor.visit_assign(self)


@final
class AssignMulti(BaseAssign):
    """Assign multiple values to a Register (dest = src1, src2, ...).

    This is used to initialize RArray values. It's provided to avoid
    very verbose IR for common vectorcall operations.

    Note that this interacts atypically with reference counting. We
    assume that each RArray register is initialized exactly once
    with this op.
    """

    error_kind = ERR_NEVER

    def __init__(self, dest: Register, src: list[Value], line: int = -1) -> None:
        super().__init__(dest, line)
        assert src
        assert isinstance(dest.type, RArray)
        assert dest.type.length == len(src)
        self.src = src

    def sources(self) -> list[Value]:
        return self.src.copy()

    def set_sources(self, new: list[Value]) -> None:
        self.src = new[:]

    def stolen(self) -> list[Value]:
        return []

    def accept(self, visitor: OpVisitor[T]) -> T:
        return visitor.visit_assign_multi(self)


class ControlOp(Op):
    """Abstract base class for control flow operations."""

    def targets(self) -> Sequence[BasicBlock]:
        """Get all basic block targets of the control operation."""
        return ()

    def set_target(self, i: int, new: BasicBlock) -> None:
        """Update a basic block target."""
        raise AssertionError(f"Invalid set_target({self}, {i})")


@final
class Goto(ControlOp):
    """Unconditional jump."""

    error_kind = ERR_NEVER

    def __init__(self, label: BasicBlock, line: int = -1) -> None:
        super().__init__(line)
        self.label = label

    def targets(self) -> Sequence[BasicBlock]:
        return (self.label,)

    def set_target(self, i: int, new: BasicBlock) -> None:
        assert i == 0
        self.label = new

    def __repr__(self) -> str:
        return "<Goto %s>" % self.label.label

    def sources(self) -> list[Value]:
        return []

    def set_sources(self, new: list[Value]) -> None:
        assert not new

    def accept(self, visitor: OpVisitor[T]) -> T:
        return visitor.visit_goto(self)


@final
class Branch(ControlOp):
    """Branch based on a value.

    If op is BOOL, branch based on a bit/bool value:
       if [not] r1 goto L1 else goto L2

    If op is IS_ERROR, branch based on whether there is an error value:
       if [not] is_error(r1) goto L1 else goto L2
    """

    # Branch ops never raise an exception.
    error_kind = ERR_NEVER

    BOOL: Final = 100
    IS_ERROR: Final = 101

    def __init__(
        self,
        value: Value,
        true_label: BasicBlock,
        false_label: BasicBlock,
        op: int,
        line: int = -1,
        *,
        rare: bool = False,
    ) -> None:
        super().__init__(line)
        # Target value being checked
        self.value = value
        # Branch here if the condition is true
        self.true = true_label
        # Branch here if the condition is false
        self.false = false_label
        # Branch.BOOL (boolean check) or Branch.IS_ERROR (error value check)
        self.op = op
        # If True, the condition is negated
        self.negated = False
        # If not None, the true label should generate a traceback entry (func name, line number)
        self.traceback_entry: tuple[str, int] | None = None
        # If True, we expect to usually take the false branch (for optimization purposes);
        # this is implicitly treated as true if there is a traceback entry
        self.rare = rare

    def targets(self) -> Sequence[BasicBlock]:
        return (self.true, self.false)

    def set_target(self, i: int, new: BasicBlock) -> None:
        assert i == 0 or i == 1
        if i == 0:
            self.true = new
        else:
            self.false = new

    def sources(self) -> list[Value]:
        return [self.value]

    def set_sources(self, new: list[Value]) -> None:
        (self.value,) = new

    def invert(self) -> None:
        self.negated = not self.negated

    def accept(self, visitor: OpVisitor[T]) -> T:
        return visitor.visit_branch(self)


@final
class Return(ControlOp):
    """Return a value from a function."""

    error_kind = ERR_NEVER

    def __init__(
        self, value: Value, line: int = -1, *, yield_target: BasicBlock | None = None
    ) -> None:
        super().__init__(line)
        self.value = value
        # If this return is created by a yield, keep track of the next
        # basic block. This doesn't affect the code we generate but
        # can feed into analysis that need to understand the
        # *original* CFG.
        self.yield_target = yield_target

    def sources(self) -> list[Value]:
        return [self.value]

    def set_sources(self, new: list[Value]) -> None:
        (self.value,) = new

    def stolen(self) -> list[Value]:
        return [self.value]

    def accept(self, visitor: OpVisitor[T]) -> T:
        return visitor.visit_return(self)


@final
class Unreachable(ControlOp):
    """Mark the end of basic block as unreachable.

    This is sometimes necessary when the end of a basic block is never
    reached. This can also be explicitly added to the end of non-None
    returning functions (in None-returning function we can just return
    None).

    Mypy statically guarantees that the end of the function is not
    unreachable if there is not a return statement.

    This prevents the block formatter from being confused due to lack
    of a leave and also leaves a nifty note in the IR. It is not
    generally processed by visitors.
    """

    error_kind = ERR_NEVER

    def __init__(self, line: int = -1) -> None:
        super().__init__(line)

    def sources(self) -> list[Value]:
        return []

    def set_sources(self, new: list[Value]) -> None:
        assert not new

    def accept(self, visitor: OpVisitor[T]) -> T:
        return visitor.visit_unreachable(self)


class RegisterOp(Op):
    """Abstract base class for operations that can be written as r1 = f(r2, ..., rn).

    Takes some values, performs an operation, and generates an output
    (unless the 'type' attribute is void_rtype, which is the default).
    Other ops can refer to the result of the Op by referring to the Op
    instance. This doesn't do any explicit control flow, but can raise an
    error.

    Note that the operands can be arbitrary Values, not just Register
    instances, even though the naming may suggest otherwise.
    """

    error_kind = -1  # Can this raise exception and how is it signalled; one of ERR_*

    _type: RType | None = None

    def __init__(self, line: int) -> None:
        super().__init__(line)
        assert self.error_kind != -1, "error_kind not defined"

    def can_raise(self) -> bool:
        return self.error_kind != ERR_NEVER


@final
class IncRef(RegisterOp):
    """Increase reference count (inc_ref src)."""

    error_kind = ERR_NEVER

    def __init__(self, src: Value, line: int = -1) -> None:
        assert src.type.is_refcounted
        super().__init__(line)
        self.src = src

    def sources(self) -> list[Value]:
        return [self.src]

    def set_sources(self, new: list[Value]) -> None:
        (self.src,) = new

    def accept(self, visitor: OpVisitor[T]) -> T:
        return visitor.visit_inc_ref(self)


@final
class DecRef(RegisterOp):
    """Decrease reference count and free object if zero (dec_ref src).

    The is_xdec flag says to use an XDECREF, which checks if the
    pointer is NULL first.
    """

    error_kind = ERR_NEVER

    def __init__(self, src: Value, is_xdec: bool = False, line: int = -1) -> None:
        assert src.type.is_refcounted
        super().__init__(line)
        self.src = src
        self.is_xdec = is_xdec

    def __repr__(self) -> str:
        return "<{}DecRef {!r}>".format("X" if self.is_xdec else "", self.src)

    def sources(self) -> list[Value]:
        return [self.src]

    def set_sources(self, new: list[Value]) -> None:
        (self.src,) = new

    def accept(self, visitor: OpVisitor[T]) -> T:
        return visitor.visit_dec_ref(self)


@final
class Call(RegisterOp):
    """Native call f(arg, ...).

    The call target can be a module-level function or a class.
    """

    def __init__(self, fn: FuncDecl, args: Sequence[Value], line: int) -> None:
        self.fn = fn
        self.args = list(args)
        assert len(self.args) == len(fn.sig.args)
        self.type = fn.sig.ret_type
        ret_type = fn.sig.ret_type
        if not ret_type.error_overlap:
            self.error_kind = ERR_MAGIC
        else:
            self.error_kind = ERR_MAGIC_OVERLAPPING
        super().__init__(line)

    def sources(self) -> list[Value]:
        return list(self.args.copy())

    def set_sources(self, new: list[Value]) -> None:
        self.args = new[:]

    def accept(self, visitor: OpVisitor[T]) -> T:
        return visitor.visit_call(self)


@final
class MethodCall(RegisterOp):
    """Native method call obj.method(arg, ...)"""

    def __init__(self, obj: Value, method: str, args: list[Value], line: int = -1) -> None:
        self.obj = obj
        self.method = method
        self.args = args
        assert isinstance(obj.type, RInstance), "Methods can only be called on instances"
        self.receiver_type = obj.type
        method_ir = self.receiver_type.class_ir.method_sig(method)
        assert method_ir is not None, "{} doesn't have method {}".format(
            self.receiver_type.name, method
        )
        ret_type = method_ir.ret_type
        self.type = ret_type
        if not ret_type.error_overlap:
            self.error_kind = ERR_MAGIC
        else:
            self.error_kind = ERR_MAGIC_OVERLAPPING
        super().__init__(line)

    def sources(self) -> list[Value]:
        return self.args.copy() + [self.obj]

    def set_sources(self, new: list[Value]) -> None:
        *self.args, self.obj = new

    def accept(self, visitor: OpVisitor[T]) -> T:
        return visitor.visit_method_call(self)


@final
class PrimitiveDescription:
    """Description of a primitive op.

    Primitives get lowered into lower-level ops before code generation.

    If c_function_name is provided, a primitive will be lowered into a CallC op.
    Otherwise custom logic will need to be implemented to transform the
    primitive into lower-level ops.
    """

    def __init__(
        self,
        name: str,
        arg_types: list[RType],
        return_type: RType,  # TODO: What about generic?
        var_arg_type: RType | None,
        truncated_type: RType | None,
        c_function_name: str | None,
        error_kind: int,
        steals: StealsDescription,
        is_borrowed: bool,
        ordering: list[int] | None,
        extra_int_constants: list[tuple[int, RType]],
        priority: int,
        is_pure: bool,
    ) -> None:
        # Each primitive much have a distinct name, but otherwise they are arbitrary.
        self.name: Final = name
        self.arg_types: Final = arg_types
        self.return_type: Final = return_type
        self.var_arg_type: Final = var_arg_type
        self.truncated_type: Final = truncated_type
        # If non-None, this will map to a call of a C helper function; if None,
        # there must be a custom handler function that gets invoked during the lowering
        # pass to generate low-level IR for the primitive (in the mypyc.lower package)
        self.c_function_name: Final = c_function_name
        self.error_kind: Final = error_kind
        self.steals: Final = steals
        self.is_borrowed: Final = is_borrowed
        self.ordering: Final = ordering
        self.extra_int_constants: Final = extra_int_constants
        self.priority: Final = priority
        # Pure primitives have no side effects, take immutable arguments, and
        # never fail. They support additional optimizations.
        self.is_pure: Final = is_pure
        if is_pure:
            assert error_kind == ERR_NEVER

    def __repr__(self) -> str:
        return f"<PrimitiveDescription {self.name!r}: {self.arg_types}>"


@final
class PrimitiveOp(RegisterOp):
    """A higher-level primitive operation.

    Some of these have special compiler support. These will be lowered
    (transformed) into lower-level IR ops before code generation, and after
    reference counting op insertion. Others will be transformed into CallC
    ops.

    Tagged integer equality is a typical primitive op with non-trivial
    lowering. It gets transformed into a tag check, followed by different
    code paths for short and long representations.
    """

    def __init__(self, args: list[Value], desc: PrimitiveDescription, line: int = -1) -> None:
        self.args = args
        self.type = desc.return_type
        self.error_kind = desc.error_kind
        self.desc = desc

    def sources(self) -> list[Value]:
        return self.args

    def set_sources(self, new: list[Value]) -> None:
        self.args = new[:]

    def stolen(self) -> list[Value]:
        steals = self.desc.steals
        if isinstance(steals, list):
            assert len(steals) == len(self.args)
            return [arg for arg, steal in zip(self.args, steals) if steal]
        else:
            return [] if not steals else self.sources()

    def accept(self, visitor: OpVisitor[T]) -> T:
        return visitor.visit_primitive_op(self)


@final
class LoadErrorValue(RegisterOp):
    """Load an error value.

    Each type has one reserved value that signals an error (exception). This
    loads the error value for a specific type.
    """

    error_kind = ERR_NEVER

    def __init__(
        self, rtype: RType, line: int = -1, is_borrowed: bool = False, undefines: bool = False
    ) -> None:
        super().__init__(line)
        self.type = rtype
        self.is_borrowed = is_borrowed
        # Undefines is true if this should viewed by the definedness
        # analysis pass as making the register it is assigned to
        # undefined (and thus checks should be added on uses).
        self.undefines = undefines

    def sources(self) -> list[Value]:
        return []

    def set_sources(self, new: list[Value]) -> None:
        assert not new

    def accept(self, visitor: OpVisitor[T]) -> T:
        return visitor.visit_load_error_value(self)


@final
class LoadLiteral(RegisterOp):
    """Load a Python literal object (dest = 'foo' / b'foo' / ...).

    This is used to load a static PyObject * value corresponding to
    a literal of one of the supported types.

    Tuple / frozenset literals must contain only valid literal values as items.

    NOTE: You can use this to load boxed (Python) int objects. Use
          Integer to load unboxed, tagged integers or fixed-width,
          low-level integers.

          For int literals, both int_rprimitive (CPyTagged) and
          object_primitive (PyObject *) are supported as rtype. However,
          when using int_rprimitive, the value must *not* be small enough
          to fit in an unboxed integer.
    """

    error_kind = ERR_NEVER
    is_borrowed = True

    def __init__(self, value: LiteralValue, rtype: RType) -> None:
        self.value = value
        self.type = rtype

    def sources(self) -> list[Value]:
        return []

    def set_sources(self, new: list[Value]) -> None:
        assert not new

    def accept(self, visitor: OpVisitor[T]) -> T:
        return visitor.visit_load_literal(self)


@final
class GetAttr(RegisterOp):
    """obj.attr (for a native object)"""

    error_kind = ERR_MAGIC

    def __init__(
        self,
        obj: Value,
        attr: str,
        line: int,
        *,
        borrow: bool = False,
        allow_error_value: bool = False,
    ) -> None:
        super().__init__(line)
        self.obj = obj
        self.attr = attr
        self.allow_error_value = allow_error_value
        assert isinstance(obj.type, RInstance), "Attribute access not supported: %s" % obj.type
        self.class_type = obj.type
        attr_type = obj.type.attr_type(attr)
        self.type = attr_type
        if allow_error_value:
            self.error_kind = ERR_NEVER
        elif attr_type.error_overlap:
            self.error_kind = ERR_MAGIC_OVERLAPPING
        self.is_borrowed = borrow and attr_type.is_refcounted

    def sources(self) -> list[Value]:
        return [self.obj]

    def set_sources(self, new: list[Value]) -> None:
        (self.obj,) = new

    def accept(self, visitor: OpVisitor[T]) -> T:
        return visitor.visit_get_attr(self)


@final
class SetAttr(RegisterOp):
    """obj.attr = src (for a native object)

    Steals the reference to src.
    """

    error_kind = ERR_FALSE

    def __init__(self, obj: Value, attr: str, src: Value, line: int) -> None:
        super().__init__(line)
        self.obj = obj
        self.attr = attr
        self.src = src
        assert isinstance(obj.type, RInstance), "Attribute access not supported: %s" % obj.type
        self.class_type = obj.type
        self.type = bool_rprimitive
        # If True, we can safely assume that the attribute is previously undefined
        # and we don't use a setter
        self.is_init = False

    def mark_as_initializer(self) -> None:
        self.is_init = True
        self.error_kind = ERR_NEVER
        self.type = void_rtype

    def sources(self) -> list[Value]:
        return [self.obj, self.src]

    def set_sources(self, new: list[Value]) -> None:
        self.obj, self.src = new

    def stolen(self) -> list[Value]:
        return [self.src]

    def accept(self, visitor: OpVisitor[T]) -> T:
        return visitor.visit_set_attr(self)


# Default name space for statics, variables
NAMESPACE_STATIC: Final = "static"

# Static namespace for pointers to native type objects
NAMESPACE_TYPE: Final = "type"

# Namespace for modules
NAMESPACE_MODULE: Final = "module"

# Namespace for Python 3.12 type variable objects (implicitly created TypeVar instances, etc.)
NAMESPACE_TYPE_VAR: Final = "typevar"


@final
class LoadStatic(RegisterOp):
    """Load a static name (name :: static).

    Load a C static variable/pointer. The namespace for statics is shared
    for the entire compilation group. You can optionally provide a module
    name and a sub-namespace identifier for additional namespacing to avoid
    name conflicts. The static namespace does not overlap with other C names,
    since the final C name will get a prefix, so conflicts only must be
    avoided with other statics.
    """

    error_kind = ERR_NEVER
    is_borrowed = True

    def __init__(
        self,
        type: RType,
        identifier: str,
        module_name: str | None = None,
        namespace: str = NAMESPACE_STATIC,
        line: int = -1,
        ann: object = None,
    ) -> None:
        super().__init__(line)
        self.identifier = identifier
        self.module_name = module_name
        self.namespace = namespace
        self.type = type
        self.ann = ann  # An object to pretty print with the load

    def sources(self) -> list[Value]:
        return []

    def set_sources(self, new: list[Value]) -> None:
        assert not new

    def accept(self, visitor: OpVisitor[T]) -> T:
        return visitor.visit_load_static(self)


@final
class InitStatic(RegisterOp):
    """static = value :: static

    Initialize a C static variable/pointer. See everything in LoadStatic.
    """

    error_kind = ERR_NEVER

    def __init__(
        self,
        value: Value,
        identifier: str,
        module_name: str | None = None,
        namespace: str = NAMESPACE_STATIC,
        line: int = -1,
    ) -> None:
        super().__init__(line)
        self.identifier = identifier
        self.module_name = module_name
        self.namespace = namespace
        self.value = value

    def sources(self) -> list[Value]:
        return [self.value]

    def set_sources(self, new: list[Value]) -> None:
        (self.value,) = new

    def accept(self, visitor: OpVisitor[T]) -> T:
        return visitor.visit_init_static(self)


@final
class TupleSet(RegisterOp):
    """dest = (reg, ...) (for fixed-length tuple)"""

    error_kind = ERR_NEVER

    def __init__(self, items: list[Value], line: int) -> None:
        super().__init__(line)
        self.items = items
        # Don't keep track of the fact that an int is short after it
        # is put into a tuple, since we don't properly implement
        # runtime subtyping for tuples.
        self.tuple_type = RTuple(
            [
                arg.type if not is_short_int_rprimitive(arg.type) else int_rprimitive
                for arg in items
            ]
        )
        self.type = self.tuple_type

    def sources(self) -> list[Value]:
        return self.items.copy()

    def stolen(self) -> list[Value]:
        return self.items.copy()

    def set_sources(self, new: list[Value]) -> None:
        self.items = new[:]

    def accept(self, visitor: OpVisitor[T]) -> T:
        return visitor.visit_tuple_set(self)


@final
class TupleGet(RegisterOp):
    """Get item of a fixed-length tuple (src[index])."""

    error_kind = ERR_NEVER

    def __init__(self, src: Value, index: int, line: int = -1, *, borrow: bool = False) -> None:
        super().__init__(line)
        assert isinstance(
            src.type, RTuple
<<<<<<< HEAD
        ), "TupleGet only operates on tuples, not {type(src.type).__name__}"
=======
        ), f"TupleGet only operates on tuples, not {type(src.type).__name__}"
>>>>>>> 139071c2
        src_len = len(src.type.types)
        self.src = src
        self.index = index
        if index < 0:
            self.index += src_len
        assert (
            self.index <= src_len - 1
        ), f"Index out of range.\nsource type: {src.type}\nindex: {index}"
        self.type = src.type.types[index]
        self.is_borrowed = borrow

    def sources(self) -> list[Value]:
        return [self.src]

    def set_sources(self, new: list[Value]) -> None:
        (self.src,) = new

    def accept(self, visitor: OpVisitor[T]) -> T:
        return visitor.visit_tuple_get(self)


@final
class Cast(RegisterOp):
    """cast(type, src)

    Perform a runtime type check (no representation or value conversion).

    DO NOT increment reference counts.
    """

    error_kind = ERR_MAGIC

    def __init__(
        self, src: Value, typ: RType, line: int, *, borrow: bool = False, unchecked: bool = False
    ) -> None:
        super().__init__(line)
        self.src = src
        self.type = typ
        # If true, don't incref the result.
        self.is_borrowed = borrow
        # If true, don't perform a runtime type check (only changes the static type of
        # the operand). Used when we know that the cast will always succeed.
        self.is_unchecked = unchecked
        if unchecked:
            self.error_kind = ERR_NEVER

    def sources(self) -> list[Value]:
        return [self.src]

    def set_sources(self, new: list[Value]) -> None:
        (self.src,) = new

    def stolen(self) -> list[Value]:
        if self.is_borrowed:
            return []
        return [self.src]

    def accept(self, visitor: OpVisitor[T]) -> T:
        return visitor.visit_cast(self)


@final
class Box(RegisterOp):
    """box(type, src)

    This converts from a potentially unboxed representation to a straight Python object.
    Only supported for types with an unboxed representation.
    """

    error_kind = ERR_NEVER

    def __init__(self, src: Value, line: int = -1) -> None:
        super().__init__(line)
        self.src = src
        self.type = object_rprimitive
        # When we box None and bool values, we produce a borrowed result
        if is_none_rprimitive(self.src.type) or is_bool_or_bit_rprimitive(self.src.type):
            self.is_borrowed = True

    def sources(self) -> list[Value]:
        return [self.src]

    def set_sources(self, new: list[Value]) -> None:
        (self.src,) = new

    def stolen(self) -> list[Value]:
        return [self.src]

    def accept(self, visitor: OpVisitor[T]) -> T:
        return visitor.visit_box(self)


@final
class Unbox(RegisterOp):
    """unbox(type, src)

    This is similar to a cast, but it also changes to a (potentially) unboxed runtime
    representation. Only supported for types with an unboxed representation.
    """

    def __init__(self, src: Value, typ: RType, line: int) -> None:
        self.src = src
        self.type = typ
        if not typ.error_overlap:
            self.error_kind = ERR_MAGIC
        else:
            self.error_kind = ERR_MAGIC_OVERLAPPING
        super().__init__(line)

    def sources(self) -> list[Value]:
        return [self.src]

    def set_sources(self, new: list[Value]) -> None:
        (self.src,) = new

    def accept(self, visitor: OpVisitor[T]) -> T:
        return visitor.visit_unbox(self)


@final
class RaiseStandardError(RegisterOp):
    """Raise built-in exception with an optional error string.

    We have a separate opcode for this for convenience and to
    generate smaller, more idiomatic C code.
    """

    # TODO: Make it more explicit at IR level that this always raises

    error_kind = ERR_FALSE

    VALUE_ERROR: Final = "ValueError"
    ASSERTION_ERROR: Final = "AssertionError"
    STOP_ITERATION: Final = "StopIteration"
    UNBOUND_LOCAL_ERROR: Final = "UnboundLocalError"
    RUNTIME_ERROR: Final = "RuntimeError"
    NAME_ERROR: Final = "NameError"
    ZERO_DIVISION_ERROR: Final = "ZeroDivisionError"

    def __init__(self, class_name: str, value: str | Value | None, line: int) -> None:
        super().__init__(line)
        self.class_name = class_name
        self.value = value
        self.type = bool_rprimitive

    def sources(self) -> list[Value]:
        return []

    def set_sources(self, new: list[Value]) -> None:
        assert not new

    def accept(self, visitor: OpVisitor[T]) -> T:
        return visitor.visit_raise_standard_error(self)


# True steals all arguments, False steals none, a list steals those in matching positions
StealsDescription = Union[bool, list[bool]]


@final
class CallC(RegisterOp):
    """result = function(arg0, arg1, ...)

    Call a C function that is not a compiled/native function (for
    example, a Python C API function). Use Call to call native
    functions.
    """

    def __init__(
        self,
        function_name: str,
        args: list[Value],
        ret_type: RType,
        steals: StealsDescription,
        is_borrowed: bool,
        error_kind: int,
        line: int,
        var_arg_idx: int = -1,
        *,
        is_pure: bool = False,
        returns_null: bool = False,
    ) -> None:
        self.error_kind = error_kind
        super().__init__(line)
        self.function_name = function_name
        self.args = args
        self.type = ret_type
        self.steals = steals
        self.is_borrowed = is_borrowed
        # The position of the first variable argument in args (if >= 0)
        self.var_arg_idx = var_arg_idx
        # Is the function pure? Pure functions have no side effects
        # and all the arguments are immutable. Pure functions support
        # additional optimizations. Pure functions never fail.
        self.is_pure = is_pure
        # The function might return a null value that does not indicate
        # an error.
        self.returns_null = returns_null
        if is_pure or returns_null:
            assert error_kind == ERR_NEVER

    def sources(self) -> list[Value]:
        return self.args[:]

    def set_sources(self, new: list[Value]) -> None:
        self.args = new[:]

    def stolen(self) -> list[Value]:
        if isinstance(self.steals, list):
            assert len(self.steals) == len(self.args)
            return [arg for arg, steal in zip(self.args, self.steals) if steal]
        else:
            return [] if not self.steals else self.sources()

    def accept(self, visitor: OpVisitor[T]) -> T:
        return visitor.visit_call_c(self)


@final
class Truncate(RegisterOp):
    """result = truncate src from src_type to dst_type

    Truncate a value from type with more bits to type with less bits.

    dst_type and src_type can be native integer types, bools or tagged
    integers. Tagged integers should have the tag bit unset.
    """

    error_kind = ERR_NEVER

    def __init__(self, src: Value, dst_type: RType, line: int = -1) -> None:
        super().__init__(line)
        self.src = src
        self.type = dst_type
        self.src_type = src.type

    def sources(self) -> list[Value]:
        return [self.src]

    def set_sources(self, new: list[Value]) -> None:
        (self.src,) = new

    def stolen(self) -> list[Value]:
        return []

    def accept(self, visitor: OpVisitor[T]) -> T:
        return visitor.visit_truncate(self)


@final
class Extend(RegisterOp):
    """result = extend src from src_type to dst_type

    Extend a value from a type with fewer bits to a type with more bits.

    dst_type and src_type can be native integer types, bools or tagged
    integers. Tagged integers should have the tag bit unset.

    If 'signed' is true, perform sign extension. Otherwise, the result will be
    zero extended.
    """

    error_kind = ERR_NEVER

    def __init__(self, src: Value, dst_type: RType, signed: bool, line: int = -1) -> None:
        super().__init__(line)
        self.src = src
        self.type = dst_type
        self.src_type = src.type
        self.signed = signed

    def sources(self) -> list[Value]:
        return [self.src]

    def set_sources(self, new: list[Value]) -> None:
        (self.src,) = new

    def stolen(self) -> list[Value]:
        return []

    def accept(self, visitor: OpVisitor[T]) -> T:
        return visitor.visit_extend(self)


@final
class LoadGlobal(RegisterOp):
    """Load a low-level global variable/pointer.

    Note that can't be used to directly load Python module-level
    global variable, since they are stored in a globals dictionary
    and accessed using dictionary operations.
    """

    error_kind = ERR_NEVER
    is_borrowed = True

    def __init__(self, type: RType, identifier: str, line: int = -1, ann: object = None) -> None:
        super().__init__(line)
        self.identifier = identifier
        self.type = type
        self.ann = ann  # An object to pretty print with the load

    def sources(self) -> list[Value]:
        return []

    def set_sources(self, new: list[Value]) -> None:
        assert not new

    def accept(self, visitor: OpVisitor[T]) -> T:
        return visitor.visit_load_global(self)


@final
class IntOp(RegisterOp):
    """Binary arithmetic or bitwise op on integer operands (e.g., r1 = r2 + r3).

    These ops are low-level and are similar to the corresponding C
    operations.

    The left and right values must have low-level integer types with
    compatible representations. Fixed-width integers, short_int_rprimitive,
    bool_rprimitive and bit_rprimitive are supported.

    For tagged (arbitrary-precision) integer ops look at mypyc.primitives.int_ops.
    """

    error_kind = ERR_NEVER

    # Arithmetic ops
    ADD: Final = 0
    SUB: Final = 1
    MUL: Final = 2
    DIV: Final = 3
    MOD: Final = 4

    # Bitwise ops
    AND: Final = 200
    OR: Final = 201
    XOR: Final = 202
    LEFT_SHIFT: Final = 203
    RIGHT_SHIFT: Final = 204

    op_str: Final = {
        ADD: "+",
        SUB: "-",
        MUL: "*",
        DIV: "/",
        MOD: "%",
        AND: "&",
        OR: "|",
        XOR: "^",
        LEFT_SHIFT: "<<",
        RIGHT_SHIFT: ">>",
    }

    def __init__(self, type: RType, lhs: Value, rhs: Value, op: int, line: int = -1) -> None:
        super().__init__(line)
        self.type = type
        self.lhs = lhs
        self.rhs = rhs
        self.op = op

    def sources(self) -> list[Value]:
        return [self.lhs, self.rhs]

    def set_sources(self, new: list[Value]) -> None:
        self.lhs, self.rhs = new

    def accept(self, visitor: OpVisitor[T]) -> T:
        return visitor.visit_int_op(self)


# We can't have this in the IntOp class body, because of
# https://github.com/mypyc/mypyc/issues/932.
int_op_to_id: Final = {op: op_id for op_id, op in IntOp.op_str.items()}


@final
class ComparisonOp(RegisterOp):
    """Low-level comparison op for integers and pointers.

    Both unsigned and signed comparisons are supported. Supports
    comparisons between fixed-width integer types and pointer types.
    The operands should have matching sizes.

    The result is always a bit (representing a boolean).

    Python semantics, such as calling __eq__, are not supported.
    """

    # Must be ERR_NEVER or ERR_FALSE. ERR_FALSE means that a false result
    # indicates that an exception has been raised and should be propagated.
    error_kind = ERR_NEVER

    # S for signed and U for unsigned
    EQ: Final = 100
    NEQ: Final = 101
    SLT: Final = 102
    SGT: Final = 103
    SLE: Final = 104
    SGE: Final = 105
    ULT: Final = 106
    UGT: Final = 107
    ULE: Final = 108
    UGE: Final = 109

    op_str: Final = {
        EQ: "==",
        NEQ: "!=",
        SLT: "<",
        SGT: ">",
        SLE: "<=",
        SGE: ">=",
        ULT: "<",
        UGT: ">",
        ULE: "<=",
        UGE: ">=",
    }

    signed_ops: Final = {"==": EQ, "!=": NEQ, "<": SLT, ">": SGT, "<=": SLE, ">=": SGE}
    unsigned_ops: Final = {"==": EQ, "!=": NEQ, "<": ULT, ">": UGT, "<=": ULE, ">=": UGE}

    def __init__(self, lhs: Value, rhs: Value, op: int, line: int = -1) -> None:
        super().__init__(line)
        self.type = bit_rprimitive
        self.lhs = lhs
        self.rhs = rhs
        self.op = op

    def sources(self) -> list[Value]:
        return [self.lhs, self.rhs]

    def set_sources(self, new: list[Value]) -> None:
        self.lhs, self.rhs = new

    def accept(self, visitor: OpVisitor[T]) -> T:
        return visitor.visit_comparison_op(self)


@final
class FloatOp(RegisterOp):
    """Binary float arithmetic op (e.g., r1 = r2 + r3).

    These ops are low-level and are similar to the corresponding C
    operations (and somewhat different from Python operations).

    The left and right values must be floats.
    """

    error_kind = ERR_NEVER

    ADD: Final = 0
    SUB: Final = 1
    MUL: Final = 2
    DIV: Final = 3
    MOD: Final = 4

    op_str: Final = {ADD: "+", SUB: "-", MUL: "*", DIV: "/", MOD: "%"}

    def __init__(self, lhs: Value, rhs: Value, op: int, line: int = -1) -> None:
        super().__init__(line)
        self.type = float_rprimitive
        self.lhs = lhs
        self.rhs = rhs
        self.op = op

    def sources(self) -> list[Value]:
        return [self.lhs, self.rhs]

    def set_sources(self, new: list[Value]) -> None:
        (self.lhs, self.rhs) = new

    def accept(self, visitor: OpVisitor[T]) -> T:
        return visitor.visit_float_op(self)


# We can't have this in the FloatOp class body, because of
# https://github.com/mypyc/mypyc/issues/932.
float_op_to_id: Final = {op: op_id for op_id, op in FloatOp.op_str.items()}


@final
class FloatNeg(RegisterOp):
    """Float negation op (r1 = -r2)."""

    error_kind = ERR_NEVER

    def __init__(self, src: Value, line: int = -1) -> None:
        super().__init__(line)
        self.type = float_rprimitive
        self.src = src

    def sources(self) -> list[Value]:
        return [self.src]

    def set_sources(self, new: list[Value]) -> None:
        (self.src,) = new

    def accept(self, visitor: OpVisitor[T]) -> T:
        return visitor.visit_float_neg(self)


@final
class FloatComparisonOp(RegisterOp):
    """Low-level comparison op for floats."""

    error_kind = ERR_NEVER

    EQ: Final = 200
    NEQ: Final = 201
    LT: Final = 202
    GT: Final = 203
    LE: Final = 204
    GE: Final = 205

    op_str: Final = {EQ: "==", NEQ: "!=", LT: "<", GT: ">", LE: "<=", GE: ">="}

    def __init__(self, lhs: Value, rhs: Value, op: int, line: int = -1) -> None:
        super().__init__(line)
        self.type = bit_rprimitive
        self.lhs = lhs
        self.rhs = rhs
        self.op = op

    def sources(self) -> list[Value]:
        return [self.lhs, self.rhs]

    def set_sources(self, new: list[Value]) -> None:
        (self.lhs, self.rhs) = new

    def accept(self, visitor: OpVisitor[T]) -> T:
        return visitor.visit_float_comparison_op(self)


# We can't have this in the FloatOp class body, because of
# https://github.com/mypyc/mypyc/issues/932.
float_comparison_op_to_id: Final = {op: op_id for op_id, op in FloatComparisonOp.op_str.items()}


@final
class LoadMem(RegisterOp):
    """Read a memory location: result = *(type *)src.

    Attributes:
      type: Type of the read value
      src: Pointer to memory to read
    """

    error_kind = ERR_NEVER

    def __init__(self, type: RType, src: Value, line: int = -1, *, borrow: bool = False) -> None:
        super().__init__(line)
        self.type = type
        # TODO: Support other native integer types
        assert is_pointer_rprimitive(src.type)
        self.src = src
        self.is_borrowed = borrow and type.is_refcounted

    def sources(self) -> list[Value]:
        return [self.src]

    def set_sources(self, new: list[Value]) -> None:
        (self.src,) = new

    def accept(self, visitor: OpVisitor[T]) -> T:
        return visitor.visit_load_mem(self)


@final
class SetMem(Op):
    """Write to a memory location: *(type *)dest = src

    Attributes:
      type: Type of the written value
      dest: Pointer to memory to write
      src: Source value
    """

    error_kind = ERR_NEVER

    def __init__(self, type: RType, dest: Value, src: Value, line: int = -1) -> None:
        super().__init__(line)
        self.type = void_rtype
        self.dest_type = type
        self.src = src
        self.dest = dest

    def sources(self) -> list[Value]:
        return [self.src, self.dest]

    def set_sources(self, new: list[Value]) -> None:
        self.src, self.dest = new

    def stolen(self) -> list[Value]:
        return [self.src]

    def accept(self, visitor: OpVisitor[T]) -> T:
        return visitor.visit_set_mem(self)


@final
class GetElementPtr(RegisterOp):
    """Get the address of a struct element.

    Note that you may need to use KeepAlive to avoid the struct
    being freed, if it's reference counted, such as PyObject *.
    """

    error_kind = ERR_NEVER

    def __init__(self, src: Value, src_type: RType, field: str, line: int = -1) -> None:
        super().__init__(line)
        self.type = pointer_rprimitive
        self.src = src
        self.src_type = src_type
        self.field = field

    def sources(self) -> list[Value]:
        return [self.src]

    def set_sources(self, new: list[Value]) -> None:
        (self.src,) = new

    def accept(self, visitor: OpVisitor[T]) -> T:
        return visitor.visit_get_element_ptr(self)


@final
class SetElement(RegisterOp):
    """Set the value of a struct element.

    This evaluates to a new struct with the changed value.

    Use together with Undef to initialize a fresh struct value
    (see Undef for more details).
    """

    error_kind = ERR_NEVER

    def __init__(self, src: Value, field: str, item: Value, line: int = -1) -> None:
        super().__init__(line)
        assert isinstance(src.type, RStruct), src.type
        self.type = src.type
        self.src = src
        self.item = item
        self.field = field

    def sources(self) -> list[Value]:
        return [self.src]

    def set_sources(self, new: list[Value]) -> None:
        (self.src,) = new

    def stolen(self) -> list[Value]:
        return [self.src]

    def accept(self, visitor: OpVisitor[T]) -> T:
        return visitor.visit_set_element(self)


@final
class LoadAddress(RegisterOp):
    """Get the address of a value: result = (type)&src

    Attributes:
      type: Type of the loaded address(e.g. ptr/object_ptr)
      src: Source value (str for globals like 'PyList_Type',
           Register for temporary values or locals, LoadStatic
           for statics.)
    """

    error_kind = ERR_NEVER
    is_borrowed = True

    def __init__(self, type: RType, src: str | Register | LoadStatic, line: int = -1) -> None:
        super().__init__(line)
        self.type = type
        self.src = src

    def sources(self) -> list[Value]:
        if isinstance(self.src, Register):
            return [self.src]
        else:
            return []

    def set_sources(self, new: list[Value]) -> None:
        if new:
            assert isinstance(new[0], Register)
            assert len(new) == 1
            self.src = new[0]

    def accept(self, visitor: OpVisitor[T]) -> T:
        return visitor.visit_load_address(self)


@final
class KeepAlive(RegisterOp):
    """A no-op operation that ensures source values aren't freed.

    This is sometimes useful to avoid decref when a reference is still
    being held but not seen by the compiler.

    A typical use case is like this (C-like pseudocode):

      ptr = &x.item
      r = *ptr
      keep_alive x  # x must not be freed here
      # x may be freed here

    If we didn't have "keep_alive x", x could be freed immediately
    after taking the address of 'item', resulting in a read after free
    on the second line.

    If 'steal' is true, the value is considered to be stolen at
    this op, i.e. it won't be decref'd. You need to ensure that
    the value is freed otherwise, perhaps by using borrowing
    followed by Unborrow.

    Be careful with steal=True -- this can cause memory leaks.
    """

    error_kind = ERR_NEVER

    def __init__(self, src: list[Value], *, steal: bool = False) -> None:
        assert src
        self.src = src
        self.steal = steal

    def sources(self) -> list[Value]:
        return self.src.copy()

    def stolen(self) -> list[Value]:
        if self.steal:
            return self.src.copy()
        return []

    def set_sources(self, new: list[Value]) -> None:
        self.src = new[:]

    def accept(self, visitor: OpVisitor[T]) -> T:
        return visitor.visit_keep_alive(self)


@final
class Unborrow(RegisterOp):
    """A no-op op to create a regular reference from a borrowed one.

    Borrowed references can only be used temporarily and the reference
    counts won't be managed. This value will be refcounted normally.

    This is mainly useful if you split an aggregate value, such as
    a tuple, into components using borrowed values (to avoid increfs),
    and want to treat the components as sharing the original managed
    reference. You'll also need to use KeepAlive with steal=True to
    "consume" the original tuple reference:

      # t is a 2-tuple
      r0 = borrow t[0]
      r1 = borrow t[1]
      keep_alive steal t
      r2 = unborrow r0
      r3 = unborrow r1
      # now (r2, r3) represent the tuple as separate items, that are
      # managed again. (Note we need to steal before unborrow, to avoid
      # refcount briefly touching zero if r2 or r3 are unused.)

    Be careful with this -- this can easily cause double freeing.
    """

    error_kind = ERR_NEVER

    def __init__(self, src: Value, line: int = -1) -> None:
        super().__init__(line)
        assert src.is_borrowed
        self.src = src
        self.type = src.type

    def sources(self) -> list[Value]:
        return [self.src]

    def set_sources(self, new: list[Value]) -> None:
        (self.src,) = new

    def stolen(self) -> list[Value]:
        return []

    def accept(self, visitor: OpVisitor[T]) -> T:
        return visitor.visit_unborrow(self)


@trait
class OpVisitor(Generic[T]):
    """Generic visitor over ops (uses the visitor design pattern)."""

    @abstractmethod
    def visit_goto(self, op: Goto) -> T:
        raise NotImplementedError

    @abstractmethod
    def visit_branch(self, op: Branch) -> T:
        raise NotImplementedError

    @abstractmethod
    def visit_return(self, op: Return) -> T:
        raise NotImplementedError

    @abstractmethod
    def visit_unreachable(self, op: Unreachable) -> T:
        raise NotImplementedError

    @abstractmethod
    def visit_assign(self, op: Assign) -> T:
        raise NotImplementedError

    @abstractmethod
    def visit_assign_multi(self, op: AssignMulti) -> T:
        raise NotImplementedError

    @abstractmethod
    def visit_load_error_value(self, op: LoadErrorValue) -> T:
        raise NotImplementedError

    @abstractmethod
    def visit_load_literal(self, op: LoadLiteral) -> T:
        raise NotImplementedError

    @abstractmethod
    def visit_get_attr(self, op: GetAttr) -> T:
        raise NotImplementedError

    @abstractmethod
    def visit_set_attr(self, op: SetAttr) -> T:
        raise NotImplementedError

    @abstractmethod
    def visit_load_static(self, op: LoadStatic) -> T:
        raise NotImplementedError

    @abstractmethod
    def visit_init_static(self, op: InitStatic) -> T:
        raise NotImplementedError

    @abstractmethod
    def visit_tuple_get(self, op: TupleGet) -> T:
        raise NotImplementedError

    @abstractmethod
    def visit_tuple_set(self, op: TupleSet) -> T:
        raise NotImplementedError

    def visit_inc_ref(self, op: IncRef) -> T:
        raise NotImplementedError

    def visit_dec_ref(self, op: DecRef) -> T:
        raise NotImplementedError

    @abstractmethod
    def visit_call(self, op: Call) -> T:
        raise NotImplementedError

    @abstractmethod
    def visit_method_call(self, op: MethodCall) -> T:
        raise NotImplementedError

    @abstractmethod
    def visit_cast(self, op: Cast) -> T:
        raise NotImplementedError

    @abstractmethod
    def visit_box(self, op: Box) -> T:
        raise NotImplementedError

    @abstractmethod
    def visit_unbox(self, op: Unbox) -> T:
        raise NotImplementedError

    @abstractmethod
    def visit_raise_standard_error(self, op: RaiseStandardError) -> T:
        raise NotImplementedError

    @abstractmethod
    def visit_call_c(self, op: CallC) -> T:
        raise NotImplementedError

    @abstractmethod
    def visit_primitive_op(self, op: PrimitiveOp) -> T:
        raise NotImplementedError

    @abstractmethod
    def visit_truncate(self, op: Truncate) -> T:
        raise NotImplementedError

    @abstractmethod
    def visit_extend(self, op: Extend) -> T:
        raise NotImplementedError

    @abstractmethod
    def visit_load_global(self, op: LoadGlobal) -> T:
        raise NotImplementedError

    @abstractmethod
    def visit_int_op(self, op: IntOp) -> T:
        raise NotImplementedError

    @abstractmethod
    def visit_comparison_op(self, op: ComparisonOp) -> T:
        raise NotImplementedError

    @abstractmethod
    def visit_float_op(self, op: FloatOp) -> T:
        raise NotImplementedError

    @abstractmethod
    def visit_float_neg(self, op: FloatNeg) -> T:
        raise NotImplementedError

    @abstractmethod
    def visit_float_comparison_op(self, op: FloatComparisonOp) -> T:
        raise NotImplementedError

    @abstractmethod
    def visit_load_mem(self, op: LoadMem) -> T:
        raise NotImplementedError

    @abstractmethod
    def visit_set_mem(self, op: SetMem) -> T:
        raise NotImplementedError

    @abstractmethod
    def visit_get_element_ptr(self, op: GetElementPtr) -> T:
        raise NotImplementedError

    @abstractmethod
    def visit_set_element(self, op: SetElement) -> T:
        raise NotImplementedError

    @abstractmethod
    def visit_load_address(self, op: LoadAddress) -> T:
        raise NotImplementedError

    @abstractmethod
    def visit_keep_alive(self, op: KeepAlive) -> T:
        raise NotImplementedError

    @abstractmethod
    def visit_unborrow(self, op: Unborrow) -> T:
        raise NotImplementedError


# TODO: Should the following definition live somewhere else?


# We do a three-pass deserialization scheme in order to resolve name
# references.
#  1. Create an empty ClassIR for each class in an SCC.
#  2. Deserialize all of the functions, which can contain references
#     to ClassIRs in their types
#  3. Deserialize all of the classes, which contain lots of references
#     to the functions they contain. (And to other classes.)
#
# Note that this approach differs from how we deserialize ASTs in mypy itself,
# where everything is deserialized in one pass then a second pass cleans up
# 'cross_refs'. We don't follow that approach here because it seems to be more
# code for not a lot of gain since it is easy in mypyc to identify all the objects
# we might need to reference.
#
# Because of these references, we need to maintain maps from class
# names to ClassIRs and func IDs to FuncIRs.
#
# These are tracked in a DeserMaps which is passed to every
# deserialization function.
#
# (Serialization and deserialization *will* be used for incremental
# compilation but so far it is not hooked up to anything.)
class DeserMaps(NamedTuple):
    classes: dict[str, ClassIR]
    functions: dict[str, FuncIR]<|MERGE_RESOLUTION|>--- conflicted
+++ resolved
@@ -1047,11 +1047,7 @@
         super().__init__(line)
         assert isinstance(
             src.type, RTuple
-<<<<<<< HEAD
-        ), "TupleGet only operates on tuples, not {type(src.type).__name__}"
-=======
         ), f"TupleGet only operates on tuples, not {type(src.type).__name__}"
->>>>>>> 139071c2
         src_len = len(src.type.types)
         self.src = src
         self.index = index
