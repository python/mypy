--- conflicted
+++ resolved
@@ -512,12 +512,12 @@
 # Python range object.
 range_rprimitive: Final = RPrimitive("builtins.range", is_unboxed=False, is_refcounted=True)
 
-<<<<<<< HEAD
 # Python weak reference object
 weakref_rprimitive: Final = RPrimitive(
     "weakref.ReferenceType", is_unboxed=False, is_refcounted=True
 )
-=======
+
+  
 KNOWN_NATIVE_TYPES: Final = {
     name: RPrimitive(name, is_unboxed=False, is_refcounted=True)
     for name in ["native_internal.Buffer"]
@@ -526,7 +526,6 @@
 
 def is_native_rprimitive(rtype: RType) -> bool:
     return isinstance(rtype, RPrimitive) and rtype.name in KNOWN_NATIVE_TYPES
->>>>>>> d1c69046
 
 
 def is_tagged(rtype: RType) -> TypeGuard[RPrimitive]:
