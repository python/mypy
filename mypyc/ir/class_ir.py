"""Intermediate representation of classes."""

from typing import List, Optional, Set, Tuple, Dict, NamedTuple
from mypy.backports import OrderedDict

from mypyc.common import JsonDict
from mypyc.ir.ops import Value, DeserMaps
from mypyc.ir.rtypes import RType, RInstance, deserialize_type
from mypyc.ir.func_ir import FuncIR, FuncDecl, FuncSignature
from mypyc.namegen import NameGenerator, exported_name
from mypyc.common import PROPSET_PREFIX


# Some notes on the vtable layout: Each concrete class has a vtable
# that contains function pointers for its methods. So that subclasses
# may be efficiently used when their parent class is expected, the
# layout of child vtables must be an extension of their base class's
# vtable.
#
# This makes multiple inheritance tricky, since obviously we cannot be
# an extension of multiple parent classes. We solve this by requiring
# all but one parent to be "traits", which we can operate on in a
# somewhat less efficient way. For each trait implemented by a class,
# we generate a separate vtable for the methods in that trait.
# We then store an array of (trait type, trait vtable) pointers alongside
# a class's main vtable. When we want to call a trait method, we
# (at runtime!) search the array of trait vtables to find the correct one,
# then call through it.
# Trait vtables additionally need entries for attribute getters and setters,
# since they can't always be in the same location.
#
# To keep down the number of indirections necessary, we store the
# array of trait vtables in the memory *before* the class vtable, and
# search it backwards.  (This is a trick we can only do once---there
# are only two directions to store data in---but I don't think we'll
# need it again.)
# There are some tricks we could try in the future to store the trait
# vtables inline in the trait table (which would cut down one indirection),
# but this seems good enough for now.
#
# As an example:
# Imagine that we have a class B that inherits from a concrete class A
# and traits T1 and T2, and that A has methods foo() and
# bar() and B overrides bar() with a more specific type.
# Then B's vtable will look something like:
#
#      T1 type object
#      ptr to B's T1 trait vtable
#      T2 type object
#      ptr to B's T2 trait vtable
# -> | A.foo
#    | Glue function that converts between A.bar's type and B.bar
#      B.bar
#      B.baz
#
# The arrow points to the "start" of the vtable (what vtable pointers
# point to) and the bars indicate which parts correspond to the parent
# class A's vtable layout.
#
# Classes that allow interpreted code to subclass them also have a
# "shadow vtable" that contains implementations that delegate to
# making a pycall, so that overridden methods in interpreted children
# will be called. (A better strategy could dynamically generate these
# vtables based on which methods are overridden in the children.)

# Descriptions of method and attribute entries in class vtables.
# The 'cls' field is the class that the method/attr was defined in,
# which might be a parent class.
# The 'shadow_method', if present, contains the method that should be
# placed in the class's shadow vtable (if it has one).

VTableMethod = NamedTuple(
    'VTableMethod', [('cls', 'ClassIR'),
                     ('name', str),
                     ('method', FuncIR),
                     ('shadow_method', Optional[FuncIR])])


VTableEntries = List[VTableMethod]


class ClassIR:
    """Intermediate representation of a class.

    This also describes the runtime structure of native instances.
    """

    def __init__(self, name: str, module_name: str, is_trait: bool = False,
                 is_generated: bool = False, is_abstract: bool = False,
                 is_ext_class: bool = True) -> None:
        self.name = name
        self.module_name = module_name
        self.is_trait = is_trait
        self.is_generated = is_generated
        self.is_abstract = is_abstract
        self.is_ext_class = is_ext_class
        # An augmented class has additional methods separate from what mypyc generates.
        # Right now the only one is dataclasses.
        self.is_augmented = False
        # Does this inherit from a Python class?
        self.inherits_python = False
        # Do instances of this class have __dict__?
        self.has_dict = False
        # Do we allow interpreted subclasses? Derived from a mypyc_attr.
        self.allow_interpreted_subclasses = False
        # Does this class need getseters to be generated for its attributes? (getseters are also
        # added if is_generated is False)
        self.needs_getseters = False
        # If this a subclass of some built-in python class, the name
        # of the object for that class. We currently only support this
        # in a few ad-hoc cases.
        self.builtin_base: Optional[str] = None
        # Default empty constructor
        self.ctor = FuncDecl(name, None, module_name, FuncSignature([], RInstance(self)))

        self.attributes: OrderedDict[str, RType] = OrderedDict()
        # Deletable attributes
        self.deletable: List[str] = []
        # We populate method_types with the signatures of every method before
        # we generate methods, and we rely on this information being present.
        self.method_decls: OrderedDict[str, FuncDecl] = OrderedDict()
        # Map of methods that are actually present in an extension class
        self.methods: OrderedDict[str, FuncIR] = OrderedDict()
        # Glue methods for boxing/unboxing when a class changes the type
        # while overriding a method. Maps from (parent class overridden, method)
        # to IR of glue method.
        self.glue_methods: Dict[Tuple[ClassIR, str], FuncIR] = OrderedDict()

        # Properties are accessed like attributes, but have behavior like method calls.
        # They don't belong in the methods dictionary, since we don't want to expose them to
        # Python's method API. But we want to put them into our own vtable as methods, so that
        # they are properly handled and overridden. The property dictionary values are a tuple
        # containing a property getter and an optional property setter.
        self.properties: OrderedDict[str, Tuple[FuncIR, Optional[FuncIR]]] = OrderedDict()
        # We generate these in prepare_class_def so that we have access to them when generating
        # other methods and properties that rely on these types.
        self.property_types: OrderedDict[str, RType] = OrderedDict()

        self.vtable: Optional[Dict[str, int]] = None
        self.vtable_entries: VTableEntries = []
        self.trait_vtables: OrderedDict[ClassIR, VTableEntries] = OrderedDict()
        # N.B: base might not actually quite be the direct base.
        # It is the nearest concrete base, but we allow a trait in between.
        self.base: Optional[ClassIR] = None
        self.traits: List[ClassIR] = []
        # Supply a working mro for most generated classes. Real classes will need to
        # fix it up.
        self.mro: List[ClassIR] = [self]
        # base_mro is the chain of concrete (non-trait) ancestors
        self.base_mro: List[ClassIR] = [self]

        # Direct subclasses of this class (use subclasses() to also include non-direct ones)
        # None if separate compilation prevents this from working
        self.children: Optional[List[ClassIR]] = []

        # Instance attributes that are initialized in the class body.
        self.attrs_with_defaults: Set[str] = set()

        # Attributes that are always initialized in __init__ or class body
        self._always_initialized_attrs: Set[str] = set()

        # Attributes that are sometimes initialized in __init__
        self._sometimes_initialized_attrs: Set[str] = set()

        # If True, __init__ can run unpredictable/arbitrary code.
        self.init_unknown_code = False

    def __repr__(self) -> str:
        return (
            "ClassIR("
            "name={self.name}, module_name={self.module_name}, "
            "is_trait={self.is_trait}, is_generated={self.is_generated}, "
            "is_abstract={self.is_abstract}, is_ext_class={self.is_ext_class}"
            ")".format(self=self))

    @property
    def fullname(self) -> str:
        return f"{self.module_name}.{self.name}"

    def real_base(self) -> Optional['ClassIR']:
        """Return the actual concrete base class, if there is one."""
        if len(self.mro) > 1 and not self.mro[1].is_trait:
            return self.mro[1]
        return None

    def vtable_entry(self, name: str) -> int:
        assert self.vtable is not None, "vtable not computed yet"
        assert name in self.vtable, f'{self.name!r} has no attribute {name!r}'
        return self.vtable[name]

    def attr_details(self, name: str) -> Tuple[RType, 'ClassIR']:
        for ir in self.mro:
            if name in ir.attributes:
                return ir.attributes[name], ir
            if name in ir.property_types:
                return ir.property_types[name], ir
        raise KeyError(f'{self.name!r} has no attribute {name!r}')

    def attr_type(self, name: str) -> RType:
        return self.attr_details(name)[0]

    def method_decl(self, name: str) -> FuncDecl:
        for ir in self.mro:
            if name in ir.method_decls:
                return ir.method_decls[name]
        raise KeyError(f'{self.name!r} has no attribute {name!r}')

    def method_sig(self, name: str) -> FuncSignature:
        return self.method_decl(name).sig

    def has_method(self, name: str) -> bool:
        try:
            self.method_decl(name)
        except KeyError:
            return False
        return True

    def is_method_final(self, name: str) -> bool:
        subs = self.subclasses()
        if subs is None:
            # TODO: Look at the final attribute!
            return False

        if self.has_method(name):
            method_decl = self.method_decl(name)
            for subc in subs:
                if subc.method_decl(name) != method_decl:
                    return False
            return True
        else:
            return not any(subc.has_method(name) for subc in subs)

    def has_attr(self, name: str) -> bool:
        try:
            self.attr_type(name)
        except KeyError:
            return False
        return True

    def is_deletable(self, name: str) -> bool:
        for ir in self.mro:
            if name in ir.deletable:
                return True
        return False

    def is_always_defined(self, name: str) -> bool:
        if self.is_deletable(name):
            return False
        return name in self._always_initialized_attrs

    def name_prefix(self, names: NameGenerator) -> str:
        return names.private_name(self.module_name, self.name)

    def struct_name(self, names: NameGenerator) -> str:
        return f'{exported_name(self.fullname)}Object'

    def get_method_and_class(self, name: str) -> Optional[Tuple[FuncIR, 'ClassIR']]:
        for ir in self.mro:
            if name in ir.methods:
                return ir.methods[name], ir

        return None

    def get_method(self, name: str) -> Optional[FuncIR]:
        res = self.get_method_and_class(name)
        return res[0] if res else None

    def subclasses(self) -> Optional[Set['ClassIR']]:
        """Return all subclasses of this class, both direct and indirect.

        Return None if it is impossible to identify all subclasses, for example
        because we are performing separate compilation.
        """
        if self.children is None or self.allow_interpreted_subclasses:
            return None
        result = set(self.children)
        for child in self.children:
            if child.children:
                child_subs = child.subclasses()
                if child_subs is None:
                    return None
                result.update(child_subs)
        return result

    def concrete_subclasses(self) -> Optional[List['ClassIR']]:
        """Return all concrete (i.e. non-trait and non-abstract) subclasses.

        Include both direct and indirect subclasses. Place classes with no children first.
        """
        subs = self.subclasses()
        if subs is None:
            return None
        concrete = {c for c in subs if not (c.is_trait or c.is_abstract)}
        # We place classes with no children first because they are more likely
        # to appear in various isinstance() checks. We then sort leaves by name
        # to get stable order.
        return sorted(concrete, key=lambda c: (len(c.children or []), c.name))

    def serialize(self) -> JsonDict:
        return {
            'name': self.name,
            'module_name': self.module_name,
            'is_trait': self.is_trait,
            'is_ext_class': self.is_ext_class,
            'is_abstract': self.is_abstract,
            'is_generated': self.is_generated,
            'is_augmented': self.is_augmented,
            'inherits_python': self.inherits_python,
            'has_dict': self.has_dict,
            'allow_interpreted_subclasses': self.allow_interpreted_subclasses,
            'needs_getseters': self.needs_getseters,
            'builtin_base': self.builtin_base,
            'ctor': self.ctor.serialize(),
            # We serialize dicts as lists to ensure order is preserved
            'attributes': [(k, t.serialize()) for k, t in self.attributes.items()],
            # We try to serialize a name reference, but if the decl isn't in methods
            # then we can't be sure that will work so we serialize the whole decl.
            'method_decls': [(k, d.id if k in self.methods else d.serialize())
                             for k, d in self.method_decls.items()],
            # We serialize method fullnames out and put methods in a separate dict
            'methods': [(k, m.id) for k, m in self.methods.items()],
            'glue_methods': [
                ((cir.fullname, k), m.id)
                for (cir, k), m in self.glue_methods.items()
            ],

            # We serialize properties and property_types separately out of an
            # abundance of caution about preserving dict ordering...
            'property_types': [(k, t.serialize()) for k, t in self.property_types.items()],
            'properties': list(self.properties),

            'vtable': self.vtable,
            'vtable_entries': serialize_vtable(self.vtable_entries),
            'trait_vtables': [
                (cir.fullname, serialize_vtable(v)) for cir, v in self.trait_vtables.items()
            ],

            # References to class IRs are all just names
            'base': self.base.fullname if self.base else None,
            'traits': [cir.fullname for cir in self.traits],
            'mro': [cir.fullname for cir in self.mro],
            'base_mro': [cir.fullname for cir in self.base_mro],
            'children': [
                cir.fullname for cir in self.children
            ] if self.children is not None else None,
<<<<<<< HEAD
            'attrs_with_defaults': sorted(self.attrs_with_defaults),
            '_always_initialized_attrs': sorted(self._always_initialized_attrs),
            '_sometimes_initialized_attrs': sorted(self._sometimes_initialized_attrs),
            'init_unknown_code': self.init_unknown_code,
=======
            'deletable': self.deletable,
>>>>>>> 7fbf4deb
        }

    @classmethod
    def deserialize(cls, data: JsonDict, ctx: 'DeserMaps') -> 'ClassIR':
        fullname = data['module_name'] + '.' + data['name']
        assert fullname in ctx.classes, "Class %s not in deser class map" % fullname
        ir = ctx.classes[fullname]

        ir.is_trait = data['is_trait']
        ir.is_generated = data['is_generated']
        ir.is_abstract = data['is_abstract']
        ir.is_ext_class = data['is_ext_class']
        ir.is_augmented = data['is_augmented']
        ir.inherits_python = data['inherits_python']
        ir.has_dict = data['has_dict']
        ir.allow_interpreted_subclasses = data['allow_interpreted_subclasses']
        ir.needs_getseters = data['needs_getseters']
        ir.builtin_base = data['builtin_base']
        ir.ctor = FuncDecl.deserialize(data['ctor'], ctx)
        ir.attributes = OrderedDict(
            (k, deserialize_type(t, ctx)) for k, t in data['attributes']
        )
        ir.method_decls = OrderedDict((k, ctx.functions[v].decl
                                       if isinstance(v, str) else FuncDecl.deserialize(v, ctx))
                                      for k, v in data['method_decls'])
        ir.methods = OrderedDict((k, ctx.functions[v]) for k, v in data['methods'])
        ir.glue_methods = OrderedDict(
            ((ctx.classes[c], k), ctx.functions[v]) for (c, k), v in data['glue_methods']
        )
        ir.property_types = OrderedDict(
            (k, deserialize_type(t, ctx)) for k, t in data['property_types']
        )
        ir.properties = OrderedDict(
            (k, (ir.methods[k], ir.methods.get(PROPSET_PREFIX + k))) for k in data['properties']
        )

        ir.vtable = data['vtable']
        ir.vtable_entries = deserialize_vtable(data['vtable_entries'], ctx)
        ir.trait_vtables = OrderedDict(
            (ctx.classes[k], deserialize_vtable(v, ctx)) for k, v in data['trait_vtables']
        )

        base = data['base']
        ir.base = ctx.classes[base] if base else None
        ir.traits = [ctx.classes[s] for s in data['traits']]
        ir.mro = [ctx.classes[s] for s in data['mro']]
        ir.base_mro = [ctx.classes[s] for s in data['base_mro']]
        ir.children = data['children'] and [ctx.classes[s] for s in data['children']]
<<<<<<< HEAD
        ir.attrs_with_defaults = set(data['attrs_with_defaults'])
        ir._always_initialized_attrs = set(data['_always_initialized_attrs'])
        ir._sometimes_initialized_attrs = set(data['_sometimes_initialized_attrs'])
        ir.init_unknown_code = data['init_unknown_code']
=======
        ir.deletable = data['deletable']
>>>>>>> 7fbf4deb

        return ir


class NonExtClassInfo:
    """Information needed to construct a non-extension class (Python class).

    Includes the class dictionary, a tuple of base classes,
    the class annotations dictionary, and the metaclass.
    """

    def __init__(self, dict: Value, bases: Value, anns: Value, metaclass: Value) -> None:
        self.dict = dict
        self.bases = bases
        self.anns = anns
        self.metaclass = metaclass


def serialize_vtable_entry(entry: VTableMethod) -> JsonDict:
    return {
        '.class': 'VTableMethod',
        'cls': entry.cls.fullname,
        'name': entry.name,
        'method': entry.method.decl.id,
        'shadow_method': entry.shadow_method.decl.id if entry.shadow_method else None,
    }


def serialize_vtable(vtable: VTableEntries) -> List[JsonDict]:
    return [serialize_vtable_entry(v) for v in vtable]


def deserialize_vtable_entry(data: JsonDict, ctx: 'DeserMaps') -> VTableMethod:
    if data['.class'] == 'VTableMethod':
        return VTableMethod(
            ctx.classes[data['cls']], data['name'], ctx.functions[data['method']],
            ctx.functions[data['shadow_method']] if data['shadow_method'] else None)
    assert False, "Bogus vtable .class: %s" % data['.class']


def deserialize_vtable(data: List[JsonDict], ctx: 'DeserMaps') -> VTableEntries:
    return [deserialize_vtable_entry(x, ctx) for x in data]


def all_concrete_classes(class_ir: ClassIR) -> Optional[List[ClassIR]]:
    """Return all concrete classes among the class itself and its subclasses."""
    concrete = class_ir.concrete_subclasses()
    if concrete is None:
        return None
    if not (class_ir.is_abstract or class_ir.is_trait):
        concrete.append(class_ir)
    return concrete<|MERGE_RESOLUTION|>--- conflicted
+++ resolved
@@ -343,14 +343,11 @@
             'children': [
                 cir.fullname for cir in self.children
             ] if self.children is not None else None,
-<<<<<<< HEAD
+            'deletable': self.deletable,
             'attrs_with_defaults': sorted(self.attrs_with_defaults),
             '_always_initialized_attrs': sorted(self._always_initialized_attrs),
             '_sometimes_initialized_attrs': sorted(self._sometimes_initialized_attrs),
             'init_unknown_code': self.init_unknown_code,
-=======
-            'deletable': self.deletable,
->>>>>>> 7fbf4deb
         }
 
     @classmethod
@@ -399,14 +396,11 @@
         ir.mro = [ctx.classes[s] for s in data['mro']]
         ir.base_mro = [ctx.classes[s] for s in data['base_mro']]
         ir.children = data['children'] and [ctx.classes[s] for s in data['children']]
-<<<<<<< HEAD
+        ir.deletable = data['deletable']
         ir.attrs_with_defaults = set(data['attrs_with_defaults'])
         ir._always_initialized_attrs = set(data['_always_initialized_attrs'])
         ir._sometimes_initialized_attrs = set(data['_sometimes_initialized_attrs'])
         ir.init_unknown_code = data['init_unknown_code']
-=======
-        ir.deletable = data['deletable']
->>>>>>> 7fbf4deb
 
         return ir
 
