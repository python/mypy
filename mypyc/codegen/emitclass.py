"""Code generation for native classes and related wrappers."""

from typing import Callable, Dict, List, Mapping, Optional, Set, Tuple

from mypy.backports import OrderedDict
from mypyc.codegen.emit import Emitter, HeaderDeclaration, ReturnHandler
from mypyc.codegen.emitfunc import native_function_header
from mypyc.codegen.emitwrapper import (
    generate_bin_op_wrapper,
    generate_bool_wrapper,
    generate_contains_wrapper,
    generate_dunder_wrapper,
    generate_get_wrapper,
    generate_hash_wrapper,
    generate_len_wrapper,
    generate_richcompare_wrapper,
    generate_set_del_item_wrapper,
)
from mypyc.common import NATIVE_PREFIX, PREFIX, REG_PREFIX, use_fastcall
from mypyc.ir.class_ir import ClassIR, VTableEntries
from mypyc.ir.func_ir import FUNC_CLASSMETHOD, FUNC_STATICMETHOD, FuncDecl, FuncIR
from mypyc.ir.rtypes import RTuple, RType, object_rprimitive
from mypyc.namegen import NameGenerator
from mypyc.sametype import is_same_type


def native_slot(cl: ClassIR, fn: FuncIR, emitter: Emitter) -> str:
    return f"{NATIVE_PREFIX}{fn.cname(emitter.names)}"


def wrapper_slot(cl: ClassIR, fn: FuncIR, emitter: Emitter) -> str:
    return f"{PREFIX}{fn.cname(emitter.names)}"


# We maintain a table from dunder function names to struct slots they
# correspond to and functions that generate a wrapper (if necessary)
# and return the function name to stick in the slot.
# TODO: Add remaining dunder methods
SlotGenerator = Callable[[ClassIR, FuncIR, Emitter], str]
SlotTable = Mapping[str, Tuple[str, SlotGenerator]]

SLOT_DEFS: SlotTable = {
    "__init__": ("tp_init", lambda c, t, e: generate_init_for_class(c, t, e)),
    "__call__": ("tp_call", lambda c, t, e: generate_call_wrapper(c, t, e)),
    "__str__": ("tp_str", native_slot),
    "__repr__": ("tp_repr", native_slot),
    "__next__": ("tp_iternext", native_slot),
    "__iter__": ("tp_iter", native_slot),
    "__hash__": ("tp_hash", generate_hash_wrapper),
    "__get__": ("tp_descr_get", generate_get_wrapper),
}

AS_MAPPING_SLOT_DEFS: SlotTable = {
    "__getitem__": ("mp_subscript", generate_dunder_wrapper),
    "__setitem__": ("mp_ass_subscript", generate_set_del_item_wrapper),
    "__delitem__": ("mp_ass_subscript", generate_set_del_item_wrapper),
    "__len__": ("mp_length", generate_len_wrapper),
}

AS_SEQUENCE_SLOT_DEFS: SlotTable = {"__contains__": ("sq_contains", generate_contains_wrapper)}

AS_NUMBER_SLOT_DEFS: SlotTable = {
    "__bool__": ("nb_bool", generate_bool_wrapper),
    "__neg__": ("nb_negative", generate_dunder_wrapper),
    "__invert__": ("nb_invert", generate_dunder_wrapper),
    "__int__": ("nb_int", generate_dunder_wrapper),
    "__float__": ("nb_float", generate_dunder_wrapper),
    "__add__": ("nb_add", generate_bin_op_wrapper),
    "__radd__": ("nb_add", generate_bin_op_wrapper),
    "__sub__": ("nb_subtract", generate_bin_op_wrapper),
    "__rsub__": ("nb_subtract", generate_bin_op_wrapper),
    "__mul__": ("nb_multiply", generate_bin_op_wrapper),
    "__rmul__": ("nb_multiply", generate_bin_op_wrapper),
    "__mod__": ("nb_remainder", generate_bin_op_wrapper),
    "__rmod__": ("nb_remainder", generate_bin_op_wrapper),
    "__truediv__": ("nb_true_divide", generate_bin_op_wrapper),
    "__rtruediv__": ("nb_true_divide", generate_bin_op_wrapper),
    "__floordiv__": ("nb_floor_divide", generate_bin_op_wrapper),
    "__rfloordiv__": ("nb_floor_divide", generate_bin_op_wrapper),
    "__lshift__": ("nb_lshift", generate_bin_op_wrapper),
    "__rlshift__": ("nb_lshift", generate_bin_op_wrapper),
    "__rshift__": ("nb_rshift", generate_bin_op_wrapper),
    "__rrshift__": ("nb_rshift", generate_bin_op_wrapper),
    "__and__": ("nb_and", generate_bin_op_wrapper),
    "__rand__": ("nb_and", generate_bin_op_wrapper),
    "__or__": ("nb_or", generate_bin_op_wrapper),
    "__ror__": ("nb_or", generate_bin_op_wrapper),
    "__xor__": ("nb_xor", generate_bin_op_wrapper),
    "__rxor__": ("nb_xor", generate_bin_op_wrapper),
    "__matmul__": ("nb_matrix_multiply", generate_bin_op_wrapper),
    "__rmatmul__": ("nb_matrix_multiply", generate_bin_op_wrapper),
    "__iadd__": ("nb_inplace_add", generate_dunder_wrapper),
    "__isub__": ("nb_inplace_subtract", generate_dunder_wrapper),
    "__imul__": ("nb_inplace_multiply", generate_dunder_wrapper),
    "__imod__": ("nb_inplace_remainder", generate_dunder_wrapper),
    "__itruediv__": ("nb_inplace_true_divide", generate_dunder_wrapper),
    "__ifloordiv__": ("nb_inplace_floor_divide", generate_dunder_wrapper),
    "__ilshift__": ("nb_inplace_lshift", generate_dunder_wrapper),
    "__irshift__": ("nb_inplace_rshift", generate_dunder_wrapper),
    "__iand__": ("nb_inplace_and", generate_dunder_wrapper),
    "__ior__": ("nb_inplace_or", generate_dunder_wrapper),
    "__ixor__": ("nb_inplace_xor", generate_dunder_wrapper),
    "__imatmul__": ("nb_inplace_matrix_multiply", generate_dunder_wrapper),
}

AS_ASYNC_SLOT_DEFS: SlotTable = {
    "__await__": ("am_await", native_slot),
    "__aiter__": ("am_aiter", native_slot),
    "__anext__": ("am_anext", native_slot),
}

SIDE_TABLES = [
    ("as_mapping", "PyMappingMethods", AS_MAPPING_SLOT_DEFS),
    ("as_sequence", "PySequenceMethods", AS_SEQUENCE_SLOT_DEFS),
    ("as_number", "PyNumberMethods", AS_NUMBER_SLOT_DEFS),
    ("as_async", "PyAsyncMethods", AS_ASYNC_SLOT_DEFS),
]

# Slots that need to always be filled in because they don't get
# inherited right.
ALWAYS_FILL = {"__hash__"}


def generate_call_wrapper(cl: ClassIR, fn: FuncIR, emitter: Emitter) -> str:
    if emitter.use_vectorcall():
        # Use vectorcall wrapper if supported (PEP 590).
        return "PyVectorcall_Call"
    else:
        # On older Pythons use the legacy wrapper.
        return wrapper_slot(cl, fn, emitter)


def slot_key(attr: str) -> str:
    """Map dunder method name to sort key.

    Sort reverse operator methods and __delitem__ after others ('x' > '_').
    """
    if (attr.startswith("__r") and attr != "__rshift__") or attr == "__delitem__":
        return "x" + attr
    return attr


def generate_slots(cl: ClassIR, table: SlotTable, emitter: Emitter) -> Dict[str, str]:
    fields: Dict[str, str] = OrderedDict()
    generated: Dict[str, str] = {}
    # Sort for determinism on Python 3.5
    for name, (slot, generator) in sorted(table.items(), key=lambda x: slot_key(x[0])):
        method_cls = cl.get_method_and_class(name)
        if method_cls and (method_cls[1] == cl or name in ALWAYS_FILL):
            if slot in generated:
                # Reuse previously generated wrapper.
                fields[slot] = generated[slot]
            else:
                # Generate new wrapper.
                name = generator(cl, method_cls[0], emitter)
                fields[slot] = name
                generated[slot] = name

    return fields


def generate_class_type_decl(
    cl: ClassIR, c_emitter: Emitter, external_emitter: Emitter, emitter: Emitter
) -> None:
    context = c_emitter.context
    name = emitter.type_struct_name(cl)
    context.declarations[name] = HeaderDeclaration(
        f"PyTypeObject *{emitter.type_struct_name(cl)};", needs_export=True
    )

    # If this is a non-extension class, all we want is the type object decl.
    if not cl.is_ext_class:
        return

    generate_object_struct(cl, external_emitter)
    generate_full = not cl.is_trait and not cl.builtin_base
    if generate_full:
        context.declarations[emitter.native_function_name(cl.ctor)] = HeaderDeclaration(
            f"{native_function_header(cl.ctor, emitter)};", needs_export=True
        )


def generate_class(cl: ClassIR, module: str, emitter: Emitter) -> None:
    """Generate C code for a class.

    This is the main entry point to the module.
    """
    name = cl.name
    name_prefix = cl.name_prefix(emitter.names)

    setup_name = f"{name_prefix}_setup"
    new_name = f"{name_prefix}_new"
    members_name = f"{name_prefix}_members"
    getseters_name = f"{name_prefix}_getseters"
    vtable_name = f"{name_prefix}_vtable"
    traverse_name = f"{name_prefix}_traverse"
    clear_name = f"{name_prefix}_clear"
    dealloc_name = f"{name_prefix}_dealloc"
    methods_name = f"{name_prefix}_methods"
    vtable_setup_name = f"{name_prefix}_trait_vtable_setup"

    fields: Dict[str, str] = OrderedDict()
    fields["tp_name"] = f'"{name}"'

    generate_full = not cl.is_trait and not cl.builtin_base
    needs_getseters = cl.needs_getseters or not cl.is_generated

    if not cl.builtin_base:
        fields["tp_new"] = new_name

    if generate_full:
        fields["tp_dealloc"] = f"(destructor){name_prefix}_dealloc"
        fields["tp_traverse"] = f"(traverseproc){name_prefix}_traverse"
        fields["tp_clear"] = f"(inquiry){name_prefix}_clear"
    if needs_getseters:
        fields["tp_getset"] = getseters_name
    fields["tp_methods"] = methods_name

    def emit_line() -> None:
        emitter.emit_line()

    emit_line()

    # If the class has a method to initialize default attribute
    # values, we need to call it during initialization.
    defaults_fn = cl.get_method("__mypyc_defaults_setup")

    # If there is a __init__ method, we'll use it in the native constructor.
    init_fn = cl.get_method("__init__")

    # Fill out slots in the type object from dunder methods.
    fields.update(generate_slots(cl, SLOT_DEFS, emitter))

    # Fill out dunder methods that live in tables hanging off the side.
    for table_name, type, slot_defs in SIDE_TABLES:
        slots = generate_slots(cl, slot_defs, emitter)
        if slots:
            table_struct_name = generate_side_table_for_class(cl, table_name, type, slots, emitter)
            fields[f"tp_{table_name}"] = f"&{table_struct_name}"

    richcompare_name = generate_richcompare_wrapper(cl, emitter)
    if richcompare_name:
        fields["tp_richcompare"] = richcompare_name

    # If the class inherits from python, make space for a __dict__
    struct_name = cl.struct_name(emitter.names)
    if cl.builtin_base:
        base_size = f"sizeof({cl.builtin_base})"
    elif cl.is_trait:
        base_size = "sizeof(PyObject)"
    else:
        base_size = f"sizeof({struct_name})"
    # Since our types aren't allocated using type() we need to
    # populate these fields ourselves if we want them to have correct
    # values. PyType_Ready will inherit the offsets from tp_base but
    # that isn't what we want.

    # XXX: there is no reason for the __weakref__ stuff to be mixed up with __dict__
    if cl.has_dict:
<<<<<<< HEAD
        # TODO: Use PY_VERSION_HEX and include patchlevel.h
        if emitter.capi_version < (3, 11):
            # __dict__ lives right after the struct and __weakref__ lives right after that
            # TODO: They should get members in the struct instead of doing this nonsense.
            weak_offset = f'{base_size} + sizeof(PyObject *)'
            emitter.emit_lines(
                f'PyMemberDef {members_name}[] = {{',
                f'{{"__dict__", T_OBJECT_EX, {base_size}, 0, NULL}},',
                f'{{"__weakref__", T_OBJECT_EX, {weak_offset}, 0, NULL}},',
                '{0}',
                '};',
            )

            fields['tp_members'] = members_name
            fields['tp_basicsize'] = f'{base_size} + 2*sizeof(PyObject *)'
            fields['tp_dictoffset'] = base_size
            fields['tp_weaklistoffset'] = weak_offset

            # In CPython >=3.11, __dict__ slot is automatically set before the type. So
            # we need to let CPython manage it.
        else:
            # __weakref__ lives right after the struct
            # TODO: __weakref__ should get members in the struct instead of doing this nonsense.
            weak_offset = f'{base_size}'
            emitter.emit_lines(
                f'PyMemberDef {members_name}[] = {{',
                f'{{"__weakref__", T_OBJECT_EX, {weak_offset}, 0, NULL}},',
                '{0}',
                '};',
            )

            fields['tp_members'] = members_name
            fields['tp_basicsize'] = f'{base_size} + sizeof(PyObject *)'
            fields['tp_weaklistoffset'] = weak_offset
=======
        # __dict__ lives right after the struct and __weakref__ lives right after that
        # TODO: They should get members in the struct instead of doing this nonsense.
        weak_offset = f"{base_size} + sizeof(PyObject *)"
        emitter.emit_lines(
            f"PyMemberDef {members_name}[] = {{",
            f'{{"__dict__", T_OBJECT_EX, {base_size}, 0, NULL}},',
            f'{{"__weakref__", T_OBJECT_EX, {weak_offset}, 0, NULL}},',
            "{0}",
            "};",
        )

        fields["tp_members"] = members_name
        fields["tp_basicsize"] = f"{base_size} + 2*sizeof(PyObject *)"
        fields["tp_dictoffset"] = base_size
        fields["tp_weaklistoffset"] = weak_offset
>>>>>>> c7861ca3
    else:
        fields["tp_basicsize"] = base_size

    if generate_full:
        # Declare setup method that allocates and initializes an object. type is the
        # type of the class being initialized, which could be another class if there
        # is an interpreted subclass.
        emitter.emit_line(f"static PyObject *{setup_name}(PyTypeObject *type);")
        assert cl.ctor is not None
        emitter.emit_line(native_function_header(cl.ctor, emitter) + ";")

        emit_line()
        init_fn = cl.get_method("__init__")
        generate_new_for_class(cl, new_name, vtable_name, setup_name, init_fn, emitter)
        emit_line()
        generate_traverse_for_class(cl, traverse_name, emitter)
        emit_line()
        generate_clear_for_class(cl, clear_name, emitter)
        emit_line()
        generate_dealloc_for_class(cl, dealloc_name, clear_name, emitter)
        emit_line()

        if cl.allow_interpreted_subclasses:
            shadow_vtable_name: Optional[str] = generate_vtables(
                cl, vtable_setup_name + "_shadow", vtable_name + "_shadow", emitter, shadow=True
            )
            emit_line()
        else:
            shadow_vtable_name = None
        vtable_name = generate_vtables(cl, vtable_setup_name, vtable_name, emitter, shadow=False)
        emit_line()
    if needs_getseters:
        generate_getseter_declarations(cl, emitter)
        emit_line()
        generate_getseters_table(cl, getseters_name, emitter)
        emit_line()

    if cl.is_trait:
        generate_new_for_trait(cl, new_name, emitter)

    generate_methods_table(cl, methods_name, emitter)
    emit_line()

    flags = ["Py_TPFLAGS_DEFAULT", "Py_TPFLAGS_HEAPTYPE", "Py_TPFLAGS_BASETYPE"]
    if generate_full:
        flags.append("Py_TPFLAGS_HAVE_GC")
    if cl.has_method("__call__") and emitter.use_vectorcall():
        fields["tp_vectorcall_offset"] = "offsetof({}, vectorcall)".format(
            cl.struct_name(emitter.names)
        )
        flags.append("_Py_TPFLAGS_HAVE_VECTORCALL")
        if not fields.get("tp_vectorcall"):
            # This is just a placeholder to please CPython. It will be
            # overriden during setup.
<<<<<<< HEAD
            fields['tp_call'] = 'PyVectorcall_Call'
    # TODO: Use PY_VERSION_HEX and include patchlevel.h
    if cl.has_dict and emitter.capi_version >= (3, 11):
        flags.append('Py_TPFLAGS_MANAGED_DICT')
    fields['tp_flags'] = ' | '.join(flags)
=======
            fields["tp_call"] = "PyVectorcall_Call"
    fields["tp_flags"] = " | ".join(flags)
>>>>>>> c7861ca3

    emitter.emit_line(f"static PyTypeObject {emitter.type_struct_name(cl)}_template_ = {{")
    emitter.emit_line("PyVarObject_HEAD_INIT(NULL, 0)")
    for field, value in fields.items():
        emitter.emit_line(f".{field} = {value},")
    emitter.emit_line("};")
    emitter.emit_line(
        "static PyTypeObject *{t}_template = &{t}_template_;".format(
            t=emitter.type_struct_name(cl)
        )
    )

    emitter.emit_line()
    if generate_full:
        generate_setup_for_class(
            cl, setup_name, defaults_fn, vtable_name, shadow_vtable_name, emitter
        )
        emitter.emit_line()
        generate_constructor_for_class(cl, cl.ctor, init_fn, setup_name, vtable_name, emitter)
        emitter.emit_line()
    if needs_getseters:
        generate_getseters(cl, emitter)


def getter_name(cl: ClassIR, attribute: str, names: NameGenerator) -> str:
    return names.private_name(cl.module_name, f"{cl.name}_get_{attribute}")


def setter_name(cl: ClassIR, attribute: str, names: NameGenerator) -> str:
    return names.private_name(cl.module_name, f"{cl.name}_set_{attribute}")


def generate_object_struct(cl: ClassIR, emitter: Emitter) -> None:
    seen_attrs: Set[Tuple[str, RType]] = set()
    lines: List[str] = []
    lines += ["typedef struct {", "PyObject_HEAD", "CPyVTableItem *vtable;"]
    if cl.has_method("__call__") and emitter.use_vectorcall():
        lines.append("vectorcallfunc vectorcall;")
    for base in reversed(cl.base_mro):
        if not base.is_trait:
            for attr, rtype in base.attributes.items():
                if (attr, rtype) not in seen_attrs:
                    lines.append("{}{};".format(emitter.ctype_spaced(rtype), emitter.attr(attr)))
                    seen_attrs.add((attr, rtype))

                    if isinstance(rtype, RTuple):
                        emitter.declare_tuple_struct(rtype)

    lines.append(f"}} {cl.struct_name(emitter.names)};")
    lines.append("")
    emitter.context.declarations[cl.struct_name(emitter.names)] = HeaderDeclaration(
        lines, is_type=True
    )


def generate_vtables(
    base: ClassIR, vtable_setup_name: str, vtable_name: str, emitter: Emitter, shadow: bool
) -> str:
    """Emit the vtables and vtable setup functions for a class.

    This includes both the primary vtable and any trait implementation vtables.
    The trait vtables go before the main vtable, and have the following layout:
        {
            CPyType_T1,         // pointer to type object
            C_T1_trait_vtable,  // pointer to array of method pointers
            C_T1_offset_table,  // pointer to array of attribute offsets
            CPyType_T2,
            C_T2_trait_vtable,
            C_T2_offset_table,
            ...
        }
    The method implementations are calculated at the end of IR pass, attribute
    offsets are {offsetof(native__C, _x1), offsetof(native__C, _y1), ...}.

    To account for both dynamic loading and dynamic class creation,
    vtables are populated dynamically at class creation time, so we
    emit empty array definitions to store the vtables and a function to
    populate them.

    If shadow is True, generate "shadow vtables" that point to the
    shadow glue methods (which should dispatch via the Python C-API).

    Returns the expression to use to refer to the vtable, which might be
    different than the name, if there are trait vtables.
    """

    def trait_vtable_name(trait: ClassIR) -> str:
        return "{}_{}_trait_vtable{}".format(
            base.name_prefix(emitter.names),
            trait.name_prefix(emitter.names),
            "_shadow" if shadow else "",
        )

    def trait_offset_table_name(trait: ClassIR) -> str:
        return "{}_{}_offset_table".format(
            base.name_prefix(emitter.names), trait.name_prefix(emitter.names)
        )

    # Emit array definitions with enough space for all the entries
    emitter.emit_line(
        "static CPyVTableItem {}[{}];".format(
            vtable_name, max(1, len(base.vtable_entries) + 3 * len(base.trait_vtables))
        )
    )

    for trait, vtable in base.trait_vtables.items():
        # Trait methods entry (vtable index -> method implementation).
        emitter.emit_line(
            "static CPyVTableItem {}[{}];".format(trait_vtable_name(trait), max(1, len(vtable)))
        )
        # Trait attributes entry (attribute number in trait -> offset in actual struct).
        emitter.emit_line(
            "static size_t {}[{}];".format(
                trait_offset_table_name(trait), max(1, len(trait.attributes))
            )
        )

    # Emit vtable setup function
    emitter.emit_line("static bool")
    emitter.emit_line(f"{NATIVE_PREFIX}{vtable_setup_name}(void)")
    emitter.emit_line("{")

    if base.allow_interpreted_subclasses and not shadow:
        emitter.emit_line(f"{NATIVE_PREFIX}{vtable_setup_name}_shadow();")

    subtables = []
    for trait, vtable in base.trait_vtables.items():
        name = trait_vtable_name(trait)
        offset_name = trait_offset_table_name(trait)
        generate_vtable(vtable, name, emitter, [], shadow)
        generate_offset_table(offset_name, emitter, trait, base)
        subtables.append((trait, name, offset_name))

    generate_vtable(base.vtable_entries, vtable_name, emitter, subtables, shadow)

    emitter.emit_line("return 1;")
    emitter.emit_line("}")

    return vtable_name if not subtables else f"{vtable_name} + {len(subtables) * 3}"


def generate_offset_table(
    trait_offset_table_name: str, emitter: Emitter, trait: ClassIR, cl: ClassIR
) -> None:
    """Generate attribute offset row of a trait vtable."""
    emitter.emit_line(f"size_t {trait_offset_table_name}_scratch[] = {{")
    for attr in trait.attributes:
        emitter.emit_line(
            "offsetof({}, {}),".format(cl.struct_name(emitter.names), emitter.attr(attr))
        )
    if not trait.attributes:
        # This is for msvc.
        emitter.emit_line("0")
    emitter.emit_line("};")
    emitter.emit_line(
        "memcpy({name}, {name}_scratch, sizeof({name}));".format(name=trait_offset_table_name)
    )


def generate_vtable(
    entries: VTableEntries,
    vtable_name: str,
    emitter: Emitter,
    subtables: List[Tuple[ClassIR, str, str]],
    shadow: bool,
) -> None:
    emitter.emit_line(f"CPyVTableItem {vtable_name}_scratch[] = {{")
    if subtables:
        emitter.emit_line("/* Array of trait vtables */")
        for trait, table, offset_table in subtables:
            emitter.emit_line(
                "(CPyVTableItem){}, (CPyVTableItem){}, (CPyVTableItem){},".format(
                    emitter.type_struct_name(trait), table, offset_table
                )
            )
        emitter.emit_line("/* Start of real vtable */")

    for entry in entries:
        method = entry.shadow_method if shadow and entry.shadow_method else entry.method
        emitter.emit_line(
            "(CPyVTableItem){}{}{},".format(
                emitter.get_group_prefix(entry.method.decl),
                NATIVE_PREFIX,
                method.cname(emitter.names),
            )
        )

    # msvc doesn't allow empty arrays; maybe allowing them at all is an extension?
    if not entries:
        emitter.emit_line("NULL")
    emitter.emit_line("};")
    emitter.emit_line("memcpy({name}, {name}_scratch, sizeof({name}));".format(name=vtable_name))


def generate_setup_for_class(
    cl: ClassIR,
    func_name: str,
    defaults_fn: Optional[FuncIR],
    vtable_name: str,
    shadow_vtable_name: Optional[str],
    emitter: Emitter,
) -> None:
    """Generate a native function that allocates an instance of a class."""
    emitter.emit_line("static PyObject *")
    emitter.emit_line(f"{func_name}(PyTypeObject *type)")
    emitter.emit_line("{")
    emitter.emit_line(f"{cl.struct_name(emitter.names)} *self;")
    emitter.emit_line(
        "self = ({struct} *)type->tp_alloc(type, 0);".format(struct=cl.struct_name(emitter.names))
    )
    emitter.emit_line("if (self == NULL)")
    emitter.emit_line("    return NULL;")

    if shadow_vtable_name:
        emitter.emit_line(f"if (type != {emitter.type_struct_name(cl)}) {{")
        emitter.emit_line(f"self->vtable = {shadow_vtable_name};")
        emitter.emit_line("} else {")
        emitter.emit_line(f"self->vtable = {vtable_name};")
        emitter.emit_line("}")
    else:
        emitter.emit_line(f"self->vtable = {vtable_name};")

    if cl.has_method("__call__") and emitter.use_vectorcall():
        name = cl.method_decl("__call__").cname(emitter.names)
        emitter.emit_line(f"self->vectorcall = {PREFIX}{name};")

    for base in reversed(cl.base_mro):
        for attr, rtype in base.attributes.items():
            emitter.emit_line(
                r"self->{} = {};".format(emitter.attr(attr), emitter.c_undefined_value(rtype))
            )

    # Initialize attributes to default values, if necessary
    if defaults_fn is not None:
        emitter.emit_lines(
            "if ({}{}((PyObject *)self) == 0) {{".format(
                NATIVE_PREFIX, defaults_fn.cname(emitter.names)
            ),
            "Py_DECREF(self);",
            "return NULL;",
            "}",
        )

    emitter.emit_line("return (PyObject *)self;")
    emitter.emit_line("}")


def generate_constructor_for_class(
    cl: ClassIR,
    fn: FuncDecl,
    init_fn: Optional[FuncIR],
    setup_name: str,
    vtable_name: str,
    emitter: Emitter,
) -> None:
    """Generate a native function that allocates and initializes an instance of a class."""
    emitter.emit_line(f"{native_function_header(fn, emitter)}")
    emitter.emit_line("{")
    emitter.emit_line(f"PyObject *self = {setup_name}({emitter.type_struct_name(cl)});")
    emitter.emit_line("if (self == NULL)")
    emitter.emit_line("    return NULL;")
    args = ", ".join(["self"] + [REG_PREFIX + arg.name for arg in fn.sig.args])
    if init_fn is not None:
        emitter.emit_line(
            "char res = {}{}{}({});".format(
                emitter.get_group_prefix(init_fn.decl),
                NATIVE_PREFIX,
                init_fn.cname(emitter.names),
                args,
            )
        )
        emitter.emit_line("if (res == 2) {")
        emitter.emit_line("Py_DECREF(self);")
        emitter.emit_line("return NULL;")
        emitter.emit_line("}")

    # If there is a nontrivial ctor that we didn't define, invoke it via tp_init
    elif len(fn.sig.args) > 1:
        emitter.emit_line("int res = {}->tp_init({});".format(emitter.type_struct_name(cl), args))

        emitter.emit_line("if (res < 0) {")
        emitter.emit_line("Py_DECREF(self);")
        emitter.emit_line("return NULL;")
        emitter.emit_line("}")

    emitter.emit_line("return self;")
    emitter.emit_line("}")


def generate_init_for_class(cl: ClassIR, init_fn: FuncIR, emitter: Emitter) -> str:
    """Generate an init function suitable for use as tp_init.

    tp_init needs to be a function that returns an int, and our
    __init__ methods return a PyObject. Translate NULL to -1,
    everything else to 0.
    """
    func_name = f"{cl.name_prefix(emitter.names)}_init"

    emitter.emit_line("static int")
    emitter.emit_line(f"{func_name}(PyObject *self, PyObject *args, PyObject *kwds)")
    emitter.emit_line("{")
    if cl.allow_interpreted_subclasses or cl.builtin_base:
        emitter.emit_line(
            "return {}{}(self, args, kwds) != NULL ? 0 : -1;".format(
                PREFIX, init_fn.cname(emitter.names)
            )
        )
    else:
        emitter.emit_line("return 0;")
    emitter.emit_line("}")

    return func_name


def generate_new_for_class(
    cl: ClassIR,
    func_name: str,
    vtable_name: str,
    setup_name: str,
    init_fn: Optional[FuncIR],
    emitter: Emitter,
) -> None:
    emitter.emit_line("static PyObject *")
    emitter.emit_line(f"{func_name}(PyTypeObject *type, PyObject *args, PyObject *kwds)")
    emitter.emit_line("{")
    # TODO: Check and unbox arguments
    if not cl.allow_interpreted_subclasses:
        emitter.emit_line(f"if (type != {emitter.type_struct_name(cl)}) {{")
        emitter.emit_line(
            'PyErr_SetString(PyExc_TypeError, "interpreted classes cannot inherit from compiled");'
        )
        emitter.emit_line("return NULL;")
        emitter.emit_line("}")

    if not init_fn or cl.allow_interpreted_subclasses or cl.builtin_base or cl.is_serializable():
        # Match Python semantics -- __new__ doesn't call __init__.
        emitter.emit_line(f"return {setup_name}(type);")
    else:
        # __new__ of a native class implicitly calls __init__ so that we
        # can enforce that instances are always properly initialized. This
        # is needed to support always defined attributes.
        emitter.emit_line(f"PyObject *self = {setup_name}(type);")
        emitter.emit_lines("if (self == NULL)", "    return NULL;")
        emitter.emit_line(
            f"PyObject *ret = {PREFIX}{init_fn.cname(emitter.names)}(self, args, kwds);"
        )
        emitter.emit_lines("if (ret == NULL)", "    return NULL;")
        emitter.emit_line("return self;")
    emitter.emit_line("}")


def generate_new_for_trait(cl: ClassIR, func_name: str, emitter: Emitter) -> None:
    emitter.emit_line("static PyObject *")
    emitter.emit_line(f"{func_name}(PyTypeObject *type, PyObject *args, PyObject *kwds)")
    emitter.emit_line("{")
    emitter.emit_line(f"if (type != {emitter.type_struct_name(cl)}) {{")
    emitter.emit_line(
        "PyErr_SetString(PyExc_TypeError, "
        '"interpreted classes cannot inherit from compiled traits");'
    )
    emitter.emit_line("} else {")
    emitter.emit_line('PyErr_SetString(PyExc_TypeError, "traits may not be directly created");')
    emitter.emit_line("}")
    emitter.emit_line("return NULL;")
    emitter.emit_line("}")


def generate_traverse_for_class(cl: ClassIR, func_name: str, emitter: Emitter) -> None:
    """Emit function that performs cycle GC traversal of an instance."""
    emitter.emit_line("static int")
    emitter.emit_line(
        "{}({} *self, visitproc visit, void *arg)".format(func_name, cl.struct_name(emitter.names))
    )
    emitter.emit_line("{")
    for base in reversed(cl.base_mro):
        for attr, rtype in base.attributes.items():
            emitter.emit_gc_visit(f"self->{emitter.attr(attr)}", rtype)
    if cl.has_dict:
        struct_name = cl.struct_name(emitter.names)
<<<<<<< HEAD
        # TODO: Use PY_VERSION_HEX and include patchlevel.h
        if emitter.capi_version < (3, 11):
            # __dict__ lives right after the struct and __weakref__ lives right after that
            emitter.emit_gc_visit('*((PyObject **)((char *)self + sizeof({})))'.format(
                struct_name), object_rprimitive)
            emitter.emit_gc_visit(
                '*((PyObject **)((char *)self + sizeof(PyObject *) + sizeof({})))'.format(
                    struct_name),
                object_rprimitive)
        else:
            # In >=3.11, __dict__ is managed by CPython and __weakref__ lives right after
            # the struct
            emitter.emit_line('_PyObject_VisitManagedDict((PyObject *)self, visit, arg);')
            emitter.emit_gc_visit(
                '*((PyObject **)((char *)self + sizeof({})))'.format(
                    struct_name),
                object_rprimitive)
    emitter.emit_line('return 0;')
    emitter.emit_line('}')


def generate_clear_for_class(cl: ClassIR,
                             func_name: str,
                             emitter: Emitter) -> None:
    emitter.emit_line('static int')
    emitter.emit_line(f'{func_name}({cl.struct_name(emitter.names)} *self)')
    emitter.emit_line('{')
=======
        # __dict__ lives right after the struct and __weakref__ lives right after that
        emitter.emit_gc_visit(
            "*((PyObject **)((char *)self + sizeof({})))".format(struct_name), object_rprimitive
        )
        emitter.emit_gc_visit(
            "*((PyObject **)((char *)self + sizeof(PyObject *) + sizeof({})))".format(struct_name),
            object_rprimitive,
        )
    emitter.emit_line("return 0;")
    emitter.emit_line("}")


def generate_clear_for_class(cl: ClassIR, func_name: str, emitter: Emitter) -> None:
    emitter.emit_line("static int")
    emitter.emit_line(f"{func_name}({cl.struct_name(emitter.names)} *self)")
    emitter.emit_line("{")
>>>>>>> c7861ca3
    for base in reversed(cl.base_mro):
        for attr, rtype in base.attributes.items():
            emitter.emit_gc_clear(f"self->{emitter.attr(attr)}", rtype)
    if cl.has_dict:
        struct_name = cl.struct_name(emitter.names)
<<<<<<< HEAD
        # TODO: Use PY_VERSION_HEX and include patchlevel.h
        if emitter.capi_version < (3, 11):
            # __dict__ lives right after the struct and __weakref__ lives right after that
            emitter.emit_gc_clear('*((PyObject **)((char *)self + sizeof({})))'.format(
                struct_name), object_rprimitive)
            emitter.emit_gc_clear(
                '*((PyObject **)((char *)self + sizeof(PyObject *) + sizeof({})))'.format(
                    struct_name),
                object_rprimitive)
        else:
            # In >=3.11, __dict__ is managed by CPython and __weakref__ lives right after
            # the struct
            emitter.emit_line('_PyObject_ClearManagedDict((PyObject *)self);')
            emitter.emit_gc_clear(
                '*((PyObject **)((char *)self + sizeof({})))'.format(
                    struct_name),
                object_rprimitive)
    emitter.emit_line('return 0;')
    emitter.emit_line('}')


def generate_dealloc_for_class(cl: ClassIR,
                               dealloc_func_name: str,
                               clear_func_name: str,
                               emitter: Emitter) -> None:
    emitter.emit_line('static void')
    emitter.emit_line(f'{dealloc_func_name}({cl.struct_name(emitter.names)} *self)')
    emitter.emit_line('{')
    emitter.emit_line('PyObject_GC_UnTrack(self);')
=======
        # __dict__ lives right after the struct and __weakref__ lives right after that
        emitter.emit_gc_clear(
            "*((PyObject **)((char *)self + sizeof({})))".format(struct_name), object_rprimitive
        )
        emitter.emit_gc_clear(
            "*((PyObject **)((char *)self + sizeof(PyObject *) + sizeof({})))".format(struct_name),
            object_rprimitive,
        )
    emitter.emit_line("return 0;")
    emitter.emit_line("}")


def generate_dealloc_for_class(
    cl: ClassIR, dealloc_func_name: str, clear_func_name: str, emitter: Emitter
) -> None:
    emitter.emit_line("static void")
    emitter.emit_line(f"{dealloc_func_name}({cl.struct_name(emitter.names)} *self)")
    emitter.emit_line("{")
    emitter.emit_line("PyObject_GC_UnTrack(self);")
>>>>>>> c7861ca3
    # The trashcan is needed to handle deep recursive deallocations
    emitter.emit_line(f"CPy_TRASHCAN_BEGIN(self, {dealloc_func_name})")
    emitter.emit_line(f"{clear_func_name}(self);")
    emitter.emit_line("Py_TYPE(self)->tp_free((PyObject *)self);")
    emitter.emit_line("CPy_TRASHCAN_END(self)")
    emitter.emit_line("}")


def generate_methods_table(cl: ClassIR, name: str, emitter: Emitter) -> None:
    emitter.emit_line(f"static PyMethodDef {name}[] = {{")
    for fn in cl.methods.values():
        if fn.decl.is_prop_setter or fn.decl.is_prop_getter:
            continue
        emitter.emit_line(f'{{"{fn.name}",')
        emitter.emit_line(f" (PyCFunction){PREFIX}{fn.cname(emitter.names)},")
        if use_fastcall(emitter.capi_version):
            flags = ["METH_FASTCALL"]
        else:
            flags = ["METH_VARARGS"]
        flags.append("METH_KEYWORDS")
        if fn.decl.kind == FUNC_STATICMETHOD:
            flags.append("METH_STATIC")
        elif fn.decl.kind == FUNC_CLASSMETHOD:
            flags.append("METH_CLASS")

        emitter.emit_line(" {}, NULL}},".format(" | ".join(flags)))

    # Provide a default __getstate__ and __setstate__
    if not cl.has_method("__setstate__") and not cl.has_method("__getstate__"):
        emitter.emit_lines(
            '{"__setstate__", (PyCFunction)CPyPickle_SetState, METH_O, NULL},',
            '{"__getstate__", (PyCFunction)CPyPickle_GetState, METH_NOARGS, NULL},',
        )

    emitter.emit_line("{NULL}  /* Sentinel */")
    emitter.emit_line("};")


def generate_side_table_for_class(
    cl: ClassIR, name: str, type: str, slots: Dict[str, str], emitter: Emitter
) -> Optional[str]:
    name = f"{cl.name_prefix(emitter.names)}_{name}"
    emitter.emit_line(f"static {type} {name} = {{")
    for field, value in slots.items():
        emitter.emit_line(f".{field} = {value},")
    emitter.emit_line("};")
    return name


def generate_getseter_declarations(cl: ClassIR, emitter: Emitter) -> None:
    if not cl.is_trait:
        for attr in cl.attributes:
            emitter.emit_line("static PyObject *")
            emitter.emit_line(
                "{}({} *self, void *closure);".format(
                    getter_name(cl, attr, emitter.names), cl.struct_name(emitter.names)
                )
            )
            emitter.emit_line("static int")
            emitter.emit_line(
                "{}({} *self, PyObject *value, void *closure);".format(
                    setter_name(cl, attr, emitter.names), cl.struct_name(emitter.names)
                )
            )

    for prop in cl.properties:
        # Generate getter declaration
        emitter.emit_line("static PyObject *")
        emitter.emit_line(
            "{}({} *self, void *closure);".format(
                getter_name(cl, prop, emitter.names), cl.struct_name(emitter.names)
            )
        )

        # Generate property setter declaration if a setter exists
        if cl.properties[prop][1]:
            emitter.emit_line("static int")
            emitter.emit_line(
                "{}({} *self, PyObject *value, void *closure);".format(
                    setter_name(cl, prop, emitter.names), cl.struct_name(emitter.names)
                )
            )


def generate_getseters_table(cl: ClassIR, name: str, emitter: Emitter) -> None:
    emitter.emit_line(f"static PyGetSetDef {name}[] = {{")
    if not cl.is_trait:
        for attr in cl.attributes:
            emitter.emit_line(f'{{"{attr}",')
            emitter.emit_line(
                " (getter){}, (setter){},".format(
                    getter_name(cl, attr, emitter.names), setter_name(cl, attr, emitter.names)
                )
            )
            emitter.emit_line(" NULL, NULL},")
    for prop in cl.properties:
        emitter.emit_line(f'{{"{prop}",')
        emitter.emit_line(f" (getter){getter_name(cl, prop, emitter.names)},")

        setter = cl.properties[prop][1]
        if setter:
            emitter.emit_line(f" (setter){setter_name(cl, prop, emitter.names)},")
            emitter.emit_line("NULL, NULL},")
        else:
            emitter.emit_line("NULL, NULL, NULL},")

    emitter.emit_line("{NULL}  /* Sentinel */")
    emitter.emit_line("};")


def generate_getseters(cl: ClassIR, emitter: Emitter) -> None:
    if not cl.is_trait:
        for i, (attr, rtype) in enumerate(cl.attributes.items()):
            generate_getter(cl, attr, rtype, emitter)
            emitter.emit_line("")
            generate_setter(cl, attr, rtype, emitter)
            if i < len(cl.attributes) - 1:
                emitter.emit_line("")
    for prop, (getter, setter) in cl.properties.items():
        rtype = getter.sig.ret_type
        emitter.emit_line("")
        generate_readonly_getter(cl, prop, rtype, getter, emitter)
        if setter:
            arg_type = setter.sig.args[1].type
            emitter.emit_line("")
            generate_property_setter(cl, prop, arg_type, setter, emitter)


def generate_getter(cl: ClassIR, attr: str, rtype: RType, emitter: Emitter) -> None:
    attr_field = emitter.attr(attr)
    emitter.emit_line("static PyObject *")
    emitter.emit_line(
        "{}({} *self, void *closure)".format(
            getter_name(cl, attr, emitter.names), cl.struct_name(emitter.names)
        )
    )
    emitter.emit_line("{")
    attr_expr = f"self->{attr_field}"

    # HACK: Don't consider refcounted values as always defined, since it's possible to
    #       access uninitialized values via 'gc.get_objects()'. Accessing non-refcounted
    #       values is benign.
    always_defined = cl.is_always_defined(attr) and not rtype.is_refcounted

    if not always_defined:
        emitter.emit_undefined_attr_check(rtype, attr_expr, "==", unlikely=True)
        emitter.emit_line("PyErr_SetString(PyExc_AttributeError,")
        emitter.emit_line('    "attribute {} of {} undefined");'.format(repr(attr), repr(cl.name)))
        emitter.emit_line("return NULL;")
        emitter.emit_line("}")
    emitter.emit_inc_ref(f"self->{attr_field}", rtype)
    emitter.emit_box(f"self->{attr_field}", "retval", rtype, declare_dest=True)
    emitter.emit_line("return retval;")
    emitter.emit_line("}")


def generate_setter(cl: ClassIR, attr: str, rtype: RType, emitter: Emitter) -> None:
    attr_field = emitter.attr(attr)
    emitter.emit_line("static int")
    emitter.emit_line(
        "{}({} *self, PyObject *value, void *closure)".format(
            setter_name(cl, attr, emitter.names), cl.struct_name(emitter.names)
        )
    )
    emitter.emit_line("{")

    deletable = cl.is_deletable(attr)
    if not deletable:
        emitter.emit_line("if (value == NULL) {")
        emitter.emit_line("PyErr_SetString(PyExc_AttributeError,")
        emitter.emit_line(
            '    "{} object attribute {} cannot be deleted");'.format(repr(cl.name), repr(attr))
        )
        emitter.emit_line("return -1;")
        emitter.emit_line("}")

    # HACK: Don't consider refcounted values as always defined, since it's possible to
    #       access uninitialized values via 'gc.get_objects()'. Accessing non-refcounted
    #       values is benign.
    always_defined = cl.is_always_defined(attr) and not rtype.is_refcounted

    if rtype.is_refcounted:
        attr_expr = f"self->{attr_field}"
        if not always_defined:
            emitter.emit_undefined_attr_check(rtype, attr_expr, "!=")
        emitter.emit_dec_ref("self->{}".format(attr_field), rtype)
        if not always_defined:
            emitter.emit_line("}")

    if deletable:
        emitter.emit_line("if (value != NULL) {")

    if rtype.is_unboxed:
        emitter.emit_unbox("value", "tmp", rtype, error=ReturnHandler("-1"), declare_dest=True)
    elif is_same_type(rtype, object_rprimitive):
        emitter.emit_line("PyObject *tmp = value;")
    else:
        emitter.emit_cast("value", "tmp", rtype, declare_dest=True)
        emitter.emit_lines("if (!tmp)", "    return -1;")
    emitter.emit_inc_ref("tmp", rtype)
    emitter.emit_line(f"self->{attr_field} = tmp;")
    if deletable:
        emitter.emit_line("} else")
        emitter.emit_line(
            "    self->{} = {};".format(attr_field, emitter.c_undefined_value(rtype))
        )
    emitter.emit_line("return 0;")
    emitter.emit_line("}")


def generate_readonly_getter(
    cl: ClassIR, attr: str, rtype: RType, func_ir: FuncIR, emitter: Emitter
) -> None:
    emitter.emit_line("static PyObject *")
    emitter.emit_line(
        "{}({} *self, void *closure)".format(
            getter_name(cl, attr, emitter.names), cl.struct_name(emitter.names)
        )
    )
    emitter.emit_line("{")
    if rtype.is_unboxed:
        emitter.emit_line(
            "{}retval = {}{}((PyObject *) self);".format(
                emitter.ctype_spaced(rtype), NATIVE_PREFIX, func_ir.cname(emitter.names)
            )
        )
        emitter.emit_box("retval", "retbox", rtype, declare_dest=True)
        emitter.emit_line("return retbox;")
    else:
        emitter.emit_line(
            "return {}{}((PyObject *) self);".format(NATIVE_PREFIX, func_ir.cname(emitter.names))
        )
    emitter.emit_line("}")


def generate_property_setter(
    cl: ClassIR, attr: str, arg_type: RType, func_ir: FuncIR, emitter: Emitter
) -> None:

    emitter.emit_line("static int")
    emitter.emit_line(
        "{}({} *self, PyObject *value, void *closure)".format(
            setter_name(cl, attr, emitter.names), cl.struct_name(emitter.names)
        )
    )
    emitter.emit_line("{")
    if arg_type.is_unboxed:
        emitter.emit_unbox("value", "tmp", arg_type, error=ReturnHandler("-1"), declare_dest=True)
        emitter.emit_line(
            "{}{}((PyObject *) self, tmp);".format(NATIVE_PREFIX, func_ir.cname(emitter.names))
        )
    else:
        emitter.emit_line(
            "{}{}((PyObject *) self, value);".format(NATIVE_PREFIX, func_ir.cname(emitter.names))
        )
    emitter.emit_line("return 0;")
    emitter.emit_line("}")<|MERGE_RESOLUTION|>--- conflicted
+++ resolved
@@ -257,58 +257,40 @@
 
     # XXX: there is no reason for the __weakref__ stuff to be mixed up with __dict__
     if cl.has_dict:
-<<<<<<< HEAD
         # TODO: Use PY_VERSION_HEX and include patchlevel.h
         if emitter.capi_version < (3, 11):
             # __dict__ lives right after the struct and __weakref__ lives right after that
             # TODO: They should get members in the struct instead of doing this nonsense.
-            weak_offset = f'{base_size} + sizeof(PyObject *)'
+            weak_offset = f"{base_size} + sizeof(PyObject *)"
             emitter.emit_lines(
-                f'PyMemberDef {members_name}[] = {{',
+                f"PyMemberDef {members_name}[] = {{",
                 f'{{"__dict__", T_OBJECT_EX, {base_size}, 0, NULL}},',
                 f'{{"__weakref__", T_OBJECT_EX, {weak_offset}, 0, NULL}},',
-                '{0}',
-                '};',
-            )
-
-            fields['tp_members'] = members_name
-            fields['tp_basicsize'] = f'{base_size} + 2*sizeof(PyObject *)'
-            fields['tp_dictoffset'] = base_size
-            fields['tp_weaklistoffset'] = weak_offset
+                "{0}",
+                "};",
+            )
+
+            fields["tp_members"] = members_name
+            fields["tp_basicsize"] = f"{base_size} + 2*sizeof(PyObject *)"
+            fields["tp_dictoffset"] = base_size
+            fields["tp_weaklistoffset"] = weak_offset
 
             # In CPython >=3.11, __dict__ slot is automatically set before the type. So
             # we need to let CPython manage it.
         else:
             # __weakref__ lives right after the struct
             # TODO: __weakref__ should get members in the struct instead of doing this nonsense.
-            weak_offset = f'{base_size}'
+            weak_offset = f"{base_size}"
             emitter.emit_lines(
-                f'PyMemberDef {members_name}[] = {{',
+                f"PyMemberDef {members_name}[] = {{",
                 f'{{"__weakref__", T_OBJECT_EX, {weak_offset}, 0, NULL}},',
-                '{0}',
-                '};',
-            )
-
-            fields['tp_members'] = members_name
-            fields['tp_basicsize'] = f'{base_size} + sizeof(PyObject *)'
-            fields['tp_weaklistoffset'] = weak_offset
-=======
-        # __dict__ lives right after the struct and __weakref__ lives right after that
-        # TODO: They should get members in the struct instead of doing this nonsense.
-        weak_offset = f"{base_size} + sizeof(PyObject *)"
-        emitter.emit_lines(
-            f"PyMemberDef {members_name}[] = {{",
-            f'{{"__dict__", T_OBJECT_EX, {base_size}, 0, NULL}},',
-            f'{{"__weakref__", T_OBJECT_EX, {weak_offset}, 0, NULL}},',
-            "{0}",
-            "};",
-        )
-
-        fields["tp_members"] = members_name
-        fields["tp_basicsize"] = f"{base_size} + 2*sizeof(PyObject *)"
-        fields["tp_dictoffset"] = base_size
-        fields["tp_weaklistoffset"] = weak_offset
->>>>>>> c7861ca3
+                "{0}",
+                "};",
+            )
+
+            fields["tp_members"] = members_name
+            fields["tp_basicsize"] = f"{base_size} + sizeof(PyObject *)"
+            fields["tp_weaklistoffset"] = weak_offset
     else:
         fields["tp_basicsize"] = base_size
 
@@ -363,16 +345,11 @@
         if not fields.get("tp_vectorcall"):
             # This is just a placeholder to please CPython. It will be
             # overriden during setup.
-<<<<<<< HEAD
-            fields['tp_call'] = 'PyVectorcall_Call'
+            fields["tp_call"] = "PyVectorcall_Call"
     # TODO: Use PY_VERSION_HEX and include patchlevel.h
     if cl.has_dict and emitter.capi_version >= (3, 11):
-        flags.append('Py_TPFLAGS_MANAGED_DICT')
-    fields['tp_flags'] = ' | '.join(flags)
-=======
-            fields["tp_call"] = "PyVectorcall_Call"
-    fields["tp_flags"] = " | ".join(flags)
->>>>>>> c7861ca3
+        flags.append("Py_TPFLAGS_MANAGED_DICT")
+    fields["tp_flags"] = "" | ".join(flags)
 
     emitter.emit_line(f"static PyTypeObject {emitter.type_struct_name(cl)}_template_ = {{")
     emitter.emit_line("PyVarObject_HEAD_INIT(NULL, 0)")
@@ -752,43 +729,24 @@
             emitter.emit_gc_visit(f"self->{emitter.attr(attr)}", rtype)
     if cl.has_dict:
         struct_name = cl.struct_name(emitter.names)
-<<<<<<< HEAD
         # TODO: Use PY_VERSION_HEX and include patchlevel.h
         if emitter.capi_version < (3, 11):
             # __dict__ lives right after the struct and __weakref__ lives right after that
-            emitter.emit_gc_visit('*((PyObject **)((char *)self + sizeof({})))'.format(
-                struct_name), object_rprimitive)
             emitter.emit_gc_visit(
-                '*((PyObject **)((char *)self + sizeof(PyObject *) + sizeof({})))'.format(
-                    struct_name),
-                object_rprimitive)
+                "*((PyObject **)((char *)self + sizeof({})))".format(struct_name), object_rprimitive
+            )
+            emitter.emit_gc_visit(
+                "*((PyObject **)((char *)self + sizeof(PyObject *) + sizeof({})))".format(struct_name),
+                object_rprimitive,
+            )
         else:
             # In >=3.11, __dict__ is managed by CPython and __weakref__ lives right after
             # the struct
-            emitter.emit_line('_PyObject_VisitManagedDict((PyObject *)self, visit, arg);')
+            emitter.emit_line("_PyObject_VisitManagedDict((PyObject *)self, visit, arg);")
             emitter.emit_gc_visit(
-                '*((PyObject **)((char *)self + sizeof({})))'.format(
+                "*((PyObject **)((char *)self + sizeof({})))".format(
                     struct_name),
                 object_rprimitive)
-    emitter.emit_line('return 0;')
-    emitter.emit_line('}')
-
-
-def generate_clear_for_class(cl: ClassIR,
-                             func_name: str,
-                             emitter: Emitter) -> None:
-    emitter.emit_line('static int')
-    emitter.emit_line(f'{func_name}({cl.struct_name(emitter.names)} *self)')
-    emitter.emit_line('{')
-=======
-        # __dict__ lives right after the struct and __weakref__ lives right after that
-        emitter.emit_gc_visit(
-            "*((PyObject **)((char *)self + sizeof({})))".format(struct_name), object_rprimitive
-        )
-        emitter.emit_gc_visit(
-            "*((PyObject **)((char *)self + sizeof(PyObject *) + sizeof({})))".format(struct_name),
-            object_rprimitive,
-        )
     emitter.emit_line("return 0;")
     emitter.emit_line("}")
 
@@ -797,51 +755,29 @@
     emitter.emit_line("static int")
     emitter.emit_line(f"{func_name}({cl.struct_name(emitter.names)} *self)")
     emitter.emit_line("{")
->>>>>>> c7861ca3
     for base in reversed(cl.base_mro):
         for attr, rtype in base.attributes.items():
             emitter.emit_gc_clear(f"self->{emitter.attr(attr)}", rtype)
     if cl.has_dict:
         struct_name = cl.struct_name(emitter.names)
-<<<<<<< HEAD
         # TODO: Use PY_VERSION_HEX and include patchlevel.h
         if emitter.capi_version < (3, 11):
             # __dict__ lives right after the struct and __weakref__ lives right after that
-            emitter.emit_gc_clear('*((PyObject **)((char *)self + sizeof({})))'.format(
-                struct_name), object_rprimitive)
             emitter.emit_gc_clear(
-                '*((PyObject **)((char *)self + sizeof(PyObject *) + sizeof({})))'.format(
-                    struct_name),
-                object_rprimitive)
+                "*((PyObject **)((char *)self + sizeof({})))".format(struct_name), object_rprimitive
+            )
+            emitter.emit_gc_clear(
+                "*((PyObject **)((char *)self + sizeof(PyObject *) + sizeof({})))".format(struct_name),
+                object_rprimitive,
+            )
         else:
             # In >=3.11, __dict__ is managed by CPython and __weakref__ lives right after
             # the struct
-            emitter.emit_line('_PyObject_ClearManagedDict((PyObject *)self);')
+            emitter.emit_line("_PyObject_ClearManagedDict((PyObject *)self);")
             emitter.emit_gc_clear(
-                '*((PyObject **)((char *)self + sizeof({})))'.format(
+                "*((PyObject **)((char *)self + sizeof({})))".format(
                     struct_name),
                 object_rprimitive)
-    emitter.emit_line('return 0;')
-    emitter.emit_line('}')
-
-
-def generate_dealloc_for_class(cl: ClassIR,
-                               dealloc_func_name: str,
-                               clear_func_name: str,
-                               emitter: Emitter) -> None:
-    emitter.emit_line('static void')
-    emitter.emit_line(f'{dealloc_func_name}({cl.struct_name(emitter.names)} *self)')
-    emitter.emit_line('{')
-    emitter.emit_line('PyObject_GC_UnTrack(self);')
-=======
-        # __dict__ lives right after the struct and __weakref__ lives right after that
-        emitter.emit_gc_clear(
-            "*((PyObject **)((char *)self + sizeof({})))".format(struct_name), object_rprimitive
-        )
-        emitter.emit_gc_clear(
-            "*((PyObject **)((char *)self + sizeof(PyObject *) + sizeof({})))".format(struct_name),
-            object_rprimitive,
-        )
     emitter.emit_line("return 0;")
     emitter.emit_line("}")
 
@@ -853,7 +789,6 @@
     emitter.emit_line(f"{dealloc_func_name}({cl.struct_name(emitter.names)} *self)")
     emitter.emit_line("{")
     emitter.emit_line("PyObject_GC_UnTrack(self);")
->>>>>>> c7861ca3
     # The trashcan is needed to handle deep recursive deallocations
     emitter.emit_line(f"CPy_TRASHCAN_BEGIN(self, {dealloc_func_name})")
     emitter.emit_line(f"{clear_func_name}(self);")
