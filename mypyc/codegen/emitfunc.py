"""Code generation for native function bodies."""

from typing import List, Union, Optional
from typing_extensions import Final

from mypyc.common import (
    REG_PREFIX, NATIVE_PREFIX, STATIC_PREFIX, TYPE_PREFIX, MODULE_PREFIX,
)
from mypyc.codegen.emit import Emitter
from mypyc.ir.ops import (
    Op, OpVisitor, Goto, Branch, Return, Assign, Integer, LoadErrorValue, GetAttr, SetAttr,
    LoadStatic, InitStatic, TupleGet, TupleSet, Call, IncRef, DecRef, Box, Cast, Unbox,
    BasicBlock, Value, MethodCall, Unreachable, NAMESPACE_STATIC, NAMESPACE_TYPE, NAMESPACE_MODULE,
    RaiseStandardError, CallC, LoadGlobal, Truncate, IntOp, LoadMem, GetElementPtr,
    LoadAddress, ComparisonOp, SetMem, Register, LoadLiteral, AssignMulti, KeepAlive, ERR_FALSE
)
from mypyc.ir.rtypes import (
    RType, RTuple, RArray, is_tagged, is_int32_rprimitive, is_int64_rprimitive, RStruct,
    is_pointer_rprimitive, is_int_rprimitive
)
from mypyc.ir.func_ir import FuncIR, FuncDecl, FUNC_STATICMETHOD, FUNC_CLASSMETHOD, all_values
from mypyc.ir.class_ir import ClassIR
from mypyc.ir.pprint import generate_names_for_ir
from mypyc.analysis.blockfreq import frequently_executed_blocks

# Whether to insert debug asserts for all error handling, to quickly
# catch errors propagating without exceptions set.
DEBUG_ERRORS = False


def native_function_type(fn: FuncIR, emitter: Emitter) -> str:
    args = ', '.join(emitter.ctype(arg.type) for arg in fn.args) or 'void'
    ret = emitter.ctype(fn.ret_type)
    return f'{ret} (*)({args})'


def native_function_header(fn: FuncDecl, emitter: Emitter) -> str:
    args = []
    for arg in fn.sig.args:
        args.append(f'{emitter.ctype_spaced(arg.type)}{REG_PREFIX}{arg.name}')

    return '{ret_type}{name}({args})'.format(
        ret_type=emitter.ctype_spaced(fn.sig.ret_type),
        name=emitter.native_function_name(fn),
        args=', '.join(args) or 'void')


def generate_native_function(fn: FuncIR,
                             emitter: Emitter,
                             source_path: str,
                             module_name: str) -> None:
    declarations = Emitter(emitter.context)
    names = generate_names_for_ir(fn.arg_regs, fn.blocks)
    body = Emitter(emitter.context, names)
    visitor = FunctionEmitterVisitor(body, declarations, source_path, module_name)

    declarations.emit_line(f'{native_function_header(fn.decl, emitter)} {{')
    body.indent()

    for r in all_values(fn.arg_regs, fn.blocks):
        if isinstance(r.type, RTuple):
            emitter.declare_tuple_struct(r.type)
        if isinstance(r.type, RArray):
            continue  # Special: declared on first assignment

        if r in fn.arg_regs:
            continue  # Skip the arguments

        ctype = emitter.ctype_spaced(r.type)
        init = ''
        declarations.emit_line('{ctype}{prefix}{name}{init};'.format(ctype=ctype,
                                                                     prefix=REG_PREFIX,
                                                                     name=names[r],
                                                                     init=init))

    # Before we emit the blocks, give them all labels
    blocks = fn.blocks
    for i, block in enumerate(blocks):
        block.label = i

    common = frequently_executed_blocks(fn.blocks[0])

    for i in range(len(blocks)):
        block = blocks[i]
        visitor.rare = block not in common
        next_block = None
        if i + 1 < len(blocks):
            next_block = blocks[i + 1]
        body.emit_label(block)
        visitor.next_block = next_block

        ops = block.ops
        visitor.ops = ops
        visitor.op_index = 0
        while visitor.op_index < len(ops):
            ops[visitor.op_index].accept(visitor)
            visitor.op_index += 1

    body.emit_line('}')

    emitter.emit_from_emitter(declarations)
    emitter.emit_from_emitter(body)


class FunctionEmitterVisitor(OpVisitor[None]):
    def __init__(self,
                 emitter: Emitter,
                 declarations: Emitter,
                 source_path: str,
                 module_name: str) -> None:
        self.emitter = emitter
        self.names = emitter.names
        self.declarations = declarations
        self.source_path = source_path
        self.module_name = module_name
        self.literals = emitter.context.literals
        self.rare = False
        # Next basic block to be processed after the current one (if any), set by caller
        self.next_block: Optional[BasicBlock] = None
        # Ops in the basic block currently being processed, set by caller
        self.ops: List[Op] = []
        # Current index within ops; visit methods can increment this to skip/merge ops
        self.op_index = 0

    def temp_name(self) -> str:
        return self.emitter.temp_name()

    def visit_goto(self, op: Goto) -> None:
        if op.label is not self.next_block:
            self.emit_line('goto %s;' % self.label(op.label))

    def visit_branch(self, op: Branch) -> None:
        true, false = op.true, op.false
        if op.op == Branch.IS_ERROR and isinstance(op.value, GetAttr) and not op.negated:
            op2 = op.value
            if op2.class_type.class_ir.is_always_defined(op2.attr):
                # Getting an always defined attribute never fails, so the branch can be omitted.
                if false is not self.next_block:
                    self.emit_line('goto {};'.format(self.label(false)))
                return
        negated = op.negated
        negated_rare = False
        if true is self.next_block and op.traceback_entry is None:
            # Switch true/false since it avoids an else block.
            true, false = false, true
            negated = not negated
            negated_rare = True

        neg = '!' if negated else ''
        cond = ''
        if op.op == Branch.BOOL:
            expr_result = self.reg(op.value)
            cond = f'{neg}{expr_result}'
        elif op.op == Branch.IS_ERROR:
            typ = op.value.type
            compare = '!=' if negated else '=='
            if isinstance(typ, RTuple):
                # TODO: What about empty tuple?
                cond = self.emitter.tuple_undefined_check_cond(typ,
                                                               self.reg(op.value),
                                                               self.c_error_value,
                                                               compare)
            else:
                cond = '{} {} {}'.format(self.reg(op.value),
                                         compare,
                                         self.c_error_value(typ))
        else:
            assert False, "Invalid branch"

        # For error checks, tell the compiler the branch is unlikely
        if op.traceback_entry is not None or op.rare:
            if not negated_rare:
                cond = f'unlikely({cond})'
            else:
                cond = f'likely({cond})'

        if false is self.next_block:
            if op.traceback_entry is None:
                self.emit_line(f'if ({cond}) goto {self.label(true)};')
            else:
                self.emit_line(f'if ({cond}) {{')
                self.emit_traceback(op)
                self.emit_lines(
                    'goto %s;' % self.label(true),
                    '}'
                )
        else:
            self.emit_line(f'if ({cond}) {{')
            self.emit_traceback(op)
            self.emit_lines(
                'goto %s;' % self.label(true),
                '} else',
                '    goto %s;' % self.label(false)
            )

    def visit_return(self, op: Return) -> None:
        value_str = self.reg(op.value)
        self.emit_line('return %s;' % value_str)

    def visit_tuple_set(self, op: TupleSet) -> None:
        dest = self.reg(op)
        tuple_type = op.tuple_type
        self.emitter.declare_tuple_struct(tuple_type)
        if len(op.items) == 0:  # empty tuple
            self.emit_line(f'{dest}.empty_struct_error_flag = 0;')
        else:
            for i, item in enumerate(op.items):
                self.emit_line(f'{dest}.f{i} = {self.reg(item)};')
        self.emit_inc_ref(dest, tuple_type)

    def visit_assign(self, op: Assign) -> None:
        dest = self.reg(op.dest)
        src = self.reg(op.src)
        # clang whines about self assignment (which we might generate
        # for some casts), so don't emit it.
        if dest != src:
            self.emit_line(f'{dest} = {src};')

    def visit_assign_multi(self, op: AssignMulti) -> None:
        typ = op.dest.type
        assert isinstance(typ, RArray)
        dest = self.reg(op.dest)
        # RArray values can only be assigned to once, so we can always
        # declare them on initialization.
        self.emit_line('%s%s[%d] = {%s};' % (
            self.emitter.ctype_spaced(typ.item_type),
            dest,
            len(op.src),
            ', '.join(self.reg(s) for s in op.src)))

    def visit_load_error_value(self, op: LoadErrorValue) -> None:
        if isinstance(op.type, RTuple):
            values = [self.c_undefined_value(item) for item in op.type.types]
            tmp = self.temp_name()
            self.emit_line('{} {} = {{ {} }};'.format(self.ctype(op.type), tmp, ', '.join(values)))
            self.emit_line(f'{self.reg(op)} = {tmp};')
        else:
            self.emit_line('{} = {};'.format(self.reg(op),
                                         self.c_error_value(op.type)))

    def visit_load_literal(self, op: LoadLiteral) -> None:
        index = self.literals.literal_index(op.value)
        s = repr(op.value)
        if not any(x in s for x in ('/*', '*/', '\0')):
            ann = ' /* %s */' % s
        else:
            ann = ''
        if not is_int_rprimitive(op.type):
            self.emit_line('%s = CPyStatics[%d];%s' % (self.reg(op), index, ann))
        else:
            self.emit_line('%s = (CPyTagged)CPyStatics[%d] | 1;%s' % (
                self.reg(op), index, ann))

    def get_attr_expr(self, obj: str, op: Union[GetAttr, SetAttr], decl_cl: ClassIR) -> str:
        """Generate attribute accessor for normal (non-property) access.

        This either has a form like obj->attr_name for attributes defined in non-trait
        classes, and *(obj + attr_offset) for attributes defined by traits. We also
        insert all necessary C casts here.
        """
        cast = f'({op.class_type.struct_name(self.emitter.names)} *)'
        if decl_cl.is_trait and op.class_type.class_ir.is_trait:
            # For pure trait access find the offset first, offsets
            # are ordered by attribute position in the cl.attributes dict.
            # TODO: pre-calculate the mapping to make this faster.
            trait_attr_index = list(decl_cl.attributes).index(op.attr)
            # TODO: reuse these names somehow?
            offset = self.emitter.temp_name()
            self.declarations.emit_line(f'size_t {offset};')
            self.emitter.emit_line('{} = {};'.format(
                offset,
                'CPy_FindAttrOffset({}, {}, {})'.format(
                    self.emitter.type_struct_name(decl_cl),
                    f'({cast}{obj})->vtable',
                    trait_attr_index,
                )
            ))
            attr_cast = f'({self.ctype(op.class_type.attr_type(op.attr))} *)'
            return f'*{attr_cast}((char *){obj} + {offset})'
        else:
            # Cast to something non-trait. Note: for this to work, all struct
            # members for non-trait classes must obey monotonic linear growth.
            if op.class_type.class_ir.is_trait:
                assert not decl_cl.is_trait
                cast = f'({decl_cl.struct_name(self.emitter.names)} *)'
            return '({}{})->{}'.format(
                cast, obj, self.emitter.attr(op.attr)
            )

    def visit_get_attr(self, op: GetAttr) -> None:
        dest = self.reg(op)
        obj = self.reg(op.obj)
        rtype = op.class_type
        cl = rtype.class_ir
        attr_rtype, decl_cl = cl.attr_details(op.attr)
        if cl.get_method(op.attr):
            # Properties are essentially methods, so use vtable access for them.
            version = '_TRAIT' if cl.is_trait else ''
            self.emit_line('%s = CPY_GET_ATTR%s(%s, %s, %d, %s, %s); /* %s */' % (
                dest,
                version,
                obj,
                self.emitter.type_struct_name(rtype.class_ir),
                rtype.getter_index(op.attr),
                rtype.struct_name(self.names),
                self.ctype(rtype.attr_type(op.attr)),
                op.attr))
        else:
            # Otherwise, use direct or offset struct access.
            attr_expr = self.get_attr_expr(obj, op, decl_cl)
<<<<<<< HEAD
            self.emitter.emit_line('{} = {};'.format(dest, attr_expr))
            always_defined = cl.is_always_defined(op.attr)
=======
            self.emitter.emit_line(f'{dest} = {attr_expr};')
            self.emitter.emit_undefined_attr_check(
                attr_rtype, dest, '==', unlikely=True
            )
            exc_class = 'PyExc_AttributeError'
>>>>>>> 7fbf4deb
            merged_branch = None
            if not always_defined:
                self.emitter.emit_undefined_attr_check(
                    attr_rtype, dest, '==', unlikely=True
                )
                branch = self.next_branch()
                if branch is not None:
                    if (branch.value is op
                            and branch.op == Branch.IS_ERROR
                            and branch.traceback_entry is not None
                            and not branch.negated):
                        # Generate code for the following branch here to avoid
                        # redundant branches in the generate code.
                        self.emit_attribute_error(branch, cl.name, op.attr)
                        self.emit_line('goto %s;' % self.label(branch.true))
                        merged_branch = branch
                        self.emitter.emit_line('}')
                if not merged_branch:
                    exc_class = 'PyExc_AttributeError'
                    self.emitter.emit_line(
                        'PyErr_SetString({}, "attribute {} of {} undefined");'.format(
                            exc_class, repr(op.attr), repr(cl.name)))

            if attr_rtype.is_refcounted:
                if not merged_branch and not always_defined:
                    self.emitter.emit_line('} else {')
                self.emitter.emit_inc_ref(dest, attr_rtype)
            if merged_branch:
                if merged_branch.false is not self.next_block:
                    self.emit_line('goto %s;' % self.label(merged_branch.false))
                self.op_index += 1
            elif not always_defined:
                self.emitter.emit_line('}')

    def next_branch(self) -> Optional[Branch]:
        if self.op_index + 1 < len(self.ops):
            next_op = self.ops[self.op_index + 1]
            if isinstance(next_op, Branch):
                return next_op
        return None

    def visit_set_attr(self, op: SetAttr) -> None:
        if op.error_kind == ERR_FALSE:
            dest = self.reg(op)
        obj = self.reg(op.obj)
        src = self.reg(op.src)
        rtype = op.class_type
        cl = rtype.class_ir
        attr_rtype, decl_cl = cl.attr_details(op.attr)
        if cl.get_method(op.attr):
            # Again, use vtable access for properties...
            assert not op.is_init and op.error_kind == ERR_FALSE, '%s %d %d %s' % (
                op.attr, op.is_init, op.error_kind, rtype)
            version = '_TRAIT' if cl.is_trait else ''
            self.emit_line('%s = CPY_SET_ATTR%s(%s, %s, %d, %s, %s, %s); /* %s */' % (
                dest,
                version,
                obj,
                self.emitter.type_struct_name(rtype.class_ir),
                rtype.setter_index(op.attr),
                src,
                rtype.struct_name(self.names),
                self.ctype(rtype.attr_type(op.attr)),
                op.attr))
        else:
            # ...and struct access for normal attributes.
            attr_expr = self.get_attr_expr(obj, op, decl_cl)
<<<<<<< HEAD
            if not op.is_init:
                always_defined = cl.is_always_defined(op.attr)
                if not always_defined:
                    self.emitter.emit_undefined_attr_check(attr_rtype, attr_expr, '!=')
                if attr_rtype.is_refcounted:
                    self.emitter.emit_dec_ref(attr_expr, attr_rtype)
                if not always_defined:
                    self.emitter.emit_line('}')
            # This steals the reference to src, so we don't need to increment the arg
            self.emitter.emit_line('{} = {};'.format(attr_expr, src))
            if op.error_kind == ERR_FALSE:
                self.emitter.emit_line('{} = 1;'.format(dest))
=======
            if attr_rtype.is_refcounted:
                self.emitter.emit_undefined_attr_check(attr_rtype, attr_expr, '!=')
                self.emitter.emit_dec_ref(attr_expr, attr_rtype)
                self.emitter.emit_line('}')
            # This steal the reference to src, so we don't need to increment the arg
            self.emitter.emit_lines(
                f'{attr_expr} = {src};',
                f'{dest} = 1;',
            )
>>>>>>> 7fbf4deb

    PREFIX_MAP: Final = {
        NAMESPACE_STATIC: STATIC_PREFIX,
        NAMESPACE_TYPE: TYPE_PREFIX,
        NAMESPACE_MODULE: MODULE_PREFIX,
    }

    def visit_load_static(self, op: LoadStatic) -> None:
        dest = self.reg(op)
        prefix = self.PREFIX_MAP[op.namespace]
        name = self.emitter.static_name(op.identifier, op.module_name, prefix)
        if op.namespace == NAMESPACE_TYPE:
            name = '(PyObject *)%s' % name
        ann = ''
        if op.ann:
            s = repr(op.ann)
            if not any(x in s for x in ('/*', '*/', '\0')):
                ann = ' /* %s */' % s
        self.emit_line(f'{dest} = {name};{ann}')

    def visit_init_static(self, op: InitStatic) -> None:
        value = self.reg(op.value)
        prefix = self.PREFIX_MAP[op.namespace]
        name = self.emitter.static_name(op.identifier, op.module_name, prefix)
        if op.namespace == NAMESPACE_TYPE:
            value = '(PyTypeObject *)%s' % value
        self.emit_line(f'{name} = {value};')
        self.emit_inc_ref(name, op.value.type)

    def visit_tuple_get(self, op: TupleGet) -> None:
        dest = self.reg(op)
        src = self.reg(op.src)
        self.emit_line(f'{dest} = {src}.f{op.index};')
        self.emit_inc_ref(dest, op.type)

    def get_dest_assign(self, dest: Value) -> str:
        if not dest.is_void:
            return self.reg(dest) + ' = '
        else:
            return ''

    def visit_call(self, op: Call) -> None:
        """Call native function."""
        dest = self.get_dest_assign(op)
        args = ', '.join(self.reg(arg) for arg in op.args)
        lib = self.emitter.get_group_prefix(op.fn)
        cname = op.fn.cname(self.names)
        self.emit_line(f'{dest}{lib}{NATIVE_PREFIX}{cname}({args});')

    def visit_method_call(self, op: MethodCall) -> None:
        """Call native method."""
        dest = self.get_dest_assign(op)
        obj = self.reg(op.obj)

        rtype = op.receiver_type
        class_ir = rtype.class_ir
        name = op.method
        method = rtype.class_ir.get_method(name)
        assert method is not None

        # Can we call the method directly, bypassing vtable?
        is_direct = class_ir.is_method_final(name)

        # The first argument gets omitted for static methods and
        # turned into the class for class methods
        obj_args = (
            [] if method.decl.kind == FUNC_STATICMETHOD else
            [f'(PyObject *)Py_TYPE({obj})'] if method.decl.kind == FUNC_CLASSMETHOD else
            [obj])
        args = ', '.join(obj_args + [self.reg(arg) for arg in op.args])
        mtype = native_function_type(method, self.emitter)
        version = '_TRAIT' if rtype.class_ir.is_trait else ''
        if is_direct:
            # Directly call method, without going through the vtable.
            lib = self.emitter.get_group_prefix(method.decl)
            self.emit_line('{}{}{}{}({});'.format(
                dest, lib, NATIVE_PREFIX, method.cname(self.names), args))
        else:
            # Call using vtable.
            method_idx = rtype.method_index(name)
            self.emit_line('{}CPY_GET_METHOD{}({}, {}, {}, {}, {})({}); /* {} */'.format(
                dest, version, obj, self.emitter.type_struct_name(rtype.class_ir),
                method_idx, rtype.struct_name(self.names), mtype, args, op.method))

    def visit_inc_ref(self, op: IncRef) -> None:
        src = self.reg(op.src)
        self.emit_inc_ref(src, op.src.type)

    def visit_dec_ref(self, op: DecRef) -> None:
        src = self.reg(op.src)
        self.emit_dec_ref(src, op.src.type, is_xdec=op.is_xdec)

    def visit_box(self, op: Box) -> None:
        self.emitter.emit_box(self.reg(op.src), self.reg(op), op.src.type, can_borrow=True)

    def visit_cast(self, op: Cast) -> None:
        self.emitter.emit_cast(self.reg(op.src), self.reg(op), op.type,
                               src_type=op.src.type)

    def visit_unbox(self, op: Unbox) -> None:
        self.emitter.emit_unbox(self.reg(op.src), self.reg(op), op.type)

    def visit_unreachable(self, op: Unreachable) -> None:
        self.emitter.emit_line('CPy_Unreachable();')

    def visit_raise_standard_error(self, op: RaiseStandardError) -> None:
        # TODO: Better escaping of backspaces and such
        if op.value is not None:
            if isinstance(op.value, str):
                message = op.value.replace('"', '\\"')
                self.emitter.emit_line(
                    f'PyErr_SetString(PyExc_{op.class_name}, "{message}");')
            elif isinstance(op.value, Value):
                self.emitter.emit_line(
                    'PyErr_SetObject(PyExc_{}, {});'.format(op.class_name,
                                                            self.emitter.reg(op.value)))
            else:
                assert False, 'op value type must be either str or Value'
        else:
            self.emitter.emit_line(f'PyErr_SetNone(PyExc_{op.class_name});')
        self.emitter.emit_line(f'{self.reg(op)} = 0;')

    def visit_call_c(self, op: CallC) -> None:
        if op.is_void:
            dest = ''
        else:
            dest = self.get_dest_assign(op)
        args = ', '.join(self.reg(arg) for arg in op.args)
        self.emitter.emit_line(f"{dest}{op.function_name}({args});")

    def visit_truncate(self, op: Truncate) -> None:
        dest = self.reg(op)
        value = self.reg(op.src)
        # for C backend the generated code are straight assignments
        self.emit_line(f"{dest} = {value};")

    def visit_load_global(self, op: LoadGlobal) -> None:
        dest = self.reg(op)
        ann = ''
        if op.ann:
            s = repr(op.ann)
            if not any(x in s for x in ('/*', '*/', '\0')):
                ann = ' /* %s */' % s
        self.emit_line(f'{dest} = {op.identifier};{ann}')

    def visit_int_op(self, op: IntOp) -> None:
        dest = self.reg(op)
        lhs = self.reg(op.lhs)
        rhs = self.reg(op.rhs)
        self.emit_line(f'{dest} = {lhs} {op.op_str[op.op]} {rhs};')

    def visit_comparison_op(self, op: ComparisonOp) -> None:
        dest = self.reg(op)
        lhs = self.reg(op.lhs)
        rhs = self.reg(op.rhs)
        lhs_cast = ""
        rhs_cast = ""
        if op.op in (ComparisonOp.SLT, ComparisonOp.SGT, ComparisonOp.SLE, ComparisonOp.SGE):
            # Always signed comparison op
            lhs_cast = self.emit_signed_int_cast(op.lhs.type)
            rhs_cast = self.emit_signed_int_cast(op.rhs.type)
        elif op.op in (ComparisonOp.ULT, ComparisonOp.UGT, ComparisonOp.ULE, ComparisonOp.UGE):
            # Always unsigned comparison op
            lhs_cast = self.emit_unsigned_int_cast(op.lhs.type)
            rhs_cast = self.emit_unsigned_int_cast(op.rhs.type)
        elif isinstance(op.lhs, Integer) and op.lhs.value < 0:
            # Force signed ==/!= with negative operand
            rhs_cast = self.emit_signed_int_cast(op.rhs.type)
        elif isinstance(op.rhs, Integer) and op.rhs.value < 0:
            # Force signed ==/!= with negative operand
            lhs_cast = self.emit_signed_int_cast(op.lhs.type)
        self.emit_line('{} = {}{} {} {}{};'.format(dest, lhs_cast, lhs,
                                               op.op_str[op.op], rhs_cast, rhs))

    def visit_load_mem(self, op: LoadMem) -> None:
        dest = self.reg(op)
        src = self.reg(op.src)
        # TODO: we shouldn't dereference to type that are pointer type so far
        type = self.ctype(op.type)
        self.emit_line(f'{dest} = *({type} *){src};')

    def visit_set_mem(self, op: SetMem) -> None:
        dest = self.reg(op.dest)
        src = self.reg(op.src)
        dest_type = self.ctype(op.dest_type)
        # clang whines about self assignment (which we might generate
        # for some casts), so don't emit it.
        if dest != src:
            self.emit_line(f'*({dest_type} *){dest} = {src};')

    def visit_get_element_ptr(self, op: GetElementPtr) -> None:
        dest = self.reg(op)
        src = self.reg(op.src)
        # TODO: support tuple type
        assert isinstance(op.src_type, RStruct)
        assert op.field in op.src_type.names, "Invalid field name."
        self.emit_line('{} = ({})&(({} *){})->{};'.format(dest, op.type._ctype, op.src_type.name,
                                                      src, op.field))

    def visit_load_address(self, op: LoadAddress) -> None:
        typ = op.type
        dest = self.reg(op)
        src = self.reg(op.src) if isinstance(op.src, Register) else op.src
        self.emit_line(f'{dest} = ({typ._ctype})&{src};')

    def visit_keep_alive(self, op: KeepAlive) -> None:
        # This is a no-op.
        pass

    # Helpers

    def label(self, label: BasicBlock) -> str:
        return self.emitter.label(label)

    def reg(self, reg: Value) -> str:
        if isinstance(reg, Integer):
            val = reg.value
            if val == 0 and is_pointer_rprimitive(reg.type):
                return "NULL"
            s = str(val)
            if val >= (1 << 31):
                # Avoid overflowing signed 32-bit int
                s += 'ULL'
            elif val == -(1 << 63):
                # Avoid overflowing C integer literal
                s = '(-9223372036854775807LL - 1)'
            elif val <= -(1 << 31):
                s += 'LL'
            return s
        else:
            return self.emitter.reg(reg)

    def ctype(self, rtype: RType) -> str:
        return self.emitter.ctype(rtype)

    def c_error_value(self, rtype: RType) -> str:
        return self.emitter.c_error_value(rtype)

    def c_undefined_value(self, rtype: RType) -> str:
        return self.emitter.c_undefined_value(rtype)

    def emit_line(self, line: str) -> None:
        self.emitter.emit_line(line)

    def emit_lines(self, *lines: str) -> None:
        self.emitter.emit_lines(*lines)

    def emit_inc_ref(self, dest: str, rtype: RType) -> None:
        self.emitter.emit_inc_ref(dest, rtype, rare=self.rare)

    def emit_dec_ref(self, dest: str, rtype: RType, is_xdec: bool) -> None:
        self.emitter.emit_dec_ref(dest, rtype, is_xdec=is_xdec, rare=self.rare)

    def emit_declaration(self, line: str) -> None:
        self.declarations.emit_line(line)

    def emit_traceback(self, op: Branch) -> None:
        if op.traceback_entry is not None:
            globals_static = self.emitter.static_name('globals', self.module_name)
            self.emit_line('CPy_AddTraceback("%s", "%s", %d, %s);' % (
                self.source_path.replace("\\", "\\\\"),
                op.traceback_entry[0],
                op.traceback_entry[1],
                globals_static))
            if DEBUG_ERRORS:
                self.emit_line('assert(PyErr_Occurred() != NULL && "failure w/o err!");')

    def emit_attribute_error(self, op: Branch, class_name: str, attr: str) -> None:
        assert op.traceback_entry is not None
        globals_static = self.emitter.static_name('globals', self.module_name)
        self.emit_line('CPy_AttributeError("%s", "%s", "%s", "%s", %d, %s);' % (
            self.source_path.replace("\\", "\\\\"),
            op.traceback_entry[0],
            class_name,
            attr,
            op.traceback_entry[1],
            globals_static))
        if DEBUG_ERRORS:
            self.emit_line('assert(PyErr_Occurred() != NULL && "failure w/o err!");')

    def emit_signed_int_cast(self, type: RType) -> str:
        if is_tagged(type):
            return '(Py_ssize_t)'
        else:
            return ''

    def emit_unsigned_int_cast(self, type: RType) -> str:
        if is_int32_rprimitive(type):
            return '(uint32_t)'
        elif is_int64_rprimitive(type):
            return '(uint64_t)'
        else:
            return ''<|MERGE_RESOLUTION|>--- conflicted
+++ resolved
@@ -308,16 +308,8 @@
         else:
             # Otherwise, use direct or offset struct access.
             attr_expr = self.get_attr_expr(obj, op, decl_cl)
-<<<<<<< HEAD
-            self.emitter.emit_line('{} = {};'.format(dest, attr_expr))
+            self.emitter.emit_line(f'{dest} = {attr_expr};')
             always_defined = cl.is_always_defined(op.attr)
-=======
-            self.emitter.emit_line(f'{dest} = {attr_expr};')
-            self.emitter.emit_undefined_attr_check(
-                attr_rtype, dest, '==', unlikely=True
-            )
-            exc_class = 'PyExc_AttributeError'
->>>>>>> 7fbf4deb
             merged_branch = None
             if not always_defined:
                 self.emitter.emit_undefined_attr_check(
@@ -385,7 +377,6 @@
         else:
             # ...and struct access for normal attributes.
             attr_expr = self.get_attr_expr(obj, op, decl_cl)
-<<<<<<< HEAD
             if not op.is_init:
                 always_defined = cl.is_always_defined(op.attr)
                 if not always_defined:
@@ -395,20 +386,9 @@
                 if not always_defined:
                     self.emitter.emit_line('}')
             # This steals the reference to src, so we don't need to increment the arg
-            self.emitter.emit_line('{} = {};'.format(attr_expr, src))
+            self.emitter.emit_line(f'{attr_expr} = {src};')
             if op.error_kind == ERR_FALSE:
-                self.emitter.emit_line('{} = 1;'.format(dest))
-=======
-            if attr_rtype.is_refcounted:
-                self.emitter.emit_undefined_attr_check(attr_rtype, attr_expr, '!=')
-                self.emitter.emit_dec_ref(attr_expr, attr_rtype)
-                self.emitter.emit_line('}')
-            # This steal the reference to src, so we don't need to increment the arg
-            self.emitter.emit_lines(
-                f'{attr_expr} = {src};',
-                f'{dest} = 1;',
-            )
->>>>>>> 7fbf4deb
+                self.emitter.emit_line(f'{dest} = 1;')
 
     PREFIX_MAP: Final = {
         NAMESPACE_STATIC: STATIC_PREFIX,
