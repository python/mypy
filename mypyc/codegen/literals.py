--- conflicted
+++ resolved
@@ -4,24 +4,9 @@
 
 # Supported Python literal types. All tuple / frozenset / dict items must have supported
 # literal types as well, but we can't represent the type precisely.
-<<<<<<< HEAD
-LiteralValue = Union[
-    str,
-    bytes,
-    int,
-    bool,
-    float,
-    complex,
-    tuple[object, ...],
-    frozenset[object],
-    dict[object, object],
-    None,
-]
-=======
 LiteralValue = (
-    str | bytes | int | bool | float | complex | tuple[object, ...] | frozenset[object] | None
+    str | bytes | int | bool | float | complex | tuple[object, ...] | frozenset[object] | dict[object, object] | None
 )
->>>>>>> f1bb818d
 
 
 def _is_literal_value(obj: object) -> TypeGuard[LiteralValue]:
