--- conflicted
+++ resolved
@@ -1674,30 +1674,17 @@
     r0 :: tuple[int, int, int]
     r1 :: dict
     r2 :: str
-<<<<<<< HEAD
     r3, r4 :: object
     r5 :: tuple
     r6 :: object
-=======
-    r3 :: object
-    r4 :: dict
-    r5, r6 :: object
->>>>>>> 91487cbb
     r7 :: tuple[int, int, int]
 L0:
     r0 = (2, 4, 6)
     r1 = __main__.globals :: static
     r2 = 'f'
     r3 = CPyDict_GetItem(r1, r2)
-<<<<<<< HEAD
     r4 = box(tuple[int, int, int], r0)
-    r5 = PySequence_Tuple(r4)
-    r6 = PyObject_CallObject(r3, r5)
-=======
-    r4 = PyDict_New()
-    r5 = box(tuple[int, int, int], r0)
-    r6 = PyObject_Call(r3, r5, r4)
->>>>>>> 91487cbb
+    r5 = PyObject_CallObject(r3, r4)
     r7 = unbox(tuple[int, int, int], r6)
     return r7
 def h():
@@ -3576,24 +3563,12 @@
     __mypyc_self__ :: __main__.wrapper_deco_obj
     args :: tuple
     r0 :: __main__.deco_env
-<<<<<<< HEAD
     r1, r2 :: object
 L0:
     r0 = __mypyc_self__.__mypyc_env__
     r1 = r0.fn
     r2 = PyObject_CallObject(r1, args)
     return r2
-=======
-    r1 :: object
-    r2 :: dict
-    r3 :: object
-L0:
-    r0 = __mypyc_self__.__mypyc_env__
-    r1 = r0.fn
-    r2 = PyDict_New()
-    r3 = PyObject_Call(r1, args, r2)
-    return r3
->>>>>>> 91487cbb
 def deco(fn):
     fn :: object
     r0 :: __main__.deco_env
@@ -3610,15 +3585,9 @@
     return wrapper
 
 [case testStarArgFastPathList]
-<<<<<<< HEAD
-from typing import Any, Callable, List
-def deco(fn: Callable[..., Any]) -> Callable[[List[Any]], Any]:
-    def wrapper(args: List[Any]) -> Any:
-=======
 from typing import Any, Callable
 def deco(fn: Callable[..., Any]) -> Callable[[list[Any]], Any]:
     def wrapper(args: list[Any]) -> Any:
->>>>>>> 91487cbb
         return fn(*args)
     return wrapper
 
@@ -3642,24 +3611,13 @@
     r0 :: __main__.deco_env
     r1 :: object
     r2 :: tuple
-<<<<<<< HEAD
     r3 :: object
-=======
-    r3 :: dict
-    r4 :: object
->>>>>>> 91487cbb
 L0:
     r0 = __mypyc_self__.__mypyc_env__
     r1 = r0.fn
     r2 = PyList_AsTuple(args)
-<<<<<<< HEAD
     r3 = PyObject_CallObject(r1, r2)
     return r3
-=======
-    r3 = PyDict_New()
-    r4 = PyObject_Call(r1, r2, r3)
-    return r4
->>>>>>> 91487cbb
 def deco(fn):
     fn :: object
     r0 :: __main__.deco_env
@@ -3676,15 +3634,9 @@
     return wrapper
 
 [case testStarArgFastPathListWithKwargs]
-<<<<<<< HEAD
-from typing import Any, Callable, Dict, List
-def deco(fn: Callable[..., Any]) -> Callable[..., Any]:
-    def wrapper(lst: List[Any], kwargs: Dict[str, Any]) -> Any:
-=======
 from typing import Any, Callable
 def deco(fn: Callable[..., Any]) -> Callable[..., Any]:
     def wrapper(lst: list[Any], kwargs: dict[str, Any]) -> Any:
->>>>>>> 91487cbb
         return fn(*lst, **kwargs)
     return wrapper
 
@@ -3764,24 +3716,13 @@
     r0 :: __main__.deco_env
     r1 :: object
     r2 :: tuple
-<<<<<<< HEAD
     r3 :: object
-=======
-    r3 :: dict
-    r4 :: object
->>>>>>> 91487cbb
 L0:
     r0 = __mypyc_self__.__mypyc_env__
     r1 = r0.fn
     r2 = PySequence_Tuple(args)
-<<<<<<< HEAD
     r3 = PyObject_CallObject(r1, r2)
     return r3
-=======
-    r3 = PyDict_New()
-    r4 = PyObject_Call(r1, r2, r3)
-    return r4
->>>>>>> 91487cbb
 def deco(fn):
     fn :: object
     r0 :: __main__.deco_env
