[case testTrivialFunction]
def f() -> int:
    return 1
[out]
def f():
L0:
    return 2
[case testFunctionArgument]
def f(x: int) -> int:
    return x
[out]
def f(x):
    x :: int
L0:
    return x


[case testExplicitNoneReturn]
def f() -> None:
    return
[out]
def f():
L0:
    return 1

[case testExplicitNoneReturn2]
def f() -> None:
    return None
[out]
def f():
L0:
    return 1

[case testAssignment]
def f() -> int:
    x = 1
    y = x
    return y
[out]
def f():
    x, y :: int
L0:
    x = 2
    y = x
    return y

[case testAssignmentTwice]
def f(x: int) -> None:
    y = 1
    y = x
    return
[out]
def f(x):
    x, y :: int
L0:
    y = 2
    y = x
    return 1

[case testIntArithmetic]
def f(x: int, y: int) -> int:
    return x * (y + 1)
[out]
def f(x, y):
    x, y, r0, r1 :: int
L0:
    r0 = CPyTagged_Add(y, 2)
    r1 = CPyTagged_Multiply(x, r0)
    return r1

[case testIf]
def f(x: int, y: int) -> int:
    if x < y:
        x = 1
    return x
[out]
def f(x, y):
    x, y :: int
    r0 :: bit
L0:
    r0 = int_lt x, y
    if r0 goto L1 else goto L2 :: bool
L1:
    x = 2
L2:
    return x

[case testIfElse]
def f(x: int, y: int) -> int:
    if x < y:
        x = 1
    else:
        x = 2
    return x
[out]
def f(x, y):
    x, y :: int
    r0 :: bit
L0:
    r0 = int_lt x, y
    if r0 goto L1 else goto L2 :: bool
L1:
    x = 2
    goto L3
L2:
    x = 4
L3:
    return x

[case testAnd1]
def f(x: int, y: int) -> int:
    if x < y and x > y:
        x = 1
    else:
        x = 2
    return x
[out]
def f(x, y):
    x, y :: int
    r0, r1 :: bit
L0:
    r0 = int_lt x, y
    if r0 goto L1 else goto L3 :: bool
L1:
    r1 = int_gt x, y
    if r1 goto L2 else goto L3 :: bool
L2:
    x = 2
    goto L4
L3:
    x = 4
L4:
    return x

[case testAnd2]
def f(x: object, y: object) -> str:
    return str(x) or str(y)
[out]
def f(x, y):
    x, y :: object
    r0 :: str
    r1 :: bit
    r2, r3 :: str
L0:
    r0 = PyObject_Str(x)
    r1 = CPyStr_IsTrue(r0)
    if r1 goto L1 else goto L2 :: bool
L1:
    r2 = r0
    goto L3
L2:
    r3 = PyObject_Str(y)
    r2 = r3
L3:
    return r2

[case testOr]
def f(x: int, y: int) -> int:
    if x < y or x > y:
        x = 1
    else:
        x = 2
    return x
[out]
def f(x, y):
    x, y :: int
    r0, r1 :: bit
L0:
    r0 = int_lt x, y
    if r0 goto L2 else goto L1 :: bool
L1:
    r1 = int_gt x, y
    if r1 goto L2 else goto L3 :: bool
L2:
    x = 2
    goto L4
L3:
    x = 4
L4:
    return x

[case testOr2]
def f(x: object, y: object) -> str:
    return str(x) and str(y)
[out]
def f(x, y):
    x, y :: object
    r0 :: str
    r1 :: bit
    r2, r3 :: str
L0:
    r0 = PyObject_Str(x)
    r1 = CPyStr_IsTrue(r0)
    if r1 goto L2 else goto L1 :: bool
L1:
    r2 = r0
    goto L3
L2:
    r3 = PyObject_Str(y)
    r2 = r3
L3:
    return r2

[case testSimpleNot]
def f(x: int, y: int) -> int:
    if not (x < y):
        x = 1
    return x
[out]
def f(x, y):
    x, y :: int
    r0 :: bit
L0:
    r0 = int_lt x, y
    if r0 goto L2 else goto L1 :: bool
L1:
    x = 2
L2:
    return x

[case testNotAnd]
def f(x: int, y: int) -> int:
    if not (x < y and x > y):
        x = 1
    return x
[out]
def f(x, y):
    x, y :: int
    r0, r1 :: bit
L0:
    r0 = int_lt x, y
    if r0 goto L1 else goto L2 :: bool
L1:
    r1 = int_gt x, y
    if r1 goto L3 else goto L2 :: bool
L2:
    x = 2
L3:
    return x

[case testWhile]
def f(x: int, y: int) -> int:
    while x > y:
        x = x - y
    return x
[out]
def f(x, y):
    x, y :: int
    r0 :: bit
    r1 :: int
L0:
L1:
    r0 = int_gt x, y
    if r0 goto L2 else goto L3 :: bool
L2:
    r1 = CPyTagged_Subtract(x, y)
    x = r1
    goto L1
L3:
    return x

[case testWhile2]
def f(x: int, y: int) -> int:
    x = 1
    while x > y:
        x = x - y
    return x
[out]
def f(x, y):
    x, y :: int
    r0 :: bit
    r1 :: int
L0:
    x = 2
L1:
    r0 = int_gt x, y
    if r0 goto L2 else goto L3 :: bool
L2:
    r1 = CPyTagged_Subtract(x, y)
    x = r1
    goto L1
L3:
    return x

[case testImplicitNoneReturn]
def f() -> None:
    pass
[out]
def f():
L0:
    return 1

[case testImplicitNoneReturn2]
def f() -> None:
    x = 1
[out]
def f():
    x :: int
L0:
    x = 2
    return 1

[case testImplicitNoneReturnAndIf]
def f(x: int, y: int) -> None:
    if x < y:
        x = 1
    else:
        y = 2
[out]
def f(x, y):
    x, y :: int
    r0 :: bit
L0:
    r0 = int_lt x, y
    if r0 goto L1 else goto L2 :: bool
L1:
    x = 2
    goto L3
L2:
    y = 4
L3:
    return 1

[case testRecursion]
def f(n: int) -> int:
    if n <= 1:
        return 1
    else:
        return f(n - 1) + f(n - 2)
[out]
def f(n):
    n :: int
    r0 :: bit
    r1, r2, r3, r4, r5 :: int
L0:
    r0 = int_le n, 2
    if r0 goto L1 else goto L2 :: bool
L1:
    return 2
L2:
    r1 = CPyTagged_Subtract(n, 2)
    r2 = f(r1)
    r3 = CPyTagged_Subtract(n, 4)
    r4 = f(r3)
    r5 = CPyTagged_Add(r2, r4)
    return r5
L3:
    unreachable

[case testReportTypeCheckError]
def f() -> None:
    return 1 # E: No return value expected

[case testReportSemanticaAnalysisError1]
def f(x: List[int]) -> None: pass # E: Name "List" is not defined \
                                  # N: Did you forget to import it from "typing"? (Suggestion: "from typing import List")

[case testReportSemanticaAnalysisError2]
def f() -> None:
    x # E: Name "x" is not defined

[case testElif]
def f(n: int) -> int:
    if n < 0:
        x = 1
    elif n == 0:
        x = 1
    else:
        x = 2
    return x
[out]
def f(n):
    n :: int
    r0 :: bit
    x :: int
    r1 :: bit
L0:
    r0 = int_lt n, 0
    if r0 goto L1 else goto L2 :: bool
L1:
    x = 2
    goto L6
L2:
    r1 = int_eq n, 0
    if r1 goto L3 else goto L4 :: bool
L3:
    x = 2
    goto L5
L4:
    x = 4
L5:
L6:
    return x

[case testUnaryMinus]
def f(n: int) -> int:
    return -n
[out]
def f(n):
    n, r0 :: int
L0:
    r0 = CPyTagged_Negate(n)
    return r0

[case testConditionalExpr]
def f(n: int) -> int:
    return 0 if n == 0 else 1
[out]
def f(n):
    n :: int
    r0 :: bit
    r1 :: int
L0:
    r0 = int_eq n, 0
    if r0 goto L1 else goto L2 :: bool
L1:
    r1 = 0
    goto L3
L2:
    r1 = 2
L3:
    return r1

[case testOperatorAssignment]
def f() -> int:
    x = 0
    x += 1
    return x
[out]
def f():
    x, r0 :: int
L0:
    x = 0
    r0 = CPyTagged_Add(x, 2)
    x = r0
    return x

[case testTrue]
def f() -> bool:
    return True
[out]
def f():
L0:
    return 1

[case testFalse]
def f() -> bool:
    return False
[out]
def f():
L0:
    return 0
[case testBoolCond]
def f(x: bool) -> bool:
    if x:
        return False
    else:
        return True
[out]
def f(x):
    x :: bool
L0:
    if x goto L1 else goto L2 :: bool
L1:
    return 0
L2:
    return 1
L3:
    unreachable

[case testPycall]
import testmodule

def f(x: int) -> int:
    return testmodule.factorial(x)
[file testmodule.py]
def factorial(x: int) -> int:
    if x == 0:
        return 1
    else:
        return x * factorial(x-1)
[out]
def f(x):
    x :: int
    r0 :: object
    r1 :: str
    r2, r3 :: object
    r4 :: object[1]
    r5 :: object_ptr
    r6 :: object
    r7 :: int
L0:
    r0 = testmodule :: module
    r1 = 'factorial'
    r2 = CPyObject_GetAttr(r0, r1)
    r3 = box(int, x)
    r4 = [r3]
    r5 = load_address r4
    r6 = PyObject_Vectorcall(r2, r5, 1, 0)
    keep_alive r3
    r7 = unbox(int, r6)
    return r7

[case testImport_toplevel]
import sys
import enum as enum2
import collections.abc
import collections.abc as abc2
_ = "filler"
import single
single.hello()

[file single.py]
def hello() -> None:
    print("hello, world")

[out]
def __top_level__():
    r0, r1 :: object
    r2 :: bit
    r3 :: str
    r4 :: object
    r5, r6, r7, r8 :: object_ptr
    r9 :: object_ptr[4]
    r10 :: c_ptr
    r11 :: native_int[4]
    r12 :: c_ptr
    r13 :: object
    r14 :: dict
    r15, r16 :: str
    r17 :: bit
    r18 :: str
    r19 :: dict
    r20 :: str
    r21 :: i32
    r22 :: bit
    r23 :: object_ptr
    r24 :: object_ptr[1]
    r25 :: c_ptr
    r26 :: native_int[1]
    r27 :: c_ptr
    r28 :: object
    r29 :: dict
    r30, r31 :: str
    r32 :: bit
    r33 :: object
    r34 :: str
    r35, r36 :: object
L0:
    r0 = builtins :: module
    r1 = load_address _Py_NoneStruct
    r2 = r0 != r1
    if r2 goto L2 else goto L1 :: bool
L1:
    r3 = 'builtins'
    r4 = PyImport_Import(r3)
    builtins = r4 :: module
L2:
    r5 = load_address sys :: module
    r6 = load_address enum :: module
    r7 = load_address collections.abc :: module
    r8 = load_address collections.abc :: module
    r9 = [r5, r6, r7, r8]
    r10 = load_address r9
    r11 = [1, 2, 3, 4]
    r12 = load_address r11
    r13 = (('sys', 'sys', 'sys'), ('enum', 'enum', 'enum2'), ('collections.abc', 'collections', 'collections'), ('collections.abc', 'collections.abc', 'abc2'))
    r14 = __main__.globals :: static
    r15 = 'main'
    r16 = '<module>'
    r17 = CPyImport_ImportMany(r13, r10, r14, r15, r16, r12)
    r18 = 'filler'
    r19 = __main__.globals :: static
    r20 = '_'
    r21 = CPyDict_SetItem(r19, r20, r18)
    r22 = r21 >= 0 :: signed
    r23 = load_address single :: module
    r24 = [r23]
    r25 = load_address r24
    r26 = [6]
    r27 = load_address r26
    r28 = (('single', 'single', 'single'),)
    r29 = __main__.globals :: static
    r30 = 'main'
    r31 = '<module>'
    r32 = CPyImport_ImportMany(r28, r25, r29, r30, r31, r27)
    r33 = single :: module
    r34 = 'hello'
    r35 = CPyObject_GetAttr(r33, r34)
    r36 = PyObject_Vectorcall(r35, 0, 0, 0)
    return 1

[case testFromImport_toplevel]
from testmodule import g, h
from testmodule import h as two

def f(x: int) -> int:
    return g(x) + h() + two()
[file testmodule.py]
def g(x: int) -> int:
    return x + 1
def h() -> int:
    return 2
[out]
def f(x):
    x :: int
    r0 :: dict
    r1 :: str
    r2, r3 :: object
    r4 :: object[1]
    r5 :: object_ptr
    r6 :: object
    r7 :: int
    r8 :: dict
    r9 :: str
    r10, r11 :: object
    r12, r13 :: int
    r14 :: dict
    r15 :: str
    r16, r17 :: object
    r18, r19 :: int
L0:
    r0 = __main__.globals :: static
    r1 = 'g'
    r2 = CPyDict_GetItem(r0, r1)
    r3 = box(int, x)
    r4 = [r3]
    r5 = load_address r4
    r6 = PyObject_Vectorcall(r2, r5, 1, 0)
    keep_alive r3
    r7 = unbox(int, r6)
    r8 = __main__.globals :: static
    r9 = 'h'
    r10 = CPyDict_GetItem(r8, r9)
    r11 = PyObject_Vectorcall(r10, 0, 0, 0)
    r12 = unbox(int, r11)
    r13 = CPyTagged_Add(r7, r12)
    r14 = __main__.globals :: static
    r15 = 'two'
    r16 = CPyDict_GetItem(r14, r15)
    r17 = PyObject_Vectorcall(r16, 0, 0, 0)
    r18 = unbox(int, r17)
    r19 = CPyTagged_Add(r13, r18)
    return r19
def __top_level__():
    r0, r1 :: object
    r2 :: bit
    r3 :: str
    r4, r5 :: object
    r6 :: str
    r7 :: dict
    r8, r9, r10 :: object
    r11 :: str
    r12 :: dict
    r13 :: object
L0:
    r0 = builtins :: module
    r1 = load_address _Py_NoneStruct
    r2 = r0 != r1
    if r2 goto L2 else goto L1 :: bool
L1:
    r3 = 'builtins'
    r4 = PyImport_Import(r3)
    builtins = r4 :: module
L2:
    r5 = ('g', 'h')
    r6 = 'testmodule'
    r7 = __main__.globals :: static
    r8 = CPyImport_ImportFromMany(r6, r5, r5, r7)
    testmodule = r8 :: module
    r9 = ('h',)
    r10 = ('two',)
    r11 = 'testmodule'
    r12 = __main__.globals :: static
    r13 = CPyImport_ImportFromMany(r11, r9, r10, r12)
    testmodule = r13 :: module
    return 1

[case testPrintFullname]
import builtins
def f(x: int) -> None:
    builtins.print(5)
[out]
def f(x):
    x :: int
    r0 :: object
    r1 :: str
    r2, r3 :: object
    r4 :: object[1]
    r5 :: object_ptr
    r6 :: object
L0:
    r0 = builtins :: module
    r1 = 'print'
    r2 = CPyObject_GetAttr(r0, r1)
    r3 = object 5
    r4 = [r3]
    r5 = load_address r4
    r6 = PyObject_Vectorcall(r2, r5, 1, 0)
    keep_alive r3
    return 1

[case testPrint]
import builtins
def f(x: int) -> None:
    print(5)
[out]
def f(x):
    x :: int
    r0 :: object
    r1 :: str
    r2, r3 :: object
    r4 :: object[1]
    r5 :: object_ptr
    r6 :: object
L0:
    r0 = builtins :: module
    r1 = 'print'
    r2 = CPyObject_GetAttr(r0, r1)
    r3 = object 5
    r4 = [r3]
    r5 = load_address r4
    r6 = PyObject_Vectorcall(r2, r5, 1, 0)
    keep_alive r3
    return 1

[case testUnicodeLiteral]
def f() -> str:
    x = "some string"
    return "some other string"
[out]
def f():
    r0, x, r1 :: str
L0:
    r0 = 'some string'
    x = r0
    r1 = 'some other string'
    return r1

[case testBytesLiteral]
def f() -> bytes:
    x = b'\xf0'
    return b'1234'
[out]
def f():
    r0, x, r1 :: bytes
L0:
    r0 = b'\xf0'
    x = r0
    r1 = b'1234'
    return r1

[case testPyMethodCall1_64bit]
from typing import Any
def f(x: Any) -> int:
    y: int = x.pop()
    return x.pop()
[out]
def f(x):
    x :: object
    r0 :: str
    r1 :: object[1]
    r2 :: object_ptr
    r3 :: object
    r4, y :: int
    r5 :: str
    r6 :: object[1]
    r7 :: object_ptr
    r8 :: object
    r9 :: int
L0:
    r0 = 'pop'
    r1 = [x]
    r2 = load_address r1
    r3 = PyObject_VectorcallMethod(r0, r2, 9223372036854775809, 0)
    keep_alive x
    r4 = unbox(int, r3)
    y = r4
    r5 = 'pop'
    r6 = [x]
    r7 = load_address r6
    r8 = PyObject_VectorcallMethod(r5, r7, 9223372036854775809, 0)
    keep_alive x
    r9 = unbox(int, r8)
    return r9

[case testObjectType]
def g(y: object) -> None:
    g(y)
    g([1])
    g(None)
[out]
def g(y):
    y :: object
    r0 :: None
    r1 :: list
    r2 :: object
    r3 :: ptr
    r4 :: None
    r5 :: object
    r6 :: None
L0:
    r0 = g(y)
    r1 = PyList_New(1)
    r2 = object 1
    r3 = list_items r1
    buf_init_item r3, 0, r2
    keep_alive r1
    r4 = g(r1)
    r5 = box(None, 1)
    r6 = g(r5)
    return 1

[case testCoerceToObject1]
def g(y: object) -> object:
    g(1)
    a = [y]
    a[0] = (1, 2)
    y = True
    return 3
[out]
def g(y):
    y, r0, r1 :: object
    r2 :: list
    r3 :: ptr
    a :: list
    r4 :: tuple[int, int]
    r5 :: object
    r6 :: bit
    r7, r8 :: object
L0:
    r0 = object 1
    r1 = g(r0)
    r2 = PyList_New(1)
    r3 = list_items r2
    buf_init_item r3, 0, y
    keep_alive r2
    a = r2
    r4 = (2, 4)
    r5 = box(tuple[int, int], r4)
    r6 = CPyList_SetItem(a, 0, r5)
    r7 = box(bool, 1)
    y = r7
    r8 = object 3
    return r8

[case testCoerceToObject2]
class A:
    x: object
    n: int
def f(a: A, o: object) -> None:
    a.x = 1
    o = a.n
[out]
def f(a, o):
    a :: __main__.A
    o, r0 :: object
    r1 :: bool
    r2 :: int
    r3 :: object
L0:
    r0 = object 1
    a.x = r0; r1 = is_error
    r2 = a.n
    r3 = box(int, r2)
    o = r3
    return 1

[case testAssertType]
from typing import assert_type
def f(x: int) -> None:
    y = assert_type(x, int)
[out]
def f(x):
    x, y :: int
L0:
    y = x
    return 1

[case testDownCast]
from typing import cast, List, Tuple
class A: pass
def f(x: object) -> None:
    n = cast(int, x)
    b = cast(bool, x)
    a = cast(A, x)
    l = cast(List[int], x)
    t = cast(Tuple[int, A], x)
[out]
def f(x):
    x :: object
    r0, n :: int
    r1, b :: bool
    r2, a :: __main__.A
    r3, l :: list
    r4, t :: tuple[int, __main__.A]
L0:
    r0 = unbox(int, x)
    n = r0
    r1 = unbox(bool, x)
    b = r1
    r2 = cast(__main__.A, x)
    a = r2
    r3 = cast(list, x)
    l = r3
    r4 = unbox(tuple[int, __main__.A], x)
    t = r4
    return 1

[case testDownCastSpecialCases]
from typing import cast, Optional, Tuple
class A: pass
def f(o: Optional[A], n: int, t: Tuple[int, ...], tt: Tuple[int, int]) -> None:
    a = cast(A, o)
    m = cast(bool, n)
    t = tt
[out]
def f(o, n, t, tt):
    o :: union[__main__.A, None]
    n :: int
    t :: tuple
    tt :: tuple[int, int]
    r0, a :: __main__.A
    r1 :: object
    r2, m :: bool
    r3 :: object
L0:
    r0 = cast(__main__.A, o)
    a = r0
    r1 = box(int, n)
    r2 = unbox(bool, r1)
    m = r2
    r3 = box(tuple[int, int], tt)
    t = r3
    return 1

[case testSuccessfulCast]
from typing import cast, Optional, Tuple, List, Dict
class A: pass
def f(o: object,
      p: Optional[A],
      n: int,
      b: bool,
      t: Tuple[int, ...],
      s: Tuple[int, int],
      a: A,
      l: List[A],
      d: Dict[int, str]) -> None:
    o = cast(object, o)
    p = cast(Optional[A], p)
    n = cast(int, n)
    b = cast(bool, b)
    t = cast(Tuple[int, ...], t)
    s = cast(Tuple[int, int], s)
    o = cast(object, n)
    a = cast(A, a)
    l2 = cast(List[object], l)
    d2 = cast(Dict[object, str], d)
[out]
def f(o, p, n, b, t, s, a, l, d):
    o :: object
    p :: union[__main__.A, None]
    n :: int
    b :: bool
    t :: tuple
    s :: tuple[int, int]
    a :: __main__.A
    l :: list
    d :: dict
    r0 :: object
    l2 :: list
    d2 :: dict
L0:
    o = o
    p = p
    n = n
    b = b
    t = t
    s = s
    r0 = box(int, n)
    o = r0
    a = a
    l2 = l
    d2 = d
    return 1

[case testGenericSetItem]
from typing import Any
def f(x: Any, y: Any, z: Any) -> None:
    x[y] = z
[out]
def f(x, y, z):
    x, y, z :: object
    r0 :: i32
    r1 :: bit
L0:
    r0 = PyObject_SetItem(x, y, z)
    r1 = r0 >= 0 :: signed
    return 1

[case testLoadFloatSum]
def assign_and_return_float_sum() -> float:
    f1 = 1.0
    f2 = 2.0
    f3 = 3.0
    return f1 * f2 + f3
[out]
def assign_and_return_float_sum():
    f1, f2, f3, r0, r1 :: float
L0:
    f1 = 1.0
    f2 = 2.0
    f3 = 3.0
    r0 = f1 * f2
    r1 = r0 + f3
    return r1

[case testLoadComplex]
def load() -> complex:
    real = 1
    return 5j+real
[out]
def load():
    real :: int
    r0, r1, r2 :: object
L0:
    real = 2
    r0 = 5j
    r1 = box(int, real)
    r2 = PyNumber_Add(r0, r1)
    return r2

[case testBigIntLiteral_64bit]
def big_int() -> None:
    a_62_bit = 4611686018427387902
    max_62_bit = 4611686018427387903
    b_63_bit = 4611686018427387904
    c_63_bit = 9223372036854775806
    max_63_bit = 9223372036854775807
    d_64_bit = 9223372036854775808
    max_32_bit = 2147483647
    max_31_bit = 1073741823
[out]
def big_int():
    a_62_bit, max_62_bit, r0, b_63_bit, r1, c_63_bit, r2, max_63_bit, r3, d_64_bit, max_32_bit, max_31_bit :: int
L0:
    a_62_bit = 9223372036854775804
    max_62_bit = 9223372036854775806
    r0 = object 4611686018427387904
    b_63_bit = r0
    r1 = object 9223372036854775806
    c_63_bit = r1
    r2 = object 9223372036854775807
    max_63_bit = r2
    r3 = object 9223372036854775808
    d_64_bit = r3
    max_32_bit = 4294967294
    max_31_bit = 2147483646
    return 1

[case testBigIntLiteral_32bit]
def big_int() -> None:
    a_62_bit = 4611686018427387902
    max_62_bit = 4611686018427387903
    b_63_bit = 4611686018427387904
    c_63_bit = 9223372036854775806
    max_63_bit = 9223372036854775807
    d_64_bit = 9223372036854775808
    max_32_bit = 2147483647
    max_31_bit = 1073741823
[out]
def big_int():
    r0, a_62_bit, r1, max_62_bit, r2, b_63_bit, r3, c_63_bit, r4, max_63_bit, r5, d_64_bit, r6, max_32_bit, max_31_bit :: int
L0:
    r0 = object 4611686018427387902
    a_62_bit = r0
    r1 = object 4611686018427387903
    max_62_bit = r1
    r2 = object 4611686018427387904
    b_63_bit = r2
    r3 = object 9223372036854775806
    c_63_bit = r3
    r4 = object 9223372036854775807
    max_63_bit = r4
    r5 = object 9223372036854775808
    d_64_bit = r5
    r6 = object 2147483647
    max_32_bit = r6
    max_31_bit = 2147483646
    return 1

[case testCallableTypes]
from typing import Callable, Any
from m import f

def absolute_value(x: int) -> int:
    return x if x > 0 else -x

def call_native_function(x: int) -> int:
    return absolute_value(x)

def call_python_function(x: int) -> int:
    return f(x)

def return_float() -> float:
    return 5.0

def return_callable_type() -> Callable[[], float]:
    return return_float

def call_callable_type() -> float:
    f = return_callable_type()
    return f()
[file m.py]
def f(x: int) -> int:
    return x
[out]
def absolute_value(x):
    x :: int
    r0 :: bit
    r1, r2 :: int
L0:
    r0 = int_gt x, 0
    if r0 goto L1 else goto L2 :: bool
L1:
    r1 = x
    goto L3
L2:
    r2 = CPyTagged_Negate(x)
    r1 = r2
L3:
    return r1
def call_native_function(x):
    x, r0 :: int
L0:
    r0 = absolute_value(x)
    return r0
def call_python_function(x):
    x :: int
    r0 :: dict
    r1 :: str
    r2, r3 :: object
    r4 :: object[1]
    r5 :: object_ptr
    r6 :: object
    r7 :: int
L0:
    r0 = __main__.globals :: static
    r1 = 'f'
    r2 = CPyDict_GetItem(r0, r1)
    r3 = box(int, x)
    r4 = [r3]
    r5 = load_address r4
    r6 = PyObject_Vectorcall(r2, r5, 1, 0)
    keep_alive r3
    r7 = unbox(int, r6)
    return r7
def return_float():
L0:
    return 5.0
def return_callable_type():
    r0 :: dict
    r1 :: str
    r2 :: object
L0:
    r0 = __main__.globals :: static
    r1 = 'return_float'
    r2 = CPyDict_GetItem(r0, r1)
    return r2
def call_callable_type():
    r0, f, r1 :: object
    r2 :: float
L0:
    r0 = return_callable_type()
    f = r0
    r1 = PyObject_Vectorcall(f, 0, 0, 0)
    r2 = unbox(float, r1)
    return r2

[case testCallableTypesWithKeywordArgs_64bit]
from typing import List

def call_python_function_with_keyword_arg(x: str) -> int:
    return int(x, base=2)

def call_python_method_with_keyword_args(xs: List[int], first: int, second: int) -> List[int]:
    xs.insert(0, x=first)
    xs.insert(x=second, i=1)
    return xs

[out]
def call_python_function_with_keyword_arg(x):
    x :: str
    r0, r1 :: object
    r2 :: object[2]
    r3 :: object_ptr
    r4, r5 :: object
    r6 :: int
L0:
    r0 = load_address PyLong_Type
    r1 = object 2
    r2 = [x, r1]
    r3 = load_address r2
    r4 = ('base',)
    r5 = PyObject_Vectorcall(r0, r3, 1, r4)
    keep_alive x, r1
    r6 = unbox(int, r5)
    return r6
def call_python_method_with_keyword_args(xs, first, second):
    xs :: list
    first, second :: int
    r0 :: str
    r1, r2 :: object
    r3 :: object[3]
    r4 :: object_ptr
    r5, r6 :: object
    r7 :: str
    r8, r9 :: object
    r10 :: object[3]
    r11 :: object_ptr
    r12, r13 :: object
L0:
    r0 = 'insert'
    r1 = object 0
    r2 = box(int, first)
    r3 = [xs, r1, r2]
    r4 = load_address r3
    r5 = ('x',)
    r6 = PyObject_VectorcallMethod(r0, r4, 9223372036854775810, r5)
    keep_alive xs, r1, r2
    r7 = 'insert'
    r8 = box(int, second)
    r9 = object 1
    r10 = [xs, r8, r9]
    r11 = load_address r10
    r12 = ('x', 'i')
    r13 = PyObject_VectorcallMethod(r7, r11, 9223372036854775809, r12)
    keep_alive xs, r8, r9
    return xs

[case testObjectAsBoolean]
from typing import List

def obj(x: object) -> int:
    if x:
        return 1
    else:
        return 0

def num(x: int) -> int:
    if x:
        return 1
    else:
        return 0

def lst(x: List[int]) -> int:
    if x:
        return 1
    else:
        return 0
[out]
def obj(x):
    x :: object
    r0 :: i32
    r1 :: bit
    r2 :: bool
L0:
    r0 = PyObject_IsTrue(x)
    r1 = r0 >= 0 :: signed
    r2 = truncate r0: i32 to builtins.bool
    if r2 goto L1 else goto L2 :: bool
L1:
    return 2
L2:
    return 0
L3:
    unreachable
def num(x):
    x :: int
    r0 :: bit
L0:
    r0 = x != 0
    if r0 goto L1 else goto L2 :: bool
L1:
    return 2
L2:
    return 0
L3:
    unreachable
def lst(x):
    x :: list
    r0 :: native_int
    r1 :: short_int
    r2 :: bit
L0:
    r0 = var_object_size x
    r1 = r0 << 1
    r2 = int_ne r1, 0
    if r2 goto L1 else goto L2 :: bool
L1:
    return 2
L2:
    return 0
L3:
    unreachable

[case testOptionalAsBoolean]
from typing import Optional

class A: pass

def opt_int(x: Optional[int]) -> int:
    if x:
        return 1
    else:
        return 0

def opt_a(x: Optional[A]) -> int:
    if x:
        return 1
    else:
        return 0

def opt_o(x: Optional[object]) -> int:
    if x:
        return 1
    else:
        return 0
[out]
def opt_int(x):
    x :: union[int, None]
    r0 :: object
    r1 :: bit
    r2 :: int
    r3 :: bit
L0:
    r0 = load_address _Py_NoneStruct
    r1 = x != r0
    if r1 goto L1 else goto L3 :: bool
L1:
    r2 = unbox(int, x)
    r3 = r2 != 0
    if r3 goto L2 else goto L3 :: bool
L2:
    return 2
L3:
    return 0
L4:
    unreachable
def opt_a(x):
    x :: union[__main__.A, None]
    r0 :: object
    r1 :: bit
L0:
    r0 = load_address _Py_NoneStruct
    r1 = x != r0
    if r1 goto L1 else goto L2 :: bool
L1:
    return 2
L2:
    return 0
L3:
    unreachable
def opt_o(x):
    x :: union[object, None]
    r0 :: object
    r1 :: bit
    r2 :: object
    r3 :: i32
    r4 :: bit
    r5 :: bool
L0:
    r0 = load_address _Py_NoneStruct
    r1 = x != r0
    if r1 goto L1 else goto L3 :: bool
L1:
    r2 = cast(object, x)
    r3 = PyObject_IsTrue(r2)
    r4 = r3 >= 0 :: signed
    r5 = truncate r3: i32 to builtins.bool
    if r5 goto L2 else goto L3 :: bool
L2:
    return 2
L3:
    return 0
L4:
    unreachable

[case testRaise]
def foo() -> None:
    raise Exception()

def bar() -> None:
    raise Exception
[out]
def foo():
    r0 :: object
    r1 :: str
    r2, r3 :: object
L0:
    r0 = builtins :: module
    r1 = 'Exception'
    r2 = CPyObject_GetAttr(r0, r1)
    r3 = PyObject_Vectorcall(r2, 0, 0, 0)
    CPy_Raise(r3)
    unreachable
def bar():
    r0 :: object
    r1 :: str
    r2 :: object
L0:
    r0 = builtins :: module
    r1 = 'Exception'
    r2 = CPyObject_GetAttr(r0, r1)
    CPy_Raise(r2)
    unreachable

[case testModuleTopLevel_toplevel]
x = 1
print(x)

def f() -> None:
    print(x)
[out]
def f():
    r0 :: dict
    r1 :: str
    r2 :: object
    r3 :: int
    r4 :: object
    r5 :: str
    r6, r7 :: object
    r8 :: object[1]
    r9 :: object_ptr
    r10 :: object
L0:
    r0 = __main__.globals :: static
    r1 = 'x'
    r2 = CPyDict_GetItem(r0, r1)
    r3 = unbox(int, r2)
    r4 = builtins :: module
    r5 = 'print'
    r6 = CPyObject_GetAttr(r4, r5)
    r7 = box(int, r3)
    r8 = [r7]
    r9 = load_address r8
    r10 = PyObject_Vectorcall(r6, r9, 1, 0)
    keep_alive r7
    return 1
def __top_level__():
    r0, r1 :: object
    r2 :: bit
    r3 :: str
    r4 :: object
    r5 :: dict
    r6 :: str
    r7 :: object
    r8 :: i32
    r9 :: bit
    r10 :: dict
    r11 :: str
    r12 :: object
    r13 :: int
    r14 :: object
    r15 :: str
    r16, r17 :: object
    r18 :: object[1]
    r19 :: object_ptr
    r20 :: object
L0:
    r0 = builtins :: module
    r1 = load_address _Py_NoneStruct
    r2 = r0 != r1
    if r2 goto L2 else goto L1 :: bool
L1:
    r3 = 'builtins'
    r4 = PyImport_Import(r3)
    builtins = r4 :: module
L2:
    r5 = __main__.globals :: static
    r6 = 'x'
    r7 = object 1
    r8 = CPyDict_SetItem(r5, r6, r7)
    r9 = r8 >= 0 :: signed
    r10 = __main__.globals :: static
    r11 = 'x'
    r12 = CPyDict_GetItem(r10, r11)
    r13 = unbox(int, r12)
    r14 = builtins :: module
    r15 = 'print'
    r16 = CPyObject_GetAttr(r14, r15)
    r17 = box(int, r13)
    r18 = [r17]
    r19 = load_address r18
    r20 = PyObject_Vectorcall(r16, r19, 1, 0)
    keep_alive r17
    return 1

[case testCallOverloaded]
import m
def f() -> str:
    return m.f(1)
[file m.pyi]
from typing import overload
@overload
def f(x: int) -> str: ...
@overload
def f(x: str) -> int: ...
[out]
def f():
    r0 :: object
    r1 :: str
    r2, r3 :: object
    r4 :: object[1]
    r5 :: object_ptr
    r6 :: object
    r7 :: str
L0:
    r0 = m :: module
    r1 = 'f'
    r2 = CPyObject_GetAttr(r0, r1)
    r3 = object 1
    r4 = [r3]
    r5 = load_address r4
    r6 = PyObject_Vectorcall(r2, r5, 1, 0)
    keep_alive r3
    r7 = cast(str, r6)
    return r7

[case testCallOverloadedNative]
from typing import overload, Union

@overload
def foo(x: int) -> int: ...

@overload
def foo(x: str) -> str: ...

def foo(x: Union[int, str]) -> Union[int, str]:
    return x

def main() -> None:
    x = foo(0)
[out]
def foo(x):
    x :: union[int, str]
L0:
    return x
def main():
    r0 :: object
    r1 :: union[int, str]
    r2, x :: int
L0:
    r0 = object 0
    r1 = foo(r0)
    r2 = unbox(int, r1)
    x = r2
    return 1

[case testCallOverloadedNativeSubclass]
from typing import overload, Union

class A:
    x: int
class B(A):
    y: int

@overload
def foo(x: int) -> B: ...

@overload
def foo(x: Union[int, str]) -> A: ...

def foo(x: Union[int, str]) -> A:
    if isinstance(x, int):
        return B()
    return A()

def main() -> None:
    x = foo(0)
[out]
def foo(x):
    x :: union[int, str]
    r0 :: bit
    r1 :: __main__.B
    r2 :: __main__.A
L0:
    r0 = PyLong_Check(x)
    if r0 goto L1 else goto L2 :: bool
L1:
    r1 = B()
    return r1
L2:
    r2 = A()
    return r2
def main():
    r0 :: object
    r1 :: __main__.A
    r2, x :: __main__.B
L0:
    r0 = object 0
    r1 = foo(r0)
    r2 = cast(__main__.B, r1)
    x = r2
    return 1

[case testFunctionCallWithKeywordArgs]
def f(x: int, y: str) -> None: pass

def g() -> None:
    f(y='a', x=0)
    f(1, y='b')
[out]
def f(x, y):
    x :: int
    y :: str
L0:
    return 1
def g():
    r0 :: str
    r1 :: None
    r2 :: str
    r3 :: None
L0:
    r0 = 'a'
    r1 = f(0, r0)
    r2 = 'b'
    r3 = f(2, r2)
    return 1

[case testMethodCallWithKeywordArgs]
class A:
    def f(self, x: int, y: str) -> None: pass

def g(a: A) -> None:
    a.f(y='a', x=0)
    a.f(1, y='b')
[out]
def A.f(self, x, y):
    self :: __main__.A
    x :: int
    y :: str
L0:
    return 1
def g(a):
    a :: __main__.A
    r0 :: str
    r1 :: None
    r2 :: str
    r3 :: None
L0:
    r0 = 'a'
    r1 = a.f(0, r0)
    r2 = 'b'
    r3 = a.f(2, r2)
    return 1

[case testStarArgs]
from typing import Tuple
def f(a: int, b: int, c: int) -> Tuple[int, int, int]:
    return a, b, c
def g() -> Tuple[int, int, int]:
    return f(*(1, 2, 3))
def h() -> Tuple[int, int, int]:
    return f(1, *(2, 3))
[out]
def f(a, b, c):
    a, b, c :: int
    r0 :: tuple[int, int, int]
L0:
    r0 = (a, b, c)
    return r0
def g():
    r0 :: tuple[int, int, int]
    r1 :: dict
    r2 :: str
    r3, r4, r5 :: object
    r6 :: tuple[int, int, int]
L0:
    r0 = (2, 4, 6)
    r1 = __main__.globals :: static
    r2 = 'f'
    r3 = CPyDict_GetItem(r1, r2)
    r4 = box(tuple[int, int, int], r0)
    r5 = PyObject_CallObject(r3, r4)
    r6 = unbox(tuple[int, int, int], r5)
    return r6
def h():
    r0 :: tuple[int, int]
    r1 :: dict
    r2 :: str
    r3 :: object
    r4 :: list
    r5 :: object
    r6 :: ptr
    r7, r8 :: object
    r9 :: tuple
    r10 :: object
    r11 :: tuple[int, int, int]
L0:
    r0 = (4, 6)
    r1 = __main__.globals :: static
    r2 = 'f'
    r3 = CPyDict_GetItem(r1, r2)
    r4 = PyList_New(1)
    r5 = object 1
    r6 = list_items r4
    buf_init_item r6, 0, r5
    keep_alive r4
    r7 = box(tuple[int, int], r0)
    r8 = CPyList_Extend(r4, r7)
    r9 = PyList_AsTuple(r4)
    r10 = PyObject_CallObject(r3, r9)
    r11 = unbox(tuple[int, int, int], r10)
    return r11

[case testStar2Args]
from typing import Tuple
def f(a: int, b: int, c: int) -> Tuple[int, int, int]:
    return a, b, c
def g() -> Tuple[int, int, int]:
    return f(**{'a': 1, 'b': 2, 'c': 3})
def h() -> Tuple[int, int, int]:
    return f(1, **{'b': 2, 'c': 3})
[out]
def f(a, b, c):
    a, b, c :: int
    r0 :: tuple[int, int, int]
L0:
    r0 = (a, b, c)
    return r0
def g():
    r0, r1, r2 :: str
    r3, r4, r5 :: object
    r6, r7 :: dict
    r8 :: str
    r9 :: object
    r10 :: tuple
    r11 :: dict
    r12 :: object
    r13 :: tuple[int, int, int]
L0:
    r0 = 'a'
    r1 = 'b'
    r2 = 'c'
    r3 = object 1
    r4 = object 2
    r5 = object 3
    r6 = CPyDict_Build(3, r0, r3, r1, r4, r2, r5)
    r7 = __main__.globals :: static
    r8 = 'f'
    r9 = CPyDict_GetItem(r7, r8)
    r10 = CPyTuple_LoadEmptyTupleConstant()
    r11 = PyDict_Copy(r6)
    r12 = PyObject_Call(r9, r10, r11)
    r13 = unbox(tuple[int, int, int], r12)
    return r13
def h():
    r0, r1 :: str
    r2, r3 :: object
    r4, r5 :: dict
    r6 :: str
    r7 :: object
    r8 :: dict
    r9 :: i32
    r10 :: bit
    r11 :: object
    r12 :: tuple
    r13 :: object
    r14 :: tuple[int, int, int]
L0:
    r0 = 'b'
    r1 = 'c'
    r2 = object 2
    r3 = object 3
    r4 = CPyDict_Build(2, r0, r2, r1, r3)
    r5 = __main__.globals :: static
    r6 = 'f'
    r7 = CPyDict_GetItem(r5, r6)
    r8 = PyDict_New()
    r9 = CPyDict_UpdateInDisplay(r8, r4)
    r10 = r9 >= 0 :: signed
    r11 = object 1
    r12 = PyTuple_Pack(1, r11)
    r13 = PyObject_Call(r7, r12, r8)
    r14 = unbox(tuple[int, int, int], r13)
    return r14

[case testFunctionCallWithDefaultArgs]
def f(x: int, y: int = 3, z: str = "test") -> None:
    return None

def g() -> None:
    f(2)
    f(y = 3, x = 6)
[out]
def f(x, y, z):
    x, y :: int
    z, r0 :: str
L0:
    if is_error(y) goto L1 else goto L2
L1:
    y = 6
L2:
    if is_error(z) goto L3 else goto L4
L3:
    r0 = 'test'
    z = r0
L4:
    return 1
def g():
    r0 :: int
    r1 :: str
    r2 :: None
    r3 :: str
    r4 :: None
L0:
    r0 = <error> :: int
    r1 = <error> :: str
    r2 = f(4, r0, r1)
    r3 = <error> :: str
    r4 = f(12, 6, r3)
    return 1

[case testMethodCallWithDefaultArgs]
class A:
    def f(self, x: int, y: int = 3, z: str = "test") -> None:
        return None

def g() -> None:
    a = A()
    a.f(2)
    a.f(y = 3, x = 6)
[out]
def A.f(self, x, y, z):
    self :: __main__.A
    x, y :: int
    z, r0 :: str
L0:
    if is_error(y) goto L1 else goto L2
L1:
    y = 6
L2:
    if is_error(z) goto L3 else goto L4
L3:
    r0 = 'test'
    z = r0
L4:
    return 1
def g():
    r0, a :: __main__.A
    r1 :: int
    r2 :: str
    r3 :: None
    r4 :: str
    r5 :: None
L0:
    r0 = A()
    a = r0
    r1 = <error> :: int
    r2 = <error> :: str
    r3 = a.f(4, r1, r2)
    r4 = <error> :: str
    r5 = a.f(12, 6, r4)
    return 1

[case testListComprehension]
from typing import List

def f() -> List[int]:
    return [x*x for x in [1,2,3] if x != 2 if x != 3]
[out]
def f():
    r0, r1 :: list
    r2, r3, r4 :: object
    r5 :: ptr
    r6, r7 :: native_int
    r8 :: bit
    r9 :: object
    r10, x :: int
    r11, r12 :: bit
    r13 :: int
    r14 :: object
    r15 :: i32
    r16 :: bit
    r17 :: native_int
L0:
    r0 = PyList_New(0)
    r1 = PyList_New(3)
    r2 = object 1
    r3 = object 2
    r4 = object 3
    r5 = list_items r1
    buf_init_item r5, 0, r2
    buf_init_item r5, 1, r3
    buf_init_item r5, 2, r4
    keep_alive r1
    r6 = 0
L1:
    r7 = var_object_size r1
    r8 = r6 < r7 :: signed
    if r8 goto L2 else goto L8 :: bool
L2:
    r9 = list_get_item_unsafe r1, r6
    r10 = unbox(int, r9)
    x = r10
    r11 = int_ne x, 4
    if r11 goto L4 else goto L3 :: bool
L3:
    goto L7
L4:
    r12 = int_ne x, 6
    if r12 goto L6 else goto L5 :: bool
L5:
    goto L7
L6:
    r13 = CPyTagged_Multiply(x, x)
    r14 = box(int, r13)
    r15 = PyList_Append(r0, r14)
    r16 = r15 >= 0 :: signed
L7:
    r17 = r6 + 1
    r6 = r17
    goto L1
L8:
    return r0

[case testDictComprehension]
from typing import Dict
def f() -> Dict[int, int]:
    return {x: x*x for x in [1,2,3] if x != 2 if x != 3}
[out]
def f():
    r0 :: dict
    r1 :: list
    r2, r3, r4 :: object
    r5 :: ptr
    r6, r7 :: native_int
    r8 :: bit
    r9 :: object
    r10, x :: int
    r11, r12 :: bit
    r13 :: int
    r14, r15 :: object
    r16 :: i32
    r17 :: bit
    r18 :: native_int
L0:
    r0 = PyDict_New()
    r1 = PyList_New(3)
    r2 = object 1
    r3 = object 2
    r4 = object 3
    r5 = list_items r1
    buf_init_item r5, 0, r2
    buf_init_item r5, 1, r3
    buf_init_item r5, 2, r4
    keep_alive r1
    r6 = 0
L1:
    r7 = var_object_size r1
    r8 = r6 < r7 :: signed
    if r8 goto L2 else goto L8 :: bool
L2:
    r9 = list_get_item_unsafe r1, r6
    r10 = unbox(int, r9)
    x = r10
    r11 = int_ne x, 4
    if r11 goto L4 else goto L3 :: bool
L3:
    goto L7
L4:
    r12 = int_ne x, 6
    if r12 goto L6 else goto L5 :: bool
L5:
    goto L7
L6:
    r13 = CPyTagged_Multiply(x, x)
    r14 = box(int, x)
    r15 = box(int, r13)
    r16 = PyDict_SetItem(r0, r14, r15)
    r17 = r16 >= 0 :: signed
L7:
    r18 = r6 + 1
    r6 = r18
    goto L1
L8:
    return r0

[case testLoopsMultipleAssign]
from typing import List, Tuple
def f(l: List[Tuple[int, int, int]]) -> List[int]:
    for x, y, z in l:
        pass
    return [x+y+z for x, y, z in l]
[out]
def f(l):
    l :: list
    r0, r1 :: native_int
    r2 :: bit
    r3 :: object
    r4 :: tuple[int, int, int]
    r5, x, r6, y, r7, z :: int
    r8, r9 :: native_int
    r10 :: list
    r11, r12 :: native_int
    r13 :: bit
    r14 :: object
    r15 :: tuple[int, int, int]
    r16, x_2, r17, y_2, r18, z_2, r19, r20 :: int
    r21 :: object
    r22 :: native_int
L0:
    r0 = 0
L1:
    r1 = var_object_size l
    r2 = r0 < r1 :: signed
    if r2 goto L2 else goto L4 :: bool
L2:
    r3 = list_get_item_unsafe l, r0
    r4 = unbox(tuple[int, int, int], r3)
    r5 = r4[0]
    x = r5
    r6 = r4[1]
    y = r6
    r7 = r4[2]
    z = r7
L3:
    r8 = r0 + 1
    r0 = r8
    goto L1
L4:
    r9 = var_object_size l
    r10 = PyList_New(r9)
    r11 = 0
L5:
    r12 = var_object_size l
    r13 = r11 < r12 :: signed
    if r13 goto L6 else goto L8 :: bool
L6:
    r14 = list_get_item_unsafe l, r11
    r15 = unbox(tuple[int, int, int], r14)
    r16 = r15[0]
    x_2 = r16
    r17 = r15[1]
    y_2 = r17
    r18 = r15[2]
    z_2 = r18
    r19 = CPyTagged_Add(x_2, y_2)
    r20 = CPyTagged_Add(r19, z_2)
    r21 = box(int, r20)
    CPyList_SetItemUnsafe(r10, r11, r21)
L7:
    r22 = r11 + 1
    r11 = r22
    goto L5
L8:
    return r10

[case testProperty]
class PropertyHolder:
    @property
    def value(self) -> int:
        return self.left + self.right if self.is_add else self.left - self.right
    def __init__(self, left: int, right: int, is_add: bool) -> None:
        self.left = left
        self.right = right
        self.is_add = is_add
    def twice_value(self) -> int:
        return 2 * self.value
[out]
def PropertyHolder.value(self):
    self :: __main__.PropertyHolder
    r0 :: bool
    r1, r2, r3, r4, r5, r6, r7 :: int
L0:
    r0 = self.is_add
    if r0 goto L1 else goto L2 :: bool
L1:
    r1 = borrow self.left
    r2 = borrow self.right
    r3 = CPyTagged_Add(r1, r2)
    keep_alive self, self
    r4 = r3
    goto L3
L2:
    r5 = borrow self.left
    r6 = borrow self.right
    r7 = CPyTagged_Subtract(r5, r6)
    keep_alive self, self
    r4 = r7
L3:
    return r4
def PropertyHolder.__init__(self, left, right, is_add):
    self :: __main__.PropertyHolder
    left, right :: int
    is_add :: bool
L0:
    self.left = left
    self.right = right
    self.is_add = is_add
    return 1
def PropertyHolder.twice_value(self):
    self :: __main__.PropertyHolder
    r0, r1 :: int
L0:
    r0 = self.value
    r1 = CPyTagged_Multiply(4, r0)
    return r1

[case testNativeIndex]
from typing import List
class A:
    def __getitem__(self, index: int) -> int: pass

def g(a: A, b: List[int], c: int) -> int:
    return a[c] + b[c]
[out]
def A.__getitem__(self, index):
    self :: __main__.A
    index :: int
L0:
    unreachable
def g(a, b, c):
    a :: __main__.A
    b :: list
    c, r0 :: int
    r1 :: object
    r2, r3 :: int
L0:
    r0 = a.__getitem__(c)
    r1 = CPyList_GetItemBorrow(b, c)
    r2 = unbox(int, r1)
    r3 = CPyTagged_Add(r0, r2)
    keep_alive b, c
    return r3

[case testTypeAlias_toplevel]
from typing import List, NewType, NamedTuple
Lol = NamedTuple('Lol', (('a', int), ('b', str)))
x = Lol(1, '')
Foo = List[int]
Bar = NewType('Bar', Foo)
y = Bar([1,2,3])
[out]
def __top_level__():
    r0, r1 :: object
    r2 :: bit
    r3 :: str
    r4, r5 :: object
    r6 :: str
    r7 :: dict
    r8 :: object
    r9, r10 :: str
    r11 :: object
    r12 :: tuple[str, object]
    r13 :: object
    r14 :: str
    r15 :: object
    r16 :: tuple[str, object]
    r17 :: object
    r18 :: tuple[object, object]
    r19 :: object
    r20 :: dict
    r21 :: str
    r22 :: object
    r23 :: object[2]
    r24 :: object_ptr
    r25 :: object
    r26 :: dict
    r27 :: str
    r28 :: i32
    r29 :: bit
    r30 :: str
    r31 :: dict
    r32 :: str
    r33, r34 :: object
    r35 :: object[2]
    r36 :: object_ptr
    r37 :: object
    r38 :: tuple
    r39 :: dict
    r40 :: str
    r41 :: i32
    r42 :: bit
    r43 :: dict
    r44 :: str
    r45, r46, r47 :: object
    r48 :: dict
    r49 :: str
    r50 :: i32
    r51 :: bit
    r52 :: str
    r53 :: dict
    r54 :: str
    r55 :: object
    r56 :: dict
    r57 :: str
    r58 :: object
    r59 :: object[2]
    r60 :: object_ptr
    r61 :: object
    r62 :: dict
    r63 :: str
    r64 :: i32
    r65 :: bit
    r66 :: list
    r67, r68, r69 :: object
    r70 :: ptr
    r71 :: dict
    r72 :: str
    r73 :: i32
    r74 :: bit
L0:
    r0 = builtins :: module
    r1 = load_address _Py_NoneStruct
    r2 = r0 != r1
    if r2 goto L2 else goto L1 :: bool
L1:
    r3 = 'builtins'
    r4 = PyImport_Import(r3)
    builtins = r4 :: module
L2:
    r5 = ('List', 'NewType', 'NamedTuple')
    r6 = 'typing'
    r7 = __main__.globals :: static
    r8 = CPyImport_ImportFromMany(r6, r5, r5, r7)
    typing = r8 :: module
    r9 = 'Lol'
    r10 = 'a'
    r11 = load_address PyLong_Type
    r12 = (r10, r11)
    r13 = box(tuple[str, object], r12)
    r14 = 'b'
    r15 = load_address PyUnicode_Type
    r16 = (r14, r15)
    r17 = box(tuple[str, object], r16)
    r18 = (r13, r17)
    r19 = box(tuple[object, object], r18)
    r20 = __main__.globals :: static
    r21 = 'NamedTuple'
    r22 = CPyDict_GetItem(r20, r21)
    r23 = [r9, r19]
    r24 = load_address r23
    r25 = PyObject_Vectorcall(r22, r24, 2, 0)
    keep_alive r9, r19
    r26 = __main__.globals :: static
    r27 = 'Lol'
    r28 = CPyDict_SetItem(r26, r27, r25)
    r29 = r28 >= 0 :: signed
    r30 = ''
    r31 = __main__.globals :: static
    r32 = 'Lol'
    r33 = CPyDict_GetItem(r31, r32)
    r34 = object 1
    r35 = [r34, r30]
    r36 = load_address r35
    r37 = PyObject_Vectorcall(r33, r36, 2, 0)
    keep_alive r34, r30
    r38 = cast(tuple, r37)
    r39 = __main__.globals :: static
    r40 = 'x'
    r41 = CPyDict_SetItem(r39, r40, r38)
    r42 = r41 >= 0 :: signed
    r43 = __main__.globals :: static
    r44 = 'List'
    r45 = CPyDict_GetItem(r43, r44)
    r46 = load_address PyLong_Type
    r47 = PyObject_GetItem(r45, r46)
    r48 = __main__.globals :: static
    r49 = 'Foo'
    r50 = CPyDict_SetItem(r48, r49, r47)
    r51 = r50 >= 0 :: signed
    r52 = 'Bar'
    r53 = __main__.globals :: static
    r54 = 'Foo'
    r55 = CPyDict_GetItem(r53, r54)
    r56 = __main__.globals :: static
    r57 = 'NewType'
    r58 = CPyDict_GetItem(r56, r57)
    r59 = [r52, r55]
    r60 = load_address r59
    r61 = PyObject_Vectorcall(r58, r60, 2, 0)
    keep_alive r52, r55
    r62 = __main__.globals :: static
    r63 = 'Bar'
    r64 = CPyDict_SetItem(r62, r63, r61)
    r65 = r64 >= 0 :: signed
    r66 = PyList_New(3)
    r67 = object 1
    r68 = object 2
    r69 = object 3
    r70 = list_items r66
    buf_init_item r70, 0, r67
    buf_init_item r70, 1, r68
    buf_init_item r70, 2, r69
    keep_alive r66
    r71 = __main__.globals :: static
    r72 = 'y'
    r73 = CPyDict_SetItem(r71, r72, r66)
    r74 = r73 >= 0 :: signed
    return 1

[case testChainedConditional]
def g(x: int) -> int:
    return x
def f(x: int, y: int, z: int) -> bool:
    return g(x) < g(y) > g(z)
[out]
def g(x):
    x :: int
L0:
    return x
def f(x, y, z):
    x, y, z, r0, r1 :: int
    r2 :: bit
    r3 :: bool
    r4 :: int
    r5 :: bit
L0:
    r0 = g(x)
    r1 = g(y)
    r2 = int_lt r0, r1
    if r2 goto L2 else goto L1 :: bool
L1:
    r3 = r2
    goto L3
L2:
    r4 = g(z)
    r5 = int_gt r1, r4
    r3 = r5
L3:
    return r3

[case testEq]
class A:
    def __eq__(self, x: object) -> bool:
        return NotImplemented
[out]
def A.__eq__(self, x):
    self :: __main__.A
    x, r0 :: object
L0:
    r0 = load_address _Py_NotImplementedStruct
    return r0
def A.__ne__(__mypyc_self__, rhs):
    __mypyc_self__ :: __main__.A
    rhs, r0, r1 :: object
    r2 :: bit
    r3 :: object
    r4, r5 :: bit
    r6 :: object
    r7 :: bit
    r8 :: i32
    r9 :: bit
    r10 :: bool
    r11 :: object
L0:
    r0 = __mypyc_self__.__eq__(rhs)
    r1 = load_address _Py_NotImplementedStruct
    r2 = r0 == r1
    if r2 goto L7 else goto L1 :: bool
L1:
    r3 = load_global Py_True :: static
    r4 = r0 == r3
    if r4 goto L2 else goto L3 :: bool
L2:
    r5 = 0
    goto L6
L3:
    r6 = load_global Py_False :: static
    r7 = r0 == r6
    if r7 goto L4 else goto L5 :: bool
L4:
    r5 = 1
    goto L6
L5:
    r8 = PyObject_Not(r0)
    r9 = r8 >= 0 :: signed
    r10 = truncate r8: i32 to builtins.bool
    r5 = r10
L6:
    r11 = box(bit, r5)
    return r11
L7:
    return r1

[case testDecorators_toplevel]
from typing import Callable

def a(f: Callable[[], None]) -> Callable[[], None]:
    def g() -> None:
        print('Entering')
        f()
        print('Exited')
    return g

def b(f: Callable[[], None]) -> Callable[[], None]:
    def g() -> None:
        print('---')
        f()
        print('---')
    return g

@a
@b
def c() -> None:
    @a
    @b
    def d() -> None:
        print('d')
    print('c')
    d()

[out]
def g_a_obj.__get__(__mypyc_self__, instance, owner):
    __mypyc_self__, instance, owner, r0 :: object
    r1 :: bit
    r2 :: object
L0:
    r0 = load_address _Py_NoneStruct
    r1 = instance == r0
    if r1 goto L1 else goto L2 :: bool
L1:
    return __mypyc_self__
L2:
    r2 = PyMethod_New(__mypyc_self__, instance)
    return r2
def g_a_obj.__call__(__mypyc_self__):
    __mypyc_self__ :: __main__.g_a_obj
    r0 :: __main__.a_env
    r1 :: str
    r2 :: object
    r3 :: str
    r4 :: object
    r5 :: object[1]
    r6 :: object_ptr
    r7, r8, r9 :: object
    r10 :: str
    r11 :: object
    r12 :: str
    r13 :: object
    r14 :: object[1]
    r15 :: object_ptr
    r16 :: object
L0:
    r0 = __mypyc_self__.__mypyc_env__
    r1 = 'Entering'
    r2 = builtins :: module
    r3 = 'print'
    r4 = CPyObject_GetAttr(r2, r3)
    r5 = [r1]
    r6 = load_address r5
    r7 = PyObject_Vectorcall(r4, r6, 1, 0)
    keep_alive r1
    r8 = r0.f
    r9 = PyObject_Vectorcall(r8, 0, 0, 0)
    r10 = 'Exited'
    r11 = builtins :: module
    r12 = 'print'
    r13 = CPyObject_GetAttr(r11, r12)
    r14 = [r10]
    r15 = load_address r14
    r16 = PyObject_Vectorcall(r13, r15, 1, 0)
    keep_alive r10
    return 1
def a(f):
    f :: object
    r0 :: __main__.a_env
    r1 :: bool
    r2 :: __main__.g_a_obj
    r3 :: bool
    g :: object
L0:
    r0 = a_env()
    r0.f = f; r1 = is_error
    r2 = g_a_obj()
    r2.__mypyc_env__ = r0; r3 = is_error
    g = r2
    return g
def g_b_obj.__get__(__mypyc_self__, instance, owner):
    __mypyc_self__, instance, owner, r0 :: object
    r1 :: bit
    r2 :: object
L0:
    r0 = load_address _Py_NoneStruct
    r1 = instance == r0
    if r1 goto L1 else goto L2 :: bool
L1:
    return __mypyc_self__
L2:
    r2 = PyMethod_New(__mypyc_self__, instance)
    return r2
def g_b_obj.__call__(__mypyc_self__):
    __mypyc_self__ :: __main__.g_b_obj
    r0 :: __main__.b_env
    r1 :: str
    r2 :: object
    r3 :: str
    r4 :: object
    r5 :: object[1]
    r6 :: object_ptr
    r7, r8, r9 :: object
    r10 :: str
    r11 :: object
    r12 :: str
    r13 :: object
    r14 :: object[1]
    r15 :: object_ptr
    r16 :: object
L0:
    r0 = __mypyc_self__.__mypyc_env__
    r1 = '---'
    r2 = builtins :: module
    r3 = 'print'
    r4 = CPyObject_GetAttr(r2, r3)
    r5 = [r1]
    r6 = load_address r5
    r7 = PyObject_Vectorcall(r4, r6, 1, 0)
    keep_alive r1
    r8 = r0.f
    r9 = PyObject_Vectorcall(r8, 0, 0, 0)
    r10 = '---'
    r11 = builtins :: module
    r12 = 'print'
    r13 = CPyObject_GetAttr(r11, r12)
    r14 = [r10]
    r15 = load_address r14
    r16 = PyObject_Vectorcall(r13, r15, 1, 0)
    keep_alive r10
    return 1
def b(f):
    f :: object
    r0 :: __main__.b_env
    r1 :: bool
    r2 :: __main__.g_b_obj
    r3 :: bool
    g :: object
L0:
    r0 = b_env()
    r0.f = f; r1 = is_error
    r2 = g_b_obj()
    r2.__mypyc_env__ = r0; r3 = is_error
    g = r2
    return g
def d_c_obj.__get__(__mypyc_self__, instance, owner):
    __mypyc_self__, instance, owner, r0 :: object
    r1 :: bit
    r2 :: object
L0:
    r0 = load_address _Py_NoneStruct
    r1 = instance == r0
    if r1 goto L1 else goto L2 :: bool
L1:
    return __mypyc_self__
L2:
    r2 = PyMethod_New(__mypyc_self__, instance)
    return r2
def d_c_obj.__call__(__mypyc_self__):
    __mypyc_self__ :: __main__.d_c_obj
    r0 :: __main__.c_env
    r1 :: str
    r2 :: object
    r3 :: str
    r4 :: object
    r5 :: object[1]
    r6 :: object_ptr
    r7 :: object
L0:
    r0 = __mypyc_self__.__mypyc_env__
    r1 = 'd'
    r2 = builtins :: module
    r3 = 'print'
    r4 = CPyObject_GetAttr(r2, r3)
    r5 = [r1]
    r6 = load_address r5
    r7 = PyObject_Vectorcall(r4, r6, 1, 0)
    keep_alive r1
    return 1
def c():
    r0 :: __main__.c_env
    r1 :: __main__.d_c_obj
    r2 :: bool
    r3 :: dict
    r4 :: str
    r5 :: object
    r6 :: object[1]
    r7 :: object_ptr
    r8 :: object
    r9 :: dict
    r10 :: str
    r11 :: object
    r12 :: object[1]
    r13 :: object_ptr
    r14, d :: object
    r15 :: dict
    r16 :: str
    r17 :: i32
    r18 :: bit
    r19 :: str
    r20 :: object
    r21 :: str
    r22 :: object
    r23 :: object[1]
    r24 :: object_ptr
    r25, r26 :: object
L0:
    r0 = c_env()
    r1 = d_c_obj()
    r1.__mypyc_env__ = r0; r2 = is_error
    r3 = __main__.globals :: static
    r4 = 'b'
    r5 = CPyDict_GetItem(r3, r4)
    r6 = [r1]
    r7 = load_address r6
    r8 = PyObject_Vectorcall(r5, r7, 1, 0)
    keep_alive r1
    r9 = __main__.globals :: static
    r10 = 'a'
    r11 = CPyDict_GetItem(r9, r10)
    r12 = [r8]
    r13 = load_address r12
    r14 = PyObject_Vectorcall(r11, r13, 1, 0)
    keep_alive r8
    d = r14
    r15 = __main__.globals :: static
    r16 = 'd'
    r17 = PyDict_SetItem(r15, r16, r14)
    r18 = r17 >= 0 :: signed
    r19 = 'c'
    r20 = builtins :: module
    r21 = 'print'
    r22 = CPyObject_GetAttr(r20, r21)
    r23 = [r19]
    r24 = load_address r23
    r25 = PyObject_Vectorcall(r22, r24, 1, 0)
    keep_alive r19
    r26 = PyObject_Vectorcall(d, 0, 0, 0)
    return 1
def __top_level__():
    r0, r1 :: object
    r2 :: bit
    r3 :: str
    r4, r5 :: object
    r6 :: str
    r7 :: dict
    r8 :: object
    r9 :: dict
    r10 :: str
    r11 :: object
    r12 :: dict
    r13 :: str
    r14 :: object
    r15 :: object[1]
    r16 :: object_ptr
    r17 :: object
    r18 :: dict
    r19 :: str
    r20 :: object
    r21 :: object[1]
    r22 :: object_ptr
    r23 :: object
    r24 :: dict
    r25 :: str
    r26 :: i32
    r27 :: bit
L0:
    r0 = builtins :: module
    r1 = load_address _Py_NoneStruct
    r2 = r0 != r1
    if r2 goto L2 else goto L1 :: bool
L1:
    r3 = 'builtins'
    r4 = PyImport_Import(r3)
    builtins = r4 :: module
L2:
    r5 = ('Callable',)
    r6 = 'typing'
    r7 = __main__.globals :: static
    r8 = CPyImport_ImportFromMany(r6, r5, r5, r7)
    typing = r8 :: module
    r9 = __main__.globals :: static
    r10 = 'c'
    r11 = CPyDict_GetItem(r9, r10)
    r12 = __main__.globals :: static
    r13 = 'b'
    r14 = CPyDict_GetItem(r12, r13)
    r15 = [r11]
    r16 = load_address r15
    r17 = PyObject_Vectorcall(r14, r16, 1, 0)
    keep_alive r11
    r18 = __main__.globals :: static
    r19 = 'a'
    r20 = CPyDict_GetItem(r18, r19)
    r21 = [r17]
    r22 = load_address r21
    r23 = PyObject_Vectorcall(r20, r22, 1, 0)
    keep_alive r17
    r24 = __main__.globals :: static
    r25 = 'c'
    r26 = PyDict_SetItem(r24, r25, r23)
    r27 = r26 >= 0 :: signed
    return 1

[case testDecoratorsSimple_toplevel]
from typing import Callable

def a(f: Callable[[], None]) -> Callable[[], None]:
    def g() -> None:
        print('Entering')
        f()
        print('Exited')
    return g

[out]
def g_a_obj.__get__(__mypyc_self__, instance, owner):
    __mypyc_self__, instance, owner, r0 :: object
    r1 :: bit
    r2 :: object
L0:
    r0 = load_address _Py_NoneStruct
    r1 = instance == r0
    if r1 goto L1 else goto L2 :: bool
L1:
    return __mypyc_self__
L2:
    r2 = PyMethod_New(__mypyc_self__, instance)
    return r2
def g_a_obj.__call__(__mypyc_self__):
    __mypyc_self__ :: __main__.g_a_obj
    r0 :: __main__.a_env
    r1 :: str
    r2 :: object
    r3 :: str
    r4 :: object
    r5 :: object[1]
    r6 :: object_ptr
    r7, r8, r9 :: object
    r10 :: str
    r11 :: object
    r12 :: str
    r13 :: object
    r14 :: object[1]
    r15 :: object_ptr
    r16 :: object
L0:
    r0 = __mypyc_self__.__mypyc_env__
    r1 = 'Entering'
    r2 = builtins :: module
    r3 = 'print'
    r4 = CPyObject_GetAttr(r2, r3)
    r5 = [r1]
    r6 = load_address r5
    r7 = PyObject_Vectorcall(r4, r6, 1, 0)
    keep_alive r1
    r8 = r0.f
    r9 = PyObject_Vectorcall(r8, 0, 0, 0)
    r10 = 'Exited'
    r11 = builtins :: module
    r12 = 'print'
    r13 = CPyObject_GetAttr(r11, r12)
    r14 = [r10]
    r15 = load_address r14
    r16 = PyObject_Vectorcall(r13, r15, 1, 0)
    keep_alive r10
    return 1
def a(f):
    f :: object
    r0 :: __main__.a_env
    r1 :: bool
    r2 :: __main__.g_a_obj
    r3 :: bool
    g :: object
L0:
    r0 = a_env()
    r0.f = f; r1 = is_error
    r2 = g_a_obj()
    r2.__mypyc_env__ = r0; r3 = is_error
    g = r2
    return g
def __top_level__():
    r0, r1 :: object
    r2 :: bit
    r3 :: str
    r4, r5 :: object
    r6 :: str
    r7 :: dict
    r8 :: object
L0:
    r0 = builtins :: module
    r1 = load_address _Py_NoneStruct
    r2 = r0 != r1
    if r2 goto L2 else goto L1 :: bool
L1:
    r3 = 'builtins'
    r4 = PyImport_Import(r3)
    builtins = r4 :: module
L2:
    r5 = ('Callable',)
    r6 = 'typing'
    r7 = __main__.globals :: static
    r8 = CPyImport_ImportFromMany(r6, r5, r5, r7)
    typing = r8 :: module
    return 1

[case testAnyAllG]
from typing import Iterable

def call_any(l: Iterable[int]) -> bool:
    return any(i == 0 for i in l)

def call_all(l: Iterable[int]) -> bool:
    return all(i == 0 for i in l)

[out]
def call_any(l):
    l :: object
    r0 :: bool
    r1, r2 :: object
    r3, i :: int
    r4, r5 :: bit
L0:
    r0 = 0
    r1 = PyObject_GetIter(l)
L1:
    r2 = PyIter_Next(r1)
    if is_error(r2) goto L6 else goto L2
L2:
    r3 = unbox(int, r2)
    i = r3
    r4 = int_eq i, 0
    if r4 goto L3 else goto L4 :: bool
L3:
    r0 = 1
    goto L8
L4:
L5:
    goto L1
L6:
    r5 = CPy_NoErrOccurred()
L7:
L8:
    return r0
def call_all(l):
    l :: object
    r0 :: bool
    r1, r2 :: object
    r3, i :: int
    r4, r5, r6 :: bit
L0:
    r0 = 1
    r1 = PyObject_GetIter(l)
L1:
    r2 = PyIter_Next(r1)
    if is_error(r2) goto L6 else goto L2
L2:
    r3 = unbox(int, r2)
    i = r3
    r4 = int_eq i, 0
    r5 = r4 ^ 1
    if r5 goto L3 else goto L4 :: bool
L3:
    r0 = 0
    goto L8
L4:
L5:
    goto L1
L6:
    r6 = CPy_NoErrOccurred()
L7:
L8:
    return r0

[case testSum]
from typing import Callable, Iterable

def call_sum(l: Iterable[int], comparison: Callable[[int], bool]) -> int:
    return sum(comparison(x) for x in l)

[out]
def call_sum(l, comparison):
    l, comparison :: object
    r0 :: int
    r1, r2 :: object
    r3, x :: int
    r4 :: object
    r5 :: object[1]
    r6 :: object_ptr
    r7 :: object
    r8, r9 :: bool
    r10, r11 :: int
    r12 :: bit
L0:
    r0 = 0
    r1 = PyObject_GetIter(l)
L1:
    r2 = PyIter_Next(r1)
    if is_error(r2) goto L4 else goto L2
L2:
    r3 = unbox(int, r2)
    x = r3
    r4 = box(int, x)
    r5 = [r4]
    r6 = load_address r5
    r7 = PyObject_Vectorcall(comparison, r6, 1, 0)
    keep_alive r4
    r8 = unbox(bool, r7)
    r9 = r8 << 1
    r10 = extend r9: builtins.bool to builtins.int
    r11 = CPyTagged_Add(r0, r10)
    r0 = r11
L3:
    goto L1
L4:
    r12 = CPy_NoErrOccurred()
L5:
    return r0

[case testSetAttr1]
from typing import Any, Dict, List
def lol(x: Any):
    setattr(x, 'x', '5')

[out]
def lol(x):
    x :: object
    r0, r1 :: str
    r2 :: i32
    r3 :: bit
    r4 :: object
L0:
    r0 = 'x'
    r1 = '5'
    r2 = PyObject_SetAttr(x, r0, r1)
    r3 = r2 >= 0 :: signed
    r4 = box(None, 1)
    return r4

[case testFinalModuleInt]
from typing import Final

x: Final = 1
y: Final = 2

def f(a: bool) -> int:
    if a:
        return x
    else:
        return y
[out]
def f(a):
    a :: bool
L0:
    if a goto L1 else goto L2 :: bool
L1:
    return 2
L2:
    return 4
L3:
    unreachable

[case testFinalModuleStr]
from typing import Final

x: Final = 'x'
y: Final = 'y'

def f(a: bool) -> str:
    if a:
        return x
    else:
        return y
[out]
def f(a):
    a :: bool
    r0, r1 :: str
L0:
    if a goto L1 else goto L2 :: bool
L1:
    r0 = 'x'
    return r0
L2:
    r1 = 'y'
    return r1
L3:
    unreachable

[case testFinalModuleBool]
from typing import Final

x: Final = True
y: Final = False

def f(a: bool) -> bool:
    if a:
        return x
    else:
        return y
[out]
def f(a):
    a :: bool
L0:
    if a goto L1 else goto L2 :: bool
L1:
    return 1
L2:
    return 0
L3:
    unreachable

[case testFinalClass]
from typing import Final

class C:
    x: Final = 1
    y: Final = 2

def f(a: bool) -> int:
    if a:
        return C.x
    else:
        return C.y
[out]
def C.__mypyc_defaults_setup(__mypyc_self__):
    __mypyc_self__ :: __main__.C
L0:
    __mypyc_self__.x = 2
    __mypyc_self__.y = 4
    return 1
def f(a):
    a :: bool
L0:
    if a goto L1 else goto L2 :: bool
L1:
    return 2
L2:
    return 4
L3:
    unreachable

[case testFinalStaticList]
from typing import Final

x: Final = [1]

def f() -> int:
    return x[0]
[out]
def f():
    r0 :: list
    r1 :: bool
    r2 :: object
    r3 :: int
L0:
    r0 = __main__.x :: static
    if is_error(r0) goto L1 else goto L2
L1:
    r1 = raise NameError('value for final name "x" was not set')
    unreachable
L2:
    r2 = CPyList_GetItemShort(r0, 0)
    r3 = unbox(int, r2)
    return r3

[case testFinalStaticTuple]
from typing import Final

x: Final = (1, 2)

def f() -> int:
    return x[0]
[out]
def f():
    r0 :: tuple[int, int]
    r1 :: bool
    r2 :: int
L0:
    r0 = __main__.x :: static
    if is_error(r0) goto L1 else goto L2
L1:
    r1 = raise NameError('value for final name "x" was not set')
    unreachable
L2:
    r2 = r0[0]
    return r2

[case testFinalStaticInt]
from typing import Final

x: Final = 1 + int()

def f() -> int:
    return x - 1
[out]
def f():
    r0 :: int
    r1 :: bool
    r2 :: int
L0:
    r0 = __main__.x :: static
    if is_error(r0) goto L1 else goto L2
L1:
    r1 = raise NameError('value for final name "x" was not set')
    unreachable
L2:
    r2 = CPyTagged_Subtract(r0, 2)
    return r2

[case testFinalRestrictedTypeVar]
from typing import TypeVar
if False:
    from typing import Final

FOO = 10  # type: Final

Targ = TypeVar('Targ', int, str)
def foo(z: Targ) -> None:
    FOO
[out]
def foo(z):
    z :: object
L0:
    return 1

[case testFinalLocals]
from typing import Final

def inlined() -> str:
    # XXX: the final type must be declared explicitly for Var.final_value to be set.
    const: Final[str] = "Oppenheimer"
    return const

def local() -> str:
    const: Final[str] = inlined()
    return const
[out]
def inlined():
    r0, const, r1 :: str
L0:
    r0 = 'Oppenheimer'
    const = r0
    r1 = 'Oppenheimer'
    return r1
def local():
    r0, const :: str
L0:
    r0 = inlined()
    const = r0
    return const

[case testDirectlyCall__bool__]
class A:
    def __bool__(self) -> bool:
        return True
class B(A):
    def __bool__(self) -> bool:
        return False

def lol(x: A) -> int:
    if x:
        return 1
    else:
        return 0

[out]
def A.__bool__(self):
    self :: __main__.A
L0:
    return 1
def B.__bool__(self):
    self :: __main__.B
L0:
    return 0
def lol(x):
    x :: __main__.A
    r0 :: bool
L0:
    r0 = x.__bool__()
    if r0 goto L1 else goto L2 :: bool
L1:
    return 2
L2:
    return 0
L3:
    unreachable

[case testRevealType]
def f(x: int) -> None:
    reveal_type(x)  # type: ignore
[out]
def f(x):
    x :: int
    r0 :: object
    r1 :: str
    r2, r3 :: object
    r4 :: object[1]
    r5 :: object_ptr
    r6 :: object
L0:
    r0 = builtins :: module
    r1 = 'reveal_type'
    r2 = CPyObject_GetAttr(r0, r1)
    r3 = box(int, x)
    r4 = [r3]
    r5 = load_address r4
    r6 = PyObject_Vectorcall(r2, r5, 1, 0)
    keep_alive r3
    return 1

[case testCallCWithStrJoinMethod]
from typing import List
def f(x: str, y: List[str]) -> str:
    return x.join(y)
[out]
def f(x, y):
    x :: str
    y :: list
    r0 :: str
L0:
    r0 = PyUnicode_Join(x, y)
    return r0

[case testCallCWithToListFunction]
from typing import List, Iterable, Tuple, Dict
# generic object
def f(x: Iterable[int]) -> List[int]:
    return list(x)

# need coercing
def g(x: Tuple[int, int, int]) -> List[int]:
    return list(x)

# non-list object
def h(x: Dict[int, str]) -> List[int]:
    return list(x)

[out]
def f(x):
    x :: object
    r0 :: list
L0:
    r0 = PySequence_List(x)
    return r0
def g(x):
    x :: tuple[int, int, int]
    r0 :: object
    r1 :: list
L0:
    r0 = box(tuple[int, int, int], x)
    r1 = PySequence_List(r0)
    return r1
def h(x):
    x :: dict
    r0 :: list
L0:
    r0 = PySequence_List(x)
    return r0

[case testBoolFunction]
def f(x: object) -> bool:
    return bool(x)
[out]
def f(x):
    x :: object
    r0 :: i32
    r1 :: bit
    r2 :: bool
L0:
    r0 = PyObject_IsTrue(x)
    r1 = r0 >= 0 :: signed
    r2 = truncate r0: i32 to builtins.bool
    return r2

[case testLocalImports]
def root() -> None:
    import dataclasses
    import enum

def submodule() -> int:
    import p.m
    return p.x
[file p/__init__.py]
x = 1
[file p/m.py]
[out]
def root():
    r0 :: dict
    r1, r2 :: object
    r3 :: bit
    r4 :: str
    r5 :: object
    r6 :: str
    r7 :: dict
    r8 :: str
    r9 :: object
    r10 :: i32
    r11 :: bit
    r12 :: dict
    r13, r14 :: object
    r15 :: bit
    r16 :: str
    r17 :: object
    r18 :: str
    r19 :: dict
    r20 :: str
    r21 :: object
    r22 :: i32
    r23 :: bit
L0:
    r0 = __main__.globals :: static
    r1 = dataclasses :: module
    r2 = load_address _Py_NoneStruct
    r3 = r1 != r2
    if r3 goto L2 else goto L1 :: bool
L1:
    r4 = 'dataclasses'
    r5 = PyImport_Import(r4)
    dataclasses = r5 :: module
L2:
    r6 = 'dataclasses'
    r7 = PyImport_GetModuleDict()
    r8 = 'dataclasses'
    r9 = CPyDict_GetItem(r7, r8)
    r10 = CPyDict_SetItem(r0, r6, r9)
    r11 = r10 >= 0 :: signed
    r12 = __main__.globals :: static
    r13 = enum :: module
    r14 = load_address _Py_NoneStruct
    r15 = r13 != r14
    if r15 goto L4 else goto L3 :: bool
L3:
    r16 = 'enum'
    r17 = PyImport_Import(r16)
    enum = r17 :: module
L4:
    r18 = 'enum'
    r19 = PyImport_GetModuleDict()
    r20 = 'enum'
    r21 = CPyDict_GetItem(r19, r20)
    r22 = CPyDict_SetItem(r12, r18, r21)
    r23 = r22 >= 0 :: signed
    return 1
def submodule():
    r0 :: dict
    r1, r2 :: object
    r3 :: bit
    r4 :: str
    r5 :: object
    r6 :: str
    r7 :: dict
    r8 :: str
    r9 :: object
    r10 :: i32
    r11 :: bit
    r12 :: dict
    r13 :: str
    r14 :: object
    r15 :: str
    r16 :: object
    r17 :: int
L0:
    r0 = __main__.globals :: static
    r1 = p.m :: module
    r2 = load_address _Py_NoneStruct
    r3 = r1 != r2
    if r3 goto L2 else goto L1 :: bool
L1:
    r4 = 'p.m'
    r5 = PyImport_Import(r4)
    p.m = r5 :: module
L2:
    r6 = 'p'
    r7 = PyImport_GetModuleDict()
    r8 = 'p'
    r9 = CPyDict_GetItem(r7, r8)
    r10 = CPyDict_SetItem(r0, r6, r9)
    r11 = r10 >= 0 :: signed
    r12 = PyImport_GetModuleDict()
    r13 = 'p'
    r14 = CPyDict_GetItem(r12, r13)
    r15 = 'x'
    r16 = CPyObject_GetAttr(r14, r15)
    r17 = unbox(int, r16)
    return r17

[case testIsinstanceBool]
def f(x: object) -> bool:
    return isinstance(x, bool)
[out]
def f(x):
    x :: object
    r0 :: bit
L0:
    r0 = PyBool_Check(x)
    return r0

[case testRangeObject]
def range_object() -> None:
    r = range(4, 12, 2)
    sum = 0
    for i in r:
        sum += i

def range_in_loop() -> None:
    sum = 0
    for i in range(4, 12, 2):
        sum += i
[out]
def range_object():
    r0, r1, r2, r3 :: object
    r4 :: object[3]
    r5 :: object_ptr
    r6 :: object
    r7, r :: range
    sum :: int
    r8, r9 :: object
    r10, i, r11 :: int
    r12 :: bit
L0:
    r0 = load_address PyRange_Type
    r1 = object 4
    r2 = object 12
    r3 = object 2
    r4 = [r1, r2, r3]
    r5 = load_address r4
    r6 = PyObject_Vectorcall(r0, r5, 3, 0)
    keep_alive r1, r2, r3
    r7 = cast(range, r6)
    r = r7
    sum = 0
    r8 = PyObject_GetIter(r)
L1:
    r9 = PyIter_Next(r8)
    if is_error(r9) goto L4 else goto L2
L2:
    r10 = unbox(int, r9)
    i = r10
    r11 = CPyTagged_Add(sum, i)
    sum = r11
L3:
    goto L1
L4:
    r12 = CPy_NoErrOccurred()
L5:
    return 1
def range_in_loop():
    sum :: int
    r0 :: short_int
    i :: int
    r1 :: bit
    r2 :: int
    r3 :: short_int
L0:
    sum = 0
    r0 = 8
    i = r0
L1:
    r1 = int_lt r0, 24
    if r1 goto L2 else goto L4 :: bool
L2:
    r2 = CPyTagged_Add(sum, i)
    sum = r2
L3:
    r3 = r0 + 4
    r0 = r3
    i = r3
    goto L1
L4:
    return 1

[case testLocalRedefinition]
# mypy: allow-redefinition
def f() -> None:
    i = 0
    i += 1
    i = "foo"
    i += i
    i = 0.0
[out]
def f():
    i, r0 :: int
    r1, i__redef__, r2 :: str
    i__redef____redef__ :: float
L0:
    i = 0
    r0 = CPyTagged_Add(i, 2)
    i = r0
    r1 = 'foo'
    i__redef__ = r1
    r2 = CPyStr_Append(i__redef__, i__redef__)
    i__redef__ = r2
    i__redef____redef__ = 0.0
    return 1

[case testNewType]
from typing import NewType

class A: pass

N = NewType("N", A)

def f(arg: A) -> N:
    return N(arg)
[out]
def f(arg):
    arg :: __main__.A
L0:
    return arg

[case testTypeCheckingFlag]
from typing import TYPE_CHECKING, List

def f(arg: List[int]) -> int:
    if TYPE_CHECKING:
        from collections.abc import Sized
    s: Sized = arg
    return len(s)

[out]
def f(arg):
    arg :: list
    r0 :: bool
    r1 :: int
    r2 :: bit
    s :: object
    r3 :: int
L0:
    r0 = 0 << 1
    r1 = extend r0: builtins.bool to builtins.int
    r2 = r1 != 0
    if r2 goto L1 else goto L2 :: bool
L1:
    goto L3
L2:
L3:
    s = arg
    r3 = CPyObject_Size(s)
    return r3

[case testUndefinedFunction]
def f():
    non_existent_function()

[out]
def f():
    r0 :: bool
    r1, r2, r3 :: object
L0:
    r0 = raise NameError('name "non_existent_function" is not defined')
    r1 = box(None, 1)
    r2 = PyObject_Vectorcall(r1, 0, 0, 0)
    r3 = box(None, 1)
    return r3

<<<<<<< HEAD
[case testForFilterBool]
def f(x: int) -> bool:
    return bool(x % 2)
def g(a: list[int]) -> int:
    s = 0
    for x in filter(f, a):
        s += x
    return s
[out]
def f(x):
    x, r0 :: int
    r1 :: bit
L0:
    r0 = CPyTagged_Remainder(x, 4)
    r1 = r0 != 0
    return r1
def g(a):
    a :: list
    s :: int
    r0 :: dict
    r1 :: str
    r2 :: object
    r3, r4 :: native_int
    r5 :: bit
    r6 :: object
    r7, x :: int
    r8 :: bool
    r9 :: int
    r10 :: native_int
L0:
    s = 0
    r0 = __main__.globals :: static
    r1 = 'f'
    r2 = CPyDict_GetItem(r0, r1)
    r3 = 0
L1:
    r4 = var_object_size a
    r5 = r3 < r4 :: signed
    if r5 goto L2 else goto L6 :: bool
L2:
    r6 = list_get_item_unsafe a, r3
    r7 = unbox(int, r6)
    x = r7
    r8 = f(x)
    if r8 goto L4 else goto L3 :: bool
L3:
    goto L5
L4:
    r9 = CPyTagged_Add(s, x)
    s = r9
L5:
    r10 = r3 + 1
    r3 = r10
    goto L1
L6:
L7:
    return s

[case testForFilterInt]
def f(x: int) -> int:
    return x % 2
def g(a: list[int]) -> int:
    s = 0
    for x in filter(f, a):
        s += x
    return s
[out]
def f(x):
    x, r0 :: int
L0:
    r0 = CPyTagged_Remainder(x, 4)
    return r0
def g(a):
    a :: list
    s :: int
    r0 :: dict
    r1 :: str
    r2 :: object
    r3, r4 :: native_int
    r5 :: bit
    r6 :: object
    r7, x, r8 :: int
    r9 :: bit
    r10 :: int
    r11 :: native_int
L0:
    s = 0
    r0 = __main__.globals :: static
    r1 = 'f'
    r2 = CPyDict_GetItem(r0, r1)
    r3 = 0
L1:
    r4 = var_object_size a
    r5 = r3 < r4 :: signed
    if r5 goto L2 else goto L6 :: bool
L2:
    r6 = list_get_item_unsafe a, r3
    r7 = unbox(int, r6)
    x = r7
    r8 = f(x)
    r9 = r8 != 0
    if r9 goto L4 else goto L3 :: bool
L3:
    goto L5
L4:
    r10 = CPyTagged_Add(s, x)
    s = r10
L5:
    r11 = r3 + 1
    r3 = r11
    goto L1
L6:
L7:
    return s

[case testForFilterStr]
def f(x: int) -> str:
    return str(x % 2)
def g(a: list[int]) -> int:
    s = 0
    for x in filter(f, a):
        s += x
    return s
[out]
def f(x):
    x, r0 :: int
    r1 :: str
L0:
    r0 = CPyTagged_Remainder(x, 4)
    r1 = CPyTagged_Str(r0)
    return r1
def g(a):
    a :: list
    s :: int
    r0 :: dict
    r1 :: str
    r2 :: object
    r3, r4 :: native_int
    r5 :: bit
    r6 :: object
    r7, x :: int
    r8 :: str
    r9 :: bit
    r10 :: int
    r11 :: native_int
L0:
    s = 0
    r0 = __main__.globals :: static
    r1 = 'f'
    r2 = CPyDict_GetItem(r0, r1)
    r3 = 0
L1:
    r4 = var_object_size a
    r5 = r3 < r4 :: signed
    if r5 goto L2 else goto L6 :: bool
L2:
    r6 = list_get_item_unsafe a, r3
    r7 = unbox(int, r6)
    x = r7
    r8 = f(x)
    r9 = CPyStr_IsTrue(r8)
    if r9 goto L4 else goto L3 :: bool
L3:
    goto L5
L4:
    r10 = CPyTagged_Add(s, x)
    s = r10
L5:
    r11 = r3 + 1
    r3 = r11
    goto L1
L6:
L7:
    return s

[case testForFilterPrimitiveOp]
def f(a: list[list[int]]) -> int:
    s = 0
    for x in filter(len, a):
        s += 1
    return s
[out]
def f(a):
    a :: list
    s :: int
    r0 :: object
    r1 :: str
    r2 :: object
    r3, r4 :: native_int
    r5 :: bit
    r6 :: object
    r7, x :: list
    r8 :: native_int
    r9 :: short_int
    r10 :: bit
    r11 :: int
    r12 :: native_int
L0:
    s = 0
    r0 = builtins :: module
    r1 = 'len'
    r2 = CPyObject_GetAttr(r0, r1)
    r3 = 0
L1:
    r4 = var_object_size a
    r5 = r3 < r4 :: signed
    if r5 goto L2 else goto L6 :: bool
L2:
    r6 = list_get_item_unsafe a, r3
    r7 = cast(list, r6)
    x = r7
    r8 = var_object_size x
    r9 = r8 << 1
    r10 = r9 != 0
    if r10 goto L4 else goto L3 :: bool
L3:
    goto L5
L4:
    r11 = CPyTagged_Add(s, 2)
    s = r11
L5:
    r12 = r3 + 1
    r3 = r12
    goto L1
L6:
L7:
    return s

[case testForFilterNone]
def f(a: list[int]) -> int:
    c = 0
    for x in filter(None, a):
        c += 1
    return 0

[out]
def f(a):
    a :: list
    c :: int
    r0, r1 :: native_int
    r2 :: bit
    r3 :: object
    r4, x :: int
    r5 :: bit
    r6 :: int
    r7 :: native_int
L0:
    c = 0
    r0 = 0
L1:
    r1 = var_object_size a
    r2 = r0 < r1 :: signed
    if r2 goto L2 else goto L6 :: bool
L2:
    r3 = list_get_item_unsafe a, r0
    r4 = unbox(int, r3)
    x = r4
    r5 = x != 0
    if r5 goto L4 else goto L3 :: bool
L3:
    goto L5
L4:
    r6 = CPyTagged_Add(c, 2)
    c = r6
L5:
    r7 = r0 + 1
    r0 = r7
    goto L1
L6:
L7:
    return 0
=======
[case testStarArgFastPathTuple]
from typing import Any, Callable
def deco(fn: Callable[..., Any]) -> Callable[..., Any]:
    def wrapper(*args: Any) -> Any:
        return fn(*args)
    return wrapper

[out]
def wrapper_deco_obj.__get__(__mypyc_self__, instance, owner):
    __mypyc_self__, instance, owner, r0 :: object
    r1 :: bit
    r2 :: object
L0:
    r0 = load_address _Py_NoneStruct
    r1 = instance == r0
    if r1 goto L1 else goto L2 :: bool
L1:
    return __mypyc_self__
L2:
    r2 = PyMethod_New(__mypyc_self__, instance)
    return r2
def wrapper_deco_obj.__call__(__mypyc_self__, args):
    __mypyc_self__ :: __main__.wrapper_deco_obj
    args :: tuple
    r0 :: __main__.deco_env
    r1, r2 :: object
L0:
    r0 = __mypyc_self__.__mypyc_env__
    r1 = r0.fn
    r2 = PyObject_CallObject(r1, args)
    return r2
def deco(fn):
    fn :: object
    r0 :: __main__.deco_env
    r1 :: bool
    r2 :: __main__.wrapper_deco_obj
    r3 :: bool
    wrapper :: object
L0:
    r0 = deco_env()
    r0.fn = fn; r1 = is_error
    r2 = wrapper_deco_obj()
    r2.__mypyc_env__ = r0; r3 = is_error
    wrapper = r2
    return wrapper

[case testStarArgFastPathList]
from typing import Any, Callable
def deco(fn: Callable[..., Any]) -> Callable[[list[Any]], Any]:
    def wrapper(args: list[Any]) -> Any:
        return fn(*args)
    return wrapper

[out]
def wrapper_deco_obj.__get__(__mypyc_self__, instance, owner):
    __mypyc_self__, instance, owner, r0 :: object
    r1 :: bit
    r2 :: object
L0:
    r0 = load_address _Py_NoneStruct
    r1 = instance == r0
    if r1 goto L1 else goto L2 :: bool
L1:
    return __mypyc_self__
L2:
    r2 = PyMethod_New(__mypyc_self__, instance)
    return r2
def wrapper_deco_obj.__call__(__mypyc_self__, args):
    __mypyc_self__ :: __main__.wrapper_deco_obj
    args :: list
    r0 :: __main__.deco_env
    r1 :: object
    r2 :: tuple
    r3 :: object
L0:
    r0 = __mypyc_self__.__mypyc_env__
    r1 = r0.fn
    r2 = PyList_AsTuple(args)
    r3 = PyObject_CallObject(r1, r2)
    return r3
def deco(fn):
    fn :: object
    r0 :: __main__.deco_env
    r1 :: bool
    r2 :: __main__.wrapper_deco_obj
    r3 :: bool
    wrapper :: object
L0:
    r0 = deco_env()
    r0.fn = fn; r1 = is_error
    r2 = wrapper_deco_obj()
    r2.__mypyc_env__ = r0; r3 = is_error
    wrapper = r2
    return wrapper

[case testStarArgFastPathListWithKwargs]
from typing import Any, Callable
def deco(fn: Callable[..., Any]) -> Callable[..., Any]:
    def wrapper(lst: list[Any], kwargs: dict[str, Any]) -> Any:
        return fn(*lst, **kwargs)
    return wrapper

[out]
def wrapper_deco_obj.__get__(__mypyc_self__, instance, owner):
    __mypyc_self__, instance, owner, r0 :: object
    r1 :: bit
    r2 :: object
L0:
    r0 = load_address _Py_NoneStruct
    r1 = instance == r0
    if r1 goto L1 else goto L2 :: bool
L1:
    return __mypyc_self__
L2:
    r2 = PyMethod_New(__mypyc_self__, instance)
    return r2
def wrapper_deco_obj.__call__(__mypyc_self__, lst, kwargs):
    __mypyc_self__ :: __main__.wrapper_deco_obj
    lst :: list
    kwargs :: dict
    r0 :: __main__.deco_env
    r1 :: object
    r2 :: tuple
    r3 :: dict
    r4 :: object
L0:
    r0 = __mypyc_self__.__mypyc_env__
    r1 = r0.fn
    r2 = PyList_AsTuple(lst)
    r3 = PyDict_Copy(kwargs)
    r4 = PyObject_Call(r1, r2, r3)
    return r4
def deco(fn):
    fn :: object
    r0 :: __main__.deco_env
    r1 :: bool
    r2 :: __main__.wrapper_deco_obj
    r3 :: bool
    wrapper :: object
L0:
    r0 = deco_env()
    r0.fn = fn; r1 = is_error
    r2 = wrapper_deco_obj()
    r2.__mypyc_env__ = r0; r3 = is_error
    wrapper = r2
    return wrapper

[case testStarArgFastPathSequence]
from typing import Any, Callable
def deco(fn: Callable[[Any], Any]) -> Callable[[Any], Any]:
    def wrapper(args: Any) -> Any:
        return fn(*args)
    return wrapper

[out]
def wrapper_deco_obj.__get__(__mypyc_self__, instance, owner):
    __mypyc_self__, instance, owner, r0 :: object
    r1 :: bit
    r2 :: object
L0:
    r0 = load_address _Py_NoneStruct
    r1 = instance == r0
    if r1 goto L1 else goto L2 :: bool
L1:
    return __mypyc_self__
L2:
    r2 = PyMethod_New(__mypyc_self__, instance)
    return r2
def wrapper_deco_obj.__call__(__mypyc_self__, args):
    __mypyc_self__ :: __main__.wrapper_deco_obj
    args :: object
    r0 :: __main__.deco_env
    r1 :: object
    r2 :: tuple
    r3 :: object
L0:
    r0 = __mypyc_self__.__mypyc_env__
    r1 = r0.fn
    r2 = PySequence_Tuple(args)
    r3 = PyObject_CallObject(r1, r2)
    return r3
def deco(fn):
    fn :: object
    r0 :: __main__.deco_env
    r1 :: bool
    r2 :: __main__.wrapper_deco_obj
    r3 :: bool
    wrapper :: object
L0:
    r0 = deco_env()
    r0.fn = fn; r1 = is_error
    r2 = wrapper_deco_obj()
    r2.__mypyc_env__ = r0; r3 = is_error
    wrapper = r2
    return wrapper

[case testStarArgFastPathSequenceWithKwargs]
from typing import Any, Callable
def deco(fn: Callable[[Any], Any]) -> Callable[[Any], Any]:
    def wrapper(args: Any, **kwargs: Any) -> Any:
        return fn(*args, **kwargs)
    return wrapper

[out]
def wrapper_deco_obj.__get__(__mypyc_self__, instance, owner):
    __mypyc_self__, instance, owner, r0 :: object
    r1 :: bit
    r2 :: object
L0:
    r0 = load_address _Py_NoneStruct
    r1 = instance == r0
    if r1 goto L1 else goto L2 :: bool
L1:
    return __mypyc_self__
L2:
    r2 = PyMethod_New(__mypyc_self__, instance)
    return r2
def wrapper_deco_obj.__call__(__mypyc_self__, args, kwargs):
    __mypyc_self__ :: __main__.wrapper_deco_obj
    args :: object
    kwargs :: dict
    r0 :: __main__.deco_env
    r1 :: object
    r2 :: tuple
    r3 :: dict
    r4 :: object
L0:
    r0 = __mypyc_self__.__mypyc_env__
    r1 = r0.fn
    r2 = PySequence_Tuple(args)
    r3 = PyDict_Copy(kwargs)
    r4 = PyObject_Call(r1, r2, r3)
    return r4
def deco(fn):
    fn :: object
    r0 :: __main__.deco_env
    r1 :: bool
    r2 :: __main__.wrapper_deco_obj
    r3 :: bool
    wrapper :: object
L0:
    r0 = deco_env()
    r0.fn = fn; r1 = is_error
    r2 = wrapper_deco_obj()
    r2.__mypyc_env__ = r0; r3 = is_error
    wrapper = r2
    return wrapper
>>>>>>> 8437cf5d
<|MERGE_RESOLUTION|>--- conflicted
+++ resolved
@@ -3552,7 +3552,6 @@
     r3 = box(None, 1)
     return r3
 
-<<<<<<< HEAD
 [case testForFilterBool]
 def f(x: int) -> bool:
     return bool(x % 2)
@@ -3824,7 +3823,7 @@
 L6:
 L7:
     return 0
-=======
+
 [case testStarArgFastPathTuple]
 from typing import Any, Callable
 def deco(fn: Callable[..., Any]) -> Callable[..., Any]:
@@ -4071,5 +4070,4 @@
     r2 = wrapper_deco_obj()
     r2.__mypyc_env__ = r0; r3 = is_error
     wrapper = r2
-    return wrapper
->>>>>>> 8437cf5d
+    return wrapper