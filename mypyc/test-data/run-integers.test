--- conflicted
+++ resolved
@@ -573,7 +573,6 @@
 class int:
     pass
 
-<<<<<<< HEAD
 [case testIntToBytes]
 from testutil import assertRaises
 def to_bytes(n: int, length: int, byteorder: str, signed: bool = False) -> bytes:
@@ -594,7 +593,7 @@
     # signed, too large for 1 byte
     with assertRaises(OverflowError):
         to_bytes(128, 1, "big", True)
-=======
+
 [case testBitLength]
 def bit_length(n: int) -> int:
     return n.bit_length()
@@ -607,5 +606,4 @@
         assert bit_length(-(i)) == bit_length_python(-(i))
         i -= 1
         assert bit_length(i) == bit_length_python(i)
-        assert bit_length(-(i)) == bit_length_python(-(i))
->>>>>>> d69419cc
+        assert bit_length(-(i)) == bit_length_python(-(i))