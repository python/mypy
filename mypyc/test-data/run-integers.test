--- conflicted
+++ resolved
@@ -364,48 +364,6 @@
         assert is_true(x)
         assert not is_false(x)
 
-<<<<<<< HEAD
-[case testIntMin]
-def test_int_min() -> None:
-    x: int = 200
-    y: int = 30
-    assert min(x, y) == 30
-
-def test_int_min_2() -> None:
-    x: int = 30
-    y: int = 200
-    assert min(x, y) == 30
-
-def test_int_hybrid_min() -> None:
-    from typing import Any
-
-    x: object = 30
-    y: Any = 20.0
-    assert min(x, y) == 20.0
-
-    u: object = 20
-    v: float = 30.0
-    assert min(u, v) == 20
-
-def test_int_incompatible_min() -> None:
-    x: int = 2
-    y: str = 'aaa'
-    try:
-        print(min(x, y))
-    except TypeError as e:
-        assert str(e) == "'<' not supported between instances of 'int' and 'str'"
-
-def test_int_bool_min() -> None:
-    x: int = 2
-    y: bool = False
-    z: bool = True
-    assert min(x, y) == False
-    assert min(x, z) == True
-
-    u: int = -10
-    assert min(u, y) == -10
-    assert min(u, z) == -10
-=======
 def test_divide() -> None:
     for x in range(-100, 100):
         for y in range(-100, 100):
@@ -469,4 +427,44 @@
     assert n63 == -(1 << 63)
     n64 = -(1 << 64) + int()
     assert n64 == -(1 << 64)
->>>>>>> 47b22c54
+
+[case testIntMin]
+def test_int_min() -> None:
+    x: int = 200
+    y: int = 30
+    assert min(x, y) == 30
+
+def test_int_min_2() -> None:
+    x: int = 30
+    y: int = 200
+    assert min(x, y) == 30
+
+def test_int_hybrid_min() -> None:
+    from typing import Any
+
+    x: object = 30
+    y: Any = 20.0
+    assert min(x, y) == 20.0
+
+    u: object = 20
+    v: float = 30.0
+    assert min(u, v) == 20
+
+def test_int_incompatible_min() -> None:
+    x: int = 2
+    y: str = 'aaa'
+    try:
+        print(min(x, y))
+    except TypeError as e:
+        assert str(e) == "'<' not supported between instances of 'int' and 'str'"
+
+def test_int_bool_min() -> None:
+    x: int = 2
+    y: bool = False
+    z: bool = True
+    assert min(x, y) == False
+    assert min(x, z) == True
+
+    u: int = -10
+    assert min(u, y) == -10
+    assert min(u, z) == -10