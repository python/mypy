--- conflicted
+++ resolved
@@ -767,22 +767,6 @@
 def test_final_can_fold():
     r0 :: tuple[int, int, int]
     r1 :: bool
-<<<<<<< HEAD
-    r2 :: object
-    r3 :: native_int
-    r4 :: bit
-    r5 :: object
-    r6 :: int
-    r7, r8 :: object
-    r9, r10 :: tuple
-    r11 :: native_int
-    r12 :: bit
-    r13 :: object
-    r14, x :: int
-    r15 :: bool
-    r16 :: object
-    r17 :: native_int
-=======
     r2, r3, r4 :: int
     r5, r6, r7 :: object
     r8, r9 :: tuple
@@ -793,7 +777,6 @@
     r14 :: bool
     r15 :: object
     r16 :: native_int
->>>>>>> f1bb818d
     a :: tuple
 L0:
     r0 = __main__.source_final :: static
@@ -802,7 +785,6 @@
     r1 = raise NameError('value for final name "source_final" was not set')
     unreachable
 L2:
-<<<<<<< HEAD
     r2 = box(tuple[int, int, int], r0)
     r3 = PyObject_Size(r2)
     r4 = r3 >= 0 :: signed
@@ -882,34 +864,6 @@
     goto L1
 L4:
     a = r14
-=======
-    r2 = r0[0]
-    r3 = r0[1]
-    r4 = r0[2]
-    r5 = box(int, r2)
-    r6 = box(int, r3)
-    r7 = box(int, r4)
-    r8 = PyTuple_Pack(3, r5, r6, r7)
-    r9 = PyTuple_New(3)
-    r10 = 0
-    goto L4
-L3:
-    r11 = r10 < 3 :: signed
-    if r11 goto L4 else goto L6 :: bool
-L4:
-    r12 = CPySequenceTuple_GetItemUnsafe(r8, r10)
-    r13 = unbox(int, r12)
-    x = r13
-    r14 = f(x)
-    r15 = box(bool, r14)
-    CPySequenceTuple_SetItemUnsafe(r9, r10, r15)
-L5:
-    r16 = r10 + 1
-    r10 = r16
-    goto L3
-L6:
-    a = r9
->>>>>>> f1bb818d
     return 1
 
 [case testTupleBuiltFromVariableLengthTuple]
