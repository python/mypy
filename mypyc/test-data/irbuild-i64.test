--- conflicted
+++ resolved
@@ -1731,7 +1731,6 @@
 L0:
     return 4
 
-<<<<<<< HEAD
 [case testI64OperationsWithBools]
 from mypy_extensions import i64
 
@@ -1770,7 +1769,7 @@
     return r3
 L2:
     return 1
-=======
+    
 [case testI64Cast]
 from typing import cast
 from mypy_extensions import i64
@@ -1873,5 +1872,4 @@
 L0:
     r0 = CPyLong_FromFloat(x)
     r1 = unbox(int64, r0)
-    return r1
->>>>>>> 0665ce92
+    return r1