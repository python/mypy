[case testIntNeq]
def f(x: int, y: int) -> bool:
    return x != y
[out]
def f(x, y):
    x, y :: int
    r0 :: bit
L0:
    r0 = int_ne x, y
    return r0

[case testShortIntComparisons]
def f(x: int) -> int:
    if x == 3:
        return 1
    elif x != 4:
        return 2
    elif 5 == x:
        return 3
    elif 6 != x:
        return 4
    elif x < 4:
        return 5
    return 6
[out]
def f(x):
    x :: int
    r0, r1, r2, r3, r4 :: bit
L0:
    r0 = int_eq x, 6
    if r0 goto L1 else goto L2 :: bool
L1:
    return 2
L2:
    r1 = int_ne x, 8
    if r1 goto L3 else goto L4 :: bool
L3:
    return 4
L4:
    r2 = int_eq 10, x
    if r2 goto L5 else goto L6 :: bool
L5:
    return 6
L6:
    r3 = int_ne 12, x
    if r3 goto L7 else goto L8 :: bool
L7:
    return 8
L8:
    r4 = int_lt x, 8
    if r4 goto L9 else goto L10 :: bool
L9:
    return 10
L10:
L11:
L12:
L13:
L14:
    return 12

[case testIntMin]
def f(x: int, y: int) -> int:
    return min(x, y)
[out]
def f(x, y):
    x, y :: int
    r0 :: bit
    r1 :: int
L0:
    r0 = int_lt y, x
    if r0 goto L1 else goto L2 :: bool
L1:
    r1 = y
    goto L3
L2:
    r1 = x
L3:
    return r1

[case testIntFloorDivideByPowerOfTwo]
def divby1(x: int) -> int:
    return x // 1
def divby2(x: int) -> int:
    return x // 2
def divby3(x: int) -> int:
    return x // 3
def divby4(x: int) -> int:
    return x // 4
def divby8(x: int) -> int:
    return x // 8
[out]
def divby1(x):
    x, r0 :: int
L0:
    r0 = CPyTagged_FloorDivide(x, 2)
    return r0
def divby2(x):
    x, r0 :: int
L0:
    r0 = CPyTagged_Rshift(x, 2)
    return r0
def divby3(x):
    x, r0 :: int
L0:
    r0 = CPyTagged_FloorDivide(x, 6)
    return r0
def divby4(x):
    x, r0 :: int
L0:
    r0 = CPyTagged_Rshift(x, 4)
    return r0
def divby8(x):
    x, r0 :: int
L0:
    r0 = CPyTagged_Rshift(x, 6)
    return r0

[case testFinalConstantFolding]
from typing import Final

X: Final = -1
Y: Final = -(1 + 3*2)
Z: Final = Y + 1

class C:
    A: Final = 1
    B: Final = -1

def f1() -> int:
    return X

def f2() -> int:
    return X + Y

def f3() -> int:
    return Z

def f4() -> int:
    return C.A

def f5() -> int:
    return C.B
[out]
def C.__mypyc_defaults_setup(__mypyc_self__):
    __mypyc_self__ :: __main__.C
L0:
    __mypyc_self__.A = 2
    __mypyc_self__.B = -2
    return 1
def f1():
L0:
    return -2
def f2():
L0:
    return -16
def f3():
L0:
    return -12
def f4():
L0:
    return 2
def f5():
L0:
    return -2

[case testConvertIntegralToInt]
def bool_to_int(b: bool) -> int:
    return int(b)

def int_to_int(n: int) -> int:
    return int(n)
[out]
def bool_to_int(b):
    b, r0 :: bool
    r1 :: int
L0:
    r0 = b << 1
    r1 = extend r0: builtins.bool to builtins.int
    return r1
def int_to_int(n):
    n :: int
L0:
    return n

[case testIntUnaryOps]
def unary_minus(n: int) -> int:
    x = -n
    return x
def unary_plus(n: int) -> int:
    x = +n
    return x
def unary_invert(n: int) -> int:
    x = ~n
    return x
[out]
def unary_minus(n):
    n, r0, x :: int
L0:
    r0 = CPyTagged_Negate(n)
    x = r0
    return x
def unary_plus(n):
    n, x :: int
L0:
    x = n
    return x
def unary_invert(n):
    n, r0, x :: int
L0:
    r0 = CPyTagged_Invert(n)
    x = r0
    return x

<<<<<<< HEAD
[case testIntToBytes]
def f(x: int) -> bytes:
    return x.to_bytes(2, "big")
def g(x: int) -> bytes:
    return x.to_bytes(4, "little", signed=True)
def h(x: int, byteorder: str) -> bytes:
    return x.to_bytes(8, byteorder)

[out]
def f(x):
    x :: int
    r0 :: bytes
L0:
    r0 = CPyTagged_ToBigEndianBytes(x, 2, 0)
    return r0
def g(x):
    x :: int
    r0 :: bytes
L0:
    r0 = CPyTagged_ToLittleEndianBytes(x, 4, 1)
    return r0
def h(x, byteorder):
    x :: int
    byteorder :: str
    r0 :: bytes
L0:
    r0 = CPyTagged_ToBytes(x, 8, byteorder, 0)
=======
[case testIntBitLength]
def f(x: int) -> int:
    return x.bit_length()
[out]
def f(x):
    x, r0 :: int
L0:
    r0 = CPyTagged_BitLength(x)
>>>>>>> d69419cc
    return r0<|MERGE_RESOLUTION|>--- conflicted
+++ resolved
@@ -211,7 +211,6 @@
     x = r0
     return x
 
-<<<<<<< HEAD
 [case testIntToBytes]
 def f(x: int) -> bytes:
     return x.to_bytes(2, "big")
@@ -239,7 +238,7 @@
     r0 :: bytes
 L0:
     r0 = CPyTagged_ToBytes(x, 8, byteorder, 0)
-=======
+
 [case testIntBitLength]
 def f(x: int) -> int:
     return x.bit_length()
@@ -248,5 +247,4 @@
     x, r0 :: int
 L0:
     r0 = CPyTagged_BitLength(x)
->>>>>>> d69419cc
     return r0