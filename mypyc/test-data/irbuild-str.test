[case testStrSplit]
from typing import Optional, List

def do_split(s: str, sep: Optional[str] = None, max_split: Optional[int] = None) -> List[str]:
    if sep is not None:
        if max_split is not None:
            return s.split(sep, max_split)
        else:
            return s.split(sep)
    return s.split()
[out]
def do_split(s, sep, max_split):
    s :: str
    sep :: union[str, None]
    max_split :: union[int, None]
    r0, r1, r2 :: object
    r3, r4 :: bit
    r5 :: object
    r6, r7 :: bit
    r8 :: str
    r9 :: int
    r10 :: list
    r11 :: str
    r12, r13 :: list
L0:
    if is_error(sep) goto L1 else goto L2
L1:
    r0 = box(None, 1)
    sep = r0
L2:
    if is_error(max_split) goto L3 else goto L4
L3:
    r1 = box(None, 1)
    max_split = r1
L4:
    r2 = box(None, 1)
    r3 = sep == r2
    r4 = r3 ^ 1
    if r4 goto L5 else goto L9 :: bool
L5:
    r5 = box(None, 1)
    r6 = max_split == r5
    r7 = r6 ^ 1
    if r7 goto L6 else goto L7 :: bool
L6:
    r8 = cast(str, sep)
    r9 = unbox(int, max_split)
    r10 = CPyStr_Split(s, r8, r9)
    return r10
L7:
    r11 = cast(str, sep)
    r12 = PyUnicode_Split(s, r11, -1)
    return r12
L8:
L9:
    r13 = PyUnicode_Split(s, 0, -1)
    return r13

[case testStrEquality]
def eq(x: str, y: str) -> bool:
    return x == y

def neq(x: str, y: str) -> bool:
    return x != y

[out]
def eq(x, y):
    x, y :: str
    r0 :: int32
    r1 :: bit
    r2 :: object
    r3, r4, r5 :: bit
L0:
    r0 = PyUnicode_Compare(x, y)
    r1 = r0 == -1
    if r1 goto L1 else goto L3 :: bool
L1:
    r2 = PyErr_Occurred()
    r3 = r2 != 0
    if r3 goto L2 else goto L3 :: bool
L2:
    r4 = CPy_KeepPropagating()
L3:
    r5 = r0 == 0
    return r5
def neq(x, y):
    x, y :: str
    r0 :: int32
    r1 :: bit
    r2 :: object
    r3, r4, r5 :: bit
L0:
    r0 = PyUnicode_Compare(x, y)
    r1 = r0 == -1
    if r1 goto L1 else goto L3 :: bool
L1:
    r2 = PyErr_Occurred()
    r3 = r2 != 0
    if r3 goto L2 else goto L3 :: bool
L2:
    r4 = CPy_KeepPropagating()
L3:
    r5 = r0 != 0
    return r5

[case testStrReplace]
from typing import Optional

def do_replace(s: str, old_substr: str, new_substr: str, max_count: Optional[int] = None) -> str: 
    if max_count is not None: 
        return s.replace(old_substr, new_substr, max_count) 
    else: 
        return s.replace(old_substr, new_substr) 
[out]
def do_replace(s, old_substr, new_substr, max_count): 
    s, old_substr, new_substr :: str 
    max_count :: union[int, None] 
    r0, r1 :: object 
    r2, r3 :: bit 
    r4 :: int 
    r5, r6 :: str 
L0: 
    if is_error(max_count) goto L1 else goto L2 
L1: 
    r0 = box(None, 1) 
    max_count = r0 
L2: 
    r1 = box(None, 1) 
    r2 = max_count == r1 
    r3 = r2 ^ 1 
    if r3 goto L3 else goto L4 :: bool 
L3: 
    r4 = unbox(int, max_count) 
    r5 = CPyStr_Replace(s, old_substr, new_substr, r4) 
    return r5 
L4: 
    r6 = PyUnicode_Replace(s, old_substr, new_substr, -1) 
    return r6 
L5: 
    unreachable 
    
[case testStrToBool]
def is_true(x: str) -> bool:
    if x:
        return True
    else:
        return False
[out]
def is_true(x):
    x :: str
    r0 :: bit
L0:
    r0 = CPyStr_IsTrue(x)
    if r0 goto L1 else goto L2 :: bool
L1:
    return 1
L2:
    return 0
L3:
<<<<<<< HEAD
    unreachable

[case testStringFormatMethod]
def f(s: str, num: int) -> None:
    s1 = "Hi! I'm {}, and I'm {} years old.".format(s, num)
    s2 = ''.format()
    s3 = 'abc'.format()
    s3 = '}}{}{{{}}}{{{}'.format(num, num, num)
[out]
def f(s, num):
    s :: str
    num :: int
    r0 :: object
    r1, r2, r3, r4, r5, s1, r6, s2, r7, s3 :: str
    r8 :: object
    r9 :: str
    r10 :: object
    r11 :: str
    r12 :: object
    r13, r14, r15, r16, r17 :: str
L0:
    r0 = box(int, num)
    r1 = PyObject_Str(r0)
    r2 = "Hi! I'm "
    r3 = ", and I'm "
    r4 = ' years old.'
    r5 = CPyStr_Build(5, r2, s, r3, r1, r4)
    s1 = r5
    r6 = ''
    s2 = r6
    r7 = 'abc'
    s3 = r7
    r8 = box(int, num)
    r9 = PyObject_Str(r8)
    r10 = box(int, num)
    r11 = PyObject_Str(r10)
    r12 = box(int, num)
    r13 = PyObject_Str(r12)
    r14 = '}'
    r15 = '{'
    r16 = '}{'
    r17 = CPyStr_Build(6, r14, r9, r15, r11, r16, r13)
    s3 = r17
    return 1
=======
    unreachable
>>>>>>> 49bb90a5
<|MERGE_RESOLUTION|>--- conflicted
+++ resolved
@@ -157,7 +157,6 @@
 L2:
     return 0
 L3:
-<<<<<<< HEAD
     unreachable
 
 [case testStringFormatMethod]
@@ -201,7 +200,4 @@
     r16 = '}{'
     r17 = CPyStr_Build(6, r14, r9, r15, r11, r16, r13)
     s3 = r17
-    return 1
-=======
-    unreachable
->>>>>>> 49bb90a5
+    return 1