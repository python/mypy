[case testStrSplit]
from typing import NewType, Optional, List, Union
NewStr = NewType("NewStr", str)

def do_split(s: Union[str, NewStr], sep: Optional[str] = None, max_split: Optional[int] = None) -> List[str]:
    if sep is not None:
        if max_split is not None:
            return s.split(sep, max_split)
        else:
            return s.split(sep)
    return s.split()
[typing fixtures/typing-full.pyi]
[out]
def do_split(s, sep, max_split):
    s :: str
    sep :: union[str, None]
    max_split :: union[int, None]
    r0, r1, r2 :: object
    r3 :: bit
    r4 :: object
    r5 :: bit
    r6 :: str
    r7 :: int
    r8 :: list
    r9 :: str
    r10, r11 :: list
L0:
    if is_error(sep) goto L1 else goto L2
L1:
    r0 = box(None, 1)
    sep = r0
L2:
    if is_error(max_split) goto L3 else goto L4
L3:
    r1 = box(None, 1)
    max_split = r1
L4:
    r2 = load_address _Py_NoneStruct
    r3 = sep != r2
    if r3 goto L5 else goto L9 :: bool
L5:
    r4 = load_address _Py_NoneStruct
    r5 = max_split != r4
    if r5 goto L6 else goto L7 :: bool
L6:
    r6 = cast(str, sep)
    r7 = unbox(int, max_split)
    r8 = CPyStr_Split(s, r6, r7)
    return r8
L7:
    r9 = cast(str, sep)
    r10 = PyUnicode_Split(s, r9, -1)
    return r10
L8:
L9:
    r11 = PyUnicode_Split(s, 0, -1)
    return r11


[case testStrEquality]
from typing import NewType, Union
NewStr = NewType("NewStr", str)
def eq(x: str, y: str) -> bool:
    return x == y

def neq(x: str, y: Union[str, NewStr]) -> bool:
    return x != y

[typing fixtures/typing-full.pyi]
[out]
def eq(x, y):
    x, y :: str
    r0 :: bool
L0:
    r0 = CPyStr_Equal(x, y)
    return r0
def neq(x, y):
    x, y :: str
    r0 :: bool
    r1 :: bit
L0:
    r0 = CPyStr_Equal(x, y)
    r1 = r0 == 0
    return r1

[case testStrReplace]
from typing import NewType, Optional, Union
NewStr = NewType("NewStr", str)
def do_replace(s: Union[str, NewStr], old_substr: str, new_substr: str, max_count: Optional[int] = None) -> str:
    if max_count is not None:
        return s.replace(old_substr, new_substr, max_count)
    else:
        return s.replace(old_substr, new_substr)
[typing fixtures/typing-full.pyi]
[out]
def do_replace(s, old_substr, new_substr, max_count):
    s, old_substr, new_substr :: str
    max_count :: union[int, None]
    r0, r1 :: object
    r2 :: bit
    r3 :: int
    r4, r5 :: str
L0:
    if is_error(max_count) goto L1 else goto L2
L1:
    r0 = box(None, 1)
    max_count = r0
L2:
    r1 = load_address _Py_NoneStruct
    r2 = max_count != r1
    if r2 goto L3 else goto L4 :: bool
L3:
    r3 = unbox(int, max_count)
    r4 = CPyStr_Replace(s, old_substr, new_substr, r3)
    return r4
L4:
    r5 = PyUnicode_Replace(s, old_substr, new_substr, -1)
    return r5
L5:
    unreachable

[case testStrStartswithEndswithTuple]
from typing import NewType, Tuple, Union
NewStr = NewType("NewStr", str)

def do_startswith(s1: Union[str, NewStr], s2: Tuple[str, ...]) -> bool:
    return s1.startswith(s2)

def do_endswith(s1: Union[str, NewStr], s2: Tuple[str, ...]) -> bool:
    return s1.endswith(s2)

def do_tuple_literal_args(s1: Union[str, NewStr]) -> None:
    x = s1.startswith(("a", "b"))
    y = s1.endswith(("a", "b"))
[typing fixtures/typing-full.pyi]
[out]
def do_startswith(s1, s2):
    s1 :: str
    s2 :: tuple
    r0 :: bool
L0:
    r0 = CPyStr_Startswith(s1, s2)
    return r0
def do_endswith(s1, s2):
    s1 :: str
    s2 :: tuple
    r0 :: bool
L0:
    r0 = CPyStr_Endswith(s1, s2)
    return r0
def do_tuple_literal_args(s1):
    s1, r0, r1 :: str
    r2 :: tuple[str, str]
    r3 :: object
    r4, x :: bool
    r5, r6 :: str
    r7 :: tuple[str, str]
    r8 :: object
    r9, y :: bool
L0:
    r0 = 'a'
    r1 = 'b'
    r2 = (r0, r1)
    r3 = box(tuple[str, str], r2)
    r4 = CPyStr_Startswith(s1, r3)
    x = r4
    r5 = 'a'
    r6 = 'b'
    r7 = (r5, r6)
    r8 = box(tuple[str, str], r7)
    r9 = CPyStr_Endswith(s1, r8)
    y = r9
    return 1

[case testStrToBool]
from typing import NewType, Union
NewStr = NewType("NewStr", str)
def is_true(x: Union[str, NewStr]) -> bool:
    if x:
        return True
    else:
        return False
[typing fixtures/typing-full.pyi]
[out]
def is_true(x):
    x :: str
    r0 :: bit
L0:
    r0 = CPyStr_IsTrue(x)
    if r0 goto L1 else goto L2 :: bool
L1:
    return 1
L2:
    return 0
L3:
    unreachable

[case testStringFormatMethod]
from typing import NewType, Union
NewStr = NewType("NewStr", str)
def f(s: Union[str, NewStr], num: int) -> None:
    s1 = "Hi! I'm {}, and I'm {} years old.".format(s, num)
    s2 = ''.format()
    s3 = 'abc'.format()
    s4 = '}}{}{{{}}}{{{}'.format(num, num, num)
[typing fixtures/typing-full.pyi]
[out]
def f(s, num):
    s :: str
    num :: int
    r0, r1, r2, r3, r4, s1, r5, s2, r6, s3, r7, r8, r9, r10, r11, r12, r13, s4 :: str
L0:
    r0 = CPyTagged_Str(num)
    r1 = "Hi! I'm "
    r2 = ", and I'm "
    r3 = ' years old.'
    r4 = CPyStr_Build(5, r1, s, r2, r0, r3)
    s1 = r4
    r5 = ''
    s2 = r5
    r6 = 'abc'
    s3 = r6
    r7 = CPyTagged_Str(num)
    r8 = CPyTagged_Str(num)
    r9 = CPyTagged_Str(num)
    r10 = '}'
    r11 = '{'
    r12 = '}{'
    r13 = CPyStr_Build(6, r10, r7, r11, r8, r12, r9)
    s4 = r13
    return 1

[case testFStrings_64bit]
from typing import NewType, Union
NewStr = NewType("NewStr", str)
def f(var: Union[str, NewStr], num: int) -> None:
    s1 = f"Hi! I'm {var}. I am {num} years old."
    s2 = f'Hello {var:>{num}}'
    s3 = f''
    s4 = f'abc'
[typing fixtures/typing-full.pyi]
[out]
def f(var, num):
    var :: str
    num :: int
    r0, r1, r2, r3, r4, s1, r5, r6, r7, r8, r9, r10, r11 :: str
    r12 :: object[3]
    r13 :: object_ptr
    r14 :: object
    r15 :: str
    r16 :: list
    r17 :: ptr
    r18, s2, r19, s3, r20, s4 :: str
L0:
    r0 = "Hi! I'm "
    r1 = '. I am '
    r2 = CPyTagged_Str(num)
    r3 = ' years old.'
    r4 = CPyStr_Build(5, r0, var, r1, r2, r3)
    s1 = r4
    r5 = ''
    r6 = 'Hello '
    r7 = '{:{}}'
    r8 = '>'
    r9 = CPyTagged_Str(num)
    r10 = CPyStr_Build(2, r8, r9)
    r11 = 'format'
    r12 = [r7, var, r10]
    r13 = load_address r12
    r14 = PyObject_VectorcallMethod(r11, r13, 9223372036854775811, 0)
    keep_alive r7, var, r10
    r15 = cast(str, r14)
    r16 = PyList_New(2)
    r17 = list_items r16
    buf_init_item r17, 0, r6
    buf_init_item r17, 1, r15
    keep_alive r16
    r18 = PyUnicode_Join(r5, r16)
    s2 = r18
    r19 = ''
    s3 = r19
    r20 = 'abc'
    s4 = r20
    return 1

[case testStringFormattingCStyle]
from typing import NewType, Union
NewStr = NewType("NewStr", str)
def f(var: Union[str, NewStr], num: int) -> None:
    s1 = "Hi! I'm %s." % var
    s2 = "I am %d years old." % num
    s3 = "Hi! I'm %s. I am %d years old." % (var, num)
    s4 = "Float: %f" % num
[typing fixtures/typing-full.pyi]
[out]
def f(var, num):
    var :: str
    num :: int
    r0, r1, r2, s1, r3, r4, r5, r6, s2, r7, r8, r9, r10, r11, s3, r12 :: str
    r13, r14 :: object
    r15, s4 :: str
L0:
    r0 = "Hi! I'm "
    r1 = '.'
    r2 = CPyStr_Build(3, r0, var, r1)
    s1 = r2
    r3 = CPyTagged_Str(num)
    r4 = 'I am '
    r5 = ' years old.'
    r6 = CPyStr_Build(3, r4, r3, r5)
    s2 = r6
    r7 = CPyTagged_Str(num)
    r8 = "Hi! I'm "
    r9 = '. I am '
    r10 = ' years old.'
    r11 = CPyStr_Build(5, r8, var, r9, r7, r10)
    s3 = r11
    r12 = 'Float: %f'
    r13 = box(int, num)
    r14 = PyNumber_Remainder(r12, r13)
    r15 = cast(str, r14)
    s4 = r15
    return 1

[case testDecode]
def f(b: bytes) -> None:
    b.decode()
    b.decode('utf-8')
    b.decode('utf-8', 'backslashreplace')
[out]
def f(b):
    b :: bytes
    r0, r1, r2, r3, r4, r5 :: str
L0:
    r0 = CPy_Decode(b, 0, 0)
    r1 = 'utf-8'
    r2 = CPy_Decode(b, r1, 0)
    r3 = 'utf-8'
    r4 = 'backslashreplace'
    r5 = CPy_Decode(b, r3, r4)
    return 1

[case testEncode_64bit]
from typing import NewType, Union
NewStr = NewType("NewStr", str)
def f(s: Union[str, NewStr]) -> None:
    s.encode()
    s.encode('utf-8')
    s.encode('utf8', 'strict')
    s.encode('latin1', errors='strict')
    s.encode(encoding='ascii')
    s.encode(errors='strict', encoding='latin-1')
    s.encode('utf-8', 'backslashreplace')
    s.encode('ascii', 'backslashreplace')
    encoding = 'utf8'
    s.encode(encoding)
    errors = 'strict'
    s.encode('utf8', errors)
    s.encode('utf8', errors=errors)
    s.encode(errors=errors)
    s.encode(encoding=encoding, errors=errors)
    s.encode('latin2')

[typing fixtures/typing-full.pyi]
[out]
def f(s):
    s :: str
    r0, r1, r2, r3, r4, r5 :: bytes
    r6, r7 :: str
    r8 :: bytes
    r9, r10 :: str
    r11 :: bytes
    r12, encoding :: str
    r13 :: bytes
    r14, errors, r15 :: str
    r16 :: bytes
    r17, r18 :: str
    r19 :: object[3]
    r20 :: object_ptr
    r21, r22 :: object
    r23 :: str
    r24 :: object[2]
    r25 :: object_ptr
    r26, r27 :: object
    r28 :: str
    r29 :: object[3]
    r30 :: object_ptr
    r31, r32 :: object
    r33 :: str
    r34 :: bytes
L0:
    r0 = PyUnicode_AsUTF8String(s)
    r1 = PyUnicode_AsUTF8String(s)
    r2 = PyUnicode_AsUTF8String(s)
    r3 = PyUnicode_AsLatin1String(s)
    r4 = PyUnicode_AsASCIIString(s)
    r5 = PyUnicode_AsLatin1String(s)
    r6 = 'utf-8'
    r7 = 'backslashreplace'
    r8 = CPy_Encode(s, r6, r7)
    r9 = 'ascii'
    r10 = 'backslashreplace'
    r11 = CPy_Encode(s, r9, r10)
    r12 = 'utf8'
    encoding = r12
    r13 = CPy_Encode(s, encoding, 0)
    r14 = 'strict'
    errors = r14
    r15 = 'utf8'
    r16 = CPy_Encode(s, r15, errors)
    r17 = 'utf8'
    r18 = 'encode'
    r19 = [s, r17, errors]
    r20 = load_address r19
    r21 = ('errors',)
    r22 = PyObject_VectorcallMethod(r18, r20, 9223372036854775810, r21)
    keep_alive s, r17, errors
    r23 = 'encode'
    r24 = [s, errors]
    r25 = load_address r24
    r26 = ('errors',)
    r27 = PyObject_VectorcallMethod(r23, r25, 9223372036854775809, r26)
    keep_alive s, errors
    r28 = 'encode'
    r29 = [s, encoding, errors]
    r30 = load_address r29
    r31 = ('encoding', 'errors')
    r32 = PyObject_VectorcallMethod(r28, r30, 9223372036854775809, r31)
    keep_alive s, encoding, errors
    r33 = 'latin2'
    r34 = CPy_Encode(s, r33, 0)
    return 1

[case testOrd]
from typing import NewType, Union
NewStr = NewType("NewStr", str)
def str_ord(x: Union[str, NewStr]) -> int:
    return ord(x)
def str_ord_literal() -> int:
    return ord("a")
def bytes_ord(x: bytes) -> int:
    return ord(x)
def bytes_ord_literal() -> int:
    return ord(b"a")
def any_ord(x) -> int:
    return ord(x)
[typing fixtures/typing-full.pyi]
[out]
def str_ord(x):
    x :: str
    r0 :: int
L0:
    r0 = CPyStr_Ord(x)
    return r0
def str_ord_literal():
L0:
    return 194
def bytes_ord(x):
    x :: bytes
    r0 :: int
L0:
    r0 = CPyBytes_Ord(x)
    return r0
def bytes_ord_literal():
L0:
    return 194
def any_ord(x):
    x, r0 :: object
    r1 :: str
    r2 :: object
    r3 :: object[1]
    r4 :: object_ptr
    r5 :: object
    r6 :: int
L0:
    r0 = builtins :: module
    r1 = 'ord'
    r2 = CPyObject_GetAttr(r0, r1)
    r3 = [x]
    r4 = load_address r3
    r5 = PyObject_Vectorcall(r2, r4, 1, 0)
    keep_alive x
    r6 = unbox(int, r5)
    return r6

[case testStrip]
from typing import NewType, Union
NewStr = NewType("NewStr", str)
def do_strip(s: Union[str, NewStr]) -> None:
    s.lstrip("x")
    s.strip("y")
    s.rstrip("z")
    s.lstrip()
    s.strip()
    s.rstrip()
[typing fixtures/typing-full.pyi]
[out]
def do_strip(s):
    s, r0, r1, r2, r3, r4, r5, r6, r7, r8 :: str
L0:
    r0 = 'x'
    r1 = CPyStr_LStrip(s, r0)
    r2 = 'y'
    r3 = CPyStr_Strip(s, r2)
    r4 = 'z'
    r5 = CPyStr_RStrip(s, r4)
    r6 = CPyStr_LStrip(s, 0)
    r7 = CPyStr_Strip(s, 0)
    r8 = CPyStr_RStrip(s, 0)
    return 1

[case testCountAll_64bit]
from typing import NewType, Union
NewStr = NewType("NewStr", str)
def do_count(s: str) -> int:
    return s.count("x")
[typing fixtures/typing-full.pyi]
[out]
def do_count(s):
    s, r0 :: str
    r1 :: native_int
    r2, r3, r4 :: bit
    r5, r6, r7 :: int
L0:
    r0 = 'x'
    r1 = CPyStr_Count(s, r0, 0)
    r2 = r1 >= 0 :: signed
    r3 = r1 <= 4611686018427387903 :: signed
    if r3 goto L1 else goto L2 :: bool
L1:
    r4 = r1 >= -4611686018427387904 :: signed
    if r4 goto L3 else goto L2 :: bool
L2:
    r5 = CPyTagged_FromInt64(r1)
    r6 = r5
    goto L4
L3:
    r7 = r1 << 1
    r6 = r7
L4:
    return r6

[case testCountStart_64bit]
from typing import NewType, Union
NewStr = NewType("NewStr", str)
def do_count(s: str, start: int) -> int:
    return s.count("x", start)
[typing fixtures/typing-full.pyi]
[out]
def do_count(s, start):
    s :: str
    start :: int
    r0 :: str
    r1 :: native_int
    r2, r3, r4 :: bit
    r5, r6, r7 :: int
L0:
    r0 = 'x'
    r1 = CPyStr_Count(s, r0, start)
    r2 = r1 >= 0 :: signed
    r3 = r1 <= 4611686018427387903 :: signed
    if r3 goto L1 else goto L2 :: bool
L1:
    r4 = r1 >= -4611686018427387904 :: signed
    if r4 goto L3 else goto L2 :: bool
L2:
    r5 = CPyTagged_FromInt64(r1)
    r6 = r5
    goto L4
L3:
    r7 = r1 << 1
    r6 = r7
L4:
    return r6

[case testCountStartEnd_64bit]
from typing import NewType, Union
NewStr = NewType("NewStr", str)
def do_count(s: str, start: int, end: int) -> int:
    return s.count("x", start, end)
[typing fixtures/typing-full.pyi]
[out]
def do_count(s, start, end):
    s :: str
    start, end :: int
    r0 :: str
    r1 :: native_int
    r2, r3, r4 :: bit
    r5, r6, r7 :: int
L0:
    r0 = 'x'
    r1 = CPyStr_CountFull(s, r0, start, end)
    r2 = r1 >= 0 :: signed
<<<<<<< HEAD
    r3 = box(native_int, r1)
    r4 = unbox(int, r3)
    return r4

[case testLower]
def do_lower(s: str) -> str:
    return s.lower()
[out]
def do_lower(s):
    s, r0 :: str
L0:
    r0 = CPyStr_Lower(s)
    return r0

[case testUpper]
def do_upper(s: str) -> str:
    return s.upper()
[out]
def do_upper(s):
    s, r0 :: str
L0:
    r0 = CPyStr_Upper(s)
    return r0
=======
    r3 = r1 <= 4611686018427387903 :: signed
    if r3 goto L1 else goto L2 :: bool
L1:
    r4 = r1 >= -4611686018427387904 :: signed
    if r4 goto L3 else goto L2 :: bool
L2:
    r5 = CPyTagged_FromInt64(r1)
    r6 = r5
    goto L4
L3:
    r7 = r1 << 1
    r6 = r7
L4:
    return r6

[case testFStringFromConstants]
from typing import Final
string: Final = "abc"
integer: Final = 123
floating: Final = 3.14
boolean: Final = True

def test(x: str) -> str:
    return f"{string}{integer}{floating}{boolean}{x}{boolean}{floating}{integer}{string}{x}{string}{integer}{floating}{boolean}"
def test2(x: str) -> str:
    return f"{string}{integer}{floating}{boolean}{x}{boolean}{floating}{integer}{string}{x}{string}{integer}{floating}{boolean}{x}"
def test3(x: str) -> str:
    return f"{x}{string}{integer}{floating}{boolean}{x}{boolean}{floating}{integer}{string}{x}{string}{integer}{floating}{boolean}{x}"

[out]
def test(x):
    x, r0, r1, r2, r3 :: str
L0:
    r0 = 'abc1233.14True'
    r1 = 'True3.14123abc'
    r2 = 'abc1233.14True'
    r3 = CPyStr_Build(5, r0, x, r1, x, r2)
    return r3
def test2(x):
    x, r0, r1, r2, r3 :: str
L0:
    r0 = 'abc1233.14True'
    r1 = 'True3.14123abc'
    r2 = 'abc1233.14True'
    r3 = CPyStr_Build(6, r0, x, r1, x, r2, x)
    return r3
def test3(x):
    x, r0, r1, r2, r3 :: str
L0:
    r0 = 'abc1233.14True'
    r1 = 'True3.14123abc'
    r2 = 'abc1233.14True'
    r3 = CPyStr_Build(7, x, r0, x, r1, x, r2, x)
    return r3
>>>>>>> 3fcfcb8d
<|MERGE_RESOLUTION|>--- conflicted
+++ resolved
@@ -591,31 +591,6 @@
     r0 = 'x'
     r1 = CPyStr_CountFull(s, r0, start, end)
     r2 = r1 >= 0 :: signed
-<<<<<<< HEAD
-    r3 = box(native_int, r1)
-    r4 = unbox(int, r3)
-    return r4
-
-[case testLower]
-def do_lower(s: str) -> str:
-    return s.lower()
-[out]
-def do_lower(s):
-    s, r0 :: str
-L0:
-    r0 = CPyStr_Lower(s)
-    return r0
-
-[case testUpper]
-def do_upper(s: str) -> str:
-    return s.upper()
-[out]
-def do_upper(s):
-    s, r0 :: str
-L0:
-    r0 = CPyStr_Upper(s)
-    return r0
-=======
     r3 = r1 <= 4611686018427387903 :: signed
     if r3 goto L1 else goto L2 :: bool
 L1:
@@ -631,6 +606,27 @@
 L4:
     return r6
 
+
+[case testLower]
+def do_lower(s: str) -> str:
+    return s.lower()
+[out]
+def do_lower(s):
+    s, r0 :: str
+L0:
+    r0 = CPyStr_Lower(s)
+    return r0
+
+[case testUpper]
+def do_upper(s: str) -> str:
+    return s.upper()
+[out]
+def do_upper(s):
+    s, r0 :: str
+L0:
+    r0 = CPyStr_Upper(s)
+    return r0
+
 [case testFStringFromConstants]
 from typing import Final
 string: Final = "abc"
@@ -669,5 +665,4 @@
     r1 = 'True3.14123abc'
     r2 = 'abc1233.14True'
     r3 = CPyStr_Build(7, x, r0, x, r1, x, r2, x)
-    return r3
->>>>>>> 3fcfcb8d
+    return r3