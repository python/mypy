--- conflicted
+++ resolved
@@ -881,12 +881,8 @@
     r4 = int_lt r1, r3
     if r4 goto L2 else goto L4 :: bool
 L2:
-<<<<<<< HEAD
+    i = r0
     r5 = list_get_item_unsafe a, r1
-=======
-    i = r0
-    r5 = CPyList_GetItemUnsafe(a, r1)
->>>>>>> ec4ccb07
     r6 = unbox(int, r5)
     x = r6
     r7 = CPyTagged_Add(i, x)
