--- conflicted
+++ resolved
@@ -351,13 +351,8 @@
     r80 :: int32
 L0:
     r0 = builtins :: module
-<<<<<<< HEAD
-    r1 = builtins.None :: object
+    r1 = load_address _Py_NoneStruct
     r2 = r0 != r1
-=======
-    r1 = load_address _Py_NoneStruct
-    r2 = r0 is not r1
->>>>>>> df6894b5
     if r2 goto L2 else goto L1 :: bool
 L1:
     r3 = unicode_0 :: static  ('builtins')
@@ -365,13 +360,8 @@
     builtins = r4 :: module
 L2:
     r5 = typing :: module
-<<<<<<< HEAD
-    r6 = builtins.None :: object
+    r6 = load_address _Py_NoneStruct
     r7 = r5 != r6
-=======
-    r6 = load_address _Py_NoneStruct
-    r7 = r5 is not r6
->>>>>>> df6894b5
     if r7 goto L4 else goto L3 :: bool
 L3:
     r8 = unicode_1 :: static  ('typing')
@@ -389,13 +379,8 @@
     r18 = unicode_3 :: static  ('Generic')
     r19 = CPyDict_SetItem(r11, r18, r17)
     r20 = mypy_extensions :: module
-<<<<<<< HEAD
-    r21 = builtins.None :: object
+    r21 = load_address _Py_NoneStruct
     r22 = r20 != r21
-=======
-    r21 = load_address _Py_NoneStruct
-    r22 = r20 is not r21
->>>>>>> df6894b5
     if r22 goto L6 else goto L5 :: bool
 L5:
     r23 = unicode_4 :: static  ('mypy_extensions')
