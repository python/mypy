[case testIntConstantFolding]
def bin_ops() -> None:
    add = 15 + 47
    add_mul = (2 + 3) * 5
    sub = 7 - 11
    div = 3 / 2
    bit_and = 6 & 10
    bit_or = 6 | 10
    bit_xor = 6 ^ 10
    lshift = 5 << 2
    rshift = 13 >> 2
    lshift0 = 5 << 0
    rshift0 = 13 >> 0
def unary_ops() -> None:
    neg1 = -5
    neg2 = --1
    neg3 = -0
    pos = +5
    inverted1 = ~0
    inverted2 = ~5
    inverted3 = ~3
def pow() -> None:
    p0 = 3**0
    p1 = 3**5
    p2 = (-5)**3
    p3 = 0**0
[out]
def bin_ops():
    add, add_mul, sub :: int
    r0, div :: float
    bit_and, bit_or, bit_xor, lshift, rshift, lshift0, rshift0 :: int
L0:
    add = 124
    add_mul = 50
    sub = -8
    r0 = 1.5
    div = r0
    bit_and = 4
    bit_or = 28
    bit_xor = 24
    lshift = 40
    rshift = 6
    lshift0 = 10
    rshift0 = 26
    return 1
def unary_ops():
    neg1, neg2, neg3, pos, inverted1, inverted2, inverted3 :: int
L0:
    neg1 = -10
    neg2 = 2
    neg3 = 0
    pos = 10
    inverted1 = -2
    inverted2 = -12
    inverted3 = -8
    return 1
def pow():
    p0, p1, p2, p3 :: int
L0:
    p0 = 2
    p1 = 486
    p2 = -250
    p3 = 2
    return 1

[case testIntConstantFoldingDivMod]
def div() -> None:
    div1 = 25 // 5
    div2 = 24 // 5
    div3 = 29 // 5
    div4 = 30 // 5
    div_zero = 0 // 5
    neg1 = -1 // 3
    neg2 = -2 // 3
    neg3 = -3 // 3
    neg4 = -4 // 3
    neg_neg = -765467 // -234
    pos_neg = 983745 // -7864
def mod() -> None:
    mod1 = 25 % 5
    mod2 = 24 % 5
    mod3 = 29 % 5
    mod4 = 30 % 5
    mod_zero = 0 % 5
    neg1 = -4 % 3
    neg2 = -5 % 3
    neg3 = -6 % 3
    neg4 = -7 % 3
    neg_neg = -765467 % -234
    pos_neg = 983745 % -7864
[out]
def div():
    div1, div2, div3, div4, div_zero, neg1, neg2, neg3, neg4, neg_neg, pos_neg :: int
L0:
    div1 = 10
    div2 = 8
    div3 = 10
    div4 = 12
    div_zero = 0
    neg1 = -2
    neg2 = -2
    neg3 = -2
    neg4 = -4
    neg_neg = 6542
    pos_neg = -252
    return 1
def mod():
    mod1, mod2, mod3, mod4, mod_zero, neg1, neg2, neg3, neg4, neg_neg, pos_neg :: int
L0:
    mod1 = 0
    mod2 = 8
    mod3 = 8
    mod4 = 0
    mod_zero = 0
    neg1 = 4
    neg2 = 2
    neg3 = 0
    neg4 = 4
    neg_neg = -106
    pos_neg = -14238
    return 1

[case testIntConstantFoldingUnsupportedCases]
def error_cases() -> None:
    div_by_zero = 5 / 0
    floor_div_by_zero = 5 // 0
    mod_by_zero = 5 % 0
    lshift_neg = 6 << -1
    rshift_neg = 7 >> -1
def unsupported_pow() -> None:
    p = 3 ** (-1)
[out]
def error_cases():
<<<<<<< HEAD
    r0, div_by_zero, r1, mod_by_zero, r2, lshift_neg, r3, rshift_neg :: int
L0:
    r0 = CPyTagged_FloorDivide(10, 0)
    div_by_zero = r0
    r1 = CPyTagged_Remainder(10, 0)
    mod_by_zero = r1
    r2 = CPyTagged_Lshift(12, -2)
    lshift_neg = r2
    r3 = CPyTagged_Rshift(14, -2)
    rshift_neg = r3
    return 1
def unsupported_div():
    r0, x, r1, y :: float
L0:
    r0 = CPyTagged_TrueDivide(8, 12)
    x = r0
    r1 = CPyTagged_TrueDivide(20, 10)
    y = r1
=======
    r0, r1, r2 :: object
    r3, div_by_zero :: float
    r4, floor_div_by_zero, r5, mod_by_zero, r6, lshift_neg, r7, rshift_neg :: int
L0:
    r0 = object 5
    r1 = object 0
    r2 = PyNumber_TrueDivide(r0, r1)
    r3 = cast(float, r2)
    div_by_zero = r3
    r4 = CPyTagged_FloorDivide(10, 0)
    floor_div_by_zero = r4
    r5 = CPyTagged_Remainder(10, 0)
    mod_by_zero = r5
    r6 = CPyTagged_Lshift(12, -2)
    lshift_neg = r6
    r7 = CPyTagged_Rshift(14, -2)
    rshift_neg = r7
>>>>>>> 8d24649e
    return 1
def unsupported_pow():
    r0, r1, r2 :: object
    r3, p :: float
L0:
    r0 = object 3
    r1 = object -1
    r2 = CPyNumber_Power(r0, r1)
    r3 = unbox(float, r2)
    p = r3
    return 1

[case testIntConstantFoldingBigIntResult_64bit]
def long_and_short() -> None:
    # The smallest and largest representable short integers
    short1 =  0x3ffffffffffffff0 + 0xf  # (1 << 62) - 1
    short2 = -0x3fffffffffffffff - 1    # -(1 << 62)
    short3 = -0x4000000000000000
    # Smallest big integers by absolute value
    big1 = 1 << 62
    big2 = 0x4000000000000000  # 1 << 62
    big3 = -(1 << 62) - 1
    big4 = -0x4000000000000001  # -(1 << 62) - 1
    big5 = 123**41
[out]
def long_and_short():
    short1, short2, short3, r0, big1, r1, big2, r2, big3, r3, big4, r4, big5 :: int
L0:
    short1 = 9223372036854775806
    short2 = -9223372036854775808
    short3 = -9223372036854775808
    r0 = object 4611686018427387904
    big1 = r0
    r1 = object 4611686018427387904
    big2 = r1
    r2 = object -4611686018427387905
    big3 = r2
    r3 = object -4611686018427387905
    big4 = r3
    r4 = object 48541095000524544750127162673405880068636916264012200797813591925035550682238127143323
    big5 = r4
    return 1

[case testIntConstantFoldingFinal]
from typing_extensions import Final
X: Final = 5
Y: Final = 2 + 4

def f() -> None:
    a = X + 1
    a = Y + 1
[out]
def f():
    a :: int
L0:
    a = 12
    a = 14
    return 1

[case testIntConstantFoldingClassFinal]
from typing_extensions import Final
class C:
    X: Final = 5

def f() -> None:
    a = C.X + 1
[out]
def C.__mypyc_defaults_setup(__mypyc_self__):
    __mypyc_self__ :: __main__.C
L0:
    __mypyc_self__.X = 10
    return 1
def f():
    a :: int
L0:
    a = 12
    return 1

[case testFloatConstantFolding]
def bin_ops() -> None:
    add = 0.5 + 0.5
    add_mul = (1.5 + 3.5) * 5.0
    sub = 7.0 - 7.5
    div = 3.0 / 2.0
    floor_div = 3.0 // 2.0
def unary_ops() -> None:
    neg1 = -5.5
    neg2 = --1.5
    neg3 = -0.0
    pos = +5.5
def pow() -> None:
    p0 = 16.0**0
    p1 = 16.0**0.5
    p2 = (-5.0)**3
    p3 = 0.0**0.0
def error_cases() -> None:
    div = 2.0 / 0.0
    floor_div = 2.0 // 0.0
    power_imag = (-2.0)**0.5
    power_overflow = 2.0**10000.0
[out]
def bin_ops():
    r0, add, r1, add_mul, r2, sub, r3, div, r4, floor_div :: float
L0:
    r0 = 1.0
    add = r0
    r1 = 25.0
    add_mul = r1
    r2 = -0.5
    sub = r2
    r3 = 1.5
    div = r3
    r4 = 1.0
    floor_div = r4
    return 1
def unary_ops():
    r0, neg1, r1, neg2, r2, neg3, r3, pos :: float
L0:
    r0 = -5.5
    neg1 = r0
    r1 = 1.5
    neg2 = r1
    r2 = -0.0
    neg3 = r2
    r3 = 5.5
    pos = r3
    return 1
def pow():
    r0, p0, r1, p1, r2, p2, r3, p3 :: float
L0:
    r0 = 1.0
    p0 = r0
    r1 = 4.0
    p1 = r1
    r2 = -125.0
    p2 = r2
    r3 = 1.0
    p3 = r3
    return 1
def error_cases():
    r0, r1 :: float
    r2 :: object
    r3, div, r4, r5 :: float
    r6 :: object
    r7, floor_div, r8, r9 :: float
    r10 :: object
    r11, power_imag, r12, r13 :: float
    r14 :: object
    r15, power_overflow :: float
L0:
    r0 = 2.0
    r1 = 0.0
    r2 = PyNumber_TrueDivide(r0, r1)
    r3 = cast(float, r2)
    div = r3
    r4 = 2.0
    r5 = 0.0
    r6 = PyNumber_FloorDivide(r4, r5)
    r7 = cast(float, r6)
    floor_div = r7
    r8 = -2.0
    r9 = 0.5
    r10 = CPyNumber_Power(r8, r9)
    r11 = cast(float, r10)
    power_imag = r11
    r12 = 2.0
    r13 = 10000.0
    r14 = CPyNumber_Power(r12, r13)
    r15 = cast(float, r14)
    power_overflow = r15
    return 1

[case testMixedFloatIntConstantFolding]
def bin_ops() -> None:
    add = 1 + 0.5
    sub = 1 - 0.5
    mul = 0.5 * 5
    div = 5 / 0.5
    floor_div = 9.5 // 5
def error_cases() -> None:
    div = 2.0 / 0
    floor_div = 2.0 / 0
    power_overflow = 2.0**10000
[out]
def bin_ops():
    r0, add, r1, sub, r2, mul, r3, div, r4, floor_div :: float
L0:
    r0 = 1.5
    add = r0
    r1 = 0.5
    sub = r1
    r2 = 2.5
    mul = r2
    r3 = 10.0
    div = r3
    r4 = 1.0
    floor_div = r4
    return 1
def error_cases():
    r0 :: float
    r1, r2 :: object
    r3, div, r4 :: float
    r5, r6 :: object
    r7, floor_div, r8 :: float
    r9, r10 :: object
    r11, power_overflow :: float
L0:
    r0 = 2.0
    r1 = object 0
    r2 = PyNumber_TrueDivide(r0, r1)
    r3 = cast(float, r2)
    div = r3
    r4 = 2.0
    r5 = object 0
    r6 = PyNumber_TrueDivide(r4, r5)
    r7 = cast(float, r6)
    floor_div = r7
    r8 = 2.0
    r9 = object 10000
    r10 = CPyNumber_Power(r8, r9)
    r11 = cast(float, r10)
    power_overflow = r11
    return 1

[case testStrConstantFolding]
from typing_extensions import Final

S: Final = 'z'
N: Final = 2

def f() -> None:
    x = 'foo' + 'bar'
    y = 'x' + 'y' + S
    mul = "foobar" * 2
    mul2 = N * "foobar"
[out]
def f():
    r0, x, r1, y, r2, mul, r3, mul2 :: str
L0:
    r0 = 'foobar'
    x = r0
    r1 = 'xyz'
    y = r1
    r2 = 'foobarfoobar'
    mul = r2
    r3 = 'foobarfoobar'
    mul2 = r3
    return 1

[case testBytesConstantFolding]
from typing_extensions import Final

N: Final = 2

def f() -> None:
    # Unfortunately, mypy doesn't store the bytes value of final refs.
    x = b'foo' + b'bar'
    mul = b"foobar" * 2
    mul2 = N * b"foobar"
[out]
def f():
    r0, x, r1, mul, r2, mul2 :: bytes
L0:
    r0 = b'foobar'
    x = r0
    r1 = b'foobarfoobar'
    mul = r1
    r2 = b'foobarfoobar'
    mul2 = r2
    return 1

[case testComplexConstantFolding]
from typing_extensions import Final

N: Final = 1
FLOAT_N: Final = 1.5

def integral() -> None:
    pos = 1+2j
    pos_2 = 2j+N
    neg = 1-2j
    neg_2 = 2j-N
def floating() -> None:
    pos = 1.5+2j
    pos_2 = 2j+FLOAT_N
    neg = 1.5-2j
    neg_2 = 2j-FLOAT_N
[out]
def integral():
    r0, pos, r1, pos_2, r2, neg, r3, neg_2 :: object
L0:
    r0 = (1+2j)
    pos = r0
    r1 = (1+2j)
    pos_2 = r1
    r2 = (1-2j)
    neg = r2
    r3 = (-1+2j)
    neg_2 = r3
    return 1
def floating():
    r0, pos, r1, pos_2, r2, neg, r3, neg_2 :: object
L0:
    r0 = (1.5+2j)
    pos = r0
    r1 = (1.5+2j)
    pos_2 = r1
    r2 = (1.5-2j)
    neg = r2
    r3 = (-1.5+2j)
    neg_2 = r3
    return 1
<|MERGE_RESOLUTION|>--- conflicted
+++ resolved
@@ -131,26 +131,6 @@
     p = 3 ** (-1)
 [out]
 def error_cases():
-<<<<<<< HEAD
-    r0, div_by_zero, r1, mod_by_zero, r2, lshift_neg, r3, rshift_neg :: int
-L0:
-    r0 = CPyTagged_FloorDivide(10, 0)
-    div_by_zero = r0
-    r1 = CPyTagged_Remainder(10, 0)
-    mod_by_zero = r1
-    r2 = CPyTagged_Lshift(12, -2)
-    lshift_neg = r2
-    r3 = CPyTagged_Rshift(14, -2)
-    rshift_neg = r3
-    return 1
-def unsupported_div():
-    r0, x, r1, y :: float
-L0:
-    r0 = CPyTagged_TrueDivide(8, 12)
-    x = r0
-    r1 = CPyTagged_TrueDivide(20, 10)
-    y = r1
-=======
     r0, r1, r2 :: object
     r3, div_by_zero :: float
     r4, floor_div_by_zero, r5, mod_by_zero, r6, lshift_neg, r7, rshift_neg :: int
@@ -168,7 +148,6 @@
     lshift_neg = r6
     r7 = CPyTagged_Rshift(14, -2)
     rshift_neg = r7
->>>>>>> 8d24649e
     return 1
 def unsupported_pow():
     r0, r1, r2 :: object
