[case testEmptyClass]
class Empty: pass

def f(e: Empty) -> Empty:
    return e

class EmptyEllipsis: ...

def g(e: EmptyEllipsis) -> EmptyEllipsis:
    return e
[file driver.py]
from native import Empty, EmptyEllipsis, f, g

print(isinstance(Empty, type))
print(Empty)
print(str(Empty())[:20])

e = Empty()
print(f(e) is e)

print(isinstance(EmptyEllipsis, type))
print(EmptyEllipsis)
print(str(EmptyEllipsis())[:28])

e2 = EmptyEllipsis()
print(g(e2) is e2)
[out]
True
<class 'native.Empty'>
<native.Empty object
True
True
<class 'native.EmptyEllipsis'>
<native.EmptyEllipsis object
True

[case testClassWithFields]
class C:
    x: int
    y: int
    z: 'D'
class D:
    pass
[file driver.py]
from native import C
from testutil import assertRaises

c = C()
assert not hasattr(c, 'x')
assert not hasattr(c, 'y')
c.x = 1
c.y = 2
print(c.x)
print(c.y)
c.x = 10**30
print(c.x)
c.x = 10**30+1
print(c.x)
assert hasattr(c, 'x')
assert hasattr(c, 'y')
assert not hasattr(c, 'z')
with assertRaises(AttributeError, "'C' object attribute 'x' cannot be deleted"):
    del c.x
assert hasattr(c, 'x')
assert hasattr(c, 'y')
with assertRaises(AttributeError, "'C' object attribute 'y' cannot be deleted"):
    del c.y
assert hasattr(c, 'y')
c.x = 10**30+2
print(c.x)
assert hasattr(c, 'x')
[out]
1
2
1000000000000000000000000000000
1000000000000000000000000000001
1000000000000000000000000000002

[case testTypedDictWithFields]
import collections
from typing_extensions import TypedDict
class C(TypedDict):
    x: collections.deque
[file driver.py]
from native import C
from collections import deque

print(C.__annotations__["x"] is deque)
[out]
True

[case testClassWithDeletableAttributes]
from typing import Any, cast
from testutil import assertRaises

class C:
    __deletable__ = ['x', 'y']
    x: int
    y: int
    z: int

def test_delete() -> None:
    c = C()
    c.x = 1
    c.y = 2
    c.z = 3
    del c.x
    del c.y
    assert c.z == 3
    with assertRaises(AttributeError, "attribute 'x' of 'C' undefined"):
        c.x
    with assertRaises(AttributeError, "attribute 'y' of 'C' undefined"):
        c.y

def test_delete_any() -> None:
    c: Any = C()
    c.x = 1
    c.y = 2
    c.z = 3
    del c.x
    del c.y
    with assertRaises(AttributeError, "'C' object attribute 'z' cannot be deleted"):
        del c.z
    assert c.z == 3
    with assertRaises(AttributeError):
        c.x
    with assertRaises(AttributeError):
        c.y

class Base:
    __deletable__ = ['a']
    a: int
    b: int

class Deriv(Base):
    __deletable__ = ('c',)
    c: str
    d: str

def test_delete_with_inheritance() -> None:
    d = Deriv()
    d.a = 0
    d.b = 1
    d.c = 'X'
    d.d = 'Y'
    del d.a
    with assertRaises(AttributeError):
        d.a
    del d.c
    with assertRaises(AttributeError):
        d.c
    assert d.b == 1
    assert d.d == 'Y'

def test_delete_with_inheritance_any() -> None:
    d: Any = Deriv()
    d.a = 0
    d.b = 1
    d.c = 'X'
    d.d = 'Y'
    del d.a
    with assertRaises(AttributeError):
        d.a
    del d.c
    with assertRaises(AttributeError):
        d.c
    with assertRaises(AttributeError):
        del d.b
    assert d.b == 1
    with assertRaises(AttributeError):
        del d.d
    assert d.d == 'Y'

def decorator(cls):
    return cls

@decorator
class NonExt:
    x: int
    y: int

    # No effect in a non-native class
    __deletable__ = ['x']

def test_non_ext() -> None:
    n = NonExt()
    n.x = 2
    n.y = 3
    del n.x
    del n.y
    with assertRaises(AttributeError):
        n.x
    with assertRaises(AttributeError):
        n.y

def test_non_ext_any() -> None:
    n: Any = NonExt()
    n.x = 2
    n.y = 3
    del n.x
    del n.y
    with assertRaises(AttributeError):
        n.x
    with assertRaises(AttributeError):
        n.y

[case testNonExtMisc]
from typing import Any, overload

def decorator(cls) -> Any:
    return cls

@decorator
class C:
    def __init__(self) -> None:
        self.c = 3

    def get_c(self) -> int:
        return self.c

@decorator
class B(C):
    def __init__(self) -> None:
        super().__init__()
        self.b = 2

    def get_b(self) -> int:
        return self.b

@decorator
class A(B):
    def __init__(self) -> None:
        super().__init__()
        self.a = 1

    @classmethod
    def constant(cls) -> int:
        return 4

    def get_a(self) -> int:
        return self.a

@decorator
class Overload:
    @overload
    def get(self, index: int) -> int: ...

    @overload
    def get(self, index: str) -> str: ...

    def get(self, index: Any) -> Any:
        return index

def get(c: Overload, s: str) -> str:
    return c.get(s)

@decorator
class Var:
    x = 'xy'

def get_class_var() -> str:
    return Var.x

[file driver.py]
from native import A, Overload, get, get_class_var
a = A()
assert a.a == 1
assert a.b == 2
assert a.c == 3
assert a.get_a() == 1
assert a.get_b() == 2
assert a.get_c() == 3
assert A.constant() == 4

o = Overload()
assert get(o, "test") == "test"
assert o.get(20) == 20

assert get_class_var() == 'xy'

[case testEnum]
from enum import Enum

class TestEnum(Enum):
    _order_ = "a b"
    a = 1
    b = 2

    @classmethod
    def test(cls) -> int:
        return 3

assert TestEnum.test() == 3

import enum

class Pokemon(enum.Enum):
    magikarp = 1
    squirtle = 2
    slowbro = 3

assert Pokemon.magikarp.value == 1
assert Pokemon.squirtle.name == 'squirtle'

[file other.py]
# Force a multi-module test to make sure we can compile multi-file with
# non-extension classes

[file driver.py]
import sys
# "_order_" isn't supported in 3.5
if sys.version_info[:2] > (3, 5):
    from native import TestEnum
    assert TestEnum.a.name == 'a'
    assert TestEnum.a.value == 1
    assert TestEnum.b.name == 'b'
    assert TestEnum.b.value == 2

[case testGetAttribute]
class C:
    x: int
    y: int

def getx(c: C) -> int:
    return c.x

def gety(c: C) -> int:
    return c.y
[file driver.py]
from native import C, getx, gety
c = C()
c.x = 10**30
c.y = 10**30 + 1
print(getx(c))
print(gety(c))
[out]
1000000000000000000000000000000
1000000000000000000000000000001

[case testSetAttribute]
class C:
    x: int
    y: int

def setx(c: C, v: int) -> None:
    c.x = v

def sety(c: C, v: int) -> None:
    c.y = v
[file driver.py]
from native import C, setx, sety
c = C()
setx(c, 10**30)
sety(c, 10**30 + 1)
print(c.x)
print(c.y)
setx(c, 4)
sety(c, 5)
print(c.x, c.y)
setx(c, 10**30 + 2)
sety(c, 10**30 + 3)
print(c.x)
print(c.y)
[out]
1000000000000000000000000000000
1000000000000000000000000000001
4 5
1000000000000000000000000000002
1000000000000000000000000000003

[case testAttributeTypes]
from typing import List, Tuple
class C:
    a: List[int]
    b: bool
    c: C
    d: object
    e: int

def setattrs(o: C, a: List[int], b: bool, c: C) -> None:
    o.a = a
    o.b = b
    o.c = c

def getattrs(o: C) -> Tuple[List[int], bool, C]:
    return o.a, o.b, o.c
[file driver.py]
from native import C, setattrs, getattrs
from testutil import assertRaises

c1 = C()
c2 = C()
aa = [2]
setattrs(c1, aa, True, c2)
a, b, c = getattrs(c1)
assert a is aa
assert b is True
assert c is c2

o = object()
c1.d = o
assert c1.d is o

c3 = C()
with assertRaises(AttributeError, "attribute 'a' of 'C' undefined"):
    c3.a
with assertRaises(AttributeError, "attribute 'b' of 'C' undefined"):
    c3.b
with assertRaises(AttributeError, "attribute 'c' of 'C' undefined"):
    c3.c
with assertRaises(AttributeError, "attribute 'd' of 'C' undefined"):
    c3.d
with assertRaises(AttributeError, "attribute 'e' of 'C' undefined"):
    c3.e

[case testInitMethodWithMissingNoneReturnAnnotation]
class C:
    def __init__(self):
        self.x = 42
[file driver.py]
from native import C
c = C()
assert c is not None
assert c.x == 42

[case testConstructClassWithDefaultConstructor]
class C:
    a: int
    b: int

def f() -> C:
    c = C()
    c.a = 13
    return c
[file driver.py]
from native import f, C
c = f()
assert c.a == 13
assert type(c) == C
assert not hasattr(c, 'b')

[case testCastUserClass]
from typing import List

class C:
    x: int

def f(a: List[C]) -> C:
    return a[0]
[file driver.py]
from native import f, C
c = C()
assert f([c]) is c

[case testClass1]
class A:
    def __init__(self, x: int) -> None:
        self.x = x
    def foo(self) -> int:
        return self.x+1
def foo() -> int:
    a = A(20)
    return a.foo()
[file driver.py]
from native import A, foo
a = A(10)
assert a.foo() == 11
assert foo() == 21

[case testClassKwargs]
class X:
    def __init__(self, msg: str, **variables: int) -> None:
         self.msg = msg
         self.variables = variables

[file driver.py]
import traceback
from native import X
x = X('hello', a=0, b=1)
assert x.msg == 'hello'
assert x.variables == {'a': 0, 'b': 1}
try:
    X('hello', msg='hello')
except TypeError as e:
    print(f"{type(e).__name__}: {e}")
[out]
TypeError: argument for __init__() given by name ('msg') and position (1)

[case testGenericClass]
from typing import TypeVar, Generic, Sequence
T = TypeVar('T')
class C(Generic[T]):
    x: T
    def __init__(self, x: T) -> None:
        self.x = x
    def get(self) -> T:
        return self.x
    def set(self, y: T) -> None:
        self.x = y

# Test subclassing generic classes both with and without a generic param
class A(Sequence[int]):
    pass
class B(Sequence[T]):
    pass

def f(c: C[int]) -> int:
    y = c.get()
    d = C[int](2)
    c.set(c.get() + 1 + d.get())
    c.x = c.x + 2
    return c.x

[file driver.py]
from native import C, f
c = C(6)
assert f(c) == 11
c.x = 'x'
assert c.x == 'x'
c.set([1])
assert c.x == [1]
assert c.get() == [1]

[case testSubclass1]
from typing import Tuple

class A:
    def __init__(self) -> None:
        self.x = 10
    def hi(self, suffix: str) -> str:
        return str(self.x) + suffix
class B(A):
    def __init__(self) -> None:
        self.x = 20
        self.y = 'world'
    def hi(self, suffix: str) -> str:
        return 'hello ' + str(self.y) + suffix

def use_a(x: A) -> Tuple[int, str]:
    return (x.x, x.hi(''))
def use_b(x: B) -> str:
    return x.hi('')

[file driver.py]
from native import A, B, use_a, use_b
a = A()
b = B()
assert use_a(a) == (10, '10')
assert use_a(b) == (20, 'hello world')
assert a.x == 10
assert b.x == 20
assert b.y == 'world'
assert a.hi('!') == '10!'
assert b.hi('!') == 'hello world!'
assert use_b(b) == 'hello world'

[case testSubclassSpecialize1]
class A:
    def foo(self, x: int) -> object:
        print('A')
        return str(x)
    def bar(self, x: int) -> None:
        print(x + 1)
class B(A):
    def foo(self, x: object) -> int:
        print('B')
        return id(x)
    def bar(self, x: object) -> None:
        print(x)

def use_a(x: A, y: int) -> object:
    x.bar(10)
    return x.foo(y)

def use_b(x: B, y: object) -> int:
    return x.foo(y)

[file driver.py]
from native import A, B, use_a, use_b
a = A()
b = B()
o = object()
i = 10
assert a.foo(10) == '10'
assert b.foo(o) == id(o)
assert use_a(a, 10) == '10'
assert use_b(b, o) == id(o)
assert use_a(b, i) == id(i)
[out]
A
B
11
A
B
10
B

[case testSubclassSpecialize2]
class A:
    def foo(self, x: int) -> object:
        print('A')
        return str(x)
class B(A):
    def foo(self, x: object) -> object:
        print('B')
        return x
class C(B):
    def foo(self, x: object) -> int:
        print('C')
        return id(x)

def use_a(x: A, y: int) -> object:
    return x.foo(y)

def use_b(x: B, y: object) -> object:
    return x.foo(y)

def use_c(x: C, y: object) -> int:
    return x.foo(y)

[file driver.py]
from native import A, B, C, use_a, use_b, use_c
a = A()
b = B()
c = C()
o = object()
i = 10
assert a.foo(10) == '10'
assert b.foo(o) == o
assert c.foo(o) == id(o)
assert use_a(a, 10) == '10'
assert use_a(b, i) is i
assert use_a(c, i) == id(i)
assert use_b(b, o) == o
assert use_b(c, o) == id(o)
assert use_c(c, o) == id(o)
[out]
A
B
C
A
B
C
B
C
C

[case testIsInstance]
from typing import Optional
class X: pass
class A(X): pass
class B(A): pass

def isa(x: object) -> bool:
    return isinstance(x, A)
def isint(x: object) -> bool:
    return isinstance(x, int)
def isstr(x: object) -> bool:
    return isinstance(x, str)
def islist(x: object) -> bool:
    return isinstance(x, list)
def ist(x: object, t: object) -> bool:  # TODO: Second argument should be 'type'
    return isinstance(x, t)
def pointless(x: Optional[X]) -> str:
    if isinstance(x, A):
        return str(x)
    return ''
[file driver.py]
from native import X, A, B, isa, isint, isstr, islist, ist
assert isa(1) == False
assert isa(A()) == True
assert isa(B()) == True
assert isa(X()) == False

assert isint(1) == True
assert isint('') == False
assert isint(A()) == False

assert isstr(1) == False
assert isstr('') == True

assert islist(1) == False
assert islist([]) == True

assert ist(1, int) == True
assert ist(1, str) == False
try:
    ist(1, 2)
except TypeError:
    pass
else:
    assert False

[case testSubclassUninitAttr]
class X:
    x: int
class A(X):
    pass
[file driver.py]
import traceback
from native import A
try:
    A().x
except AttributeError:
    traceback.print_exc()
[out]
Traceback (most recent call last):
  File "driver.py", line 4, in <module>
    A().x
AttributeError: attribute 'x' of 'X' undefined

[case testClassMethods]
from typing import ClassVar, Any
from typing_extensions import final
from mypy_extensions import mypyc_attr

from interp import make_interpreted_subclass

class C:
    lurr: ClassVar[int] = 9
    @staticmethod
    def foo(x: int) -> int:
        return 10 + x
    @classmethod
    def bar(cls, x: int) -> int:
        return cls.lurr + x
    @staticmethod
    def baz(x: int, y: int = 10) -> int:
        return y - x
    @classmethod
    def quux(cls, x: int, y: int = 10) -> int:
        return y - x
    @classmethod
    def call_other(cls, x: int) -> int:
        return cls.quux(x, 3)

class D(C):
    def f(self) -> int:
        return super().foo(1) + super().bar(2) + super().baz(10) + super().quux(10)

def ctest1() -> int:
    return C.foo(1) + C.bar(2) + C.baz(10) + C.quux(10) + C.quux(y=10, x=9)

def ctest2() -> int:
    c = C()
    return c.foo(1) + c.bar(2) + c.baz(10)

CAny: Any = C

def test_classmethod_using_any() -> None:
    assert CAny.foo(10) == 20
    assert CAny.bar(10) == 19

def test_classmethod_on_instance() -> None:
    c = C()
    assert c.foo(10) == 20
    assert c.bar(10) == 19
    assert c.call_other(1) == 2

def test_classmethod_misc() -> None:
    assert ctest1() == 23
    assert ctest2() == 22
    assert C.call_other(2) == 1

def test_classmethod_using_super() -> None:
    d = D()
    assert d.f() == 22

@final
class F1:
    @classmethod
    def f(cls, x: int) -> int:
        return cls.g(x)

    @classmethod
    def g(cls, x: int) -> int:
        return x + 1

class F2:  # Implicitly final (no subclasses)
    @classmethod
    def f(cls, x: int) -> int:
        return cls.g(x)

    @classmethod
    def g(cls, x: int) -> int:
        return x + 1

def test_classmethod_of_final_class() -> None:
    assert F1.f(5) == 6
    assert F2.f(7) == 8

@mypyc_attr(allow_interpreted_subclasses=True)
class CI:
    @classmethod
    def f(cls, x: int) -> int:
        return cls.g(x)

    @classmethod
    def g(cls, x: int) -> int:
        return x + 1

def test_classmethod_with_allow_interpreted() -> None:
    assert CI.f(4) == 5
    sub = make_interpreted_subclass(CI)
    assert sub.f(4) == 7

[file interp.py]
def make_interpreted_subclass(base):
    class Sub(base):
        @classmethod
        def g(cls, x: int) -> int:
            return x + 3
    return Sub

[case testSuper]
from mypy_extensions import trait
from typing import List

class A:
    def __init__(self, x: int) -> None:
        self.x = x

    def foo(self, x: int) -> int:
        return x

class B(A):
    def __init__(self, x: int, y: int) -> None:
        super().__init__(x)
        self.y = y

    def foo(self, x: int) -> int:
        return super().foo(x+1)

class C(B):
    def __init__(self, x: int, y: int) -> None:
        super(C, self).__init__(x, y + 1)

    def foo(self, x: int) -> int:
        # should go to A, not B
        return super(B, self).foo(x+1)

class X:
    def __init__(self, x: int) -> None:
        self.x = x
class Y(X):
    pass
class Z(Y):
    def __init__(self, x: int, y: int) -> None:
        super().__init__(x)
        self.y = y

@trait
class T:
    def v_int(self, x: int) -> None: pass
    def v_list(self, x: List[int]) -> None:
        if x:
            self.v_int(x[0])
            self.v_list(x[1:])

class PrintList(T):
    def v_int(self, x: int) -> None:
        print(x)
    def v_list(self, x: List[int]) -> None:
        print('yo!')
        super().v_list(x)

[file driver.py]
import traceback
from native import *
b = B(10, 20)
assert b.x == 10 and b.y == 20
c = C(10, 20)
assert c.x == 10 and c.y == 21
z = Z(10, 20)
assert z.x == 10 and z.y == 20

assert c.foo(10) == 11

PrintList().v_list([1,2,3])
[out]
yo!
1
yo!
2
yo!
3
yo!

[case testSubclassException]
class Failure(Exception):
    def __init__(self, x: int) -> None:
        self.x = x

def foo() -> None:
    raise Failure(10)

def heyo() -> int:
    try:
        foo()
    except Failure as e:
        return e.x
    return -1

[file driver.py]
from native import foo, heyo, Failure
try:
    foo()
except Failure as e:
    assert str(e) == '10'
    assert e.x == 10
heyo()

[case testSubclassDict]
from typing import Dict
class WelpDict(Dict[str, int]):
    def __init__(self) -> None:
        self.emarhavil = 3
    def foo(self) -> int:
        return self.emarhavil

def welp() -> int:
    x = WelpDict()
    x['a'] = 10
    x['b'] = 15
    x.emarhavil = 5
    return x['a'] + x['b'] + x.emarhavil + x.foo()

[file driver.py]
from native import welp
assert welp() == 35

[case testSubclassPy]
from b import B, V
class A(B):
    def __init__(self, x: int, y: int) -> None:
        super().__init__(y)
        self.x = x

    def foo(self, x: int) -> int:
        print("hi", x)
        return x+1

class C(V[int]):
    def f(self) -> int: return 10

assert isinstance(C(), V)

def f(x: A) -> None:
    print(x.x)
    print(x.y)
    print(x.foo(20))

[file b.py]
from typing import Generic, TypeVar
T = TypeVar('T')

class B:
    def __init__(self, y: int) -> None:
        self.y = y
    def foo(self, x: int) -> int:
        print("parent!")
        return x + self.y
    def bar(self) -> None:
        print("hello!", self.y)

class V(Generic[T]):
    def f(self) -> T:
        raise Exception('unimplemented')
[file driver.py]
import native
a = native.A(10, 20)
a.foo(10)
a.bar()
native.f(a)
[out]
hi 10
hello! 20
10
20
hi 20
21

[case testDisallowSubclassFromPy]
# We'll want to allow this at some point but right now we need to
# disallow it because it doesn't work.
class A:
    pass
[file b.py]
from native import A

# It would be better if we disallowed it at class decl time but it is
# really easy to do in __new__

class B(A):
    pass

[file driver.py]
from b import B
try:
    B()
except TypeError:
    pass
else:
    assert False, "instantiating was supposed to fail"

[case testClassVariable]
MYPY = False
if MYPY:
    from typing import ClassVar
class A:
    x = 10  # type: ClassVar[int]

def g(x: int) -> None:
    A.x = 10
def f() -> int:
    return A.x
[file driver.py]
from native import A, f
assert f() == 10
A.x = 200
assert f() == 200

[case testDefaultVars]
from typing import Optional
class A:
    x = 10
    w: object = 10
    def lol(self) -> None:
        self.x = 100

LOL = 'lol'
class B(A):
    y = LOL
    z = None  # type: Optional[str]
    b = True
    bogus = None  # type: int

def g() -> None:
    a = A()
    assert a.x == 10
    a.x = 20
    assert a.x == 20
    b = B()
    assert b.x == 10
    b.x = 20
    assert b.x == 20
    assert b.y == 'lol'
    b.y = 'rofl'
    assert b.y == 'rofl'
    assert b.z is None
[file driver.py]
from native import *
g()

a = A()
assert a.x == 10
a.x = 20
assert a.x == 20
b = B()
assert b.x == 10
b.x = 20
assert b.x == 20
assert b.y == 'lol'
b.y = 'rofl'
assert b.y == 'rofl'
assert b.z is None
# N.B: this doesn't match cpython
assert not hasattr(b, 'bogus')

[case testProtocol]
from typing_extensions import Protocol

class Proto(Protocol):
    def foo(self, x: int) -> None:
        pass

    def bar(self, x: int) -> None:
        pass

class A:
    def foo(self, x: int) -> None:
        print("A:", x)

    def bar(self, *args: int, **kwargs: int) -> None:
        print("A:", args, kwargs)

class B(A, Proto):
    def foo(self, x: int) -> None:
        print("B:", x)

    def bar(self, *args: int, **kwargs: int) -> None:
        print("B:", args, kwargs)

def f(x: Proto) -> None:
    x.foo(20)
    x.bar(x=20)

[file driver.py]
from native import A, B, f

f(A())
f(B())

# ... this exploits a bug in glue methods to distinguish whether we
# are making a direct call or a pycall...
[out]
A: 20
A: () {'x': 20}
B: 20
B: (20,) {}

[case testMethodOverrideDefault1]
class A:
    def foo(self, x: int) -> None:
        pass
class B(A):
    def foo(self, x: int, y: int = 10) -> None:
        print(x, y)

def a(x: A) -> None:
    x.foo(1)
def b(x: B) -> None:
    x.foo(2)
    x.foo(2, 3)

[file driver.py]
from native import B, a, b
a(B())
b(B())
[out]
1 10
2 10
2 3

[case testMethodOverrideDefault2]
class A:
    def foo(self, *, x: int = -1) -> None:
        pass
    def bar(self, *, x: int = -1, y: int = -1) -> None:
        pass
    def baz(self, x: int = -1) -> None:
        pass
class B(A):
    def foo(self, *, y: int = 0, x: int = 0) -> None:
        print(x, y)
    def bar(self, *, y: int = 0, x: int = 0) -> None:
        print(x, y)
    def baz(self, x: int = 0, *, y: int = 0) -> None:
        print(x, y)

def a(x: A) -> None:
    x.foo(x=1)
    x.bar(x=1, y=2)
    x.bar(x=2, y=1)
    x.baz()
    x.baz(1)
    x.baz(x=2)

[file driver.py]
from native import B, a
a(B())
[out]
1 0
1 2
2 1
0 0
1 0
2 0

[case testMethodOverrideDefault3]
class A:
    @classmethod
    def foo(cls, *, x: int = 0) -> None:
        pass
    @staticmethod
    def bar(*, x: int = 0) -> None:
        pass
    @staticmethod
    def baz() -> object:
        pass
class B(A):
    @classmethod
    def foo(cls, *, y: int = 0, x: int = 0) -> None:
        print(x, y)
        print(cls.__name__)  # type: ignore
    @staticmethod
    def bar(*, y: int = 0, x: int = 0) -> None:
        print(x, y)
    @staticmethod
    def baz() -> int:
        return 10

# This is just to make sure that this stuff works even when the
# methods might be overridden.
class C(B):
    @classmethod
    def foo(cls, *, y: int = 0, x: int = 0) -> None:
        pass
    @staticmethod
    def bar(*, y: int = 0, x: int = 0) -> None:
        pass
    @staticmethod
    def baz() -> int:
        return 10

def a(x: A) -> None:
    x.foo(x=1)
    x.bar(x=1)
    print(x.baz())

[file driver.py]
from native import B, a
a(B())
[out]
1 0
B
1 0
10

[case testMethodOverrideDefault4]
class Foo:
    def f(self, x: int=20, *, z: int=10) -> None:
        pass

class Bar(Foo):
    def f(self, *args: int, **kwargs: int) -> None:
        print("stuff", args, kwargs)

z: Foo = Bar()
z.f(1, z=50)
z.f()

[out]
stuff (1,) {'z': 50}
stuff () {}

[case testMethodOverrideDefault5]
from testutil import make_python_function
from mypy_extensions import mypyc_attr
from typing import TypeVar, Any

@mypyc_attr(allow_interpreted_subclasses=True)
class Foo:
    def f(self, x: int=20, *, z: int=10) -> None:
        print("Foo", x, z)

@make_python_function
def baz_f(self: Any, *args: int, **kwargs: int) -> None:
    print("Baz", args, kwargs)

# Make an "interpreted" subtype of Foo
type2: Any = type
Bar = type2('Bar', (Foo,), {})
Baz = type2('Baz', (Foo,), {'f': baz_f})

y: Foo = Bar()
y.f(1, z=2)
y.f()

z: Foo = Baz()
z.f(1, z=2)
z.f()

[out]
Foo 1 2
Foo 20 10
Baz (1,) {'z': 2}
Baz () {}

[case testMethodOverrideDefault6]
from typing import Optional

class Foo:
    def f(self, x: int=20) -> None:
        pass

class Bar(Foo):
    def f(self, x: Optional[int]=None) -> None:
        print(x)

z: Foo = Bar()
z.f(1)
z.f()

[out]
1
None

[case testMethodOverrideDefault7]
from typing import TypeVar, Any

class Foo:
    def f(self, x: int, *args: int, **kwargs: int) -> None:
        print("Foo", x, args, kwargs)

class Bar(Foo):
    def f(self, *args: int, **kwargs: int) -> None:
        print("Bar", args, kwargs)

z: Foo = Bar()
z.f(1, z=2)
z.f(1, 2, 3)
# z.f(x=5)  # Not tested because we (knowingly) do the wrong thing and pass it as positional

[out]
Bar (1,) {'z': 2}
Bar (1, 2, 3) {}
--Bar () {'x': 5}

[case testMethodOverrideDefault8]
from typing import TypeVar, Any

class Foo:
    def f(self, *args: int, **kwargs: int) -> None:
        print("Foo", args, kwargs)

class Bar(Foo):
    def f(self, x: int = 10, *args: int, **kwargs: int) -> None:
        print("Bar", x, args, kwargs)

z: Foo = Bar()
z.f(1, z=2)
z.f(1, 2, 3)
z.f()

[out]
Bar 1 () {'z': 2}
Bar 1 (2, 3) {}
Bar 10 () {}

[case testMethodOverrideDefault9]
from testutil import make_python_function
from mypy_extensions import mypyc_attr
from typing import TypeVar, Any

@mypyc_attr(allow_interpreted_subclasses=True)
class Foo:
    def f(self, x: int=20, y: int=40) -> None:
        print("Foo", x, y)

# This sort of argument renaming is dodgy and not really sound but we
# shouldn't break it when they aren't actually used by name...
# (They *ought* to be positional only!)
@make_python_function
def baz_f(self, a: int=30, y: int=50) -> None:
    print("Baz", a, y)

# Make an "interpreted" subtype of Foo
type2: Any = type
Baz = type2('Baz', (Foo,), {'f': baz_f})

z: Foo = Baz()
z.f()
z.f(y=1)
z.f(1, 2)
# Not tested because we don't (and probably won't) match cpython here
# from testutil import assertRaises
# with assertRaises(TypeError):
#     z.f(x=7)

[out]
Baz 30 50
Baz 30 1
Baz 1 2

[case testOverride]
class A:
    def f(self) -> int:
        return 0
    def g(self) -> int:
        return 1

class B(A):
    def g(self) -> int:
        return 2

class C(B):
    def f(self) -> int:
        return 3

def test() -> None:
    ba: A = B()
    ca: A = C()
    assert ba.f() == 0
    assert ba.g() == 2
    assert ca.f() == 3
    assert ca.g() == 2
    cc = C()
    assert cc.f() == 3
    assert cc.g() == 2
    print('ok')
[file driver.py]
import native
native.test()
[out]
ok

[case testNoMetaclass]
from foo import Base

class Nothing(Base):  # type: ignore
    pass

[file foo.py]
from typing import Any
class Meta(type):
    pass

class _Base(metaclass=Meta):
    pass
Base = _Base  # type: Any

[file driver.py]
try:
    import native
except TypeError as e:
    assert(str(e) == "mypyc classes can't have a metaclass")

[case testMetaclass]
from meta import Meta

class Nothing(metaclass=Meta):
    pass

def ident(x): return x

@ident
class Test:
    pass

[file meta.py]
class Meta(type):
    def __new__(mcs, name, bases, dct):
        dct['X'] = 10
        return super().__new__(mcs, name, bases, dct)


[file driver.py]
from native import Nothing
assert Nothing.X == 10

[case testPickling]
from mypy_extensions import trait, mypyc_attr
from typing import Any, TypeVar, Generic

def dec(x: Any) -> Any:
    return x

@mypyc_attr(allow_interpreted_subclasses=True)
class A:
    x: int
    y: str

@mypyc_attr(allow_interpreted_subclasses=True)
class B(A):
    z: bool

    def __init__(self, x: int, y: str, z: bool) -> None:
        self.x = x
        self.y = y
        self.z = z

@trait
class T:
    a: str

class C(B, T):
    w: object

    # property shouldn't go in
    @property
    def foo(self) -> int:
        return 0

@dec
class D:
    x: int

class E(D):
    y: int


U = TypeVar('U')

class F(Generic[U]):
    y: int

class G(F[int]):
    pass

[file driver.py]
from native import A, B, T, C, D, E, F, G

import copy
import pickle

assert A.__mypyc_attrs__ == ('x', 'y')
assert B.__mypyc_attrs__ == ('z', 'x', 'y')
assert T.__mypyc_attrs__ == ('a',)
assert C.__mypyc_attrs__ == ('w', 'z', 'x', 'y', 'a')
assert not hasattr(D, '__mypyc_attrs__')
assert E.__mypyc_attrs__ == ('y', '__dict__')
assert F.__mypyc_attrs__ == ('y', '__dict__')
assert G.__mypyc_attrs__ == ('y', '__dict__')

b = B(10, '20', False)
assert b.__getstate__() == {'z': False, 'x': 10, 'y': '20'}
b2 = copy.copy(b)
assert b is not b2 and b.y == b2.y

b3 = pickle.loads(pickle.dumps(b))
assert b is not b3 and b.y == b3.y

e = E()
e.x = 10
e.y = 20

assert e.__getstate__() == {'y': 20, '__dict__': {'x': 10}}
e2 = pickle.loads(pickle.dumps(e))
assert e is not e2 and e.x == e2.x and e.y == e2.y


[case testInterpretedParentInit]
from interp import C
from typing import TypeVar

T = TypeVar('T')

def dec(x: T) -> T:
    return x

@dec
class A:
    def __init__(self, x: int) -> None:
        self.x = x

class B(A):
    s = 'test'

def b(x: int) -> B: return B(x)

class D(C):
    s = 'test'

def d(x: int) -> D: return D(x)


[file interp.py]
class C:
    def __init__(self, x: int) -> None:
        self.x = x

[file driver.py]
from native import b, d, B, D

def test(f, v):
    x = f(v)
    assert x.x == v
    assert x.s == 'test'

test(b, 20)
test(d, 30)
test(B, -1)
test(D, -2)

[case testInterpretedInherit]
from typing import TypeVar, Any, overload
from mypy_extensions import mypyc_attr, trait

T = TypeVar('T')
def dec(x: T) -> T: return x

@mypyc_attr(allow_interpreted_subclasses=True)
class Top:
    def spam(self) -> str:
        return "grandparent"

@mypyc_attr(allow_interpreted_subclasses=True)
@trait
class Trait:
    def trait_method(self) -> str:
        return "trait"

@mypyc_attr(allow_interpreted_subclasses=True)
class Foo(Top, Trait):
    def __init__(self, x: int) -> None:
        self.x = x

    def foo(self) -> str:
        return "parent foo: " + self.bar(self.x)

    def bar(self, x: int) -> str:
        return "parent bar: {}".format(x + self.x)

    @dec
    def decorated(self) -> str:
        return "decorated parent"

    @property
    def read_property(self) -> str:
        return "parent prop"

    @overload
    def overloaded(self, index: int) -> int: ...

    @overload
    def overloaded(self, index: str) -> str: ...

    def overloaded(self, index: Any) -> Any:
        return index

def foo(x: Foo) -> str:
    return x.foo()

def bar(x: Foo, y: int) -> str:
    return x.bar(y)

def spam(x: Top) -> str:
    return x.spam()

def decorated(x: Foo) -> str:
    return x.decorated()

def prop(x: Foo) -> str:
    return x.read_property

def trait_method(x: Trait) -> str:
    return x.trait_method()

def overloaded(x: Foo, s: str) -> str:
    return x.overloaded(s)

[file interp.py]
from typing import Any
from native import Foo

class Bar(Foo):
    def bar(self, x: int) -> str:
        return "child bar: {}".format(x + self.x)

    def spam(self) -> str:
        assert super().spam() == "grandparent"
        return "child"

    @property
    def read_property(self) -> str:
        return "child prop"

    def decorated(self) -> str:
        return "decorated child"

    def trait_method(self) -> str:
        return "child"

    def overloaded(self, index: Any) -> Any:
        return index + index


class InterpBase:
    def eggs(self) -> str:
        return "eggs"

class Baz(InterpBase, Bar):
    def __init__(self) -> None:
        super().__init__(1000)
        self.z = self.read_property

[file driver.py]
from native import Foo, foo, bar, spam, decorated, overloaded, prop, trait_method
from interp import Bar, Baz
from unittest.mock import patch
from testutil import assertRaises

x = Foo(10)
y = Bar(20)
z = Baz()

assert isinstance(y, Bar)
assert y.x == 20
assert y.bar(10) == "child bar: 30"
assert y.foo() == "parent foo: child bar: 40"
assert foo(y) == "parent foo: child bar: 40"
assert bar(y, 30) == "child bar: 50"
y.x = 30
assert bar(y, 30) == "child bar: 60"

assert spam(y) == "child"
assert y.read_property == "child prop"
assert prop(x) == "parent prop"
assert prop(y) == "child prop"
assert y.decorated() == "decorated child"
assert decorated(y) == "decorated child"
assert y.overloaded("test") == "testtest"
assert overloaded(y, "test") == "testtest"

assert y.trait_method() == "child"
assert trait_method(y) == "child"

assert z.bar(10) == "child bar: 1010"
assert bar(z, 10) == "child bar: 1010"
assert z.z == "child prop"
assert z.eggs() == "eggs"

with patch("interp.Bar.spam", lambda self: "monkey patched"):
    assert y.spam() == "monkey patched"
    spam(y) == "monkey patched"

with patch("interp.Bar.spam", lambda self: 20):
    assert y.spam() == 20
    with assertRaises(TypeError, "str object expected; got int"):
        spam(y)

with assertRaises(TypeError, "int object expected; got str"):
    y.x = "test"

[case testProperty]
from typing import Callable
from mypy_extensions import trait
class Temperature:
    @property
    def celsius(self) -> float:
        return 5.0 * (self.fahrenheit - 32.0) / 9.0

    def __init__(self, fahrenheit: float) -> None:
        self.fahrenheit = fahrenheit

    def print_temp(self) -> None:
        print("F:", self.fahrenheit, "C:", self.celsius)

    @property
    def rankine(self) -> float:
        raise NotImplementedError

class Access:
    @property
    def number_of_accesses(self) -> int:
        self._count += 1
        return self._count
    def __init__(self) -> None:
        self._count = 0

from typing import Callable
class BaseProperty:
    @property
    def doc(self) -> str:
        return "Represents a sequence of values. Updates itself by next, which is a new value."

    @property
    def value(self) -> object:
        return self._incrementer

    @property
    def bad_value(self) -> object:
        return self._incrementer

    @property
    def next(self) -> BaseProperty:
        return BaseProperty(self._incrementer + 1)

    def __init__(self, value: int) -> None:
        self._incrementer = value

class DerivedProperty(BaseProperty):
    @property
    def value(self) -> int:
        return self._incrementer

    @property
    def bad_value(self) -> object:
        return self._incrementer

    def __init__(self, incr_func: Callable[[int], int], value: int) -> None:
        BaseProperty.__init__(self, value)
        self._incr_func = incr_func

    @property
    def next(self) -> DerivedProperty:
        return DerivedProperty(self._incr_func, self._incr_func(self.value))

class AgainProperty(DerivedProperty):
    @property
    def next(self) -> AgainProperty:
        return AgainProperty(self._incr_func, self._incr_func(self._incr_func(self.value)))

    @property
    def bad_value(self) -> int:
        return self._incrementer

def print_first_n(n: int, thing: BaseProperty) -> None:
    vals = []
    cur_thing = thing
    for _ in range(n):
        vals.append(cur_thing.value)
        cur_thing = cur_thing.next
    print ('', vals)

@trait
class Trait:
    @property
    def value(self) -> int:
        return 3

class Printer(Trait):
    def print_value(self) -> None:
        print(self.value)

[file driver.py]
from native import Temperature, Access
import traceback
x = Temperature(32.0)
try:
    print (x.rankine)
except NotImplementedError as e:
    traceback.print_exc()
print (x.celsius)
x.print_temp()

y = Temperature(212.0)
print (y.celsius)
y.print_temp()

z = Access()
print (z.number_of_accesses)
print (z.number_of_accesses)
print (z.number_of_accesses)
print (z.number_of_accesses)

from native import BaseProperty, DerivedProperty, AgainProperty, print_first_n
a = BaseProperty(7)
b = DerivedProperty((lambda x: x // 2 if (x % 2 == 0) else 3 * x + 1), 7)
c = AgainProperty((lambda x: x // 2 if (x % 2 == 0) else 3 * x + 1), 7)

def py_print_first_n(n: int, thing: BaseProperty) -> None:
    vals = []
    cur_thing = thing
    for _ in range(n):
        vals.append(cur_thing.value)
        cur_thing = cur_thing.next
    print ('', vals)

py_print_first_n(20, a)
py_print_first_n(20, b)
py_print_first_n(20, c)

print(a.next.next.next.bad_value)
print(b.next.next.next.bad_value)
print(c.next.next.next.bad_value)

print_first_n(20, a)
print_first_n(20, b)
print_first_n(20, c)

print (a.doc)
print (b.doc)
print (c.doc)

from native import Printer
Printer().print_value()
print (Printer().value)
[out]
Traceback (most recent call last):
  File "driver.py", line 5, in <module>
    print (x.rankine)
  File "native.py", line 16, in rankine
    raise NotImplementedError
NotImplementedError
0.0
F: 32.0 C: 0.0
100.0
F: 212.0 C: 100.0
1
2
3
4
 [7, 8, 9, 10, 11, 12, 13, 14, 15, 16, 17, 18, 19, 20, 21, 22, 23, 24, 25, 26]
 [7, 22, 11, 34, 17, 52, 26, 13, 40, 20, 10, 5, 16, 8, 4, 2, 1, 4, 2, 1]
 [7, 11, 17, 26, 40, 10, 16, 4, 1, 2, 4, 1, 2, 4, 1, 2, 4, 1, 2, 4]
10
34
26
 [7, 8, 9, 10, 11, 12, 13, 14, 15, 16, 17, 18, 19, 20, 21, 22, 23, 24, 25, 26]
 [7, 22, 11, 34, 17, 52, 26, 13, 40, 20, 10, 5, 16, 8, 4, 2, 1, 4, 2, 1]
 [7, 11, 17, 26, 40, 10, 16, 4, 1, 2, 4, 1, 2, 4, 1, 2, 4, 1, 2, 4]
Represents a sequence of values. Updates itself by next, which is a new value.
Represents a sequence of values. Updates itself by next, which is a new value.
Represents a sequence of values. Updates itself by next, which is a new value.
3
3
[out version>=3.11]
Traceback (most recent call last):
  File "driver.py", line 5, in <module>
    print (x.rankine)
           ^^^^^^^^^
  File "native.py", line 16, in rankine
    raise NotImplementedError
NotImplementedError
0.0
F: 32.0 C: 0.0
100.0
F: 212.0 C: 100.0
1
2
3
4
 [7, 8, 9, 10, 11, 12, 13, 14, 15, 16, 17, 18, 19, 20, 21, 22, 23, 24, 25, 26]
 [7, 22, 11, 34, 17, 52, 26, 13, 40, 20, 10, 5, 16, 8, 4, 2, 1, 4, 2, 1]
 [7, 11, 17, 26, 40, 10, 16, 4, 1, 2, 4, 1, 2, 4, 1, 2, 4, 1, 2, 4]
10
34
26
 [7, 8, 9, 10, 11, 12, 13, 14, 15, 16, 17, 18, 19, 20, 21, 22, 23, 24, 25, 26]
 [7, 22, 11, 34, 17, 52, 26, 13, 40, 20, 10, 5, 16, 8, 4, 2, 1, 4, 2, 1]
 [7, 11, 17, 26, 40, 10, 16, 4, 1, 2, 4, 1, 2, 4, 1, 2, 4, 1, 2, 4]
Represents a sequence of values. Updates itself by next, which is a new value.
Represents a sequence of values. Updates itself by next, which is a new value.
Represents a sequence of values. Updates itself by next, which is a new value.
3
3

[case testPropertySetters]

from mypy_extensions import trait

class Foo():
    def __init__(self) -> None:
        self.attr = "unmodified"

class A:
    def __init__(self) -> None:
        self._x = 0
        self._foo = Foo()

    @property
    def x(self) -> int:
        return self._x

    @x.setter
    def x(self, val : int) -> None:
        self._x = val

    @property
    def foo(self) -> Foo:
        return self._foo

    @foo.setter
    def foo(self, val : Foo) -> None:
        self._foo = val

# Overrides base property setters and getters
class B(A):
    def __init__(self) -> None:
        self._x = 10

    @property
    def x(self) -> int:
        return self._x + 1

    @x.setter
    def x(self, val : int) -> None:
        self._x = val + 1

# Inherits base property setters and getters
class C(A):
    def __init__(self) -> None:
        A.__init__(self)

@trait
class D():
    def __init__(self) -> None:
        self._x = 0

    @property
    def x(self) -> int:
        return self._x

    @x.setter
    def x(self, val : int) -> None:
        self._x = val

#Inherits trait property setters and getters
class E(D):
    def __init__(self) -> None:
        D.__init__(self)

#Overrides trait property setters and getters
class F(D):
    def __init__(self) -> None:
        self._x = 10

    @property
    def x(self) -> int:
        return self._x + 10

    @x.setter
    def x(self, val : int) -> None:
        self._x = val + 10

# # Property setter and getter are subtypes of base property setters and getters
# # class G(A):
# #   def __init__(self) -> None:
# #       A.__init__(self)

# #   @property
# #   def y(self) -> int:
# #       return self._y

# #   @y.setter
# #   def y(self, val : object) -> None:
# #       self._y = val

# No inheritance, just plain setter/getter
class G:
    def __init__(self, x: int) -> None:
        self._x = x

    @property
    def x(self) -> int:
        return self._x

    @x.setter
    def x(self, x: int) -> None:
        self._x = x

class H:
    def __init__(self, g: G) -> None:
        self.g = g
        self.g.x = 5  # Should not be treated as initialization

[file other.py]
# Run in both interpreted and compiled mode

from native import A, B, C, D, E, F, G

a = A()
assert a.x == 0
assert a._x == 0
a.x = 1
assert a.x == 1
assert a._x == 1
a._x = 0
assert a.x == 0
assert a._x == 0
b = B()
assert b.x == 11
assert b._x == 10
b.x = 11
assert b.x == 13
b._x = 11
assert b.x == 12
c = C()
assert c.x == 0
c.x = 1000
assert c.x == 1000
e = E()
assert e.x == 0
e.x = 1000
assert e.x == 1000
f = F()
assert f.x == 20
f.x = 30
assert f.x == 50
g = G(4)
g.x = 20
assert g.x == 20

[file driver.py]
# Run the tests in both interpreted and compiled mode
import other
import other_interpreted

[out]

[case testAttributeOverridesProperty]
from typing import Any
from mypy_extensions import trait

@trait
class T1:
    @property
    def x(self) -> int: ...
    @property
    def y(self) -> int: ...

class C1(T1):
    x: int = 1
    y: int = 4

def test_read_only_property_in_trait_implemented_as_attribute() -> None:
    c = C1()
    c.x = 5
    assert c.x == 5
    assert c.y == 4
    c.y = 6
    assert c.y == 6
    t: T1 = C1()
    assert t.y == 4
    t = c
    assert t.x == 5
    assert t.y == 6
    a: Any = c
    assert a.x == 5
    assert a.y == 6
    a.x = 7
    a.y = 8
    assert a.x == 7
    assert a.y == 8

class B2:
    @property
    def x(self) -> int:
        return 11

    @property
    def y(self) -> int:
        return 25

class C2(B2):
    x: int = 1
    y: int = 4

def test_read_only_property_in_class_implemented_as_attribute() -> None:
    c = C2()
    c.x = 5
    assert c.x == 5
    assert c.y == 4
    c.y = 6
    assert c.y == 6
    b: B2 = C2()
    assert b.y == 4
    b = c
    assert b.x == 5
    assert b.y == 6
    a: Any = c
    assert a.x == 5
    assert a.y == 6
    a.x = 7
    a.y = 8
    assert a.x == 7
    assert a.y == 8

@trait
class T3:
    @property
    def x(self) -> int: ...
    @property
    def y(self) -> int: ...

class B3:
    x: int = 1
    y: int = 4

class C3(B3, T3):
    pass

def test_read_only_property_implemented_as_attribute_indirectly() -> None:
    c = C3()
    c.x = 5
    assert c.x == 5
    assert c.y == 4
    c.y = 6
    assert c.y == 6
    t: T3 = C3()
    assert t.y == 4
    t = c
    assert t.x == 5
    assert t.y == 6
    a: Any = c
    assert a.x == 5
    assert a.y == 6
    a.x = 7
    a.y = 8
    assert a.x == 7
    assert a.y == 8

@trait
class T4:
    @property
    def x(self) -> int: ...
    @x.setter
    def x(self, v1: int) -> None: ...

    @property
    def y(self) -> int: ...
    @y.setter
    def y(self, v2: int) -> None: ...

class C4(T4):
    x: int = 1
    y: int = 4

def test_read_write_property_implemented_as_attribute() -> None:
    c = C4()
    c.x = 5
    assert c.x == 5
    assert c.y == 4
    c.y = 6
    assert c.y == 6
    t: T4 = C4()
    assert t.y == 4
    t.x = 5
    assert t.x == 5
    t.y = 6
    assert t.y == 6
    a: Any = c
    assert a.x == 5
    assert a.y == 6
    a.x = 7
    a.y = 8
    assert a.x == 7
    assert a.y == 8

@trait
class T5:
    @property
    def x(self) -> int: ...
    @x.setter
    def x(self, v1: int) -> None: ...

    @property
    def y(self) -> int: ...
    @y.setter
    def y(self, v2: int) -> None: ...

class B5:
    x: int = 1
    y: int = 4

class BB5(B5):
    pass

class C5(BB5, T5):
    pass

def test_read_write_property_indirectly_implemented_as_attribute() -> None:
    c = C5()
    c.x = 5
    assert c.x == 5
    assert c.y == 4
    c.y = 6
    assert c.y == 6
    t: T5 = C5()
    assert t.y == 4
    t.x = 5
    assert t.x == 5
    t.y = 6
    assert t.y == 6
    a: Any = c
    assert a.x == 5
    assert a.y == 6
    a.x = 7
    a.y = 8
    assert a.x == 7
    assert a.y == 8

[case testSubclassAttributeAccess]
from mypy_extensions import trait

class A:
    v = 0

class B(A):
    v = 1

class C(B):
    v = 2

[file driver.py]
from native import A, B, C

a = A()
b = B()
c = C()

[case testCopyAlwaysDefinedAttributes]
import copy
from typing import Union

class A: pass

class C:
    def __init__(self, n: int = 0) -> None:
        self.n = n
        self.s = ""
        self.t = ("", 0)
        self.u: Union[str, bytes] = ''
        self.a = A()

def test_copy() -> None:
    c1 = C()
    c1.n = 1
    c1.s = "x"
    c2 = copy.copy(c1)
    assert c2.n == 1
    assert c2.s == "x"
    assert c2.t == ("", 0)
    assert c2.u == ''
    assert c2.a is c1.a

[case testNonNativeCallsToDunderNewAndInit]
from typing import Any
from testutil import assertRaises

count_c = 0

class C:
    def __init__(self) -> None:
        self.x = 'a'  # Always defined attribute
        global count_c
        count_c += 1

    def get(self) -> str:
        return self.x

def test_no_init_args() -> None:
    global count_c
    count_c = 0

    # Use Any to get non-native semantics
    cls: Any = C
    # __new__ implicitly calls __init__ for native classes
    obj = cls.__new__(cls)
    assert obj.get() == 'a'
    assert count_c == 1
    # Make sure we don't call __init__ twice
    obj2 = cls()
    assert obj2.get() == 'a'
    assert count_c == 2

count_d = 0

class D:
    def __init__(self, x: str) -> None:
        self.x = x  # Always defined attribute
        global count_d
        count_d += 1

    def get(self) -> str:
        return self.x

def test_init_arg() -> None:
    global count_d
    count_d = 0

    # Use Any to get non-native semantics
    cls: Any = D
    # __new__ implicitly calls __init__ for native classes
    obj = cls.__new__(cls, 'abc')
    assert obj.get() == 'abc'
    assert count_d == 1
    # Make sure we don't call __init__ twice
    obj2 = cls('x')
    assert obj2.get() == 'x'
    assert count_d == 2
    # Keyword args should work
    obj = cls.__new__(cls, x='abc')
    assert obj.get() == 'abc'
    assert count_d == 3

def test_invalid_init_args() -> None:
    # Use Any to get non-native semantics
    cls: Any = D
    with assertRaises(TypeError):
        cls()
    with assertRaises(TypeError):
        cls(y='x')
    with assertRaises(TypeError):
        cls(1)

[case testTryDeletingAlwaysDefinedAttribute]
from typing import Any
from testutil import assertRaises

class C:
    def __init__(self) -> None:
        self.x = 0

class D(C):
    pass

def test_try_deleting_always_defined_attr() -> None:
    c: Any = C()
    with assertRaises(AttributeError):
        del c.x
    d: Any = D()
    with assertRaises(AttributeError):
        del d.x

[case testAlwaysDefinedAttributeAndAllowInterpretedSubclasses]
from mypy_extensions import mypyc_attr

from m import define_interpreted_subclass

@mypyc_attr(allow_interpreted_subclasses=True)
class Base:
    x = 5
    y: int
    def __init__(self, s: str) -> None:
        self.s = s

class DerivedNative(Base):
    def __init__(self) -> None:
        super().__init__('x')
        self.z = 3

def test_native_subclass() -> None:
    o = DerivedNative()
    assert o.x == 5
    assert o.s == 'x'
    assert o.z == 3

def test_interpreted_subclass() -> None:
    define_interpreted_subclass(Base)

[file m.py]
from testutil import assertRaises

def define_interpreted_subclass(b):
    class DerivedInterpreted1(b):
        def __init__(self):
            # Don't call base class __init__
            pass
    d1 = DerivedInterpreted1()
    assert d1.x == 5
    with assertRaises(AttributeError):
        d1.y
    with assertRaises(AttributeError):
        d1.s
    with assertRaises(AttributeError):
        del d1.x

    class DerivedInterpreted1(b):
        def __init__(self):
            super().__init__('y')
    d2 = DerivedInterpreted1()
    assert d2.x == 5
    assert d2.s == 'y'
    with assertRaises(AttributeError):
        d2.y
    with assertRaises(AttributeError):
        del d2.x

[case testBaseClassSometimesDefinesAttribute]
class C:
    def __init__(self, b: bool) -> None:
        if b:
            self.x = [1]

class D(C):
    def __init__(self, b: bool) -> None:
        super().__init__(b)
        self.x = [2]

def test_base_class() -> None:
    c = C(True)
    assert c.x == [1]
    c = C(False)
    try:
        c.x
    except AttributeError:
        return
    assert False

def test_subclass() -> None:
    d = D(True)
    assert d.x == [2]
    d = D(False)
    assert d.x == [2]

[case testSerializableClass]
from mypy_extensions import mypyc_attr
from typing import Any
import copy
from testutil import assertRaises

@mypyc_attr(serializable=True)
class Base:
    def __init__(self, s: str) -> None:
        self.s = s

class Derived(Base):
    def __init__(self, s: str, n: int) -> None:
        super().__init__(s)
        self.n = n

def test_copy_base() -> None:
    o = Base('xyz')
    o2 = copy.copy(o)
    assert isinstance(o2, Base)
    assert o2 is not o
    assert o2.s == 'xyz'

def test_copy_derived() -> None:
    d = Derived('xyz', 5)
    d2 = copy.copy(d)
    assert isinstance(d2, Derived)
    assert d2 is not d
    assert d2.s == 'xyz'
    assert d2.n == 5

class NonSerializable:
    def __init__(self, s: str) -> None:
        self.s = s

@mypyc_attr(serializable=True)
class SerializableSub(NonSerializable):
    def __init__(self, s: str, n: int) -> None:
        super().__init__(s)
        self.n = n

def test_serializable_sub_class() -> None:
    n = NonSerializable('xyz')
    assert n.s == 'xyz'

    with assertRaises(TypeError):
        copy.copy(n)

    s = SerializableSub('foo', 6)
    s2 = copy.copy(s)
    assert s2 is not s
    assert s2.s == 'foo'
    assert s2.n == 6

def test_serializable_sub_class_call_new() -> None:
    t: Any = SerializableSub
    sub: SerializableSub = t.__new__(t)
    with assertRaises(AttributeError):
        sub.s
    with assertRaises(AttributeError):
        sub.n
    base: NonSerializable = sub
    with assertRaises(AttributeError):
        base.s

[case testClassWithInherited__call__]
class Base:
    def __call__(self) -> int:
        return 1

class Derived(Base):
    pass

assert Derived()() == 1

[case testClassWithFinalAttribute]
from typing_extensions import Final

class C:
    A: Final = -1
    a: Final = [A]

def test_final_attribute() -> None:
    assert C.A == -1
    assert C.a == [-1]

[case testClassWithFinalDecorator]
from typing import final

@final
class C:
    def a(self) -> int:
        return 1

def test_class_final_attribute() -> None:
    assert C().a() == 1


[case testClassWithFinalDecoratorCtor]
from typing import final

@final
class C:
    def __init__(self) -> None:
        self.a = 1

    def b(self) -> int:
        return 2

    @property
    def c(self) -> int:
        return 3

def test_class_final_attribute() -> None:
    assert C().a == 1
    assert C().b() == 2
    assert C().c == 3

[case testClassWithFinalDecoratorInheritedWithProperties]
from typing import final

class B:
    def a(self) -> int:
        return 2

    @property
    def b(self) -> int:
        return self.a() + 2

    @property
    def c(self) -> int:
        return 3

def test_class_final_attribute_basic() -> None:
    assert B().a() == 2
    assert B().b == 4
    assert B().c == 3

@final
class C(B):
    def a(self) -> int:
        return 1

    @property
    def b(self) -> int:
        return self.a() + 1

def fn(cl: B) -> int:
    return cl.a()

def test_class_final_attribute_inherited() -> None:
    assert C().a() == 1
    assert fn(C()) == 1
    assert B().a() == 2
    assert fn(B()) == 2

    assert B().b == 4
    assert C().b == 2
    assert B().c == 3
    assert C().c == 3

[case testClassWithFinalAttributeAccess]
from typing import Final

class C:
    a: Final = {'x': 'y'}
    b: Final = C.a

def test_final_attribute() -> None:
    assert C.a['x'] == 'y'
    assert C.b['x'] == 'y'
    assert C.a is C.b

[case testClassDerivedFromIntEnum]
from enum import IntEnum, auto

class Player(IntEnum):
    MIN = auto()

print(f'{Player.MIN = }')
[file driver.py]
from native import Player
[out]
Player.MIN = <Player.MIN: 1>

[case testStaticCallsWithUnpackingArgs]
from typing import Tuple

class Foo:
  @staticmethod
  def static(a: int, b: int, c: int) -> Tuple[int, int, int]:
    return (c+1, a+2, b+3)

  @classmethod
  def clsmethod(cls, a: int, b: int, c: int) -> Tuple[int, int, int]:
    return (c+1, a+2, b+3)


print(Foo.static(*[10, 20, 30]))
print(Foo.static(*(40, 50), *[60]))
assert Foo.static(70, 80, *[90]) == Foo.clsmethod(70, *(80, 90))

[file driver.py]
import native

[out]
(31, 12, 23)
(61, 42, 53)

[case testDataclassInitVar]
import dataclasses

@dataclasses.dataclass
class C:
    init_v: dataclasses.InitVar[int]
    v: float = dataclasses.field(init=False)

    def __post_init__(self, init_v):
        self.v = init_v + 0.1

[file driver.py]
import native
print(native.C(22).v)

[out]
22.1

[case testLastParentEnum]
from enum import Enum

class ColorCode(str, Enum):
    OKGREEN = "okgreen"

[file driver.py]
import native
print(native.ColorCode.OKGREEN.value)

[out]
okgreen

[case testAttrWithSlots]
import attr

@attr.s(slots=True)
class A:
    ints: list[int] = attr.ib()

[file driver.py]
import native
print(native.A(ints=[1, -17]).ints)

[out]
\[1, -17]

<<<<<<< HEAD
[case testDel]
class A:
    def __del__(self):
        print("deleting A...")

class B:
    def __del__(self):
        print("deleting B...")

class C(B):
    def __init__(self):
        self.a = A()

    def __del__(self):
        print("deleting C...")
        super().__del__()

class D(A):
    pass

[file driver.py]
import native
native.C()
native.D()

[out]
deleting C...
deleting B...
deleting A...
deleting A...

[case testDelCircular]
import dataclasses
import typing

i: int = 1

@dataclasses.dataclass
class C:
    var: typing.Optional["C"] = dataclasses.field(default=None)

    def __del__(self):
        global i
        print(f"deleting C{i}...")
        i = i + 1

[file driver.py]
import native
import gc

c1 = native.C()
c2 = native.C()
c1.var = c2
c2.var = c1
del c1
del c2
gc.collect()

[out]
deleting C1...
deleting C2...

[case testDelException]
# The error message in the expected output of this test does not match CPython's error message due to the way mypyc compiles Python classes. If the error message is fixed, the expected output of this test will also change.
class F:
    def __del__(self):
        if True:
            raise Exception("e2")

[file driver.py]
import native
f = native.F()
del f

[out]
Exception ignored in: <slot wrapper '__del__' of 'F' objects>
Traceback (most recent call last):
  File "native.py", line 5, in __del__
    raise Exception("e2")
Exception: e2
=======
[case testDataclassClassReference]
from __future__ import annotations
from dataclasses import dataclass

class BackwardDefinedClass:
    pass

@dataclass
class Data:
    bitem: BackwardDefinedClass
    bitems: 'BackwardDefinedClass'
    fitem: ForwardDefinedClass
    fitems: 'ForwardDefinedClass'

class ForwardDefinedClass:
    pass

def test_function():
    d = Data(
        bitem=BackwardDefinedClass(),
        bitems=BackwardDefinedClass(),
        fitem=ForwardDefinedClass(),
        fitems=ForwardDefinedClass(),
    )
    assert(isinstance(d.bitem, BackwardDefinedClass))
    assert(isinstance(d.bitems, BackwardDefinedClass))
    assert(isinstance(d.fitem, ForwardDefinedClass))
    assert(isinstance(d.fitems, ForwardDefinedClass))
>>>>>>> 7c0c4b49
<|MERGE_RESOLUTION|>--- conflicted
+++ resolved
@@ -2720,88 +2720,6 @@
 [out]
 \[1, -17]
 
-<<<<<<< HEAD
-[case testDel]
-class A:
-    def __del__(self):
-        print("deleting A...")
-
-class B:
-    def __del__(self):
-        print("deleting B...")
-
-class C(B):
-    def __init__(self):
-        self.a = A()
-
-    def __del__(self):
-        print("deleting C...")
-        super().__del__()
-
-class D(A):
-    pass
-
-[file driver.py]
-import native
-native.C()
-native.D()
-
-[out]
-deleting C...
-deleting B...
-deleting A...
-deleting A...
-
-[case testDelCircular]
-import dataclasses
-import typing
-
-i: int = 1
-
-@dataclasses.dataclass
-class C:
-    var: typing.Optional["C"] = dataclasses.field(default=None)
-
-    def __del__(self):
-        global i
-        print(f"deleting C{i}...")
-        i = i + 1
-
-[file driver.py]
-import native
-import gc
-
-c1 = native.C()
-c2 = native.C()
-c1.var = c2
-c2.var = c1
-del c1
-del c2
-gc.collect()
-
-[out]
-deleting C1...
-deleting C2...
-
-[case testDelException]
-# The error message in the expected output of this test does not match CPython's error message due to the way mypyc compiles Python classes. If the error message is fixed, the expected output of this test will also change.
-class F:
-    def __del__(self):
-        if True:
-            raise Exception("e2")
-
-[file driver.py]
-import native
-f = native.F()
-del f
-
-[out]
-Exception ignored in: <slot wrapper '__del__' of 'F' objects>
-Traceback (most recent call last):
-  File "native.py", line 5, in __del__
-    raise Exception("e2")
-Exception: e2
-=======
 [case testDataclassClassReference]
 from __future__ import annotations
 from dataclasses import dataclass
@@ -2830,4 +2748,84 @@
     assert(isinstance(d.bitems, BackwardDefinedClass))
     assert(isinstance(d.fitem, ForwardDefinedClass))
     assert(isinstance(d.fitems, ForwardDefinedClass))
->>>>>>> 7c0c4b49
+
+[case testDel]
+class A:
+    def __del__(self):
+        print("deleting A...")
+
+class B:
+    def __del__(self):
+        print("deleting B...")
+
+class C(B):
+    def __init__(self):
+        self.a = A()
+
+    def __del__(self):
+        print("deleting C...")
+        super().__del__()
+
+class D(A):
+    pass
+
+[file driver.py]
+import native
+native.C()
+native.D()
+
+[out]
+deleting C...
+deleting B...
+deleting A...
+deleting A...
+
+[case testDelCircular]
+import dataclasses
+import typing
+
+i: int = 1
+
+@dataclasses.dataclass
+class C:
+    var: typing.Optional["C"] = dataclasses.field(default=None)
+
+    def __del__(self):
+        global i
+        print(f"deleting C{i}...")
+        i = i + 1
+
+[file driver.py]
+import native
+import gc
+
+c1 = native.C()
+c2 = native.C()
+c1.var = c2
+c2.var = c1
+del c1
+del c2
+gc.collect()
+
+[out]
+deleting C1...
+deleting C2...
+
+[case testDelException]
+# The error message in the expected output of this test does not match CPython's error message due to the way mypyc compiles Python classes. If the error message is fixed, the expected output of this test will also change.
+class F:
+    def __del__(self):
+        if True:
+            raise Exception("e2")
+
+[file driver.py]
+import native
+f = native.F()
+del f
+
+[out]
+Exception ignored in: <slot wrapper '__del__' of 'F' objects>
+Traceback (most recent call last):
+  File "native.py", line 5, in __del__
+    raise Exception("e2")
+Exception: e2