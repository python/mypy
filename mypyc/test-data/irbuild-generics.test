--- conflicted
+++ resolved
@@ -736,7 +736,6 @@
     r13 = r11[0]
     if r13 goto L6 else goto L8 :: bool
 L6:
-<<<<<<< HEAD
     r14 = r11[2]
     r15 = r11[3]
     r16 = cast(str, r14)
@@ -744,15 +743,6 @@
     v = r15
     r17 = CPyDict_SetItem(r7, k, v)
     r18 = r17 >= 0 :: signed
-=======
-    r15 = r12[2]
-    r16 = r12[3]
-    r17 = cast(str, r15)
-    k = r17
-    v = r16
-    r18 = PyDict_SetItem(r8, k, v)
-    r19 = r18 >= 0 :: signed
->>>>>>> 3fcfcb8d
 L7:
     r19 = CPyDict_CheckSize(kwargs, r9)
     goto L5
