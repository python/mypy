[case testGenericFunction]
from typing import TypeVar, List
T = TypeVar('T')
def f(x: T) -> T:
    return x
def g(x: List[T]) -> List[T]:
    return [x[0]]
def h(x: int, y: List[int]) -> None:
    x = f(x)
    y = g(y)
[out]
def f(x):
    x :: object
L0:
    return x
def g(x):
    x :: list
    r0 :: object
    r1 :: list
    r2 :: ptr
L0:
    r0 = CPyList_GetItemShort(x, 0)
    r1 = PyList_New(1)
    r2 = list_items r1
    buf_init_item r2, 0, r0
    keep_alive r1
    return r1
def h(x, y):
    x :: int
    y :: list
    r0, r1 :: object
    r2 :: int
    r3 :: list
L0:
    r0 = box(int, x)
    r1 = f(r0)
    r2 = unbox(int, r1)
    x = r2
    r3 = g(y)
    y = r3
    return 1

[case testGenericAttrAndTypeApplication]
from typing import TypeVar, Generic
T = TypeVar('T')
class C(Generic[T]):
    x: T
def f() -> None:
    c = C[int]()
    c.x = 1
    2 + c.x
[out]
def f():
    r0, c :: __main__.C
    r1 :: object
    r2 :: bool
    r3 :: object
    r4, r5 :: int
L0:
    r0 = C()
    c = r0
    r1 = object 1
    c.x = r1; r2 = is_error
    r3 = borrow c.x
    r4 = unbox(int, r3)
    r5 = CPyTagged_Add(4, r4)
    keep_alive c
    return 1

[case testGenericMethod]
from typing import TypeVar, Generic
T = TypeVar('T')
class C(Generic[T]):
    x: T
    def __init__(self, x: T) -> None:
        self.x = x
    def get(self) -> T:
        return self.x
    def set(self, y: T) -> None:
        self.x = y
def f(x: C[int]) -> None:
    y = x.get()
    x.set(y + 1)
    x = C(2)
[out]
def C.__init__(self, x):
    self :: __main__.C
    x :: object
    r0 :: bool
L0:
    self.x = x; r0 = is_error
    return 1
def C.get(self):
    self :: __main__.C
    r0 :: object
L0:
    r0 = self.x
    return r0
def C.set(self, y):
    self :: __main__.C
    y :: object
    r0 :: bool
L0:
    self.x = y; r0 = is_error
    return 1
def f(x):
    x :: __main__.C
    r0 :: object
    r1, y, r2 :: int
    r3 :: object
    r4 :: None
    r5 :: object
    r6 :: __main__.C
L0:
    r0 = x.get()
    r1 = unbox(int, r0)
    y = r1
    r2 = CPyTagged_Add(y, 2)
    r3 = box(int, r2)
    r4 = x.set(r3)
    r5 = object 2
    r6 = C(r5)
    x = r6
    return 1

[case testMax]
from typing import TypeVar
T = TypeVar('T')
def f(x: T, y: T) -> T:
    return max(x, y)
[out]
def f(x, y):
    x, y, r0 :: object
    r1 :: i32
    r2 :: bit
    r3 :: bool
    r4 :: object
L0:
    r0 = PyObject_RichCompare(y, x, 4)
    r1 = PyObject_IsTrue(r0)
    r2 = r1 >= 0 :: signed
    r3 = truncate r1: i32 to builtins.bool
    if r3 goto L1 else goto L2 :: bool
L1:
    r4 = y
    goto L3
L2:
    r4 = x
L3:
    return r4


[case testParamSpec]
from typing import Callable, ParamSpec

P = ParamSpec("P")

def execute(func: Callable[P, int], *args: P.args, **kwargs: P.kwargs) -> int:
    return func(*args, **kwargs)

def f(x: int) -> int:
    return x

execute(f, 1)
[out]
def execute(func, args, kwargs):
    func :: object
    args :: tuple
    kwargs, r0 :: dict
    r1 :: i32
    r2 :: bit
    r3 :: object
    r4 :: int
L0:
    r0 = PyDict_New()
    r1 = CPyDict_UpdateInDisplay(r0, kwargs)
    r2 = r1 >= 0 :: signed
    r3 = PyObject_Call(func, args, r0)
    r4 = unbox(int, r3)
    return r4
def f(x):
    x :: int
L0:
    return x

[case testTypeVarMappingBound]
# Dicts are special-cased for efficient iteration.
from typing import Dict, TypedDict, TypeVar, Union

class TD(TypedDict):
    foo: int

M = TypeVar("M", bound=Dict[str, int])
U = TypeVar("U", bound=Union[Dict[str, int], Dict[str, str]])
T = TypeVar("T", bound=TD)

def fn_mapping(m: M) -> None:
    [x for x in m]
    [x for x in m.values()]
    {x for x in m.keys()}
    {k: v for k, v in m.items()}

def fn_union(m: U) -> None:
    [x for x in m]
    [x for x in m.values()]
    {x for x in m.keys()}
    {k: v for k, v in m.items()}

def fn_typeddict(t: T) -> None:
    [x for x in t]
    [x for x in t.values()]
    {x for x in t.keys()}
    {k: v for k, v in t.items()}

[typing fixtures/typing-full.pyi]
[out]
def fn_mapping(m):
    m :: dict
    r0 :: list
    r1 :: short_int
    r2 :: native_int
    r3 :: object
    r4 :: tuple[bool, short_int, object]
    r5 :: short_int
    r6 :: bool
    r7 :: object
    r8, x :: str
    r9 :: i32
    r10, r11, r12 :: bit
    r13 :: list
    r14 :: short_int
    r15 :: native_int
    r16 :: object
    r17 :: tuple[bool, short_int, object]
    r18 :: short_int
    r19 :: bool
    r20 :: object
    r21, x_2 :: int
    r22 :: object
    r23 :: i32
    r24, r25, r26 :: bit
    r27 :: set
    r28 :: short_int
    r29 :: native_int
    r30 :: object
    r31 :: tuple[bool, short_int, object]
    r32 :: short_int
    r33 :: bool
    r34 :: object
    r35, x_3 :: str
    r36 :: i32
    r37, r38, r39 :: bit
    r40 :: dict
    r41 :: short_int
    r42 :: native_int
    r43 :: object
    r44 :: tuple[bool, short_int, object, object]
    r45 :: short_int
    r46 :: bool
    r47, r48 :: object
    r49 :: str
    r50 :: int
    k :: str
    v :: int
    r51 :: object
    r52 :: i32
    r53, r54, r55 :: bit
L0:
    r0 = PyList_New(0)
    r1 = 0
    r2 = PyDict_Size(m)
    r3 = CPyDict_GetKeysIter(m)
L1:
    r4 = CPyDict_NextKey(r3, r1)
    r5 = r4[1]
    r1 = r5
    r6 = r4[0]
    if r6 goto L2 else goto L4 :: bool
L2:
    r7 = r4[2]
    r8 = cast(str, r7)
    x = r8
    r9 = PyList_Append(r0, x)
    r10 = r9 >= 0 :: signed
L3:
    r11 = CPyDict_CheckSize(m, r2)
    goto L1
L4:
    r12 = CPy_NoErrOccurred()
L5:
    r13 = PyList_New(0)
    r14 = 0
    r15 = PyDict_Size(m)
    r16 = CPyDict_GetValuesIter(m)
L6:
    r17 = CPyDict_NextValue(r16, r14)
    r18 = r17[1]
    r14 = r18
    r19 = r17[0]
    if r19 goto L7 else goto L9 :: bool
L7:
    r20 = r17[2]
    r21 = unbox(int, r20)
    x_2 = r21
    r22 = box(int, x_2)
    r23 = PyList_Append(r13, r22)
    r24 = r23 >= 0 :: signed
L8:
    r25 = CPyDict_CheckSize(m, r15)
    goto L6
L9:
    r26 = CPy_NoErrOccurred()
L10:
    r27 = PySet_New(0)
    r28 = 0
    r29 = PyDict_Size(m)
    r30 = CPyDict_GetKeysIter(m)
L11:
    r31 = CPyDict_NextKey(r30, r28)
    r32 = r31[1]
    r28 = r32
    r33 = r31[0]
    if r33 goto L12 else goto L14 :: bool
L12:
    r34 = r31[2]
    r35 = cast(str, r34)
    x_3 = r35
    r36 = PySet_Add(r27, x_3)
    r37 = r36 >= 0 :: signed
L13:
    r38 = CPyDict_CheckSize(m, r29)
    goto L11
L14:
    r39 = CPy_NoErrOccurred()
L15:
    r40 = PyDict_New()
    r41 = 0
    r42 = PyDict_Size(m)
    r43 = CPyDict_GetItemsIter(m)
L16:
    r44 = CPyDict_NextItem(r43, r41)
    r45 = r44[1]
    r41 = r45
    r46 = r44[0]
    if r46 goto L17 else goto L19 :: bool
L17:
    r47 = r44[2]
    r48 = r44[3]
    r49 = cast(str, r47)
    r50 = unbox(int, r48)
    k = r49
    v = r50
    r51 = box(int, v)
    r52 = CPyDict_SetItem(r40, k, r51)
    r53 = r52 >= 0 :: signed
L18:
    r54 = CPyDict_CheckSize(m, r42)
    goto L16
L19:
    r55 = CPy_NoErrOccurred()
L20:
    return 1
def fn_union(m):
    m :: dict
    r0 :: list
    r1 :: short_int
    r2 :: native_int
    r3 :: object
    r4 :: tuple[bool, short_int, object]
    r5 :: short_int
    r6 :: bool
    r7 :: object
    r8, x :: str
    r9 :: i32
    r10, r11, r12 :: bit
    r13 :: list
    r14 :: short_int
    r15 :: native_int
    r16 :: object
    r17 :: tuple[bool, short_int, object]
    r18 :: short_int
    r19 :: bool
    r20 :: object
    r21, x_2 :: union[int, str]
    r22 :: i32
    r23, r24, r25 :: bit
    r26 :: set
    r27 :: short_int
    r28 :: native_int
    r29 :: object
    r30 :: tuple[bool, short_int, object]
    r31 :: short_int
    r32 :: bool
    r33 :: object
    r34, x_3 :: str
    r35 :: i32
    r36, r37, r38 :: bit
    r39 :: dict
    r40 :: short_int
    r41 :: native_int
    r42 :: object
    r43 :: tuple[bool, short_int, object, object]
    r44 :: short_int
    r45 :: bool
    r46, r47 :: object
    r48 :: str
    r49 :: union[int, str]
    k :: str
    v :: union[int, str]
    r50 :: i32
    r51, r52, r53 :: bit
L0:
    r0 = PyList_New(0)
    r1 = 0
    r2 = PyDict_Size(m)
    r3 = CPyDict_GetKeysIter(m)
L1:
    r4 = CPyDict_NextKey(r3, r1)
    r5 = r4[1]
    r1 = r5
    r6 = r4[0]
    if r6 goto L2 else goto L4 :: bool
L2:
    r7 = r4[2]
    r8 = cast(str, r7)
    x = r8
    r9 = PyList_Append(r0, x)
    r10 = r9 >= 0 :: signed
L3:
    r11 = CPyDict_CheckSize(m, r2)
    goto L1
L4:
    r12 = CPy_NoErrOccurred()
L5:
    r13 = PyList_New(0)
    r14 = 0
    r15 = PyDict_Size(m)
    r16 = CPyDict_GetValuesIter(m)
L6:
    r17 = CPyDict_NextValue(r16, r14)
    r18 = r17[1]
    r14 = r18
    r19 = r17[0]
    if r19 goto L7 else goto L9 :: bool
L7:
    r20 = r17[2]
    r21 = cast(union[int, str], r20)
    x_2 = r21
    r22 = PyList_Append(r13, x_2)
    r23 = r22 >= 0 :: signed
L8:
    r24 = CPyDict_CheckSize(m, r15)
    goto L6
L9:
    r25 = CPy_NoErrOccurred()
L10:
    r26 = PySet_New(0)
    r27 = 0
    r28 = PyDict_Size(m)
    r29 = CPyDict_GetKeysIter(m)
L11:
    r30 = CPyDict_NextKey(r29, r27)
    r31 = r30[1]
    r27 = r31
    r32 = r30[0]
    if r32 goto L12 else goto L14 :: bool
L12:
    r33 = r30[2]
    r34 = cast(str, r33)
    x_3 = r34
    r35 = PySet_Add(r26, x_3)
    r36 = r35 >= 0 :: signed
L13:
    r37 = CPyDict_CheckSize(m, r28)
    goto L11
L14:
    r38 = CPy_NoErrOccurred()
L15:
    r39 = PyDict_New()
    r40 = 0
    r41 = PyDict_Size(m)
    r42 = CPyDict_GetItemsIter(m)
L16:
    r43 = CPyDict_NextItem(r42, r40)
    r44 = r43[1]
    r40 = r44
    r45 = r43[0]
    if r45 goto L17 else goto L19 :: bool
L17:
    r46 = r43[2]
    r47 = r43[3]
    r48 = cast(str, r46)
    r49 = cast(union[int, str], r47)
    k = r48
    v = r49
    r50 = CPyDict_SetItem(r39, k, v)
    r51 = r50 >= 0 :: signed
L18:
    r52 = CPyDict_CheckSize(m, r41)
    goto L16
L19:
    r53 = CPy_NoErrOccurred()
L20:
    return 1
def fn_typeddict(t):
    t :: dict
    r0 :: list
    r1 :: short_int
    r2 :: native_int
    r3 :: object
    r4 :: tuple[bool, short_int, object]
    r5 :: short_int
    r6 :: bool
    r7 :: object
    r8, x :: str
    r9 :: i32
    r10, r11, r12 :: bit
    r13 :: list
    r14 :: short_int
    r15 :: native_int
    r16 :: object
    r17 :: tuple[bool, short_int, object]
    r18 :: short_int
    r19 :: bool
    r20, x_2 :: object
    r21 :: i32
    r22, r23, r24 :: bit
    r25 :: set
    r26 :: short_int
    r27 :: native_int
    r28 :: object
    r29 :: tuple[bool, short_int, object]
    r30 :: short_int
    r31 :: bool
    r32 :: object
    r33, x_3 :: str
    r34 :: i32
    r35, r36, r37 :: bit
    r38 :: dict
    r39 :: short_int
    r40 :: native_int
    r41 :: object
    r42 :: tuple[bool, short_int, object, object]
    r43 :: short_int
    r44 :: bool
    r45, r46 :: object
    r47, k :: str
    v :: object
    r48 :: i32
    r49, r50, r51 :: bit
L0:
    r0 = PyList_New(0)
    r1 = 0
    r2 = PyDict_Size(t)
    r3 = CPyDict_GetKeysIter(t)
L1:
    r4 = CPyDict_NextKey(r3, r1)
    r5 = r4[1]
    r1 = r5
    r6 = r4[0]
    if r6 goto L2 else goto L4 :: bool
L2:
    r7 = r4[2]
    r8 = cast(str, r7)
    x = r8
    r9 = PyList_Append(r0, x)
    r10 = r9 >= 0 :: signed
L3:
    r11 = CPyDict_CheckSize(t, r2)
    goto L1
L4:
    r12 = CPy_NoErrOccurred()
L5:
    r13 = PyList_New(0)
    r14 = 0
    r15 = PyDict_Size(t)
    r16 = CPyDict_GetValuesIter(t)
L6:
    r17 = CPyDict_NextValue(r16, r14)
    r18 = r17[1]
    r14 = r18
    r19 = r17[0]
    if r19 goto L7 else goto L9 :: bool
L7:
    r20 = r17[2]
    x_2 = r20
    r21 = PyList_Append(r13, x_2)
    r22 = r21 >= 0 :: signed
L8:
    r23 = CPyDict_CheckSize(t, r15)
    goto L6
L9:
    r24 = CPy_NoErrOccurred()
L10:
    r25 = PySet_New(0)
    r26 = 0
    r27 = PyDict_Size(t)
    r28 = CPyDict_GetKeysIter(t)
L11:
    r29 = CPyDict_NextKey(r28, r26)
    r30 = r29[1]
    r26 = r30
    r31 = r29[0]
    if r31 goto L12 else goto L14 :: bool
L12:
    r32 = r29[2]
    r33 = cast(str, r32)
    x_3 = r33
    r34 = PySet_Add(r25, x_3)
    r35 = r34 >= 0 :: signed
L13:
    r36 = CPyDict_CheckSize(t, r27)
    goto L11
L14:
    r37 = CPy_NoErrOccurred()
L15:
    r38 = PyDict_New()
    r39 = 0
    r40 = PyDict_Size(t)
    r41 = CPyDict_GetItemsIter(t)
L16:
    r42 = CPyDict_NextItem(r41, r39)
    r43 = r42[1]
    r39 = r43
    r44 = r42[0]
    if r44 goto L17 else goto L19 :: bool
L17:
    r45 = r42[2]
    r46 = r42[3]
    r47 = cast(str, r45)
    k = r47
    v = r46
    r48 = CPyDict_SetItem(r38, k, v)
    r49 = r48 >= 0 :: signed
L18:
    r50 = CPyDict_CheckSize(t, r40)
    goto L16
L19:
    r51 = CPy_NoErrOccurred()
L20:
    return 1

[case testParamSpecComponentsAreUsable]
from typing import Callable, ParamSpec

P = ParamSpec("P")

def deco(func: Callable[P, int]) -> Callable[P, int]:
    def inner(*args: P.args, **kwargs: P.kwargs) -> int:
        can_listcomp = [x for x in args]
        can_dictcomp = {k: v for k, v in kwargs.items()}
        can_iter = list(kwargs)
        can_use_keys = list(kwargs.keys())
        can_use_values = list(kwargs.values())
        return func(*args, **kwargs)

    return inner

@deco
def f(x: int) -> int:
    return x

f(1)
[out]
def inner_deco_obj.__get__(__mypyc_self__, instance, owner):
    __mypyc_self__, instance, owner, r0 :: object
    r1 :: bit
    r2 :: object
L0:
    r0 = load_address _Py_NoneStruct
    r1 = instance == r0
    if r1 goto L1 else goto L2 :: bool
L1:
    return __mypyc_self__
L2:
    r2 = PyMethod_New(__mypyc_self__, instance)
    return r2
def inner_deco_obj.__call__(__mypyc_self__, args, kwargs):
    __mypyc_self__ :: __main__.inner_deco_obj
    args :: tuple
    kwargs :: dict
    r0 :: __main__.deco_env
    r1 :: native_int
    r2 :: list
    r3 :: native_int
    r4 :: bit
    r5, x :: object
    r6 :: native_int
    can_listcomp :: list
    r7 :: dict
    r8 :: short_int
    r9 :: native_int
    r10 :: object
    r11 :: tuple[bool, short_int, object, object]
    r12 :: short_int
    r13 :: bool
    r14, r15 :: object
    r16, k :: str
    v :: object
    r17 :: i32
    r18, r19, r20 :: bit
    can_dictcomp :: dict
    r21, can_iter, r22, can_use_keys, r23, can_use_values :: list
    r24 :: object
    r25 :: dict
    r26 :: i32
    r27 :: bit
    r28 :: object
    r29 :: int
L0:
    r0 = __mypyc_self__.__mypyc_env__
    r1 = var_object_size args
    r2 = PyList_New(r1)
    r3 = var_object_size args
    r4 = 0
L1:
<<<<<<< HEAD
    r4 = r3 < r1 :: signed
    if r4 goto L2 else goto L4 :: bool
L2:
    r5 = CPySequenceTuple_GetItemUnsafe(args, r3)
    x = r5
    CPyList_SetItemUnsafe(r2, r3, x)
L3:
    r6 = r3 + 1
    r3 = r6
=======
    r5 = r4 < r3 :: signed
    if r5 goto L2 else goto L4 :: bool
L2:
    r6 = CPySequenceTuple_GetItemUnsafe(args, r4)
    x = r6
    CPyList_SetItemUnsafe(r2, r4, x)
L3:
    r7 = r4 + 1
    r4 = r7
>>>>>>> 27b9ba00
    goto L1
L4:
    can_listcomp = r2
    r7 = PyDict_New()
    r8 = 0
    r9 = PyDict_Size(kwargs)
    r10 = CPyDict_GetItemsIter(kwargs)
L5:
    r11 = CPyDict_NextItem(r10, r8)
    r12 = r11[1]
    r8 = r12
    r13 = r11[0]
    if r13 goto L6 else goto L8 :: bool
L6:
    r14 = r11[2]
    r15 = r11[3]
    r16 = cast(str, r14)
    k = r16
    v = r15
    r17 = CPyDict_SetItem(r7, k, v)
    r18 = r17 >= 0 :: signed
L7:
    r19 = CPyDict_CheckSize(kwargs, r9)
    goto L5
L8:
    r20 = CPy_NoErrOccurred()
L9:
    can_dictcomp = r7
    r21 = PySequence_List(kwargs)
    can_iter = r21
    r22 = CPyDict_Keys(kwargs)
    can_use_keys = r22
    r23 = CPyDict_Values(kwargs)
    can_use_values = r23
    r24 = r0.func
    r25 = PyDict_New()
    r26 = CPyDict_UpdateInDisplay(r25, kwargs)
    r27 = r26 >= 0 :: signed
    r28 = PyObject_Call(r24, args, r25)
    r29 = unbox(int, r28)
    return r29
def deco(func):
    func :: object
    r0 :: __main__.deco_env
    r1 :: bool
    r2 :: __main__.inner_deco_obj
    r3 :: bool
    inner :: object
L0:
    r0 = deco_env()
    r0.func = func; r1 = is_error
    r2 = inner_deco_obj()
    r2.__mypyc_env__ = r0; r3 = is_error
    inner = r2
    return inner
def f(x):
    x :: int
L0:
    return x<|MERGE_RESOLUTION|>--- conflicted
+++ resolved
@@ -714,17 +714,6 @@
     r3 = var_object_size args
     r4 = 0
 L1:
-<<<<<<< HEAD
-    r4 = r3 < r1 :: signed
-    if r4 goto L2 else goto L4 :: bool
-L2:
-    r5 = CPySequenceTuple_GetItemUnsafe(args, r3)
-    x = r5
-    CPyList_SetItemUnsafe(r2, r3, x)
-L3:
-    r6 = r3 + 1
-    r3 = r6
-=======
     r5 = r4 < r3 :: signed
     if r5 goto L2 else goto L4 :: bool
 L2:
@@ -734,7 +723,6 @@
 L3:
     r7 = r4 + 1
     r4 = r7
->>>>>>> 27b9ba00
     goto L1
 L4:
     can_listcomp = r2
