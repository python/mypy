[case testGenericFunction]
from typing import TypeVar, List
T = TypeVar('T')
def f(x: T) -> T:
    return x
def g(x: List[T]) -> List[T]:
    return [x[0]]
def h(x: int, y: List[int]) -> None:
    x = f(x)
    y = g(y)
[out]
def f(x):
    x :: object
L0:
    return x
def g(x):
    x :: list
    r0 :: object
    r1 :: list
    r2 :: ptr
L0:
    r0 = CPyList_GetItemShort(x, 0)
    r1 = PyList_New(1)
    r2 = list_items r1
    buf_init_item r2, 0, r0
    keep_alive r1
    return r1
def h(x, y):
    x :: int
    y :: list
    r0, r1 :: object
    r2 :: int
    r3 :: list
L0:
    r0 = box(int, x)
    r1 = f(r0)
    r2 = unbox(int, r1)
    x = r2
    r3 = g(y)
    y = r3
    return 1

[case testGenericAttrAndTypeApplication]
from typing import TypeVar, Generic
T = TypeVar('T')
class C(Generic[T]):
    x: T
def f() -> None:
    c = C[int]()
    c.x = 1
    2 + c.x
[out]
def f():
    r0, c :: __main__.C
    r1 :: object
    r2 :: bool
    r3 :: object
    r4, r5 :: int
L0:
    r0 = C()
    c = r0
    r1 = object 1
    c.x = r1; r2 = is_error
    r3 = borrow c.x
    r4 = unbox(int, r3)
    r5 = CPyTagged_Add(4, r4)
    keep_alive c
    return 1

[case testGenericMethod]
from typing import TypeVar, Generic
T = TypeVar('T')
class C(Generic[T]):
    x: T
    def __init__(self, x: T) -> None:
        self.x = x
    def get(self) -> T:
        return self.x
    def set(self, y: T) -> None:
        self.x = y
def f(x: C[int]) -> None:
    y = x.get()
    x.set(y + 1)
    x = C(2)
[out]
def C.__init__(self, x):
    self :: __main__.C
    x :: object
    r0 :: bool
L0:
    self.x = x; r0 = is_error
    return 1
def C.get(self):
    self :: __main__.C
    r0 :: object
L0:
    r0 = self.x
    return r0
def C.set(self, y):
    self :: __main__.C
    y :: object
    r0 :: bool
L0:
    self.x = y; r0 = is_error
    return 1
def f(x):
    x :: __main__.C
    r0 :: object
    r1, y, r2 :: int
    r3 :: object
    r4 :: None
    r5 :: object
    r6 :: __main__.C
L0:
    r0 = x.get()
    r1 = unbox(int, r0)
    y = r1
    r2 = CPyTagged_Add(y, 2)
    r3 = box(int, r2)
    r4 = x.set(r3)
    r5 = object 2
    r6 = C(r5)
    x = r6
    return 1

[case testMax]
from typing import TypeVar
T = TypeVar('T')
def f(x: T, y: T) -> T:
    return max(x, y)
[out]
def f(x, y):
    x, y, r0 :: object
    r1 :: i32
    r2 :: bit
    r3 :: bool
    r4 :: object
L0:
    r0 = PyObject_RichCompare(y, x, 4)
    r1 = PyObject_IsTrue(r0)
    r2 = r1 >= 0 :: signed
    r3 = truncate r1: i32 to builtins.bool
    if r3 goto L1 else goto L2 :: bool
L1:
    r4 = y
    goto L3
L2:
    r4 = x
L3:
    return r4


[case testParamSpec]
from typing import Callable, ParamSpec

P = ParamSpec("P")

def execute(func: Callable[P, int], *args: P.args, **kwargs: P.kwargs) -> int:
    return func(*args, **kwargs)

def f(x: int) -> int:
    return x

execute(f, 1)
[out]
def execute(func, args, kwargs):
    func :: object
    args :: tuple
    kwargs, r0 :: dict
    r1 :: i32
    r2 :: bit
    r3 :: object
    r4 :: int
L0:
    r0 = PyDict_New()
    r1 = CPyDict_UpdateInDisplay(r0, kwargs)
    r2 = r1 >= 0 :: signed
    r3 = PyObject_Call(func, args, r0)
    r4 = unbox(int, r3)
    return r4
def f(x):
    x :: int
L0:
    return x

[case testTypeVarMappingBound]
# Dicts are special-cased for efficient iteration.
from typing import Dict, TypedDict, TypeVar, Union

class TD(TypedDict):
    foo: int

M = TypeVar("M", bound=Dict[str, int])
U = TypeVar("U", bound=Union[Dict[str, int], Dict[str, str]])
T = TypeVar("T", bound=TD)

def fn_mapping(m: M) -> None:
    [x for x in m]
    [x for x in m.values()]
    {x for x in m.keys()}
    {k: v for k, v in m.items()}

def fn_union(m: U) -> None:
    [x for x in m]
    [x for x in m.values()]
    {x for x in m.keys()}
    {k: v for k, v in m.items()}

def fn_typeddict(t: T) -> None:
    [x for x in t]
    [x for x in t.values()]
    {x for x in t.keys()}
    {k: v for k, v in t.items()}

[typing fixtures/typing-full.pyi]
[out]
def fn_mapping(m):
    m :: dict
    r0 :: list
    r1 :: short_int
    r2 :: native_int
    r3 :: object
    r4 :: tuple[bool, short_int, object]
    r5 :: short_int
    r6 :: bool
    r7 :: object
    r8, x :: str
    r9 :: i32
    r10, r11, r12 :: bit
    r13 :: list
    r14 :: short_int
    r15 :: native_int
    r16 :: object
    r17 :: tuple[bool, short_int, object]
    r18 :: short_int
    r19 :: bool
    r20 :: object
    r21, x_2 :: int
    r22 :: object
    r23 :: i32
    r24, r25, r26 :: bit
    r27 :: set
    r28 :: short_int
    r29 :: native_int
    r30 :: object
    r31 :: tuple[bool, short_int, object]
    r32 :: short_int
    r33 :: bool
    r34 :: object
    r35, x_3 :: str
    r36 :: i32
    r37, r38, r39 :: bit
    r40 :: dict
    r41 :: short_int
    r42 :: native_int
    r43 :: object
    r44 :: tuple[bool, short_int, object, object]
    r45 :: short_int
    r46 :: bool
    r47, r48 :: object
    r49 :: str
    r50 :: int
    k :: str
    v :: int
    r51 :: object
    r52 :: i32
    r53, r54, r55 :: bit
L0:
    r0 = PyList_New(0)
    r1 = 0
    r2 = PyDict_Size(m)
    r3 = CPyDict_GetKeysIter(m)
L1:
    r4 = CPyDict_NextKey(r3, r1)
    r5 = r4[1]
    r1 = r5
    r6 = r4[0]
    if r6 goto L2 else goto L4 :: bool
L2:
    r7 = r4[2]
    r8 = cast(str, r7)
    x = r8
    r9 = PyList_Append(r0, x)
    r10 = r9 >= 0 :: signed
L3:
    r11 = CPyDict_CheckSize(m, r2)
    goto L1
L4:
    r12 = CPy_NoErrOccurred()
L5:
    r13 = PyList_New(0)
    r14 = 0
    r15 = PyDict_Size(m)
    r16 = CPyDict_GetValuesIter(m)
L6:
    r17 = CPyDict_NextValue(r16, r14)
    r18 = r17[1]
    r14 = r18
    r19 = r17[0]
    if r19 goto L7 else goto L9 :: bool
L7:
    r20 = r17[2]
    r21 = unbox(int, r20)
    x_2 = r21
    r22 = box(int, x_2)
    r23 = PyList_Append(r13, r22)
    r24 = r23 >= 0 :: signed
L8:
    r25 = CPyDict_CheckSize(m, r15)
    goto L6
L9:
    r26 = CPy_NoErrOccurred()
L10:
    r27 = PySet_New(0)
    r28 = 0
    r29 = PyDict_Size(m)
    r30 = CPyDict_GetKeysIter(m)
L11:
    r31 = CPyDict_NextKey(r30, r28)
    r32 = r31[1]
    r28 = r32
    r33 = r31[0]
    if r33 goto L12 else goto L14 :: bool
L12:
    r34 = r31[2]
    r35 = cast(str, r34)
    x_3 = r35
    r36 = PySet_Add(r27, x_3)
    r37 = r36 >= 0 :: signed
L13:
    r38 = CPyDict_CheckSize(m, r29)
    goto L11
L14:
    r39 = CPy_NoErrOccurred()
L15:
    r40 = PyDict_New()
    r41 = 0
    r42 = PyDict_Size(m)
    r43 = CPyDict_GetItemsIter(m)
L16:
    r44 = CPyDict_NextItem(r43, r41)
    r45 = r44[1]
    r41 = r45
    r46 = r44[0]
    if r46 goto L17 else goto L19 :: bool
L17:
    r47 = r44[2]
    r48 = r44[3]
    r49 = cast(str, r47)
    r50 = unbox(int, r48)
    k = r49
    v = r50
    r51 = box(int, v)
    r52 = CPyDict_SetItem(r40, k, r51)
    r53 = r52 >= 0 :: signed
L18:
    r54 = CPyDict_CheckSize(m, r42)
    goto L16
L19:
    r55 = CPy_NoErrOccurred()
L20:
    return 1
def fn_union(m):
    m :: dict
    r0 :: list
    r1 :: short_int
    r2 :: native_int
    r3 :: object
    r4 :: tuple[bool, short_int, object]
    r5 :: short_int
    r6 :: bool
    r7 :: object
    r8, x :: str
    r9 :: i32
    r10, r11, r12 :: bit
    r13 :: list
    r14 :: short_int
    r15 :: native_int
    r16 :: object
    r17 :: tuple[bool, short_int, object]
    r18 :: short_int
    r19 :: bool
    r20 :: object
    r21, x_2 :: union[int, str]
    r22 :: i32
    r23, r24, r25 :: bit
    r26 :: set
    r27 :: short_int
    r28 :: native_int
    r29 :: object
    r30 :: tuple[bool, short_int, object]
    r31 :: short_int
    r32 :: bool
    r33 :: object
    r34, x_3 :: str
    r35 :: i32
    r36, r37, r38 :: bit
    r39 :: dict
    r40 :: short_int
    r41 :: native_int
    r42 :: object
    r43 :: tuple[bool, short_int, object, object]
    r44 :: short_int
    r45 :: bool
    r46, r47 :: object
    r48 :: str
    r49 :: union[int, str]
    k :: str
    v :: union[int, str]
    r50 :: i32
    r51, r52, r53 :: bit
L0:
    r0 = PyList_New(0)
    r1 = 0
    r2 = PyDict_Size(m)
    r3 = CPyDict_GetKeysIter(m)
L1:
    r4 = CPyDict_NextKey(r3, r1)
    r5 = r4[1]
    r1 = r5
    r6 = r4[0]
    if r6 goto L2 else goto L4 :: bool
L2:
    r7 = r4[2]
    r8 = cast(str, r7)
    x = r8
    r9 = PyList_Append(r0, x)
    r10 = r9 >= 0 :: signed
L3:
    r11 = CPyDict_CheckSize(m, r2)
    goto L1
L4:
    r12 = CPy_NoErrOccurred()
L5:
    r13 = PyList_New(0)
    r14 = 0
    r15 = PyDict_Size(m)
    r16 = CPyDict_GetValuesIter(m)
L6:
    r17 = CPyDict_NextValue(r16, r14)
    r18 = r17[1]
    r14 = r18
    r19 = r17[0]
    if r19 goto L7 else goto L9 :: bool
L7:
    r20 = r17[2]
    r21 = cast(union[int, str], r20)
    x_2 = r21
    r22 = PyList_Append(r13, x_2)
    r23 = r22 >= 0 :: signed
L8:
    r24 = CPyDict_CheckSize(m, r15)
    goto L6
L9:
    r25 = CPy_NoErrOccurred()
L10:
    r26 = PySet_New(0)
    r27 = 0
    r28 = PyDict_Size(m)
    r29 = CPyDict_GetKeysIter(m)
L11:
    r30 = CPyDict_NextKey(r29, r27)
    r31 = r30[1]
    r27 = r31
    r32 = r30[0]
    if r32 goto L12 else goto L14 :: bool
L12:
    r33 = r30[2]
    r34 = cast(str, r33)
    x_3 = r34
    r35 = PySet_Add(r26, x_3)
    r36 = r35 >= 0 :: signed
L13:
    r37 = CPyDict_CheckSize(m, r28)
    goto L11
L14:
    r38 = CPy_NoErrOccurred()
L15:
    r39 = PyDict_New()
    r40 = 0
    r41 = PyDict_Size(m)
    r42 = CPyDict_GetItemsIter(m)
L16:
    r43 = CPyDict_NextItem(r42, r40)
    r44 = r43[1]
    r40 = r44
    r45 = r43[0]
    if r45 goto L17 else goto L19 :: bool
L17:
    r46 = r43[2]
    r47 = r43[3]
    r48 = cast(str, r46)
    r49 = cast(union[int, str], r47)
    k = r48
    v = r49
    r50 = CPyDict_SetItem(r39, k, v)
    r51 = r50 >= 0 :: signed
L18:
    r52 = CPyDict_CheckSize(m, r41)
    goto L16
L19:
    r53 = CPy_NoErrOccurred()
L20:
    return 1
def fn_typeddict(t):
    t :: dict
    r0 :: list
    r1 :: short_int
    r2 :: native_int
    r3 :: object
    r4 :: tuple[bool, short_int, object]
    r5 :: short_int
    r6 :: bool
    r7 :: object
    r8, x :: str
    r9 :: i32
    r10, r11, r12 :: bit
    r13 :: list
    r14 :: short_int
    r15 :: native_int
    r16 :: object
    r17 :: tuple[bool, short_int, object]
    r18 :: short_int
    r19 :: bool
    r20, x_2 :: object
    r21 :: i32
    r22, r23, r24 :: bit
    r25 :: set
    r26 :: short_int
    r27 :: native_int
    r28 :: object
    r29 :: tuple[bool, short_int, object]
    r30 :: short_int
    r31 :: bool
    r32 :: object
    r33, x_3 :: str
    r34 :: i32
    r35, r36, r37 :: bit
    r38 :: dict
    r39 :: short_int
    r40 :: native_int
    r41 :: object
    r42 :: tuple[bool, short_int, object, object]
    r43 :: short_int
    r44 :: bool
    r45, r46 :: object
    r47, k :: str
    v :: object
    r48 :: i32
    r49, r50, r51 :: bit
L0:
    r0 = PyList_New(0)
    r1 = 0
    r2 = PyDict_Size(t)
    r3 = CPyDict_GetKeysIter(t)
L1:
    r4 = CPyDict_NextKey(r3, r1)
    r5 = r4[1]
    r1 = r5
    r6 = r4[0]
    if r6 goto L2 else goto L4 :: bool
L2:
    r7 = r4[2]
    r8 = cast(str, r7)
    x = r8
    r9 = PyList_Append(r0, x)
    r10 = r9 >= 0 :: signed
L3:
    r11 = CPyDict_CheckSize(t, r2)
    goto L1
L4:
    r12 = CPy_NoErrOccurred()
L5:
    r13 = PyList_New(0)
    r14 = 0
    r15 = PyDict_Size(t)
    r16 = CPyDict_GetValuesIter(t)
L6:
    r17 = CPyDict_NextValue(r16, r14)
    r18 = r17[1]
    r14 = r18
    r19 = r17[0]
    if r19 goto L7 else goto L9 :: bool
L7:
    r20 = r17[2]
    x_2 = r20
    r21 = PyList_Append(r13, x_2)
    r22 = r21 >= 0 :: signed
L8:
    r23 = CPyDict_CheckSize(t, r15)
    goto L6
L9:
    r24 = CPy_NoErrOccurred()
L10:
    r25 = PySet_New(0)
    r26 = 0
    r27 = PyDict_Size(t)
    r28 = CPyDict_GetKeysIter(t)
L11:
    r29 = CPyDict_NextKey(r28, r26)
    r30 = r29[1]
    r26 = r30
    r31 = r29[0]
    if r31 goto L12 else goto L14 :: bool
L12:
    r32 = r29[2]
    r33 = cast(str, r32)
    x_3 = r33
    r34 = PySet_Add(r25, x_3)
    r35 = r34 >= 0 :: signed
L13:
    r36 = CPyDict_CheckSize(t, r27)
    goto L11
L14:
    r37 = CPy_NoErrOccurred()
L15:
    r38 = PyDict_New()
    r39 = 0
    r40 = PyDict_Size(t)
    r41 = CPyDict_GetItemsIter(t)
L16:
    r42 = CPyDict_NextItem(r41, r39)
    r43 = r42[1]
    r39 = r43
    r44 = r42[0]
    if r44 goto L17 else goto L19 :: bool
L17:
    r45 = r42[2]
    r46 = r42[3]
    r47 = cast(str, r45)
    k = r47
    v = r46
    r48 = CPyDict_SetItem(r38, k, v)
    r49 = r48 >= 0 :: signed
L18:
    r50 = CPyDict_CheckSize(t, r40)
    goto L16
L19:
    r51 = CPy_NoErrOccurred()
L20:
    return 1

[case testParamSpecComponentsAreUsable]
from typing import Callable, ParamSpec

P = ParamSpec("P")

def deco(func: Callable[P, int]) -> Callable[P, int]:
    def inner(*args: P.args, **kwargs: P.kwargs) -> int:
        can_listcomp = [x for x in args]
        can_dictcomp = {k: v for k, v in kwargs.items()}
        can_iter = list(kwargs)
        can_use_keys = list(kwargs.keys())
        can_use_values = list(kwargs.values())
        return func(*args, **kwargs)

    return inner

@deco
def f(x: int) -> int:
    return x

f(1)
[out]
def inner_deco_obj.__get__(__mypyc_self__, instance, owner):
    __mypyc_self__, instance, owner, r0 :: object
    r1 :: bit
    r2 :: object
L0:
    r0 = load_address _Py_NoneStruct
    r1 = instance == r0
    if r1 goto L1 else goto L2 :: bool
L1:
    return __mypyc_self__
L2:
    r2 = PyMethod_New(__mypyc_self__, instance)
    return r2
def inner_deco_obj.__call__(__mypyc_self__, args, kwargs):
    __mypyc_self__ :: __main__.inner_deco_obj
    args :: tuple
    kwargs :: dict
    r0 :: __main__.deco_env
    r1 :: native_int
    r2 :: list
    r3 :: native_int
    r4 :: bit
    r5, x :: object
    r6 :: native_int
    can_listcomp :: list
    r7 :: dict
    r8 :: short_int
    r9 :: native_int
    r10 :: object
    r11 :: tuple[bool, short_int, object, object]
    r12 :: short_int
    r13 :: bool
    r14, r15 :: object
    r16, k :: str
    v :: object
    r17 :: i32
    r18, r19, r20 :: bit
    can_dictcomp :: dict
<<<<<<< HEAD
    r21, can_iter, r22, can_use_keys, r23, can_use_values :: list
    r24 :: object
    r25 :: list
    r26 :: object
    r27 :: dict
    r28 :: i32
    r29 :: bit
    r30 :: tuple
    r31 :: object
    r32 :: int
=======
    r22, can_iter, r23, can_use_keys, r24, can_use_values :: list
    r25 :: object
    r26 :: dict
    r27 :: i32
    r28 :: bit
    r29 :: object
    r30 :: int
>>>>>>> fb41108b
L0:
    r0 = __mypyc_self__.__mypyc_env__
    r1 = var_object_size args
    r2 = PyList_New(r1)
    r3 = 0
L1:
    r4 = r3 < r1 :: signed
    if r4 goto L2 else goto L4 :: bool
L2:
    r5 = CPySequenceTuple_GetItemUnsafe(args, r3)
    x = r5
    CPyList_SetItemUnsafe(r2, r3, x)
L3:
    r6 = r3 + 1
    r3 = r6
    goto L1
L4:
    can_listcomp = r2
    r7 = PyDict_New()
    r8 = 0
    r9 = PyDict_Size(kwargs)
    r10 = CPyDict_GetItemsIter(kwargs)
L5:
    r11 = CPyDict_NextItem(r10, r8)
    r12 = r11[1]
    r8 = r12
    r13 = r11[0]
    if r13 goto L6 else goto L8 :: bool
L6:
    r14 = r11[2]
    r15 = r11[3]
    r16 = cast(str, r14)
    k = r16
    v = r15
    r17 = CPyDict_SetItem(r7, k, v)
    r18 = r17 >= 0 :: signed
L7:
    r19 = CPyDict_CheckSize(kwargs, r9)
    goto L5
L8:
    r20 = CPy_NoErrOccurred()
L9:
<<<<<<< HEAD
    can_dictcomp = r7
    r21 = PySequence_List(kwargs)
    can_iter = r21
    r22 = CPyDict_Keys(kwargs)
    can_use_keys = r22
    r23 = CPyDict_Values(kwargs)
    can_use_values = r23
    r24 = r0.func
    r25 = PyList_New(0)
    r26 = CPyList_Extend(r25, args)
    r27 = PyDict_New()
    r28 = CPyDict_UpdateInDisplay(r27, kwargs)
    r29 = r28 >= 0 :: signed
    r30 = PyList_AsTuple(r25)
    r31 = PyObject_Call(r24, r30, r27)
    r32 = unbox(int, r31)
    return r32
=======
    can_dictcomp = r8
    r22 = PySequence_List(kwargs)
    can_iter = r22
    r23 = CPyDict_Keys(kwargs)
    can_use_keys = r23
    r24 = CPyDict_Values(kwargs)
    can_use_values = r24
    r25 = r0.func
    r26 = PyDict_New()
    r27 = CPyDict_UpdateInDisplay(r26, kwargs)
    r28 = r27 >= 0 :: signed
    r29 = PyObject_Call(r25, args, r26)
    r30 = unbox(int, r29)
    return r30
>>>>>>> fb41108b
def deco(func):
    func :: object
    r0 :: __main__.deco_env
    r1 :: bool
    r2 :: __main__.inner_deco_obj
    r3 :: bool
    inner :: object
L0:
    r0 = deco_env()
    r0.func = func; r1 = is_error
    r2 = inner_deco_obj()
    r2.__mypyc_env__ = r0; r3 = is_error
    inner = r2
    return inner
def f(x):
    x :: int
L0:
    return x<|MERGE_RESOLUTION|>--- conflicted
+++ resolved
@@ -700,26 +700,13 @@
     r17 :: i32
     r18, r19, r20 :: bit
     can_dictcomp :: dict
-<<<<<<< HEAD
     r21, can_iter, r22, can_use_keys, r23, can_use_values :: list
     r24 :: object
-    r25 :: list
-    r26 :: object
-    r27 :: dict
-    r28 :: i32
-    r29 :: bit
-    r30 :: tuple
-    r31 :: object
-    r32 :: int
-=======
-    r22, can_iter, r23, can_use_keys, r24, can_use_values :: list
-    r25 :: object
-    r26 :: dict
-    r27 :: i32
-    r28 :: bit
-    r29 :: object
-    r30 :: int
->>>>>>> fb41108b
+    r25 :: dict
+    r26 :: i32
+    r27 :: bit
+    r28 :: object
+    r29 :: int
 L0:
     r0 = __mypyc_self__.__mypyc_env__
     r1 = var_object_size args
@@ -762,7 +749,6 @@
 L8:
     r20 = CPy_NoErrOccurred()
 L9:
-<<<<<<< HEAD
     can_dictcomp = r7
     r21 = PySequence_List(kwargs)
     can_iter = r21
@@ -771,31 +757,12 @@
     r23 = CPyDict_Values(kwargs)
     can_use_values = r23
     r24 = r0.func
-    r25 = PyList_New(0)
-    r26 = CPyList_Extend(r25, args)
-    r27 = PyDict_New()
-    r28 = CPyDict_UpdateInDisplay(r27, kwargs)
-    r29 = r28 >= 0 :: signed
-    r30 = PyList_AsTuple(r25)
-    r31 = PyObject_Call(r24, r30, r27)
-    r32 = unbox(int, r31)
-    return r32
-=======
-    can_dictcomp = r8
-    r22 = PySequence_List(kwargs)
-    can_iter = r22
-    r23 = CPyDict_Keys(kwargs)
-    can_use_keys = r23
-    r24 = CPyDict_Values(kwargs)
-    can_use_values = r24
-    r25 = r0.func
-    r26 = PyDict_New()
-    r27 = CPyDict_UpdateInDisplay(r26, kwargs)
-    r28 = r27 >= 0 :: signed
-    r29 = PyObject_Call(r25, args, r26)
-    r30 = unbox(int, r29)
-    return r30
->>>>>>> fb41108b
+    r25 = PyDict_New()
+    r26 = CPyDict_UpdateInDisplay(r25, kwargs)
+    r27 = r26 >= 0 :: signed
+    r28 = PyObject_Call(r24, args, r25)
+    r29 = unbox(int, r28)
+    return r29
 def deco(func):
     func :: object
     r0 :: __main__.deco_env
