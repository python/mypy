[case testBytesBasics]
def f(num: int, l: list, d: dict, s: str) -> None:
    b1 = bytes()
    b2 = bytes(num)
    b3 = bytes(l)
    b4 = bytes(d)
    b5 = bytes(s)
[out]
def f(num, l, d, s):
    num :: int
    l :: list
    d :: dict
    s :: str
    r0, r1 :: object
    r2, b1 :: bytes
    r3, r4, r5 :: object
    r6, b2, r7, b3, r8, b4, r9, b5 :: bytes
L0:
    r0 = load_address PyBytes_Type
    r1 = PyObject_CallFunctionObjArgs(r0, 0)
    r2 = cast(bytes, r1)
    b1 = r2
    r3 = load_address PyBytes_Type
    r4 = box(int, num)
    r5 = PyObject_CallFunctionObjArgs(r3, r4, 0)
    r6 = cast(bytes, r5)
    b2 = r6
    r7 = PyBytes_FromObject(l)
    b3 = r7
    r8 = PyBytes_FromObject(d)
    b4 = r8
    r9 = PyBytes_FromObject(s)
    b5 = r9
    return 1

[case testBytearrayBasics]
def f(s: str, num: int) -> None:
    a = bytearray()
    b = bytearray(s)
    c = bytearray(num)
[out]
def f(s, num):
    s :: str
    num :: int
    r0 :: object
    r1 :: str
    r2, r3, a :: object
    r4 :: bytes
    b, r5 :: object
    r6 :: bytes
    c :: object
L0:
    r0 = builtins :: module
    r1 = 'bytearray'
    r2 = CPyObject_GetAttr(r0, r1)
    r3 = PyObject_CallFunctionObjArgs(r2, 0)
    a = r3
    r4 = PyByteArray_FromObject(s)
    b = r4
    r5 = box(int, num)
    r6 = PyByteArray_FromObject(r5)
    c = r6
    return 1

<<<<<<< HEAD
[case testBytesEquality]
def eq(x: bytes, y: bytes) -> bool:
    return x == y

def neq(x: bytes, y: bytes) -> bool:
    return x != y
[out]
def eq(x, y):
    x, y :: bytes
    r0 :: int32
    r1, r2 :: bit
L0:
    r0 = CPyBytes_Compare(x, y)
    r1 = r0 >= 0 :: signed
    r2 = r0 == 1
    return r2
def neq(x, y):
    x, y :: bytes
    r0 :: int32
    r1, r2 :: bit
L0:
    r0 = CPyBytes_Compare(x, y)
    r1 = r0 >= 0 :: signed
    r2 = r0 != 1
    return r2
=======
[case testBytesSlicing]
def f(a: bytes, start: int, end: int) -> bytes:
    return a[start:end]
[out]
def f(a, start, end):
    a :: bytes
    start, end :: int
    r0 :: bytes
L0:
    r0 = CPyBytes_GetSlice(a, start, end)
    return r0

[case testBytesIndex]
def f(a: bytes, i: int) -> int:
    return a[i]
[out]
def f(a, i):
    a :: bytes
    i, r0 :: int
L0:
    r0 = CPyBytes_GetItem(a, i)
    return r0

[case testBytesConcat]
def f(a: bytes, b: bytes) -> bytes:
    return a + b
[out]
def f(a, b):
    a, b, r0 :: bytes
L0:
    r0 = CPyBytes_Concat(a, b)
    return r0

[case testBytesJoin]
from typing import List
def f(b: List[bytes]) -> bytes:
    return b" ".join(b)
[out]
def f(b):
    b :: list
    r0, r1 :: bytes
L0:
    r0 = b' '
    r1 = CPyBytes_Join(r0, b)
    return r1

[case testBytesLen]
def f(b: bytes) -> int:
    return len(b)
[out]
def f(b):
    b :: bytes
    r0 :: ptr
    r1 :: native_int
    r2 :: short_int
L0:
    r0 = get_element_ptr b ob_size :: PyVarObject
    r1 = load_mem r0 :: native_int*
    keep_alive b
    r2 = r1 << 1
    return r2

[case testBytesFormatting]
def f(var: bytes, num: int) -> None:
    b1 = b'aaaa%bbbbb%s' % (var, var)
    b2 = b'aaaa%bbbbb%s%d' % (var, var, num)
    b3 = b'%b' % var
    b4 = b'%ssss' % var
[typing fixtures/typing-full.pyi]
[out]
def f(var, num):
    var :: bytes
    num :: int
    r0, r1, r2, b1, r3 :: bytes
    r4 :: tuple[bytes, bytes, int]
    r5, r6 :: object
    r7, b2, r8, b3, r9, r10, b4 :: bytes
L0:
    r0 = b'aaaa'
    r1 = b'bbbb'
    r2 = CPyBytes_Build(4, r0, var, r1, var)
    b1 = r2
    r3 = b'aaaa%bbbbb%s%d'
    r4 = (var, var, num)
    r5 = box(tuple[bytes, bytes, int], r4)
    r6 = PyNumber_Remainder(r3, r5)
    r7 = cast(bytes, r6)
    b2 = r7
    r8 = CPyBytes_Build(1, var)
    b3 = r8
    r9 = b'sss'
    r10 = CPyBytes_Build(2, var, r9)
    b4 = r10
    return 1
>>>>>>> 2a1cea4d
<|MERGE_RESOLUTION|>--- conflicted
+++ resolved
@@ -62,7 +62,6 @@
     c = r6
     return 1
 
-<<<<<<< HEAD
 [case testBytesEquality]
 def eq(x: bytes, y: bytes) -> bool:
     return x == y
@@ -88,7 +87,7 @@
     r1 = r0 >= 0 :: signed
     r2 = r0 != 1
     return r2
-=======
+
 [case testBytesSlicing]
 def f(a: bytes, start: int, end: int) -> bytes:
     return a[start:end]
@@ -182,5 +181,4 @@
     r9 = b'sss'
     r10 = CPyBytes_Build(2, var, r9)
     b4 = r10
-    return 1
->>>>>>> 2a1cea4d
+    return 1