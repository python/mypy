"""A "low-level" IR builder class.

See the docstring of class LowLevelIRBuilder for more information.

"""

from __future__ import annotations

import sys
from collections.abc import Sequence
from typing import Callable, Final, Optional

from mypy.argmap import map_actuals_to_formals
from mypy.nodes import ARG_POS, ARG_STAR, ARG_STAR2, ArgKind
from mypy.operators import op_methods, unary_op_methods
from mypy.types import AnyType, TypeOfAny
from mypyc.common import (
    BITMAP_BITS,
    FAST_ISINSTANCE_MAX_SUBCLASSES,
    IS_FREE_THREADED,
    MAX_LITERAL_SHORT_INT,
    MAX_SHORT_INT,
    MIN_LITERAL_SHORT_INT,
    MIN_SHORT_INT,
    PLATFORM_SIZE,
)
from mypyc.errors import Errors
from mypyc.ir.class_ir import ClassIR, all_concrete_classes
from mypyc.ir.func_ir import FuncDecl, FuncSignature
from mypyc.ir.ops import (
    ERR_FALSE,
    ERR_NEVER,
    NAMESPACE_MODULE,
    NAMESPACE_STATIC,
    NAMESPACE_TYPE,
    Assign,
    AssignMulti,
    BasicBlock,
    Box,
    Branch,
    Call,
    CallC,
    Cast,
    ComparisonOp,
    Extend,
    Float,
    FloatComparisonOp,
    FloatNeg,
    FloatOp,
    GetAttr,
    GetElementPtr,
    Goto,
    Integer,
    IntOp,
    KeepAlive,
    LoadAddress,
    LoadErrorValue,
    LoadLiteral,
    LoadMem,
    LoadStatic,
    MethodCall,
    Op,
    PrimitiveDescription,
    PrimitiveOp,
    RaiseStandardError,
    Register,
    Truncate,
    TupleGet,
    TupleSet,
    Unbox,
    Unreachable,
    Value,
    float_comparison_op_to_id,
    float_op_to_id,
    int_op_to_id,
)
from mypyc.ir.rtypes import (
    PyObject,
    PySetObject,
    RArray,
    RInstance,
    RPrimitive,
    RTuple,
    RType,
    RUnion,
    bit_rprimitive,
    bitmap_rprimitive,
    bool_rprimitive,
    bytes_rprimitive,
    c_int_rprimitive,
    c_pointer_rprimitive,
    c_pyssize_t_rprimitive,
    c_size_t_rprimitive,
    check_native_int_range,
    dict_rprimitive,
    float_rprimitive,
    int_rprimitive,
    is_bool_or_bit_rprimitive,
    is_bytes_rprimitive,
    is_dict_rprimitive,
    is_fixed_width_rtype,
    is_float_rprimitive,
    is_frozenset_rprimitive,
    is_int16_rprimitive,
    is_int32_rprimitive,
    is_int64_rprimitive,
    is_int_rprimitive,
    is_list_rprimitive,
    is_none_rprimitive,
    is_set_rprimitive,
    is_short_int_rprimitive,
    is_str_rprimitive,
    is_tagged,
    is_tuple_rprimitive,
    is_uint8_rprimitive,
    list_rprimitive,
    none_rprimitive,
    object_pointer_rprimitive,
    object_rprimitive,
    optional_value_type,
    pointer_rprimitive,
    short_int_rprimitive,
    str_rprimitive,
)
from mypyc.irbuild.util import concrete_arg_kind
from mypyc.options import CompilerOptions
from mypyc.primitives.bytes_ops import bytes_compare
from mypyc.primitives.dict_ops import (
    dict_build_op,
    dict_copy,
    dict_copy_op,
    dict_new_op,
    dict_ssize_t_size_op,
    dict_update_in_display_op,
)
from mypyc.primitives.exc_ops import err_occurred_op, keep_propagating_op
from mypyc.primitives.float_ops import copysign_op, int_to_float_op
from mypyc.primitives.generic_ops import (
    generic_len_op,
    generic_ssize_t_len_op,
    py_call_op,
    py_call_with_kwargs_op,
    py_getattr_op,
    py_method_call_op,
    py_vectorcall_method_op,
    py_vectorcall_op,
)
from mypyc.primitives.int_ops import (
    int16_divide_op,
    int16_mod_op,
    int16_overflow,
    int32_divide_op,
    int32_mod_op,
    int32_overflow,
    int64_divide_op,
    int64_mod_op,
    int64_to_int_op,
    int_to_int32_op,
    int_to_int64_op,
    ssize_t_to_int_op,
    uint8_overflow,
)
from mypyc.primitives.list_ops import list_build_op, list_extend_op, list_items, new_list_op
from mypyc.primitives.misc_ops import (
    bool_op,
    buf_init_item,
    debug_print_op,
    fast_isinstance_op,
    none_object_op,
    not_implemented_op,
    set_immortal_op,
    var_object_size,
)
from mypyc.primitives.registry import (
    ERR_NEG_INT,
    CFunctionDescription,
    binary_ops,
    method_call_ops,
    unary_ops,
)
from mypyc.primitives.set_ops import new_set_op
from mypyc.primitives.str_ops import (
    str_check_if_true,
    str_eq,
    str_ssize_t_size_op,
    unicode_compare,
)
from mypyc.primitives.tuple_ops import (
    list_tuple_op,
    new_tuple_op,
    new_tuple_with_length_op,
    sequence_tuple_op,
)
from mypyc.rt_subtype import is_runtime_subtype
from mypyc.sametype import is_same_type
from mypyc.subtype import is_subtype

DictEntry = tuple[Optional[Value], Value]

# If the number of items is less than the threshold when initializing
# a list, we would inline the generate IR using SetMem and expanded
# for-loop. Otherwise, we would call `list_build_op` for larger lists.
# TODO: The threshold is a randomly chosen number which needs further
#       study on real-world projects for a better balance.
LIST_BUILDING_EXPANSION_THRESHOLD = 10

# From CPython
PY_VECTORCALL_ARGUMENTS_OFFSET: Final = 1 << (PLATFORM_SIZE * 8 - 1)

FIXED_WIDTH_INT_BINARY_OPS: Final = {
    "+",
    "-",
    "*",
    "//",
    "%",
    "&",
    "|",
    "^",
    "<<",
    ">>",
    "+=",
    "-=",
    "*=",
    "//=",
    "%=",
    "&=",
    "|=",
    "^=",
    "<<=",
    ">>=",
}

# Binary operations on bools that are specialized and don't just promote operands to int
BOOL_BINARY_OPS: Final = {"&", "&=", "|", "|=", "^", "^=", "==", "!=", "<", "<=", ">", ">="}


class LowLevelIRBuilder:
    """A "low-level" IR builder class.

    LowLevelIRBuilder provides core abstractions we use for constructing
    IR as well as a number of higher-level ones (accessing attributes,
    calling functions and methods, and coercing between types, for
    example).

    The core principle of the low-level IR builder is that all of its
    facilities operate solely on the mypyc IR level and not the mypy AST
    level---it has *no knowledge* of mypy types or expressions.

    The mypyc.irbuilder.builder.IRBuilder class wraps an instance of this
    class and provides additional functionality to transform mypy AST nodes
    to IR.
    """

    def __init__(self, errors: Errors | None, options: CompilerOptions) -> None:
        self.errors = errors
        self.options = options
        self.args: list[Register] = []
        self.blocks: list[BasicBlock] = []
        # Stack of except handler entry blocks
        self.error_handlers: list[BasicBlock | None] = [None]
        # Values that we need to keep alive as long as we have borrowed
        # temporaries. Use flush_keep_alives() to mark the end of the live range.
        self.keep_alives: list[Value] = []

    def set_module(self, module_name: str, module_path: str) -> None:
        """Set the name and path of the current module."""
        self.module_name = module_name
        self.module_path = module_path

    # Basic operations

    def add(self, op: Op) -> Value:
        """Add an op."""
        assert not self.blocks[-1].terminated, "Can't add to finished block"
        self.blocks[-1].ops.append(op)
        return op

    def goto(self, target: BasicBlock) -> None:
        """Add goto to a basic block."""
        if not self.blocks[-1].terminated:
            self.add(Goto(target))

    def activate_block(self, block: BasicBlock) -> None:
        """Add a basic block and make it the active one (target of adds)."""
        if self.blocks:
            assert self.blocks[-1].terminated

        block.error_handler = self.error_handlers[-1]
        self.blocks.append(block)

    def goto_and_activate(self, block: BasicBlock) -> None:
        """Add goto a block and make it the active block."""
        self.goto(block)
        self.activate_block(block)

    def keep_alive(self, values: list[Value], *, steal: bool = False) -> None:
        self.add(KeepAlive(values, steal=steal))

    def load_mem(self, ptr: Value, value_type: RType, *, borrow: bool = False) -> Value:
        return self.add(LoadMem(value_type, ptr, borrow=borrow))

    def push_error_handler(self, handler: BasicBlock | None) -> None:
        self.error_handlers.append(handler)

    def pop_error_handler(self) -> BasicBlock | None:
        return self.error_handlers.pop()

    def self(self) -> Register:
        """Return reference to the 'self' argument.

        This only works in a method.
        """
        return self.args[0]

    def flush_keep_alives(self) -> None:
        if self.keep_alives:
            self.add(KeepAlive(self.keep_alives.copy()))
            self.keep_alives = []

    def debug_print(self, toprint: str | Value) -> None:
        if isinstance(toprint, str):
            toprint = self.load_str(toprint)
        self.primitive_op(debug_print_op, [toprint], -1)

    # Type conversions

    def box(self, src: Value) -> Value:
        if src.type.is_unboxed:
            if isinstance(src, Integer) and is_tagged(src.type):
                return self.add(LoadLiteral(src.value >> 1, rtype=object_rprimitive))
            return self.add(Box(src))
        else:
            return src

    def unbox_or_cast(
        self, src: Value, target_type: RType, line: int, *, can_borrow: bool = False
    ) -> Value:
        if target_type.is_unboxed:
            return self.add(Unbox(src, target_type, line))
        else:
            if can_borrow:
                self.keep_alives.append(src)
            return self.add(Cast(src, target_type, line, borrow=can_borrow))

    def coerce(
        self,
        src: Value,
        target_type: RType,
        line: int,
        force: bool = False,
        *,
        can_borrow: bool = False,
    ) -> Value:
        """Generate a coercion/cast from one type to other (only if needed).

        For example, int -> object boxes the source int; int -> int emits nothing;
        object -> int unboxes the object. All conversions preserve object value.

        If force is true, always generate an op (even if it is just an assignment) so
        that the result will have exactly target_type as the type.

        Returns the register with the converted value (may be same as src).
        """
        src_type = src.type
        if src_type.is_unboxed and not target_type.is_unboxed:
            # Unboxed -> boxed
            return self.box(src)
        if (src_type.is_unboxed and target_type.is_unboxed) and not is_runtime_subtype(
            src_type, target_type
        ):
            if (
                isinstance(src, Integer)
                and is_short_int_rprimitive(src_type)
                and is_fixed_width_rtype(target_type)
            ):
                value = src.numeric_value()
                if not check_native_int_range(target_type, value):
                    self.error(f'Value {value} is out of range for "{target_type}"', line)
                return Integer(src.value >> 1, target_type)
            elif is_int_rprimitive(src_type) and is_fixed_width_rtype(target_type):
                return self.coerce_int_to_fixed_width(src, target_type, line)
            elif is_fixed_width_rtype(src_type) and is_int_rprimitive(target_type):
                return self.coerce_fixed_width_to_int(src, line)
            elif is_short_int_rprimitive(src_type) and is_fixed_width_rtype(target_type):
                return self.coerce_short_int_to_fixed_width(src, target_type, line)
            elif (
                isinstance(src_type, RPrimitive)
                and isinstance(target_type, RPrimitive)
                and src_type.is_native_int
                and target_type.is_native_int
                and src_type.size == target_type.size
                and src_type.is_signed == target_type.is_signed
            ):
                # Equivalent types
                return src
            elif is_bool_or_bit_rprimitive(src_type) and is_tagged(target_type):
                shifted = self.int_op(
                    bool_rprimitive, src, Integer(1, bool_rprimitive), IntOp.LEFT_SHIFT
                )
                return self.add(Extend(shifted, target_type, signed=False))
            elif is_bool_or_bit_rprimitive(src_type) and is_fixed_width_rtype(target_type):
                return self.add(Extend(src, target_type, signed=False))
            elif isinstance(src, Integer) and is_float_rprimitive(target_type):
                if is_tagged(src_type):
                    return Float(float(src.value // 2))
                return Float(float(src.value))
            elif is_tagged(src_type) and is_float_rprimitive(target_type):
                return self.int_to_float(src, line)
            elif (
                isinstance(src_type, RTuple)
                and isinstance(target_type, RTuple)
                and len(src_type.types) == len(target_type.types)
            ):
                # Coerce between two tuple types by coercing each item separately
                values = []
                for i in range(len(src_type.types)):
                    v = None
                    if isinstance(src, TupleSet):
                        item = src.items[i]
                        # We can't reuse register values, since they can be modified.
                        if not isinstance(item, Register):
                            v = item
                    if v is None:
                        v = TupleGet(src, i)
                        self.add(v)
                    values.append(v)
                return self.add(
                    TupleSet(
                        [self.coerce(v, t, line) for v, t in zip(values, target_type.types)], line
                    )
                )
            # To go between any other unboxed types, we go through a boxed
            # in-between value, for simplicity.
            tmp = self.box(src)
            return self.unbox_or_cast(tmp, target_type, line)
        if (not src_type.is_unboxed and target_type.is_unboxed) or not is_subtype(
            src_type, target_type
        ):
            return self.unbox_or_cast(src, target_type, line, can_borrow=can_borrow)
        elif force:
            tmp = Register(target_type)
            self.add(Assign(tmp, src))
            return tmp
        return src

    def coerce_int_to_fixed_width(self, src: Value, target_type: RType, line: int) -> Value:
        assert is_fixed_width_rtype(target_type), target_type
        assert isinstance(target_type, RPrimitive), target_type

        res = Register(target_type)

        fast, slow, end = BasicBlock(), BasicBlock(), BasicBlock()

        check = self.check_tagged_short_int(src, line)
        self.add(Branch(check, fast, slow, Branch.BOOL))

        self.activate_block(fast)

        size = target_type.size
        if size < int_rprimitive.size:
            # Add a range check when the target type is smaller than the source type
            fast2, fast3 = BasicBlock(), BasicBlock()
            upper_bound = 1 << (size * 8 - 1)
            if not target_type.is_signed:
                upper_bound *= 2
            check2 = self.add(ComparisonOp(src, Integer(upper_bound, src.type), ComparisonOp.SLT))
            self.add(Branch(check2, fast2, slow, Branch.BOOL))
            self.activate_block(fast2)
            if target_type.is_signed:
                lower_bound = -upper_bound
            else:
                lower_bound = 0
            check3 = self.add(ComparisonOp(src, Integer(lower_bound, src.type), ComparisonOp.SGE))
            self.add(Branch(check3, fast3, slow, Branch.BOOL))
            self.activate_block(fast3)
            tmp = self.int_op(
                c_pyssize_t_rprimitive,
                src,
                Integer(1, c_pyssize_t_rprimitive),
                IntOp.RIGHT_SHIFT,
                line,
            )
            tmp = self.add(Truncate(tmp, target_type))
        else:
            if size > int_rprimitive.size:
                tmp = self.add(Extend(src, target_type, signed=True))
            else:
                tmp = src
            tmp = self.int_op(target_type, tmp, Integer(1, target_type), IntOp.RIGHT_SHIFT, line)

        self.add(Assign(res, tmp))
        self.goto(end)

        self.activate_block(slow)
        if is_int64_rprimitive(target_type) or (
            is_int32_rprimitive(target_type) and size == int_rprimitive.size
        ):
            # Slow path calls a library function that handles more complex logic
            ptr = self.int_op(
                pointer_rprimitive, src, Integer(1, pointer_rprimitive), IntOp.XOR, line
            )
            ptr2 = Register(c_pointer_rprimitive)
            self.add(Assign(ptr2, ptr))
            if is_int64_rprimitive(target_type):
                conv_op = int_to_int64_op
            else:
                conv_op = int_to_int32_op
            tmp = self.call_c(conv_op, [ptr2], line)
            self.add(Assign(res, tmp))
            self.add(KeepAlive([src]))
            self.goto(end)
        elif is_int32_rprimitive(target_type):
            # Slow path just always generates an OverflowError
            self.call_c(int32_overflow, [], line)
            self.add(Unreachable())
        elif is_int16_rprimitive(target_type):
            # Slow path just always generates an OverflowError
            self.call_c(int16_overflow, [], line)
            self.add(Unreachable())
        elif is_uint8_rprimitive(target_type):
            # Slow path just always generates an OverflowError
            self.call_c(uint8_overflow, [], line)
            self.add(Unreachable())
        else:
            assert False, target_type

        self.activate_block(end)
        return res

    def coerce_short_int_to_fixed_width(self, src: Value, target_type: RType, line: int) -> Value:
        if is_int64_rprimitive(target_type) or (
            PLATFORM_SIZE == 4 and is_int32_rprimitive(target_type)
        ):
            return self.int_op(target_type, src, Integer(1, target_type), IntOp.RIGHT_SHIFT, line)
        # TODO: i32 on 64-bit platform
        assert False, (src.type, target_type, PLATFORM_SIZE)

    def coerce_fixed_width_to_int(self, src: Value, line: int) -> Value:
        if (
            (is_int32_rprimitive(src.type) and PLATFORM_SIZE == 8)
            or is_int16_rprimitive(src.type)
            or is_uint8_rprimitive(src.type)
        ):
            # Simple case -- just sign extend and shift.
            extended = self.add(Extend(src, c_pyssize_t_rprimitive, signed=src.type.is_signed))
            return self.int_op(
                int_rprimitive,
                extended,
                Integer(1, c_pyssize_t_rprimitive),
                IntOp.LEFT_SHIFT,
                line,
            )

        src_type = src.type

        assert is_fixed_width_rtype(src_type), src_type
        assert isinstance(src_type, RPrimitive), src_type

        res = Register(int_rprimitive)

        fast, fast2, slow, end = BasicBlock(), BasicBlock(), BasicBlock(), BasicBlock()

        c1 = self.add(ComparisonOp(src, Integer(MAX_SHORT_INT, src_type), ComparisonOp.SLE))
        self.add(Branch(c1, fast, slow, Branch.BOOL))

        self.activate_block(fast)
        c2 = self.add(ComparisonOp(src, Integer(MIN_SHORT_INT, src_type), ComparisonOp.SGE))
        self.add(Branch(c2, fast2, slow, Branch.BOOL))

        self.activate_block(slow)
        if is_int64_rprimitive(src_type):
            conv_op = int64_to_int_op
        elif is_int32_rprimitive(src_type):
            assert PLATFORM_SIZE == 4
            conv_op = ssize_t_to_int_op
        else:
            assert False, src_type
        x = self.call_c(conv_op, [src], line)
        self.add(Assign(res, x))
        self.goto(end)

        self.activate_block(fast2)
        if int_rprimitive.size < src_type.size:
            tmp = self.add(Truncate(src, c_pyssize_t_rprimitive))
        else:
            tmp = src
        s = self.int_op(int_rprimitive, tmp, Integer(1, tmp.type), IntOp.LEFT_SHIFT, line)
        self.add(Assign(res, s))
        self.goto(end)

        self.activate_block(end)
        return res

    def coerce_nullable(self, src: Value, target_type: RType, line: int) -> Value:
        """Generate a coercion from a potentially null value."""
        if src.type.is_unboxed == target_type.is_unboxed and (
            (target_type.is_unboxed and is_runtime_subtype(src.type, target_type))
            or (not target_type.is_unboxed and is_subtype(src.type, target_type))
        ):
            return src

        target = Register(target_type)

        valid, invalid, out = BasicBlock(), BasicBlock(), BasicBlock()
        self.add(Branch(src, invalid, valid, Branch.IS_ERROR))

        self.activate_block(valid)
        coerced = self.coerce(src, target_type, line)
        self.add(Assign(target, coerced, line))
        self.goto(out)

        self.activate_block(invalid)
        error = self.add(LoadErrorValue(target_type))
        self.add(Assign(target, error, line))

        self.goto_and_activate(out)
        return target

    # Attribute access

    def get_attr(
        self, obj: Value, attr: str, result_type: RType, line: int, *, borrow: bool = False
    ) -> Value:
        """Get a native or Python attribute of an object."""
        if (
            isinstance(obj.type, RInstance)
            and obj.type.class_ir.is_ext_class
            and obj.type.class_ir.has_attr(attr)
        ):
            op = GetAttr(obj, attr, line, borrow=borrow)
            # For non-refcounted attribute types, the borrow might be
            # disabled even if requested, so don't check 'borrow'.
            if op.is_borrowed:
                self.keep_alives.append(obj)
            return self.add(op)
        elif isinstance(obj.type, RUnion):
            return self.union_get_attr(obj, obj.type, attr, result_type, line)
        else:
            return self.py_get_attr(obj, attr, line)

    def union_get_attr(
        self, obj: Value, rtype: RUnion, attr: str, result_type: RType, line: int
    ) -> Value:
        """Get an attribute of an object with a union type."""

        def get_item_attr(value: Value) -> Value:
            return self.get_attr(value, attr, result_type, line)

        return self.decompose_union_helper(obj, rtype, result_type, get_item_attr, line)

    def py_get_attr(self, obj: Value, attr: str, line: int) -> Value:
        """Get a Python attribute (slow).

        Prefer get_attr() which generates optimized code for native classes.
        """
        key = self.load_str(attr)
        return self.primitive_op(py_getattr_op, [obj, key], line)

    # isinstance() checks

    def isinstance_helper(self, obj: Value, class_irs: list[ClassIR], line: int) -> Value:
        """Fast path for isinstance() that checks against a list of native classes."""
        if not class_irs:
            return self.false()
        ret = self.isinstance_native(obj, class_irs[0], line)
        for class_ir in class_irs[1:]:

            def other() -> Value:
                return self.isinstance_native(obj, class_ir, line)

            ret = self.shortcircuit_helper("or", bool_rprimitive, lambda: ret, other, line)
        return ret

    def get_type_of_obj(self, obj: Value, line: int) -> Value:
        ob_type_address = self.add(GetElementPtr(obj, PyObject, "ob_type", line))
        ob_type = self.load_mem(ob_type_address, object_rprimitive, borrow=True)
        self.add(KeepAlive([obj]))
        return ob_type

    def type_is_op(self, obj: Value, type_obj: Value, line: int) -> Value:
        typ = self.get_type_of_obj(obj, line)
        return self.add(ComparisonOp(typ, type_obj, ComparisonOp.EQ, line))

    def isinstance_native(self, obj: Value, class_ir: ClassIR, line: int) -> Value:
        """Fast isinstance() check for a native class.

        If there are three or fewer concrete (non-trait) classes among the class
        and all its children, use even faster type comparison checks `type(obj)
        is typ`.
        """
        concrete = all_concrete_classes(class_ir)
        if concrete is None or len(concrete) > FAST_ISINSTANCE_MAX_SUBCLASSES + 1:
            return self.primitive_op(
                fast_isinstance_op, [obj, self.get_native_type(class_ir)], line
            )
        if not concrete:
            # There can't be any concrete instance that matches this.
            return self.false()
        type_obj = self.get_native_type(concrete[0])
        ret = self.type_is_op(obj, type_obj, line)
        for c in concrete[1:]:

            def other() -> Value:
                return self.type_is_op(obj, self.get_native_type(c), line)

            ret = self.shortcircuit_helper("or", bool_rprimitive, lambda: ret, other, line)
        return ret

    # Calls

    def _construct_varargs(
        self,
        args: Sequence[tuple[Value, ArgKind, str | None]],
        line: int,
        *,
        has_star: bool,
        has_star2: bool,
    ) -> tuple[Value | None, Value | None]:
        """Construct *args and **kwargs from a collection of arguments

        This is pretty complicated, and almost all of the complication here stems from
        one of two things (but mostly the second):
          * The handling of ARG_STAR/ARG_STAR2. We want to create as much of the args/kwargs
            values in one go as we can, so we collect values until our hand is forced, and
            then we emit creation of the list/tuple, and expand it from there if needed.

          * Support potentially nullable argument values. This has very narrow applicability,
            as this will never be done by our compiled Python code, but is critically used
            by gen_glue_method when generating glue methods to mediate between the function
            signature of a parent class and its subclasses.

            For named-only arguments, this is quite simple: if it is
            null, don't put it in the dict.

            For positional-or-named arguments, things are much more complicated.
              * First, anything that was passed as a positional arg
                must be forwarded along as a positional arg. It *must
                not* be converted to a named arg. This is because mypy
                does not enforce that positional-or-named arguments
                have the same name in subclasses, and it is not
                uncommon for code to have different names in
                subclasses (a bunch of mypy's visitors do this, for
                example!). This is arguably a bug in both mypy and code doing
                this, and they ought to be using positional-only arguments, but
                positional-only arguments are new and ugly.

              * On the flip side, we're willing to accept the
                infelicity of sometimes turning an argument that was
                passed by keyword into a positional argument. It's wrong,
                but it's very marginal, and avoiding it would require passing
                a bitmask of which arguments were named with every function call,
                or something similar.
                (See some discussion of this in testComplicatedArgs)

            Thus, our strategy for positional-or-named arguments is to
            always pass them as positional, except in the one
            situation where we can not, and where we can be absolutely
            sure they were passed by name: when an *earlier*
            positional argument was missing its value.

            This means that if we have a method `f(self, x: int=..., y: object=...)`:
              * x and y present:      args=(x, y), kwargs={}
              * x present, y missing: args=(x,),   kwargs={}
              * x missing, y present: args=(),     kwargs={'y': y}

            To implement this, when we have multiple optional
            positional arguments, we maintain a flag in a register
            that tracks whether an argument has been missing, and for
            each such optional argument (except the first), we check
            the flag to determine whether to append the argument to
            the *args list or add it to the **kwargs dict. What a
            mess!

            This is what really makes everything here such a tangle;
            otherwise the *args and **kwargs code could be separated.

        The arguments has_star and has_star2 indicate whether the target function
        takes an ARG_STAR and ARG_STAR2 argument, respectively.
        (These will always be true when making a pycall, and be based
        on the actual target signature for a native call.)
        """

        star_result: Value | None = None
        star2_result: Value | None = None
        # We aggregate values that need to go into *args and **kwargs
        # in these lists. Once all arguments are processed (in the
        # happiest case), or we encounter an ARG_STAR/ARG_STAR2 or a
        # nullable arg, then we create the list and/or dict.
        star_values: list[Value] = []
        star2_keys: list[Value] = []
        star2_values: list[Value] = []

        seen_empty_reg: Register | None = None

        for value, kind, name in args:
            if kind == ARG_STAR:
                if star_result is None:
                    # fast path if star expr is a tuple:
                    # we can pass the immutable tuple straight into the function call.
                    if len(args) == 1:
                        # fn(*args)
                        if is_list_rprimitive(value.type):
                            value = self.primitive_op(list_tuple_op, [value], line)
                        elif not is_tuple_rprimitive(value.type):
                            value = self.primitive_op(sequence_tuple_op, [value], line)
                        return value, self._create_dict([], [], line)
                    elif len(args) == 2 and args[1][1] == ARG_STAR2:
                        # fn(*args, **kwargs)
                        # TODO: extend to cover(*args, **k, **w, **a, **r, **g, **s)
                        if is_tuple_rprimitive(value.type):
                            star_result = value
                        elif is_list_rprimitive(value.type):
                            star_result = self.primitive_op(list_tuple_op, [value], line)
                        else:
                            star_result = self.primitive_op(sequence_tuple_op, [value], line)
                        
                        star2_arg = args[1]
                        star2_value = star2_arg[0]
                        if is_dict_rprimitive(star2_value.type):
                            star2_fastpath_op = dict_copy_op
                        else:
                            star2_fastpath_op = dict_copy
                        return star_result, self.primitive_op(star2_fastpath_op, [star2_value], line)
                        # elif ...: TODO extend this to optimize fn(*args, k=1, **kwargs) case
                    # TODO optimize this case using the length utils - currently in review
                    star_result = self.new_list_op(star_values, line)
                self.primitive_op(list_extend_op, [star_result, value], line)
            elif kind == ARG_STAR2:
                if star2_result is None:
                    if len(args) == 1:
                        # early exit with fastpath if the only arg is ARG_STAR2
                        # TODO: can we maintain an empty tuple in memory and just reuse it again and again?
<<<<<<< HEAD
                        if is_dict_rprimitive(value.type):
                            star2_fastpath_op = dict_copy_op
                        else:
                            star2_fastpath_op = dict_copy
                        return self.new_tuple([], line), self.primitive_op(star2_fastpath_op, [args[0][0]], line)
=======
                        return self.new_tuple([], line), self.primitive_op(
                            dict_copy_op, [args[0][0]], line
                        )
>>>>>>> aed4a8b1

                    star2_result = self._create_dict(star2_keys, star2_values, line)

                self.call_c(dict_update_in_display_op, [star2_result, value], line=line)
            else:
                nullable = kind.is_optional()
                maybe_pos = kind.is_positional() and has_star
                maybe_named = kind.is_named() or (kind.is_optional() and name and has_star2)

                # If the argument is nullable, we need to create the
                # relevant args/kwargs objects so that we can
                # conditionally modify them.
                if nullable:
                    if maybe_pos and star_result is None:
                        star_result = self.new_list_op(star_values, line)
                    if maybe_named and star2_result is None:
                        star2_result = self._create_dict(star2_keys, star2_values, line)

                # Easy cases: just collect the argument.
                if maybe_pos and star_result is None:
                    star_values.append(value)
                    continue

                if maybe_named and star2_result is None:
                    assert name is not None
                    key = self.load_str(name)
                    star2_keys.append(key)
                    star2_values.append(value)
                    continue

                # OK, anything that is nullable or *after* a nullable arg needs to be here
                # TODO: We could try harder to avoid creating basic blocks in the common case
                new_seen_empty_reg = seen_empty_reg

                out = BasicBlock()
                if nullable:
                    # If this is the first nullable positional arg we've seen, create
                    # a register to track whether anything has been null.
                    # (We won't *check* the register until the next argument, though.)
                    if maybe_pos and not seen_empty_reg:
                        new_seen_empty_reg = Register(bool_rprimitive)
                        self.add(Assign(new_seen_empty_reg, self.false(), line))

                    skip = BasicBlock() if maybe_pos else out
                    keep = BasicBlock()
                    self.add(Branch(value, skip, keep, Branch.IS_ERROR))
                    self.activate_block(keep)

                # If this could be positional or named and we /might/ have seen a missing
                # positional arg, then we need to compile *both* a positional and named
                # version! What a pain!
                if maybe_pos and maybe_named and seen_empty_reg:
                    pos_block, named_block = BasicBlock(), BasicBlock()
                    self.add(Branch(seen_empty_reg, named_block, pos_block, Branch.BOOL))
                else:
                    pos_block = named_block = BasicBlock()
                    self.goto(pos_block)

                if maybe_pos:
                    self.activate_block(pos_block)
                    assert star_result
                    self.translate_special_method_call(
                        star_result, "append", [value], result_type=None, line=line
                    )
                    self.goto(out)

                if maybe_named and (not maybe_pos or seen_empty_reg):
                    self.activate_block(named_block)
                    assert name is not None
                    key = self.load_str(name)
                    assert star2_result
                    self.translate_special_method_call(
                        star2_result, "__setitem__", [key, value], result_type=None, line=line
                    )
                    self.goto(out)

                if nullable and maybe_pos and new_seen_empty_reg:
                    assert skip is not out
                    self.activate_block(skip)
                    self.add(Assign(new_seen_empty_reg, self.true(), line))
                    self.goto(out)

                self.activate_block(out)

                seen_empty_reg = new_seen_empty_reg

        assert not (star_result or star_values) or has_star
        assert not (star2_result or star2_values) or has_star2
        if has_star:
            # If we managed to make it this far without creating a
            # *args list, then we can directly create a
            # tuple. Otherwise create the tuple from the list.
            if star_result is None:
                star_result = self.new_tuple(star_values, line)
            elif not is_tuple_rprimitive(star_result.type):
                # if star_result is a tuple we took the fast path
                star_result = self.primitive_op(list_tuple_op, [star_result], line)
        if has_star2 and star2_result is None:
            # TODO: use dict_copy_op for simple cases of **kwargs
            star2_result = self._create_dict(star2_keys, star2_values, line)

        return star_result, star2_result

    def py_call(
        self,
        function: Value,
        arg_values: list[Value],
        line: int,
        arg_kinds: list[ArgKind] | None = None,
        arg_names: Sequence[str | None] | None = None,
    ) -> Value:
        """Call a Python function (non-native and slow).

        Use py_call_op or py_call_with_kwargs_op for Python function call.
        """
        result = self._py_vector_call(function, arg_values, line, arg_kinds, arg_names)
        if result is not None:
            return result

        # If all arguments are positional, we can use py_call_op.
        if arg_kinds is None or all(kind == ARG_POS for kind in arg_kinds):
            return self.call_c(py_call_op, [function] + arg_values, line)

        # Otherwise fallback to py_call_with_kwargs_op.
        assert arg_names is not None

        pos_args_tuple, kw_args_dict = self._construct_varargs(
            list(zip(arg_values, arg_kinds, arg_names)), line, has_star=True, has_star2=True
        )
        assert pos_args_tuple and kw_args_dict

        return self.call_c(py_call_with_kwargs_op, [function, pos_args_tuple, kw_args_dict], line)

    def _py_vector_call(
        self,
        function: Value,
        arg_values: list[Value],
        line: int,
        arg_kinds: list[ArgKind] | None = None,
        arg_names: Sequence[str | None] | None = None,
    ) -> Value | None:
        """Call function using the vectorcall API if possible.

        Return the return value if successful. Return None if a non-vectorcall
        API should be used instead.
        """
        # We can do this if all args are positional or named (no *args or **kwargs, not optional).
        if arg_kinds is None or all(
            not kind.is_star() and not kind.is_optional() for kind in arg_kinds
        ):
            if arg_values:
                # Create a C array containing all arguments as boxed values.
                coerced_args = [self.coerce(arg, object_rprimitive, line) for arg in arg_values]
                arg_ptr = self.setup_rarray(object_rprimitive, coerced_args, object_ptr=True)
            else:
                arg_ptr = Integer(0, object_pointer_rprimitive)
            num_pos = num_positional_args(arg_values, arg_kinds)
            keywords = self._vectorcall_keywords(arg_names)
            value = self.call_c(
                py_vectorcall_op,
                [function, arg_ptr, Integer(num_pos, c_size_t_rprimitive), keywords],
                line,
            )
            if arg_values:
                # Make sure arguments won't be freed until after the call.
                # We need this because RArray doesn't support automatic
                # memory management.
                self.add(KeepAlive(coerced_args))
            return value
        return None

    def _vectorcall_keywords(self, arg_names: Sequence[str | None] | None) -> Value:
        """Return a reference to a tuple literal with keyword argument names.

        Return null pointer if there are no keyword arguments.
        """
        if arg_names:
            kw_list = [name for name in arg_names if name is not None]
            if kw_list:
                return self.add(LoadLiteral(tuple(kw_list), object_rprimitive))
        return Integer(0, object_rprimitive)

    def py_method_call(
        self,
        obj: Value,
        method_name: str,
        arg_values: list[Value],
        line: int,
        arg_kinds: list[ArgKind] | None,
        arg_names: Sequence[str | None] | None,
    ) -> Value:
        """Call a Python method (non-native and slow)."""
        result = self._py_vector_method_call(
            obj, method_name, arg_values, line, arg_kinds, arg_names
        )
        if result is not None:
            return result

        if arg_kinds is None or all(kind == ARG_POS for kind in arg_kinds):
            # Use legacy method call API
            method_name_reg = self.load_str(method_name)
            return self.call_c(py_method_call_op, [obj, method_name_reg] + arg_values, line)
        else:
            # Use py_call since it supports keyword arguments (and vectorcalls).
            method = self.py_get_attr(obj, method_name, line)
            return self.py_call(method, arg_values, line, arg_kinds=arg_kinds, arg_names=arg_names)

    def _py_vector_method_call(
        self,
        obj: Value,
        method_name: str,
        arg_values: list[Value],
        line: int,
        arg_kinds: list[ArgKind] | None,
        arg_names: Sequence[str | None] | None,
    ) -> Value | None:
        """Call method using the vectorcall API if possible.

        Return the return value if successful. Return None if a non-vectorcall
        API should be used instead.
        """
        if arg_kinds is None or all(
            not kind.is_star() and not kind.is_optional() for kind in arg_kinds
        ):
            method_name_reg = self.load_str(method_name)
            coerced_args = [
                self.coerce(arg, object_rprimitive, line) for arg in [obj] + arg_values
            ]
            arg_ptr = self.setup_rarray(object_rprimitive, coerced_args, object_ptr=True)
            num_pos = num_positional_args(arg_values, arg_kinds)
            keywords = self._vectorcall_keywords(arg_names)
            value = self.call_c(
                py_vectorcall_method_op,
                [
                    method_name_reg,
                    arg_ptr,
                    Integer((num_pos + 1) | PY_VECTORCALL_ARGUMENTS_OFFSET, c_size_t_rprimitive),
                    keywords,
                ],
                line,
            )
            # Make sure arguments won't be freed until after the call.
            # We need this because RArray doesn't support automatic
            # memory management.
            self.add(KeepAlive(coerced_args))
            return value
        return None

    def call(
        self,
        decl: FuncDecl,
        args: Sequence[Value],
        arg_kinds: list[ArgKind],
        arg_names: Sequence[str | None],
        line: int,
        *,
        bitmap_args: list[Register] | None = None,
    ) -> Value:
        """Call a native function.

        If bitmap_args is given, they override the values of (some) of the bitmap
        arguments used to track the presence of values for certain arguments. By
        default, the values of the bitmap arguments are inferred from args.
        """
        # Normalize args to positionals.
        args = self.native_args_to_positional(
            args, arg_kinds, arg_names, decl.sig, line, bitmap_args=bitmap_args
        )
        return self.add(Call(decl, args, line))

    def native_args_to_positional(
        self,
        args: Sequence[Value],
        arg_kinds: list[ArgKind],
        arg_names: Sequence[str | None],
        sig: FuncSignature,
        line: int,
        *,
        bitmap_args: list[Register] | None = None,
    ) -> list[Value]:
        """Prepare arguments for a native call.

        Given args/kinds/names and a target signature for a native call, map
        keyword arguments to their appropriate place in the argument list,
        fill in error values for unspecified default arguments,
        package arguments that will go into *args/**kwargs into a tuple/dict,
        and coerce arguments to the appropriate type.
        """

        sig_args = sig.args
        n = sig.num_bitmap_args
        if n:
            sig_args = sig_args[:-n]

        sig_arg_kinds = [arg.kind for arg in sig_args]
        sig_arg_names = [arg.name for arg in sig_args]

        concrete_kinds = [concrete_arg_kind(arg_kind) for arg_kind in arg_kinds]
        formal_to_actual = map_actuals_to_formals(
            concrete_kinds,
            arg_names,
            sig_arg_kinds,
            sig_arg_names,
            lambda n: AnyType(TypeOfAny.special_form),
        )

        # First scan for */** and construct those
        has_star = has_star2 = False
        star_arg_entries = []
        for lst, arg in zip(formal_to_actual, sig_args):
            if arg.kind.is_star():
                star_arg_entries.extend([(args[i], arg_kinds[i], arg_names[i]) for i in lst])
            has_star = has_star or arg.kind == ARG_STAR
            has_star2 = has_star2 or arg.kind == ARG_STAR2

        star_arg, star2_arg = self._construct_varargs(
            star_arg_entries, line, has_star=has_star, has_star2=has_star2
        )

        # Flatten out the arguments, loading error values for default
        # arguments, constructing tuples/dicts for star args, and
        # coercing everything to the expected type.
        output_args: list[Value] = []
        for lst, arg in zip(formal_to_actual, sig_args):
            if arg.kind == ARG_STAR:
                assert star_arg
                output_arg = star_arg
            elif arg.kind == ARG_STAR2:
                assert star2_arg
                output_arg = star2_arg
            elif not lst:
                if is_fixed_width_rtype(arg.type):
                    output_arg = Integer(0, arg.type)
                elif is_float_rprimitive(arg.type):
                    output_arg = Float(0.0)
                else:
                    output_arg = self.add(LoadErrorValue(arg.type, is_borrowed=True))
            else:
                base_arg = args[lst[0]]

                if arg_kinds[lst[0]].is_optional():
                    output_arg = self.coerce_nullable(base_arg, arg.type, line)
                else:
                    output_arg = self.coerce(base_arg, arg.type, line)

            output_args.append(output_arg)

        for i in reversed(range(n)):
            if bitmap_args and i < len(bitmap_args):
                # Use override provided by caller
                output_args.append(bitmap_args[i])
                continue
            # Infer values of bitmap args
            bitmap = 0
            c = 0
            for lst, arg in zip(formal_to_actual, sig_args):
                if arg.kind.is_optional() and arg.type.error_overlap:
                    if i * BITMAP_BITS <= c < (i + 1) * BITMAP_BITS:
                        if lst:
                            bitmap |= 1 << (c & (BITMAP_BITS - 1))
                    c += 1
            output_args.append(Integer(bitmap, bitmap_rprimitive))

        return output_args

    def gen_method_call(
        self,
        base: Value,
        name: str,
        arg_values: list[Value],
        result_type: RType | None,
        line: int,
        arg_kinds: list[ArgKind] | None = None,
        arg_names: list[str | None] | None = None,
        can_borrow: bool = False,
    ) -> Value:
        """Generate either a native or Python method call."""
        # If we have *args, then fallback to Python method call.
        if arg_kinds is not None and any(kind.is_star() for kind in arg_kinds):
            return self.py_method_call(base, name, arg_values, line, arg_kinds, arg_names)

        # If the base type is one of ours, do a MethodCall
        if (
            isinstance(base.type, RInstance)
            and base.type.class_ir.is_ext_class
            and not base.type.class_ir.builtin_base
        ):
            if base.type.class_ir.has_method(name):
                decl = base.type.class_ir.method_decl(name)
                if arg_kinds is None:
                    assert arg_names is None, "arg_kinds not present but arg_names is"
                    arg_kinds = [ARG_POS for _ in arg_values]
                    arg_names = [None for _ in arg_values]
                else:
                    assert arg_names is not None, "arg_kinds present but arg_names is not"

                # Normalize args to positionals.
                assert decl.bound_sig
                arg_values = self.native_args_to_positional(
                    arg_values, arg_kinds, arg_names, decl.bound_sig, line
                )
                return self.add(MethodCall(base, name, arg_values, line))
            elif base.type.class_ir.has_attr(name):
                function = self.add(GetAttr(base, name, line))
                return self.py_call(
                    function, arg_values, line, arg_kinds=arg_kinds, arg_names=arg_names
                )

        elif isinstance(base.type, RUnion):
            return self.union_method_call(
                base, base.type, name, arg_values, result_type, line, arg_kinds, arg_names
            )

        # Try to do a special-cased method call
        if not arg_kinds or arg_kinds == [ARG_POS] * len(arg_values):
            target = self.translate_special_method_call(
                base, name, arg_values, result_type, line, can_borrow=can_borrow
            )
            if target:
                return target

        # Fall back to Python method call
        return self.py_method_call(base, name, arg_values, line, arg_kinds, arg_names)

    def union_method_call(
        self,
        base: Value,
        obj_type: RUnion,
        name: str,
        arg_values: list[Value],
        return_rtype: RType | None,
        line: int,
        arg_kinds: list[ArgKind] | None,
        arg_names: list[str | None] | None,
    ) -> Value:
        """Generate a method call with a union type for the object."""
        # Union method call needs a return_rtype for the type of the output register.
        # If we don't have one, use object_rprimitive.
        return_rtype = return_rtype or object_rprimitive

        def call_union_item(value: Value) -> Value:
            return self.gen_method_call(
                value, name, arg_values, return_rtype, line, arg_kinds, arg_names
            )

        return self.decompose_union_helper(base, obj_type, return_rtype, call_union_item, line)

    # Loading various values

    def none(self) -> Value:
        """Load unboxed None value (type: none_rprimitive)."""
        return Integer(1, none_rprimitive)

    def true(self) -> Value:
        """Load unboxed True value (type: bool_rprimitive)."""
        return Integer(1, bool_rprimitive)

    def false(self) -> Value:
        """Load unboxed False value (type: bool_rprimitive)."""
        return Integer(0, bool_rprimitive)

    def none_object(self) -> Value:
        """Load Python None value (type: object_rprimitive)."""
        return self.add(LoadAddress(none_object_op.type, none_object_op.src, line=-1))

    def load_int(self, value: int) -> Value:
        """Load a tagged (Python) integer literal value."""
        if value > MAX_LITERAL_SHORT_INT or value < MIN_LITERAL_SHORT_INT:
            return self.add(LoadLiteral(value, int_rprimitive))
        else:
            return Integer(value)

    def load_float(self, value: float) -> Value:
        """Load a float literal value."""
        return Float(value)

    def load_str(self, value: str) -> Value:
        """Load a str literal value.

        This is useful for more than just str literals; for example, method calls
        also require a PyObject * form for the name of the method.
        """
        return self.add(LoadLiteral(value, str_rprimitive))

    def load_bytes(self, value: bytes) -> Value:
        """Load a bytes literal value."""
        return self.add(LoadLiteral(value, bytes_rprimitive))

    def load_complex(self, value: complex) -> Value:
        """Load a complex literal value."""
        return self.add(LoadLiteral(value, object_rprimitive))

    def load_static_checked(
        self,
        typ: RType,
        identifier: str,
        module_name: str | None = None,
        namespace: str = NAMESPACE_STATIC,
        line: int = -1,
        error_msg: str | None = None,
    ) -> Value:
        if error_msg is None:
            error_msg = f'name "{identifier}" is not defined'
        ok_block, error_block = BasicBlock(), BasicBlock()
        value = self.add(LoadStatic(typ, identifier, module_name, namespace, line=line))
        self.add(Branch(value, error_block, ok_block, Branch.IS_ERROR, rare=True))
        self.activate_block(error_block)
        self.add(RaiseStandardError(RaiseStandardError.NAME_ERROR, error_msg, line))
        self.add(Unreachable())
        self.activate_block(ok_block)
        return value

    def load_module(self, name: str) -> Value:
        return self.add(LoadStatic(object_rprimitive, name, namespace=NAMESPACE_MODULE))

    def get_native_type(self, cls: ClassIR) -> Value:
        """Load native type object."""
        fullname = f"{cls.module_name}.{cls.name}"
        return self.load_native_type_object(fullname)

    def load_native_type_object(self, fullname: str) -> Value:
        module, name = fullname.rsplit(".", 1)
        return self.add(LoadStatic(object_rprimitive, name, module, NAMESPACE_TYPE))

    # Other primitive operations

    def binary_op(self, lreg: Value, rreg: Value, op: str, line: int) -> Value:
        """Perform a binary operation.

        Generate specialized operations based on operand types, with a fallback
        to generic operations.
        """
        ltype = lreg.type
        rtype = rreg.type

        # Special case tuple comparison here so that nested tuples can be supported
        if isinstance(ltype, RTuple) and isinstance(rtype, RTuple) and op in ("==", "!="):
            return self.compare_tuples(lreg, rreg, op, line)

        # Special case == and != when we can resolve the method call statically
        if op in ("==", "!="):
            value = self.translate_eq_cmp(lreg, rreg, op, line)
            if value is not None:
                return value

        # Special case various ops
        if op in ("is", "is not"):
            return self.translate_is_op(lreg, rreg, op, line)
        # TODO: modify 'str' to use same interface as 'compare_bytes' as it avoids
        # call to PyErr_Occurred()
        if is_str_rprimitive(ltype) and is_str_rprimitive(rtype) and op in ("==", "!="):
            return self.compare_strings(lreg, rreg, op, line)
        if is_bytes_rprimitive(ltype) and is_bytes_rprimitive(rtype) and op in ("==", "!="):
            return self.compare_bytes(lreg, rreg, op, line)
        if (
            is_bool_or_bit_rprimitive(ltype)
            and is_bool_or_bit_rprimitive(rtype)
            and op in BOOL_BINARY_OPS
        ):
            if op in ComparisonOp.signed_ops:
                return self.bool_comparison_op(lreg, rreg, op, line)
            else:
                return self.bool_bitwise_op(lreg, rreg, op[0], line)
        if isinstance(rtype, RInstance) and op in ("in", "not in"):
            return self.translate_instance_contains(rreg, lreg, op, line)
        if is_fixed_width_rtype(ltype):
            if op in FIXED_WIDTH_INT_BINARY_OPS:
                op = op.removesuffix("=")
                if op != "//":
                    op_id = int_op_to_id[op]
                else:
                    op_id = IntOp.DIV
                if is_bool_or_bit_rprimitive(rtype):
                    rreg = self.coerce(rreg, ltype, line)
                    rtype = ltype
                if is_fixed_width_rtype(rtype) or is_tagged(rtype):
                    return self.fixed_width_int_op(ltype, lreg, rreg, op_id, line)
                if isinstance(rreg, Integer):
                    return self.fixed_width_int_op(
                        ltype, lreg, self.coerce(rreg, ltype, line), op_id, line
                    )
            elif op in ComparisonOp.signed_ops:
                if is_int_rprimitive(rtype):
                    rreg = self.coerce_int_to_fixed_width(rreg, ltype, line)
                elif is_bool_or_bit_rprimitive(rtype):
                    rreg = self.coerce(rreg, ltype, line)
                op_id = ComparisonOp.signed_ops[op]
                if is_fixed_width_rtype(rreg.type):
                    return self.comparison_op(lreg, rreg, op_id, line)
                if isinstance(rreg, Integer):
                    return self.comparison_op(lreg, self.coerce(rreg, ltype, line), op_id, line)
        elif is_fixed_width_rtype(rtype):
            if op in FIXED_WIDTH_INT_BINARY_OPS:
                op = op.removesuffix("=")
                if op != "//":
                    op_id = int_op_to_id[op]
                else:
                    op_id = IntOp.DIV
                if isinstance(lreg, Integer):
                    return self.fixed_width_int_op(
                        rtype, self.coerce(lreg, rtype, line), rreg, op_id, line
                    )
                if is_tagged(ltype):
                    return self.fixed_width_int_op(rtype, lreg, rreg, op_id, line)
                if is_bool_or_bit_rprimitive(ltype):
                    lreg = self.coerce(lreg, rtype, line)
                    return self.fixed_width_int_op(rtype, lreg, rreg, op_id, line)
            elif op in ComparisonOp.signed_ops:
                if is_int_rprimitive(ltype):
                    lreg = self.coerce_int_to_fixed_width(lreg, rtype, line)
                elif is_bool_or_bit_rprimitive(ltype):
                    lreg = self.coerce(lreg, rtype, line)
                op_id = ComparisonOp.signed_ops[op]
                if isinstance(lreg, Integer):
                    return self.comparison_op(self.coerce(lreg, rtype, line), rreg, op_id, line)
                if is_fixed_width_rtype(lreg.type):
                    return self.comparison_op(lreg, rreg, op_id, line)

        if is_float_rprimitive(ltype) or is_float_rprimitive(rtype):
            if isinstance(lreg, Integer):
                lreg = Float(float(lreg.numeric_value()))
            elif isinstance(rreg, Integer):
                rreg = Float(float(rreg.numeric_value()))
            elif is_int_rprimitive(lreg.type):
                lreg = self.int_to_float(lreg, line)
            elif is_int_rprimitive(rreg.type):
                rreg = self.int_to_float(rreg, line)
            if is_float_rprimitive(lreg.type) and is_float_rprimitive(rreg.type):
                if op in float_comparison_op_to_id:
                    return self.compare_floats(lreg, rreg, float_comparison_op_to_id[op], line)
                if op.endswith("="):
                    base_op = op[:-1]
                else:
                    base_op = op
                if base_op in float_op_to_id:
                    return self.float_op(lreg, rreg, base_op, line)

        dunder_op = self.dunder_op(lreg, rreg, op, line)
        if dunder_op:
            return dunder_op

        primitive_ops_candidates = binary_ops.get(op, [])
        target = self.matching_primitive_op(primitive_ops_candidates, [lreg, rreg], line)
        assert target, "Unsupported binary operation: %s" % op
        return target

    def dunder_op(self, lreg: Value, rreg: Value | None, op: str, line: int) -> Value | None:
        """
        Dispatch a dunder method if applicable.
        For example for `a + b` it will use `a.__add__(b)` which can lead to higher performance
        due to the fact that the method could be already compiled and optimized instead of going
        all the way through `PyNumber_Add(a, b)` python api (making a jump into the python DL).
        """
        ltype = lreg.type
        if not isinstance(ltype, RInstance):
            return None

        method_name = op_methods.get(op) if rreg else unary_op_methods.get(op)
        if method_name is None:
            return None

        if not ltype.class_ir.has_method(method_name):
            return None

        decl = ltype.class_ir.method_decl(method_name)
        if not rreg and len(decl.sig.args) != 1:
            return None

        if rreg and (len(decl.sig.args) != 2 or not is_subtype(rreg.type, decl.sig.args[1].type)):
            return None

        if rreg and is_subtype(not_implemented_op.type, decl.sig.ret_type):
            # If the method is able to return NotImplemented, we should not optimize it.
            # We can just let go so it will be handled through the python api.
            return None

        args = [rreg] if rreg else []
        return self.gen_method_call(lreg, method_name, args, decl.sig.ret_type, line)

    def check_tagged_short_int(self, val: Value, line: int, negated: bool = False) -> Value:
        """Check if a tagged integer is a short integer.

        Return the result of the check (value of type 'bit').
        """
        int_tag = Integer(1, c_pyssize_t_rprimitive, line)
        bitwise_and = self.int_op(c_pyssize_t_rprimitive, val, int_tag, IntOp.AND, line)
        zero = Integer(0, c_pyssize_t_rprimitive, line)
        op = ComparisonOp.NEQ if negated else ComparisonOp.EQ
        check = self.comparison_op(bitwise_and, zero, op, line)
        return check

    def compare_strings(self, lhs: Value, rhs: Value, op: str, line: int) -> Value:
        """Compare two strings"""
        if op == "==":
            return self.primitive_op(str_eq, [lhs, rhs], line)
        elif op == "!=":
            eq = self.primitive_op(str_eq, [lhs, rhs], line)
            return self.add(ComparisonOp(eq, self.false(), ComparisonOp.EQ, line))
        compare_result = self.call_c(unicode_compare, [lhs, rhs], line)
        error_constant = Integer(-1, c_int_rprimitive, line)
        compare_error_check = self.add(
            ComparisonOp(compare_result, error_constant, ComparisonOp.EQ, line)
        )
        exception_check, propagate, final_compare = BasicBlock(), BasicBlock(), BasicBlock()
        branch = Branch(compare_error_check, exception_check, final_compare, Branch.BOOL)
        branch.negated = False
        self.add(branch)
        self.activate_block(exception_check)
        check_error_result = self.call_c(err_occurred_op, [], line)
        null = Integer(0, pointer_rprimitive, line)
        compare_error_check = self.add(
            ComparisonOp(check_error_result, null, ComparisonOp.NEQ, line)
        )
        branch = Branch(compare_error_check, propagate, final_compare, Branch.BOOL)
        branch.negated = False
        self.add(branch)
        self.activate_block(propagate)
        self.call_c(keep_propagating_op, [], line)
        self.goto(final_compare)
        self.activate_block(final_compare)
        op_type = ComparisonOp.EQ if op == "==" else ComparisonOp.NEQ
        return self.add(ComparisonOp(compare_result, Integer(0, c_int_rprimitive), op_type, line))

    def compare_bytes(self, lhs: Value, rhs: Value, op: str, line: int) -> Value:
        compare_result = self.call_c(bytes_compare, [lhs, rhs], line)
        op_type = ComparisonOp.EQ if op == "==" else ComparisonOp.NEQ
        return self.add(ComparisonOp(compare_result, Integer(1, c_int_rprimitive), op_type, line))

    def compare_tuples(self, lhs: Value, rhs: Value, op: str, line: int = -1) -> Value:
        """Compare two tuples item by item"""
        # type cast to pass mypy check
        assert isinstance(lhs.type, RTuple) and isinstance(rhs.type, RTuple), (lhs.type, rhs.type)
        equal = True if op == "==" else False
        result = Register(bool_rprimitive)
        # tuples of different lengths
        if len(lhs.type.types) != len(rhs.type.types):
            self.add(Assign(result, self.false() if equal else self.true(), line))
            return result
        # empty tuples
        if len(lhs.type.types) == 0 and len(rhs.type.types) == 0:
            self.add(Assign(result, self.true() if equal else self.false(), line))
            return result
        length = len(lhs.type.types)
        false_assign, true_assign, out = BasicBlock(), BasicBlock(), BasicBlock()
        check_blocks = [BasicBlock() for _ in range(length)]
        lhs_items = [self.add(TupleGet(lhs, i, line)) for i in range(length)]
        rhs_items = [self.add(TupleGet(rhs, i, line)) for i in range(length)]

        if equal:
            early_stop, final = false_assign, true_assign
        else:
            early_stop, final = true_assign, false_assign

        for i in range(len(lhs.type.types)):
            if i != 0:
                self.activate_block(check_blocks[i])
            lhs_item = lhs_items[i]
            rhs_item = rhs_items[i]
            compare = self.binary_op(lhs_item, rhs_item, op, line)
            # Cast to bool if necessary since most types uses comparison returning a object type
            # See generic_ops.py for more information
            if not is_bool_or_bit_rprimitive(compare.type):
                compare = self.primitive_op(bool_op, [compare], line)
            if i < len(lhs.type.types) - 1:
                branch = Branch(compare, early_stop, check_blocks[i + 1], Branch.BOOL)
            else:
                branch = Branch(compare, early_stop, final, Branch.BOOL)
            # if op is ==, we branch on false, else branch on true
            branch.negated = equal
            self.add(branch)
        self.activate_block(false_assign)
        self.add(Assign(result, self.false(), line))
        self.goto(out)
        self.activate_block(true_assign)
        self.add(Assign(result, self.true(), line))
        self.goto_and_activate(out)
        return result

    def translate_instance_contains(self, inst: Value, item: Value, op: str, line: int) -> Value:
        res = self.gen_method_call(inst, "__contains__", [item], None, line)
        if not is_bool_or_bit_rprimitive(res.type):
            res = self.primitive_op(bool_op, [res], line)
        if op == "not in":
            res = self.bool_bitwise_op(res, Integer(1, rtype=bool_rprimitive), "^", line)
        return res

    def bool_bitwise_op(self, lreg: Value, rreg: Value, op: str, line: int) -> Value:
        if op == "&":
            code = IntOp.AND
        elif op == "|":
            code = IntOp.OR
        elif op == "^":
            code = IntOp.XOR
        else:
            assert False, op
        return self.add(IntOp(bool_rprimitive, lreg, rreg, code, line))

    def bool_comparison_op(self, lreg: Value, rreg: Value, op: str, line: int) -> Value:
        op_id = ComparisonOp.signed_ops[op]
        return self.comparison_op(lreg, rreg, op_id, line)

    def unary_not(self, value: Value, line: int) -> Value:
        mask = Integer(1, value.type, line)
        return self.int_op(value.type, value, mask, IntOp.XOR, line)

    def unary_op(self, value: Value, expr_op: str, line: int) -> Value:
        typ = value.type
        if is_bool_or_bit_rprimitive(typ):
            if expr_op == "not":
                return self.unary_not(value, line)
            if expr_op == "+":
                return value
        if is_fixed_width_rtype(typ):
            if expr_op == "-":
                # Translate to '0 - x'
                return self.int_op(typ, Integer(0, typ), value, IntOp.SUB, line)
            elif expr_op == "~":
                if typ.is_signed:
                    # Translate to 'x ^ -1'
                    return self.int_op(typ, value, Integer(-1, typ), IntOp.XOR, line)
                else:
                    # Translate to 'x ^ 0xff...'
                    mask = (1 << (typ.size * 8)) - 1
                    return self.int_op(typ, value, Integer(mask, typ), IntOp.XOR, line)
            elif expr_op == "+":
                return value
        if is_float_rprimitive(typ):
            if expr_op == "-":
                return self.add(FloatNeg(value, line))
            elif expr_op == "+":
                return value

        if isinstance(value, Integer):
            # TODO: Overflow? Unsigned?
            num = value.value
            if is_short_int_rprimitive(typ):
                num >>= 1
            return Integer(-num, typ, value.line)
        if is_tagged(typ) and expr_op == "+":
            return value
        if isinstance(value, Float):
            return Float(-value.value, value.line)
        if isinstance(typ, RInstance):
            result = self.dunder_op(value, None, expr_op, line)
            if result is not None:
                return result
        primitive_ops_candidates = unary_ops.get(expr_op, [])
        target = self.matching_primitive_op(primitive_ops_candidates, [value], line)
        assert target, "Unsupported unary operation: %s" % expr_op
        return target

    def make_dict(self, key_value_pairs: Sequence[DictEntry], line: int) -> Value:
        result: Value | None = None
        keys: list[Value] = []
        values: list[Value] = []
        for key, value in key_value_pairs:
            if key is not None:
                # key:value
                if result is None:
                    keys.append(key)
                    values.append(value)
                    continue

                self.translate_special_method_call(
                    result, "__setitem__", [key, value], result_type=None, line=line
                )
            else:
                # **value
                if result is None:
                    result = self._create_dict(keys, values, line)

                self.call_c(dict_update_in_display_op, [result, value], line=line)

        if result is None:
            result = self._create_dict(keys, values, line)

        return result

    def new_list_op_with_length(self, length: Value, line: int) -> Value:
        """This function returns an uninitialized list.

        If the length is non-zero, the caller must initialize the list, before
        it can be made visible to user code -- otherwise the list object is broken.
        You might need further initialization with `new_list_set_item_op` op.

        Args:
            length: desired length of the new list. The rtype should be
                    c_pyssize_t_rprimitive
            line: line number
        """
        return self.call_c(new_list_op, [length], line)

    def new_list_op(self, values: list[Value], line: int) -> Value:
        length: list[Value] = [Integer(len(values), c_pyssize_t_rprimitive, line)]
        if len(values) >= LIST_BUILDING_EXPANSION_THRESHOLD:
            return self.call_c(list_build_op, length + values, line)

        # If the length of the list is less than the threshold,
        # LIST_BUILDING_EXPANSION_THRESHOLD, we directly expand the
        # for-loop and inline the SetMem operation, which is faster
        # than list_build_op, however generates more code.
        result_list = self.call_c(new_list_op, length, line)
        if not values:
            return result_list
        args = [self.coerce(item, object_rprimitive, line) for item in values]
        ob_item_base = self.add(PrimitiveOp([result_list], list_items, line))
        for i in range(len(values)):
            self.primitive_op(
                buf_init_item, [ob_item_base, Integer(i, c_pyssize_t_rprimitive), args[i]], line
            )
        self.add(KeepAlive([result_list]))
        return result_list

    def new_set_op(self, values: list[Value], line: int) -> Value:
        return self.primitive_op(new_set_op, values, line)

    def setup_rarray(
        self, item_type: RType, values: Sequence[Value], *, object_ptr: bool = False
    ) -> Value:
        """Declare and initialize a new RArray, returning its address."""
        array = Register(RArray(item_type, len(values)))
        self.add(AssignMulti(array, list(values)))
        return self.add(
            LoadAddress(object_pointer_rprimitive if object_ptr else c_pointer_rprimitive, array)
        )

    def shortcircuit_helper(
        self,
        op: str,
        expr_type: RType,
        left: Callable[[], Value],
        right: Callable[[], Value],
        line: int,
    ) -> Value:
        # Having actual Phi nodes would be really nice here!
        target = Register(expr_type)
        # left_body takes the value of the left side, right_body the right
        left_body, right_body, next_block = BasicBlock(), BasicBlock(), BasicBlock()
        # true_body is taken if the left is true, false_body if it is false.
        # For 'and' the value is the right side if the left is true, and for 'or'
        # it is the right side if the left is false.
        true_body, false_body = (right_body, left_body) if op == "and" else (left_body, right_body)

        left_value = left()
        self.add_bool_branch(left_value, true_body, false_body)

        self.activate_block(left_body)
        left_coerced = self.coerce(left_value, expr_type, line)
        self.add(Assign(target, left_coerced))
        self.goto(next_block)

        self.activate_block(right_body)
        right_value = right()
        right_coerced = self.coerce(right_value, expr_type, line)
        self.add(Assign(target, right_coerced))
        self.goto(next_block)

        self.activate_block(next_block)
        return target

    def bool_value(self, value: Value) -> Value:
        """Return bool(value).

        The result type can be bit_rprimitive or bool_rprimitive.
        """
        if is_bool_or_bit_rprimitive(value.type):
            result = value
        elif is_runtime_subtype(value.type, int_rprimitive):
            zero = Integer(0, short_int_rprimitive)
            result = self.comparison_op(value, zero, ComparisonOp.NEQ, value.line)
        elif is_fixed_width_rtype(value.type):
            zero = Integer(0, value.type)
            result = self.add(ComparisonOp(value, zero, ComparisonOp.NEQ))
        elif is_same_type(value.type, str_rprimitive):
            result = self.call_c(str_check_if_true, [value], value.line)
        elif is_same_type(value.type, list_rprimitive) or is_same_type(
            value.type, dict_rprimitive
        ):
            length = self.builtin_len(value, value.line)
            zero = Integer(0)
            result = self.binary_op(length, zero, "!=", value.line)
        elif (
            isinstance(value.type, RInstance)
            and value.type.class_ir.is_ext_class
            and value.type.class_ir.has_method("__bool__")
        ):
            # Directly call the __bool__ method on classes that have it.
            result = self.gen_method_call(value, "__bool__", [], bool_rprimitive, value.line)
        elif is_float_rprimitive(value.type):
            result = self.compare_floats(value, Float(0.0), FloatComparisonOp.NEQ, value.line)
        else:
            value_type = optional_value_type(value.type)
            if value_type is not None:
                not_none = self.translate_is_op(value, self.none_object(), "is not", value.line)
                always_truthy = False
                if isinstance(value_type, RInstance):
                    # check whether X.__bool__ is always just the default (object.__bool__)
                    if not value_type.class_ir.has_method(
                        "__bool__"
                    ) and value_type.class_ir.is_method_final("__bool__"):
                        always_truthy = True

                if always_truthy:
                    result = not_none
                else:
                    # "X | None" where X may be falsey and requires a check
                    result = Register(bit_rprimitive)
                    true, false, end = BasicBlock(), BasicBlock(), BasicBlock()
                    branch = Branch(not_none, true, false, Branch.BOOL)
                    self.add(branch)
                    self.activate_block(true)
                    # unbox_or_cast instead of coerce because we want the
                    # type to change even if it is a subtype.
                    remaining = self.unbox_or_cast(value, value_type, value.line)
                    as_bool = self.bool_value(remaining)
                    self.add(Assign(result, as_bool))
                    self.goto(end)
                    self.activate_block(false)
                    self.add(Assign(result, Integer(0, bit_rprimitive)))
                    self.goto(end)
                    self.activate_block(end)
            else:
                result = self.primitive_op(bool_op, [value], value.line)
        return result

    def add_bool_branch(self, value: Value, true: BasicBlock, false: BasicBlock) -> None:
        opt_value_type = optional_value_type(value.type)
        if opt_value_type is None:
            bool_value = self.bool_value(value)
            self.add(Branch(bool_value, true, false, Branch.BOOL))
        else:
            # Special-case optional types
            is_none = self.translate_is_op(value, self.none_object(), "is not", value.line)
            branch = Branch(is_none, true, false, Branch.BOOL)
            self.add(branch)
            always_truthy = False
            if isinstance(opt_value_type, RInstance):
                # check whether X.__bool__ is always just the default (object.__bool__)
                if not opt_value_type.class_ir.has_method(
                    "__bool__"
                ) and opt_value_type.class_ir.is_method_final("__bool__"):
                    always_truthy = True

            if not always_truthy:
                # Optional[X] where X may be falsey and requires a check
                branch.true = BasicBlock()
                self.activate_block(branch.true)
                # unbox_or_cast instead of coerce because we want the
                # type to change even if it is a subtype.
                remaining = self.unbox_or_cast(value, opt_value_type, value.line)
                self.add_bool_branch(remaining, true, false)

    def call_c(
        self,
        desc: CFunctionDescription,
        args: list[Value],
        line: int,
        result_type: RType | None = None,
    ) -> Value:
        """Call function using C/native calling convention (not a Python callable)."""
        # Handle void function via singleton RVoid instance
        coerced = []
        # Coerce fixed number arguments
        for i in range(min(len(args), len(desc.arg_types))):
            formal_type = desc.arg_types[i]
            arg = args[i]
            arg = self.coerce(arg, formal_type, line)
            coerced.append(arg)
        # Reorder args if necessary
        if desc.ordering is not None:
            assert desc.var_arg_type is None
            coerced = [coerced[i] for i in desc.ordering]
        # Coerce any var_arg
        var_arg_idx = -1
        if desc.var_arg_type is not None:
            var_arg_idx = len(desc.arg_types)
            for i in range(len(desc.arg_types), len(args)):
                arg = args[i]
                arg = self.coerce(arg, desc.var_arg_type, line)
                coerced.append(arg)
        # Add extra integer constant if any
        for item in desc.extra_int_constants:
            val, typ = item
            extra_int_constant = Integer(val, typ, line)
            coerced.append(extra_int_constant)
        error_kind = desc.error_kind
        if error_kind == ERR_NEG_INT:
            # Handled with an explicit comparison
            error_kind = ERR_NEVER
        target = self.add(
            CallC(
                desc.c_function_name,
                coerced,
                desc.return_type,
                desc.steals,
                desc.is_borrowed,
                error_kind,
                line,
                var_arg_idx,
                is_pure=desc.is_pure,
            )
        )
        if desc.is_borrowed:
            # If the result is borrowed, force the arguments to be
            # kept alive afterwards, as otherwise the result might be
            # immediately freed, at the risk of a dangling pointer.
            for arg in coerced:
                if not isinstance(arg, (Integer, LoadLiteral)):
                    self.keep_alives.append(arg)
        if desc.error_kind == ERR_NEG_INT:
            comp = ComparisonOp(target, Integer(0, desc.return_type, line), ComparisonOp.SGE, line)
            comp.error_kind = ERR_FALSE
            self.add(comp)

        if desc.truncated_type is None:
            result = target
        else:
            truncate = self.add(Truncate(target, desc.truncated_type))
            result = truncate
        if result_type and not is_runtime_subtype(result.type, result_type):
            if is_none_rprimitive(result_type):
                # Special case None return. The actual result may actually be a bool
                # and so we can't just coerce it.
                result = self.none()
            else:
                result = self.coerce(target, result_type, line, can_borrow=desc.is_borrowed)
        return result

    def matching_call_c(
        self,
        candidates: list[CFunctionDescription],
        args: list[Value],
        line: int,
        result_type: RType | None = None,
        can_borrow: bool = False,
    ) -> Value | None:
        matching: CFunctionDescription | None = None
        for desc in candidates:
            if len(desc.arg_types) != len(args):
                continue
            if all(
                is_subtype(actual.type, formal) for actual, formal in zip(args, desc.arg_types)
            ) and (not desc.is_borrowed or can_borrow):
                if matching:
                    assert matching.priority != desc.priority, "Ambiguous:\n1) {}\n2) {}".format(
                        matching, desc
                    )
                    if desc.priority > matching.priority:
                        matching = desc
                else:
                    matching = desc
        if matching:
            target = self.call_c(matching, args, line, result_type)
            return target
        return None

    def primitive_op(
        self,
        desc: PrimitiveDescription,
        args: list[Value],
        line: int,
        result_type: RType | None = None,
    ) -> Value:
        """Add a primitive op."""
        # Does this primitive map into calling a Python C API
        # or an internal mypyc C API function?
        if desc.c_function_name:
            # TODO: Generate PrimitiveOps here and transform them into CallC
            # ops only later in the lowering pass
            c_desc = CFunctionDescription(
                desc.name,
                desc.arg_types,
                desc.return_type,
                desc.var_arg_type,
                desc.truncated_type,
                desc.c_function_name,
                desc.error_kind,
                desc.steals,
                desc.is_borrowed,
                desc.ordering,
                desc.extra_int_constants,
                desc.priority,
                is_pure=desc.is_pure,
            )
            return self.call_c(c_desc, args, line, result_type=result_type)

        # This primitive gets transformed in a lowering pass to
        # lower-level IR ops using a custom transform function.

        coerced = []
        # Coerce fixed number arguments
        for i in range(min(len(args), len(desc.arg_types))):
            formal_type = desc.arg_types[i]
            arg = args[i]
            assert formal_type is not None  # TODO
            arg = self.coerce(arg, formal_type, line)
            coerced.append(arg)
        assert desc.ordering is None
        assert desc.var_arg_type is None
        assert not desc.extra_int_constants
        target = self.add(PrimitiveOp(coerced, desc, line=line))
        if desc.is_borrowed:
            # If the result is borrowed, force the arguments to be
            # kept alive afterwards, as otherwise the result might be
            # immediately freed, at the risk of a dangling pointer.
            for arg in coerced:
                if not isinstance(arg, (Integer, LoadLiteral)):
                    self.keep_alives.append(arg)
        if desc.error_kind == ERR_NEG_INT:
            comp = ComparisonOp(target, Integer(0, desc.return_type, line), ComparisonOp.SGE, line)
            comp.error_kind = ERR_FALSE
            self.add(comp)

        assert desc.truncated_type is None
        result = target
        if result_type and not is_runtime_subtype(result.type, result_type):
            if is_none_rprimitive(result_type):
                # Special case None return. The actual result may actually be a bool
                # and so we can't just coerce it.
                result = self.none()
            else:
                result = self.coerce(result, result_type, line, can_borrow=desc.is_borrowed)
        return result

    def matching_primitive_op(
        self,
        candidates: list[PrimitiveDescription],
        args: list[Value],
        line: int,
        result_type: RType | None = None,
        can_borrow: bool = False,
    ) -> Value | None:
        matching: PrimitiveDescription | None = None
        for desc in candidates:
            if len(desc.arg_types) != len(args):
                continue
            if all(
                # formal is not None and # TODO
                is_subtype(actual.type, formal)
                for actual, formal in zip(args, desc.arg_types)
            ) and (not desc.is_borrowed or can_borrow):
                if matching:
                    assert matching.priority != desc.priority, "Ambiguous:\n1) {}\n2) {}".format(
                        matching, desc
                    )
                    if desc.priority > matching.priority:
                        matching = desc
                else:
                    matching = desc
        if matching:
            return self.primitive_op(matching, args, line=line, result_type=result_type)
        return None

    def int_op(self, type: RType, lhs: Value, rhs: Value, op: int, line: int = -1) -> Value:
        """Generate a native integer binary op.

        Use native/C semantics, which sometimes differ from Python
        semantics.

        Args:
            type: Either int64_rprimitive or int32_rprimitive
            op: IntOp.* constant (e.g. IntOp.ADD)
        """
        return self.add(IntOp(type, lhs, rhs, op, line))

    def float_op(self, lhs: Value, rhs: Value, op: str, line: int) -> Value:
        """Generate a native float binary arithmetic operation.

        This follows Python semantics (e.g. raise exception on division by zero).
        Add a FloatOp directly if you want low-level semantics.

        Args:
            op: Binary operator (e.g. '+' or '*')
        """
        op_id = float_op_to_id[op]
        if op_id in (FloatOp.DIV, FloatOp.MOD):
            if not (isinstance(rhs, Float) and rhs.value != 0.0):
                c = self.compare_floats(rhs, Float(0.0), FloatComparisonOp.EQ, line)
                err, ok = BasicBlock(), BasicBlock()
                self.add(Branch(c, err, ok, Branch.BOOL, rare=True))
                self.activate_block(err)
                if op_id == FloatOp.DIV:
                    msg = "float division by zero"
                else:
                    msg = "float modulo"
                self.add(RaiseStandardError(RaiseStandardError.ZERO_DIVISION_ERROR, msg, line))
                self.add(Unreachable())
                self.activate_block(ok)
        if op_id == FloatOp.MOD:
            # Adjust the result to match Python semantics (FloatOp follows C semantics).
            return self.float_mod(lhs, rhs, line)
        else:
            return self.add(FloatOp(lhs, rhs, op_id, line))

    def float_mod(self, lhs: Value, rhs: Value, line: int) -> Value:
        """Perform x % y on floats using Python semantics."""
        mod = self.add(FloatOp(lhs, rhs, FloatOp.MOD, line))
        res = Register(float_rprimitive)
        self.add(Assign(res, mod))
        tricky, adjust, copysign, done = BasicBlock(), BasicBlock(), BasicBlock(), BasicBlock()
        is_zero = self.add(FloatComparisonOp(res, Float(0.0), FloatComparisonOp.EQ, line))
        self.add(Branch(is_zero, copysign, tricky, Branch.BOOL))
        self.activate_block(tricky)
        same_signs = self.is_same_float_signs(lhs, rhs, line)
        self.add(Branch(same_signs, done, adjust, Branch.BOOL))
        self.activate_block(adjust)
        adj = self.float_op(res, rhs, "+", line)
        self.add(Assign(res, adj))
        self.add(Goto(done))
        self.activate_block(copysign)
        # If the remainder is zero, CPython ensures the result has the
        # same sign as the denominator.
        adj = self.primitive_op(copysign_op, [Float(0.0), rhs], line)
        self.add(Assign(res, adj))
        self.add(Goto(done))
        self.activate_block(done)
        return res

    def compare_floats(self, lhs: Value, rhs: Value, op: int, line: int) -> Value:
        return self.add(FloatComparisonOp(lhs, rhs, op, line))

    def int_add(self, lhs: Value, rhs: Value | int) -> Value:
        """Helper to add two native integers.

        The result has the type of lhs.
        """
        if isinstance(rhs, int):
            rhs = Integer(rhs, lhs.type)
        return self.int_op(lhs.type, lhs, rhs, IntOp.ADD, line=-1)

    def int_sub(self, lhs: Value, rhs: Value | int) -> Value:
        """Helper to subtract a native integer from another one.

        The result has the type of lhs.
        """
        if isinstance(rhs, int):
            rhs = Integer(rhs, lhs.type)
        return self.int_op(lhs.type, lhs, rhs, IntOp.SUB, line=-1)

    def int_mul(self, lhs: Value, rhs: Value | int) -> Value:
        """Helper to multiply two native integers.

        The result has the type of lhs.
        """
        if isinstance(rhs, int):
            rhs = Integer(rhs, lhs.type)
        return self.int_op(lhs.type, lhs, rhs, IntOp.MUL, line=-1)

    def fixed_width_int_op(
        self, type: RPrimitive, lhs: Value, rhs: Value, op: int, line: int
    ) -> Value:
        """Generate a binary op using Python fixed-width integer semantics.

        These may differ in overflow/rounding behavior from native/C ops.

        Args:
            type: Either int64_rprimitive or int32_rprimitive
            op: IntOp.* constant (e.g. IntOp.ADD)
        """
        lhs = self.coerce(lhs, type, line)
        rhs = self.coerce(rhs, type, line)
        if op == IntOp.DIV:
            if isinstance(rhs, Integer) and rhs.value not in (-1, 0):
                if not type.is_signed:
                    return self.int_op(type, lhs, rhs, IntOp.DIV, line)
                else:
                    # Inline simple division by a constant, so that C
                    # compilers can optimize more
                    return self.inline_fixed_width_divide(type, lhs, rhs, line)
            if is_int64_rprimitive(type):
                prim = int64_divide_op
            elif is_int32_rprimitive(type):
                prim = int32_divide_op
            elif is_int16_rprimitive(type):
                prim = int16_divide_op
            elif is_uint8_rprimitive(type):
                self.check_for_zero_division(rhs, type, line)
                return self.int_op(type, lhs, rhs, op, line)
            else:
                assert False, type
            return self.call_c(prim, [lhs, rhs], line)
        if op == IntOp.MOD:
            if isinstance(rhs, Integer) and rhs.value not in (-1, 0):
                if not type.is_signed:
                    return self.int_op(type, lhs, rhs, IntOp.MOD, line)
                else:
                    # Inline simple % by a constant, so that C
                    # compilers can optimize more
                    return self.inline_fixed_width_mod(type, lhs, rhs, line)
            if is_int64_rprimitive(type):
                prim = int64_mod_op
            elif is_int32_rprimitive(type):
                prim = int32_mod_op
            elif is_int16_rprimitive(type):
                prim = int16_mod_op
            elif is_uint8_rprimitive(type):
                self.check_for_zero_division(rhs, type, line)
                return self.int_op(type, lhs, rhs, op, line)
            else:
                assert False, type
            return self.call_c(prim, [lhs, rhs], line)
        return self.int_op(type, lhs, rhs, op, line)

    def check_for_zero_division(self, rhs: Value, type: RType, line: int) -> None:
        err, ok = BasicBlock(), BasicBlock()
        is_zero = self.binary_op(rhs, Integer(0, type), "==", line)
        self.add(Branch(is_zero, err, ok, Branch.BOOL))
        self.activate_block(err)
        self.add(
            RaiseStandardError(
                RaiseStandardError.ZERO_DIVISION_ERROR, "integer division or modulo by zero", line
            )
        )
        self.add(Unreachable())
        self.activate_block(ok)

    def inline_fixed_width_divide(self, type: RType, lhs: Value, rhs: Value, line: int) -> Value:
        # Perform floor division (native division truncates)
        res = Register(type)
        div = self.int_op(type, lhs, rhs, IntOp.DIV, line)
        self.add(Assign(res, div))
        same_signs = self.is_same_native_int_signs(type, lhs, rhs, line)
        tricky, adjust, done = BasicBlock(), BasicBlock(), BasicBlock()
        self.add(Branch(same_signs, done, tricky, Branch.BOOL))
        self.activate_block(tricky)
        mul = self.int_op(type, res, rhs, IntOp.MUL, line)
        mul_eq = self.add(ComparisonOp(mul, lhs, ComparisonOp.EQ, line))
        self.add(Branch(mul_eq, done, adjust, Branch.BOOL))
        self.activate_block(adjust)
        adj = self.int_op(type, res, Integer(1, type), IntOp.SUB, line)
        self.add(Assign(res, adj))
        self.add(Goto(done))
        self.activate_block(done)
        return res

    def inline_fixed_width_mod(self, type: RType, lhs: Value, rhs: Value, line: int) -> Value:
        # Perform floor modulus
        res = Register(type)
        mod = self.int_op(type, lhs, rhs, IntOp.MOD, line)
        self.add(Assign(res, mod))
        same_signs = self.is_same_native_int_signs(type, lhs, rhs, line)
        tricky, adjust, done = BasicBlock(), BasicBlock(), BasicBlock()
        self.add(Branch(same_signs, done, tricky, Branch.BOOL))
        self.activate_block(tricky)
        is_zero = self.add(ComparisonOp(res, Integer(0, type), ComparisonOp.EQ, line))
        self.add(Branch(is_zero, done, adjust, Branch.BOOL))
        self.activate_block(adjust)
        adj = self.int_op(type, res, rhs, IntOp.ADD, line)
        self.add(Assign(res, adj))
        self.add(Goto(done))
        self.activate_block(done)
        return res

    def is_same_native_int_signs(self, type: RType, a: Value, b: Value, line: int) -> Value:
        neg1 = self.add(ComparisonOp(a, Integer(0, type), ComparisonOp.SLT, line))
        neg2 = self.add(ComparisonOp(b, Integer(0, type), ComparisonOp.SLT, line))
        return self.add(ComparisonOp(neg1, neg2, ComparisonOp.EQ, line))

    def is_same_float_signs(self, a: Value, b: Value, line: int) -> Value:
        neg1 = self.add(FloatComparisonOp(a, Float(0.0), FloatComparisonOp.LT, line))
        neg2 = self.add(FloatComparisonOp(b, Float(0.0), FloatComparisonOp.LT, line))
        return self.add(ComparisonOp(neg1, neg2, ComparisonOp.EQ, line))

    def comparison_op(self, lhs: Value, rhs: Value, op: int, line: int) -> Value:
        return self.add(ComparisonOp(lhs, rhs, op, line))

    def builtin_len(self, val: Value, line: int, use_pyssize_t: bool = False) -> Value:
        """Generate len(val).

        Return short_int_rprimitive by default.
        Return c_pyssize_t if use_pyssize_t is true (unshifted).
        """
        typ = val.type
        size_value = None
        if is_list_rprimitive(typ) or is_tuple_rprimitive(typ) or is_bytes_rprimitive(typ):
            size_value = self.primitive_op(var_object_size, [val], line)
        elif is_set_rprimitive(typ) or is_frozenset_rprimitive(typ):
            elem_address = self.add(GetElementPtr(val, PySetObject, "used"))
            size_value = self.load_mem(elem_address, c_pyssize_t_rprimitive)
            self.add(KeepAlive([val]))
        elif is_dict_rprimitive(typ):
            size_value = self.call_c(dict_ssize_t_size_op, [val], line)
        elif is_str_rprimitive(typ):
            size_value = self.call_c(str_ssize_t_size_op, [val], line)

        if size_value is not None:
            if use_pyssize_t:
                return size_value
            offset = Integer(1, c_pyssize_t_rprimitive, line)
            return self.int_op(short_int_rprimitive, size_value, offset, IntOp.LEFT_SHIFT, line)

        if isinstance(typ, RInstance):
            # TODO: Support use_pyssize_t
            assert not use_pyssize_t
            length = self.gen_method_call(val, "__len__", [], int_rprimitive, line)
            length = self.coerce(length, int_rprimitive, line)
            ok, fail = BasicBlock(), BasicBlock()
            cond = self.binary_op(length, Integer(0), ">=", line)
            self.add_bool_branch(cond, ok, fail)
            self.activate_block(fail)
            self.add(
                RaiseStandardError(
                    RaiseStandardError.VALUE_ERROR, "__len__() should return >= 0", line
                )
            )
            self.add(Unreachable())
            self.activate_block(ok)
            return length

        # generic case
        if use_pyssize_t:
            return self.call_c(generic_ssize_t_len_op, [val], line)
        else:
            return self.call_c(generic_len_op, [val], line)

    def new_tuple(self, items: list[Value], line: int) -> Value:
        size: Value = Integer(len(items), c_pyssize_t_rprimitive)
        return self.call_c(new_tuple_op, [size] + items, line)

    def new_tuple_with_length(self, length: Value, line: int) -> Value:
        """This function returns an uninitialized tuple.

        If the length is non-zero, the caller must initialize the tuple, before
        it can be made visible to user code -- otherwise the tuple object is broken.
        You might need further initialization with `new_tuple_set_item_op` op.

        Args:
            length: desired length of the new tuple. The rtype should be
                    c_pyssize_t_rprimitive
            line: line number
        """
        return self.call_c(new_tuple_with_length_op, [length], line)

    def int_to_float(self, n: Value, line: int) -> Value:
        return self.primitive_op(int_to_float_op, [n], line)

    def set_immortal_if_free_threaded(self, v: Value, line: int) -> None:
        """Make an object immortal on free-threaded builds (to avoid contention)."""
        if IS_FREE_THREADED and sys.version_info >= (3, 14):
            self.primitive_op(set_immortal_op, [v], line)

    # Internal helpers

    def decompose_union_helper(
        self,
        obj: Value,
        rtype: RUnion,
        result_type: RType,
        process_item: Callable[[Value], Value],
        line: int,
    ) -> Value:
        """Generate isinstance() + specialized operations for union items.

        Say, for Union[A, B] generate ops resembling this (pseudocode):

            if isinstance(obj, A):
                result = <result of process_item(cast(A, obj)>
            else:
                result = <result of process_item(cast(B, obj)>

        Args:
            obj: value with a union type
            rtype: the union type
            result_type: result of the operation
            process_item: callback to generate op for a single union item (arg is coerced
                to union item type)
            line: line number
        """
        # TODO: Optimize cases where a single operation can handle multiple union items
        #     (say a method is implemented in a common base class)
        fast_items = []
        rest_items = []
        for item in rtype.items:
            if isinstance(item, RInstance):
                fast_items.append(item)
            else:
                # For everything but RInstance we fall back to C API
                rest_items.append(item)
        exit_block = BasicBlock()
        result = Register(result_type)
        for i, item in enumerate(fast_items):
            more_types = i < len(fast_items) - 1 or rest_items
            if more_types:
                # We are not at the final item so we need one more branch
                op = self.isinstance_native(obj, item.class_ir, line)
                true_block, false_block = BasicBlock(), BasicBlock()
                self.add_bool_branch(op, true_block, false_block)
                self.activate_block(true_block)
            coerced = self.coerce(obj, item, line)
            temp = process_item(coerced)
            temp2 = self.coerce(temp, result_type, line)
            self.add(Assign(result, temp2))
            self.goto(exit_block)
            if more_types:
                self.activate_block(false_block)
        if rest_items:
            # For everything else we use generic operation. Use force=True to drop the
            # union type.
            coerced = self.coerce(obj, object_rprimitive, line, force=True)
            temp = process_item(coerced)
            temp2 = self.coerce(temp, result_type, line)
            self.add(Assign(result, temp2))
            self.goto(exit_block)
        self.activate_block(exit_block)
        return result

    def translate_special_method_call(
        self,
        base_reg: Value,
        name: str,
        args: list[Value],
        result_type: RType | None,
        line: int,
        can_borrow: bool = False,
    ) -> Value | None:
        """Translate a method call which is handled nongenerically.

        These are special in the sense that we have code generated specifically for them.
        They tend to be method calls which have equivalents in C that are more direct
        than calling with the PyObject api.

        Return None if no translation found; otherwise return the target register.
        """
        primitive_ops_candidates = method_call_ops.get(name, [])
        primitive_op = self.matching_primitive_op(
            primitive_ops_candidates, [base_reg] + args, line, result_type, can_borrow=can_borrow
        )
        return primitive_op

    def translate_eq_cmp(self, lreg: Value, rreg: Value, expr_op: str, line: int) -> Value | None:
        """Add a equality comparison operation.

        Args:
            expr_op: either '==' or '!='
        """
        ltype = lreg.type
        rtype = rreg.type
        if not (isinstance(ltype, RInstance) and ltype == rtype):
            return None

        class_ir = ltype.class_ir
        # Check whether any subclasses of the operand redefines __eq__
        # or it might be redefined in a Python parent class or by
        # dataclasses
        cmp_varies_at_runtime = (
            not class_ir.is_method_final("__eq__")
            or not class_ir.is_method_final("__ne__")
            or class_ir.inherits_python
            or class_ir.is_augmented
        )

        if cmp_varies_at_runtime:
            # We might need to call left.__eq__(right) or right.__eq__(left)
            # depending on which is the more specific type.
            return None

        if not class_ir.has_method("__eq__"):
            # There's no __eq__ defined, so just use object identity.
            identity_ref_op = "is" if expr_op == "==" else "is not"
            return self.translate_is_op(lreg, rreg, identity_ref_op, line)

        return self.gen_method_call(lreg, op_methods[expr_op], [rreg], ltype, line)

    def translate_is_op(self, lreg: Value, rreg: Value, expr_op: str, line: int) -> Value:
        """Create equality comparison operation between object identities

        Args:
            expr_op: either 'is' or 'is not'
        """
        op = ComparisonOp.EQ if expr_op == "is" else ComparisonOp.NEQ
        lhs = self.coerce(lreg, object_rprimitive, line)
        rhs = self.coerce(rreg, object_rprimitive, line)
        return self.add(ComparisonOp(lhs, rhs, op, line))

    def _create_dict(self, keys: list[Value], values: list[Value], line: int) -> Value:
        """Create a dictionary(possibly empty) using keys and values"""
        # keys and values should have the same number of items
        size = len(keys)
        if size > 0:
            size_value: Value = Integer(size, c_pyssize_t_rprimitive)
            # merge keys and values
            items = [i for t in list(zip(keys, values)) for i in t]
            return self.call_c(dict_build_op, [size_value] + items, line)
        else:
            return self.call_c(dict_new_op, [], line)

    def error(self, msg: str, line: int) -> None:
        assert self.errors is not None, "cannot generate errors in this compiler phase"
        self.errors.error(msg, self.module_path, line)


def num_positional_args(arg_values: list[Value], arg_kinds: list[ArgKind] | None) -> int:
    if arg_kinds is None:
        return len(arg_values)
    num_pos = 0
    for kind in arg_kinds:
        if kind == ARG_POS:
            num_pos += 1
    return num_pos<|MERGE_RESOLUTION|>--- conflicted
+++ resolved
@@ -830,17 +830,11 @@
                     if len(args) == 1:
                         # early exit with fastpath if the only arg is ARG_STAR2
                         # TODO: can we maintain an empty tuple in memory and just reuse it again and again?
-<<<<<<< HEAD
                         if is_dict_rprimitive(value.type):
                             star2_fastpath_op = dict_copy_op
                         else:
                             star2_fastpath_op = dict_copy
-                        return self.new_tuple([], line), self.primitive_op(star2_fastpath_op, [args[0][0]], line)
-=======
-                        return self.new_tuple([], line), self.primitive_op(
-                            dict_copy_op, [args[0][0]], line
-                        )
->>>>>>> aed4a8b1
+                        return self.new_tuple([], line), self.primitive_op(star2_fastpath_op, [value], line)
 
                     star2_result = self._create_dict(star2_keys, star2_values, line)
 
