--- conflicted
+++ resolved
@@ -795,33 +795,19 @@
         for value, kind, name in args:
             if kind == ARG_STAR:
                 if star_result is None:
-<<<<<<< HEAD
-                    # fast path if star expr is a tuple:
-                    # we can pass the immutable tuple straight into the function call.
-=======
                     # star args fastpath
->>>>>>> 91487cbb
                     if len(args) == 1:
                         # fn(*args)
                         if is_list_rprimitive(value.type):
                             value = self.primitive_op(list_tuple_op, [value], line)
-<<<<<<< HEAD
-                        elif not is_tuple_rprimitive(value.type):
+                        elif not is_tuple_rprimitive(value.type) and not isinstance(
+                            value.type, RTuple
+                        ):
                             value = self.primitive_op(sequence_tuple_op, [value], line)
                         return value, None
                     elif len(args) == 2 and args[1][1] == ARG_STAR2:
                         # fn(*args, **kwargs)
-                        if is_tuple_rprimitive(value.type):
-=======
-                        elif not is_tuple_rprimitive(value.type) and not isinstance(
-                            value.type, RTuple
-                        ):
-                            value = self.primitive_op(sequence_tuple_op, [value], line)
-                        return value, self._create_dict([], [], line)
-                    elif len(args) == 2 and args[1][1] == ARG_STAR2:
-                        # fn(*args, **kwargs)
                         if is_tuple_rprimitive(value.type) or isinstance(value.type, RTuple):
->>>>>>> 91487cbb
                             star_result = value
                         elif is_list_rprimitive(value.type):
                             star_result = self.primitive_op(list_tuple_op, [value], line)
