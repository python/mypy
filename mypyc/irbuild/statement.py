"""Transform mypy statement ASTs to mypyc IR (Intermediate Representation).

The top-level AST transformation logic is implemented in mypyc.irbuild.visitor
and mypyc.irbuild.builder.

A few statements are transformed in mypyc.irbuild.function (yield, for example).
"""

from __future__ import annotations

import importlib.util
from collections.abc import Sequence
from typing import Callable

import mypy.nodes
from mypy.nodes import (
    ARG_NAMED,
    ARG_POS,
    AssertStmt,
    AssignmentStmt,
    AwaitExpr,
    Block,
    BreakStmt,
    ContinueStmt,
    DelStmt,
    Expression,
    ExpressionStmt,
    ForStmt,
    IfStmt,
    Import,
    ImportAll,
    ImportFrom,
    ListExpr,
    Lvalue,
    MatchStmt,
    OperatorAssignmentStmt,
    RaiseStmt,
    ReturnStmt,
    StarExpr,
    StrExpr,
    TempNode,
    TryStmt,
    TupleExpr,
    TypeAliasStmt,
    WhileStmt,
    WithStmt,
    YieldExpr,
    YieldFromExpr,
)
from mypyc.common import TEMP_ATTR_NAME
from mypyc.ir.ops import (
    ERR_NEVER,
    NAMESPACE_MODULE,
    NO_TRACEBACK_LINE_NO,
    Assign,
    BasicBlock,
    Branch,
    Call,
    InitStatic,
    Integer,
    LoadAddress,
    LoadErrorValue,
    LoadLiteral,
    LoadStatic,
    MethodCall,
    PrimitiveDescription,
    RaiseStandardError,
    Register,
    Return,
    TupleGet,
    Unborrow,
    Unreachable,
    Value,
)
from mypyc.ir.rtypes import (
    RInstance,
    RTuple,
    c_pyssize_t_rprimitive,
    exc_rtuple,
    is_tagged,
    none_rprimitive,
    object_pointer_rprimitive,
    object_rprimitive,
)
from mypyc.irbuild.ast_helpers import is_borrow_friendly_expr, process_conditional
from mypyc.irbuild.builder import IRBuilder, create_type_params, int_borrow_friendly_op
from mypyc.irbuild.for_helpers import for_loop_helper
from mypyc.irbuild.generator import add_raise_exception_blocks_to_generator_class
from mypyc.irbuild.nonlocalcontrol import (
    ExceptNonlocalControl,
    FinallyNonlocalControl,
    TryFinallyNonlocalControl,
)
from mypyc.irbuild.prepare import GENERATOR_HELPER_NAME
from mypyc.irbuild.targets import (
    AssignmentTarget,
    AssignmentTargetAttr,
    AssignmentTargetIndex,
    AssignmentTargetRegister,
    AssignmentTargetTuple,
)
from mypyc.primitives.exc_ops import (
    error_catch_op,
    exc_matches_op,
    get_exc_info_op,
    get_exc_value_op,
    keep_propagating_op,
<<<<<<< HEAD
    no_err_occurred_op,
=======
    propagate_if_error_op,
>>>>>>> 02c97661
    raise_exception_op,
    reraise_exception_op,
    restore_exc_info_op,
)
from mypyc.primitives.generic_ops import iter_op, next_raw_op, py_delattr_op
from mypyc.primitives.misc_ops import (
    check_stop_op,
    coro_op,
    import_from_many_op,
    import_many_op,
    import_op,
    send_op,
    set_type_alias_compute_function_op,
    type_op,
    yield_from_except_op,
)

from .match import MatchVisitor

GenFunc = Callable[[], None]
ValueGenFunc = Callable[[], Value]


def transform_block(builder: IRBuilder, block: Block) -> None:
    if not block.is_unreachable:
        builder.block_reachable_stack.append(True)
        for stmt in block.body:
            builder.accept(stmt)
            if not builder.block_reachable_stack[-1]:
                # The rest of the block is unreachable, so skip it
                break
        builder.block_reachable_stack.pop()
    # Raise a RuntimeError if we hit a non-empty unreachable block.
    # Don't complain about empty unreachable blocks, since mypy inserts
    # those after `if MYPY`.
    elif block.body:
        builder.add(
            RaiseStandardError(
                RaiseStandardError.RUNTIME_ERROR, "Reached allegedly unreachable code!", block.line
            )
        )
        builder.add(Unreachable())


def transform_expression_stmt(builder: IRBuilder, stmt: ExpressionStmt) -> None:
    if isinstance(stmt.expr, StrExpr):
        # Docstring. Ignore
        return
    # ExpressionStmts do not need to be coerced like other Expressions, so we shouldn't
    # call builder.accept here.
    stmt.expr.accept(builder.visitor)
    builder.flush_keep_alives()


def transform_return_stmt(builder: IRBuilder, stmt: ReturnStmt) -> None:
    if stmt.expr:
        retval = builder.accept(stmt.expr)
    else:
        retval = builder.builder.none()
    retval = builder.coerce(retval, builder.ret_types[-1], stmt.line)
    builder.nonlocal_control[-1].gen_return(builder, retval, stmt.line)


def transform_assignment_stmt(builder: IRBuilder, stmt: AssignmentStmt) -> None:
    lvalues = stmt.lvalues
    assert lvalues
    builder.disallow_class_assignments(lvalues, stmt.line)
    first_lvalue = lvalues[0]
    if stmt.type and isinstance(stmt.rvalue, TempNode):
        # This is actually a variable annotation without initializer. Don't generate
        # an assignment but we need to call get_assignment_target since it adds a
        # name binding as a side effect.
        builder.get_assignment_target(first_lvalue, stmt.line)
        return

    # Special case multiple assignments like 'x, y = e1, e2'.
    if (
        isinstance(first_lvalue, (TupleExpr, ListExpr))
        and isinstance(stmt.rvalue, (TupleExpr, ListExpr))
        and len(first_lvalue.items) == len(stmt.rvalue.items)
        and all(is_simple_lvalue(item) for item in first_lvalue.items)
        and len(lvalues) == 1
    ):
        temps = []
        for right in stmt.rvalue.items:
            rvalue_reg = builder.accept(right)
            temp = Register(rvalue_reg.type)
            builder.assign(temp, rvalue_reg, stmt.line)
            temps.append(temp)
        for left, temp in zip(first_lvalue.items, temps):
            assignment_target = builder.get_assignment_target(left)
            builder.assign(assignment_target, temp, stmt.line)
        builder.flush_keep_alives()
        return

    line = stmt.rvalue.line
    rvalue_reg = builder.accept(stmt.rvalue)

    if builder.non_function_scope() and stmt.is_final_def:
        builder.init_final_static(first_lvalue, rvalue_reg)

    # Special-case multiple assignments like 'x, y = expr' to reduce refcount ops.
    if (
        isinstance(first_lvalue, (TupleExpr, ListExpr))
        and isinstance(rvalue_reg.type, RTuple)
        and len(rvalue_reg.type.types) == len(first_lvalue.items)
        and len(lvalues) == 1
        and all(is_simple_lvalue(item) for item in first_lvalue.items)
        and any(t.is_refcounted for t in rvalue_reg.type.types)
    ):
        n = len(first_lvalue.items)
        borrows = [builder.add(TupleGet(rvalue_reg, i, borrow=True)) for i in range(n)]
        builder.builder.keep_alive([rvalue_reg], steal=True)
        for lvalue_item, rvalue_item in zip(first_lvalue.items, borrows):
            rvalue_item = builder.add(Unborrow(rvalue_item))
            builder.assign(builder.get_assignment_target(lvalue_item), rvalue_item, line)
        builder.flush_keep_alives()
        return

    for lvalue in lvalues:
        target = builder.get_assignment_target(lvalue)
        builder.assign(target, rvalue_reg, line)
        builder.flush_keep_alives()


def is_simple_lvalue(expr: Expression) -> bool:
    return not isinstance(expr, (StarExpr, ListExpr, TupleExpr))


def transform_operator_assignment_stmt(builder: IRBuilder, stmt: OperatorAssignmentStmt) -> None:
    """Operator assignment statement such as x += 1"""
    builder.disallow_class_assignments([stmt.lvalue], stmt.line)
    if (
        is_tagged(builder.node_type(stmt.lvalue))
        and is_tagged(builder.node_type(stmt.rvalue))
        and stmt.op in int_borrow_friendly_op
    ):
        can_borrow = is_borrow_friendly_expr(builder, stmt.rvalue) and is_borrow_friendly_expr(
            builder, stmt.lvalue
        )
    else:
        can_borrow = False
    target = builder.get_assignment_target(stmt.lvalue)
    target_value = builder.read(target, stmt.line, can_borrow=can_borrow)
    rreg = builder.accept(stmt.rvalue, can_borrow=can_borrow)
    # the Python parser strips the '=' from operator assignment statements, so re-add it
    op = stmt.op + "="
    res = builder.binary_op(target_value, rreg, op, stmt.line)
    # usually operator assignments are done in-place
    # but when target doesn't support that we need to manually assign
    builder.assign(target, res, res.line)
    builder.flush_keep_alives()


def import_globals_id_and_name(module_id: str, as_name: str | None) -> tuple[str, str]:
    """Compute names for updating the globals dict with the appropriate module.

    * For 'import foo.bar as baz' we add 'foo.bar' with the name 'baz'
    * For 'import foo.bar' we add 'foo' with the name 'foo'

    Typically we then ignore these entries and access things directly
    via the module static, but we will use the globals version for
    modules that mypy couldn't find, since it doesn't analyze module
    references from those properly."""
    if as_name:
        globals_id = module_id
        globals_name = as_name
    else:
        globals_id = globals_name = module_id.split(".")[0]

    return globals_id, globals_name


def transform_import(builder: IRBuilder, node: Import) -> None:
    if node.is_mypy_only:
        return

    # Imports (not from imports!) are processed in an odd way so they can be
    # table-driven and compact. Here's how it works:
    #
    # Import nodes are divided in groups (in the prebuild visitor). Each group
    # consists of consecutive Import nodes:
    #
    #   import mod         <| group #1
    #   import mod2         |
    #
    #   def foo() -> None:
    #       import mod3    <- group #2 (*)
    #
    #   import mod4        <| group #3
    #   import mod5         |
    #
    # Every time we encounter the first import of a group, build IR to call a
    # helper function that will perform all of the group's imports in one go.
    if not node.is_top_level:
        # (*) Unless the import is within a function. In that case, prioritize
        # speed over codesize when generating IR.
        globals = builder.load_globals_dict()
        for mod_id, as_name in node.ids:
            builder.gen_import(mod_id, node.line)
            globals_id, globals_name = import_globals_id_and_name(mod_id, as_name)
            builder.gen_method_call(
                globals,
                "__setitem__",
                [builder.load_str(globals_name), builder.get_module(globals_id, node.line)],
                result_type=None,
                line=node.line,
            )
        return

    if node not in builder.module_import_groups:
        return

    modules = []
    static_ptrs = []
    # To show the right line number on failure, we have to add the traceback
    # entry within the helper function (which is admittedly ugly). To drive
    # this, we need the line number corresponding to each module.
    mod_lines = []
    for import_node in builder.module_import_groups[node]:
        for mod_id, as_name in import_node.ids:
            builder.imports[mod_id] = None
            modules.append((mod_id, *import_globals_id_and_name(mod_id, as_name)))
            mod_static = LoadStatic(object_rprimitive, mod_id, namespace=NAMESPACE_MODULE)
            static_ptrs.append(builder.add(LoadAddress(object_pointer_rprimitive, mod_static)))
            mod_lines.append(Integer(import_node.line, c_pyssize_t_rprimitive))

    static_array_ptr = builder.builder.setup_rarray(object_pointer_rprimitive, static_ptrs)
    import_line_ptr = builder.builder.setup_rarray(c_pyssize_t_rprimitive, mod_lines)
    builder.call_c(
        import_many_op,
        [
            builder.add(LoadLiteral(tuple(modules), object_rprimitive)),
            static_array_ptr,
            builder.load_globals_dict(),
            builder.load_str(builder.module_path),
            builder.load_str(builder.fn_info.name),
            import_line_ptr,
        ],
        NO_TRACEBACK_LINE_NO,
    )


def transform_import_from(builder: IRBuilder, node: ImportFrom) -> None:
    if node.is_mypy_only:
        return

    module_state = builder.graph[builder.module_name]
    if builder.module_path.endswith("__init__.py"):
        module_package = builder.module_name
    elif module_state.ancestors is not None and module_state.ancestors:
        module_package = module_state.ancestors[0]
    else:
        module_package = ""

    id = importlib.util.resolve_name("." * node.relative + node.id, module_package)
    builder.imports[id] = None

    names = [name for name, _ in node.names]
    as_names = [as_name or name for name, as_name in node.names]
    names_literal = builder.add(LoadLiteral(tuple(names), object_rprimitive))
    if as_names == names:
        # Reuse names tuple to reduce verbosity.
        as_names_literal = names_literal
    else:
        as_names_literal = builder.add(LoadLiteral(tuple(as_names), object_rprimitive))
    # Note that we miscompile import from inside of functions here,
    # since that case *shouldn't* load everything into the globals dict.
    # This probably doesn't matter much and the code runs basically right.
    module = builder.call_c(
        import_from_many_op,
        [builder.load_str(id), names_literal, as_names_literal, builder.load_globals_dict()],
        node.line,
    )
    builder.add(InitStatic(module, id, namespace=NAMESPACE_MODULE))


def transform_import_all(builder: IRBuilder, node: ImportAll) -> None:
    if node.is_mypy_only:
        return
    builder.gen_import(node.id, node.line)


def transform_if_stmt(builder: IRBuilder, stmt: IfStmt) -> None:
    if_body, next = BasicBlock(), BasicBlock()
    else_body = BasicBlock() if stmt.else_body else next

    # If statements are normalized
    assert len(stmt.expr) == 1

    process_conditional(builder, stmt.expr[0], if_body, else_body)
    builder.activate_block(if_body)
    builder.accept(stmt.body[0])
    builder.goto(next)
    if stmt.else_body:
        builder.activate_block(else_body)
        builder.accept(stmt.else_body)
        builder.goto(next)
    builder.activate_block(next)


def transform_while_stmt(builder: IRBuilder, s: WhileStmt) -> None:
    body, next, top, else_block = BasicBlock(), BasicBlock(), BasicBlock(), BasicBlock()
    normal_loop_exit = else_block if s.else_body is not None else next

    builder.push_loop_stack(top, next)

    # Split block so that we get a handle to the top of the loop.
    builder.goto_and_activate(top)
    process_conditional(builder, s.expr, body, normal_loop_exit)

    builder.activate_block(body)
    builder.accept(s.body)
    # Add branch to the top at the end of the body.
    builder.goto(top)

    builder.pop_loop_stack()

    if s.else_body is not None:
        builder.activate_block(else_block)
        builder.accept(s.else_body)
        builder.goto(next)

    builder.activate_block(next)


def transform_for_stmt(builder: IRBuilder, s: ForStmt) -> None:
    def body() -> None:
        builder.accept(s.body)

    def else_block() -> None:
        assert s.else_body is not None
        builder.accept(s.else_body)

    for_loop_helper(
        builder, s.index, s.expr, body, else_block if s.else_body else None, s.is_async, s.line
    )


def transform_break_stmt(builder: IRBuilder, node: BreakStmt) -> None:
    builder.nonlocal_control[-1].gen_break(builder, node.line)


def transform_continue_stmt(builder: IRBuilder, node: ContinueStmt) -> None:
    builder.nonlocal_control[-1].gen_continue(builder, node.line)


def transform_raise_stmt(builder: IRBuilder, s: RaiseStmt) -> None:
    if s.expr is None:
        builder.call_c(reraise_exception_op, [], NO_TRACEBACK_LINE_NO)
        builder.add(Unreachable())
        return

    exc = builder.accept(s.expr)
    builder.call_c(raise_exception_op, [exc], s.line)
    builder.add(Unreachable())


def transform_try_except(
    builder: IRBuilder,
    body: GenFunc,
    handlers: Sequence[tuple[tuple[ValueGenFunc, int] | None, Expression | None, GenFunc]],
    else_body: GenFunc | None,
    line: int,
) -> None:
    """Generalized try/except/else handling that takes functions to gen the bodies.

    The point of this is to also be able to support with."""
    assert handlers, "try needs except"

    except_entry, exit_block, cleanup_block = BasicBlock(), BasicBlock(), BasicBlock()
    double_except_block = BasicBlock()
    # If there is an else block, jump there after the try, otherwise just leave
    else_block = BasicBlock() if else_body else exit_block

    # Compile the try block with an error handler
    builder.builder.push_error_handler(except_entry)
    builder.goto_and_activate(BasicBlock())
    body()
    builder.goto(else_block)
    builder.builder.pop_error_handler()

    # The error handler catches the error and then checks it
    # against the except clauses. We compile the error handler
    # itself with an error handler so that it can properly restore
    # the *old* exc_info if an exception occurs.
    # The exception chaining will be done automatically when the
    # exception is raised, based on the exception in exc_info.
    builder.builder.push_error_handler(double_except_block)
    builder.activate_block(except_entry)
    old_exc = builder.maybe_spill(builder.call_c(error_catch_op, [], line))
    # Compile the except blocks with the nonlocal control flow overridden to clear exc_info
    builder.nonlocal_control.append(ExceptNonlocalControl(builder.nonlocal_control[-1], old_exc))

    # Process the bodies
    for type, var, handler_body in handlers:
        next_block = None
        if type:
            type_f, type_line = type
            next_block, body_block = BasicBlock(), BasicBlock()
            matches = builder.call_c(exc_matches_op, [type_f()], type_line)
            builder.add(Branch(matches, body_block, next_block, Branch.BOOL))
            builder.activate_block(body_block)
        if var:
            target = builder.get_assignment_target(var)
            builder.assign(target, builder.call_c(get_exc_value_op, [], var.line), var.line)
        handler_body()
        builder.goto(cleanup_block)
        if next_block:
            builder.activate_block(next_block)

    # Reraise the exception if needed
    if next_block:
        builder.call_c(reraise_exception_op, [], NO_TRACEBACK_LINE_NO)
        builder.add(Unreachable())

    builder.nonlocal_control.pop()
    builder.builder.pop_error_handler()

    # Cleanup for if we leave except through normal control flow:
    # restore the saved exc_info information and continue propagating
    # the exception if it exists.
    builder.activate_block(cleanup_block)
    builder.call_c(restore_exc_info_op, [builder.read(old_exc)], line)
    builder.goto(exit_block)

    # Cleanup for if we leave except through a raised exception:
    # restore the saved exc_info information and continue propagating
    # the exception.
    builder.activate_block(double_except_block)
    builder.call_c(restore_exc_info_op, [builder.read(old_exc)], line)
    builder.call_c(keep_propagating_op, [], NO_TRACEBACK_LINE_NO)
    builder.add(Unreachable())

    # If present, compile the else body in the obvious way
    if else_body:
        builder.activate_block(else_block)
        else_body()
        builder.goto(exit_block)

    builder.activate_block(exit_block)


def transform_try_except_stmt(builder: IRBuilder, t: TryStmt) -> None:
    def body() -> None:
        builder.accept(t.body)

    # Work around scoping woes
    def make_handler(body: Block) -> GenFunc:
        return lambda: builder.accept(body)

    def make_entry(type: Expression) -> tuple[ValueGenFunc, int]:
        return (lambda: builder.accept(type), type.line)

    handlers = [
        (make_entry(type) if type else None, var, make_handler(body))
        for type, var, body in zip(t.types, t.vars, t.handlers)
    ]
    else_body = (lambda: builder.accept(t.else_body)) if t.else_body else None
    transform_try_except(builder, body, handlers, else_body, t.line)


def try_finally_try(
    builder: IRBuilder,
    err_handler: BasicBlock,
    return_entry: BasicBlock,
    main_entry: BasicBlock,
    try_body: GenFunc,
) -> Register | AssignmentTarget | None:
    # Compile the try block with an error handler
    control = TryFinallyNonlocalControl(return_entry)
    builder.builder.push_error_handler(err_handler)

    builder.nonlocal_control.append(control)
    builder.goto_and_activate(BasicBlock())
    try_body()
    builder.goto(main_entry)
    builder.nonlocal_control.pop()
    builder.builder.pop_error_handler()

    return control.ret_reg


def try_finally_entry_blocks(
    builder: IRBuilder,
    err_handler: BasicBlock,
    return_entry: BasicBlock,
    main_entry: BasicBlock,
    finally_block: BasicBlock,
    ret_reg: Register | AssignmentTarget | None,
) -> Value:
    old_exc = Register(exc_rtuple)

    # Entry block for non-exceptional flow
    builder.activate_block(main_entry)
    if ret_reg:
        builder.assign(ret_reg, builder.add(LoadErrorValue(builder.ret_types[-1])), -1)
    builder.goto(return_entry)

    builder.activate_block(return_entry)
    builder.add(Assign(old_exc, builder.add(LoadErrorValue(exc_rtuple))))
    builder.goto(finally_block)

    # Entry block for errors
    builder.activate_block(err_handler)
    if ret_reg:
        builder.assign(ret_reg, builder.add(LoadErrorValue(builder.ret_types[-1])), -1)
    builder.add(Assign(old_exc, builder.call_c(error_catch_op, [], -1)))
    builder.goto(finally_block)

    return old_exc


def try_finally_body(
    builder: IRBuilder, finally_block: BasicBlock, finally_body: GenFunc, old_exc: Value
) -> tuple[BasicBlock, FinallyNonlocalControl]:
    cleanup_block = BasicBlock()
    # Compile the finally block with the nonlocal control flow overridden to restore exc_info
    builder.builder.push_error_handler(cleanup_block)
    finally_control = FinallyNonlocalControl(builder.nonlocal_control[-1], old_exc)
    builder.nonlocal_control.append(finally_control)
    builder.activate_block(finally_block)
    finally_body()
    builder.nonlocal_control.pop()

    return cleanup_block, finally_control


def try_finally_resolve_control(
    builder: IRBuilder,
    cleanup_block: BasicBlock,
    finally_control: FinallyNonlocalControl,
    old_exc: Value,
    ret_reg: Register | AssignmentTarget | None,
) -> BasicBlock:
    """Resolve the control flow out of a finally block.

    This means returning if there was a return, propagating
    exceptions, break/continue (soon), or just continuing on.
    """
    reraise, rest = BasicBlock(), BasicBlock()
    builder.add(Branch(old_exc, rest, reraise, Branch.IS_ERROR))

    # Reraise the exception if there was one
    builder.activate_block(reraise)
    builder.call_c(reraise_exception_op, [], NO_TRACEBACK_LINE_NO)
    builder.add(Unreachable())
    builder.builder.pop_error_handler()

    # If there was a return, keep returning
    if ret_reg:
        builder.activate_block(rest)
        return_block, rest = BasicBlock(), BasicBlock()
        # For spill targets in try/finally, use nullable read to avoid AttributeError
        if isinstance(ret_reg, AssignmentTargetAttr) and ret_reg.attr.startswith(TEMP_ATTR_NAME):
            ret_val = builder.read_nullable_attr(ret_reg.obj, ret_reg.attr, -1)
        else:
            ret_val = builder.read(ret_reg)
        builder.add(Branch(ret_val, rest, return_block, Branch.IS_ERROR))

        builder.activate_block(return_block)
        builder.nonlocal_control[-1].gen_return(builder, ret_val, -1)

    # TODO: handle break/continue
    builder.activate_block(rest)
    out_block = BasicBlock()
    builder.goto(out_block)

    # If there was an exception, restore again
    builder.activate_block(cleanup_block)
    finally_control.gen_cleanup(builder, -1)
    builder.call_c(keep_propagating_op, [], NO_TRACEBACK_LINE_NO)
    builder.add(Unreachable())

    return out_block


def transform_try_finally_stmt(
    builder: IRBuilder, try_body: GenFunc, finally_body: GenFunc, line: int = -1
) -> None:
    """Generalized try/finally handling that takes functions to gen the bodies.

    The point of this is to also be able to support with."""
    # Finally is a big pain, because there are so many ways that
    # exits can occur. We emit 10+ basic blocks for every finally!

    err_handler, main_entry, return_entry, finally_block = (
        BasicBlock(),
        BasicBlock(),
        BasicBlock(),
        BasicBlock(),
    )

    # Compile the body of the try
    ret_reg = try_finally_try(builder, err_handler, return_entry, main_entry, try_body)

    # Set up the entry blocks for the finally statement
    old_exc = try_finally_entry_blocks(
        builder, err_handler, return_entry, main_entry, finally_block, ret_reg
    )

    # Compile the body of the finally
    cleanup_block, finally_control = try_finally_body(
        builder, finally_block, finally_body, old_exc
    )

    # Resolve the control flow out of the finally block
    out_block = try_finally_resolve_control(
        builder, cleanup_block, finally_control, old_exc, ret_reg
    )

    builder.activate_block(out_block)


def transform_try_finally_stmt_async(
    builder: IRBuilder, try_body: GenFunc, finally_body: GenFunc, line: int = -1
) -> None:
    """Async-aware try/finally handling for when finally contains await.

    This version uses a modified approach that preserves exceptions across await."""

    # We need to handle returns properly, so we'll use TryFinallyNonlocalControl
    # to track return values, similar to the regular try/finally implementation

    err_handler, main_entry, return_entry, finally_entry = (
        BasicBlock(),
        BasicBlock(),
        BasicBlock(),
        BasicBlock(),
    )

    # Track if we're returning from the try block
    control = TryFinallyNonlocalControl(return_entry)
    builder.builder.push_error_handler(err_handler)
    builder.nonlocal_control.append(control)
    builder.goto_and_activate(BasicBlock())
    try_body()
    builder.goto(main_entry)
    builder.nonlocal_control.pop()
    builder.builder.pop_error_handler()
    ret_reg = control.ret_reg

    # Normal case - no exception or return
    builder.activate_block(main_entry)
    builder.goto(finally_entry)

    # Return case
    builder.activate_block(return_entry)
    builder.goto(finally_entry)

    # Exception case - need to catch to clear the error indicator
    builder.activate_block(err_handler)
    # Catch the error to clear Python's error indicator
    builder.call_c(error_catch_op, [], line)
    # We're not going to use old_exc since it won't survive await
    # The exception is now in sys.exc_info()
    builder.goto(finally_entry)

    # Finally block
    builder.activate_block(finally_entry)

    # Execute finally body
    finally_body()

    # After finally, we need to handle exceptions carefully:
    # 1. If finally raised a new exception, it's in the error indicator - let it propagate
    # 2. If finally didn't raise, check if we need to reraise the original from sys.exc_info()
    # 3. If there was a return, return that value
    # 4. Otherwise, normal exit

    # First, check if there's a current exception in the error indicator
    # (this would be from the finally block)
    no_current_exc = builder.call_c(no_err_occurred_op, [], line)
    finally_raised = BasicBlock()
    check_original = BasicBlock()
    builder.add(Branch(no_current_exc, check_original, finally_raised, Branch.BOOL))

    # Finally raised an exception - let it propagate naturally
    builder.activate_block(finally_raised)
    builder.call_c(keep_propagating_op, [], NO_TRACEBACK_LINE_NO)
    builder.add(Unreachable())

    # No exception from finally, check if we need to handle return or original exception
    builder.activate_block(check_original)

    # Check if we have a return value
    if ret_reg:
        return_block, check_old_exc = BasicBlock(), BasicBlock()
        builder.add(Branch(builder.read(ret_reg), check_old_exc, return_block, Branch.IS_ERROR))

        builder.activate_block(return_block)
        builder.nonlocal_control[-1].gen_return(builder, builder.read(ret_reg), -1)

        builder.activate_block(check_old_exc)

    # Check if we need to reraise the original exception from sys.exc_info
    exc_info = builder.call_c(get_exc_info_op, [], line)
    exc_type = builder.add(TupleGet(exc_info, 0, line))

    # Check if exc_type is None
    none_obj = builder.none_object()
    has_exc = builder.binary_op(exc_type, none_obj, "is not", line)

    reraise_block, exit_block = BasicBlock(), BasicBlock()
    builder.add(Branch(has_exc, reraise_block, exit_block, Branch.BOOL))

    # Reraise the original exception
    builder.activate_block(reraise_block)
    builder.call_c(reraise_exception_op, [], NO_TRACEBACK_LINE_NO)
    builder.add(Unreachable())

    # Normal exit
    builder.activate_block(exit_block)


# A simple visitor to detect await expressions
class AwaitDetector(mypy.traverser.TraverserVisitor):
    def __init__(self) -> None:
        super().__init__()
        self.has_await = False

    def visit_await_expr(self, o: mypy.nodes.AwaitExpr) -> None:
        self.has_await = True
        super().visit_await_expr(o)


def transform_try_stmt(builder: IRBuilder, t: TryStmt) -> None:
    # Our compilation strategy for try/except/else/finally is to
    # treat try/except/else and try/finally as separate language
    # constructs that we compile separately. When we have a
    # try/except/else/finally, we treat the try/except/else as the
    # body of a try/finally block.
    if t.is_star:
        builder.error("Exception groups and except* cannot be compiled yet", t.line)

    # Check if we're in an async function with a finally block that contains await
    use_async_version = False
    if t.finally_body and builder.fn_info.is_coroutine:
        detector = AwaitDetector()
        t.finally_body.accept(detector)

        if detector.has_await:
            # Use the async version that handles exceptions correctly
            use_async_version = True

    if t.finally_body:

        def transform_try_body() -> None:
            if t.handlers:
                transform_try_except_stmt(builder, t)
            else:
                builder.accept(t.body)

        body = t.finally_body

        if use_async_version:
            transform_try_finally_stmt_async(
                builder, transform_try_body, lambda: builder.accept(body), t.line
            )
        else:
            transform_try_finally_stmt(
                builder, transform_try_body, lambda: builder.accept(body), t.line
            )
    else:
        transform_try_except_stmt(builder, t)


def get_sys_exc_info(builder: IRBuilder) -> list[Value]:
    exc_info = builder.call_c(get_exc_info_op, [], -1)
    return [builder.add(TupleGet(exc_info, i, -1)) for i in range(3)]


def transform_with(
    builder: IRBuilder,
    expr: Expression,
    target: Lvalue | None,
    body: GenFunc,
    is_async: bool,
    line: int,
) -> None:
    # This is basically a straight transcription of the Python code in PEP 343.
    # I don't actually understand why a bunch of it is the way it is.
    # We could probably optimize the case where the manager is compiled by us,
    # but that is not our common case at all, so.

    al = "a" if is_async else ""

    mgr_v = builder.accept(expr)
    is_native = isinstance(mgr_v.type, RInstance)
    if is_native:
        value = builder.add(MethodCall(mgr_v, f"__{al}enter__", args=[], line=line))
        exit_ = None
    else:
        typ = builder.primitive_op(type_op, [mgr_v], line)
        exit_ = builder.maybe_spill(builder.py_get_attr(typ, f"__{al}exit__", line))
        value = builder.py_call(builder.py_get_attr(typ, f"__{al}enter__", line), [mgr_v], line)

    mgr = builder.maybe_spill(mgr_v)
    exc = builder.maybe_spill_assignable(builder.true())
    if is_async:
        value = emit_await(builder, value, line)

    def maybe_natively_call_exit(exc_info: bool) -> Value:
        if exc_info:
            args = get_sys_exc_info(builder)
        else:
            none = builder.none_object()
            args = [none, none, none]

        if is_native:
            assert isinstance(mgr_v.type, RInstance), mgr_v.type
            exit_val = builder.gen_method_call(
                builder.read(mgr),
                f"__{al}exit__",
                arg_values=args,
                line=line,
                result_type=none_rprimitive,
            )
        else:
            assert exit_ is not None
            exit_val = builder.py_call(builder.read(exit_), [builder.read(mgr)] + args, line)

        if is_async:
            return emit_await(builder, exit_val, line)
        else:
            return exit_val

    def try_body() -> None:
        if target:
            builder.assign(builder.get_assignment_target(target), value, line)
        body()

    def except_body() -> None:
        builder.assign(exc, builder.false(), line)
        out_block, reraise_block = BasicBlock(), BasicBlock()
        builder.add_bool_branch(maybe_natively_call_exit(exc_info=True), out_block, reraise_block)
        builder.activate_block(reraise_block)
        builder.call_c(reraise_exception_op, [], NO_TRACEBACK_LINE_NO)
        builder.add(Unreachable())
        builder.activate_block(out_block)

    def finally_body() -> None:
        out_block, exit_block = BasicBlock(), BasicBlock()
        builder.add(Branch(builder.read(exc), exit_block, out_block, Branch.BOOL))
        builder.activate_block(exit_block)

        maybe_natively_call_exit(exc_info=False)
        builder.goto_and_activate(out_block)

    transform_try_finally_stmt(
        builder,
        lambda: transform_try_except(builder, try_body, [(None, None, except_body)], None, line),
        finally_body,
        line,
    )


def transform_with_stmt(builder: IRBuilder, o: WithStmt) -> None:
    # Generate separate logic for each expr in it, left to right
    def generate(i: int) -> None:
        if i >= len(o.expr):
            builder.accept(o.body)
        else:
            transform_with(
                builder, o.expr[i], o.target[i], lambda: generate(i + 1), o.is_async, o.line
            )

    generate(0)


def transform_assert_stmt(builder: IRBuilder, a: AssertStmt) -> None:
    if builder.options.strip_asserts:
        return
    cond = builder.accept(a.expr)
    ok_block, error_block = BasicBlock(), BasicBlock()
    builder.add_bool_branch(cond, ok_block, error_block)
    builder.activate_block(error_block)
    if a.msg is None:
        # Special case (for simpler generated code)
        builder.add(RaiseStandardError(RaiseStandardError.ASSERTION_ERROR, None, a.line))
    elif isinstance(a.msg, StrExpr):
        # Another special case
        builder.add(RaiseStandardError(RaiseStandardError.ASSERTION_ERROR, a.msg.value, a.line))
    else:
        # The general case -- explicitly construct an exception instance
        message = builder.accept(a.msg)
        exc_type = builder.load_module_attr_by_fullname("builtins.AssertionError", a.line)
        exc = builder.py_call(exc_type, [message], a.line)
        builder.call_c(raise_exception_op, [exc], a.line)
    builder.add(Unreachable())
    builder.activate_block(ok_block)


def transform_del_stmt(builder: IRBuilder, o: DelStmt) -> None:
    transform_del_item(builder, builder.get_assignment_target(o.expr), o.line)


def transform_del_item(builder: IRBuilder, target: AssignmentTarget, line: int) -> None:
    if isinstance(target, AssignmentTargetIndex):
        builder.gen_method_call(
            target.base, "__delitem__", [target.index], result_type=None, line=line
        )
    elif isinstance(target, AssignmentTargetAttr):
        if isinstance(target.obj_type, RInstance):
            cl = target.obj_type.class_ir
            if not cl.is_deletable(target.attr):
                builder.error(f'"{target.attr}" cannot be deleted', line)
                builder.note(
                    'Using "__deletable__ = '
                    + '[\'<attr>\']" in the class body enables "del obj.<attr>"',
                    line,
                )
        key = builder.load_str(target.attr)
        builder.primitive_op(py_delattr_op, [target.obj, key], line)
    elif isinstance(target, AssignmentTargetRegister):
        # Delete a local by assigning an error value to it, which will
        # prompt the insertion of uninit checks.
        builder.add(
            Assign(target.register, builder.add(LoadErrorValue(target.type, undefines=True)))
        )
    elif isinstance(target, AssignmentTargetTuple):
        for subtarget in target.items:
            transform_del_item(builder, subtarget, line)


# yield/yield from/await

# These are really expressions, not statements... but they depend on try/except/finally


def emit_yield(builder: IRBuilder, val: Value, line: int) -> Value:
    retval = builder.coerce(val, builder.ret_types[-1], line)

    cls = builder.fn_info.generator_class
    # Create a new block for the instructions immediately following the yield expression, and
    # set the next label so that the next time '__next__' is called on the generator object,
    # the function continues at the new block.
    next_block = BasicBlock()
    next_label = len(cls.continuation_blocks)
    cls.continuation_blocks.append(next_block)
    builder.assign(cls.next_label_target, Integer(next_label), line)
    builder.add(Return(retval, yield_target=next_block))
    builder.activate_block(next_block)

    add_raise_exception_blocks_to_generator_class(builder, line)

    assert cls.send_arg_reg is not None
    return cls.send_arg_reg


def emit_yield_from_or_await(
    builder: IRBuilder, val: Value, line: int, *, is_await: bool
) -> Value:
    # This is basically an implementation of the code in PEP 380.

    # TODO: do we want to use the right types here?
    result = Register(object_rprimitive)
    to_yield_reg = Register(object_rprimitive)
    received_reg = Register(object_rprimitive)

    helper_method = GENERATOR_HELPER_NAME
    if (
        isinstance(val, (Call, MethodCall))
        and isinstance(val.type, RInstance)
        and val.type.class_ir.has_method(helper_method)
    ):
        # This is a generated native generator class, and we can use a fast path.
        # This allows two optimizations:
        # 1) No need to call CPy_GetCoro() or iter() since for native generators
        #    it just returns the generator object (implemented here).
        # 2) Instead of calling next(), call generator helper method directly,
        #    since next() just calls __next__ which calls the helper method.
        iter_val: Value = val
    else:
        get_op = coro_op if is_await else iter_op
        if isinstance(get_op, PrimitiveDescription):
            iter_val = builder.primitive_op(get_op, [val], line)
        else:
            iter_val = builder.call_c(get_op, [val], line)

    iter_reg = builder.maybe_spill_assignable(iter_val)

    stop_block, main_block, done_block = BasicBlock(), BasicBlock(), BasicBlock()

    if isinstance(iter_reg.type, RInstance) and iter_reg.type.class_ir.has_method(helper_method):
        # Second fast path optimization: call helper directly (see also comment above).
        #
        # Calling a generated generator, so avoid raising StopIteration by passing
        # an extra PyObject ** argument to helper where the stop iteration value is stored.
        fast_path = True
        obj = builder.read(iter_reg)
        nn = builder.none_object()
        stop_iter_val = Register(object_rprimitive)
        err = builder.add(LoadErrorValue(object_rprimitive, undefines=True))
        builder.assign(stop_iter_val, err, line)
        ptr = builder.add(LoadAddress(object_pointer_rprimitive, stop_iter_val))
        m = MethodCall(obj, helper_method, [nn, nn, nn, nn, ptr], line)
        # Generators have custom error handling, so disable normal error handling.
        m.error_kind = ERR_NEVER
        _y_init = builder.add(m)
    else:
        fast_path = False
        _y_init = builder.call_c(next_raw_op, [builder.read(iter_reg)], line)

    builder.add(Branch(_y_init, stop_block, main_block, Branch.IS_ERROR))

    builder.activate_block(stop_block)
    if fast_path:
        builder.primitive_op(propagate_if_error_op, [stop_iter_val], line)
        builder.assign(result, stop_iter_val, line)
    else:
        # Try extracting a return value from a StopIteration and return it.
        # If it wasn't, this reraises the exception.
        builder.assign(result, builder.call_c(check_stop_op, [], line), line)
    # Clear the spilled iterator/coroutine so that it will be freed.
    # Otherwise, the freeing of the spilled register would likely be delayed.
    err = builder.add(LoadErrorValue(iter_reg.type))
    builder.assign(iter_reg, err, line)
    builder.goto(done_block)

    builder.activate_block(main_block)
    builder.assign(to_yield_reg, _y_init, line)

    # OK Now the main loop!
    loop_block = BasicBlock()
    builder.goto_and_activate(loop_block)

    def try_body() -> None:
        builder.assign(received_reg, emit_yield(builder, builder.read(to_yield_reg), line), line)

    def except_body() -> None:
        # The body of the except is all implemented in a C function to
        # reduce how much code we need to generate. It returns a value
        # indicating whether to break or yield (or raise an exception).
        val = Register(object_rprimitive)
        val_address = builder.add(LoadAddress(object_pointer_rprimitive, val))
        to_stop = builder.call_c(yield_from_except_op, [builder.read(iter_reg), val_address], line)

        ok, stop = BasicBlock(), BasicBlock()
        builder.add(Branch(to_stop, stop, ok, Branch.BOOL))

        # The exception got swallowed. Continue, yielding the returned value
        builder.activate_block(ok)
        builder.assign(to_yield_reg, val, line)
        builder.nonlocal_control[-1].gen_continue(builder, line)

        # The exception was a StopIteration. Stop iterating.
        builder.activate_block(stop)
        builder.assign(result, val, line)
        builder.nonlocal_control[-1].gen_break(builder, line)

    def else_body() -> None:
        # Do a next() or a .send(). It will return NULL on exception
        # but it won't automatically propagate.
        _y = builder.call_c(send_op, [builder.read(iter_reg), builder.read(received_reg)], line)
        ok, stop = BasicBlock(), BasicBlock()
        builder.add(Branch(_y, stop, ok, Branch.IS_ERROR))

        # Everything's fine. Yield it.
        builder.activate_block(ok)
        builder.assign(to_yield_reg, _y, line)
        builder.nonlocal_control[-1].gen_continue(builder, line)

        # Try extracting a return value from a StopIteration and return it.
        # If it wasn't, this rereaises the exception.
        builder.activate_block(stop)
        builder.assign(result, builder.call_c(check_stop_op, [], line), line)
        builder.nonlocal_control[-1].gen_break(builder, line)

    builder.push_loop_stack(loop_block, done_block)
    transform_try_except(builder, try_body, [(None, None, except_body)], else_body, line)
    builder.pop_loop_stack()

    builder.goto_and_activate(done_block)
    return builder.read(result)


def emit_await(builder: IRBuilder, val: Value, line: int) -> Value:
    return emit_yield_from_or_await(builder, val, line, is_await=True)


def transform_yield_expr(builder: IRBuilder, expr: YieldExpr) -> Value:
    if builder.fn_info.is_coroutine:
        builder.error("async generators are unimplemented", expr.line)

    if expr.expr:
        retval = builder.accept(expr.expr)
    else:
        retval = builder.builder.none()
    return emit_yield(builder, retval, expr.line)


def transform_yield_from_expr(builder: IRBuilder, o: YieldFromExpr) -> Value:
    return emit_yield_from_or_await(builder, builder.accept(o.expr), o.line, is_await=False)


def transform_await_expr(builder: IRBuilder, o: AwaitExpr) -> Value:
    return emit_yield_from_or_await(builder, builder.accept(o.expr), o.line, is_await=True)


def transform_match_stmt(builder: IRBuilder, m: MatchStmt) -> None:
    m.accept(MatchVisitor(builder, m))


def transform_type_alias_stmt(builder: IRBuilder, s: TypeAliasStmt) -> None:
    line = s.line
    # Use "_typing" to avoid importing "typing", as the latter can be expensive.
    # "_typing" includes everything we need here.
    mod = builder.call_c(import_op, [builder.load_str("_typing")], line)
    type_params = create_type_params(builder, mod, s.type_args, s.line)

    type_alias_type = builder.py_get_attr(mod, "TypeAliasType", line)
    args = [builder.load_str(s.name.name), builder.none()]
    arg_names: list[str | None] = [None, None]
    arg_kinds = [ARG_POS, ARG_POS]
    if s.type_args:
        args.append(builder.new_tuple(type_params, line))
        arg_names.append("type_params")
        arg_kinds.append(ARG_NAMED)
    alias = builder.py_call(type_alias_type, args, line, arg_names=arg_names, arg_kinds=arg_kinds)

    # Use primitive to set function used to lazily compute type alias type value.
    # The value needs to be lazily computed to match Python runtime behavior, but
    # Python public APIs don't support this, so we use a C primitive.
    compute_fn = s.value.accept(builder.visitor)
    builder.builder.primitive_op(set_type_alias_compute_function_op, [alias, compute_fn], line)

    target = builder.get_assignment_target(s.name)
    builder.assign(target, alias, line)<|MERGE_RESOLUTION|>--- conflicted
+++ resolved
@@ -105,11 +105,8 @@
     get_exc_info_op,
     get_exc_value_op,
     keep_propagating_op,
-<<<<<<< HEAD
     no_err_occurred_op,
-=======
     propagate_if_error_op,
->>>>>>> 02c97661
     raise_exception_op,
     reraise_exception_op,
     restore_exc_info_op,
