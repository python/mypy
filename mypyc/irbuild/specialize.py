"""Special case IR generation of calls to specific builtin functions.

Most special cases should be handled using the data driven "primitive
ops" system, but certain operations require special handling that has
access to the AST/IR directly and can make decisions/optimizations
based on it. These special cases can be implemented here.

For example, we use specializers to statically emit the length of a
fixed length tuple and to emit optimized code for any()/all() calls with
generator comprehensions as the argument.

See comment below for more documentation.
"""

from __future__ import annotations

from typing import Callable, Final, Optional, cast

from mypy.nodes import (
    ARG_NAMED,
    ARG_POS,
    BytesExpr,
    CallExpr,
    DictExpr,
    Expression,
    GeneratorExpr,
    IntExpr,
    ListExpr,
    MemberExpr,
    NameExpr,
    RefExpr,
    StrExpr,
    SuperExpr,
    TupleExpr,
    Var,
)
from mypy.types import AnyType, TypeOfAny
from mypyc.ir.ops import (
    BasicBlock,
    Call,
    Extend,
    Integer,
    PrimitiveDescription,
    RaiseStandardError,
    Register,
    SetAttr,
    Truncate,
    Unreachable,
    Value,
)
from mypyc.ir.rtypes import (
    RInstance,
    RPrimitive,
    RTuple,
    RType,
    bool_rprimitive,
    bytes_rprimitive,
    c_int_rprimitive,
    dict_rprimitive,
    int16_rprimitive,
    int32_rprimitive,
    int64_rprimitive,
    int_rprimitive,
    is_bool_rprimitive,
    is_dict_rprimitive,
    is_fixed_width_rtype,
    is_float_rprimitive,
    is_int16_rprimitive,
    is_int32_rprimitive,
    is_int64_rprimitive,
    is_int_rprimitive,
    is_list_rprimitive,
    is_str_rprimitive,
    is_uint8_rprimitive,
    list_rprimitive,
    object_rprimitive,
    set_rprimitive,
    str_rprimitive,
    uint8_rprimitive,
)
from mypyc.irbuild.builder import IRBuilder
from mypyc.irbuild.for_helpers import (
    comprehension_helper,
    sequence_from_generator_preallocate_helper,
    translate_list_comprehension,
    translate_set_comprehension,
)
from mypyc.irbuild.format_str_tokenizer import (
    FormatOp,
    convert_format_expr_to_str,
    join_formatted_strings,
    tokenizer_format_call,
)
from mypyc.primitives.bytes_ops import isinstance_bytearray, isinstance_bytes
from mypyc.primitives.dict_ops import (
    dict_items_op,
    dict_keys_op,
    dict_setdefault_spec_init_op,
    dict_values_op,
    isinstance_dict,
)
from mypyc.primitives.float_ops import isinstance_float
<<<<<<< HEAD
from mypyc.primitives.int_ops import (
    int_to_big_endian_op,
    int_to_bytes_op,
    int_to_little_endian_op,
    isinstance_int,
)
=======
from mypyc.primitives.generic_ops import generic_setattr
from mypyc.primitives.int_ops import isinstance_int
>>>>>>> 6feecce8
from mypyc.primitives.list_ops import isinstance_list, new_list_set_item_op
from mypyc.primitives.misc_ops import isinstance_bool
from mypyc.primitives.set_ops import isinstance_frozenset, isinstance_set
from mypyc.primitives.str_ops import (
    bytes_decode_ascii_strict,
    bytes_decode_latin1_strict,
    bytes_decode_utf8_strict,
    isinstance_str,
    str_encode_ascii_strict,
    str_encode_latin1_strict,
    str_encode_utf8_strict,
)
from mypyc.primitives.tuple_ops import isinstance_tuple, new_tuple_set_item_op

# Specializers are attempted before compiling the arguments to the
# function.  Specializers can return None to indicate that they failed
# and the call should be compiled normally. Otherwise they should emit
# code for the call and return a Value containing the result.
#
# Specializers take three arguments: the IRBuilder, the CallExpr being
# compiled, and the RefExpr that is the left hand side of the call.
Specializer = Callable[["IRBuilder", CallExpr, RefExpr], Optional[Value]]

# Dictionary containing all configured specializers.
#
# Specializers can operate on methods as well, and are keyed on the
# name and RType in that case.
specializers: dict[tuple[str, RType | None], list[Specializer]] = {}


def _apply_specialization(
    builder: IRBuilder, expr: CallExpr, callee: RefExpr, name: str | None, typ: RType | None = None
) -> Value | None:
    # TODO: Allow special cases to have default args or named args. Currently they don't since
    #       they check that everything in arg_kinds is ARG_POS.

    # If there is a specializer for this function, try calling it.
    # Return the first successful one.
    if name and (name, typ) in specializers:
        for specializer in specializers[name, typ]:
            val = specializer(builder, expr, callee)
            if val is not None:
                return val
    return None


def apply_function_specialization(
    builder: IRBuilder, expr: CallExpr, callee: RefExpr
) -> Value | None:
    """Invoke the Specializer callback for a function if one has been registered"""
    return _apply_specialization(builder, expr, callee, callee.fullname)


def apply_method_specialization(
    builder: IRBuilder, expr: CallExpr, callee: MemberExpr, typ: RType | None = None
) -> Value | None:
    """Invoke the Specializer callback for a method if one has been registered"""
    name = callee.fullname if typ is None else callee.name
    return _apply_specialization(builder, expr, callee, name, typ)


def specialize_function(
    name: str, typ: RType | None = None
) -> Callable[[Specializer], Specializer]:
    """Decorator to register a function as being a specializer.

    There may exist multiple specializers for one function. When
    translating method calls, the earlier appended specializer has
    higher priority.
    """

    def wrapper(f: Specializer) -> Specializer:
        specializers.setdefault((name, typ), []).append(f)
        return f

    return wrapper


@specialize_function("builtins.globals")
def translate_globals(builder: IRBuilder, expr: CallExpr, callee: RefExpr) -> Value | None:
    if len(expr.args) == 0:
        return builder.load_globals_dict()
    return None


@specialize_function("builtins.abs")
@specialize_function("builtins.int")
@specialize_function("builtins.float")
@specialize_function("builtins.complex")
@specialize_function("mypy_extensions.i64")
@specialize_function("mypy_extensions.i32")
@specialize_function("mypy_extensions.i16")
@specialize_function("mypy_extensions.u8")
def translate_builtins_with_unary_dunder(
    builder: IRBuilder, expr: CallExpr, callee: RefExpr
) -> Value | None:
    """Specialize calls on native classes that implement the associated dunder.

    E.g. i64(x) gets specialized to x.__int__() if x is a native instance.
    """
    if len(expr.args) == 1 and expr.arg_kinds == [ARG_POS] and isinstance(callee, NameExpr):
        arg = expr.args[0]
        arg_typ = builder.node_type(arg)
        shortname = callee.fullname.split(".")[1]
        if shortname in ("i64", "i32", "i16", "u8"):
            method = "__int__"
        else:
            method = f"__{shortname}__"
        if isinstance(arg_typ, RInstance) and arg_typ.class_ir.has_method(method):
            obj = builder.accept(arg)
            return builder.gen_method_call(obj, method, [], None, expr.line)

    return None


@specialize_function("builtins.len")
def translate_len(builder: IRBuilder, expr: CallExpr, callee: RefExpr) -> Value | None:
    if len(expr.args) == 1 and expr.arg_kinds == [ARG_POS]:
        arg = expr.args[0]
        expr_rtype = builder.node_type(arg)
        if isinstance(expr_rtype, RTuple):
            # len() of fixed-length tuple can be trivially determined
            # statically, though we still need to evaluate it.
            builder.accept(arg)
            return Integer(len(expr_rtype.types))
        else:
            if is_list_rprimitive(builder.node_type(arg)):
                borrow = True
            else:
                borrow = False
            obj = builder.accept(arg, can_borrow=borrow)
            return builder.builtin_len(obj, expr.line)
    return None


@specialize_function("builtins.list")
def dict_methods_fast_path(builder: IRBuilder, expr: CallExpr, callee: RefExpr) -> Value | None:
    """Specialize a common case when list() is called on a dictionary
    view method call.

    For example:
        foo = list(bar.keys())
    """
    if not (len(expr.args) == 1 and expr.arg_kinds == [ARG_POS]):
        return None
    arg = expr.args[0]
    if not (isinstance(arg, CallExpr) and not arg.args and isinstance(arg.callee, MemberExpr)):
        return None
    base = arg.callee.expr
    attr = arg.callee.name
    rtype = builder.node_type(base)
    if not (is_dict_rprimitive(rtype) and attr in ("keys", "values", "items")):
        return None

    obj = builder.accept(base)
    # Note that it is not safe to use fast methods on dict subclasses,
    # so the corresponding helpers in CPy.h fallback to (inlined)
    # generic logic.
    if attr == "keys":
        return builder.call_c(dict_keys_op, [obj], expr.line)
    elif attr == "values":
        return builder.call_c(dict_values_op, [obj], expr.line)
    else:
        return builder.call_c(dict_items_op, [obj], expr.line)


@specialize_function("builtins.list")
def translate_list_from_generator_call(
    builder: IRBuilder, expr: CallExpr, callee: RefExpr
) -> Value | None:
    """Special case for simplest list comprehension.

    For example:
        list(f(x) for x in some_list/some_tuple/some_str)
    'translate_list_comprehension()' would take care of other cases
    if this fails.
    """
    if (
        len(expr.args) == 1
        and expr.arg_kinds[0] == ARG_POS
        and isinstance(expr.args[0], GeneratorExpr)
    ):
        return sequence_from_generator_preallocate_helper(
            builder,
            expr.args[0],
            empty_op_llbuilder=builder.builder.new_list_op_with_length,
            set_item_op=new_list_set_item_op,
        )
    return None


@specialize_function("builtins.tuple")
def translate_tuple_from_generator_call(
    builder: IRBuilder, expr: CallExpr, callee: RefExpr
) -> Value | None:
    """Special case for simplest tuple creation from a generator.

    For example:
        tuple(f(x) for x in some_list/some_tuple/some_str/some_bytes)
    'translate_safe_generator_call()' would take care of other cases
    if this fails.
    """
    if (
        len(expr.args) == 1
        and expr.arg_kinds[0] == ARG_POS
        and isinstance(expr.args[0], GeneratorExpr)
    ):
        return sequence_from_generator_preallocate_helper(
            builder,
            expr.args[0],
            empty_op_llbuilder=builder.builder.new_tuple_with_length,
            set_item_op=new_tuple_set_item_op,
        )
    return None


@specialize_function("builtins.set")
def translate_set_from_generator_call(
    builder: IRBuilder, expr: CallExpr, callee: RefExpr
) -> Value | None:
    """Special case for set creation from a generator.

    For example:
        set(f(...) for ... in iterator/nested_generators...)
    """
    if (
        len(expr.args) == 1
        and expr.arg_kinds[0] == ARG_POS
        and isinstance(expr.args[0], GeneratorExpr)
    ):
        return translate_set_comprehension(builder, expr.args[0])
    return None


@specialize_function("builtins.min")
@specialize_function("builtins.max")
def faster_min_max(builder: IRBuilder, expr: CallExpr, callee: RefExpr) -> Value | None:
    if expr.arg_kinds == [ARG_POS, ARG_POS]:
        x, y = builder.accept(expr.args[0]), builder.accept(expr.args[1])
        result = Register(builder.node_type(expr))
        # CPython evaluates arguments reversely when calling min(...) or max(...)
        if callee.fullname == "builtins.min":
            comparison = builder.binary_op(y, x, "<", expr.line)
        else:
            comparison = builder.binary_op(y, x, ">", expr.line)

        true_block, false_block, next_block = BasicBlock(), BasicBlock(), BasicBlock()
        builder.add_bool_branch(comparison, true_block, false_block)

        builder.activate_block(true_block)
        builder.assign(result, builder.coerce(y, result.type, expr.line), expr.line)
        builder.goto(next_block)

        builder.activate_block(false_block)
        builder.assign(result, builder.coerce(x, result.type, expr.line), expr.line)
        builder.goto(next_block)

        builder.activate_block(next_block)
        return result
    return None


@specialize_function("builtins.tuple")
@specialize_function("builtins.frozenset")
@specialize_function("builtins.dict")
@specialize_function("builtins.min")
@specialize_function("builtins.max")
@specialize_function("builtins.sorted")
@specialize_function("collections.OrderedDict")
@specialize_function("join", str_rprimitive)
@specialize_function("extend", list_rprimitive)
@specialize_function("update", dict_rprimitive)
@specialize_function("update", set_rprimitive)
def translate_safe_generator_call(
    builder: IRBuilder, expr: CallExpr, callee: RefExpr
) -> Value | None:
    """Special cases for things that consume iterators where we know we
    can safely compile a generator into a list.
    """
    if (
        len(expr.args) > 0
        and expr.arg_kinds[0] == ARG_POS
        and isinstance(expr.args[0], GeneratorExpr)
    ):
        if isinstance(callee, MemberExpr):
            return builder.gen_method_call(
                builder.accept(callee.expr),
                callee.name,
                (
                    [translate_list_comprehension(builder, expr.args[0])]
                    + [builder.accept(arg) for arg in expr.args[1:]]
                ),
                builder.node_type(expr),
                expr.line,
                expr.arg_kinds,
                expr.arg_names,
            )
        else:
            return builder.call_refexpr_with_args(
                expr,
                callee,
                (
                    [translate_list_comprehension(builder, expr.args[0])]
                    + [builder.accept(arg) for arg in expr.args[1:]]
                ),
            )
    return None


@specialize_function("builtins.any")
def translate_any_call(builder: IRBuilder, expr: CallExpr, callee: RefExpr) -> Value | None:
    if (
        len(expr.args) == 1
        and expr.arg_kinds == [ARG_POS]
        and isinstance(expr.args[0], GeneratorExpr)
    ):
        return any_all_helper(builder, expr.args[0], builder.false, lambda x: x, builder.true)
    return None


@specialize_function("builtins.all")
def translate_all_call(builder: IRBuilder, expr: CallExpr, callee: RefExpr) -> Value | None:
    if (
        len(expr.args) == 1
        and expr.arg_kinds == [ARG_POS]
        and isinstance(expr.args[0], GeneratorExpr)
    ):
        return any_all_helper(
            builder,
            expr.args[0],
            builder.true,
            lambda x: builder.unary_op(x, "not", expr.line),
            builder.false,
        )
    return None


def any_all_helper(
    builder: IRBuilder,
    gen: GeneratorExpr,
    initial_value: Callable[[], Value],
    modify: Callable[[Value], Value],
    new_value: Callable[[], Value],
) -> Value:
    retval = Register(bool_rprimitive)
    builder.assign(retval, initial_value(), -1)
    loop_params = list(zip(gen.indices, gen.sequences, gen.condlists, gen.is_async))
    true_block, false_block, exit_block = BasicBlock(), BasicBlock(), BasicBlock()

    def gen_inner_stmts() -> None:
        comparison = modify(builder.accept(gen.left_expr))
        builder.add_bool_branch(comparison, true_block, false_block)
        builder.activate_block(true_block)
        builder.assign(retval, new_value(), -1)
        builder.goto(exit_block)
        builder.activate_block(false_block)

    comprehension_helper(builder, loop_params, gen_inner_stmts, gen.line)
    builder.goto_and_activate(exit_block)

    return retval


@specialize_function("builtins.sum")
def translate_sum_call(builder: IRBuilder, expr: CallExpr, callee: RefExpr) -> Value | None:
    # specialized implementation is used if:
    # - only one or two arguments given (if not, sum() has been given invalid arguments)
    # - first argument is a Generator (there is no benefit to optimizing the performance of eg.
    #   sum([1, 2, 3]), so non-Generator Iterables are not handled)
    if not (
        len(expr.args) in (1, 2)
        and expr.arg_kinds[0] == ARG_POS
        and isinstance(expr.args[0], GeneratorExpr)
    ):
        return None

    # handle 'start' argument, if given
    if len(expr.args) == 2:
        # ensure call to sum() was properly constructed
        if expr.arg_kinds[1] not in (ARG_POS, ARG_NAMED):
            return None
        start_expr = expr.args[1]
    else:
        start_expr = IntExpr(0)

    gen_expr = expr.args[0]
    target_type = builder.node_type(expr)
    retval = Register(target_type)
    builder.assign(retval, builder.coerce(builder.accept(start_expr), target_type, -1), -1)

    def gen_inner_stmts() -> None:
        call_expr = builder.accept(gen_expr.left_expr)
        builder.assign(retval, builder.binary_op(retval, call_expr, "+", -1), -1)

    loop_params = list(
        zip(gen_expr.indices, gen_expr.sequences, gen_expr.condlists, gen_expr.is_async)
    )
    comprehension_helper(builder, loop_params, gen_inner_stmts, gen_expr.line)

    return retval


@specialize_function("dataclasses.field")
@specialize_function("attr.ib")
@specialize_function("attr.attrib")
@specialize_function("attr.Factory")
def translate_dataclasses_field_call(
    builder: IRBuilder, expr: CallExpr, callee: RefExpr
) -> Value | None:
    """Special case for 'dataclasses.field', 'attr.attrib', and 'attr.Factory'
    function calls because the results of such calls are type-checked
    by mypy using the types of the arguments to their respective
    functions, resulting in attempted coercions by mypyc that throw a
    runtime error.
    """
    builder.types[expr] = AnyType(TypeOfAny.from_error)
    return None


@specialize_function("builtins.next")
def translate_next_call(builder: IRBuilder, expr: CallExpr, callee: RefExpr) -> Value | None:
    """Special case for calling next() on a generator expression, an
    idiom that shows up some in mypy.

    For example, next(x for x in l if x.id == 12, None) will
    generate code that searches l for an element where x.id == 12
    and produce the first such object, or None if no such element
    exists.
    """
    if not (
        expr.arg_kinds in ([ARG_POS], [ARG_POS, ARG_POS])
        and isinstance(expr.args[0], GeneratorExpr)
    ):
        return None

    gen = expr.args[0]
    retval = Register(builder.node_type(expr))
    default_val = builder.accept(expr.args[1]) if len(expr.args) > 1 else None
    exit_block = BasicBlock()

    def gen_inner_stmts() -> None:
        # next takes the first element of the generator, so if
        # something gets produced, we are done.
        builder.assign(retval, builder.accept(gen.left_expr), gen.left_expr.line)
        builder.goto(exit_block)

    loop_params = list(zip(gen.indices, gen.sequences, gen.condlists, gen.is_async))
    comprehension_helper(builder, loop_params, gen_inner_stmts, gen.line)

    # Now we need the case for when nothing got hit. If there was
    # a default value, we produce it, and otherwise we raise
    # StopIteration.
    if default_val:
        builder.assign(retval, default_val, gen.left_expr.line)
        builder.goto(exit_block)
    else:
        builder.add(RaiseStandardError(RaiseStandardError.STOP_ITERATION, None, expr.line))
        builder.add(Unreachable())

    builder.activate_block(exit_block)
    return retval


isinstance_primitives: Final = {
    "builtins.bool": isinstance_bool,
    "builtins.bytearray": isinstance_bytearray,
    "builtins.bytes": isinstance_bytes,
    "builtins.dict": isinstance_dict,
    "builtins.float": isinstance_float,
    "builtins.frozenset": isinstance_frozenset,
    "builtins.int": isinstance_int,
    "builtins.list": isinstance_list,
    "builtins.set": isinstance_set,
    "builtins.str": isinstance_str,
    "builtins.tuple": isinstance_tuple,
}


@specialize_function("builtins.isinstance")
def translate_isinstance(builder: IRBuilder, expr: CallExpr, callee: RefExpr) -> Value | None:
    """Special case for builtins.isinstance.

    Prevent coercions on the thing we are checking the instance of -
    there is no need to coerce something to a new type before checking
    what type it is, and the coercion could lead to bugs.
    """
    if not (len(expr.args) == 2 and expr.arg_kinds == [ARG_POS, ARG_POS]):
        return None

    obj_expr = expr.args[0]
    type_expr = expr.args[1]

    if isinstance(type_expr, TupleExpr) and not type_expr.items:
        # we can compile this case to a noop
        return builder.false()

    if isinstance(type_expr, (RefExpr, TupleExpr)):
        builder.types[obj_expr] = AnyType(TypeOfAny.from_error)

        irs = builder.flatten_classes(type_expr)
        if irs is not None:
            can_borrow = all(
                ir.is_ext_class and not ir.inherits_python and not ir.allow_interpreted_subclasses
                for ir in irs
            )
            obj = builder.accept(obj_expr, can_borrow=can_borrow)
            return builder.builder.isinstance_helper(obj, irs, expr.line)

    if isinstance(type_expr, RefExpr):
        node = type_expr.node
        if node:
            desc = isinstance_primitives.get(node.fullname)
            if desc:
                obj = builder.accept(obj_expr)
                return builder.primitive_op(desc, [obj], expr.line)

    elif isinstance(type_expr, TupleExpr):
        node_names: list[str] = []
        for item in type_expr.items:
            if not isinstance(item, RefExpr):
                return None
            if item.node is None:
                return None
            if item.node.fullname not in node_names:
                node_names.append(item.node.fullname)

        descs = [isinstance_primitives.get(fullname) for fullname in node_names]
        if None in descs:
            # not all types are primitive types, abort
            return None

        obj = builder.accept(obj_expr)

        retval = Register(bool_rprimitive)
        pass_block = BasicBlock()
        fail_block = BasicBlock()
        exit_block = BasicBlock()

        # Chain the checks: if any succeed, jump to pass_block; else, continue
        for i, desc in enumerate(descs):
            is_last = i == len(descs) - 1
            next_block = fail_block if is_last else BasicBlock()
            builder.add_bool_branch(
                builder.primitive_op(cast(PrimitiveDescription, desc), [obj], expr.line),
                pass_block,
                next_block,
            )
            if not is_last:
                builder.activate_block(next_block)

        # If any check passed
        builder.activate_block(pass_block)
        builder.assign(retval, builder.true(), expr.line)
        builder.goto(exit_block)

        # If all checks failed
        builder.activate_block(fail_block)
        builder.assign(retval, builder.false(), expr.line)
        builder.goto(exit_block)

        # Return the result
        builder.activate_block(exit_block)
        return retval

    return None


@specialize_function("setdefault", dict_rprimitive)
def translate_dict_setdefault(builder: IRBuilder, expr: CallExpr, callee: RefExpr) -> Value | None:
    """Special case for 'dict.setdefault' which would only construct
    default empty collection when needed.

    The dict_setdefault_spec_init_op checks whether the dict contains
    the key and would construct the empty collection only once.

    For example, this specializer works for the following cases:
         d.setdefault(key, set()).add(value)
         d.setdefault(key, []).append(value)
         d.setdefault(key, {})[inner_key] = inner_val
    """
    if (
        len(expr.args) == 2
        and expr.arg_kinds == [ARG_POS, ARG_POS]
        and isinstance(callee, MemberExpr)
    ):
        arg = expr.args[1]
        if isinstance(arg, ListExpr):
            if len(arg.items):
                return None
            data_type = Integer(1, c_int_rprimitive, expr.line)
        elif isinstance(arg, DictExpr):
            if len(arg.items):
                return None
            data_type = Integer(2, c_int_rprimitive, expr.line)
        elif (
            isinstance(arg, CallExpr)
            and isinstance(arg.callee, NameExpr)
            and arg.callee.fullname == "builtins.set"
        ):
            if len(arg.args):
                return None
            data_type = Integer(3, c_int_rprimitive, expr.line)
        else:
            return None

        callee_dict = builder.accept(callee.expr)
        key_val = builder.accept(expr.args[0])
        return builder.call_c(
            dict_setdefault_spec_init_op, [callee_dict, key_val, data_type], expr.line
        )
    return None


@specialize_function("format", str_rprimitive)
def translate_str_format(builder: IRBuilder, expr: CallExpr, callee: RefExpr) -> Value | None:
    if (
        isinstance(callee, MemberExpr)
        and isinstance(callee.expr, StrExpr)
        and expr.arg_kinds.count(ARG_POS) == len(expr.arg_kinds)
    ):
        format_str = callee.expr.value
        tokens = tokenizer_format_call(format_str)
        if tokens is None:
            return None
        literals, format_ops = tokens
        # Convert variables to strings
        substitutions = convert_format_expr_to_str(builder, format_ops, expr.args, expr.line)
        if substitutions is None:
            return None
        return join_formatted_strings(builder, literals, substitutions, expr.line)
    return None


@specialize_function("join", str_rprimitive)
def translate_fstring(builder: IRBuilder, expr: CallExpr, callee: RefExpr) -> Value | None:
    """Special case for f-string, which is translated into str.join()
    in mypy AST.

    This specializer optimizes simplest f-strings which don't contain
    any format operation.
    """
    if (
        isinstance(callee, MemberExpr)
        and isinstance(callee.expr, StrExpr)
        and callee.expr.value == ""
        and expr.arg_kinds == [ARG_POS]
        and isinstance(expr.args[0], ListExpr)
    ):
        for item in expr.args[0].items:
            if isinstance(item, StrExpr):
                continue
            elif isinstance(item, CallExpr):
                if not isinstance(item.callee, MemberExpr) or item.callee.name != "format":
                    return None
                elif (
                    not isinstance(item.callee.expr, StrExpr) or item.callee.expr.value != "{:{}}"
                ):
                    return None

                if not isinstance(item.args[1], StrExpr) or item.args[1].value != "":
                    return None
            else:
                return None

        format_ops = []
        exprs: list[Expression] = []

        for item in expr.args[0].items:
            if isinstance(item, StrExpr) and item.value != "":
                format_ops.append(FormatOp.STR)
                exprs.append(item)
            elif isinstance(item, CallExpr):
                format_ops.append(FormatOp.STR)
                exprs.append(item.args[0])

        def get_literal_str(expr: Expression) -> str | None:
            if isinstance(expr, StrExpr):
                return expr.value
            elif isinstance(expr, RefExpr) and isinstance(expr.node, Var) and expr.node.is_final:
                final_value = expr.node.final_value
                if final_value is not None:
                    return str(final_value)
            return None

        for i in range(len(exprs) - 1):
            while (
                len(exprs) >= i + 2
                and (first := get_literal_str(exprs[i])) is not None
                and (second := get_literal_str(exprs[i + 1])) is not None
            ):
                exprs = [*exprs[:i], StrExpr(first + second), *exprs[i + 2 :]]
                format_ops = [*format_ops[:i], FormatOp.STR, *format_ops[i + 2 :]]

        substitutions = convert_format_expr_to_str(builder, format_ops, exprs, expr.line)
        if substitutions is None:
            return None

        return join_formatted_strings(builder, None, substitutions, expr.line)
    return None


@specialize_function("encode", str_rprimitive)
def str_encode_fast_path(builder: IRBuilder, expr: CallExpr, callee: RefExpr) -> Value | None:
    """Specialize common cases of str.encode for most used encodings and strict errors."""

    if not isinstance(callee, MemberExpr):
        return None

    # We can only specialize if we have string literals as args
    if len(expr.arg_kinds) > 0 and not isinstance(expr.args[0], StrExpr):
        return None
    if len(expr.arg_kinds) > 1 and not isinstance(expr.args[1], StrExpr):
        return None

    encoding = "utf8"
    errors = "strict"
    if len(expr.arg_kinds) > 0 and isinstance(expr.args[0], StrExpr):
        if expr.arg_kinds[0] == ARG_NAMED:
            if expr.arg_names[0] == "encoding":
                encoding = expr.args[0].value
            elif expr.arg_names[0] == "errors":
                errors = expr.args[0].value
        elif expr.arg_kinds[0] == ARG_POS:
            encoding = expr.args[0].value
        else:
            return None
    if len(expr.arg_kinds) > 1 and isinstance(expr.args[1], StrExpr):
        if expr.arg_kinds[1] == ARG_NAMED:
            if expr.arg_names[1] == "encoding":
                encoding = expr.args[1].value
            elif expr.arg_names[1] == "errors":
                errors = expr.args[1].value
        elif expr.arg_kinds[1] == ARG_POS:
            errors = expr.args[1].value
        else:
            return None

    if errors != "strict":
        # We can only specialize strict errors
        return None

    encoding = encoding.lower().replace("-", "").replace("_", "")  # normalize
    # Specialized encodings and their accepted aliases
    if encoding in ["u8", "utf", "utf8", "cp65001"]:
        return builder.call_c(str_encode_utf8_strict, [builder.accept(callee.expr)], expr.line)
    elif encoding in ["646", "ascii", "usascii"]:
        return builder.call_c(str_encode_ascii_strict, [builder.accept(callee.expr)], expr.line)
    elif encoding in ["iso88591", "8859", "cp819", "latin", "latin1", "l1"]:
        return builder.call_c(str_encode_latin1_strict, [builder.accept(callee.expr)], expr.line)

    return None


@specialize_function("decode", bytes_rprimitive)
def bytes_decode_fast_path(builder: IRBuilder, expr: CallExpr, callee: RefExpr) -> Value | None:
    """Specialize common cases of obj.decode for most used encodings and strict errors."""

    if not isinstance(callee, MemberExpr):
        return None

    # We can only specialize if we have string literals as args
    if len(expr.arg_kinds) > 0 and not isinstance(expr.args[0], StrExpr):
        return None
    if len(expr.arg_kinds) > 1 and not isinstance(expr.args[1], StrExpr):
        return None

    encoding = "utf8"
    errors = "strict"
    if len(expr.arg_kinds) > 0 and isinstance(expr.args[0], StrExpr):
        if expr.arg_kinds[0] == ARG_NAMED:
            if expr.arg_names[0] == "encoding":
                encoding = expr.args[0].value
            elif expr.arg_names[0] == "errors":
                errors = expr.args[0].value
        elif expr.arg_kinds[0] == ARG_POS:
            encoding = expr.args[0].value
        else:
            return None
    if len(expr.arg_kinds) > 1 and isinstance(expr.args[1], StrExpr):
        if expr.arg_kinds[1] == ARG_NAMED:
            if expr.arg_names[1] == "encoding":
                encoding = expr.args[1].value
            elif expr.arg_names[1] == "errors":
                errors = expr.args[1].value
        elif expr.arg_kinds[1] == ARG_POS:
            errors = expr.args[1].value
        else:
            return None

    if errors != "strict":
        # We can only specialize strict errors
        return None

    encoding = encoding.lower().replace("_", "-")  # normalize
    # Specialized encodings and their accepted aliases
    if encoding in ["u8", "utf", "utf8", "utf-8", "cp65001"]:
        return builder.call_c(bytes_decode_utf8_strict, [builder.accept(callee.expr)], expr.line)
    elif encoding in ["646", "ascii", "usascii", "us-ascii"]:
        return builder.call_c(bytes_decode_ascii_strict, [builder.accept(callee.expr)], expr.line)
    elif encoding in [
        "iso8859-1",
        "iso-8859-1",
        "8859",
        "cp819",
        "latin",
        "latin1",
        "latin-1",
        "l1",
    ]:
        return builder.call_c(bytes_decode_latin1_strict, [builder.accept(callee.expr)], expr.line)

    return None


@specialize_function("mypy_extensions.i64")
def translate_i64(builder: IRBuilder, expr: CallExpr, callee: RefExpr) -> Value | None:
    if len(expr.args) != 1 or expr.arg_kinds[0] != ARG_POS:
        return None
    arg = expr.args[0]
    arg_type = builder.node_type(arg)
    if is_int64_rprimitive(arg_type):
        return builder.accept(arg)
    elif is_int32_rprimitive(arg_type) or is_int16_rprimitive(arg_type):
        val = builder.accept(arg)
        return builder.add(Extend(val, int64_rprimitive, signed=True, line=expr.line))
    elif is_uint8_rprimitive(arg_type):
        val = builder.accept(arg)
        return builder.add(Extend(val, int64_rprimitive, signed=False, line=expr.line))
    elif is_int_rprimitive(arg_type) or is_bool_rprimitive(arg_type):
        val = builder.accept(arg)
        return builder.coerce(val, int64_rprimitive, expr.line)
    return None


@specialize_function("mypy_extensions.i32")
def translate_i32(builder: IRBuilder, expr: CallExpr, callee: RefExpr) -> Value | None:
    if len(expr.args) != 1 or expr.arg_kinds[0] != ARG_POS:
        return None
    arg = expr.args[0]
    arg_type = builder.node_type(arg)
    if is_int32_rprimitive(arg_type):
        return builder.accept(arg)
    elif is_int64_rprimitive(arg_type):
        val = builder.accept(arg)
        return builder.add(Truncate(val, int32_rprimitive, line=expr.line))
    elif is_int16_rprimitive(arg_type):
        val = builder.accept(arg)
        return builder.add(Extend(val, int32_rprimitive, signed=True, line=expr.line))
    elif is_uint8_rprimitive(arg_type):
        val = builder.accept(arg)
        return builder.add(Extend(val, int32_rprimitive, signed=False, line=expr.line))
    elif is_int_rprimitive(arg_type) or is_bool_rprimitive(arg_type):
        val = builder.accept(arg)
        val = truncate_literal(val, int32_rprimitive)
        return builder.coerce(val, int32_rprimitive, expr.line)
    return None


@specialize_function("mypy_extensions.i16")
def translate_i16(builder: IRBuilder, expr: CallExpr, callee: RefExpr) -> Value | None:
    if len(expr.args) != 1 or expr.arg_kinds[0] != ARG_POS:
        return None
    arg = expr.args[0]
    arg_type = builder.node_type(arg)
    if is_int16_rprimitive(arg_type):
        return builder.accept(arg)
    elif is_int32_rprimitive(arg_type) or is_int64_rprimitive(arg_type):
        val = builder.accept(arg)
        return builder.add(Truncate(val, int16_rprimitive, line=expr.line))
    elif is_uint8_rprimitive(arg_type):
        val = builder.accept(arg)
        return builder.add(Extend(val, int16_rprimitive, signed=False, line=expr.line))
    elif is_int_rprimitive(arg_type) or is_bool_rprimitive(arg_type):
        val = builder.accept(arg)
        val = truncate_literal(val, int16_rprimitive)
        return builder.coerce(val, int16_rprimitive, expr.line)
    return None


@specialize_function("mypy_extensions.u8")
def translate_u8(builder: IRBuilder, expr: CallExpr, callee: RefExpr) -> Value | None:
    if len(expr.args) != 1 or expr.arg_kinds[0] != ARG_POS:
        return None
    arg = expr.args[0]
    arg_type = builder.node_type(arg)
    if is_uint8_rprimitive(arg_type):
        return builder.accept(arg)
    elif (
        is_int16_rprimitive(arg_type)
        or is_int32_rprimitive(arg_type)
        or is_int64_rprimitive(arg_type)
    ):
        val = builder.accept(arg)
        return builder.add(Truncate(val, uint8_rprimitive, line=expr.line))
    elif is_int_rprimitive(arg_type) or is_bool_rprimitive(arg_type):
        val = builder.accept(arg)
        val = truncate_literal(val, uint8_rprimitive)
        return builder.coerce(val, uint8_rprimitive, expr.line)
    return None


def truncate_literal(value: Value, rtype: RPrimitive) -> Value:
    """If value is an integer literal value, truncate it to given native int rtype.

    For example, truncate 256 into 0 if rtype is u8.
    """
    if not isinstance(value, Integer):
        return value  # Not a literal, nothing to do
    x = value.numeric_value()
    max_unsigned = (1 << (rtype.size * 8)) - 1
    x = x & max_unsigned
    if rtype.is_signed and x >= (max_unsigned + 1) // 2:
        # Adjust to make it a negative value
        x -= max_unsigned + 1
    return Integer(x, rtype)


@specialize_function("builtins.int")
def translate_int(builder: IRBuilder, expr: CallExpr, callee: RefExpr) -> Value | None:
    if len(expr.args) != 1 or expr.arg_kinds[0] != ARG_POS:
        return None
    arg = expr.args[0]
    arg_type = builder.node_type(arg)
    if (
        is_bool_rprimitive(arg_type)
        or is_int_rprimitive(arg_type)
        or is_fixed_width_rtype(arg_type)
    ):
        src = builder.accept(arg)
        return builder.coerce(src, int_rprimitive, expr.line)
    return None


@specialize_function("builtins.bool")
def translate_bool(builder: IRBuilder, expr: CallExpr, callee: RefExpr) -> Value | None:
    if len(expr.args) != 1 or expr.arg_kinds[0] != ARG_POS:
        return None
    arg = expr.args[0]
    src = builder.accept(arg)
    return builder.builder.bool_value(src)


@specialize_function("builtins.float")
def translate_float(builder: IRBuilder, expr: CallExpr, callee: RefExpr) -> Value | None:
    if len(expr.args) != 1 or expr.arg_kinds[0] != ARG_POS:
        return None
    arg = expr.args[0]
    arg_type = builder.node_type(arg)
    if is_float_rprimitive(arg_type):
        # No-op float conversion.
        return builder.accept(arg)
    return None


@specialize_function("builtins.ord")
def translate_ord(builder: IRBuilder, expr: CallExpr, callee: RefExpr) -> Value | None:
    if len(expr.args) != 1 or expr.arg_kinds[0] != ARG_POS:
        return None
    arg = expr.args[0]
    if isinstance(arg, (StrExpr, BytesExpr)) and len(arg.value) == 1:
        return Integer(ord(arg.value))
    return None


<<<<<<< HEAD
@specialize_function("to_bytes", int_rprimitive)
def specialize_int_to_bytes(builder: IRBuilder, expr: CallExpr, callee: RefExpr) -> Value | None:
    # int.to_bytes(length, byteorder, signed=False)
    # args: [self, length, byteorder, (optional) signed]
    if len(expr.args) == 2:
        signed_arg = builder.false()
    elif len(expr.args) == 3:
        signed_arg = builder.accept(expr.args[2])
    else:
        return None
    if not isinstance(callee, MemberExpr):
        return None
    self_arg = builder.accept(callee.expr)
    length_arg = builder.accept(expr.args[0])
    byteorder_expr = expr.args[1]
    if not (
        is_int_rprimitive(builder.node_type(length_arg))
        and is_str_rprimitive(builder.node_type(byteorder_expr))
        and is_bool_rprimitive(builder.node_type(signed_arg))
    ):
        return None
    if isinstance(byteorder_expr, StrExpr):
        if byteorder_expr.value == "little":
            return builder.call_c(
                int_to_little_endian_op, [self_arg, length_arg, signed_arg], expr.line
            )
        elif byteorder_expr.value == "big":
            return builder.call_c(
                int_to_big_endian_op, [self_arg, length_arg, signed_arg], expr.line
            )
    # Fallback to generic primitive op
    byteorder_arg = builder.accept(byteorder_expr)
    return builder.call_c(
        int_to_bytes_op, [self_arg, length_arg, byteorder_arg, signed_arg], expr.line
    )
=======
def is_object(callee: RefExpr) -> bool:
    """Returns True for object.<name> calls."""
    return (
        isinstance(callee, MemberExpr)
        and isinstance(callee.expr, NameExpr)
        and callee.expr.fullname == "builtins.object"
    )


def is_super_or_object(expr: CallExpr, callee: RefExpr) -> bool:
    """Returns True for super().<name> or object.<name> calls."""
    return isinstance(expr.callee, SuperExpr) or is_object(callee)


@specialize_function("__new__", object_rprimitive)
def translate_object_new(builder: IRBuilder, expr: CallExpr, callee: RefExpr) -> Value | None:
    fn = builder.fn_info
    if fn.name != "__new__" or not is_super_or_object(expr, callee):
        return None

    ir = builder.get_current_class_ir()
    if ir is None:
        return None

    call = '"object.__new__()"'
    if not ir.is_ext_class:
        builder.error(f"{call} not supported for non-extension classes", expr.line)
        return None
    if ir.inherits_python:
        builder.error(
            f"{call} not supported for classes inheriting from non-native classes", expr.line
        )
        return None
    if len(expr.args) != 1:
        builder.error(f"{call} supported only with 1 argument, got {len(expr.args)}", expr.line)
        return None

    typ_arg = expr.args[0]
    method_args = fn.fitem.arg_names
    if isinstance(typ_arg, NameExpr) and len(method_args) > 0 and method_args[0] == typ_arg.name:
        subtype = builder.accept(expr.args[0])
        return builder.add(Call(ir.setup, [subtype], expr.line))

    return None


@specialize_function("__setattr__", object_rprimitive)
def translate_object_setattr(builder: IRBuilder, expr: CallExpr, callee: RefExpr) -> Value | None:
    is_super = isinstance(expr.callee, SuperExpr)
    is_object_callee = is_object(callee)
    if not ((is_super and len(expr.args) >= 2) or (is_object_callee and len(expr.args) >= 3)):
        return None

    self_reg = builder.accept(expr.args[0]) if is_object_callee else builder.self()
    ir = builder.get_current_class_ir()
    if ir and (not ir.is_ext_class or ir.builtin_base or ir.inherits_python):
        return None
    # Need to offset by 1 for super().__setattr__ calls because there is no self arg in this case.
    name_idx = 0 if is_super else 1
    value_idx = 1 if is_super else 2
    attr_name = expr.args[name_idx]
    attr_value = expr.args[value_idx]
    value = builder.accept(attr_value)

    if isinstance(attr_name, StrExpr) and ir and ir.has_attr(attr_name.value):
        name = attr_name.value
        value = builder.coerce(value, ir.attributes[name], expr.line)
        return builder.add(SetAttr(self_reg, name, value, expr.line))

    name_reg = builder.accept(attr_name)
    return builder.call_c(generic_setattr, [self_reg, name_reg, value], expr.line)
>>>>>>> 6feecce8
<|MERGE_RESOLUTION|>--- conflicted
+++ resolved
@@ -100,17 +100,13 @@
     isinstance_dict,
 )
 from mypyc.primitives.float_ops import isinstance_float
-<<<<<<< HEAD
+from mypyc.primitives.generic_ops import generic_setattr
 from mypyc.primitives.int_ops import (
     int_to_big_endian_op,
     int_to_bytes_op,
     int_to_little_endian_op,
     isinstance_int,
 )
-=======
-from mypyc.primitives.generic_ops import generic_setattr
-from mypyc.primitives.int_ops import isinstance_int
->>>>>>> 6feecce8
 from mypyc.primitives.list_ops import isinstance_list, new_list_set_item_op
 from mypyc.primitives.misc_ops import isinstance_bool
 from mypyc.primitives.set_ops import isinstance_frozenset, isinstance_set
@@ -1075,7 +1071,79 @@
     return None
 
 
-<<<<<<< HEAD
+def is_object(callee: RefExpr) -> bool:
+    """Returns True for object.<name> calls."""
+    return (
+        isinstance(callee, MemberExpr)
+        and isinstance(callee.expr, NameExpr)
+        and callee.expr.fullname == "builtins.object"
+    )
+
+
+def is_super_or_object(expr: CallExpr, callee: RefExpr) -> bool:
+    """Returns True for super().<name> or object.<name> calls."""
+    return isinstance(expr.callee, SuperExpr) or is_object(callee)
+
+
+@specialize_function("__new__", object_rprimitive)
+def translate_object_new(builder: IRBuilder, expr: CallExpr, callee: RefExpr) -> Value | None:
+    fn = builder.fn_info
+    if fn.name != "__new__" or not is_super_or_object(expr, callee):
+        return None
+
+    ir = builder.get_current_class_ir()
+    if ir is None:
+        return None
+
+    call = '"object.__new__()"'
+    if not ir.is_ext_class:
+        builder.error(f"{call} not supported for non-extension classes", expr.line)
+        return None
+    if ir.inherits_python:
+        builder.error(
+            f"{call} not supported for classes inheriting from non-native classes", expr.line
+        )
+        return None
+    if len(expr.args) != 1:
+        builder.error(f"{call} supported only with 1 argument, got {len(expr.args)}", expr.line)
+        return None
+
+    typ_arg = expr.args[0]
+    method_args = fn.fitem.arg_names
+    if isinstance(typ_arg, NameExpr) and len(method_args) > 0 and method_args[0] == typ_arg.name:
+        subtype = builder.accept(expr.args[0])
+        return builder.add(Call(ir.setup, [subtype], expr.line))
+
+    return None
+
+
+@specialize_function("__setattr__", object_rprimitive)
+def translate_object_setattr(builder: IRBuilder, expr: CallExpr, callee: RefExpr) -> Value | None:
+    is_super = isinstance(expr.callee, SuperExpr)
+    is_object_callee = is_object(callee)
+    if not ((is_super and len(expr.args) >= 2) or (is_object_callee and len(expr.args) >= 3)):
+        return None
+
+    self_reg = builder.accept(expr.args[0]) if is_object_callee else builder.self()
+    ir = builder.get_current_class_ir()
+    if ir and (not ir.is_ext_class or ir.builtin_base or ir.inherits_python):
+        return None
+    # Need to offset by 1 for super().__setattr__ calls because there is no self arg in this case.
+    name_idx = 0 if is_super else 1
+    value_idx = 1 if is_super else 2
+    attr_name = expr.args[name_idx]
+    attr_value = expr.args[value_idx]
+    value = builder.accept(attr_value)
+
+    if isinstance(attr_name, StrExpr) and ir and ir.has_attr(attr_name.value):
+        name = attr_name.value
+        value = builder.coerce(value, ir.attributes[name], expr.line)
+        return builder.add(SetAttr(self_reg, name, value, expr.line))
+
+    name_reg = builder.accept(attr_name)
+    return builder.call_c(generic_setattr, [self_reg, name_reg, value], expr.line)
+
+
 @specialize_function("to_bytes", int_rprimitive)
 def specialize_int_to_bytes(builder: IRBuilder, expr: CallExpr, callee: RefExpr) -> Value | None:
     # int.to_bytes(length, byteorder, signed=False)
@@ -1110,77 +1178,4 @@
     byteorder_arg = builder.accept(byteorder_expr)
     return builder.call_c(
         int_to_bytes_op, [self_arg, length_arg, byteorder_arg, signed_arg], expr.line
-    )
-=======
-def is_object(callee: RefExpr) -> bool:
-    """Returns True for object.<name> calls."""
-    return (
-        isinstance(callee, MemberExpr)
-        and isinstance(callee.expr, NameExpr)
-        and callee.expr.fullname == "builtins.object"
-    )
-
-
-def is_super_or_object(expr: CallExpr, callee: RefExpr) -> bool:
-    """Returns True for super().<name> or object.<name> calls."""
-    return isinstance(expr.callee, SuperExpr) or is_object(callee)
-
-
-@specialize_function("__new__", object_rprimitive)
-def translate_object_new(builder: IRBuilder, expr: CallExpr, callee: RefExpr) -> Value | None:
-    fn = builder.fn_info
-    if fn.name != "__new__" or not is_super_or_object(expr, callee):
-        return None
-
-    ir = builder.get_current_class_ir()
-    if ir is None:
-        return None
-
-    call = '"object.__new__()"'
-    if not ir.is_ext_class:
-        builder.error(f"{call} not supported for non-extension classes", expr.line)
-        return None
-    if ir.inherits_python:
-        builder.error(
-            f"{call} not supported for classes inheriting from non-native classes", expr.line
-        )
-        return None
-    if len(expr.args) != 1:
-        builder.error(f"{call} supported only with 1 argument, got {len(expr.args)}", expr.line)
-        return None
-
-    typ_arg = expr.args[0]
-    method_args = fn.fitem.arg_names
-    if isinstance(typ_arg, NameExpr) and len(method_args) > 0 and method_args[0] == typ_arg.name:
-        subtype = builder.accept(expr.args[0])
-        return builder.add(Call(ir.setup, [subtype], expr.line))
-
-    return None
-
-
-@specialize_function("__setattr__", object_rprimitive)
-def translate_object_setattr(builder: IRBuilder, expr: CallExpr, callee: RefExpr) -> Value | None:
-    is_super = isinstance(expr.callee, SuperExpr)
-    is_object_callee = is_object(callee)
-    if not ((is_super and len(expr.args) >= 2) or (is_object_callee and len(expr.args) >= 3)):
-        return None
-
-    self_reg = builder.accept(expr.args[0]) if is_object_callee else builder.self()
-    ir = builder.get_current_class_ir()
-    if ir and (not ir.is_ext_class or ir.builtin_base or ir.inherits_python):
-        return None
-    # Need to offset by 1 for super().__setattr__ calls because there is no self arg in this case.
-    name_idx = 0 if is_super else 1
-    value_idx = 1 if is_super else 2
-    attr_name = expr.args[name_idx]
-    attr_value = expr.args[value_idx]
-    value = builder.accept(attr_value)
-
-    if isinstance(attr_name, StrExpr) and ir and ir.has_attr(attr_name.value):
-        name = attr_name.value
-        value = builder.coerce(value, ir.attributes[name], expr.line)
-        return builder.add(SetAttr(self_reg, name, value, expr.line))
-
-    name_reg = builder.accept(attr_name)
-    return builder.call_c(generic_setattr, [self_reg, name_reg, value], expr.line)
->>>>>>> 6feecce8
+    )