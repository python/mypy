"""Special case IR generation of calls to specific builtin functions.

Most special cases should be handled using the data driven "primitive
ops" system, but certain operations require special handling that has
access to the AST/IR directly and can make decisions/optimizations
based on it. These special cases can be implemented here.

For example, we use specializers to statically emit the length of a
fixed length tuple and to emit optimized code for any()/all() calls with
generator comprehensions as the argument.

See comment below for more documentation.
"""

from typing import Callable, Optional, Dict, Tuple, List

from mypy.nodes import (
<<<<<<< HEAD
    ARG_NAMED,
    ARG_POS,
    CallExpr,
    GeneratorExpr,
    IntExpr,
    MemberExpr,
    RefExpr,
    TupleExpr,
=======
    CallExpr, RefExpr, MemberExpr, NameExpr, TupleExpr, GeneratorExpr,
    ListExpr, DictExpr, StrExpr, ARG_POS, Expression
>>>>>>> 6b9cc477
)
from mypy.types import AnyType, TypeOfAny

from mypyc.ir.ops import (
    Value, Register, BasicBlock, Integer, RaiseStandardError, Unreachable
)
from mypyc.ir.rtypes import (
    RType, RTuple, str_rprimitive, list_rprimitive, dict_rprimitive, set_rprimitive,
    bool_rprimitive, c_int_rprimitive, is_dict_rprimitive
)
from mypyc.irbuild.format_str_tokenizer import (
    tokenizer_format_call, join_formatted_strings, convert_format_expr_to_str, FormatOp
)
from mypyc.primitives.dict_ops import (
    dict_keys_op, dict_values_op, dict_items_op, dict_setdefault_spec_init_op
)
from mypyc.primitives.list_ops import new_list_set_item_op
from mypyc.primitives.tuple_ops import new_tuple_set_item_op
from mypyc.irbuild.builder import IRBuilder
from mypyc.irbuild.for_helpers import (
    translate_list_comprehension, translate_set_comprehension,
    comprehension_helper, sequence_from_generator_preallocate_helper
)

# Specializers are attempted before compiling the arguments to the
# function.  Specializers can return None to indicate that they failed
# and the call should be compiled normally. Otherwise they should emit
# code for the call and return a Value containing the result.
#
# Specializers take three arguments: the IRBuilder, the CallExpr being
# compiled, and the RefExpr that is the left hand side of the call.
Specializer = Callable[['IRBuilder', CallExpr, RefExpr], Optional[Value]]

# Dictionary containing all configured specializers.
#
# Specializers can operate on methods as well, and are keyed on the
# name and RType in that case.
specializers: Dict[Tuple[str, Optional[RType]], List[Specializer]] = {}


def specialize_function(
        name: str, typ: Optional[RType] = None) -> Callable[[Specializer], Specializer]:
    """Decorator to register a function as being a specializer.

    There may exist multiple specializers for one function. When
    translating method calls, the earlier appended specializer has
    higher priority.
    """

    def wrapper(f: Specializer) -> Specializer:
        specializers.setdefault((name, typ), []).append(f)
        return f

    return wrapper


@specialize_function('builtins.globals')
def translate_globals(builder: IRBuilder, expr: CallExpr, callee: RefExpr) -> Optional[Value]:
    if len(expr.args) == 0:
        return builder.load_globals_dict()
    return None


@specialize_function('builtins.len')
def translate_len(
        builder: IRBuilder, expr: CallExpr, callee: RefExpr) -> Optional[Value]:
    if (len(expr.args) == 1
            and expr.arg_kinds == [ARG_POS]):
        expr_rtype = builder.node_type(expr.args[0])
        if isinstance(expr_rtype, RTuple):
            # len() of fixed-length tuple can be trivially determined
            # statically, though we still need to evaluate it.
            builder.accept(expr.args[0])
            return Integer(len(expr_rtype.types))
        else:
            obj = builder.accept(expr.args[0])
            return builder.builtin_len(obj, expr.line)
    return None


@specialize_function('builtins.list')
def dict_methods_fast_path(
        builder: IRBuilder, expr: CallExpr, callee: RefExpr) -> Optional[Value]:
    """Specialize a common case when list() is called on a dictionary
    view method call.

    For example:
        foo = list(bar.keys())
    """
    if not (len(expr.args) == 1 and expr.arg_kinds == [ARG_POS]):
        return None
    arg = expr.args[0]
    if not (isinstance(arg, CallExpr) and not arg.args
            and isinstance(arg.callee, MemberExpr)):
        return None
    base = arg.callee.expr
    attr = arg.callee.name
    rtype = builder.node_type(base)
    if not (is_dict_rprimitive(rtype) and attr in ('keys', 'values', 'items')):
        return None

    obj = builder.accept(base)
    # Note that it is not safe to use fast methods on dict subclasses,
    # so the corresponding helpers in CPy.h fallback to (inlined)
    # generic logic.
    if attr == 'keys':
        return builder.call_c(dict_keys_op, [obj], expr.line)
    elif attr == 'values':
        return builder.call_c(dict_values_op, [obj], expr.line)
    else:
        return builder.call_c(dict_items_op, [obj], expr.line)


@specialize_function('builtins.list')
def translate_list_from_generator_call(
        builder: IRBuilder, expr: CallExpr, callee: RefExpr) -> Optional[Value]:
    """Special case for simplest list comprehension.

    For example:
        list(f(x) for x in some_list/some_tuple/some_str)
    'translate_list_comprehension()' would take care of other cases
    if this fails.
    """
    if (len(expr.args) == 1
            and expr.arg_kinds[0] == ARG_POS
            and isinstance(expr.args[0], GeneratorExpr)):
        return sequence_from_generator_preallocate_helper(
            builder, expr.args[0],
            empty_op_llbuilder=builder.builder.new_list_op_with_length,
            set_item_op=new_list_set_item_op)
    return None


@specialize_function('builtins.tuple')
def translate_tuple_from_generator_call(
        builder: IRBuilder, expr: CallExpr, callee: RefExpr) -> Optional[Value]:
    """Special case for simplest tuple creation from a generator.

    For example:
        tuple(f(x) for x in some_list/some_tuple/some_str)
    'translate_safe_generator_call()' would take care of other cases
    if this fails.
    """
    if (len(expr.args) == 1
            and expr.arg_kinds[0] == ARG_POS
            and isinstance(expr.args[0], GeneratorExpr)):
        return sequence_from_generator_preallocate_helper(
            builder, expr.args[0],
            empty_op_llbuilder=builder.builder.new_tuple_with_length,
            set_item_op=new_tuple_set_item_op)
    return None


@specialize_function('builtins.set')
def translate_set_from_generator_call(
        builder: IRBuilder, expr: CallExpr, callee: RefExpr) -> Optional[Value]:
    """Special case for set creation from a generator.

    For example:
        set(f(...) for ... in iterator/nested_generators...)
    """
    if (len(expr.args) == 1
            and expr.arg_kinds[0] == ARG_POS
            and isinstance(expr.args[0], GeneratorExpr)):
        return translate_set_comprehension(builder, expr.args[0])
    return None


@specialize_function('builtins.tuple')
@specialize_function('builtins.frozenset')
@specialize_function('builtins.dict')
@specialize_function('builtins.min')
@specialize_function('builtins.max')
@specialize_function('builtins.sorted')
@specialize_function('collections.OrderedDict')
@specialize_function('join', str_rprimitive)
@specialize_function('extend', list_rprimitive)
@specialize_function('update', dict_rprimitive)
@specialize_function('update', set_rprimitive)
def translate_safe_generator_call(
        builder: IRBuilder, expr: CallExpr, callee: RefExpr) -> Optional[Value]:
    """Special cases for things that consume iterators where we know we
    can safely compile a generator into a list.
    """
    if (len(expr.args) > 0
            and expr.arg_kinds[0] == ARG_POS
            and isinstance(expr.args[0], GeneratorExpr)):
        if isinstance(callee, MemberExpr):
            return builder.gen_method_call(
                builder.accept(callee.expr), callee.name,
                ([translate_list_comprehension(builder, expr.args[0])]
                 + [builder.accept(arg) for arg in expr.args[1:]]),
                builder.node_type(expr), expr.line, expr.arg_kinds, expr.arg_names)
        else:
            return builder.call_refexpr_with_args(
                expr, callee,
                ([translate_list_comprehension(builder, expr.args[0])]
                 + [builder.accept(arg) for arg in expr.args[1:]]))
    return None


@specialize_function('builtins.any')
def translate_any_call(builder: IRBuilder, expr: CallExpr, callee: RefExpr) -> Optional[Value]:
    if (len(expr.args) == 1
            and expr.arg_kinds == [ARG_POS]
            and isinstance(expr.args[0], GeneratorExpr)):
        return any_all_helper(builder, expr.args[0], builder.false, lambda x: x, builder.true)
    return None


@specialize_function('builtins.all')
def translate_all_call(builder: IRBuilder, expr: CallExpr, callee: RefExpr) -> Optional[Value]:
    if (len(expr.args) == 1
            and expr.arg_kinds == [ARG_POS]
            and isinstance(expr.args[0], GeneratorExpr)):
        return any_all_helper(
            builder, expr.args[0],
            builder.true,
            lambda x: builder.unary_op(x, 'not', expr.line),
            builder.false
        )
    return None


def any_all_helper(builder: IRBuilder,
                   gen: GeneratorExpr,
                   initial_value: Callable[[], Value],
                   modify: Callable[[Value], Value],
                   new_value: Callable[[], Value]) -> Value:
    retval = Register(bool_rprimitive)
    builder.assign(retval, initial_value(), -1)
    loop_params = list(zip(gen.indices, gen.sequences, gen.condlists))
    true_block, false_block, exit_block = BasicBlock(), BasicBlock(), BasicBlock()

    def gen_inner_stmts() -> None:
        comparison = modify(builder.accept(gen.left_expr))
        builder.add_bool_branch(comparison, true_block, false_block)
        builder.activate_block(true_block)
        builder.assign(retval, new_value(), -1)
        builder.goto(exit_block)
        builder.activate_block(false_block)

    comprehension_helper(builder, loop_params, gen_inner_stmts, gen.line)
    builder.goto_and_activate(exit_block)

    return retval


@specialize_function('builtins.sum')
def translate_sum_call(builder: IRBuilder, expr: CallExpr, callee: RefExpr) -> Optional[Value]:
    # specialized implementation is used if:
    # - only one or two arguments given (if not, sum() has been given invalid arguments)
    # - first argument is a Generator (there is no benefit to optimizing the performance of eg.
    #   sum([1, 2, 3]), so non-Generator Iterables are not handled)
    if not (len(expr.args) in (1, 2)
            and expr.arg_kinds[0] == ARG_POS
            and isinstance(expr.args[0], GeneratorExpr)):
        return None

    gen_expr = expr.args[0]
    target_type = builder.node_type(expr)

    # handle 'start' argument, if given
    if len(expr.args) == 2:
        # ensure call to sum() was properly constructed
        if not expr.arg_kinds[1] in (ARG_POS, ARG_NAMED):
            return None
        start_expr = expr.args[1]
    else:
        start_expr = IntExpr(0)

    retval = Register(target_type)
    builder.assign(retval, builder.coerce(builder.accept(start_expr), target_type, -1), -1)

    loop_params = list(zip(gen_expr.indices, gen_expr.sequences, gen_expr.condlists))

    def gen_inner_stmts() -> None:
        call_expr = builder.accept(gen_expr.left_expr)
        builder.assign(retval, builder.binary_op(retval, call_expr, '+', -1), -1)

    comprehension_helper(builder, loop_params, gen_inner_stmts, gen_expr.line)

    return retval


@specialize_function('dataclasses.field')
@specialize_function('attr.Factory')
def translate_dataclasses_field_call(
        builder: IRBuilder, expr: CallExpr, callee: RefExpr) -> Optional[Value]:
    """Special case for 'dataclasses.field' and 'attr.Factory'
    function calls because the results of such calls are type-checked
    by mypy using the types of the arguments to their respective
    functions, resulting in attempted coercions by mypyc that throw a
    runtime error.
    """
    builder.types[expr] = AnyType(TypeOfAny.from_error)
    return None


@specialize_function('builtins.next')
def translate_next_call(builder: IRBuilder, expr: CallExpr, callee: RefExpr) -> Optional[Value]:
    """Special case for calling next() on a generator expression, an
    idiom that shows up some in mypy.

    For example, next(x for x in l if x.id == 12, None) will
    generate code that searches l for an element where x.id == 12
    and produce the first such object, or None if no such element
    exists.
    """
    if not (expr.arg_kinds in ([ARG_POS], [ARG_POS, ARG_POS])
            and isinstance(expr.args[0], GeneratorExpr)):
        return None

    gen = expr.args[0]

    retval = Register(builder.node_type(expr))
    default_val = None
    if len(expr.args) > 1:
        default_val = builder.accept(expr.args[1])

    exit_block = BasicBlock()

    def gen_inner_stmts() -> None:
        # next takes the first element of the generator, so if
        # something gets produced, we are done.
        builder.assign(retval, builder.accept(gen.left_expr), gen.left_expr.line)
        builder.goto(exit_block)

    loop_params = list(zip(gen.indices, gen.sequences, gen.condlists))
    comprehension_helper(builder, loop_params, gen_inner_stmts, gen.line)

    # Now we need the case for when nothing got hit. If there was
    # a default value, we produce it, and otherwise we raise
    # StopIteration.
    if default_val:
        builder.assign(retval, default_val, gen.left_expr.line)
        builder.goto(exit_block)
    else:
        builder.add(RaiseStandardError(RaiseStandardError.STOP_ITERATION, None, expr.line))
        builder.add(Unreachable())

    builder.activate_block(exit_block)
    return retval


@specialize_function('builtins.isinstance')
def translate_isinstance(builder: IRBuilder, expr: CallExpr, callee: RefExpr) -> Optional[Value]:
    """Special case for builtins.isinstance.

    Prevent coercions on the thing we are checking the instance of -
    there is no need to coerce something to a new type before checking
    what type it is, and the coercion could lead to bugs.
    """
    if (len(expr.args) == 2
            and expr.arg_kinds == [ARG_POS, ARG_POS]
            and isinstance(expr.args[1], (RefExpr, TupleExpr))):
        builder.types[expr.args[0]] = AnyType(TypeOfAny.from_error)

        irs = builder.flatten_classes(expr.args[1])
        if irs is not None:
            return builder.builder.isinstance_helper(builder.accept(expr.args[0]), irs, expr.line)
    return None


@specialize_function('setdefault', dict_rprimitive)
def translate_dict_setdefault(
        builder: IRBuilder, expr: CallExpr, callee: RefExpr) -> Optional[Value]:
    """Special case for 'dict.setdefault' which would only construct
    default empty collection when needed.

    The dict_setdefault_spec_init_op checks whether the dict contains
    the key and would construct the empty collection only once.

    For example, this specializer works for the following cases:
         d.setdefault(key, set()).add(value)
         d.setdefault(key, []).append(value)
         d.setdefault(key, {})[inner_key] = inner_val
    """
    if (len(expr.args) == 2
            and expr.arg_kinds == [ARG_POS, ARG_POS]
            and isinstance(callee, MemberExpr)):
        arg = expr.args[1]
        if isinstance(arg, ListExpr):
            if len(arg.items):
                return None
            data_type = Integer(1, c_int_rprimitive, expr.line)
        elif isinstance(arg, DictExpr):
            if len(arg.items):
                return None
            data_type = Integer(2, c_int_rprimitive, expr.line)
        elif (isinstance(arg, CallExpr) and isinstance(arg.callee, NameExpr)
              and arg.callee.fullname == 'builtins.set'):
            if len(arg.args):
                return None
            data_type = Integer(3, c_int_rprimitive, expr.line)
        else:
            return None

        callee_dict = builder.accept(callee.expr)
        key_val = builder.accept(expr.args[0])
        return builder.call_c(dict_setdefault_spec_init_op,
                              [callee_dict, key_val, data_type],
                              expr.line)
    return None


@specialize_function('format', str_rprimitive)
def translate_str_format(
        builder: IRBuilder, expr: CallExpr, callee: RefExpr) -> Optional[Value]:
    if (isinstance(callee, MemberExpr) and isinstance(callee.expr, StrExpr)
            and expr.arg_kinds.count(ARG_POS) == len(expr.arg_kinds)):
        format_str = callee.expr.value
        tokens = tokenizer_format_call(format_str)
        if tokens is None:
            return None
        literals, format_ops = tokens
        # Convert variables to strings
        substitutions = convert_format_expr_to_str(builder, format_ops, expr.args, expr.line)
        if substitutions is None:
            return None
        return join_formatted_strings(builder, literals, substitutions, expr.line)
    return None


@specialize_function('join', str_rprimitive)
def translate_fstring(
        builder: IRBuilder, expr: CallExpr, callee: RefExpr) -> Optional[Value]:
    """Special case for f-string, which is translated into str.join()
    in mypy AST.

    This specializer optimizes simplest f-strings which don't contain
    any format operation.
    """
    if (isinstance(callee, MemberExpr)
            and isinstance(callee.expr, StrExpr) and callee.expr.value == ''
            and expr.arg_kinds == [ARG_POS] and isinstance(expr.args[0], ListExpr)):
        for item in expr.args[0].items:
            if isinstance(item, StrExpr):
                continue
            elif isinstance(item, CallExpr):
                if (not isinstance(item.callee, MemberExpr)
                        or item.callee.name != 'format'):
                    return None
                elif (not isinstance(item.callee.expr, StrExpr)
                        or item.callee.expr.value != '{:{}}'):
                    return None

                if not isinstance(item.args[1], StrExpr) or item.args[1].value != '':
                    return None
            else:
                return None

        format_ops = []
        exprs: List[Expression] = []

        for item in expr.args[0].items:
            if isinstance(item, StrExpr) and item.value != '':
                format_ops.append(FormatOp.STR)
                exprs.append(item)
            elif isinstance(item, CallExpr):
                format_ops.append(FormatOp.STR)
                exprs.append(item.args[0])

        substitutions = convert_format_expr_to_str(builder, format_ops, exprs, expr.line)
        if substitutions is None:
            return None

        return join_formatted_strings(builder, None, substitutions, expr.line)
    return None<|MERGE_RESOLUTION|>--- conflicted
+++ resolved
@@ -15,19 +15,8 @@
 from typing import Callable, Optional, Dict, Tuple, List
 
 from mypy.nodes import (
-<<<<<<< HEAD
-    ARG_NAMED,
-    ARG_POS,
-    CallExpr,
-    GeneratorExpr,
-    IntExpr,
-    MemberExpr,
-    RefExpr,
-    TupleExpr,
-=======
     CallExpr, RefExpr, MemberExpr, NameExpr, TupleExpr, GeneratorExpr,
-    ListExpr, DictExpr, StrExpr, ARG_POS, Expression
->>>>>>> 6b9cc477
+    ListExpr, DictExpr, StrExpr, IntExpr, RG_POS, ARG_NAMED, Expression
 )
 from mypy.types import AnyType, TypeOfAny
 
