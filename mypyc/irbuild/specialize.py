--- conflicted
+++ resolved
@@ -83,13 +83,10 @@
 from mypyc.irbuild.constant_fold import constant_fold_expr
 from mypyc.irbuild.for_helpers import (
     comprehension_helper,
-<<<<<<< HEAD
     create_synthetic_nameexpr,
     expr_has_specialized_for_helper,
     for_loop_helper,
-=======
     get_expr_length_value,
->>>>>>> c5c12fad
     sequence_from_generator_preallocate_helper,
     translate_list_comprehension,
     translate_set_comprehension,
