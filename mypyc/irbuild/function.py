--- conflicted
+++ resolved
@@ -11,11 +11,7 @@
 """
 
 from typing import (
-<<<<<<< HEAD
     NamedTuple, Optional, List, Sequence, Tuple, Union, Dict,
-=======
-    DefaultDict, NamedTuple, Optional, List, Sequence, Tuple, Union, Dict
->>>>>>> 8e7e8175
 )
 
 from mypy.nodes import (
@@ -799,266 +795,4 @@
     else:
         class_obj = builder.load_global_str(typ.name, line)
 
-<<<<<<< HEAD
-    return class_obj
-=======
-    return class_obj
-
-
-def load_func(builder: IRBuilder, func_name: str, fullname: Optional[str], line: int) -> Value:
-    if fullname is not None and not fullname.startswith(builder.current_module):
-        # we're calling a function in a different module
-
-        # We can't use load_module_attr_by_fullname here because we need to load the function using
-        # func_name, not the name specified by fullname (which can be different for underscore
-        # function)
-        module = fullname.rsplit('.')[0]
-        loaded_module = builder.load_module(module)
-
-        func = builder.py_get_attr(loaded_module, func_name, line)
-    else:
-        func = builder.load_global_str(func_name, line)
-    return func
-
-
-def generate_singledispatch_dispatch_function(
-    builder: IRBuilder,
-    main_singledispatch_function_name: str,
-    fitem: FuncDef,
-) -> None:
-    line = fitem.line
-    current_func_decl = builder.mapper.func_to_decl[fitem]
-    arg_info = get_args(builder, current_func_decl.sig.args, line)
-
-    dispatch_func_obj = builder.self()
-
-    arg_type = builder.builder.get_type_of_obj(arg_info.args[0], line)
-    dispatch_cache = builder.builder.get_attr(
-        dispatch_func_obj, 'dispatch_cache', dict_rprimitive, line
-    )
-    call_find_impl, use_cache, call_func = BasicBlock(), BasicBlock(), BasicBlock()
-    get_result = builder.call_c(dict_get_method_with_none, [dispatch_cache, arg_type], line)
-    is_not_none = builder.translate_is_op(get_result, builder.none_object(), 'is not', line)
-    impl_to_use = Register(object_rprimitive)
-    builder.add_bool_branch(is_not_none, use_cache, call_find_impl)
-
-    builder.activate_block(use_cache)
-    builder.assign(impl_to_use, get_result, line)
-    builder.goto(call_func)
-
-    builder.activate_block(call_find_impl)
-    find_impl = builder.load_module_attr_by_fullname('functools._find_impl', line)
-    registry = load_singledispatch_registry(builder, dispatch_func_obj, line)
-    uncached_impl = builder.py_call(find_impl, [arg_type, registry], line)
-    builder.call_c(dict_set_item_op, [dispatch_cache, arg_type, uncached_impl], line)
-    builder.assign(impl_to_use, uncached_impl, line)
-    builder.goto(call_func)
-
-    builder.activate_block(call_func)
-    gen_calls_to_correct_impl(builder, impl_to_use, arg_info, fitem, line)
-
-
-def gen_calls_to_correct_impl(
-    builder: IRBuilder,
-    impl_to_use: Value,
-    arg_info: ArgInfo,
-    fitem: FuncDef,
-    line: int,
-) -> None:
-    current_func_decl = builder.mapper.func_to_decl[fitem]
-
-    def gen_native_func_call_and_return(fdef: FuncDef) -> None:
-        func_decl = builder.mapper.func_to_decl[fdef]
-        ret_val = builder.builder.call(
-            func_decl, arg_info.args, arg_info.arg_kinds, arg_info.arg_names, line
-        )
-        coerced = builder.coerce(ret_val, current_func_decl.sig.ret_type, line)
-        builder.add(Return(coerced))
-
-    typ, src = builtin_names['builtins.int']
-    int_type_obj = builder.add(LoadAddress(typ, src, line))
-    is_int = builder.builder.type_is_op(impl_to_use, int_type_obj, line)
-
-    native_call, non_native_call = BasicBlock(), BasicBlock()
-    builder.add_bool_branch(is_int, native_call, non_native_call)
-    builder.activate_block(native_call)
-
-    passed_id = builder.add(Unbox(impl_to_use, int_rprimitive, line))
-
-    native_ids = get_native_impl_ids(builder, fitem)
-    for impl, i in native_ids.items():
-        call_impl, next_impl = BasicBlock(), BasicBlock()
-
-        current_id = builder.load_int(i)
-        builder.builder.compare_tagged_condition(
-            passed_id,
-            current_id,
-            '==',
-            call_impl,
-            next_impl,
-            line,
-        )
-
-        # Call the registered implementation
-        builder.activate_block(call_impl)
-
-        gen_native_func_call_and_return(impl)
-        builder.activate_block(next_impl)
-
-    # We've already handled all the possible integer IDs, so we should never get here
-    builder.add(Unreachable())
-
-    builder.activate_block(non_native_call)
-    ret_val = builder.py_call(
-        impl_to_use, arg_info.args, line, arg_info.arg_kinds, arg_info.arg_names
-    )
-    coerced = builder.coerce(ret_val, current_func_decl.sig.ret_type, line)
-    builder.add(Return(coerced))
-
-
-def gen_dispatch_func_ir(
-    builder: IRBuilder,
-    fitem: FuncDef,
-    main_func_name: str,
-    dispatch_name: str,
-    sig: FuncSignature,
-) -> Tuple[FuncIR, Value]:
-    """Create a dispatch function (a function that checks the first argument type and dispatches
-    to the correct implementation)
-    """
-    builder.enter(FuncInfo(fitem, dispatch_name))
-    setup_callable_class(builder)
-    builder.fn_info.callable_class.ir.attributes['registry'] = dict_rprimitive
-    builder.fn_info.callable_class.ir.attributes['dispatch_cache'] = dict_rprimitive
-    builder.fn_info.callable_class.ir.has_dict = True
-    builder.fn_info.callable_class.ir.needs_getseters = True
-    generate_singledispatch_callable_class_ctor(builder)
-
-    generate_singledispatch_dispatch_function(builder, main_func_name, fitem)
-    args, _, blocks, _, fn_info = builder.leave()
-    dispatch_callable_class = add_call_to_callable_class(builder, args, blocks, sig, fn_info)
-    builder.functions.append(dispatch_callable_class)
-    add_get_to_callable_class(builder, fn_info)
-    add_register_method_to_callable_class(builder, fn_info)
-    func_reg = instantiate_callable_class(builder, fn_info)
-    dispatch_func_ir = generate_dispatch_glue_native_function(
-        builder, fitem, dispatch_callable_class.decl, dispatch_name
-    )
-
-    return dispatch_func_ir, func_reg
-
-
-def generate_dispatch_glue_native_function(
-    builder: IRBuilder,
-    fitem: FuncDef,
-    callable_class_decl: FuncDecl,
-    dispatch_name: str,
-) -> FuncIR:
-    line = fitem.line
-    builder.enter()
-    # We store the callable class in the globals dict for this function
-    callable_class = builder.load_global_str(dispatch_name, line)
-    decl = builder.mapper.func_to_decl[fitem]
-    arg_info = get_args(builder, decl.sig.args, line)
-    args = [callable_class] + arg_info.args
-    arg_kinds = [ArgKind.ARG_POS] + arg_info.arg_kinds
-    arg_names = arg_info.arg_names
-    arg_names.insert(0, 'self')
-    ret_val = builder.builder.call(callable_class_decl, args, arg_kinds, arg_names, line)
-    builder.add(Return(ret_val))
-    arg_regs, _, blocks, _, fn_info = builder.leave()
-    return FuncIR(decl, arg_regs, blocks)
-
-
-def generate_singledispatch_callable_class_ctor(builder: IRBuilder) -> None:
-    """Create an __init__ that sets registry and dispatch_cache to empty dicts"""
-    line = -1
-    class_ir = builder.fn_info.callable_class.ir
-    with builder.enter_method(class_ir, '__init__', bool_rprimitive):
-        empty_dict = builder.call_c(dict_new_op, [], line)
-        builder.add(SetAttr(builder.self(), 'registry', empty_dict, line))
-        cache_dict = builder.call_c(dict_new_op, [], line)
-        dispatch_cache_str = builder.load_str('dispatch_cache')
-        # use the py_setattr_op instead of SetAttr so that it also gets added to our __dict__
-        builder.call_c(py_setattr_op, [builder.self(), dispatch_cache_str, cache_dict], line)
-        # the generated C code seems to expect that __init__ returns a char, so just return 1
-        builder.add(Return(Integer(1, bool_rprimitive, line), line))
-
-
-def add_register_method_to_callable_class(builder: IRBuilder, fn_info: FuncInfo) -> None:
-    line = -1
-    with builder.enter_method(fn_info.callable_class.ir, 'register', object_rprimitive):
-        cls_arg = builder.add_argument('cls', object_rprimitive)
-        func_arg = builder.add_argument('func', object_rprimitive, ArgKind.ARG_OPT)
-        ret_val = builder.call_c(register_function, [builder.self(), cls_arg, func_arg], line)
-        builder.add(Return(ret_val, line))
-
-
-def load_singledispatch_registry(builder: IRBuilder, dispatch_func_obj: Value, line: int) -> Value:
-    return builder.builder.get_attr(dispatch_func_obj, 'registry', dict_rprimitive, line)
-
-
-def singledispatch_main_func_name(orig_name: str) -> str:
-    return f'__mypyc_singledispatch_main_function_{orig_name}__'
-
-
-def get_registry_identifier(fitem: FuncDef) -> str:
-    return f'__mypyc_singledispatch_registry_{fitem.fullname}__'
-
-
-def maybe_insert_into_registry_dict(builder: IRBuilder, fitem: FuncDef) -> None:
-    line = fitem.line
-    is_singledispatch_main_func = fitem in builder.singledispatch_impls
-    # dict of singledispatch_func to list of register_types (fitem is the function to register)
-    to_register: DefaultDict[FuncDef, List[TypeInfo]] = defaultdict(list)
-    for main_func, impls in builder.singledispatch_impls.items():
-        for dispatch_type, impl in impls:
-            if fitem == impl:
-                to_register[main_func].append(dispatch_type)
-
-    if not to_register and not is_singledispatch_main_func:
-        return
-
-    if is_singledispatch_main_func:
-        main_func_name = singledispatch_main_func_name(fitem.name)
-        main_func_obj = load_func(builder, main_func_name, fitem.fullname, line)
-
-        loaded_object_type = builder.load_module_attr_by_fullname('builtins.object', line)
-        registry_dict = builder.builder.make_dict([(loaded_object_type, main_func_obj)], line)
-
-        dispatch_func_obj = builder.load_global_str(fitem.name, line)
-        builder.call_c(
-            py_setattr_op, [dispatch_func_obj, builder.load_str('registry'), registry_dict], line
-        )
-
-    for singledispatch_func, types in to_register.items():
-        # TODO: avoid recomputing the native IDs for all the functions every time we find a new
-        # function
-        native_ids = get_native_impl_ids(builder, singledispatch_func)
-        if fitem not in native_ids:
-            to_insert = load_func(builder, fitem.name, fitem.fullname, line)
-        else:
-            current_id = native_ids[fitem]
-            load_literal = LoadLiteral(current_id, object_rprimitive)
-            to_insert = builder.add(load_literal)
-        # TODO: avoid reloading the registry here if we just created it
-        dispatch_func_obj = load_func(
-            builder, singledispatch_func.name, singledispatch_func.fullname, line
-        )
-        registry = load_singledispatch_registry(builder, dispatch_func_obj, line)
-        for typ in types:
-            loaded_type = load_type(builder, typ, line)
-            builder.call_c(dict_set_item_op, [registry, loaded_type, to_insert], line)
-        dispatch_cache = builder.builder.get_attr(
-            dispatch_func_obj, 'dispatch_cache', dict_rprimitive, line
-        )
-        builder.gen_method_call(dispatch_cache, 'clear', [], None, line)
-
-
-def get_native_impl_ids(builder: IRBuilder, singledispatch_func: FuncDef) -> Dict[FuncDef, int]:
-    """Return a dict of registered implementation to native implementation ID for all
-    implementations
-    """
-    impls = builder.singledispatch_impls[singledispatch_func]
-    return {impl: i for i, (typ, impl) in enumerate(impls) if not is_decorated(builder, impl)}
->>>>>>> 8e7e8175
+    return class_obj