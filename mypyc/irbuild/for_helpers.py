--- conflicted
+++ resolved
@@ -7,12 +7,8 @@
 
 from __future__ import annotations
 
-<<<<<<< HEAD
-from typing import Callable, ClassVar, cast
-=======
 from collections.abc import Callable
 from typing import ClassVar, cast
->>>>>>> 6adb7a4a
 
 from mypy.nodes import (
     ARG_POS,
@@ -1239,7 +1235,6 @@
             return other + sum(stars)  # type: ignore [arg-type]
     elif isinstance(expr, StarExpr):
         return get_expr_length(builder, expr.expr)
-<<<<<<< HEAD
     elif (
         isinstance(expr, RefExpr)
         and isinstance(expr.node, Var)
@@ -1280,8 +1275,6 @@
                 except ValueError:  # prevent crash if invalid args
                     pass
 
-=======
->>>>>>> 6adb7a4a
     # TODO: extend this, passing length of listcomp and genexp should have worthwhile
     # performance boost and can be (sometimes) figured out pretty easily. set and dict
     # comps *can* be done as well but will need special logic to consider the possibility
