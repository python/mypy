"""Helpers for generating for loops and comprehensions.

We special case certain kinds for loops such as "for x in range(...)"
for better efficiency.  Each for loop generator class below deals one
such special case.
"""

from __future__ import annotations

from collections.abc import Callable
from typing import ClassVar

from mypy.nodes import (
    ARG_POS,
    BytesExpr,
    CallExpr,
    DictionaryComprehension,
    Expression,
    GeneratorExpr,
    ListExpr,
    Lvalue,
    MemberExpr,
    NameExpr,
    RefExpr,
    SetExpr,
    StarExpr,
    StrExpr,
    TupleExpr,
    TypeAlias,
    Var,
)
from mypy.types import LiteralType, TupleType, get_proper_type, get_proper_types
from mypyc.ir.ops import (
    ERR_NEVER,
    BasicBlock,
    Branch,
    Integer,
    IntOp,
    LoadAddress,
    LoadErrorValue,
    LoadLiteral,
    LoadMem,
    MethodCall,
    RaiseStandardError,
    Register,
    TupleGet,
    TupleSet,
    Value,
)
from mypyc.ir.rtypes import (
    RInstance,
    RTuple,
    RType,
    bool_rprimitive,
    c_pyssize_t_rprimitive,
    int_rprimitive,
    is_dict_rprimitive,
    is_fixed_width_rtype,
    is_immutable_rprimitive,
    is_list_rprimitive,
    is_sequence_rprimitive,
    is_short_int_rprimitive,
    is_str_rprimitive,
    is_tuple_rprimitive,
    object_pointer_rprimitive,
    object_rprimitive,
    pointer_rprimitive,
    short_int_rprimitive,
)
from mypyc.irbuild.builder import IRBuilder
from mypyc.irbuild.prepare import GENERATOR_HELPER_NAME
from mypyc.irbuild.targets import AssignmentTarget, AssignmentTargetTuple
from mypyc.primitives.dict_ops import (
    dict_check_size_op,
    dict_item_iter_op,
    dict_key_iter_op,
    dict_next_item_op,
    dict_next_key_op,
    dict_next_value_op,
    dict_value_iter_op,
)
from mypyc.primitives.exc_ops import no_err_occurred_op, propagate_if_error_op
from mypyc.primitives.generic_ops import aiter_op, anext_op, iter_op, next_op
from mypyc.primitives.list_ops import list_append_op, list_get_item_unsafe_op, new_list_set_item_op
from mypyc.primitives.misc_ops import stop_async_iteration_op
from mypyc.primitives.registry import CFunctionDescription
from mypyc.primitives.set_ops import set_add_op
from mypyc.primitives.str_ops import str_get_item_unsafe_op
from mypyc.primitives.tuple_ops import tuple_get_item_unsafe_op

GenFunc = Callable[[], None]


def for_loop_helper(
    builder: IRBuilder,
    index: Lvalue,
    expr: Expression,
    body_insts: GenFunc,
    else_insts: GenFunc | None,
    is_async: bool,
    line: int,
) -> None:
    """Generate IR for a loop.

    Args:
        index: the loop index Lvalue
        expr: the expression to iterate over
        body_insts: a function that generates the body of the loop
        else_insts: a function that generates the else block instructions
    """
    # Body of the loop
    body_block = BasicBlock()
    # Block that steps to the next item
    step_block = BasicBlock()
    # Block for the else clause, if we need it
    else_block = BasicBlock()
    # Block executed after the loop
    exit_block = BasicBlock()

    # Determine where we want to exit, if our condition check fails.
    normal_loop_exit = else_block if else_insts is not None else exit_block

    for_gen = make_for_loop_generator(
        builder, index, expr, body_block, normal_loop_exit, line, is_async=is_async
    )

    builder.push_loop_stack(step_block, exit_block)
    condition_block = BasicBlock()
    builder.goto_and_activate(condition_block)

    # Add loop condition check.
    for_gen.gen_condition()

    # Generate loop body.
    builder.activate_block(body_block)
    for_gen.begin_body()
    body_insts()

    # We generate a separate step block (which might be empty).
    builder.goto_and_activate(step_block)
    for_gen.gen_step()
    # Go back to loop condition.
    builder.goto(condition_block)

    for_gen.add_cleanup(normal_loop_exit)
    builder.pop_loop_stack()

    if else_insts is not None:
        builder.activate_block(else_block)
        else_insts()
        builder.goto(exit_block)

    builder.activate_block(exit_block)


def for_loop_helper_with_index(
    builder: IRBuilder,
    index: Lvalue,
    expr: Expression,
    expr_reg: Value,
    body_insts: Callable[[Value], None],
    line: int,
    length: Value,
) -> None:
    """Generate IR for a sequence iteration.

    This function only works for sequence type. Compared to for_loop_helper,
    it would feed iteration index to body_insts.

    Args:
        index: the loop index Lvalue
        expr: the expression to iterate over
        body_insts: a function that generates the body of the loop.
                    It needs a index as parameter.
    """
    assert is_sequence_rprimitive(expr_reg.type), (expr_reg, expr_reg.type)
    target_type = builder.get_sequence_type(expr)

    body_block = BasicBlock()
    step_block = BasicBlock()
    exit_block = BasicBlock()
    condition_block = BasicBlock()

    for_gen = ForSequence(builder, index, body_block, exit_block, line, False)
    for_gen.init(expr_reg, target_type, reverse=False, length=length)

    builder.push_loop_stack(step_block, exit_block)

    if isinstance(length, Integer) and length.value > 0:
        builder.goto(body_block)
        builder.activate_block(condition_block)
    else:
        builder.goto_and_activate(condition_block)

    for_gen.gen_condition()

    builder.activate_block(body_block)
    for_gen.begin_body()
    body_insts(builder.read(for_gen.index_target))

    builder.goto_and_activate(step_block)
    for_gen.gen_step()
    builder.goto(condition_block)

    for_gen.add_cleanup(exit_block)
    builder.pop_loop_stack()

    builder.activate_block(exit_block)


def sequence_from_generator_preallocate_helper(
    builder: IRBuilder,
    gen: GeneratorExpr,
    empty_op_llbuilder: Callable[[Value, int], Value],
    set_item_op: CFunctionDescription,
) -> Value | None:
    """Generate a new tuple or list from a simple generator expression.

    Currently we only optimize for simplest generator expression, which means that
    there is no condition list in the generator and only one original sequence with
    one index is allowed.

    e.g.  (1) tuple(f(x) for x in a_list/a_tuple/a_str/a_bytes/an_rtuple)
          (2) list(f(x) for x in a_list/a_tuple/a_str/a_bytes/an_rtuple)
          (3) [f(x) for x in a_list/a_tuple/a_str/a_bytes/an_rtuple]

    Args:
        empty_op_llbuilder: A function that can generate an empty sequence op when
            passed in length. See `new_list_op_with_length` and `new_tuple_op_with_length`
            for detailed implementation.
        set_item_op: A primitive that can modify an arbitrary position of a sequence.
            The op should have three arguments:
                - Self
                - Target position
                - New Value
            See `new_list_set_item_op` and `new_tuple_set_item_op` for detailed
            implementation.
    """
    if len(gen.sequences) == 1 and len(gen.indices) == 1 and len(gen.condlists[0]) == 0:
        line = gen.line
        sequence_expr = gen.sequences[0]
        rtype = builder.node_type(sequence_expr)
        if not (is_sequence_rprimitive(rtype) or isinstance(rtype, RTuple)):
            return None
        sequence = builder.accept(sequence_expr)
        length = get_expr_length_value(builder, sequence_expr, sequence, line, use_pyssize_t=True)
        if isinstance(rtype, RTuple):
            # If input is RTuple, box it to tuple_rprimitive for generic iteration
            # TODO: this can be optimized a bit better with an unrolled ForRTuple helper
            proper_type = get_proper_type(builder.types[sequence_expr])
            assert isinstance(proper_type, TupleType), proper_type

            get_item_ops = [
                (
                    LoadLiteral(typ.value, object_rprimitive)
                    if isinstance(typ, LiteralType)
                    else TupleGet(sequence, i, line)
                )
                for i, typ in enumerate(get_proper_types(proper_type.items))
            ]
            items = list(map(builder.add, get_item_ops))
            sequence = builder.new_tuple(items, line)

        target_op = empty_op_llbuilder(length, line)

        def set_item(item_index: Value) -> None:
            e = builder.accept(gen.left_expr)
            builder.call_c(set_item_op, [target_op, item_index, e], line)

        for_loop_helper_with_index(
            builder, gen.indices[0], sequence_expr, sequence, set_item, line, length
        )

        return target_op
    return None


def translate_list_comprehension(builder: IRBuilder, gen: GeneratorExpr) -> Value:
    if raise_error_if_contains_unreachable_names(builder, gen):
        return builder.none()

    # Try simplest list comprehension, otherwise fall back to general one
    val = sequence_from_generator_preallocate_helper(
        builder,
        gen,
        empty_op_llbuilder=builder.builder.new_list_op_with_length,
        set_item_op=new_list_set_item_op,
    )
    if val is not None:
        return val

    list_ops = builder.maybe_spill(builder.new_list_op([], gen.line))

    loop_params = list(zip(gen.indices, gen.sequences, gen.condlists, gen.is_async))

    def gen_inner_stmts() -> None:
        e = builder.accept(gen.left_expr)
        builder.primitive_op(list_append_op, [builder.read(list_ops), e], gen.line)

    comprehension_helper(builder, loop_params, gen_inner_stmts, gen.line)
    return builder.read(list_ops)


def raise_error_if_contains_unreachable_names(
    builder: IRBuilder, gen: GeneratorExpr | DictionaryComprehension
) -> bool:
    """Raise a runtime error and return True if generator contains unreachable names.

    False is returned if the generator can be safely transformed without crashing.
    (It may still be unreachable!)
    """
    if any(isinstance(s, NameExpr) and s.node is None for s in gen.indices):
        error = RaiseStandardError(
            RaiseStandardError.RUNTIME_ERROR,
            "mypyc internal error: should be unreachable",
            gen.line,
        )
        builder.add(error)
        return True

    return False


def translate_set_comprehension(builder: IRBuilder, gen: GeneratorExpr) -> Value:
    if raise_error_if_contains_unreachable_names(builder, gen):
        return builder.none()

    set_ops = builder.maybe_spill(builder.new_set_op([], gen.line))
    loop_params = list(zip(gen.indices, gen.sequences, gen.condlists, gen.is_async))

    def gen_inner_stmts() -> None:
        e = builder.accept(gen.left_expr)
        builder.primitive_op(set_add_op, [builder.read(set_ops), e], gen.line)

    comprehension_helper(builder, loop_params, gen_inner_stmts, gen.line)
    return builder.read(set_ops)


def comprehension_helper(
    builder: IRBuilder,
    loop_params: list[tuple[Lvalue, Expression, list[Expression], bool]],
    gen_inner_stmts: Callable[[], None],
    line: int,
) -> None:
    """Helper function for list comprehensions.

    Args:
        loop_params: a list of (index, expr, [conditions]) tuples defining nested loops:
            - "index" is the Lvalue indexing that loop;
            - "expr" is the expression for the object to be iterated over;
            - "conditions" is a list of conditions, evaluated in order with short-circuiting,
                that must all be true for the loop body to be executed
        gen_inner_stmts: function to generate the IR for the body of the innermost loop
    """

    def handle_loop(loop_params: list[tuple[Lvalue, Expression, list[Expression], bool]]) -> None:
        """Generate IR for a loop.

        Given a list of (index, expression, [conditions]) tuples, generate IR
        for the nested loops the list defines.
        """
        index, expr, conds, is_async = loop_params[0]
        for_loop_helper(
            builder,
            index,
            expr,
            lambda: loop_contents(conds, loop_params[1:]),
            None,
            is_async=is_async,
            line=line,
        )

    def loop_contents(
        conds: list[Expression],
        remaining_loop_params: list[tuple[Lvalue, Expression, list[Expression], bool]],
    ) -> None:
        """Generate the body of the loop.

        Args:
            conds: a list of conditions to be evaluated (in order, with short circuiting)
                to gate the body of the loop
            remaining_loop_params: the parameters for any further nested loops; if it's empty
                we'll instead evaluate the "gen_inner_stmts" function
        """
        # Check conditions, in order, short circuiting them.
        for cond in conds:
            cond_val = builder.accept(cond)
            cont_block, rest_block = BasicBlock(), BasicBlock()
            # If the condition is true we'll skip the continue.
            builder.add_bool_branch(cond_val, rest_block, cont_block)
            builder.activate_block(cont_block)
            builder.nonlocal_control[-1].gen_continue(builder, cond.line)
            builder.goto_and_activate(rest_block)

        if remaining_loop_params:
            # There's another nested level, so the body of this loop is another loop.
            return handle_loop(remaining_loop_params)
        else:
            # We finally reached the actual body of the generator.
            # Generate the IR for the inner loop body.
            gen_inner_stmts()

    handle_loop(loop_params)


def is_range_ref(expr: RefExpr) -> bool:
    return (
        expr.fullname == "builtins.range"
        or isinstance(expr.node, TypeAlias)
        and expr.fullname == "six.moves.xrange"
    )


def make_for_loop_generator(
    builder: IRBuilder,
    index: Lvalue,
    expr: Expression,
    body_block: BasicBlock,
    loop_exit: BasicBlock,
    line: int,
    is_async: bool = False,
    nested: bool = False,
) -> ForGenerator:
    """Return helper object for generating a for loop over an iterable.

    If "nested" is True, this is a nested iterator such as "e" in "enumerate(e)".
    """

    # Do an async loop if needed. async is always generic
    if is_async:
        expr_reg = builder.accept(expr)
        async_obj = ForAsyncIterable(builder, index, body_block, loop_exit, line, nested)
        item_type = builder._analyze_iterable_item_type(expr)
        item_rtype = builder.type_to_rtype(item_type)
        async_obj.init(expr_reg, item_rtype)
        return async_obj

    rtyp = builder.node_type(expr)
    if is_sequence_rprimitive(rtyp):
        # Special case "for x in <list>".
        expr_reg = builder.accept(expr)
        target_type = builder.get_sequence_type(expr)

        for_list = ForSequence(builder, index, body_block, loop_exit, line, nested)
        for_list.init(expr_reg, target_type, reverse=False)
        return for_list

    if is_dict_rprimitive(rtyp):
        # Special case "for k in <dict>".
        expr_reg = builder.accept(expr)
        target_type = builder.get_dict_key_type(expr)

        for_dict = ForDictionaryKeys(builder, index, body_block, loop_exit, line, nested)
        for_dict.init(expr_reg, target_type)
        return for_dict

    if isinstance(expr, CallExpr) and isinstance(expr.callee, RefExpr):
        if (
            is_range_ref(expr.callee)
            and (
                len(expr.args) <= 2
                or (len(expr.args) == 3 and builder.extract_int(expr.args[2]) is not None)
            )
            and set(expr.arg_kinds) == {ARG_POS}
        ):
            # Special case "for x in range(...)".
            # We support the 3 arg form but only for int literals, since it doesn't
            # seem worth the hassle of supporting dynamically determining which
            # direction of comparison to do.
            if len(expr.args) == 1:
                start_reg: Value = Integer(0)
                end_reg = builder.accept(expr.args[0])
            else:
                start_reg = builder.accept(expr.args[0])
                end_reg = builder.accept(expr.args[1])
            if len(expr.args) == 3:
                step = builder.extract_int(expr.args[2])
                assert step is not None
                if step == 0:
                    builder.error("range() step can't be zero", expr.args[2].line)
            else:
                step = 1

            for_range = ForRange(builder, index, body_block, loop_exit, line, nested)
            for_range.init(start_reg, end_reg, step)
            return for_range

        elif (
            expr.callee.fullname == "builtins.enumerate"
            and len(expr.args) == 1
            and expr.arg_kinds == [ARG_POS]
            and isinstance(index, TupleExpr)
            and len(index.items) == 2
        ):
            # Special case "for i, x in enumerate(y)".
            lvalue1 = index.items[0]
            lvalue2 = index.items[1]
            for_enumerate = ForEnumerate(builder, index, body_block, loop_exit, line, nested)
            for_enumerate.init(lvalue1, lvalue2, expr.args[0])
            return for_enumerate

        elif (
            expr.callee.fullname == "builtins.zip"
            and len(expr.args) >= 2
            and set(expr.arg_kinds) == {ARG_POS}
            and isinstance(index, TupleExpr)
            and len(index.items) == len(expr.args)
        ):
            # Special case "for x, y in zip(a, b)".
            for_zip = ForZip(builder, index, body_block, loop_exit, line, nested)
            for_zip.init(index.items, expr.args)
            return for_zip

        if (
            expr.callee.fullname == "builtins.reversed"
            and len(expr.args) == 1
            and expr.arg_kinds == [ARG_POS]
            and is_sequence_rprimitive(builder.node_type(expr.args[0]))
        ):
            # Special case "for x in reversed(<list>)".
            expr_reg = builder.accept(expr.args[0])
            target_type = builder.get_sequence_type(expr)

            for_list = ForSequence(builder, index, body_block, loop_exit, line, nested)
            for_list.init(expr_reg, target_type, reverse=True)
            return for_list

        elif (
            expr.callee.fullname == "builtins.filter"
            and len(expr.args) == 2
            and all(k == ARG_POS for k in expr.arg_kinds)
        ):
            for_filter = ForFilter(builder, index, body_block, loop_exit, line, nested)
            for_filter.init(index, expr.args[0], expr.args[1])
            return for_filter

    if isinstance(expr, CallExpr) and isinstance(expr.callee, MemberExpr) and not expr.args:
        # Special cases for dictionary iterator methods, like dict.items().
        rtype = builder.node_type(expr.callee.expr)
        if is_dict_rprimitive(rtype) and expr.callee.name in ("keys", "values", "items"):
            expr_reg = builder.accept(expr.callee.expr)
            for_dict_type: type[ForGenerator] | None = None
            if expr.callee.name == "keys":
                target_type = builder.get_dict_key_type(expr.callee.expr)
                for_dict_type = ForDictionaryKeys
            elif expr.callee.name == "values":
                target_type = builder.get_dict_value_type(expr.callee.expr)
                for_dict_type = ForDictionaryValues
            else:
                target_type = builder.get_dict_item_type(expr.callee.expr)
                for_dict_type = ForDictionaryItems
            for_dict_gen = for_dict_type(builder, index, body_block, loop_exit, line, nested)
            for_dict_gen.init(expr_reg, target_type)
            return for_dict_gen

    iterable_expr_reg: Value | None = None
    if isinstance(expr, SetExpr):
        # Special case "for x in <set literal>".
        from mypyc.irbuild.expression import precompute_set_literal

        set_literal = precompute_set_literal(builder, expr)
        if set_literal is not None:
            iterable_expr_reg = set_literal

    # Default to a generic for loop.
    if iterable_expr_reg is None:
        iterable_expr_reg = builder.accept(expr)

    it = iterable_expr_reg.type
    for_obj: ForNativeGenerator | ForIterable
    if isinstance(it, RInstance) and it.class_ir.has_method(GENERATOR_HELPER_NAME):
        # Directly call generator object methods if iterating over a native generator.
        for_obj = ForNativeGenerator(builder, index, body_block, loop_exit, line, nested)
    else:
        # Generic implementation that works of arbitrary iterables.
        for_obj = ForIterable(builder, index, body_block, loop_exit, line, nested)
    item_type = builder._analyze_iterable_item_type(expr)
    item_rtype = builder.type_to_rtype(item_type)
    for_obj.init(iterable_expr_reg, item_rtype)
    return for_obj


class ForGenerator:
    """Abstract base class for generating for loops."""

    def __init__(
        self,
        builder: IRBuilder,
        index: Lvalue,
        body_block: BasicBlock,
        loop_exit: BasicBlock,
        line: int,
        nested: bool,
    ) -> None:
        self.builder = builder
        self.index = index
        self.body_block = body_block
        self.line = line
        # Some for loops need a cleanup block that we execute at exit. We
        # create a cleanup block if needed. However, if we are generating a for
        # loop for a nested iterator, such as "e" in "enumerate(e)", the
        # outermost generator should generate the cleanup block -- we don't
        # need to do it here.
        if self.need_cleanup() and not nested:
            # Create a new block to handle cleanup after loop exit.
            self.loop_exit = BasicBlock()
        else:
            # Just use the existing loop exit block.
            self.loop_exit = loop_exit

    def need_cleanup(self) -> bool:
        """If this returns true, we need post-loop cleanup."""
        return False

    def add_cleanup(self, exit_block: BasicBlock) -> None:
        """Add post-loop cleanup, if needed."""
        if self.need_cleanup():
            self.builder.activate_block(self.loop_exit)
            self.gen_cleanup()
            self.builder.goto(exit_block)

    def gen_condition(self) -> None:
        """Generate check for loop exit (e.g. exhaustion of iteration)."""

    def begin_body(self) -> None:
        """Generate ops at the beginning of the body (if needed)."""

    def gen_step(self) -> None:
        """Generate stepping to the next item (if needed)."""

    def gen_cleanup(self) -> None:
        """Generate post-loop cleanup (if needed)."""

    def load_len(self, expr: Value | AssignmentTarget) -> Value:
        """A helper to get collection length, used by several subclasses."""
        return self.builder.builder.builtin_len(
            self.builder.read(expr, self.line), self.line, use_pyssize_t=True
        )


class ForIterable(ForGenerator):
    """Generate IR for a for loop over an arbitrary iterable (the general case)."""

    def need_cleanup(self) -> bool:
        # Create a new cleanup block for when the loop is finished.
        return True

    def init(self, expr_reg: Value, target_type: RType) -> None:
        # Define targets to contain the expression, along with the iterator that will be used
        # for the for-loop. If we are inside of a generator function, spill these into the
        # environment class.
        builder = self.builder
        iter_reg = builder.primitive_op(iter_op, [expr_reg], self.line)
        builder.maybe_spill(expr_reg)
        self.iter_target = builder.maybe_spill(iter_reg)
        self.target_type = target_type

    def gen_condition(self) -> None:
        # We call __next__ on the iterator and check to see if the return value
        # is NULL, which signals either the end of the Iterable being traversed
        # or an exception being raised. Note that Branch.IS_ERROR checks only
        # for NULL (an exception does not necessarily have to be raised).
        builder = self.builder
        line = self.line
        self.next_reg = builder.call_c(next_op, [builder.read(self.iter_target, line)], line)
        builder.add(Branch(self.next_reg, self.loop_exit, self.body_block, Branch.IS_ERROR))

    def begin_body(self) -> None:
        # Assign the value obtained from __next__ to the
        # lvalue so that it can be referenced by code in the body of the loop.
        builder = self.builder
        line = self.line
        # We unbox here so that iterating with tuple unpacking generates a tuple based
        # unpack instead of an iterator based one.
        next_reg = builder.coerce(self.next_reg, self.target_type, line)
        builder.assign(builder.get_assignment_target(self.index), next_reg, line)

    def gen_step(self) -> None:
        # Nothing to do here, since we get the next item as part of gen_condition().
        pass

    def gen_cleanup(self) -> None:
        # We set the branch to go here if the conditional evaluates to true. If
        # an exception was raised during the loop, then err_reg will be set to
        # True. If no_err_occurred_op returns False, then the exception will be
        # propagated using the ERR_FALSE flag.
        self.builder.call_c(no_err_occurred_op, [], self.line)


class ForNativeGenerator(ForGenerator):
    """Generate IR for a for loop over a native generator."""

    def need_cleanup(self) -> bool:
        # Create a new cleanup block for when the loop is finished.
        return True

    def init(self, expr_reg: Value, target_type: RType) -> None:
        # Define target to contains the generator expression. It's also the iterator.
        # If we are inside a generator function, spill these into the environment class.
        builder = self.builder
        self.iter_target = builder.maybe_spill(expr_reg)
        self.target_type = target_type

    def gen_condition(self) -> None:
        builder = self.builder
        line = self.line
        self.return_value = Register(object_rprimitive)
        err = builder.add(LoadErrorValue(object_rprimitive, undefines=True))
        builder.assign(self.return_value, err, line)

        # Call generated generator helper method, passing a PyObject ** as the final
        # argument that will be used to store the return value in the return value
        # register. We ignore the return value but the presence of a return value
        # indicates that the generator has finished. This is faster than raising
        # and catching StopIteration, which is the non-native way of doing this.
        ptr = builder.add(LoadAddress(object_pointer_rprimitive, self.return_value))
        nn = builder.none_object()
        helper_call = MethodCall(
            builder.read(self.iter_target), GENERATOR_HELPER_NAME, [nn, nn, nn, nn, ptr], line
        )
        # We provide custom handling for error values.
        helper_call.error_kind = ERR_NEVER

        self.next_reg = builder.add(helper_call)
        builder.add(Branch(self.next_reg, self.loop_exit, self.body_block, Branch.IS_ERROR))

    def begin_body(self) -> None:
        # Assign the value obtained from the generator helper method to the
        # lvalue so that it can be referenced by code in the body of the loop.
        builder = self.builder
        line = self.line
        # We unbox here so that iterating with tuple unpacking generates a tuple based
        # unpack instead of an iterator based one.
        next_reg = builder.coerce(self.next_reg, self.target_type, line)
        builder.assign(builder.get_assignment_target(self.index), next_reg, line)

    def gen_step(self) -> None:
        # Nothing to do here, since we get the next item as part of gen_condition().
        pass

    def gen_cleanup(self) -> None:
        # If return value is NULL (it wasn't assigned to by the generator helper method),
        # an exception was raised that we need to propagate.
        self.builder.primitive_op(propagate_if_error_op, [self.return_value], self.line)


class ForAsyncIterable(ForGenerator):
    """Generate IR for an async for loop."""

    def init(self, expr_reg: Value, target_type: RType) -> None:
        # Define targets to contain the expression, along with the
        # iterator that will be used for the for-loop. We are inside
        # of a generator function, so we will spill these into
        # environment class.
        builder = self.builder
        iter_reg = builder.call_c(aiter_op, [expr_reg], self.line)
        builder.maybe_spill(expr_reg)
        self.iter_target = builder.maybe_spill(iter_reg)
        self.target_type = target_type
        self.stop_reg = Register(bool_rprimitive)

    def gen_condition(self) -> None:
        # This does the test and fetches the next value
        # try:
        #     TARGET = await type(iter).__anext__(iter)
        #     stop = False
        # except StopAsyncIteration:
        #     stop = True
        #
        # What a pain.
        # There are optimizations available here if we punch through some abstractions.

        from mypyc.irbuild.statement import emit_await, transform_try_except

        builder = self.builder
        line = self.line

        def except_match() -> Value:
            addr = builder.add(LoadAddress(pointer_rprimitive, stop_async_iteration_op.src, line))
            return builder.add(LoadMem(stop_async_iteration_op.type, addr, borrow=True))

        def try_body() -> None:
            awaitable = builder.call_c(anext_op, [builder.read(self.iter_target)], line)
            self.next_reg = emit_await(builder, awaitable, line)
            builder.assign(self.stop_reg, builder.false(), -1)

        def except_body() -> None:
            builder.assign(self.stop_reg, builder.true(), line)

        transform_try_except(
            builder, try_body, [((except_match, line), None, except_body)], None, line
        )

        builder.add(Branch(self.stop_reg, self.loop_exit, self.body_block, Branch.BOOL))

    def begin_body(self) -> None:
        # Assign the value obtained from await __anext__ to the
        # lvalue so that it can be referenced by code in the body of the loop.
        builder = self.builder
        line = self.line
        # We unbox here so that iterating with tuple unpacking generates a tuple based
        # unpack instead of an iterator based one.
        next_reg = builder.coerce(self.next_reg, self.target_type, line)
        builder.assign(builder.get_assignment_target(self.index), next_reg, line)

    def gen_step(self) -> None:
        # Nothing to do here, since we get the next item as part of gen_condition().
        pass


def unsafe_index(builder: IRBuilder, target: Value, index: Value, line: int) -> Value:
    """Emit a potentially unsafe index into a target."""
    # This doesn't really fit nicely into any of our data-driven frameworks
    # since we want to use __getitem__ if we don't have an unsafe version,
    # so we just check manually.
    if is_list_rprimitive(target.type):
        return builder.primitive_op(list_get_item_unsafe_op, [target, index], line)
    elif is_tuple_rprimitive(target.type):
        return builder.call_c(tuple_get_item_unsafe_op, [target, index], line)
    elif is_str_rprimitive(target.type):
        return builder.call_c(str_get_item_unsafe_op, [target, index], line)
    else:
        return builder.gen_method_call(target, "__getitem__", [index], None, line)


class ForSequence(ForGenerator):
    """Generate optimized IR for a for loop over a sequence.

    Supports iterating in both forward and reverse.
    """

    length_reg: Value | AssignmentTarget | None

    def init(
        self, expr_reg: Value, target_type: RType, reverse: bool, length: Value | None = None
    ) -> None:
        assert is_sequence_rprimitive(expr_reg.type), (expr_reg, expr_reg.type)
        builder = self.builder
        # Record a Value indicating the length of the sequence, if known at compile time.
        self.length = length
        self.reverse = reverse
        # Define target to contain the expression, along with the index that will be used
        # for the for-loop. If we are inside of a generator function, spill these into the
        # environment class.
        self.expr_target = builder.maybe_spill(expr_reg)
        if is_immutable_rprimitive(expr_reg.type):
            # If the expression is an immutable type, we can load the length just once.
            self.length_reg = builder.maybe_spill(self.length or self.load_len(self.expr_target))
        else:
            # Otherwise, even if the length is known, we must recalculate the length
            # at every iteration for compatibility with python semantics.
            self.length_reg = None
        if not reverse:
            index_reg: Value = Integer(0, c_pyssize_t_rprimitive)
        else:
            if self.length_reg is not None:
                len_val = builder.read(self.length_reg)
            else:
                len_val = self.load_len(self.expr_target)
            index_reg = builder.builder.int_sub(len_val, 1)
        self.index_target = builder.maybe_spill_assignable(index_reg)
        self.target_type = target_type

    def gen_condition(self) -> None:
        builder = self.builder
        line = self.line
        if self.reverse:
            # If we are iterating in reverse order, we obviously need
            # to check that the index is still positive. Somewhat less
            # obviously we still need to check against the length,
            # since it could shrink out from under us.
            comparison = builder.binary_op(
                builder.read(self.index_target, line), Integer(0), ">=", line
            )
            second_check = BasicBlock()
            builder.add_bool_branch(comparison, second_check, self.loop_exit)
            builder.activate_block(second_check)
        if self.length_reg is None:
            # For compatibility with python semantics we recalculate the length
            # at every iteration.
            len_reg = self.load_len(self.expr_target)
        else:
            # (unless input is immutable type).
            len_reg = builder.read(self.length_reg, line)
        comparison = builder.binary_op(builder.read(self.index_target, line), len_reg, "<", line)
        builder.add_bool_branch(comparison, self.body_block, self.loop_exit)

    def begin_body(self) -> None:
        builder = self.builder
        line = self.line
        # Read the next list item.
        value_box = unsafe_index(
            builder,
            builder.read(self.expr_target, line),
            builder.read(self.index_target, line),
            line,
        )
        assert value_box
        # We coerce to the type of list elements here so that
        # iterating with tuple unpacking generates a tuple based
        # unpack instead of an iterator based one.
        builder.assign(
            builder.get_assignment_target(self.index),
            builder.coerce(value_box, self.target_type, line),
            line,
        )

    def gen_step(self) -> None:
        # Step to the next item.
        builder = self.builder
        line = self.line
        step = 1 if not self.reverse else -1
        add = builder.builder.int_add(builder.read(self.index_target, line), step)
        builder.assign(self.index_target, add, line)


class ForDictionaryCommon(ForGenerator):
    """Generate optimized IR for a for loop over dictionary keys/values.

    The logic is pretty straightforward, we use PyDict_Next() API wrapped in
    a tuple, so that we can modify only a single register. The layout of the tuple:
      * f0: are there more items (bool)
      * f1: current offset (int)
      * f2: next key (object)
      * f3: next value (object)
    For more info see https://docs.python.org/3/c-api/dict.html#c.PyDict_Next.

    Note that for subclasses we fall back to generic PyObject_GetIter() logic,
    since they may override some iteration methods in subtly incompatible manner.
    The fallback logic is implemented in CPy.h via dynamic type check.
    """

    dict_next_op: ClassVar[CFunctionDescription]
    dict_iter_op: ClassVar[CFunctionDescription]

    def need_cleanup(self) -> bool:
        # Technically, a dict subclass can raise an unrelated exception
        # in __next__(), so we need this.
        return True

    def init(self, expr_reg: Value, target_type: RType) -> None:
        builder = self.builder
        self.target_type = target_type

        # We add some variables to environment class, so they can be read across yield.
        self.expr_target = builder.maybe_spill(expr_reg)
        offset = Integer(0)
        self.offset_target = builder.maybe_spill_assignable(offset)
        self.size = builder.maybe_spill(self.load_len(self.expr_target))

        # For dict class (not a subclass) this is the dictionary itself.
        iter_reg = builder.call_c(self.dict_iter_op, [expr_reg], self.line)
        self.iter_target = builder.maybe_spill(iter_reg)

    def gen_condition(self) -> None:
        """Get next key/value pair, set new offset, and check if we should continue."""
        builder = self.builder
        line = self.line
        self.next_tuple = self.builder.call_c(
            self.dict_next_op,
            [builder.read(self.iter_target, line), builder.read(self.offset_target, line)],
            line,
        )

        # Do this here instead of in gen_step() to minimize variables in environment.
        new_offset = builder.add(TupleGet(self.next_tuple, 1, line))
        builder.assign(self.offset_target, new_offset, line)

        should_continue = builder.add(TupleGet(self.next_tuple, 0, line))
        builder.add(Branch(should_continue, self.body_block, self.loop_exit, Branch.BOOL))

    def gen_step(self) -> None:
        """Check that dictionary didn't change size during iteration.

        Raise RuntimeError if it is not the case to match CPython behavior.
        """
        builder = self.builder
        line = self.line
        # Technically, we don't need a new primitive for this, but it is simpler.
        builder.call_c(
            dict_check_size_op,
            [builder.read(self.expr_target, line), builder.read(self.size, line)],
            line,
        )

    def gen_cleanup(self) -> None:
        # Same as for generic ForIterable.
        self.builder.call_c(no_err_occurred_op, [], self.line)


class ForDictionaryKeys(ForDictionaryCommon):
    """Generate optimized IR for a for loop over dictionary keys."""

    dict_next_op = dict_next_key_op
    dict_iter_op = dict_key_iter_op

    def begin_body(self) -> None:
        builder = self.builder
        line = self.line

        # Key is stored at the third place in the tuple.
        key = builder.add(TupleGet(self.next_tuple, 2, line))
        builder.assign(
            builder.get_assignment_target(self.index),
            builder.coerce(key, self.target_type, line),
            line,
        )


class ForDictionaryValues(ForDictionaryCommon):
    """Generate optimized IR for a for loop over dictionary values."""

    dict_next_op = dict_next_value_op
    dict_iter_op = dict_value_iter_op

    def begin_body(self) -> None:
        builder = self.builder
        line = self.line

        # Value is stored at the third place in the tuple.
        value = builder.add(TupleGet(self.next_tuple, 2, line))
        builder.assign(
            builder.get_assignment_target(self.index),
            builder.coerce(value, self.target_type, line),
            line,
        )


class ForDictionaryItems(ForDictionaryCommon):
    """Generate optimized IR for a for loop over dictionary items."""

    dict_next_op = dict_next_item_op
    dict_iter_op = dict_item_iter_op

    def begin_body(self) -> None:
        builder = self.builder
        line = self.line

        key = builder.add(TupleGet(self.next_tuple, 2, line))
        value = builder.add(TupleGet(self.next_tuple, 3, line))

        # Coerce just in case e.g. key is itself a tuple to be unpacked.
        assert isinstance(self.target_type, RTuple), self.target_type
        key = builder.coerce(key, self.target_type.types[0], line)
        value = builder.coerce(value, self.target_type.types[1], line)

        target = builder.get_assignment_target(self.index)
        if isinstance(target, AssignmentTargetTuple):
            # Simpler code for common case: for k, v in d.items().
            if len(target.items) != 2:
                builder.error("Expected a pair for dict item iteration", line)
            builder.assign(target.items[0], key, line)
            builder.assign(target.items[1], value, line)
        else:
            rvalue = builder.add(TupleSet([key, value], line))
            builder.assign(target, rvalue, line)


class ForRange(ForGenerator):
    """Generate optimized IR for a for loop over an integer range."""

    def init(self, start_reg: Value, end_reg: Value, step: int) -> None:
        builder = self.builder
        self.start_reg = start_reg
        self.end_reg = end_reg
        self.step = step
        self.end_target = builder.maybe_spill(end_reg)
        if is_short_int_rprimitive(start_reg.type) and is_short_int_rprimitive(end_reg.type):
            index_type: RType = short_int_rprimitive
        elif is_fixed_width_rtype(end_reg.type):
            index_type = end_reg.type
        else:
            index_type = int_rprimitive
        index_reg = Register(index_type)
        builder.assign(index_reg, start_reg, -1)
        self.index_reg = builder.maybe_spill_assignable(index_reg)
        # Initialize loop index to 0. Assert that the index target is assignable.
        self.index_target: Register | AssignmentTarget = builder.get_assignment_target(self.index)
        builder.assign(self.index_target, builder.read(self.index_reg, self.line), self.line)

    def gen_condition(self) -> None:
        builder = self.builder
        line = self.line
        # Add loop condition check.
        cmp = "<" if self.step > 0 else ">"
        comparison = builder.binary_op(
            builder.read(self.index_reg, line), builder.read(self.end_target, line), cmp, line
        )
        builder.add_bool_branch(comparison, self.body_block, self.loop_exit)

    def gen_step(self) -> None:
        builder = self.builder
        line = self.line

        # Increment index register. If the range is known to fit in short ints, use
        # short ints.
        if is_short_int_rprimitive(self.start_reg.type) and is_short_int_rprimitive(
            self.end_reg.type
        ):
            new_val = builder.int_op(
                short_int_rprimitive,
                builder.read(self.index_reg, line),
                Integer(self.step),
                IntOp.ADD,
                line,
            )

        else:
            new_val = builder.binary_op(
                builder.read(self.index_reg, line), Integer(self.step), "+", line
            )
        builder.assign(self.index_reg, new_val, line)
        builder.assign(self.index_target, new_val, line)


class ForInfiniteCounter(ForGenerator):
    """Generate optimized IR for a for loop counting from 0 to infinity."""

    def init(self) -> None:
        builder = self.builder
        # Create a register to store the state of the loop index and
        # initialize this register along with the loop index to 0.
        zero = Integer(0)
        self.index_reg = builder.maybe_spill_assignable(zero)
        self.index_target: Register | AssignmentTarget = builder.get_assignment_target(self.index)

    def gen_step(self) -> None:
        builder = self.builder
        line = self.line
        # We can safely assume that the integer is short, since we are not going to wrap
        # around a 63-bit integer.
        # NOTE: This would be questionable if short ints could be 32 bits.
        new_val = builder.int_op(
            short_int_rprimitive, builder.read(self.index_reg, line), Integer(1), IntOp.ADD, line
        )
        builder.assign(self.index_reg, new_val, line)

    def begin_body(self) -> None:
        self.builder.assign(self.index_target, self.builder.read(self.index_reg), self.line)


class ForEnumerate(ForGenerator):
    """Generate optimized IR for a for loop of form "for i, x in enumerate(it)"."""

    def need_cleanup(self) -> bool:
        # The wrapped for loop might need cleanup. This might generate a
        # redundant cleanup block, but that's okay.
        return True

    def init(self, index1: Lvalue, index2: Lvalue, expr: Expression) -> None:
        # Count from 0 to infinity (for the index lvalue).
        self.index_gen = ForInfiniteCounter(
            self.builder, index1, self.body_block, self.loop_exit, self.line, nested=True
        )
        self.index_gen.init()
        # Iterate over the actual iterable.
        self.main_gen = make_for_loop_generator(
            self.builder, index2, expr, self.body_block, self.loop_exit, self.line, nested=True
        )

    def gen_condition(self) -> None:
        # No need for a check for the index generator, since it's unconditional.
        self.main_gen.gen_condition()

    def begin_body(self) -> None:
        self.index_gen.begin_body()
        self.main_gen.begin_body()

    def gen_step(self) -> None:
        self.index_gen.gen_step()
        self.main_gen.gen_step()

    def gen_cleanup(self) -> None:
        self.index_gen.gen_cleanup()
        self.main_gen.gen_cleanup()


class ForZip(ForGenerator):
    """Generate IR for a for loop of form `for x, ... in zip(a, ...)`."""

    def need_cleanup(self) -> bool:
        # The wrapped for loops might need cleanup. We might generate a
        # redundant cleanup block, but that's okay.
        return True

    def init(self, indexes: list[Lvalue], exprs: list[Expression]) -> None:
        assert len(indexes) == len(exprs)
        # Condition check will require multiple basic blocks, since there will be
        # multiple conditions to check.
        self.cond_blocks = [BasicBlock() for _ in range(len(indexes) - 1)] + [self.body_block]
        self.gens: list[ForGenerator] = []
        for index, expr, next_block in zip(indexes, exprs, self.cond_blocks):
            gen = make_for_loop_generator(
                self.builder, index, expr, next_block, self.loop_exit, self.line, nested=True
            )
            self.gens.append(gen)

    def gen_condition(self) -> None:
        for i, gen in enumerate(self.gens):
            gen.gen_condition()
            if i < len(self.gens) - 1:
                self.builder.activate_block(self.cond_blocks[i])

    def begin_body(self) -> None:
        for gen in self.gens:
            gen.begin_body()

    def gen_step(self) -> None:
        for gen in self.gens:
            gen.gen_step()

    def gen_cleanup(self) -> None:
        for gen in self.gens:
            gen.gen_cleanup()


<<<<<<< HEAD
class ForFilter(ForGenerator):
    """Generate optimized IR for a for loop over filter(f, iterable)."""

    def need_cleanup(self) -> bool:
        # The wrapped for loops might need cleanup. We might generate a
        # redundant cleanup block, but that's okay.
        return True

    def init(self, index: Lvalue, func: Expression, iterable: Expression) -> None:
        self.filter_func_def = func
        if (
            isinstance(func, NameExpr)
            and isinstance(func.node, Var)
            and func.node.fullname == "builtins.None"
        ):
            self.filter_func_val = None
        else:
            self.filter_func_val = self.builder.accept(func)
        self.iterable = iterable
        self.index = index

        self.gen = make_for_loop_generator(
            self.builder,
            self.index,
            self.iterable,
            self.body_block,
            self.loop_exit,
            self.line,
            is_async=False,
            nested=True,
        )

    def gen_condition(self) -> None:
        self.gen.gen_condition()

    def begin_body(self) -> None:
        # 1. Assign the next item to the loop variable
        self.gen.begin_body()

        # 2. Call the filter function
        builder = self.builder
        line = self.line
        item = builder.read(builder.get_assignment_target(self.index), line)

        if self.filter_func_val is None:
            result = item
        else:
            fake_call_expr = CallExpr(self.filter_func_def, [self.index], [ARG_POS], [None])

            # I put this here to prevent a circular import
            from mypyc.irbuild.expression import transform_call_expr

            result = transform_call_expr(builder, fake_call_expr)
            # result = builder.accept(fake_call_expr)

        # Now, filter: only enter the body if func(item) is truthy
        cont_block, rest_block = BasicBlock(), BasicBlock()
        builder.add_bool_branch(result, rest_block, cont_block)
        builder.activate_block(cont_block)
        builder.nonlocal_control[-1].gen_continue(builder, line)
        builder.goto_and_activate(rest_block)
        # At this point, the rest of the loop body (user code) will be emitted

    def gen_step(self) -> None:
        self.gen.gen_step()

    def gen_cleanup(self) -> None:
        self.gen.gen_cleanup()


def get_expr_length(expr: Expression) -> int | None:
=======
def get_expr_length(builder: IRBuilder, expr: Expression) -> int | None:
>>>>>>> f1bb818d
    if isinstance(expr, (StrExpr, BytesExpr)):
        return len(expr.value)
    elif isinstance(expr, (ListExpr, TupleExpr)):
        # if there are no star expressions, or we know the length of them,
        # we know the length of the expression
        stars = [get_expr_length(builder, i) for i in expr.items if isinstance(i, StarExpr)]
        if None not in stars:
            other = sum(not isinstance(i, StarExpr) for i in expr.items)
            return other + sum(stars)  # type: ignore [arg-type]
    elif isinstance(expr, StarExpr):
        return get_expr_length(builder, expr.expr)
    elif (
        isinstance(expr, RefExpr)
        and isinstance(expr.node, Var)
        and expr.node.is_final
        and isinstance(expr.node.final_value, str)
        and expr.node.has_explicit_value
    ):
        return len(expr.node.final_value)
    # TODO: extend this, passing length of listcomp and genexp should have worthwhile
    # performance boost and can be (sometimes) figured out pretty easily. set and dict
    # comps *can* be done as well but will need special logic to consider the possibility
    # of key conflicts. Range, enumerate, zip are all simple logic.

    # we might still be able to get the length directly from the type
    rtype = builder.node_type(expr)
    if isinstance(rtype, RTuple):
        return len(rtype.types)
    return None


def get_expr_length_value(
    builder: IRBuilder, expr: Expression, expr_reg: Value, line: int, use_pyssize_t: bool
) -> Value:
    rtype = builder.node_type(expr)
    assert is_sequence_rprimitive(rtype) or isinstance(rtype, RTuple), rtype
    length = get_expr_length(builder, expr)
    if length is None:
        # We cannot compute the length at compile time, so we will fetch it.
        return builder.builder.builtin_len(expr_reg, line, use_pyssize_t=use_pyssize_t)
    # The expression result is known at compile time, so we can use a constant.
    return Integer(length, c_pyssize_t_rprimitive if use_pyssize_t else short_int_rprimitive)<|MERGE_RESOLUTION|>--- conflicted
+++ resolved
@@ -1214,7 +1214,6 @@
             gen.gen_cleanup()
 
 
-<<<<<<< HEAD
 class ForFilter(ForGenerator):
     """Generate optimized IR for a for loop over filter(f, iterable)."""
 
@@ -1285,10 +1284,7 @@
         self.gen.gen_cleanup()
 
 
-def get_expr_length(expr: Expression) -> int | None:
-=======
 def get_expr_length(builder: IRBuilder, expr: Expression) -> int | None:
->>>>>>> f1bb818d
     if isinstance(expr, (StrExpr, BytesExpr)):
         return len(expr.value)
     elif isinstance(expr, (ListExpr, TupleExpr)):
