--- conflicted
+++ resolved
@@ -796,23 +796,6 @@
 
     length_reg: Value | AssignmentTarget | None
 
-<<<<<<< HEAD
-    def __init__(
-        self,
-        builder: IRBuilder,
-        index: Lvalue,
-        body_block: BasicBlock,
-        loop_exit: BasicBlock,
-        line: int,
-        nested: bool,
-        length: Value | None = None,
-    ) -> None:
-        super().__init__(builder, index, body_block, loop_exit, line, nested)
-        self.length = length
-        """A Value representing the length of the sequence, if known."""
-
-=======
->>>>>>> 27b9ba00
     def init(self, expr_reg: Value, target_type: RType, reverse: bool) -> None:
         assert is_sequence_rprimitive(expr_reg.type), expr_reg
         builder = self.builder
@@ -823,11 +806,7 @@
         self.expr_target = builder.maybe_spill(expr_reg)
         if is_immutable_rprimitive(expr_reg.type):
             # If the expression is an immutable type, we can load the length just once.
-<<<<<<< HEAD
             self.length_reg = builder.maybe_spill(self.length or self.load_len(self.expr_target))
-=======
-            self.length_reg = builder.maybe_spill(self.load_len(self.expr_target))
->>>>>>> 27b9ba00
         else:
             # Otherwise, even if the length is known, we must recalculate the length
             # at every iteration for compatibility with python semantics.
