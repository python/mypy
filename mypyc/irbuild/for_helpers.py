--- conflicted
+++ resolved
@@ -1190,7 +1190,6 @@
             gen.gen_cleanup()
 
 
-<<<<<<< HEAD
 class ForFilter(ForGenerator):
     """Generate optimized IR for a for loop over filter(f, iterable)."""
 
@@ -1259,7 +1258,8 @@
 
     def gen_cleanup(self) -> None:
         self.gen.gen_cleanup()
-=======
+
+
 def get_expr_length(expr: Expression) -> int | None:
     if isinstance(expr, (StrExpr, BytesExpr)):
         return len(expr.value)
@@ -1297,5 +1297,4 @@
         # We cannot compute the length at compile time, so we will fetch it.
         return builder.builder.builtin_len(expr_reg, line, use_pyssize_t=use_pyssize_t)
     # The expression result is known at compile time, so we can use a constant.
-    return Integer(length, c_pyssize_t_rprimitive if use_pyssize_t else short_int_rprimitive)
->>>>>>> 8bfecd4e
+    return Integer(length, c_pyssize_t_rprimitive if use_pyssize_t else short_int_rprimitive)