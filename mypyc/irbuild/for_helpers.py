"""Helpers for generating for loops and comprehensions.

We special case certain kinds for loops such as "for x in range(...)"
for better efficiency.  Each for loop generator class below deals one
such special case.
"""

from __future__ import annotations

from typing import Callable, ClassVar

from mypy.nodes import (
    ARG_POS,
    BytesExpr,
    CallExpr,
    DictionaryComprehension,
    Expression,
    GeneratorExpr,
    IntExpr,
    ListExpr,
    Lvalue,
    MemberExpr,
    NameExpr,
    RefExpr,
    SetExpr,
    StarExpr,
    StrExpr,
    TupleExpr,
    TypeAlias,
    Var,
)
from mypy.types import LiteralType, TupleType, get_proper_type, get_proper_types
from mypyc.ir.ops import (
    ERR_NEVER,
    BasicBlock,
    Branch,
    Integer,
    IntOp,
    LoadAddress,
    LoadErrorValue,
    LoadLiteral,
    LoadMem,
    MethodCall,
    RaiseStandardError,
    Register,
    TupleGet,
    TupleSet,
    Value,
)
from mypyc.ir.rtypes import (
    RInstance,
    RTuple,
    RType,
    bool_rprimitive,
    c_pyssize_t_rprimitive,
    int_rprimitive,
    is_dict_rprimitive,
    is_fixed_width_rtype,
    is_immutable_rprimitive,
    is_list_rprimitive,
    is_sequence_rprimitive,
    is_short_int_rprimitive,
    is_str_rprimitive,
    is_tuple_rprimitive,
    object_pointer_rprimitive,
    object_rprimitive,
    pointer_rprimitive,
    short_int_rprimitive,
)
from mypyc.irbuild.builder import IRBuilder
from mypyc.irbuild.prepare import GENERATOR_HELPER_NAME
from mypyc.irbuild.targets import AssignmentTarget, AssignmentTargetTuple
from mypyc.primitives.dict_ops import (
    dict_check_size_op,
    dict_item_iter_op,
    dict_key_iter_op,
    dict_next_item_op,
    dict_next_key_op,
    dict_next_value_op,
    dict_value_iter_op,
)
from mypyc.primitives.exc_ops import no_err_occurred_op, propagate_if_error_op
from mypyc.primitives.generic_ops import aiter_op, anext_op, iter_op, next_op
from mypyc.primitives.list_ops import list_append_op, list_get_item_unsafe_op, new_list_set_item_op
from mypyc.primitives.misc_ops import stop_async_iteration_op
from mypyc.primitives.registry import CFunctionDescription
from mypyc.primitives.set_ops import set_add_op
from mypyc.primitives.str_ops import str_get_item_unsafe_op
from mypyc.primitives.tuple_ops import tuple_get_item_unsafe_op

GenFunc = Callable[[], None]


def for_loop_helper(
    builder: IRBuilder,
    index: Lvalue,
    expr: Expression,
    body_insts: GenFunc,
    else_insts: GenFunc | None,
    is_async: bool,
    line: int,
) -> None:
    """Generate IR for a loop.

    Args:
        index: the loop index Lvalue
        expr: the expression to iterate over
        body_insts: a function that generates the body of the loop
        else_insts: a function that generates the else block instructions
    """
    # Body of the loop
    body_block = BasicBlock()
    # Block that steps to the next item
    step_block = BasicBlock()
    # Block for the else clause, if we need it
    else_block = BasicBlock()
    # Block executed after the loop
    exit_block = BasicBlock()

    # Determine where we want to exit, if our condition check fails.
    normal_loop_exit = else_block if else_insts is not None else exit_block

    for_gen = make_for_loop_generator(
        builder, index, expr, body_block, normal_loop_exit, line, is_async=is_async
    )

    builder.push_loop_stack(step_block, exit_block)
    condition_block = BasicBlock()
    builder.goto_and_activate(condition_block)

    # Add loop condition check.
    for_gen.gen_condition()

    # Generate loop body.
    builder.activate_block(body_block)
    for_gen.begin_body()
    body_insts()

    # We generate a separate step block (which might be empty).
    builder.goto_and_activate(step_block)
    for_gen.gen_step()
    # Go back to loop condition.
    builder.goto(condition_block)

    for_gen.add_cleanup(normal_loop_exit)
    builder.pop_loop_stack()

    if else_insts is not None:
        builder.activate_block(else_block)
        else_insts()
        builder.goto(exit_block)

    builder.activate_block(exit_block)


def for_loop_helper_with_index(
    builder: IRBuilder,
    index: Lvalue,
    expr: Expression,
    expr_reg: Value,
    body_insts: Callable[[Value], None],
    line: int,
    length: Value,
) -> None:
    """Generate IR for a sequence iteration.

    This function only works for sequence type. Compared to for_loop_helper,
    it would feed iteration index to body_insts.

    Args:
        index: the loop index Lvalue
        expr: the expression to iterate over
        body_insts: a function that generates the body of the loop.
                    It needs a index as parameter.
    """
    assert is_sequence_rprimitive(expr_reg.type), (expr_reg, expr_reg.type)
    target_type = builder.get_sequence_type(expr)

    body_block = BasicBlock()
    step_block = BasicBlock()
    exit_block = BasicBlock()
    condition_block = BasicBlock()

    for_gen = ForSequence(builder, index, body_block, exit_block, line, False)
    for_gen.init(expr_reg, target_type, reverse=False, length=length)

    builder.push_loop_stack(step_block, exit_block)

    if isinstance(length, Integer) and length.value > 0:
        builder.goto(body_block)
        builder.activate_block(condition_block)
    else:
        builder.goto_and_activate(condition_block)

    for_gen.gen_condition()

    builder.activate_block(body_block)
    for_gen.begin_body()
    body_insts(builder.read(for_gen.index_target))

    builder.goto_and_activate(step_block)
    for_gen.gen_step()
    builder.goto(condition_block)

    for_gen.add_cleanup(exit_block)
    builder.pop_loop_stack()

    builder.activate_block(exit_block)


def sequence_from_generator_preallocate_helper(
    builder: IRBuilder,
    gen: GeneratorExpr,
    empty_op_llbuilder: Callable[[Value, int], Value],
    set_item_op: CFunctionDescription,
) -> Value | None:
    """Generate a new tuple or list from a simple generator expression.

    Currently we only optimize for simplest generator expression, which means that
    there is no condition list in the generator and only one original sequence with
    one index is allowed.

    e.g.  (1) tuple(f(x) for x in a_list/a_tuple/a_str/a_bytes/an_rtuple)
          (2) list(f(x) for x in a_list/a_tuple/a_str/a_bytes/an_rtuple)
          (3) [f(x) for x in a_list/a_tuple/a_str/a_bytes/an_rtuple]

    Args:
        empty_op_llbuilder: A function that can generate an empty sequence op when
            passed in length. See `new_list_op_with_length` and `new_tuple_op_with_length`
            for detailed implementation.
        set_item_op: A primitive that can modify an arbitrary position of a sequence.
            The op should have three arguments:
                - Self
                - Target position
                - New Value
            See `new_list_set_item_op` and `new_tuple_set_item_op` for detailed
            implementation.
    """
    if len(gen.sequences) == 1 and len(gen.indices) == 1 and len(gen.condlists[0]) == 0:
<<<<<<< HEAD
        sequence_expr = gen.sequences[0]
        rtype = builder.node_type(sequence_expr)
        if is_sequence_rprimitive(rtype):
            sequence = builder.accept(sequence_expr)
            length = get_expr_length_value(
                builder, sequence_expr, sequence, gen.line, use_pyssize_t=True
            )
            target_op = empty_op_llbuilder(length, gen.line)

            def set_item_index(item_index: Value) -> None:
                e = builder.accept(gen.left_expr)
                builder.call_c(set_item_op, [target_op, item_index, e], gen.line)

            for_loop_helper_with_index(
                builder, gen.indices[0], sequence_expr, sequence, set_item_index, gen.line, length
            )
            return target_op

        expr_length = get_expr_length(sequence_expr)
        if expr_length is not None:
            item_index = Register(int_rprimitive)
            builder.assign(item_index, Integer(0), gen.line)

            def set_item_noindex() -> None:
                e = builder.accept(gen.left_expr)
                builder.call_c(set_item_op, [target_op, item_index, e], gen.line)
                builder.assign(
                    item_index, builder.binary_op(item_index, Integer(1), "+", gen.line), gen.line
                )

            length = Integer(expr_length, c_pyssize_t_rprimitive, gen.line)
            target_op = empty_op_llbuilder(length, gen.line)
            for_loop_helper(
                builder, gen.indices[0], sequence_expr, set_item_noindex, None, False, gen.line
            )
            return target_op
=======
        line = gen.line
        sequence_expr = gen.sequences[0]
        rtype = builder.node_type(sequence_expr)
        if not (is_sequence_rprimitive(rtype) or isinstance(rtype, RTuple)):
            return None
        sequence = builder.accept(sequence_expr)
        length = get_expr_length_value(builder, sequence_expr, sequence, line, use_pyssize_t=True)
        if isinstance(rtype, RTuple):
            # If input is RTuple, box it to tuple_rprimitive for generic iteration
            # TODO: this can be optimized a bit better with an unrolled ForRTuple helper
            proper_type = get_proper_type(builder.types[sequence_expr])
            assert isinstance(proper_type, TupleType), proper_type

            get_item_ops = [
                (
                    LoadLiteral(typ.value, object_rprimitive)
                    if isinstance(typ, LiteralType)
                    else TupleGet(sequence, i, line)
                )
                for i, typ in enumerate(get_proper_types(proper_type.items))
            ]
            items = list(map(builder.add, get_item_ops))
            sequence = builder.new_tuple(items, line)

        target_op = empty_op_llbuilder(length, line)

        def set_item(item_index: Value) -> None:
            e = builder.accept(gen.left_expr)
            builder.call_c(set_item_op, [target_op, item_index, e], line)

        for_loop_helper_with_index(
            builder, gen.indices[0], sequence_expr, sequence, set_item, line, length
        )

        return target_op
>>>>>>> de2f375e
    return None


def translate_list_comprehension(builder: IRBuilder, gen: GeneratorExpr) -> Value:
    if raise_error_if_contains_unreachable_names(builder, gen):
        return builder.none()

    # Try simplest list comprehension, otherwise fall back to general one
    val = sequence_from_generator_preallocate_helper(
        builder,
        gen,
        empty_op_llbuilder=builder.builder.new_list_op_with_length,
        set_item_op=new_list_set_item_op,
    )
    if val is not None:
        return val

    list_ops = builder.maybe_spill(builder.new_list_op([], gen.line))

    loop_params = list(zip(gen.indices, gen.sequences, gen.condlists, gen.is_async))

    def gen_inner_stmts() -> None:
        e = builder.accept(gen.left_expr)
        builder.primitive_op(list_append_op, [builder.read(list_ops), e], gen.line)

    comprehension_helper(builder, loop_params, gen_inner_stmts, gen.line)
    return builder.read(list_ops)


def raise_error_if_contains_unreachable_names(
    builder: IRBuilder, gen: GeneratorExpr | DictionaryComprehension
) -> bool:
    """Raise a runtime error and return True if generator contains unreachable names.

    False is returned if the generator can be safely transformed without crashing.
    (It may still be unreachable!)
    """
    if any(isinstance(s, NameExpr) and s.node is None for s in gen.indices):
        error = RaiseStandardError(
            RaiseStandardError.RUNTIME_ERROR,
            "mypyc internal error: should be unreachable",
            gen.line,
        )
        builder.add(error)
        return True

    return False


def translate_set_comprehension(builder: IRBuilder, gen: GeneratorExpr) -> Value:
    if raise_error_if_contains_unreachable_names(builder, gen):
        return builder.none()

    set_ops = builder.maybe_spill(builder.new_set_op([], gen.line))
    loop_params = list(zip(gen.indices, gen.sequences, gen.condlists, gen.is_async))

    def gen_inner_stmts() -> None:
        e = builder.accept(gen.left_expr)
        builder.primitive_op(set_add_op, [builder.read(set_ops), e], gen.line)

    comprehension_helper(builder, loop_params, gen_inner_stmts, gen.line)
    return builder.read(set_ops)


def comprehension_helper(
    builder: IRBuilder,
    loop_params: list[tuple[Lvalue, Expression, list[Expression], bool]],
    gen_inner_stmts: Callable[[], None],
    line: int,
) -> None:
    """Helper function for list comprehensions.

    Args:
        loop_params: a list of (index, expr, [conditions]) tuples defining nested loops:
            - "index" is the Lvalue indexing that loop;
            - "expr" is the expression for the object to be iterated over;
            - "conditions" is a list of conditions, evaluated in order with short-circuiting,
                that must all be true for the loop body to be executed
        gen_inner_stmts: function to generate the IR for the body of the innermost loop
    """

    def handle_loop(loop_params: list[tuple[Lvalue, Expression, list[Expression], bool]]) -> None:
        """Generate IR for a loop.

        Given a list of (index, expression, [conditions]) tuples, generate IR
        for the nested loops the list defines.
        """
        index, expr, conds, is_async = loop_params[0]
        for_loop_helper(
            builder,
            index,
            expr,
            lambda: loop_contents(conds, loop_params[1:]),
            None,
            is_async=is_async,
            line=line,
        )

    def loop_contents(
        conds: list[Expression],
        remaining_loop_params: list[tuple[Lvalue, Expression, list[Expression], bool]],
    ) -> None:
        """Generate the body of the loop.

        Args:
            conds: a list of conditions to be evaluated (in order, with short circuiting)
                to gate the body of the loop
            remaining_loop_params: the parameters for any further nested loops; if it's empty
                we'll instead evaluate the "gen_inner_stmts" function
        """
        # Check conditions, in order, short circuiting them.
        for cond in conds:
            cond_val = builder.accept(cond)
            cont_block, rest_block = BasicBlock(), BasicBlock()
            # If the condition is true we'll skip the continue.
            builder.add_bool_branch(cond_val, rest_block, cont_block)
            builder.activate_block(cont_block)
            builder.nonlocal_control[-1].gen_continue(builder, cond.line)
            builder.goto_and_activate(rest_block)

        if remaining_loop_params:
            # There's another nested level, so the body of this loop is another loop.
            return handle_loop(remaining_loop_params)
        else:
            # We finally reached the actual body of the generator.
            # Generate the IR for the inner loop body.
            gen_inner_stmts()

    handle_loop(loop_params)


def is_range_ref(expr: RefExpr) -> bool:
    return (
        expr.fullname == "builtins.range"
        or isinstance(expr.node, TypeAlias)
        and expr.fullname == "six.moves.xrange"
    )


def make_for_loop_generator(
    builder: IRBuilder,
    index: Lvalue,
    expr: Expression,
    body_block: BasicBlock,
    loop_exit: BasicBlock,
    line: int,
    is_async: bool = False,
    nested: bool = False,
) -> ForGenerator:
    """Return helper object for generating a for loop over an iterable.

    If "nested" is True, this is a nested iterator such as "e" in "enumerate(e)".
    """

    # Do an async loop if needed. async is always generic
    if is_async:
        expr_reg = builder.accept(expr)
        async_obj = ForAsyncIterable(builder, index, body_block, loop_exit, line, nested)
        item_type = builder._analyze_iterable_item_type(expr)
        item_rtype = builder.type_to_rtype(item_type)
        async_obj.init(expr_reg, item_rtype)
        return async_obj

    rtyp = builder.node_type(expr)
    if is_sequence_rprimitive(rtyp):
        # Special case "for x in <list>".
        expr_reg = builder.accept(expr)
        target_type = builder.get_sequence_type(expr)

        for_list = ForSequence(builder, index, body_block, loop_exit, line, nested)
        for_list.init(expr_reg, target_type, reverse=False)
        return for_list

    if is_dict_rprimitive(rtyp):
        # Special case "for k in <dict>".
        expr_reg = builder.accept(expr)
        target_type = builder.get_dict_key_type(expr)

        for_dict = ForDictionaryKeys(builder, index, body_block, loop_exit, line, nested)
        for_dict.init(expr_reg, target_type)
        return for_dict

    if isinstance(expr, CallExpr) and isinstance(expr.callee, RefExpr):
        if (
            is_range_ref(expr.callee)
            and (
                len(expr.args) <= 2
                or (len(expr.args) == 3 and builder.extract_int(expr.args[2]) is not None)
            )
            and set(expr.arg_kinds) == {ARG_POS}
        ):
            # Special case "for x in range(...)".
            # We support the 3 arg form but only for int literals, since it doesn't
            # seem worth the hassle of supporting dynamically determining which
            # direction of comparison to do.
            if len(expr.args) == 1:
                start_reg: Value = Integer(0)
                end_reg = builder.accept(expr.args[0])
            else:
                start_reg = builder.accept(expr.args[0])
                end_reg = builder.accept(expr.args[1])
            if len(expr.args) == 3:
                step = builder.extract_int(expr.args[2])
                assert step is not None
                if step == 0:
                    builder.error("range() step can't be zero", expr.args[2].line)
            else:
                step = 1

            for_range = ForRange(builder, index, body_block, loop_exit, line, nested)
            for_range.init(start_reg, end_reg, step)
            return for_range

        elif (
            expr.callee.fullname == "builtins.enumerate"
            and len(expr.args) == 1
            and expr.arg_kinds == [ARG_POS]
            and isinstance(index, TupleExpr)
            and len(index.items) == 2
        ):
            # Special case "for i, x in enumerate(y)".
            lvalue1 = index.items[0]
            lvalue2 = index.items[1]
            for_enumerate = ForEnumerate(builder, index, body_block, loop_exit, line, nested)
            for_enumerate.init(lvalue1, lvalue2, expr.args[0])
            return for_enumerate

        elif (
            expr.callee.fullname == "builtins.zip"
            and len(expr.args) >= 2
            and set(expr.arg_kinds) == {ARG_POS}
            and isinstance(index, TupleExpr)
            and len(index.items) == len(expr.args)
        ):
            # Special case "for x, y in zip(a, b)".
            for_zip = ForZip(builder, index, body_block, loop_exit, line, nested)
            for_zip.init(index.items, expr.args)
            return for_zip

        if (
            expr.callee.fullname == "builtins.reversed"
            and len(expr.args) == 1
            and expr.arg_kinds == [ARG_POS]
            and is_sequence_rprimitive(builder.node_type(expr.args[0]))
        ):
            # Special case "for x in reversed(<list>)".
            expr_reg = builder.accept(expr.args[0])
            target_type = builder.get_sequence_type(expr)

            for_list = ForSequence(builder, index, body_block, loop_exit, line, nested)
            for_list.init(expr_reg, target_type, reverse=True)
            return for_list
    if isinstance(expr, CallExpr) and isinstance(expr.callee, MemberExpr) and not expr.args:
        # Special cases for dictionary iterator methods, like dict.items().
        rtype = builder.node_type(expr.callee.expr)
        if is_dict_rprimitive(rtype) and expr.callee.name in ("keys", "values", "items"):
            expr_reg = builder.accept(expr.callee.expr)
            for_dict_type: type[ForGenerator] | None = None
            if expr.callee.name == "keys":
                target_type = builder.get_dict_key_type(expr.callee.expr)
                for_dict_type = ForDictionaryKeys
            elif expr.callee.name == "values":
                target_type = builder.get_dict_value_type(expr.callee.expr)
                for_dict_type = ForDictionaryValues
            else:
                target_type = builder.get_dict_item_type(expr.callee.expr)
                for_dict_type = ForDictionaryItems
            for_dict_gen = for_dict_type(builder, index, body_block, loop_exit, line, nested)
            for_dict_gen.init(expr_reg, target_type)
            return for_dict_gen

    iterable_expr_reg: Value | None = None
    if isinstance(expr, SetExpr):
        # Special case "for x in <set literal>".
        from mypyc.irbuild.expression import precompute_set_literal

        set_literal = precompute_set_literal(builder, expr)
        if set_literal is not None:
            iterable_expr_reg = set_literal

    # Default to a generic for loop.
    if iterable_expr_reg is None:
        iterable_expr_reg = builder.accept(expr)

    it = iterable_expr_reg.type
    for_obj: ForNativeGenerator | ForIterable
    if isinstance(it, RInstance) and it.class_ir.has_method(GENERATOR_HELPER_NAME):
        # Directly call generator object methods if iterating over a native generator.
        for_obj = ForNativeGenerator(builder, index, body_block, loop_exit, line, nested)
    else:
        # Generic implementation that works of arbitrary iterables.
        for_obj = ForIterable(builder, index, body_block, loop_exit, line, nested)
    item_type = builder._analyze_iterable_item_type(expr)
    item_rtype = builder.type_to_rtype(item_type)
    for_obj.init(iterable_expr_reg, item_rtype)
    return for_obj


class ForGenerator:
    """Abstract base class for generating for loops."""

    def __init__(
        self,
        builder: IRBuilder,
        index: Lvalue,
        body_block: BasicBlock,
        loop_exit: BasicBlock,
        line: int,
        nested: bool,
    ) -> None:
        self.builder = builder
        self.index = index
        self.body_block = body_block
        self.line = line
        # Some for loops need a cleanup block that we execute at exit. We
        # create a cleanup block if needed. However, if we are generating a for
        # loop for a nested iterator, such as "e" in "enumerate(e)", the
        # outermost generator should generate the cleanup block -- we don't
        # need to do it here.
        if self.need_cleanup() and not nested:
            # Create a new block to handle cleanup after loop exit.
            self.loop_exit = BasicBlock()
        else:
            # Just use the existing loop exit block.
            self.loop_exit = loop_exit

    def need_cleanup(self) -> bool:
        """If this returns true, we need post-loop cleanup."""
        return False

    def add_cleanup(self, exit_block: BasicBlock) -> None:
        """Add post-loop cleanup, if needed."""
        if self.need_cleanup():
            self.builder.activate_block(self.loop_exit)
            self.gen_cleanup()
            self.builder.goto(exit_block)

    def gen_condition(self) -> None:
        """Generate check for loop exit (e.g. exhaustion of iteration)."""

    def begin_body(self) -> None:
        """Generate ops at the beginning of the body (if needed)."""

    def gen_step(self) -> None:
        """Generate stepping to the next item (if needed)."""

    def gen_cleanup(self) -> None:
        """Generate post-loop cleanup (if needed)."""

    def load_len(self, expr: Value | AssignmentTarget) -> Value:
        """A helper to get collection length, used by several subclasses."""
        return self.builder.builder.builtin_len(
            self.builder.read(expr, self.line), self.line, use_pyssize_t=True
        )


class ForIterable(ForGenerator):
    """Generate IR for a for loop over an arbitrary iterable (the general case)."""

    def need_cleanup(self) -> bool:
        # Create a new cleanup block for when the loop is finished.
        return True

    def init(self, expr_reg: Value, target_type: RType) -> None:
        # Define targets to contain the expression, along with the iterator that will be used
        # for the for-loop. If we are inside of a generator function, spill these into the
        # environment class.
        builder = self.builder
        iter_reg = builder.primitive_op(iter_op, [expr_reg], self.line)
        builder.maybe_spill(expr_reg)
        self.iter_target = builder.maybe_spill(iter_reg)
        self.target_type = target_type

    def gen_condition(self) -> None:
        # We call __next__ on the iterator and check to see if the return value
        # is NULL, which signals either the end of the Iterable being traversed
        # or an exception being raised. Note that Branch.IS_ERROR checks only
        # for NULL (an exception does not necessarily have to be raised).
        builder = self.builder
        line = self.line
        self.next_reg = builder.call_c(next_op, [builder.read(self.iter_target, line)], line)
        builder.add(Branch(self.next_reg, self.loop_exit, self.body_block, Branch.IS_ERROR))

    def begin_body(self) -> None:
        # Assign the value obtained from __next__ to the
        # lvalue so that it can be referenced by code in the body of the loop.
        builder = self.builder
        line = self.line
        # We unbox here so that iterating with tuple unpacking generates a tuple based
        # unpack instead of an iterator based one.
        next_reg = builder.coerce(self.next_reg, self.target_type, line)
        builder.assign(builder.get_assignment_target(self.index), next_reg, line)

    def gen_step(self) -> None:
        # Nothing to do here, since we get the next item as part of gen_condition().
        pass

    def gen_cleanup(self) -> None:
        # We set the branch to go here if the conditional evaluates to true. If
        # an exception was raised during the loop, then err_reg will be set to
        # True. If no_err_occurred_op returns False, then the exception will be
        # propagated using the ERR_FALSE flag.
        self.builder.call_c(no_err_occurred_op, [], self.line)


class ForNativeGenerator(ForGenerator):
    """Generate IR for a for loop over a native generator."""

    def need_cleanup(self) -> bool:
        # Create a new cleanup block for when the loop is finished.
        return True

    def init(self, expr_reg: Value, target_type: RType) -> None:
        # Define target to contains the generator expression. It's also the iterator.
        # If we are inside a generator function, spill these into the environment class.
        builder = self.builder
        self.iter_target = builder.maybe_spill(expr_reg)
        self.target_type = target_type

    def gen_condition(self) -> None:
        builder = self.builder
        line = self.line
        self.return_value = Register(object_rprimitive)
        err = builder.add(LoadErrorValue(object_rprimitive, undefines=True))
        builder.assign(self.return_value, err, line)

        # Call generated generator helper method, passing a PyObject ** as the final
        # argument that will be used to store the return value in the return value
        # register. We ignore the return value but the presence of a return value
        # indicates that the generator has finished. This is faster than raising
        # and catching StopIteration, which is the non-native way of doing this.
        ptr = builder.add(LoadAddress(object_pointer_rprimitive, self.return_value))
        nn = builder.none_object()
        helper_call = MethodCall(
            builder.read(self.iter_target), GENERATOR_HELPER_NAME, [nn, nn, nn, nn, ptr], line
        )
        # We provide custom handling for error values.
        helper_call.error_kind = ERR_NEVER

        self.next_reg = builder.add(helper_call)
        builder.add(Branch(self.next_reg, self.loop_exit, self.body_block, Branch.IS_ERROR))

    def begin_body(self) -> None:
        # Assign the value obtained from the generator helper method to the
        # lvalue so that it can be referenced by code in the body of the loop.
        builder = self.builder
        line = self.line
        # We unbox here so that iterating with tuple unpacking generates a tuple based
        # unpack instead of an iterator based one.
        next_reg = builder.coerce(self.next_reg, self.target_type, line)
        builder.assign(builder.get_assignment_target(self.index), next_reg, line)

    def gen_step(self) -> None:
        # Nothing to do here, since we get the next item as part of gen_condition().
        pass

    def gen_cleanup(self) -> None:
        # If return value is NULL (it wasn't assigned to by the generator helper method),
        # an exception was raised that we need to propagate.
        self.builder.primitive_op(propagate_if_error_op, [self.return_value], self.line)


class ForAsyncIterable(ForGenerator):
    """Generate IR for an async for loop."""

    def init(self, expr_reg: Value, target_type: RType) -> None:
        # Define targets to contain the expression, along with the
        # iterator that will be used for the for-loop. We are inside
        # of a generator function, so we will spill these into
        # environment class.
        builder = self.builder
        iter_reg = builder.call_c(aiter_op, [expr_reg], self.line)
        builder.maybe_spill(expr_reg)
        self.iter_target = builder.maybe_spill(iter_reg)
        self.target_type = target_type
        self.stop_reg = Register(bool_rprimitive)

    def gen_condition(self) -> None:
        # This does the test and fetches the next value
        # try:
        #     TARGET = await type(iter).__anext__(iter)
        #     stop = False
        # except StopAsyncIteration:
        #     stop = True
        #
        # What a pain.
        # There are optimizations available here if we punch through some abstractions.

        from mypyc.irbuild.statement import emit_await, transform_try_except

        builder = self.builder
        line = self.line

        def except_match() -> Value:
            addr = builder.add(LoadAddress(pointer_rprimitive, stop_async_iteration_op.src, line))
            return builder.add(LoadMem(stop_async_iteration_op.type, addr, borrow=True))

        def try_body() -> None:
            awaitable = builder.call_c(anext_op, [builder.read(self.iter_target)], line)
            self.next_reg = emit_await(builder, awaitable, line)
            builder.assign(self.stop_reg, builder.false(), -1)

        def except_body() -> None:
            builder.assign(self.stop_reg, builder.true(), line)

        transform_try_except(
            builder, try_body, [((except_match, line), None, except_body)], None, line
        )

        builder.add(Branch(self.stop_reg, self.loop_exit, self.body_block, Branch.BOOL))

    def begin_body(self) -> None:
        # Assign the value obtained from await __anext__ to the
        # lvalue so that it can be referenced by code in the body of the loop.
        builder = self.builder
        line = self.line
        # We unbox here so that iterating with tuple unpacking generates a tuple based
        # unpack instead of an iterator based one.
        next_reg = builder.coerce(self.next_reg, self.target_type, line)
        builder.assign(builder.get_assignment_target(self.index), next_reg, line)

    def gen_step(self) -> None:
        # Nothing to do here, since we get the next item as part of gen_condition().
        pass


def unsafe_index(builder: IRBuilder, target: Value, index: Value, line: int) -> Value:
    """Emit a potentially unsafe index into a target."""
    # This doesn't really fit nicely into any of our data-driven frameworks
    # since we want to use __getitem__ if we don't have an unsafe version,
    # so we just check manually.
    if is_list_rprimitive(target.type):
        return builder.primitive_op(list_get_item_unsafe_op, [target, index], line)
    elif is_tuple_rprimitive(target.type):
        return builder.call_c(tuple_get_item_unsafe_op, [target, index], line)
    elif is_str_rprimitive(target.type):
        return builder.call_c(str_get_item_unsafe_op, [target, index], line)
    else:
        return builder.gen_method_call(target, "__getitem__", [index], None, line)


class ForSequence(ForGenerator):
    """Generate optimized IR for a for loop over a sequence.

    Supports iterating in both forward and reverse.
    """

    length_reg: Value | AssignmentTarget | None

    def init(
        self, expr_reg: Value, target_type: RType, reverse: bool, length: Value | None = None
    ) -> None:
        assert is_sequence_rprimitive(expr_reg.type), (expr_reg, expr_reg.type)
        builder = self.builder
        # Record a Value indicating the length of the sequence, if known at compile time.
        self.length = length
        self.reverse = reverse
        # Define target to contain the expression, along with the index that will be used
        # for the for-loop. If we are inside of a generator function, spill these into the
        # environment class.
        self.expr_target = builder.maybe_spill(expr_reg)
        if is_immutable_rprimitive(expr_reg.type):
            # If the expression is an immutable type, we can load the length just once.
            self.length_reg = builder.maybe_spill(self.length or self.load_len(self.expr_target))
        else:
            # Otherwise, even if the length is known, we must recalculate the length
            # at every iteration for compatibility with python semantics.
            self.length_reg = None
        if not reverse:
            index_reg: Value = Integer(0, c_pyssize_t_rprimitive)
        else:
            if self.length_reg is not None:
                len_val = builder.read(self.length_reg)
            else:
                len_val = self.load_len(self.expr_target)
            index_reg = builder.builder.int_sub(len_val, 1)
        self.index_target = builder.maybe_spill_assignable(index_reg)
        self.target_type = target_type

    def gen_condition(self) -> None:
        builder = self.builder
        line = self.line
        if self.reverse:
            # If we are iterating in reverse order, we obviously need
            # to check that the index is still positive. Somewhat less
            # obviously we still need to check against the length,
            # since it could shrink out from under us.
            comparison = builder.binary_op(
                builder.read(self.index_target, line), Integer(0), ">=", line
            )
            second_check = BasicBlock()
            builder.add_bool_branch(comparison, second_check, self.loop_exit)
            builder.activate_block(second_check)
        if self.length_reg is None:
            # For compatibility with python semantics we recalculate the length
            # at every iteration.
            len_reg = self.load_len(self.expr_target)
        else:
            # (unless input is immutable type).
            len_reg = builder.read(self.length_reg, line)
        comparison = builder.binary_op(builder.read(self.index_target, line), len_reg, "<", line)
        builder.add_bool_branch(comparison, self.body_block, self.loop_exit)

    def begin_body(self) -> None:
        builder = self.builder
        line = self.line
        # Read the next list item.
        value_box = unsafe_index(
            builder,
            builder.read(self.expr_target, line),
            builder.read(self.index_target, line),
            line,
        )
        assert value_box
        # We coerce to the type of list elements here so that
        # iterating with tuple unpacking generates a tuple based
        # unpack instead of an iterator based one.
        builder.assign(
            builder.get_assignment_target(self.index),
            builder.coerce(value_box, self.target_type, line),
            line,
        )

    def gen_step(self) -> None:
        # Step to the next item.
        builder = self.builder
        line = self.line
        step = 1 if not self.reverse else -1
        add = builder.builder.int_add(builder.read(self.index_target, line), step)
        builder.assign(self.index_target, add, line)


class ForDictionaryCommon(ForGenerator):
    """Generate optimized IR for a for loop over dictionary keys/values.

    The logic is pretty straightforward, we use PyDict_Next() API wrapped in
    a tuple, so that we can modify only a single register. The layout of the tuple:
      * f0: are there more items (bool)
      * f1: current offset (int)
      * f2: next key (object)
      * f3: next value (object)
    For more info see https://docs.python.org/3/c-api/dict.html#c.PyDict_Next.

    Note that for subclasses we fall back to generic PyObject_GetIter() logic,
    since they may override some iteration methods in subtly incompatible manner.
    The fallback logic is implemented in CPy.h via dynamic type check.
    """

    dict_next_op: ClassVar[CFunctionDescription]
    dict_iter_op: ClassVar[CFunctionDescription]

    def need_cleanup(self) -> bool:
        # Technically, a dict subclass can raise an unrelated exception
        # in __next__(), so we need this.
        return True

    def init(self, expr_reg: Value, target_type: RType) -> None:
        builder = self.builder
        self.target_type = target_type

        # We add some variables to environment class, so they can be read across yield.
        self.expr_target = builder.maybe_spill(expr_reg)
        offset = Integer(0)
        self.offset_target = builder.maybe_spill_assignable(offset)
        self.size = builder.maybe_spill(self.load_len(self.expr_target))

        # For dict class (not a subclass) this is the dictionary itself.
        iter_reg = builder.call_c(self.dict_iter_op, [expr_reg], self.line)
        self.iter_target = builder.maybe_spill(iter_reg)

    def gen_condition(self) -> None:
        """Get next key/value pair, set new offset, and check if we should continue."""
        builder = self.builder
        line = self.line
        self.next_tuple = self.builder.call_c(
            self.dict_next_op,
            [builder.read(self.iter_target, line), builder.read(self.offset_target, line)],
            line,
        )

        # Do this here instead of in gen_step() to minimize variables in environment.
        new_offset = builder.add(TupleGet(self.next_tuple, 1, line))
        builder.assign(self.offset_target, new_offset, line)

        should_continue = builder.add(TupleGet(self.next_tuple, 0, line))
        builder.add(Branch(should_continue, self.body_block, self.loop_exit, Branch.BOOL))

    def gen_step(self) -> None:
        """Check that dictionary didn't change size during iteration.

        Raise RuntimeError if it is not the case to match CPython behavior.
        """
        builder = self.builder
        line = self.line
        # Technically, we don't need a new primitive for this, but it is simpler.
        builder.call_c(
            dict_check_size_op,
            [builder.read(self.expr_target, line), builder.read(self.size, line)],
            line,
        )

    def gen_cleanup(self) -> None:
        # Same as for generic ForIterable.
        self.builder.call_c(no_err_occurred_op, [], self.line)


class ForDictionaryKeys(ForDictionaryCommon):
    """Generate optimized IR for a for loop over dictionary keys."""

    dict_next_op = dict_next_key_op
    dict_iter_op = dict_key_iter_op

    def begin_body(self) -> None:
        builder = self.builder
        line = self.line

        # Key is stored at the third place in the tuple.
        key = builder.add(TupleGet(self.next_tuple, 2, line))
        builder.assign(
            builder.get_assignment_target(self.index),
            builder.coerce(key, self.target_type, line),
            line,
        )


class ForDictionaryValues(ForDictionaryCommon):
    """Generate optimized IR for a for loop over dictionary values."""

    dict_next_op = dict_next_value_op
    dict_iter_op = dict_value_iter_op

    def begin_body(self) -> None:
        builder = self.builder
        line = self.line

        # Value is stored at the third place in the tuple.
        value = builder.add(TupleGet(self.next_tuple, 2, line))
        builder.assign(
            builder.get_assignment_target(self.index),
            builder.coerce(value, self.target_type, line),
            line,
        )


class ForDictionaryItems(ForDictionaryCommon):
    """Generate optimized IR for a for loop over dictionary items."""

    dict_next_op = dict_next_item_op
    dict_iter_op = dict_item_iter_op

    def begin_body(self) -> None:
        builder = self.builder
        line = self.line

        key = builder.add(TupleGet(self.next_tuple, 2, line))
        value = builder.add(TupleGet(self.next_tuple, 3, line))

        # Coerce just in case e.g. key is itself a tuple to be unpacked.
        assert isinstance(self.target_type, RTuple), self.target_type
        key = builder.coerce(key, self.target_type.types[0], line)
        value = builder.coerce(value, self.target_type.types[1], line)

        target = builder.get_assignment_target(self.index)
        if isinstance(target, AssignmentTargetTuple):
            # Simpler code for common case: for k, v in d.items().
            if len(target.items) != 2:
                builder.error("Expected a pair for dict item iteration", line)
            builder.assign(target.items[0], key, line)
            builder.assign(target.items[1], value, line)
        else:
            rvalue = builder.add(TupleSet([key, value], line))
            builder.assign(target, rvalue, line)


class ForRange(ForGenerator):
    """Generate optimized IR for a for loop over an integer range."""

    def init(self, start_reg: Value, end_reg: Value, step: int) -> None:
        builder = self.builder
        self.start_reg = start_reg
        self.end_reg = end_reg
        self.step = step
        self.end_target = builder.maybe_spill(end_reg)
        if is_short_int_rprimitive(start_reg.type) and is_short_int_rprimitive(end_reg.type):
            index_type: RType = short_int_rprimitive
        elif is_fixed_width_rtype(end_reg.type):
            index_type = end_reg.type
        else:
            index_type = int_rprimitive
        index_reg = Register(index_type)
        builder.assign(index_reg, start_reg, -1)
        self.index_reg = builder.maybe_spill_assignable(index_reg)
        # Initialize loop index to 0. Assert that the index target is assignable.
        self.index_target: Register | AssignmentTarget = builder.get_assignment_target(self.index)
        builder.assign(self.index_target, builder.read(self.index_reg, self.line), self.line)

    def gen_condition(self) -> None:
        builder = self.builder
        line = self.line
        # Add loop condition check.
        cmp = "<" if self.step > 0 else ">"
        comparison = builder.binary_op(
            builder.read(self.index_reg, line), builder.read(self.end_target, line), cmp, line
        )
        builder.add_bool_branch(comparison, self.body_block, self.loop_exit)

    def gen_step(self) -> None:
        builder = self.builder
        line = self.line

        # Increment index register. If the range is known to fit in short ints, use
        # short ints.
        if is_short_int_rprimitive(self.start_reg.type) and is_short_int_rprimitive(
            self.end_reg.type
        ):
            new_val = builder.int_op(
                short_int_rprimitive,
                builder.read(self.index_reg, line),
                Integer(self.step),
                IntOp.ADD,
                line,
            )

        else:
            new_val = builder.binary_op(
                builder.read(self.index_reg, line), Integer(self.step), "+", line
            )
        builder.assign(self.index_reg, new_val, line)
        builder.assign(self.index_target, new_val, line)


class ForInfiniteCounter(ForGenerator):
    """Generate optimized IR for a for loop counting from 0 to infinity."""

    def init(self) -> None:
        builder = self.builder
        # Create a register to store the state of the loop index and
        # initialize this register along with the loop index to 0.
        zero = Integer(0)
        self.index_reg = builder.maybe_spill_assignable(zero)
        self.index_target: Register | AssignmentTarget = builder.get_assignment_target(self.index)

    def gen_step(self) -> None:
        builder = self.builder
        line = self.line
        # We can safely assume that the integer is short, since we are not going to wrap
        # around a 63-bit integer.
        # NOTE: This would be questionable if short ints could be 32 bits.
        new_val = builder.int_op(
            short_int_rprimitive, builder.read(self.index_reg, line), Integer(1), IntOp.ADD, line
        )
        builder.assign(self.index_reg, new_val, line)

    def begin_body(self) -> None:
        self.builder.assign(self.index_target, self.builder.read(self.index_reg), self.line)


class ForEnumerate(ForGenerator):
    """Generate optimized IR for a for loop of form "for i, x in enumerate(it)"."""

    def need_cleanup(self) -> bool:
        # The wrapped for loop might need cleanup. This might generate a
        # redundant cleanup block, but that's okay.
        return True

    def init(self, index1: Lvalue, index2: Lvalue, expr: Expression) -> None:
        # Count from 0 to infinity (for the index lvalue).
        self.index_gen = ForInfiniteCounter(
            self.builder, index1, self.body_block, self.loop_exit, self.line, nested=True
        )
        self.index_gen.init()
        # Iterate over the actual iterable.
        self.main_gen = make_for_loop_generator(
            self.builder, index2, expr, self.body_block, self.loop_exit, self.line, nested=True
        )

    def gen_condition(self) -> None:
        # No need for a check for the index generator, since it's unconditional.
        self.main_gen.gen_condition()

    def begin_body(self) -> None:
        self.index_gen.begin_body()
        self.main_gen.begin_body()

    def gen_step(self) -> None:
        self.index_gen.gen_step()
        self.main_gen.gen_step()

    def gen_cleanup(self) -> None:
        self.index_gen.gen_cleanup()
        self.main_gen.gen_cleanup()


class ForZip(ForGenerator):
    """Generate IR for a for loop of form `for x, ... in zip(a, ...)`."""

    def need_cleanup(self) -> bool:
        # The wrapped for loops might need cleanup. We might generate a
        # redundant cleanup block, but that's okay.
        return True

    def init(self, indexes: list[Lvalue], exprs: list[Expression]) -> None:
        assert len(indexes) == len(exprs)
        # Condition check will require multiple basic blocks, since there will be
        # multiple conditions to check.
        self.cond_blocks = [BasicBlock() for _ in range(len(indexes) - 1)] + [self.body_block]
        self.gens: list[ForGenerator] = []
        for index, expr, next_block in zip(indexes, exprs, self.cond_blocks):
            gen = make_for_loop_generator(
                self.builder, index, expr, next_block, self.loop_exit, self.line, nested=True
            )
            self.gens.append(gen)

    def gen_condition(self) -> None:
        for i, gen in enumerate(self.gens):
            gen.gen_condition()
            if i < len(self.gens) - 1:
                self.builder.activate_block(self.cond_blocks[i])

    def begin_body(self) -> None:
        for gen in self.gens:
            gen.begin_body()

    def gen_step(self) -> None:
        for gen in self.gens:
            gen.gen_step()

    def gen_cleanup(self) -> None:
        for gen in self.gens:
            gen.gen_cleanup()


def get_expr_length(expr: Expression) -> int | None:
    if isinstance(expr, (StrExpr, BytesExpr)):
        return len(expr.value)
    elif isinstance(expr, (ListExpr, TupleExpr)):
        # if there are no star expressions, or we know the length of them,
        # we know the length of the expression
        stars = [get_expr_length(i) for i in expr.items if isinstance(i, StarExpr)]
        if None not in stars:
            other = sum(not isinstance(i, StarExpr) for i in expr.items)
            return other + sum(stars)  # type: ignore [arg-type]
    elif isinstance(expr, StarExpr):
        return get_expr_length(expr.expr)
    elif (
        isinstance(expr, RefExpr)
        and isinstance(expr.node, Var)
        and expr.node.is_final
        and isinstance(expr.node.final_value, str)
        and expr.node.has_explicit_value
    ):
        return len(expr.node.final_value)
    elif (
        isinstance(expr, CallExpr)
        and isinstance(callee := expr.callee, NameExpr)
        and all(kind == ARG_POS for kind in expr.arg_kinds)
    ):
        fullname = callee.fullname
        if (
            fullname
            in (
                "builtins.list",
                "builtins.tuple",
                "builtins.enumerate",
                "builtins.sorted",
                "builtins.reversed",
            )
            and len(expr.args) == 1
        ):
            return get_expr_length(expr.args[0])
        elif fullname == "builtins.map" and len(expr.args) == 2:
            return get_expr_length(expr.args[1])
        elif fullname == "builtins.zip" and expr.args:
            arg_lengths = [get_expr_length(arg) for arg in expr.args]
            if all(arg is not None for arg in arg_lengths):
                return min(arg_lengths)  # type: ignore [type-var]
        elif fullname == "builtins.range" and all(isinstance(arg, IntExpr) for arg in expr.args):
            return len(range(*(arg.value for arg in expr.args)))  # type: ignore [attr-defined]

    # TODO: extend this, passing length of listcomp and genexp should have worthwhile
    # performance boost and can be (sometimes) figured out pretty easily. set and dict
    # comps *can* be done as well but will need special logic to consider the possibility
    # of key conflicts.
    return None


def get_expr_length_value(
    builder: IRBuilder, expr: Expression, expr_reg: Value, line: int, use_pyssize_t: bool
) -> Value:
    rtype = builder.node_type(expr)
    assert is_sequence_rprimitive(rtype) or isinstance(rtype, RTuple), rtype
    length = get_expr_length(expr)
    if length is None:
        # We cannot compute the length at compile time, so we will fetch it.
        return builder.builder.builtin_len(expr_reg, line, use_pyssize_t=use_pyssize_t)
    # The expression result is known at compile time, so we can use a constant.
    return Integer(length, c_pyssize_t_rprimitive if use_pyssize_t else short_int_rprimitive)<|MERGE_RESOLUTION|>--- conflicted
+++ resolved
@@ -237,80 +237,59 @@
             implementation.
     """
     if len(gen.sequences) == 1 and len(gen.indices) == 1 and len(gen.condlists[0]) == 0:
-<<<<<<< HEAD
-        sequence_expr = gen.sequences[0]
-        rtype = builder.node_type(sequence_expr)
-        if is_sequence_rprimitive(rtype):
-            sequence = builder.accept(sequence_expr)
-            length = get_expr_length_value(
-                builder, sequence_expr, sequence, gen.line, use_pyssize_t=True
-            )
-            target_op = empty_op_llbuilder(length, gen.line)
-
-            def set_item_index(item_index: Value) -> None:
-                e = builder.accept(gen.left_expr)
-                builder.call_c(set_item_op, [target_op, item_index, e], gen.line)
-
-            for_loop_helper_with_index(
-                builder, gen.indices[0], sequence_expr, sequence, set_item_index, gen.line, length
-            )
-            return target_op
-
-        expr_length = get_expr_length(sequence_expr)
-        if expr_length is not None:
-            item_index = Register(int_rprimitive)
-            builder.assign(item_index, Integer(0), gen.line)
-
-            def set_item_noindex() -> None:
-                e = builder.accept(gen.left_expr)
-                builder.call_c(set_item_op, [target_op, item_index, e], gen.line)
-                builder.assign(
-                    item_index, builder.binary_op(item_index, Integer(1), "+", gen.line), gen.line
-                )
-
-            length = Integer(expr_length, c_pyssize_t_rprimitive, gen.line)
-            target_op = empty_op_llbuilder(length, gen.line)
-            for_loop_helper(
-                builder, gen.indices[0], sequence_expr, set_item_noindex, None, False, gen.line
-            )
-            return target_op
-=======
         line = gen.line
         sequence_expr = gen.sequences[0]
         rtype = builder.node_type(sequence_expr)
-        if not (is_sequence_rprimitive(rtype) or isinstance(rtype, RTuple)):
-            return None
-        sequence = builder.accept(sequence_expr)
-        length = get_expr_length_value(builder, sequence_expr, sequence, line, use_pyssize_t=True)
-        if isinstance(rtype, RTuple):
-            # If input is RTuple, box it to tuple_rprimitive for generic iteration
-            # TODO: this can be optimized a bit better with an unrolled ForRTuple helper
-            proper_type = get_proper_type(builder.types[sequence_expr])
-            assert isinstance(proper_type, TupleType), proper_type
-
-            get_item_ops = [
-                (
-                    LoadLiteral(typ.value, object_rprimitive)
-                    if isinstance(typ, LiteralType)
-                    else TupleGet(sequence, i, line)
+        if is_sequence_rprimitive(rtype) or isinstance(rtype, RTuple):
+            sequence = builder.accept(sequence_expr)
+            length = get_expr_length_value(builder, sequence_expr, sequence, line, use_pyssize_t=True)
+            if isinstance(rtype, RTuple):
+                # If input is RTuple, box it to tuple_rprimitive for generic iteration
+                # TODO: this can be optimized a bit better with an unrolled ForRTuple helper
+                proper_type = get_proper_type(builder.types[sequence_expr])
+                assert isinstance(proper_type, TupleType), proper_type
+
+                get_item_ops = [
+                    (
+                        LoadLiteral(typ.value, object_rprimitive)
+                        if isinstance(typ, LiteralType)
+                        else TupleGet(sequence, i, line)
+                    )
+                    for i, typ in enumerate(get_proper_types(proper_type.items))
+                ]
+                items = list(map(builder.add, get_item_ops))
+                sequence = builder.new_tuple(items, line)
+
+            target_op = empty_op_llbuilder(length, line)
+
+            def set_item(item_index: Value) -> None:
+                e = builder.accept(gen.left_expr)
+                builder.call_c(set_item_op, [target_op, item_index, e], line)
+
+            for_loop_helper_with_index(
+                builder, gen.indices[0], sequence_expr, sequence, set_item, line, length
+            )
+
+            return target_op
+        
+        elif (expr_length := get_expr_length(sequence_expr)) is not None:
+            item_index = Register(int_rprimitive)
+            builder.assign(item_index, Integer(0), line)
+
+            def set_item_noindex() -> None:
+                e = builder.accept(gen.left_expr)
+                builder.call_c(set_item_op, [target_op, item_index, e], line)
+                builder.assign(
+                    item_index, builder.binary_op(item_index, Integer(1), "+", line), line
                 )
-                for i, typ in enumerate(get_proper_types(proper_type.items))
-            ]
-            items = list(map(builder.add, get_item_ops))
-            sequence = builder.new_tuple(items, line)
-
-        target_op = empty_op_llbuilder(length, line)
-
-        def set_item(item_index: Value) -> None:
-            e = builder.accept(gen.left_expr)
-            builder.call_c(set_item_op, [target_op, item_index, e], line)
-
-        for_loop_helper_with_index(
-            builder, gen.indices[0], sequence_expr, sequence, set_item, line, length
-        )
-
-        return target_op
->>>>>>> de2f375e
+
+            length = Integer(expr_length, c_pyssize_t_rprimitive, line)
+            target_op = empty_op_llbuilder(length, line)
+            for_loop_helper(
+                builder, gen.indices[0], sequence_expr, set_item_noindex, None, False, line
+            )
+            return target_op
+          
     return None
 
 
