--- conflicted
+++ resolved
@@ -250,16 +250,6 @@
             proper_type = get_proper_type(builder.types[sequence_expr])
             assert isinstance(proper_type, TupleType), proper_type
 
-<<<<<<< HEAD
-            get_item_ops = [
-                (
-                    LoadLiteral(typ.value, object_rprimitive)
-                    if isinstance(typ, LiteralType)
-                    else TupleGet(sequence, i, line)
-                )
-                for i, typ in enumerate(map(try_getting_literal, proper_type.items))
-            ]
-=======
             # the for_loop_helper_with_index crashes for empty tuples, bail out
             if not proper_type.items:
                 return None
@@ -281,10 +271,10 @@
                         if isinstance(typ, LiteralType)
                         else TupleGet(sequence, i, line)
                     )
-                    for i, typ in enumerate(proper_types)
+                    # TODO: I think after pulling in recent changes I need to figure out how to handle this change in the `if` block
+                    for i, typ in enumerate(map(try_getting_literal, proper_type.items))
                 ]
 
->>>>>>> 888473f6
             items = list(map(builder.add, get_item_ops))
             sequence = builder.new_tuple(items, line)
 
