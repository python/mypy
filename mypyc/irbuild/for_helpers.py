"""Helpers for generating for loops and comprehensions.

We special case certain kinds for loops such as "for x in range(...)"
for better efficiency.  Each for loop generator class below deals one
such special case.
"""

from __future__ import annotations

from typing import Callable, ClassVar

from mypy.nodes import (
    ARG_POS,
    BytesExpr,
    CallExpr,
    DictionaryComprehension,
    Expression,
    GeneratorExpr,
    ListExpr,
    Lvalue,
    MemberExpr,
    NameExpr,
    RefExpr,
    SetExpr,
    StarExpr,
    StrExpr,
    TupleExpr,
    TypeAlias,
    Var,
)
<<<<<<< HEAD
from mypy.types import TupleType, get_proper_type
=======
from mypy.types import LiteralType, TupleType, get_proper_type, get_proper_types
>>>>>>> 6feecce8
from mypyc.ir.ops import (
    ERR_NEVER,
    BasicBlock,
    Branch,
    Integer,
    IntOp,
    LoadAddress,
    LoadErrorValue,
    LoadLiteral,
    LoadMem,
    MethodCall,
    RaiseStandardError,
    Register,
    TupleGet,
    TupleSet,
    Value,
)
from mypyc.ir.rtypes import (
    RInstance,
    RTuple,
    RType,
    bool_rprimitive,
    c_pyssize_t_rprimitive,
    int_rprimitive,
    is_dict_rprimitive,
    is_fixed_width_rtype,
    is_immutable_rprimitive,
    is_list_rprimitive,
    is_sequence_rprimitive,
    is_short_int_rprimitive,
    is_str_rprimitive,
    is_tuple_rprimitive,
    object_pointer_rprimitive,
    object_rprimitive,
    pointer_rprimitive,
    short_int_rprimitive,
)
from mypyc.irbuild.builder import IRBuilder
from mypyc.irbuild.prepare import GENERATOR_HELPER_NAME
from mypyc.irbuild.targets import AssignmentTarget, AssignmentTargetTuple
from mypyc.primitives.dict_ops import (
    dict_check_size_op,
    dict_item_iter_op,
    dict_key_iter_op,
    dict_next_item_op,
    dict_next_key_op,
    dict_next_value_op,
    dict_value_iter_op,
)
from mypyc.primitives.exc_ops import no_err_occurred_op, propagate_if_error_op
from mypyc.primitives.generic_ops import aiter_op, anext_op, iter_op, next_op
from mypyc.primitives.list_ops import list_append_op, list_get_item_unsafe_op, new_list_set_item_op
from mypyc.primitives.misc_ops import stop_async_iteration_op
from mypyc.primitives.registry import CFunctionDescription
from mypyc.primitives.set_ops import set_add_op
from mypyc.primitives.str_ops import str_get_item_unsafe_op
from mypyc.primitives.tuple_ops import tuple_get_item_unsafe_op

GenFunc = Callable[[], None]


def for_loop_helper(
    builder: IRBuilder,
    index: Lvalue,
    expr: Expression,
    body_insts: GenFunc,
    else_insts: GenFunc | None,
    is_async: bool,
    line: int,
) -> None:
    """Generate IR for a loop.

    Args:
        index: the loop index Lvalue
        expr: the expression to iterate over
        body_insts: a function that generates the body of the loop
        else_insts: a function that generates the else block instructions
    """
    # Body of the loop
    body_block = BasicBlock()
    # Block that steps to the next item
    step_block = BasicBlock()
    # Block for the else clause, if we need it
    else_block = BasicBlock()
    # Block executed after the loop
    exit_block = BasicBlock()

    # Determine where we want to exit, if our condition check fails.
    normal_loop_exit = else_block if else_insts is not None else exit_block

    for_gen = make_for_loop_generator(
        builder, index, expr, body_block, normal_loop_exit, line, is_async=is_async
    )

    builder.push_loop_stack(step_block, exit_block)
    condition_block = BasicBlock()
    builder.goto_and_activate(condition_block)

    # Add loop condition check.
    for_gen.gen_condition()

    # Generate loop body.
    builder.activate_block(body_block)
    for_gen.begin_body()
    body_insts()

    # We generate a separate step block (which might be empty).
    builder.goto_and_activate(step_block)
    for_gen.gen_step()
    # Go back to loop condition.
    builder.goto(condition_block)

    for_gen.add_cleanup(normal_loop_exit)
    builder.pop_loop_stack()

    if else_insts is not None:
        builder.activate_block(else_block)
        else_insts()
        builder.goto(exit_block)

    builder.activate_block(exit_block)


def for_loop_helper_with_index(
    builder: IRBuilder,
    index: Lvalue,
    expr: Expression,
    expr_reg: Value,
    body_insts: Callable[[Value], None],
    line: int,
    length: Value,
) -> None:
    """Generate IR for a sequence iteration.

    This function only works for sequence type. Compared to for_loop_helper,
    it would feed iteration index to body_insts.

    Args:
        index: the loop index Lvalue
        expr: the expression to iterate over
        body_insts: a function that generates the body of the loop.
                    It needs a index as parameter.
    """
    assert is_sequence_rprimitive(expr_reg.type), (expr_reg, expr_reg.type)
    target_type = builder.get_sequence_type(expr)

    body_block = BasicBlock()
    step_block = BasicBlock()
    exit_block = BasicBlock()
    condition_block = BasicBlock()

    for_gen = ForSequence(builder, index, body_block, exit_block, line, False)
    for_gen.init(expr_reg, target_type, reverse=False, length=length)

    builder.push_loop_stack(step_block, exit_block)

    if isinstance(length, Integer) and length.value > 0:
        builder.goto(body_block)
        builder.activate_block(condition_block)
    else:
        builder.goto_and_activate(condition_block)

    for_gen.gen_condition()

    builder.activate_block(body_block)
    for_gen.begin_body()
    body_insts(builder.read(for_gen.index_target))

    builder.goto_and_activate(step_block)
    for_gen.gen_step()
    builder.goto(condition_block)

    for_gen.add_cleanup(exit_block)
    builder.pop_loop_stack()

    builder.activate_block(exit_block)


def sequence_from_generator_preallocate_helper(
    builder: IRBuilder,
    gen: GeneratorExpr,
    empty_op_llbuilder: Callable[[Value, int], Value],
    set_item_op: CFunctionDescription,
) -> Value | None:
    """Generate a new tuple or list from a simple generator expression.

    Currently we only optimize for simplest generator expression, which means that
    there is no condition list in the generator and only one original sequence with
    one index is allowed.

    e.g.  (1) tuple(f(x) for x in a_list/a_tuple/a_str/a_bytes/an_rtuple)
          (2) list(f(x) for x in a_list/a_tuple/a_str/a_bytes/an_rtuple)
          (3) [f(x) for x in a_list/a_tuple/a_str/a_bytes/an_rtuple]

    Args:
        empty_op_llbuilder: A function that can generate an empty sequence op when
            passed in length. See `new_list_op_with_length` and `new_tuple_op_with_length`
            for detailed implementation.
        set_item_op: A primitive that can modify an arbitrary position of a sequence.
            The op should have three arguments:
                - Self
                - Target position
                - New Value
            See `new_list_set_item_op` and `new_tuple_set_item_op` for detailed
            implementation.
    """
    if len(gen.sequences) == 1 and len(gen.indices) == 1 and len(gen.condlists[0]) == 0:
        line = gen.line
        sequence_expr = gen.sequences[0]
        rtype = builder.node_type(sequence_expr)
        if not (is_sequence_rprimitive(rtype) or isinstance(rtype, RTuple)):
            return None
        sequence = builder.accept(sequence_expr)
        length = get_expr_length_value(builder, sequence_expr, sequence, line, use_pyssize_t=True)
        if isinstance(rtype, RTuple):
            # If input is RTuple, box it to tuple_rprimitive for generic iteration
            # TODO: this can be optimized a bit better with an unrolled ForRTuple helper
            proper_type = get_proper_type(builder.types[sequence_expr])
            assert isinstance(proper_type, TupleType), proper_type

            get_item_ops = [
                (
                    LoadLiteral(typ.value, object_rprimitive)
                    if isinstance(typ, LiteralType)
                    else TupleGet(sequence, i, line)
                )
                for i, typ in enumerate(get_proper_types(proper_type.items))
            ]
            items = list(map(builder.add, get_item_ops))
            sequence = builder.new_tuple(items, line)

        target_op = empty_op_llbuilder(length, line)

        def set_item(item_index: Value) -> None:
            e = builder.accept(gen.left_expr)
            builder.call_c(set_item_op, [target_op, item_index, e], line)

        for_loop_helper_with_index(
            builder, gen.indices[0], sequence_expr, sequence, set_item, line, length
        )

        return target_op
    return None


def translate_list_comprehension(builder: IRBuilder, gen: GeneratorExpr) -> Value:
    if raise_error_if_contains_unreachable_names(builder, gen):
        return builder.none()

    # Try simplest list comprehension, otherwise fall back to general one
    val = sequence_from_generator_preallocate_helper(
        builder,
        gen,
        empty_op_llbuilder=builder.builder.new_list_op_with_length,
        set_item_op=new_list_set_item_op,
    )
    if val is not None:
        return val

    list_ops = builder.maybe_spill(builder.new_list_op([], gen.line))

    loop_params = list(zip(gen.indices, gen.sequences, gen.condlists, gen.is_async))

    def gen_inner_stmts() -> None:
        e = builder.accept(gen.left_expr)
        builder.primitive_op(list_append_op, [builder.read(list_ops), e], gen.line)

    comprehension_helper(builder, loop_params, gen_inner_stmts, gen.line)
    return builder.read(list_ops)


def raise_error_if_contains_unreachable_names(
    builder: IRBuilder, gen: GeneratorExpr | DictionaryComprehension
) -> bool:
    """Raise a runtime error and return True if generator contains unreachable names.

    False is returned if the generator can be safely transformed without crashing.
    (It may still be unreachable!)
    """
    if any(isinstance(s, NameExpr) and s.node is None for s in gen.indices):
        error = RaiseStandardError(
            RaiseStandardError.RUNTIME_ERROR,
            "mypyc internal error: should be unreachable",
            gen.line,
        )
        builder.add(error)
        return True

    return False


def translate_set_comprehension(builder: IRBuilder, gen: GeneratorExpr) -> Value:
    if raise_error_if_contains_unreachable_names(builder, gen):
        return builder.none()

    set_ops = builder.maybe_spill(builder.new_set_op([], gen.line))
    loop_params = list(zip(gen.indices, gen.sequences, gen.condlists, gen.is_async))

    def gen_inner_stmts() -> None:
        e = builder.accept(gen.left_expr)
        builder.primitive_op(set_add_op, [builder.read(set_ops), e], gen.line)

    comprehension_helper(builder, loop_params, gen_inner_stmts, gen.line)
    return builder.read(set_ops)


def comprehension_helper(
    builder: IRBuilder,
    loop_params: list[tuple[Lvalue, Expression, list[Expression], bool]],
    gen_inner_stmts: Callable[[], None],
    line: int,
) -> None:
    """Helper function for list comprehensions.

    Args:
        loop_params: a list of (index, expr, [conditions]) tuples defining nested loops:
            - "index" is the Lvalue indexing that loop;
            - "expr" is the expression for the object to be iterated over;
            - "conditions" is a list of conditions, evaluated in order with short-circuiting,
                that must all be true for the loop body to be executed
        gen_inner_stmts: function to generate the IR for the body of the innermost loop
    """

    def handle_loop(loop_params: list[tuple[Lvalue, Expression, list[Expression], bool]]) -> None:
        """Generate IR for a loop.

        Given a list of (index, expression, [conditions]) tuples, generate IR
        for the nested loops the list defines.
        """
        index, expr, conds, is_async = loop_params[0]
        for_loop_helper(
            builder,
            index,
            expr,
            lambda: loop_contents(conds, loop_params[1:]),
            None,
            is_async=is_async,
            line=line,
        )

    def loop_contents(
        conds: list[Expression],
        remaining_loop_params: list[tuple[Lvalue, Expression, list[Expression], bool]],
    ) -> None:
        """Generate the body of the loop.

        Args:
            conds: a list of conditions to be evaluated (in order, with short circuiting)
                to gate the body of the loop
            remaining_loop_params: the parameters for any further nested loops; if it's empty
                we'll instead evaluate the "gen_inner_stmts" function
        """
        # Check conditions, in order, short circuiting them.
        for cond in conds:
            cond_val = builder.accept(cond)
            cont_block, rest_block = BasicBlock(), BasicBlock()
            # If the condition is true we'll skip the continue.
            builder.add_bool_branch(cond_val, rest_block, cont_block)
            builder.activate_block(cont_block)
            builder.nonlocal_control[-1].gen_continue(builder, cond.line)
            builder.goto_and_activate(rest_block)

        if remaining_loop_params:
            # There's another nested level, so the body of this loop is another loop.
            return handle_loop(remaining_loop_params)
        else:
            # We finally reached the actual body of the generator.
            # Generate the IR for the inner loop body.
            gen_inner_stmts()

    handle_loop(loop_params)


def is_range_ref(expr: RefExpr) -> bool:
    return (
        expr.fullname == "builtins.range"
        or isinstance(expr.node, TypeAlias)
        and expr.fullname == "six.moves.xrange"
    )


def make_for_loop_generator(
    builder: IRBuilder,
    index: Lvalue,
    expr: Expression,
    body_block: BasicBlock,
    loop_exit: BasicBlock,
    line: int,
    is_async: bool = False,
    nested: bool = False,
) -> ForGenerator:
    """Return helper object for generating a for loop over an iterable.

    If "nested" is True, this is a nested iterator such as "e" in "enumerate(e)".
    """

    # Do an async loop if needed. async is always generic
    if is_async:
        expr_reg = builder.accept(expr)
        async_obj = ForAsyncIterable(builder, index, body_block, loop_exit, line, nested)
        item_type = builder._analyze_iterable_item_type(expr)
        item_rtype = builder.type_to_rtype(item_type)
        async_obj.init(expr_reg, item_rtype)
        return async_obj

    rtyp = builder.node_type(expr)
    if is_sequence_rprimitive(rtyp):
        # Special case "for x in <list>".
        expr_reg = builder.accept(expr)
        target_type = builder.get_sequence_type(expr)

        for_list = ForSequence(builder, index, body_block, loop_exit, line, nested)
        for_list.init(expr_reg, target_type, reverse=False)
        return for_list

    if is_dict_rprimitive(rtyp):
        # Special case "for k in <dict>".
        expr_reg = builder.accept(expr)
        target_type = builder.get_dict_key_type(expr)

        for_dict = ForDictionaryKeys(builder, index, body_block, loop_exit, line, nested)
        for_dict.init(expr_reg, target_type)
        return for_dict

    if isinstance(expr, CallExpr) and isinstance(expr.callee, RefExpr):
        if (
            is_range_ref(expr.callee)
            and (
                len(expr.args) <= 2
                or (len(expr.args) == 3 and builder.extract_int(expr.args[2]) is not None)
            )
            and set(expr.arg_kinds) == {ARG_POS}
        ):
            # Special case "for x in range(...)".
            # We support the 3 arg form but only for int literals, since it doesn't
            # seem worth the hassle of supporting dynamically determining which
            # direction of comparison to do.
            if len(expr.args) == 1:
                start_reg: Value = Integer(0)
                end_reg = builder.accept(expr.args[0])
            else:
                start_reg = builder.accept(expr.args[0])
                end_reg = builder.accept(expr.args[1])
            if len(expr.args) == 3:
                step = builder.extract_int(expr.args[2])
                assert step is not None
                if step == 0:
                    builder.error("range() step can't be zero", expr.args[2].line)
            else:
                step = 1

            for_range = ForRange(builder, index, body_block, loop_exit, line, nested)
            for_range.init(start_reg, end_reg, step)
            return for_range

        elif (
            expr.callee.fullname == "builtins.enumerate"
            and len(expr.args) == 1
            and expr.arg_kinds == [ARG_POS]
            and isinstance(index, TupleExpr)
            and len(index.items) == 2
        ):
            # Special case "for i, x in enumerate(y)".
            lvalue1 = index.items[0]
            lvalue2 = index.items[1]
            for_enumerate = ForEnumerate(builder, index, body_block, loop_exit, line, nested)
            for_enumerate.init(lvalue1, lvalue2, expr.args[0])
            return for_enumerate

        elif (
            expr.callee.fullname == "builtins.zip"
            and len(expr.args) >= 2
            and set(expr.arg_kinds) == {ARG_POS}
            and isinstance(index, TupleExpr)
            and len(index.items) == len(expr.args)
        ):
            # Special case "for x, y in zip(a, b)".
            for_zip = ForZip(builder, index, body_block, loop_exit, line, nested)
            for_zip.init(index.items, expr.args)
            return for_zip

        if (
            expr.callee.fullname == "builtins.reversed"
            and len(expr.args) == 1
            and expr.arg_kinds == [ARG_POS]
            and is_sequence_rprimitive(builder.node_type(expr.args[0]))
        ):
            # Special case "for x in reversed(<list>)".
            expr_reg = builder.accept(expr.args[0])
            target_type = builder.get_sequence_type(expr)

            for_list = ForSequence(builder, index, body_block, loop_exit, line, nested)
            for_list.init(expr_reg, target_type, reverse=True)
            return for_list
    if isinstance(expr, CallExpr) and isinstance(expr.callee, MemberExpr) and not expr.args:
        # Special cases for dictionary iterator methods, like dict.items().
        rtype = builder.node_type(expr.callee.expr)
        if is_dict_rprimitive(rtype) and expr.callee.name in ("keys", "values", "items"):
            expr_reg = builder.accept(expr.callee.expr)
            for_dict_type: type[ForGenerator] | None = None
            if expr.callee.name == "keys":
                target_type = builder.get_dict_key_type(expr.callee.expr)
                for_dict_type = ForDictionaryKeys
            elif expr.callee.name == "values":
                target_type = builder.get_dict_value_type(expr.callee.expr)
                for_dict_type = ForDictionaryValues
            else:
                target_type = builder.get_dict_item_type(expr.callee.expr)
                for_dict_type = ForDictionaryItems
            for_dict_gen = for_dict_type(builder, index, body_block, loop_exit, line, nested)
            for_dict_gen.init(expr_reg, target_type)
            return for_dict_gen

    iterable_expr_reg: Value | None = None
    if isinstance(expr, SetExpr):
        # Special case "for x in <set literal>".
        from mypyc.irbuild.expression import precompute_set_literal

        set_literal = precompute_set_literal(builder, expr)
        if set_literal is not None:
            iterable_expr_reg = set_literal

    # Default to a generic for loop.
    if iterable_expr_reg is None:
        iterable_expr_reg = builder.accept(expr)

    it = iterable_expr_reg.type
    for_obj: ForNativeGenerator | ForIterable
    if isinstance(it, RInstance) and it.class_ir.has_method(GENERATOR_HELPER_NAME):
        # Directly call generator object methods if iterating over a native generator.
        for_obj = ForNativeGenerator(builder, index, body_block, loop_exit, line, nested)
    else:
        # Generic implementation that works of arbitrary iterables.
        for_obj = ForIterable(builder, index, body_block, loop_exit, line, nested)
    item_type = builder._analyze_iterable_item_type(expr)
    item_rtype = builder.type_to_rtype(item_type)
    for_obj.init(iterable_expr_reg, item_rtype)
    return for_obj


class ForGenerator:
    """Abstract base class for generating for loops."""

    def __init__(
        self,
        builder: IRBuilder,
        index: Lvalue,
        body_block: BasicBlock,
        loop_exit: BasicBlock,
        line: int,
        nested: bool,
    ) -> None:
        self.builder = builder
        self.index = index
        self.body_block = body_block
        self.line = line
        # Some for loops need a cleanup block that we execute at exit. We
        # create a cleanup block if needed. However, if we are generating a for
        # loop for a nested iterator, such as "e" in "enumerate(e)", the
        # outermost generator should generate the cleanup block -- we don't
        # need to do it here.
        if self.need_cleanup() and not nested:
            # Create a new block to handle cleanup after loop exit.
            self.loop_exit = BasicBlock()
        else:
            # Just use the existing loop exit block.
            self.loop_exit = loop_exit

    def need_cleanup(self) -> bool:
        """If this returns true, we need post-loop cleanup."""
        return False

    def add_cleanup(self, exit_block: BasicBlock) -> None:
        """Add post-loop cleanup, if needed."""
        if self.need_cleanup():
            self.builder.activate_block(self.loop_exit)
            self.gen_cleanup()
            self.builder.goto(exit_block)

    def gen_condition(self) -> None:
        """Generate check for loop exit (e.g. exhaustion of iteration)."""

    def begin_body(self) -> None:
        """Generate ops at the beginning of the body (if needed)."""

    def gen_step(self) -> None:
        """Generate stepping to the next item (if needed)."""

    def gen_cleanup(self) -> None:
        """Generate post-loop cleanup (if needed)."""

    def load_len(self, expr: Value | AssignmentTarget) -> Value:
        """A helper to get collection length, used by several subclasses."""
        return self.builder.builder.builtin_len(
            self.builder.read(expr, self.line), self.line, use_pyssize_t=True
        )


class ForIterable(ForGenerator):
    """Generate IR for a for loop over an arbitrary iterable (the general case)."""

    def need_cleanup(self) -> bool:
        # Create a new cleanup block for when the loop is finished.
        return True

    def init(self, expr_reg: Value, target_type: RType) -> None:
        # Define targets to contain the expression, along with the iterator that will be used
        # for the for-loop. If we are inside of a generator function, spill these into the
        # environment class.
        builder = self.builder
        iter_reg = builder.primitive_op(iter_op, [expr_reg], self.line)
        builder.maybe_spill(expr_reg)
        self.iter_target = builder.maybe_spill(iter_reg)
        self.target_type = target_type

    def gen_condition(self) -> None:
        # We call __next__ on the iterator and check to see if the return value
        # is NULL, which signals either the end of the Iterable being traversed
        # or an exception being raised. Note that Branch.IS_ERROR checks only
        # for NULL (an exception does not necessarily have to be raised).
        builder = self.builder
        line = self.line
        self.next_reg = builder.call_c(next_op, [builder.read(self.iter_target, line)], line)
        builder.add(Branch(self.next_reg, self.loop_exit, self.body_block, Branch.IS_ERROR))

    def begin_body(self) -> None:
        # Assign the value obtained from __next__ to the
        # lvalue so that it can be referenced by code in the body of the loop.
        builder = self.builder
        line = self.line
        # We unbox here so that iterating with tuple unpacking generates a tuple based
        # unpack instead of an iterator based one.
        next_reg = builder.coerce(self.next_reg, self.target_type, line)
        builder.assign(builder.get_assignment_target(self.index), next_reg, line)

    def gen_step(self) -> None:
        # Nothing to do here, since we get the next item as part of gen_condition().
        pass

    def gen_cleanup(self) -> None:
        # We set the branch to go here if the conditional evaluates to true. If
        # an exception was raised during the loop, then err_reg will be set to
        # True. If no_err_occurred_op returns False, then the exception will be
        # propagated using the ERR_FALSE flag.
        self.builder.call_c(no_err_occurred_op, [], self.line)


class ForNativeGenerator(ForGenerator):
    """Generate IR for a for loop over a native generator."""

    def need_cleanup(self) -> bool:
        # Create a new cleanup block for when the loop is finished.
        return True

    def init(self, expr_reg: Value, target_type: RType) -> None:
        # Define target to contains the generator expression. It's also the iterator.
        # If we are inside a generator function, spill these into the environment class.
        builder = self.builder
        self.iter_target = builder.maybe_spill(expr_reg)
        self.target_type = target_type

    def gen_condition(self) -> None:
        builder = self.builder
        line = self.line
        self.return_value = Register(object_rprimitive)
        err = builder.add(LoadErrorValue(object_rprimitive, undefines=True))
        builder.assign(self.return_value, err, line)

        # Call generated generator helper method, passing a PyObject ** as the final
        # argument that will be used to store the return value in the return value
        # register. We ignore the return value but the presence of a return value
        # indicates that the generator has finished. This is faster than raising
        # and catching StopIteration, which is the non-native way of doing this.
        ptr = builder.add(LoadAddress(object_pointer_rprimitive, self.return_value))
        nn = builder.none_object()
        helper_call = MethodCall(
            builder.read(self.iter_target), GENERATOR_HELPER_NAME, [nn, nn, nn, nn, ptr], line
        )
        # We provide custom handling for error values.
        helper_call.error_kind = ERR_NEVER

        self.next_reg = builder.add(helper_call)
        builder.add(Branch(self.next_reg, self.loop_exit, self.body_block, Branch.IS_ERROR))

    def begin_body(self) -> None:
        # Assign the value obtained from the generator helper method to the
        # lvalue so that it can be referenced by code in the body of the loop.
        builder = self.builder
        line = self.line
        # We unbox here so that iterating with tuple unpacking generates a tuple based
        # unpack instead of an iterator based one.
        next_reg = builder.coerce(self.next_reg, self.target_type, line)
        builder.assign(builder.get_assignment_target(self.index), next_reg, line)

    def gen_step(self) -> None:
        # Nothing to do here, since we get the next item as part of gen_condition().
        pass

    def gen_cleanup(self) -> None:
        # If return value is NULL (it wasn't assigned to by the generator helper method),
        # an exception was raised that we need to propagate.
        self.builder.primitive_op(propagate_if_error_op, [self.return_value], self.line)


class ForAsyncIterable(ForGenerator):
    """Generate IR for an async for loop."""

    def init(self, expr_reg: Value, target_type: RType) -> None:
        # Define targets to contain the expression, along with the
        # iterator that will be used for the for-loop. We are inside
        # of a generator function, so we will spill these into
        # environment class.
        builder = self.builder
        iter_reg = builder.call_c(aiter_op, [expr_reg], self.line)
        builder.maybe_spill(expr_reg)
        self.iter_target = builder.maybe_spill(iter_reg)
        self.target_type = target_type
        self.stop_reg = Register(bool_rprimitive)

    def gen_condition(self) -> None:
        # This does the test and fetches the next value
        # try:
        #     TARGET = await type(iter).__anext__(iter)
        #     stop = False
        # except StopAsyncIteration:
        #     stop = True
        #
        # What a pain.
        # There are optimizations available here if we punch through some abstractions.

        from mypyc.irbuild.statement import emit_await, transform_try_except

        builder = self.builder
        line = self.line

        def except_match() -> Value:
            addr = builder.add(LoadAddress(pointer_rprimitive, stop_async_iteration_op.src, line))
            return builder.add(LoadMem(stop_async_iteration_op.type, addr, borrow=True))

        def try_body() -> None:
            awaitable = builder.call_c(anext_op, [builder.read(self.iter_target)], line)
            self.next_reg = emit_await(builder, awaitable, line)
            builder.assign(self.stop_reg, builder.false(), -1)

        def except_body() -> None:
            builder.assign(self.stop_reg, builder.true(), line)

        transform_try_except(
            builder, try_body, [((except_match, line), None, except_body)], None, line
        )

        builder.add(Branch(self.stop_reg, self.loop_exit, self.body_block, Branch.BOOL))

    def begin_body(self) -> None:
        # Assign the value obtained from await __anext__ to the
        # lvalue so that it can be referenced by code in the body of the loop.
        builder = self.builder
        line = self.line
        # We unbox here so that iterating with tuple unpacking generates a tuple based
        # unpack instead of an iterator based one.
        next_reg = builder.coerce(self.next_reg, self.target_type, line)
        builder.assign(builder.get_assignment_target(self.index), next_reg, line)

    def gen_step(self) -> None:
        # Nothing to do here, since we get the next item as part of gen_condition().
        pass


def unsafe_index(builder: IRBuilder, target: Value, index: Value, line: int) -> Value:
    """Emit a potentially unsafe index into a target."""
    # This doesn't really fit nicely into any of our data-driven frameworks
    # since we want to use __getitem__ if we don't have an unsafe version,
    # so we just check manually.
    if is_list_rprimitive(target.type):
        return builder.primitive_op(list_get_item_unsafe_op, [target, index], line)
    elif is_tuple_rprimitive(target.type):
        return builder.call_c(tuple_get_item_unsafe_op, [target, index], line)
    elif is_str_rprimitive(target.type):
        return builder.call_c(str_get_item_unsafe_op, [target, index], line)
    else:
        return builder.gen_method_call(target, "__getitem__", [index], None, line)


class ForSequence(ForGenerator):
    """Generate optimized IR for a for loop over a sequence.

    Supports iterating in both forward and reverse.
    """

    length_reg: Value | AssignmentTarget | None

    def init(
        self, expr_reg: Value, target_type: RType, reverse: bool, length: Value | None = None
    ) -> None:
        assert is_sequence_rprimitive(expr_reg.type), (expr_reg, expr_reg.type)
        builder = self.builder
        # Record a Value indicating the length of the sequence, if known at compile time.
        self.length = length
        self.reverse = reverse
        # Define target to contain the expression, along with the index that will be used
        # for the for-loop. If we are inside of a generator function, spill these into the
        # environment class.
        self.expr_target = builder.maybe_spill(expr_reg)
        if is_immutable_rprimitive(expr_reg.type):
            # If the expression is an immutable type, we can load the length just once.
            self.length_reg = builder.maybe_spill(self.length or self.load_len(self.expr_target))
        else:
            # Otherwise, even if the length is known, we must recalculate the length
            # at every iteration for compatibility with python semantics.
            self.length_reg = None
        if not reverse:
            index_reg: Value = Integer(0, c_pyssize_t_rprimitive)
        else:
            if self.length_reg is not None:
                len_val = builder.read(self.length_reg)
            else:
                len_val = self.load_len(self.expr_target)
            index_reg = builder.builder.int_sub(len_val, 1)
        self.index_target = builder.maybe_spill_assignable(index_reg)
        self.target_type = target_type

    def gen_condition(self) -> None:
        builder = self.builder
        line = self.line
        if self.reverse:
            # If we are iterating in reverse order, we obviously need
            # to check that the index is still positive. Somewhat less
            # obviously we still need to check against the length,
            # since it could shrink out from under us.
            comparison = builder.binary_op(
                builder.read(self.index_target, line), Integer(0), ">=", line
            )
            second_check = BasicBlock()
            builder.add_bool_branch(comparison, second_check, self.loop_exit)
            builder.activate_block(second_check)
        if self.length_reg is None:
            # For compatibility with python semantics we recalculate the length
            # at every iteration.
            len_reg = self.load_len(self.expr_target)
        else:
            # (unless input is immutable type).
            len_reg = builder.read(self.length_reg, line)
        comparison = builder.binary_op(builder.read(self.index_target, line), len_reg, "<", line)
        builder.add_bool_branch(comparison, self.body_block, self.loop_exit)

    def begin_body(self) -> None:
        builder = self.builder
        line = self.line
        # Read the next list item.
        value_box = unsafe_index(
            builder,
            builder.read(self.expr_target, line),
            builder.read(self.index_target, line),
            line,
        )
        assert value_box
        # We coerce to the type of list elements here so that
        # iterating with tuple unpacking generates a tuple based
        # unpack instead of an iterator based one.
        builder.assign(
            builder.get_assignment_target(self.index),
            builder.coerce(value_box, self.target_type, line),
            line,
        )

    def gen_step(self) -> None:
        # Step to the next item.
        builder = self.builder
        line = self.line
        step = 1 if not self.reverse else -1
        add = builder.builder.int_add(builder.read(self.index_target, line), step)
        builder.assign(self.index_target, add, line)


class ForDictionaryCommon(ForGenerator):
    """Generate optimized IR for a for loop over dictionary keys/values.

    The logic is pretty straightforward, we use PyDict_Next() API wrapped in
    a tuple, so that we can modify only a single register. The layout of the tuple:
      * f0: are there more items (bool)
      * f1: current offset (int)
      * f2: next key (object)
      * f3: next value (object)
    For more info see https://docs.python.org/3/c-api/dict.html#c.PyDict_Next.

    Note that for subclasses we fall back to generic PyObject_GetIter() logic,
    since they may override some iteration methods in subtly incompatible manner.
    The fallback logic is implemented in CPy.h via dynamic type check.
    """

    dict_next_op: ClassVar[CFunctionDescription]
    dict_iter_op: ClassVar[CFunctionDescription]

    def need_cleanup(self) -> bool:
        # Technically, a dict subclass can raise an unrelated exception
        # in __next__(), so we need this.
        return True

    def init(self, expr_reg: Value, target_type: RType) -> None:
        builder = self.builder
        self.target_type = target_type

        # We add some variables to environment class, so they can be read across yield.
        self.expr_target = builder.maybe_spill(expr_reg)
        offset = Integer(0)
        self.offset_target = builder.maybe_spill_assignable(offset)
        self.size = builder.maybe_spill(self.load_len(self.expr_target))

        # For dict class (not a subclass) this is the dictionary itself.
        iter_reg = builder.call_c(self.dict_iter_op, [expr_reg], self.line)
        self.iter_target = builder.maybe_spill(iter_reg)

    def gen_condition(self) -> None:
        """Get next key/value pair, set new offset, and check if we should continue."""
        builder = self.builder
        line = self.line
        self.next_tuple = self.builder.call_c(
            self.dict_next_op,
            [builder.read(self.iter_target, line), builder.read(self.offset_target, line)],
            line,
        )

        # Do this here instead of in gen_step() to minimize variables in environment.
        new_offset = builder.add(TupleGet(self.next_tuple, 1, line))
        builder.assign(self.offset_target, new_offset, line)

        should_continue = builder.add(TupleGet(self.next_tuple, 0, line))
        builder.add(Branch(should_continue, self.body_block, self.loop_exit, Branch.BOOL))

    def gen_step(self) -> None:
        """Check that dictionary didn't change size during iteration.

        Raise RuntimeError if it is not the case to match CPython behavior.
        """
        builder = self.builder
        line = self.line
        # Technically, we don't need a new primitive for this, but it is simpler.
        builder.call_c(
            dict_check_size_op,
            [builder.read(self.expr_target, line), builder.read(self.size, line)],
            line,
        )

    def gen_cleanup(self) -> None:
        # Same as for generic ForIterable.
        self.builder.call_c(no_err_occurred_op, [], self.line)


class ForDictionaryKeys(ForDictionaryCommon):
    """Generate optimized IR for a for loop over dictionary keys."""

    dict_next_op = dict_next_key_op
    dict_iter_op = dict_key_iter_op

    def begin_body(self) -> None:
        builder = self.builder
        line = self.line

        # Key is stored at the third place in the tuple.
        key = builder.add(TupleGet(self.next_tuple, 2, line))
        builder.assign(
            builder.get_assignment_target(self.index),
            builder.coerce(key, self.target_type, line),
            line,
        )


class ForDictionaryValues(ForDictionaryCommon):
    """Generate optimized IR for a for loop over dictionary values."""

    dict_next_op = dict_next_value_op
    dict_iter_op = dict_value_iter_op

    def begin_body(self) -> None:
        builder = self.builder
        line = self.line

        # Value is stored at the third place in the tuple.
        value = builder.add(TupleGet(self.next_tuple, 2, line))
        builder.assign(
            builder.get_assignment_target(self.index),
            builder.coerce(value, self.target_type, line),
            line,
        )


class ForDictionaryItems(ForDictionaryCommon):
    """Generate optimized IR for a for loop over dictionary items."""

    dict_next_op = dict_next_item_op
    dict_iter_op = dict_item_iter_op

    def begin_body(self) -> None:
        builder = self.builder
        line = self.line

        key = builder.add(TupleGet(self.next_tuple, 2, line))
        value = builder.add(TupleGet(self.next_tuple, 3, line))

        # Coerce just in case e.g. key is itself a tuple to be unpacked.
        assert isinstance(self.target_type, RTuple), self.target_type
        key = builder.coerce(key, self.target_type.types[0], line)
        value = builder.coerce(value, self.target_type.types[1], line)

        target = builder.get_assignment_target(self.index)
        if isinstance(target, AssignmentTargetTuple):
            # Simpler code for common case: for k, v in d.items().
            if len(target.items) != 2:
                builder.error("Expected a pair for dict item iteration", line)
            builder.assign(target.items[0], key, line)
            builder.assign(target.items[1], value, line)
        else:
            rvalue = builder.add(TupleSet([key, value], line))
            builder.assign(target, rvalue, line)


class ForRange(ForGenerator):
    """Generate optimized IR for a for loop over an integer range."""

    def init(self, start_reg: Value, end_reg: Value, step: int) -> None:
        builder = self.builder
        self.start_reg = start_reg
        self.end_reg = end_reg
        self.step = step
        self.end_target = builder.maybe_spill(end_reg)
        if is_short_int_rprimitive(start_reg.type) and is_short_int_rprimitive(end_reg.type):
            index_type: RType = short_int_rprimitive
        elif is_fixed_width_rtype(end_reg.type):
            index_type = end_reg.type
        else:
            index_type = int_rprimitive
        index_reg = Register(index_type)
        builder.assign(index_reg, start_reg, -1)
        self.index_reg = builder.maybe_spill_assignable(index_reg)
        # Initialize loop index to 0. Assert that the index target is assignable.
        self.index_target: Register | AssignmentTarget = builder.get_assignment_target(self.index)
        builder.assign(self.index_target, builder.read(self.index_reg, self.line), self.line)

    def gen_condition(self) -> None:
        builder = self.builder
        line = self.line
        # Add loop condition check.
        cmp = "<" if self.step > 0 else ">"
        comparison = builder.binary_op(
            builder.read(self.index_reg, line), builder.read(self.end_target, line), cmp, line
        )
        builder.add_bool_branch(comparison, self.body_block, self.loop_exit)

    def gen_step(self) -> None:
        builder = self.builder
        line = self.line

        # Increment index register. If the range is known to fit in short ints, use
        # short ints.
        if is_short_int_rprimitive(self.start_reg.type) and is_short_int_rprimitive(
            self.end_reg.type
        ):
            new_val = builder.int_op(
                short_int_rprimitive,
                builder.read(self.index_reg, line),
                Integer(self.step),
                IntOp.ADD,
                line,
            )

        else:
            new_val = builder.binary_op(
                builder.read(self.index_reg, line), Integer(self.step), "+", line
            )
        builder.assign(self.index_reg, new_val, line)
        builder.assign(self.index_target, new_val, line)


class ForInfiniteCounter(ForGenerator):
    """Generate optimized IR for a for loop counting from 0 to infinity."""

    def init(self) -> None:
        builder = self.builder
        # Create a register to store the state of the loop index and
        # initialize this register along with the loop index to 0.
        zero = Integer(0)
        self.index_reg = builder.maybe_spill_assignable(zero)
        self.index_target: Register | AssignmentTarget = builder.get_assignment_target(self.index)

    def gen_step(self) -> None:
        builder = self.builder
        line = self.line
        # We can safely assume that the integer is short, since we are not going to wrap
        # around a 63-bit integer.
        # NOTE: This would be questionable if short ints could be 32 bits.
        new_val = builder.int_op(
            short_int_rprimitive, builder.read(self.index_reg, line), Integer(1), IntOp.ADD, line
        )
        builder.assign(self.index_reg, new_val, line)

    def begin_body(self) -> None:
        self.builder.assign(self.index_target, self.builder.read(self.index_reg), self.line)


class ForEnumerate(ForGenerator):
    """Generate optimized IR for a for loop of form "for i, x in enumerate(it)"."""

    def need_cleanup(self) -> bool:
        # The wrapped for loop might need cleanup. This might generate a
        # redundant cleanup block, but that's okay.
        return True

    def init(self, index1: Lvalue, index2: Lvalue, expr: Expression) -> None:
        # Count from 0 to infinity (for the index lvalue).
        self.index_gen = ForInfiniteCounter(
            self.builder, index1, self.body_block, self.loop_exit, self.line, nested=True
        )
        self.index_gen.init()
        # Iterate over the actual iterable.
        self.main_gen = make_for_loop_generator(
            self.builder, index2, expr, self.body_block, self.loop_exit, self.line, nested=True
        )

    def gen_condition(self) -> None:
        # No need for a check for the index generator, since it's unconditional.
        self.main_gen.gen_condition()

    def begin_body(self) -> None:
        self.index_gen.begin_body()
        self.main_gen.begin_body()

    def gen_step(self) -> None:
        self.index_gen.gen_step()
        self.main_gen.gen_step()

    def gen_cleanup(self) -> None:
        self.index_gen.gen_cleanup()
        self.main_gen.gen_cleanup()


class ForZip(ForGenerator):
    """Generate IR for a for loop of form `for x, ... in zip(a, ...)`."""

    def need_cleanup(self) -> bool:
        # The wrapped for loops might need cleanup. We might generate a
        # redundant cleanup block, but that's okay.
        return True

    def init(self, indexes: list[Lvalue], exprs: list[Expression]) -> None:
        assert len(indexes) == len(exprs)
        # Condition check will require multiple basic blocks, since there will be
        # multiple conditions to check.
        self.cond_blocks = [BasicBlock() for _ in range(len(indexes) - 1)] + [self.body_block]
        self.gens: list[ForGenerator] = []
        for index, expr, next_block in zip(indexes, exprs, self.cond_blocks):
            gen = make_for_loop_generator(
                self.builder, index, expr, next_block, self.loop_exit, self.line, nested=True
            )
            self.gens.append(gen)

    def gen_condition(self) -> None:
        for i, gen in enumerate(self.gens):
            gen.gen_condition()
            if i < len(self.gens) - 1:
                self.builder.activate_block(self.cond_blocks[i])

    def begin_body(self) -> None:
        for gen in self.gens:
            gen.begin_body()

    def gen_step(self) -> None:
        for gen in self.gens:
            gen.gen_step()

    def gen_cleanup(self) -> None:
        for gen in self.gens:
            gen.gen_cleanup()


def get_expr_length(builder: IRBuilder, expr: Expression) -> int | None:
    if isinstance(expr, (StrExpr, BytesExpr)):
        return len(expr.value)
    elif isinstance(expr, (ListExpr, TupleExpr)):
        # if there are no star expressions, or we know the length of them,
        # we know the length of the expression
        stars = [get_expr_length(builder, i) for i in expr.items if isinstance(i, StarExpr)]
        if None not in stars:
            other = sum(not isinstance(i, StarExpr) for i in expr.items)
            return other + sum(stars)  # type: ignore [arg-type]
    elif isinstance(expr, StarExpr):
        return get_expr_length(builder, expr.expr)
    elif (
        isinstance(expr, RefExpr)
        and isinstance(expr.node, Var)
        and expr.node.is_final
        and isinstance(expr.node.final_value, str)
        and expr.node.has_explicit_value
    ):
        return len(expr.node.final_value)
    # TODO: extend this, passing length of listcomp and genexp should have worthwhile
    # performance boost and can be (sometimes) figured out pretty easily. set and dict
    # comps *can* be done as well but will need special logic to consider the possibility
    # of key conflicts. Range, enumerate, zip are all simple logic.

    # we might still be able to get the length directly from the type
    rtype = builder.node_type(expr)
    if isinstance(rtype, RTuple):
        return len(rtype.types)
    proper_type = get_proper_type(builder.types[expr])
    if isinstance(proper_type, TupleType):
        return len(proper_type.items)
    return None


def get_expr_length_value(
    builder: IRBuilder, expr: Expression, expr_reg: Value, line: int, use_pyssize_t: bool
) -> Value:
    rtype = builder.node_type(expr)
<<<<<<< HEAD
    assert is_sequence_rprimitive(rtype), rtype
    length = get_expr_length(builder, expr)
=======
    assert is_sequence_rprimitive(rtype) or isinstance(rtype, RTuple), rtype
    length = get_expr_length(expr)
>>>>>>> 6feecce8
    if length is None:
        # We cannot compute the length at compile time, so we will fetch it.
        return builder.builder.builtin_len(expr_reg, line, use_pyssize_t=use_pyssize_t)
    # The expression result is known at compile time, so we can use a constant.
    return Integer(length, c_pyssize_t_rprimitive if use_pyssize_t else short_int_rprimitive)<|MERGE_RESOLUTION|>--- conflicted
+++ resolved
@@ -28,11 +28,7 @@
     TypeAlias,
     Var,
 )
-<<<<<<< HEAD
-from mypy.types import TupleType, get_proper_type
-=======
 from mypy.types import LiteralType, TupleType, get_proper_type, get_proper_types
->>>>>>> 6feecce8
 from mypyc.ir.ops import (
     ERR_NEVER,
     BasicBlock,
@@ -1246,13 +1242,8 @@
     builder: IRBuilder, expr: Expression, expr_reg: Value, line: int, use_pyssize_t: bool
 ) -> Value:
     rtype = builder.node_type(expr)
-<<<<<<< HEAD
-    assert is_sequence_rprimitive(rtype), rtype
+    assert is_sequence_rprimitive(rtype) or isinstance(rtype, RTuple), rtype
     length = get_expr_length(builder, expr)
-=======
-    assert is_sequence_rprimitive(rtype) or isinstance(rtype, RTuple), rtype
-    length = get_expr_length(expr)
->>>>>>> 6feecce8
     if length is None:
         # We cannot compute the length at compile time, so we will fetch it.
         return builder.builder.builtin_len(expr_reg, line, use_pyssize_t=use_pyssize_t)
