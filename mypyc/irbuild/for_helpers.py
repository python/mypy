--- conflicted
+++ resolved
@@ -234,10 +234,7 @@
         if not (is_sequence_rprimitive(rtype) or isinstance(rtype, RTuple)):
             return None
         sequence = builder.accept(sequence_expr)
-<<<<<<< HEAD
-=======
         length: Value
->>>>>>> 4a6fe575
         if isinstance(rtype, RTuple):
             length = Integer(len(rtype.types), c_pyssize_t_rprimitive)
             # If input is RTuple, box it to tuple_rprimitive for generic iteration
