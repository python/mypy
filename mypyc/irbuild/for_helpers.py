--- conflicted
+++ resolved
@@ -1274,16 +1274,12 @@
     # TODO: extend this, passing length of listcomp and genexp should have worthwhile
     # performance boost and can be (sometimes) figured out pretty easily. set and dict
     # comps *can* be done as well but will need special logic to consider the possibility
-<<<<<<< HEAD
     # of key conflicts.
-=======
-    # of key conflicts. Range, enumerate, zip are all simple logic.
 
     # we might still be able to get the length directly from the type
     rtype = builder.node_type(expr)
     if isinstance(rtype, RTuple):
         return len(rtype.types)
->>>>>>> d69419cc
     return None
 
 
