--- conflicted
+++ resolved
@@ -565,17 +565,8 @@
     Return None otherwise.
     """
     value = constant_fold_expr(builder, expr)
-<<<<<<< HEAD
-    if isinstance(value, int):
-        return builder.load_int(value)
-    elif isinstance(value, str):
-        return builder.load_str(value)
-    elif isinstance(value, float):
-        return Float(value)
-=======
     if value is not None:
         return builder.load_literal_value(value)
->>>>>>> 8d24649e
     return None
 
 
