--- conflicted
+++ resolved
@@ -2,12 +2,8 @@
 
 import math
 import sys
-<<<<<<< HEAD
 import sysconfig
-from typing import Any, Dict, Optional, Tuple
-=======
 from typing import Any, Dict
->>>>>>> 23ee1e7a
 from typing_extensions import Final
 
 from mypy.util import unnamed_function
