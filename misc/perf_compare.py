--- conflicted
+++ resolved
@@ -93,19 +93,14 @@
 def main() -> None:
     parser = argparse.ArgumentParser()
     parser.add_argument(
-<<<<<<< HEAD
-        "--num-runs",
-        metavar="N",
-=======
         "--incremental",
         default=False,
         action="store_true",
         help="measure incremental run (fully cached)",
     )
     parser.add_argument(
-        "-n",
-        metavar="NUM",
->>>>>>> 46c7ec7e
+        "--num-runs",
+        metavar="N",
         default=15,
         type=int,
         help="set number of measurements to perform (default=15)",
