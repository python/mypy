--- conflicted
+++ resolved
@@ -61,13 +61,8 @@
                 " use mypy.types.get_proper_type() first",
                 ctx.context,
             )
-<<<<<<< HEAD
-            ctx.api.note(
-                "If you pass on the original type"  # type: ignore[attr-defined]
-=======
             ctx.api.note(  # type: ignore[attr-defined]
                 "If you pass on the original type"
->>>>>>> 1a65c1d4
                 " after the check, always use its unexpanded version",
                 ctx.context,
             )
