"""The semantic analyzer passes 1 and 2.

Bind names to definitions and do various other simple consistency
checks. For example, consider this program:

  x = 1
  y = x

Here semantic analysis would detect that the assignment 'x = 1'
defines a new variable, the type of which is to be inferred (in a
later pass; type inference or type checking is not part of semantic
analysis).  Also, it would bind both references to 'x' to the same
module-level variable (Var) node.  The second assignment would also
be analyzed, and the type of 'y' marked as being inferred.

Semantic analysis is the first analysis pass after parsing, and it is
subdivided into three passes:

 * SemanticAnalyzerPass1 is defined in mypy.semanal_pass1.

 * SemanticAnalyzerPass2 is the second pass.  It does the bulk of the work.
   It assumes that dependent modules have been semantically analyzed,
   up to the second pass, unless there is a import cycle.

 * SemanticAnalyzerPass3 is the third pass. It's in mypy.semanal_pass3.

Semantic analysis of types is implemented in module mypy.typeanal.

TODO: Check if the third pass slows down type checking significantly.
  We could probably get rid of it -- for example, we could collect all
  analyzed types in a collection and check them without having to
  traverse the entire AST.
"""

from contextlib import contextmanager

from typing import (
    List, Dict, Set, Tuple, cast, TypeVar, Union, Optional, Callable, Iterator, Iterable
)

from mypy.nodes import (
    MypyFile, TypeInfo, Node, AssignmentStmt, FuncDef, OverloadedFuncDef,
    ClassDef, Var, GDEF, MODULE_REF, FuncItem, Import, Expression, Lvalue,
    ImportFrom, ImportAll, Block, LDEF, NameExpr, MemberExpr,
    IndexExpr, TupleExpr, ListExpr, ExpressionStmt, ReturnStmt,
    RaiseStmt, AssertStmt, OperatorAssignmentStmt, WhileStmt,
    ForStmt, BreakStmt, ContinueStmt, IfStmt, TryStmt, WithStmt, DelStmt,
    GlobalDecl, SuperExpr, DictExpr, CallExpr, RefExpr, OpExpr, UnaryExpr,
    SliceExpr, CastExpr, RevealExpr, TypeApplication, Context, SymbolTable,
    SymbolTableNode, TVAR, ListComprehension, GeneratorExpr,
    LambdaExpr, MDEF, Decorator, SetExpr, TypeVarExpr,
    StrExpr, BytesExpr, PrintStmt, ConditionalExpr, PromoteExpr,
<<<<<<< HEAD
    ComparisonExpr, StarExpr, ARG_POS, ARG_NAMED, ARG_NAMED_OPT, type_aliases,
    YieldFromExpr, NamedTupleExpr, TypedDictExpr, NonlocalDecl, SymbolNode,
    SetComprehension, DictionaryComprehension, TypeAlias, TypeAliasExpr,
    YieldExpr, ExecStmt, Argument, BackquoteExpr, ImportBase, AwaitExpr,
    IntExpr, FloatExpr, UnicodeExpr, EllipsisExpr, TempNode, EnumCallExpr, ImportedName,
    COVARIANT, CONTRAVARIANT, INVARIANT, UNBOUND_IMPORTED, LITERAL_YES, ARG_OPT, nongen_builtins,
    get_member_expr_fullname, REVEAL_TYPE, REVEAL_LOCALS
=======
    ComparisonExpr, StarExpr, ARG_POS, ARG_NAMED, type_aliases,
    YieldFromExpr, NamedTupleExpr, NonlocalDecl, SymbolNode,
    SetComprehension, DictionaryComprehension, TYPE_ALIAS, TypeAliasExpr,
    YieldExpr, ExecStmt, BackquoteExpr, ImportBase, AwaitExpr,
    IntExpr, FloatExpr, UnicodeExpr, TempNode, ImportedName,
    COVARIANT, CONTRAVARIANT, INVARIANT, UNBOUND_IMPORTED, LITERAL_YES, nongen_builtins,
    collections_type_aliases, get_member_expr_fullname, REVEAL_TYPE, REVEAL_LOCALS
>>>>>>> 5775b420
)
from mypy.literals import literal
from mypy.tvar_scope import TypeVarScope
from mypy.typevars import fill_typevars
from mypy.visitor import NodeVisitor
from mypy.traverser import TraverserVisitor
from mypy.errors import Errors, report_internal_error
from mypy.messages import CANNOT_ASSIGN_TO_TYPE, MessageBuilder
from mypy.types import (
    FunctionLike, UnboundType, TypeVarDef, TupleType, UnionType, StarType, function_type,
    CallableType, Overloaded, Instance, Type, AnyType,
    TypeTranslator, TypeOfAny
)
from mypy.nodes import implicit_module_attrs
from mypy.typeanal import (
    TypeAnalyser, analyze_type_alias, no_subscript_builtin_alias,
    TypeVariableQuery, TypeVarList, remove_dups, has_any_from_unimported_type,
    check_for_explicit_any
)
from mypy.exprtotype import expr_to_unanalyzed_type, TypeTranslationError
from mypy.sametypes import is_same_type
from mypy.options import Options
from mypy import experiments
from mypy.plugin import Plugin, ClassDefContext, SemanticAnalyzerPluginInterface
from mypy.util import get_prefix, correct_relative_import
from mypy.semanal_shared import SemanticAnalyzerInterface, set_callable_name
from mypy.scope import Scope
from mypy.semanal_namedtuple import NamedTupleAnalyzer, NAMEDTUPLE_PROHIBITED_NAMES
from mypy.semanal_typeddict import TypedDictAnalyzer
from mypy.semanal_enum import EnumCallAnalyzer
from mypy.semanal_newtype import NewTypeAnalyzer
from mypy.typestate import TypeState


T = TypeVar('T')


# Inferred truth value of an expression.
ALWAYS_TRUE = 1
MYPY_TRUE = 2  # True in mypy, False at runtime
ALWAYS_FALSE = 3
MYPY_FALSE = 4  # False in mypy, True at runtime
TRUTH_VALUE_UNKNOWN = 5

inverted_truth_mapping = {
    ALWAYS_TRUE: ALWAYS_FALSE,
    ALWAYS_FALSE: ALWAYS_TRUE,
    TRUTH_VALUE_UNKNOWN: TRUTH_VALUE_UNKNOWN,
    MYPY_TRUE: MYPY_FALSE,
    MYPY_FALSE: MYPY_TRUE,
}

# Map from obsolete name to the current spelling.
obsolete_name_mapping = {
    'typing.Function': 'typing.Callable',
    'typing.typevar': 'typing.TypeVar',
}

# Hard coded type promotions (shared between all Python versions).
# These add extra ad-hoc edges to the subtyping relation. For example,
# int is considered a subtype of float, even though there is no
# subclass relationship.
TYPE_PROMOTIONS = {
    'builtins.int': 'builtins.float',
    'builtins.float': 'builtins.complex',
}

# Hard coded type promotions for Python 3.
#
# Note that the bytearray -> bytes promotion is a little unsafe
# as some functions only accept bytes objects. Here convenience
# trumps safety.
TYPE_PROMOTIONS_PYTHON3 = TYPE_PROMOTIONS.copy()
TYPE_PROMOTIONS_PYTHON3.update({
    'builtins.bytearray': 'builtins.bytes',
})

# Hard coded type promotions for Python 2.
#
# These promotions are unsafe, but we are doing them anyway
# for convenience and also for Python 3 compatibility
# (bytearray -> str).
TYPE_PROMOTIONS_PYTHON2 = TYPE_PROMOTIONS.copy()
TYPE_PROMOTIONS_PYTHON2.update({
    'builtins.str': 'builtins.unicode',
    'builtins.bytearray': 'builtins.str',
})

# When analyzing a function, should we analyze the whole function in one go, or
# should we only perform one phase of the analysis? The latter is used for
# nested functions. In the first phase we add the function to the symbol table
# but don't process body. In the second phase we process function body. This
# way we can have mutually recursive nested functions.
FUNCTION_BOTH_PHASES = 0  # Everything in one go
FUNCTION_FIRST_PHASE_POSTPONE_SECOND = 1  # Add to symbol table but postpone body
FUNCTION_SECOND_PHASE = 2  # Only analyze body

# Map from the full name of a missing definition to the test fixture (under
# test-data/unit/fixtures/) that provides the definition. This is used for
# generating better error messages when running mypy tests only.
SUGGESTED_TEST_FIXTURES = {
    'typing.List': 'list.pyi',
    'typing.Dict': 'dict.pyi',
    'typing.Set': 'set.pyi',
    'builtins.bool': 'bool.pyi',
    'builtins.Exception': 'exception.pyi',
    'builtins.BaseException': 'exception.pyi',
    'builtins.isinstance': 'isinstancelist.pyi',
    'builtins.property': 'property.pyi',
    'builtins.classmethod': 'classmethod.pyi',
}


class SemanticAnalyzerPass2(NodeVisitor[None],
                            SemanticAnalyzerInterface,
                            SemanticAnalyzerPluginInterface):
    """Semantically analyze parsed mypy files.

    The analyzer binds names and does various consistency checks for a
    parse tree. Note that type checking is performed as a separate
    pass.

    This is the second phase of semantic analysis.
    """

    # Library search paths
    lib_path = None  # type: List[str]
    # Module name space
    modules = None  # type: Dict[str, MypyFile]
    # Global name space for current module
    globals = None  # type: SymbolTable
    # Names declared using "global" (separate set for each scope)
    global_decls = None  # type: List[Set[str]]
    # Names declated using "nonlocal" (separate set for each scope)
    nonlocal_decls = None  # type: List[Set[str]]
    # Local names of function scopes; None for non-function scopes.
    locals = None  # type: List[Optional[SymbolTable]]
    # Nested block depths of scopes
    block_depth = None  # type: List[int]
    # TypeInfo of directly enclosing class (or None)
    type = None  # type: Optional[TypeInfo]
    # Stack of outer classes (the second tuple item contains tvars).
    type_stack = None  # type: List[Optional[TypeInfo]]
    # Type variables bound by the current scope, be it class or function
    tvar_scope = None  # type: TypeVarScope
    # Per-module options
    options = None  # type: Options

    # Stack of functions being analyzed
    function_stack = None  # type: List[FuncItem]

    # Status of postponing analysis of nested function bodies. By using this we
    # can have mutually recursive nested functions. Values are FUNCTION_x
    # constants. Note that separate phasea are not used for methods.
    postpone_nested_functions_stack = None  # type: List[int]
    # Postponed functions collected if
    # postpone_nested_functions_stack[-1] == FUNCTION_FIRST_PHASE_POSTPONE_SECOND.
    postponed_functions_stack = None  # type: List[List[Node]]

    loop_depth = 0         # Depth of breakable loops
    cur_mod_id = ''        # Current module id (or None) (phase 2)
    is_stub_file = False   # Are we analyzing a stub file?
    is_typeshed_stub_file = False  # Are we analyzing a typeshed stub file?
    imports = None  # type: Set[str]  # Imported modules (during phase 2 analysis)
    errors = None  # type: Errors     # Keeps track of generated errors
    plugin = None  # type: Plugin     # Mypy plugin for special casing of library features

    def __init__(self,
                 modules: Dict[str, MypyFile],
                 missing_modules: Set[str],
                 lib_path: List[str], errors: Errors,
                 plugin: Plugin) -> None:
        """Construct semantic analyzer.

        Use lib_path to search for modules, and report analysis errors
        using the Errors instance.
        """
        self.locals = [None]
        self.imports = set()
        self.type = None
        self.type_stack = []
        self.tvar_scope = TypeVarScope()
        self.function_stack = []
        self.block_depth = [0]
        self.loop_depth = 0
        self.lib_path = lib_path
        self.errors = errors
        self.modules = modules
        self.msg = MessageBuilder(errors, modules)
        self.missing_modules = missing_modules
        self.postpone_nested_functions_stack = [FUNCTION_BOTH_PHASES]
        self.postponed_functions_stack = []
        self.all_exports = set()  # type: Set[str]
        self.plugin = plugin
        # If True, process function definitions. If False, don't. This is used
        # for processing module top levels in fine-grained incremental mode.
        self.recurse_into_functions = True
        self.scope = Scope()

    def visit_file(self, file_node: MypyFile, fnam: str, options: Options,
                   patches: List[Tuple[int, Callable[[], None]]]) -> None:
        """Run semantic analysis phase 2 over a file.

        Add (priority, callback) pairs by mutating the 'patches' list argument. They
        will be called after all semantic analysis phases but before type checking,
        lowest priority values first.
        """
        self.recurse_into_functions = True
        self.options = options
        self.errors.set_file(fnam, file_node.fullname(), scope=self.scope)
        self.cur_mod_node = file_node
        self.cur_mod_id = file_node.fullname()
        self.is_stub_file = fnam.lower().endswith('.pyi')
        self.is_typeshed_stub_file = self.errors.is_typeshed_file(file_node.path)
        self.globals = file_node.names
        self.patches = patches
        self.named_tuple_analyzer = NamedTupleAnalyzer(options, self)
        self.typed_dict_analyzer = TypedDictAnalyzer(options, self, self.msg)
        self.enum_call_analyzer = EnumCallAnalyzer(options, self)
        self.newtype_analyzer = NewTypeAnalyzer(options, self, self.msg)

        with experiments.strict_optional_set(options.strict_optional):
            if 'builtins' in self.modules:
                self.globals['__builtins__'] = SymbolTableNode(MODULE_REF,
                                                               self.modules['builtins'])

            for name in implicit_module_attrs:
                v = self.globals[name].node
                if isinstance(v, Var):
                    assert v.type is not None, "Type of implicit attribute not set"
                    v.type = self.anal_type(v.type)
                    v.is_ready = True

            if self.cur_mod_id == 'typing':
                for alias, target_name in type_aliases.items():
                    name = alias.split('.')[-1]
                    n = self.lookup_fully_qualified_or_none(target_name)
                    if n:
                        self.cur_mod_node.names[name] = SymbolTableNode(GDEF, TypeAlias(self.builtin_type(target_name), alias))

            defs = file_node.defs
            self.scope.enter_file(file_node.fullname())
            for d in defs:
                self.accept(d)
            self.scope.leave()

            if self.cur_mod_id == 'builtins':
                remove_imported_names_from_symtable(self.globals, 'builtins')
                for alias_name in type_aliases:
                    self.globals.pop(alias_name.split('.')[-1], None)

            if '__all__' in self.globals:
                for name, g in self.globals.items():
                    if name not in self.all_exports:
                        g.module_public = False

            del self.options
            del self.patches
            del self.cur_mod_node
            del self.globals

    def refresh_partial(self, node: Union[MypyFile, FuncItem, OverloadedFuncDef],
                        patches: List[Tuple[int, Callable[[], None]]]) -> None:
        """Refresh a stale target in fine-grained incremental mode."""
        self.patches = patches
        if isinstance(node, MypyFile):
            self.refresh_top_level(node)
        else:
            self.recurse_into_functions = True
            self.accept(node)
        del self.patches

    def refresh_top_level(self, file_node: MypyFile) -> None:
        """Reanalyze a stale module top-level in fine-grained incremental mode."""
        self.recurse_into_functions = False
        for d in file_node.defs:
            self.accept(d)

    @contextmanager
    def file_context(self, file_node: MypyFile, fnam: str, options: Options,
                     active_type: Optional[TypeInfo],
                     scope: Optional[Scope] = None) -> Iterator[None]:
        # TODO: Use this above in visit_file
        scope = scope or self.scope
        self.options = options
        self.errors.set_file(fnam, file_node.fullname(), scope=scope)
        self.cur_mod_node = file_node
        self.cur_mod_id = file_node.fullname()
        scope.enter_file(self.cur_mod_id)
        self.is_stub_file = fnam.lower().endswith('.pyi')
        self.is_typeshed_stub_file = self.errors.is_typeshed_file(file_node.path)
        self.globals = file_node.names
        self.tvar_scope = TypeVarScope()
        if active_type:
            scope.enter_class(active_type)
            self.enter_class(active_type.defn.info)
            for tvar in active_type.defn.type_vars:
                self.tvar_scope.bind_existing(tvar)

        yield

        if active_type:
            scope.leave()
            self.leave_class()
            self.type = None
        scope.leave()
        del self.options

    def visit_func_def(self, defn: FuncDef) -> None:
        if not self.recurse_into_functions:
            return
        with self.scope.function_scope(defn):
            self._visit_func_def(defn)

    def _visit_func_def(self, defn: FuncDef) -> None:
        phase_info = self.postpone_nested_functions_stack[-1]
        if phase_info != FUNCTION_SECOND_PHASE:
            self.function_stack.append(defn)
            # First phase of analysis for function.
            if not defn._fullname:
                defn._fullname = self.qualified_name(defn.name())
            if defn.type:
                assert isinstance(defn.type, CallableType)
                self.update_function_type_variables(defn.type, defn)
            self.function_stack.pop()

            defn.is_conditional = self.block_depth[-1] > 0

            # TODO(jukka): Figure out how to share the various cases. It doesn't
            #   make sense to have (almost) duplicate code (here and elsewhere) for
            #   3 cases: module-level, class-level and local names. Maybe implement
            #   a common stack of namespaces. As the 3 kinds of namespaces have
            #   different semantics, this wouldn't always work, but it might still
            #   be a win.
            if self.is_class_scope():
                # Method definition
                assert self.type is not None, "Type not set at class scope"
                defn.info = self.type
                if not defn.is_decorated and not defn.is_overload:
                    if (defn.name() in self.type.names and
                            self.type.names[defn.name()].node != defn):
                        # Redefinition. Conditional redefinition is okay.
                        n = self.type.names[defn.name()].node
                        if not self.set_original_def(n, defn):
                            self.name_already_defined(defn.name(), defn,
                                                      self.type.names[defn.name()])
                    self.type.names[defn.name()] = SymbolTableNode(MDEF, defn)
                self.prepare_method_signature(defn, self.type)
            elif self.is_func_scope():
                # Nested function
                assert self.locals[-1] is not None, "No locals at function scope"
                if not defn.is_decorated and not defn.is_overload:
                    if defn.name() in self.locals[-1]:
                        # Redefinition. Conditional redefinition is okay.
                        n = self.locals[-1][defn.name()].node
                        if not self.set_original_def(n, defn):
                            self.name_already_defined(defn.name(), defn,
                                                      self.locals[-1][defn.name()])
                    else:
                        self.add_local(defn, defn)
            else:
                # Top-level function
                if not defn.is_decorated and not defn.is_overload:
                    symbol = self.globals[defn.name()]
                    if isinstance(symbol.node, FuncDef) and symbol.node != defn:
                        # This is redefinition. Conditional redefinition is okay.
                        if not self.set_original_def(symbol.node, defn):
                            # Report error.
                            self.check_no_global(defn.name(), defn, True)
            if phase_info == FUNCTION_FIRST_PHASE_POSTPONE_SECOND:
                # Postpone this function (for the second phase).
                self.postponed_functions_stack[-1].append(defn)
                return
        if phase_info != FUNCTION_FIRST_PHASE_POSTPONE_SECOND:
            # Second phase of analysis for function.
            self.analyze_function(defn)
            if defn.is_coroutine and isinstance(defn.type, CallableType):
                if defn.is_async_generator:
                    # Async generator types are handled elsewhere
                    pass
                else:
                    # A coroutine defined as `async def foo(...) -> T: ...`
                    # has external return type `Coroutine[Any, Any, T]`.
                    any_type = AnyType(TypeOfAny.special_form)
                    ret_type = self.named_type_or_none('typing.Coroutine',
                        [any_type, any_type, defn.type.ret_type])
                    assert ret_type is not None, "Internal error: typing.Coroutine not found"
                    defn.type = defn.type.copy_modified(ret_type=ret_type)

    def prepare_method_signature(self, func: FuncDef, info: TypeInfo) -> None:
        """Check basic signature validity and tweak annotation of self/cls argument."""
        # Only non-static methods are special.
        functype = func.type
        if not func.is_static:
            if not func.arguments:
                self.fail('Method must have at least one argument', func)
            elif isinstance(functype, CallableType):
                self_type = functype.arg_types[0]
                if isinstance(self_type, AnyType):
                    if func.is_class or func.name() in ('__new__', '__init_subclass__'):
                        leading_type = self.class_type(info)
                    else:
                        leading_type = fill_typevars(info)
                    func.type = replace_implicit_first_type(functype, leading_type)

    def set_original_def(self, previous: Optional[Node], new: FuncDef) -> bool:
        """If 'new' conditionally redefine 'previous', set 'previous' as original

        We reject straight redefinitions of functions, as they are usually
        a programming error. For example:

        . def f(): ...
        . def f(): ...  # Error: 'f' redefined
        """
        if isinstance(previous, (FuncDef, Var, Decorator)) and new.is_conditional:
            new.original_def = previous
            return True
        else:
            return False

    def update_function_type_variables(self, fun_type: CallableType, defn: FuncItem) -> None:
        """Make any type variables in the signature of defn explicit.

        Update the signature of defn to contain type variable definitions
        if defn is generic.
        """
        with self.tvar_scope_frame(self.tvar_scope.method_frame()):
            a = self.type_analyzer()
            fun_type.variables = a.bind_function_type_variables(fun_type, defn)

    def visit_overloaded_func_def(self, defn: OverloadedFuncDef) -> None:
        if not self.recurse_into_functions:
            return
        # NB: Since _visit_overloaded_func_def will call accept on the
        # underlying FuncDefs, the function might get entered twice.
        # This is fine, though, because only the outermost function is
        # used to compute targets.
        with self.scope.function_scope(defn):
            self._visit_overloaded_func_def(defn)

    def _visit_overloaded_func_def(self, defn: OverloadedFuncDef) -> None:
        # OverloadedFuncDef refers to any legitimate situation where you have
        # more than one declaration for the same function in a row.  This occurs
        # with a @property with a setter or a deleter, and for a classic
        # @overload.

        # Decide whether to analyze this as a property or an overload.  If an
        # overload, and we're outside a stub, find the impl and set it.  Remove
        # the impl from the item list, it's special.
        types = []  # type: List[CallableType]
        non_overload_indexes = []

        # See if the first item is a property (and not an overload)
        first_item = defn.items[0]
        first_item.is_overload = True
        first_item.accept(self)

        defn._fullname = self.qualified_name(defn.name())

        if isinstance(first_item, Decorator) and first_item.func.is_property:
            first_item.func.is_overload = True
            self.analyze_property_with_multi_part_definition(defn)
            typ = function_type(first_item.func, self.builtin_type('builtins.function'))
            assert isinstance(typ, CallableType)
            types = [typ]
        else:
            for i, item in enumerate(defn.items):
                if i != 0:
                    # The first item was already visited
                    item.is_overload = True
                    item.accept(self)
                # TODO support decorated overloaded functions properly
                if isinstance(item, Decorator):
                    callable = function_type(item.func, self.builtin_type('builtins.function'))
                    assert isinstance(callable, CallableType)
                    if not any(refers_to_fullname(dec, 'typing.overload')
                               for dec in item.decorators):
                        if i == len(defn.items) - 1 and not self.is_stub_file:
                            # Last item outside a stub is impl
                            defn.impl = item
                        else:
                            # Oops it wasn't an overload after all. A clear error
                            # will vary based on where in the list it is, record
                            # that.
                            non_overload_indexes.append(i)
                    else:
                        item.func.is_overload = True
                        types.append(callable)
                elif isinstance(item, FuncDef):
                    if i == len(defn.items) - 1 and not self.is_stub_file:
                        defn.impl = item
                    else:
                        non_overload_indexes.append(i)
            if non_overload_indexes:
                if types:
                    # Some of them were overloads, but not all.
                    for idx in non_overload_indexes:
                        if self.is_stub_file:
                            self.fail("An implementation for an overloaded function "
                                      "is not allowed in a stub file", defn.items[idx])
                        else:
                            self.fail("The implementation for an overloaded function "
                                      "must come last", defn.items[idx])
                else:
                    for idx in non_overload_indexes[1:]:
                        self.name_already_defined(defn.name(), defn.items[idx], first_item)
                    if defn.impl:
                        self.name_already_defined(defn.name(), defn.impl, first_item)
                # Remove the non-overloads
                for idx in reversed(non_overload_indexes):
                    del defn.items[idx]
            # If we found an implementation, remove it from the overloads to
            # consider.
            if defn.impl is not None:
                assert defn.impl is defn.items[-1]
                defn.items = defn.items[:-1]
            elif not self.is_stub_file and not non_overload_indexes:
                if not (self.type and not self.is_func_scope() and self.type.is_protocol):
                    self.fail(
                        "An overloaded function outside a stub file must have an implementation",
                        defn)
                else:
                    for item in defn.items:
                        if isinstance(item, Decorator):
                            item.func.is_abstract = True
                        else:
                            item.is_abstract = True

        if types:
            defn.type = Overloaded(types)
            defn.type.line = defn.line

        if not defn.items:
            # It was not any kind of overload def after all. We've visited the
            # redefinitions already.
            return

        if self.type and not self.is_func_scope():
            self.type.names[defn.name()] = SymbolTableNode(MDEF, defn)
            defn.info = self.type
        elif self.is_func_scope():
            self.add_local(defn, defn)

    def analyze_property_with_multi_part_definition(self, defn: OverloadedFuncDef) -> None:
        """Analyze a property defined using multiple methods (e.g., using @x.setter).

        Assume that the first method (@property) has already been analyzed.
        """
        defn.is_property = True
        items = defn.items
        first_item = cast(Decorator, defn.items[0])
        for item in items[1:]:
            if isinstance(item, Decorator) and len(item.decorators) == 1:
                node = item.decorators[0]
                if isinstance(node, MemberExpr):
                    if node.name == 'setter':
                        # The first item represents the entire property.
                        first_item.var.is_settable_property = True
                        # Get abstractness from the original definition.
                        item.func.is_abstract = first_item.func.is_abstract
            else:
                self.fail("Decorated property not supported", item)
            if isinstance(item, Decorator):
                item.func.accept(self)

    def analyze_function(self, defn: FuncItem) -> None:
        is_method = self.is_class_scope()
        with self.tvar_scope_frame(self.tvar_scope.method_frame()):
            if defn.type:
                self.check_classvar_in_signature(defn.type)
                assert isinstance(defn.type, CallableType)
                # Signature must be analyzed in the surrounding scope so that
                # class-level imported names and type variables are in scope.
                analyzer = self.type_analyzer()
                defn.type = analyzer.visit_callable_type(defn.type, nested=False)
                self.add_type_alias_deps(analyzer.aliases_used)
                self.check_function_signature(defn)
                if isinstance(defn, FuncDef):
                    assert isinstance(defn.type, CallableType)
                    defn.type = set_callable_name(defn.type, defn)
            for arg in defn.arguments:
                if arg.initializer:
                    arg.initializer.accept(self)
            # Bind the type variables again to visit the body.
            if defn.type:
                a = self.type_analyzer()
                a.bind_function_type_variables(cast(CallableType, defn.type), defn)
            self.function_stack.append(defn)
            self.enter()
            for arg in defn.arguments:
                self.add_local(arg.variable, defn)

            # The first argument of a non-static, non-class method is like 'self'
            # (though the name could be different), having the enclosing class's
            # instance type.
            if is_method and not defn.is_static and not defn.is_class and defn.arguments:
                defn.arguments[0].variable.is_self = True

            # First analyze body of the function but ignore nested functions.
            self.postpone_nested_functions_stack.append(FUNCTION_FIRST_PHASE_POSTPONE_SECOND)
            self.postponed_functions_stack.append([])
            defn.body.accept(self)

            # Analyze nested functions (if any) as a second phase.
            self.postpone_nested_functions_stack[-1] = FUNCTION_SECOND_PHASE
            for postponed in self.postponed_functions_stack[-1]:
                postponed.accept(self)
            self.postpone_nested_functions_stack.pop()
            self.postponed_functions_stack.pop()

            self.leave()
            self.function_stack.pop()

    def check_classvar_in_signature(self, typ: Type) -> None:
        if isinstance(typ, Overloaded):
            for t in typ.items():  # type: Type
                self.check_classvar_in_signature(t)
            return
        if not isinstance(typ, CallableType):
            return
        for t in typ.arg_types + [typ.ret_type]:
            if self.is_classvar(t):
                self.fail_invalid_classvar(t)
                # Show only one error per signature
                break

    def check_function_signature(self, fdef: FuncItem) -> None:
        sig = fdef.type
        assert isinstance(sig, CallableType)
        if len(sig.arg_types) < len(fdef.arguments):
            self.fail('Type signature has too few arguments', fdef)
            # Add dummy Any arguments to prevent crashes later.
            num_extra_anys = len(fdef.arguments) - len(sig.arg_types)
            extra_anys = [AnyType(TypeOfAny.from_error)] * num_extra_anys
            sig.arg_types.extend(extra_anys)
        elif len(sig.arg_types) > len(fdef.arguments):
            self.fail('Type signature has too many arguments', fdef, blocker=True)

    def visit_class_def(self, defn: ClassDef) -> None:
        with self.scope.class_scope(defn.info):
            with self.analyze_class_body(defn) as should_continue:
                if should_continue:
                    # Analyze class body.
                    defn.defs.accept(self)

    @contextmanager
    def analyze_class_body(self, defn: ClassDef) -> Iterator[bool]:
        with self.tvar_scope_frame(self.tvar_scope.class_frame()):
            is_protocol = self.detect_protocol_base(defn)
            self.update_metaclass(defn)
            self.clean_up_bases_and_infer_type_variables(defn)
            self.analyze_class_keywords(defn)
            if self.typed_dict_analyzer.analyze_typeddict_classdef(defn):
                yield False
                return
            named_tuple_info = self.named_tuple_analyzer.analyze_namedtuple_classdef(defn)
            if named_tuple_info is not None:
                # Temporarily clear the names dict so we don't get errors about duplicate names
                # that were already set in build_namedtuple_typeinfo.
                nt_names = named_tuple_info.names
                named_tuple_info.names = SymbolTable()
                # This is needed for the cls argument to classmethods to get bound correctly.
                named_tuple_info.names['__init__'] = nt_names['__init__']

                self.enter_class(named_tuple_info)

                yield True

                self.leave_class()

                # make sure we didn't use illegal names, then reset the names in the typeinfo
                for prohibited in NAMEDTUPLE_PROHIBITED_NAMES:
                    if prohibited in named_tuple_info.names:
                        if nt_names.get(prohibited) is named_tuple_info.names[prohibited]:
                            continue
                        ctx = named_tuple_info.names[prohibited].node
                        assert ctx is not None
                        self.fail('Cannot overwrite NamedTuple attribute "{}"'.format(prohibited),
                                  ctx)

                # Restore the names in the original symbol table. This ensures that the symbol
                # table contains the field objects created by build_namedtuple_typeinfo. Exclude
                # __doc__, which can legally be overwritten by the class.
                named_tuple_info.names.update({
                    key: value for key, value in nt_names.items()
                    if key not in named_tuple_info.names or key != '__doc__'
                })
            else:
                self.setup_class_def_analysis(defn)
                self.analyze_base_classes(defn)
                self.analyze_metaclass(defn)
                defn.info.is_protocol = is_protocol
                defn.info.runtime_protocol = False
                for decorator in defn.decorators:
                    self.analyze_class_decorator(defn, decorator)
                self.enter_class(defn.info)
                yield True
                self.calculate_abstract_status(defn.info)
                self.setup_type_promotion(defn)
                self.apply_class_plugin_hooks(defn)
                self.leave_class()

    def apply_class_plugin_hooks(self, defn: ClassDef) -> None:
        """Apply a plugin hook that may infer a more precise definition for a class."""
        def get_fullname(expr: Expression) -> Optional[str]:
            if isinstance(expr, CallExpr):
                return get_fullname(expr.callee)
            elif isinstance(expr, IndexExpr):
                return get_fullname(expr.base)
            elif isinstance(expr, RefExpr):
                if expr.fullname:
                    return expr.fullname
                # If we don't have a fullname look it up. This happens because base classes are
                # analyzed in a different manner (see exprtotype.py) and therefore those AST
                # nodes will not have full names.
                sym = self.lookup_type_node(expr)
                if sym:
                    return sym.fullname
            return None

        for decorator in defn.decorators:
            decorator_name = get_fullname(decorator)
            if decorator_name:
                hook = self.plugin.get_class_decorator_hook(decorator_name)
                if hook:
                    hook(ClassDefContext(defn, decorator, self))

        if defn.metaclass:
            metaclass_name = get_fullname(defn.metaclass)
            if metaclass_name:
                hook = self.plugin.get_metaclass_hook(metaclass_name)
                if hook:
                    hook(ClassDefContext(defn, defn.metaclass, self))

        for base_expr in defn.base_type_exprs:
            base_name = get_fullname(base_expr)
            if base_name:
                hook = self.plugin.get_base_class_hook(base_name)
                if hook:
                    hook(ClassDefContext(defn, base_expr, self))

    def analyze_class_keywords(self, defn: ClassDef) -> None:
        for value in defn.keywords.values():
            value.accept(self)

    def enter_class(self, info: TypeInfo) -> None:
        # Remember previous active class
        self.type_stack.append(self.type)
        self.locals.append(None)  # Add class scope
        self.block_depth.append(-1)  # The class body increments this to 0
        self.postpone_nested_functions_stack.append(FUNCTION_BOTH_PHASES)
        self.type = info

    def leave_class(self) -> None:
        """ Restore analyzer state. """
        self.postpone_nested_functions_stack.pop()
        self.block_depth.pop()
        self.locals.pop()
        self.type = self.type_stack.pop()

    def analyze_class_decorator(self, defn: ClassDef, decorator: Expression) -> None:
        decorator.accept(self)
        if (isinstance(decorator, RefExpr) and
                decorator.fullname in ('typing.runtime', 'typing_extensions.runtime')):
            if defn.info.is_protocol:
                defn.info.runtime_protocol = True
            else:
                self.fail('@runtime can only be used with protocol classes', defn)

    def calculate_abstract_status(self, typ: TypeInfo) -> None:
        """Calculate abstract status of a class.

        Set is_abstract of the type to True if the type has an unimplemented
        abstract attribute.  Also compute a list of abstract attributes.
        """
        concrete = set()  # type: Set[str]
        abstract = []  # type: List[str]
        for base in typ.mro:
            for name, symnode in base.names.items():
                node = symnode.node
                if isinstance(node, OverloadedFuncDef):
                    # Unwrap an overloaded function definition. We can just
                    # check arbitrarily the first overload item. If the
                    # different items have a different abstract status, there
                    # should be an error reported elsewhere.
                    func = node.items[0]  # type: Optional[Node]
                else:
                    func = node
                if isinstance(func, Decorator):
                    fdef = func.func
                    if fdef.is_abstract and name not in concrete:
                        typ.is_abstract = True
                        abstract.append(name)
                elif isinstance(node, Var):
                    if node.is_abstract_var and name not in concrete:
                        typ.is_abstract = True
                        abstract.append(name)
                concrete.add(name)
        typ.abstract_attributes = sorted(abstract)

    def setup_type_promotion(self, defn: ClassDef) -> None:
        """Setup extra, ad-hoc subtyping relationships between classes (promotion).

        This includes things like 'int' being compatible with 'float'.
        """
        promote_target = None  # type: Optional[Type]
        for decorator in defn.decorators:
            if isinstance(decorator, CallExpr):
                analyzed = decorator.analyzed
                if isinstance(analyzed, PromoteExpr):
                    # _promote class decorator (undocumented feature).
                    promote_target = analyzed.type
        if not promote_target:
            promotions = (TYPE_PROMOTIONS_PYTHON3 if self.options.python_version[0] >= 3
                          else TYPE_PROMOTIONS_PYTHON2)
            if defn.fullname in promotions:
                promote_target = self.named_type_or_none(promotions[defn.fullname])
        defn.info._promote = promote_target

    def detect_protocol_base(self, defn: ClassDef) -> bool:
        for base_expr in defn.base_type_exprs:
            try:
                base = expr_to_unanalyzed_type(base_expr)
            except TypeTranslationError:
                continue  # This will be reported later
            if not isinstance(base, UnboundType):
                continue
            sym = self.lookup_qualified(base.name, base)
            if sym is None or sym.node is None:
                continue
            if sym.node.fullname() in ('typing.Protocol', 'typing_extensions.Protocol'):
                return True
        return False

    def clean_up_bases_and_infer_type_variables(self, defn: ClassDef) -> None:
        """Remove extra base classes such as Generic and infer type vars.

        For example, consider this class:

        . class Foo(Bar, Generic[T]): ...

        Now we will remove Generic[T] from bases of Foo and infer that the
        type variable 'T' is a type argument of Foo.

        Note that this is performed *before* semantic analysis.
        """
        removed = []  # type: List[int]
        declared_tvars = []  # type: TypeVarList
        for i, base_expr in enumerate(defn.base_type_exprs):
            try:
                base = expr_to_unanalyzed_type(base_expr)
            except TypeTranslationError:
                # This error will be caught later.
                continue
            tvars = self.analyze_typevar_declaration(base)
            if tvars is not None:
                if declared_tvars:
                    self.fail('Only single Generic[...] or Protocol[...] can be in bases', defn)
                removed.append(i)
                declared_tvars.extend(tvars)
            if isinstance(base, UnboundType):
                sym = self.lookup_qualified(base.name, base)
                if sym is not None and sym.node is not None:
                    if (sym.node.fullname() in ('typing.Protocol',
                                                'typing_extensions.Protocol') and
                            i not in removed):
                        # also remove bare 'Protocol' bases
                        removed.append(i)

        all_tvars = self.get_all_bases_tvars(defn, removed)
        if declared_tvars:
            if len(remove_dups(declared_tvars)) < len(declared_tvars):
                self.fail("Duplicate type variables in Generic[...] or Protocol[...]", defn)
            declared_tvars = remove_dups(declared_tvars)
            if not set(all_tvars).issubset(set(declared_tvars)):
                self.fail("If Generic[...] or Protocol[...] is present"
                          " it should list all type variables", defn)
                # In case of error, Generic tvars will go first
                declared_tvars = remove_dups(declared_tvars + all_tvars)
        else:
            declared_tvars = all_tvars
        if declared_tvars:
            if defn.info:
                defn.info.type_vars = [name for name, _ in declared_tvars]
        for i in reversed(removed):
            defn.removed_base_type_exprs.append(defn.base_type_exprs[i])
            del defn.base_type_exprs[i]
        tvar_defs = []  # type: List[TypeVarDef]
        for name, tvar_expr in declared_tvars:
            tvar_def = self.tvar_scope.bind_new(name, tvar_expr)
            tvar_defs.append(tvar_def)
        defn.type_vars = tvar_defs

    def analyze_typevar_declaration(self, t: Type) -> Optional[TypeVarList]:
        if not isinstance(t, UnboundType):
            return None
        unbound = t
        sym = self.lookup_qualified(unbound.name, unbound)
        if sym is None or sym.node is None:
            return None
        if (sym.node.fullname() == 'typing.Generic' or
                sym.node.fullname() == 'typing.Protocol' and t.args or
                sym.node.fullname() == 'typing_extensions.Protocol' and t.args):
            tvars = []  # type: TypeVarList
            for arg in unbound.args:
                tvar = self.analyze_unbound_tvar(arg)
                if tvar:
                    tvars.append(tvar)
                else:
                    self.fail('Free type variable expected in %s[...]' %
                              sym.node.name(), t)
            return tvars
        return None

    def analyze_unbound_tvar(self, t: Type) -> Optional[Tuple[str, TypeVarExpr]]:
        if not isinstance(t, UnboundType):
            return None
        unbound = t
        sym = self.lookup_qualified(unbound.name, unbound)
        if sym is None or sym.kind != TVAR:
            return None
        elif sym.fullname and not self.tvar_scope.allow_binding(sym.fullname):
            # It's bound by our type variable scope
            return None
        else:
            assert isinstance(sym.node, TypeVarExpr)
            return unbound.name, sym.node

    def get_all_bases_tvars(self, defn: ClassDef, removed: List[int]) -> TypeVarList:
        tvars = []  # type: TypeVarList
        for i, base_expr in enumerate(defn.base_type_exprs):
            if i not in removed:
                try:
                    base = expr_to_unanalyzed_type(base_expr)
                except TypeTranslationError:
                    # This error will be caught later.
                    continue
                base_tvars = base.accept(TypeVariableQuery(self.lookup_qualified, self.tvar_scope))
                tvars.extend(base_tvars)
        return remove_dups(tvars)

    def setup_class_def_analysis(self, defn: ClassDef) -> None:
        """Prepare for the analysis of a class definition."""
        if not defn.info:
            defn.info = TypeInfo(SymbolTable(), defn, self.cur_mod_id)
            defn.info._fullname = defn.info.name()
        if self.is_func_scope() or self.type:
            kind = MDEF
            if self.is_nested_within_func_scope():
                kind = LDEF
            node = SymbolTableNode(kind, defn.info)
            self.add_symbol(defn.name, node, defn)
            if kind == LDEF:
                # We need to preserve local classes, let's store them
                # in globals under mangled unique names
                #
                # TODO: Putting local classes into globals breaks assumptions in fine-grained
                #     incremental mode and we should avoid it.
                if '@' not in defn.info._fullname:
                    local_name = defn.info._fullname + '@' + str(defn.line)
                    defn.info._fullname = self.cur_mod_id + '.' + local_name
                else:
                    # Preserve name from previous fine-grained incremental run.
                    local_name = defn.info._fullname
                defn.fullname = defn.info._fullname
                self.globals[local_name] = node

    def analyze_base_classes(self, defn: ClassDef) -> None:
        """Analyze and set up base classes.

        This computes several attributes on the corresponding TypeInfo defn.info
        related to the base classes: defn.info.bases, defn.info.mro, and
        miscellaneous others (at least tuple_type, fallback_to_any, and is_enum.)
        """

        base_types = []  # type: List[Instance]
        info = defn.info

        for base_expr in defn.base_type_exprs:
            try:
                base = self.expr_to_analyzed_type(base_expr)
            except TypeTranslationError:
                self.fail('Invalid base class', base_expr)
                info.fallback_to_any = True
                continue

            if isinstance(base, TupleType):
                if info.tuple_type:
                    self.fail("Class has two incompatible bases derived from tuple", defn)
                    defn.has_incompatible_baseclass = True
                info.tuple_type = base
                base_types.append(base.fallback)
                if isinstance(base_expr, CallExpr):
                    defn.analyzed = NamedTupleExpr(base.fallback.type)
                    defn.analyzed.line = defn.line
                    defn.analyzed.column = defn.column
            elif isinstance(base, Instance):
                if base.type.is_newtype:
                    self.fail("Cannot subclass NewType", defn)
                base_types.append(base)
            elif isinstance(base, AnyType):
                if self.options.disallow_subclassing_any:
                    if isinstance(base_expr, (NameExpr, MemberExpr)):
                        msg = "Class cannot subclass '{}' (has type 'Any')".format(base_expr.name)
                    else:
                        msg = "Class cannot subclass value of type 'Any'"
                    self.fail(msg, base_expr)
                info.fallback_to_any = True
            else:
                self.fail('Invalid base class', base_expr)
                info.fallback_to_any = True
            if self.options.disallow_any_unimported and has_any_from_unimported_type(base):
                if isinstance(base_expr, (NameExpr, MemberExpr)):
                    prefix = "Base type {}".format(base_expr.name)
                else:
                    prefix = "Base type"
                self.msg.unimported_type_becomes_any(prefix, base, base_expr)
            check_for_explicit_any(base, self.options, self.is_typeshed_stub_file, self.msg,
                                   context=base_expr)

        # Add 'object' as implicit base if there is no other base class.
        if (not base_types and defn.fullname != 'builtins.object'):
            base_types.append(self.object_type())

        info.bases = base_types

        # Calculate the MRO. It might be incomplete at this point if
        # the bases of defn include classes imported from other
        # modules in an import loop. We'll recompute it in SemanticAnalyzerPass3.
        if not self.verify_base_classes(defn):
            # Give it an MRO consisting of just the class itself and object.
            defn.info.mro = [defn.info, self.object_type().type]
            return
        calculate_class_mro(defn, self.fail_blocker)
        # If there are cyclic imports, we may be missing 'object' in
        # the MRO. Fix MRO if needed.
        if info.mro and info.mro[-1].fullname() != 'builtins.object':
            info.mro.append(self.object_type().type)

    def update_metaclass(self, defn: ClassDef) -> None:
        """Lookup for special metaclass declarations, and update defn fields accordingly.

        * __metaclass__ attribute in Python 2
        * six.with_metaclass(M, B1, B2, ...)
        * @six.add_metaclass(M)
        """

        # Look for "__metaclass__ = <metaclass>" in Python 2
        python2_meta_expr = None  # type: Optional[Expression]
        if self.options.python_version[0] == 2:
            for body_node in defn.defs.body:
                if isinstance(body_node, ClassDef) and body_node.name == "__metaclass__":
                    self.fail("Metaclasses defined as inner classes are not supported", body_node)
                    break
                elif isinstance(body_node, AssignmentStmt) and len(body_node.lvalues) == 1:
                    lvalue = body_node.lvalues[0]
                    if isinstance(lvalue, NameExpr) and lvalue.name == "__metaclass__":
                        python2_meta_expr = body_node.rvalue

        # Look for six.with_metaclass(M, B1, B2, ...)
        with_meta_expr = None  # type: Optional[Expression]
        if len(defn.base_type_exprs) == 1:
            base_expr = defn.base_type_exprs[0]
            if isinstance(base_expr, CallExpr) and isinstance(base_expr.callee, RefExpr):
                base_expr.callee.accept(self)
                if (base_expr.callee.fullname == 'six.with_metaclass'
                        and len(base_expr.args) >= 1
                        and all(kind == ARG_POS for kind in base_expr.arg_kinds)):
                    with_meta_expr = base_expr.args[0]
                    defn.base_type_exprs = base_expr.args[1:]

        # Look for @six.add_metaclass(M)
        add_meta_expr = None  # type: Optional[Expression]
        for dec_expr in defn.decorators:
            if isinstance(dec_expr, CallExpr) and isinstance(dec_expr.callee, RefExpr):
                dec_expr.callee.accept(self)
                if (dec_expr.callee.fullname == 'six.add_metaclass'
                    and len(dec_expr.args) == 1
                        and dec_expr.arg_kinds[0] == ARG_POS):
                    add_meta_expr = dec_expr.args[0]
                    break

        metas = {defn.metaclass, python2_meta_expr, with_meta_expr, add_meta_expr} - {None}
        if len(metas) == 0:
            return
        if len(metas) > 1:
            self.fail("Multiple metaclass definitions", defn)
            return
        defn.metaclass = metas.pop()

    def expr_to_analyzed_type(self, expr: Expression) -> Type:
        if isinstance(expr, CallExpr):
            expr.accept(self)
            info = self.named_tuple_analyzer.check_namedtuple(expr, None, self.is_func_scope())
            if info is None:
                # Some form of namedtuple is the only valid type that looks like a call
                # expression. This isn't a valid type.
                raise TypeTranslationError()
            assert info.tuple_type, "NamedTuple without tuple type"
            fallback = Instance(info, [])
            return TupleType(info.tuple_type.items, fallback=fallback)
        typ = expr_to_unanalyzed_type(expr)
        return self.anal_type(typ)

    def verify_base_classes(self, defn: ClassDef) -> bool:
        info = defn.info
        for base in info.bases:
            baseinfo = base.type
            if self.is_base_class(info, baseinfo):
                self.fail('Cycle in inheritance hierarchy', defn, blocker=True)
                # Clear bases to forcefully get rid of the cycle.
                info.bases = []
            if baseinfo.fullname() == 'builtins.bool':
                self.fail("'%s' is not a valid base class" %
                          baseinfo.name(), defn, blocker=True)
                return False
        dup = find_duplicate(info.direct_base_classes())
        if dup:
            self.fail('Duplicate base class "%s"' % dup.name(), defn, blocker=True)
            return False
        return True

    def is_base_class(self, t: TypeInfo, s: TypeInfo) -> bool:
        """Determine if t is a base class of s (but do not use mro)."""
        # Search the base class graph for t, starting from s.
        worklist = [s]
        visited = {s}
        while worklist:
            nxt = worklist.pop()
            if nxt == t:
                return True
            for base in nxt.bases:
                if base.type not in visited:
                    worklist.append(base.type)
                    visited.add(base.type)
        return False

    def analyze_metaclass(self, defn: ClassDef) -> None:
        if defn.metaclass:
            metaclass_name = None
            if isinstance(defn.metaclass, NameExpr):
                metaclass_name = defn.metaclass.name
            elif isinstance(defn.metaclass, MemberExpr):
                metaclass_name = get_member_expr_fullname(defn.metaclass)
            if metaclass_name is None:
                self.fail("Dynamic metaclass not supported for '%s'" % defn.name, defn.metaclass)
                return
            sym = self.lookup_qualified(metaclass_name, defn.metaclass)
            if sym is None:
                # Probably a name error - it is already handled elsewhere
                return
            if isinstance(sym.node, Var) and isinstance(sym.node.type, AnyType):
                # 'Any' metaclass -- just ignore it.
                #
                # TODO: A better approach would be to record this information
                #       and assume that the type object supports arbitrary
                #       attributes, similar to an 'Any' base class.
                return
            if not isinstance(sym.node, TypeInfo) or sym.node.tuple_type is not None:
                self.fail("Invalid metaclass '%s'" % metaclass_name, defn.metaclass)
                return
            if not sym.node.is_metaclass():
                self.fail("Metaclasses not inheriting from 'type' are not supported",
                          defn.metaclass)
                return
            inst = fill_typevars(sym.node)
            assert isinstance(inst, Instance)
            defn.info.declared_metaclass = inst
        defn.info.metaclass_type = defn.info.calculate_metaclass_type()
        if defn.info.metaclass_type is None:
            # Inconsistency may happen due to multiple baseclasses even in classes that
            # do not declare explicit metaclass, but it's harder to catch at this stage
            if defn.metaclass is not None:
                self.fail("Inconsistent metaclass structure for '%s'" % defn.name, defn)
        else:
            if defn.info.metaclass_type.type.has_base('enum.EnumMeta'):
                defn.info.is_enum = True
                if defn.type_vars:
                    self.fail("Enum class cannot be generic", defn)

    def object_type(self) -> Instance:
        return self.named_type('__builtins__.object')

    def str_type(self) -> Instance:
        return self.named_type('__builtins__.str')

    def class_type(self, info: TypeInfo) -> Type:
        # Construct a function type whose fallback is cls.
        from mypy import checkmember  # To avoid import cycle.
        leading_type = checkmember.type_object_type(info, self.builtin_type)
        if isinstance(leading_type, Overloaded):
            # Overloaded __init__ is too complex to handle.  Plus it's stubs only.
            return AnyType(TypeOfAny.special_form)
        else:
            return leading_type

    def named_type(self, qualified_name: str, args: Optional[List[Type]] = None) -> Instance:
        sym = self.lookup_qualified(qualified_name, Context())
        assert sym, "Internal error: attempted to construct unknown type"
        node = sym.node
        assert isinstance(node, TypeInfo)
        if args:
            # TODO: assert len(args) == len(node.defn.type_vars)
            return Instance(node, args)
        return Instance(node, [AnyType(TypeOfAny.special_form)] * len(node.defn.type_vars))

    def named_type_or_none(self, qualified_name: str,
                           args: Optional[List[Type]] = None) -> Optional[Instance]:
        sym = self.lookup_fully_qualified_or_none(qualified_name)
        if not sym:
            return None
        node = sym.node
        assert isinstance(node, TypeInfo)
        if args:
            # TODO: assert len(args) == len(node.defn.type_vars)
            return Instance(node, args)
        return Instance(node, [AnyType(TypeOfAny.unannotated)] * len(node.defn.type_vars))

    def visit_import(self, i: Import) -> None:
        for id, as_id in i.ids:
            if as_id is not None:
                self.add_module_symbol(id, as_id, module_public=True, context=i)
            else:
                # Modules imported in a stub file without using 'as x' won't get exported
                module_public = not self.is_stub_file
                base = id.split('.')[0]
                self.add_module_symbol(base, base, module_public=module_public,
                                       context=i, module_hidden=not module_public)
                self.add_submodules_to_parent_modules(id, module_public)

    def add_submodules_to_parent_modules(self, id: str, module_public: bool) -> None:
        """Recursively adds a reference to a newly loaded submodule to its parent.

        When you import a submodule in any way, Python will add a reference to that
        submodule to its parent. So, if you do something like `import A.B` or
        `from A import B` or `from A.B import Foo`, Python will add a reference to
        module A.B to A's namespace.

        Note that this "parent patching" process is completely independent from any
        changes made to the *importer's* namespace. For example, if you have a file
        named `foo.py` where you do `from A.B import Bar`, then foo's namespace will
        be modified to contain a reference to only Bar. Independently, A's namespace
        will be modified to contain a reference to `A.B`.
        """
        while '.' in id:
            parent, child = id.rsplit('.', 1)
            parent_mod = self.modules.get(parent)
            if parent_mod and child not in parent_mod.names:
                child_mod = self.modules.get(id)
                if child_mod:
                    sym = SymbolTableNode(MODULE_REF, child_mod,
                                          module_public=module_public,
                                          no_serialize=True)
                    parent_mod.names[child] = sym
            id = parent

    def add_module_symbol(self, id: str, as_id: str, module_public: bool,
                          context: Context, module_hidden: bool = False) -> None:
        if id in self.modules:
            m = self.modules[id]
            self.add_symbol(as_id, SymbolTableNode(MODULE_REF, m,
                                                   module_public=module_public,
                                                   module_hidden=module_hidden), context)
        else:
            self.add_unknown_symbol(as_id, context, is_import=True)

    def visit_import_from(self, imp: ImportFrom) -> None:
        import_id = self.correct_relative_import(imp)
        self.add_submodules_to_parent_modules(import_id, True)
        module = self.modules.get(import_id)
        for id, as_id in imp.names:
            node = module.names.get(id) if module else None
            node = self.dereference_module_cross_ref(node)

            missing = False
            possible_module_id = import_id + '.' + id

            # If the module does not contain a symbol with the name 'id',
            # try checking if it's a module instead.
            if not node or node.kind == UNBOUND_IMPORTED:
                mod = self.modules.get(possible_module_id)
                if mod is not None:
                    node = SymbolTableNode(MODULE_REF, mod)
                    self.add_submodules_to_parent_modules(possible_module_id, True)
                elif possible_module_id in self.missing_modules:
                    missing = True
            # If it is still not resolved, check for a module level __getattr__
            if (module and not node and (module.is_stub or self.options.python_version >= (3, 7))
                    and '__getattr__' in module.names):
                getattr_defn = module.names['__getattr__']
                if isinstance(getattr_defn.node, (FuncDef, Var)):
                    if isinstance(getattr_defn.node.type, CallableType):
                        typ = getattr_defn.node.type.ret_type
                    else:
                        typ = AnyType(TypeOfAny.from_error)
                    if as_id:
                        name = as_id
                    else:
                        name = id
                    ast_node = Var(name, type=typ)
                    symbol = SymbolTableNode(GDEF, ast_node)
                    self.add_symbol(name, symbol, imp)
                    continue
            if node and node.kind != UNBOUND_IMPORTED and not node.module_hidden:
                if not node:
                    # Normalization failed because target is not defined. Avoid duplicate
                    # error messages by marking the imported name as unknown.
                    self.add_unknown_symbol(as_id or id, imp, is_import=True)
                    continue
                imported_id = as_id or id
                existing_symbol = self.globals.get(imported_id)
                if existing_symbol:
                    # Import can redefine a variable. They get special treatment.
                    if self.process_import_over_existing_name(
                            imported_id, existing_symbol, node, imp):
                        continue
                # 'from m import x as x' exports x in a stub file.
                module_public = not self.is_stub_file or as_id is not None
                module_hidden = not module_public and possible_module_id not in self.modules
                symbol = SymbolTableNode(node.kind, node.node,
                                         module_public=module_public,
                                         module_hidden=module_hidden)
                self.add_symbol(imported_id, symbol, imp)
            elif module and not missing:
                # Missing attribute.
                message = "Module '{}' has no attribute '{}'".format(import_id, id)
                extra = self.undefined_name_extra_info('{}.{}'.format(import_id, id))
                if extra:
                    message += " {}".format(extra)
                self.fail(message, imp)
                self.add_unknown_symbol(as_id or id, imp, is_import=True)
            else:
                # Missing module.
                self.add_unknown_symbol(as_id or id, imp, is_import=True)

    def dereference_module_cross_ref(
            self, node: Optional[SymbolTableNode]) -> Optional[SymbolTableNode]:
        """Dereference cross references to other modules (if any).

        If the node is not a cross reference, return it unmodified.
        """
        seen = set()  # type: Set[str]
        # Continue until we reach a node that's nota cross reference (or until we find
        # nothing).
        while node and isinstance(node.node, ImportedName):
            fullname = node.node.fullname()
            if fullname in self.modules:
                # This is a module reference.
                return SymbolTableNode(MODULE_REF, self.modules[fullname])
            if fullname in seen:
                # Looks like a reference cycle. Just break it.
                # TODO: Generate a more specific error message.
                node = None
                break
            node = self.lookup_fully_qualified_or_none(fullname)
            seen.add(fullname)
        return node

    def process_import_over_existing_name(self,
                                          imported_id: str, existing_symbol: SymbolTableNode,
                                          module_symbol: SymbolTableNode,
                                          import_node: ImportBase) -> bool:
        if (existing_symbol.kind in (LDEF, GDEF, MDEF) and
                isinstance(existing_symbol.node, (Var, FuncDef, TypeInfo, Decorator))):
            # This is a valid import over an existing definition in the file. Construct a dummy
            # assignment that we'll use to type check the import.
            lvalue = NameExpr(imported_id)
            lvalue.kind = existing_symbol.kind
            lvalue.node = existing_symbol.node
            rvalue = NameExpr(imported_id)
            rvalue.kind = module_symbol.kind
            rvalue.node = module_symbol.node
            assignment = AssignmentStmt([lvalue], rvalue)
            for node in assignment, lvalue, rvalue:
                node.set_line(import_node)
            import_node.assignments.append(assignment)
            return True
        return False

    def add_fixture_note(self, fullname: str, ctx: Context) -> None:
        self.note('Maybe your test fixture does not define "{}"?'.format(fullname), ctx)
        if fullname in SUGGESTED_TEST_FIXTURES:
            self.note(
                'Consider adding [builtins fixtures/{}] to your test description'.format(
                    SUGGESTED_TEST_FIXTURES[fullname]), ctx)

    def correct_relative_import(self, node: Union[ImportFrom, ImportAll]) -> str:
        import_id, ok = correct_relative_import(self.cur_mod_id, node.relative, node.id,
                                                self.cur_mod_node.is_package_init_file())
        if not ok:
            self.fail("Relative import climbs too many namespaces", node)
        return import_id

    def visit_import_all(self, i: ImportAll) -> None:
        i_id = self.correct_relative_import(i)
        if i_id in self.modules:
            m = self.modules[i_id]
            self.add_submodules_to_parent_modules(i_id, True)
            for name, orig_node in m.names.items():
                node = self.dereference_module_cross_ref(orig_node)
                if node is None:
                    continue
                # if '__all__' exists, all nodes not included have had module_public set to
                # False, and we can skip checking '_' because it's been explicitly included.
                if (node.module_public and (not name.startswith('_') or '__all__' in m.names)):
                    existing_symbol = self.lookup_current_scope(name)
                    if existing_symbol:
                        # Import can redefine a variable. They get special treatment.
                        if self.process_import_over_existing_name(
                                name, existing_symbol, node, i):
                            continue
                    symbol = SymbolTableNode(node.kind, node.node)
                    self.add_symbol(name, symbol, i)
                    i.imported_names.append(name)
        else:
            # Don't add any dummy symbols for 'from x import *' if 'x' is unknown.
            pass

    def add_unknown_symbol(self, name: str, context: Context, is_import: bool = False) -> None:
        var = Var(name)
        if self.type:
            var._fullname = self.type.fullname() + "." + name
        else:
            var._fullname = self.qualified_name(name)
        var.is_ready = True
        if is_import:
            any_type = AnyType(TypeOfAny.from_unimported_type, missing_import_name=var._fullname)
        else:
            any_type = AnyType(TypeOfAny.from_error)
        var.type = any_type
        var.is_suppressed_import = is_import
        self.add_symbol(name, SymbolTableNode(GDEF, var), context)

    #
    # Statements
    #

    def visit_block(self, b: Block) -> None:
        if b.is_unreachable:
            return
        self.block_depth[-1] += 1
        for s in b.body:
            self.accept(s)
        self.block_depth[-1] -= 1

    def visit_block_maybe(self, b: Optional[Block]) -> None:
        if b:
            self.visit_block(b)

    def type_analyzer(self, *,
                      tvar_scope: Optional[TypeVarScope] = None,
                      allow_tuple_literal: bool = False,
                      aliasing: bool = False,
                      third_pass: bool = False) -> TypeAnalyser:
        if tvar_scope is None:
            tvar_scope = self.tvar_scope
        tpan = TypeAnalyser(self,
                            tvar_scope,
                            self.plugin,
                            self.options,
                            self.is_typeshed_stub_file,
                            aliasing=aliasing,
                            allow_tuple_literal=allow_tuple_literal,
                            allow_unnormalized=self.is_stub_file,
                            third_pass=third_pass)
        tpan.in_dynamic_func = bool(self.function_stack and self.function_stack[-1].is_dynamic())
        tpan.global_scope = not self.type and not self.function_stack
        return tpan

    def anal_type(self, t: Type, *,
                  tvar_scope: Optional[TypeVarScope] = None,
                  allow_tuple_literal: bool = False,
                  aliasing: bool = False,
                  third_pass: bool = False) -> Type:
        a = self.type_analyzer(tvar_scope=tvar_scope,
                               aliasing=aliasing,
                               allow_tuple_literal=allow_tuple_literal,
                               third_pass=third_pass)
        typ = t.accept(a)
        self.add_type_alias_deps(a.aliases_used)
        return typ

    def add_type_alias_deps(self, aliases_used: Iterable[str],
                            target: Optional[str] = None) -> None:
        """Add full names of type aliases on which the current node depends.

        This is used by fine-grained incremental mode to re-check the corresponding nodes.
        If `target` is None, then the target node used will be the current scope.
        """
        if not aliases_used:
            # A basic optimization to avoid adding targets with no dependencies to
            # the `alias_deps` dict.
            return
        if target is None:
            target = self.scope.current_target()
        self.cur_mod_node.alias_deps[target].update(aliases_used)

    def visit_assignment_stmt(self, s: AssignmentStmt) -> None:
        for lval in s.lvalues:
            self.analyze_lvalue(lval, explicit_type=s.type is not None)
        self.check_classvar(s)
        s.rvalue.accept(self)
        if s.type:
            allow_tuple_literal = isinstance(s.lvalues[-1], TupleExpr)
            s.type = self.anal_type(s.type, allow_tuple_literal=allow_tuple_literal)
            if (self.type and self.type.is_protocol and isinstance(lval, NameExpr) and
                    isinstance(s.rvalue, TempNode) and s.rvalue.no_rhs):
                        if isinstance(lval.node, Var):
                            lval.node.is_abstract_var = True
        else:
            if (any(isinstance(lv, NameExpr) and lv.is_inferred_def for lv in s.lvalues) and
                    self.type and self.type.is_protocol and not self.is_func_scope()):
                self.fail('All protocol members must have explicitly declared types', s)
            # Set the type if the rvalue is a simple literal (even if the above error occurred).
            if len(s.lvalues) == 1 and isinstance(s.lvalues[0], NameExpr):
                if s.lvalues[0].is_inferred_def:
                    s.type = self.analyze_simple_literal_type(s.rvalue)
        if s.type:
            # Store type into nodes.
            for lvalue in s.lvalues:
                self.store_declared_types(lvalue, s.type)
        self.check_and_set_up_type_alias(s)
        self.newtype_analyzer.process_newtype_declaration(s)
        self.process_typevar_declaration(s)
        self.named_tuple_analyzer.process_namedtuple_definition(s, self.is_func_scope())
        self.typed_dict_analyzer.process_typeddict_definition(s, self.is_func_scope())
        self.enum_call_analyzer.process_enum_call(s, self.is_func_scope())
        if not s.type:
            self.process_module_assignment(s.lvalues, s.rvalue, s)

        if (len(s.lvalues) == 1 and isinstance(s.lvalues[0], NameExpr) and
                s.lvalues[0].name == '__all__' and s.lvalues[0].kind == GDEF and
                isinstance(s.rvalue, (ListExpr, TupleExpr))):
            self.add_exports(*s.rvalue.items)

    def analyze_simple_literal_type(self, rvalue: Expression) -> Optional[Type]:
        """Return builtins.int if rvalue is an int literal, etc."""
        if self.options.semantic_analysis_only or self.function_stack:
            # Skip this if we're only doing the semantic analysis pass.
            # This is mostly to avoid breaking unit tests.
            # Also skip inside a function; this is to avoid confusing
            # the code that handles dead code due to isinstance()
            # inside type variables with value restrictions (like
            # AnyStr).
            return None
        if isinstance(rvalue, IntExpr):
            return self.named_type_or_none('builtins.int')
        if isinstance(rvalue, FloatExpr):
            return self.named_type_or_none('builtins.float')
        if isinstance(rvalue, StrExpr):
            return self.named_type_or_none('builtins.str')
        if isinstance(rvalue, BytesExpr):
            return self.named_type_or_none('builtins.bytes')
        if isinstance(rvalue, UnicodeExpr):
            return self.named_type_or_none('builtins.unicode')
        return None

    def analyze_alias(self, rvalue: Expression,
                      warn_bound_tvar: bool = False) -> Tuple[Optional[Type], List[str],
                                                              Set[str], List[str]]:
        """Check if 'rvalue' is a valid type allowed for aliasing (e.g. not a type variable).

        If yes, return the corresponding type, a list of
        qualified type variable names for generic aliases, a set of names the alias depends on,
        and a list of type variables if the alias is generic.
        An schematic example for the dependencies:
            A = int
            B = str
            analyze_alias(Dict[A, B])[2] == {'__main__.A', '__main__.B'}
        """
        dynamic = bool(self.function_stack and self.function_stack[-1].is_dynamic())
        global_scope = not self.type and not self.function_stack
        res = analyze_type_alias(rvalue,
                                 self,
                                 self.tvar_scope,
                                 self.plugin,
                                 self.options,
                                 self.is_typeshed_stub_file,
                                 allow_unnormalized=True,
                                 in_dynamic_func=dynamic,
                                 global_scope=global_scope,
                                 warn_bound_tvar=warn_bound_tvar)
        typ = None  # type: Optional[Type]
        if res:
            typ, depends_on = res
            found_type_vars = typ.accept(TypeVariableQuery(self.lookup_qualified, self.tvar_scope))
            alias_tvars = [name for (name, node) in found_type_vars]
            qualified_tvars = [node.fullname() for (name, node) in found_type_vars]
        else:
            alias_tvars = []
            depends_on = set()
            qualified_tvars = []
        return typ, alias_tvars, depends_on, qualified_tvars

    def check_and_set_up_type_alias(self, s: AssignmentStmt) -> None:
        """Check if assignment creates a type alias and set it up as needed.

        For simple aliases like L = List we use a simpler mechanism, just copying TypeInfo.
        For subscripted (including generic) aliases the resulting types are stored
        in rvalue.analyzed.
        """
        lvalue = s.lvalues[0]
        if len(s.lvalues) > 1 or not isinstance(lvalue, NameExpr):
            # First rule: Only simple assignments like Alias = ... create aliases.
            return
        if s.type:
            # Second rule: Explicit type (cls: Type[A] = A) always creates variable, not alias.
            return
        non_global_scope = self.type or self.is_func_scope()
        if isinstance(s.rvalue, NameExpr) and non_global_scope and lvalue.is_inferred_def:
            # Third rule: Non-subscripted right hand side creates a variable
            # at class and function scopes. For example:
            #
            #   class Model:
            #       ...
            #   class C:
            #       model = Model # this is automatically a variable with type 'Type[Model]'
            #
            # without this rule, this typical use case will require a lot of explicit
            # annotations (see the second rule).
            return
        rvalue = s.rvalue
        res, alias_tvars, depends_on, qualified_tvars = self.analyze_alias(rvalue,
                                                                           warn_bound_tvar=True)
        if not res:
            return
        s.is_alias_def = True
        node = self.lookup(lvalue.name, lvalue)
        assert node is not None
        assert node.node is not None
        self.add_type_alias_deps(depends_on)
        depends_on.add(node.node.fullname())
        self.add_type_alias_deps(qualified_tvars)
        # The above are only direct deps on other aliases.
        # For subscripted aliases, type deps from expansion are added in deps.py
        # (because the type is stored)
        if not lvalue.is_inferred_def:
            # Type aliases can't be re-defined.
            if isinstance(node.node, (TypeAlias, TypeInfo)):
                self.fail('Cannot assign multiple types to name "{}"'
                          ' without an explicit "Type[...]" annotation'
                          .format(lvalue.name), lvalue)
            return
        check_for_explicit_any(res, self.options, self.is_typeshed_stub_file, self.msg,
                               context=s)
        # when this type alias gets "inlined", the Any is not explicit anymore,
        # so we need to replace it with non-explicit Anys
        res = make_any_non_explicit(res)
        if isinstance(s.rvalue, IndexExpr):
            s.rvalue.analyzed = TypeAliasExpr(res, alias_tvars)
        node.node = TypeAlias(res, node.node.fullname(), alias_tvars=alias_tvars,
                              depends_on=list(depends_on))

    def analyze_lvalue(self, lval: Lvalue, nested: bool = False,
                       add_global: bool = False,
                       explicit_type: bool = False) -> None:
        """Analyze an lvalue or assignment target.

        Args:
            lval: The target lvalue
            nested: If true, the lvalue is within a tuple or list lvalue expression
            add_global: Add name to globals table only if this is true (used in first pass)
            explicit_type: Assignment has type annotation
        """
        if isinstance(lval, NameExpr):
            # Top-level definitions within some statements (at least while) are
            # not handled in the first pass, so they have to be added now.
            nested_global = (not self.is_func_scope() and
                             self.block_depth[-1] > 0 and
                             not self.type)
            if (add_global or nested_global) and lval.name not in self.globals:
                # Define new global name.
                v = Var(lval.name)
                v.set_line(lval)
                v._fullname = self.qualified_name(lval.name)
                v.is_ready = False  # Type not inferred yet
                lval.node = v
                lval.is_new_def = True
                lval.is_inferred_def = True
                lval.kind = GDEF
                lval.fullname = v._fullname
                self.globals[lval.name] = SymbolTableNode(GDEF, v)
            elif isinstance(lval.node, Var) and lval.is_new_def:
                if lval.kind == GDEF:
                    # Since the is_new_def flag is set, this must have been analyzed
                    # already in the first pass and added to the symbol table.
                    assert lval.node.name() in self.globals
            elif (self.locals[-1] is not None and lval.name not in self.locals[-1] and
                  lval.name not in self.global_decls[-1] and
                  lval.name not in self.nonlocal_decls[-1]):
                # Define new local name.
                v = Var(lval.name)
                v.set_line(lval)
                lval.node = v
                lval.is_new_def = True
                lval.is_inferred_def = True
                lval.kind = LDEF
                lval.fullname = lval.name
                self.add_local(v, lval)
                if lval.name == '_':
                    # Special case for assignment to local named '_': always infer 'Any'.
                    typ = AnyType(TypeOfAny.special_form)
                    self.store_declared_types(lval, typ)
            elif not self.is_func_scope() and (self.type and
                                               lval.name not in self.type.names):
                # Define a new attribute within class body.
                v = Var(lval.name)
                v.info = self.type
                v.is_initialized_in_class = True
                v.is_inferred = not explicit_type
                v.set_line(lval)
                v._fullname = self.qualified_name(lval.name)
                lval.node = v
                lval.is_new_def = True
                lval.is_inferred_def = True
                lval.kind = MDEF
                lval.fullname = lval.name
                self.type.names[lval.name] = SymbolTableNode(MDEF, v)
            elif explicit_type:
                # Don't re-bind types
                global_def = self.globals.get(lval.name)
                if self.locals:
                    locals_last = self.locals[-1]
                    if locals_last:
                        local_def = locals_last.get(lval.name)
                    else:
                        local_def = None
                else:
                    local_def = None
                type_def = self.type.names.get(lval.name) if self.type else None

                original_def = global_def or local_def or type_def
                self.name_already_defined(lval.name, lval, original_def)
            else:
                # Bind to an existing name.
                lval.accept(self)
                self.check_lvalue_validity(lval.node, lval)
        elif isinstance(lval, MemberExpr):
            if not add_global:
                self.analyze_member_lvalue(lval, explicit_type)
            if explicit_type and not self.is_self_member_ref(lval):
                self.fail('Type cannot be declared in assignment to non-self '
                          'attribute', lval)
        elif isinstance(lval, IndexExpr):
            if explicit_type:
                self.fail('Unexpected type declaration', lval)
            if not add_global:
                lval.accept(self)
        elif isinstance(lval, TupleExpr):
            items = lval.items
            if len(items) == 0 and isinstance(lval, TupleExpr):
                self.fail("can't assign to ()", lval)
            self.analyze_tuple_or_list_lvalue(lval, add_global, explicit_type)
        elif isinstance(lval, StarExpr):
            if nested:
                self.analyze_lvalue(lval.expr, nested, add_global, explicit_type)
            else:
                self.fail('Starred assignment target must be in a list or tuple', lval)
        else:
            self.fail('Invalid assignment target', lval)

    def analyze_tuple_or_list_lvalue(self, lval: TupleExpr,
                                     add_global: bool = False,
                                     explicit_type: bool = False) -> None:
        """Analyze an lvalue or assignment target that is a list or tuple."""
        items = lval.items
        star_exprs = [item for item in items if isinstance(item, StarExpr)]

        if len(star_exprs) > 1:
            self.fail('Two starred expressions in assignment', lval)
        else:
            if len(star_exprs) == 1:
                star_exprs[0].valid = True
            for i in items:
                self.analyze_lvalue(i, nested=True, add_global=add_global,
                                    explicit_type = explicit_type)

    def analyze_member_lvalue(self, lval: MemberExpr, explicit_type: bool = False) -> None:
        lval.accept(self)
        if self.is_self_member_ref(lval):
            assert self.type, "Self member outside a class"
            cur_node = self.type.names.get(lval.name, None)
            node = self.type.get(lval.name)
            # If the attribute of self is not defined in superclasses, create a new Var, ...
            if ((node is None or isinstance(node.node, Var) and node.node.is_abstract_var) or
                    # ... also an explicit declaration on self also creates a new Var.
                    (cur_node is None and explicit_type)):
                if self.type.is_protocol and node is None:
                    self.fail("Protocol members cannot be defined via assignment to self", lval)
                else:
                    # Implicit attribute definition in __init__.
                    lval.is_new_def = True
                    lval.is_inferred_def = True
                    v = Var(lval.name)
                    v.set_line(lval)
                    v._fullname = self.qualified_name(lval.name)
                    v.info = self.type
                    v.is_ready = False
                    lval.def_var = v
                    lval.node = v
                    # TODO: should we also set lval.kind = MDEF?
                    self.type.names[lval.name] = SymbolTableNode(MDEF, v, implicit=True)
        self.check_lvalue_validity(lval.node, lval)

    def is_self_member_ref(self, memberexpr: MemberExpr) -> bool:
        """Does memberexpr to refer to an attribute of self?"""
        if not isinstance(memberexpr.expr, NameExpr):
            return False
        node = memberexpr.expr.node
        return isinstance(node, Var) and node.is_self

    def check_lvalue_validity(self, node: Union[Expression, SymbolNode, None],
                              ctx: Context) -> None:
        if isinstance(node, TypeVarExpr):
            self.fail('Invalid assignment target', ctx)
        elif isinstance(node, TypeInfo):
            self.fail(CANNOT_ASSIGN_TO_TYPE, ctx)

    def store_declared_types(self, lvalue: Lvalue, typ: Type) -> None:
        if isinstance(typ, StarType) and not isinstance(lvalue, StarExpr):
            self.fail('Star type only allowed for starred expressions', lvalue)
        if isinstance(lvalue, RefExpr):
            lvalue.is_inferred_def = False
            if isinstance(lvalue.node, Var):
                var = lvalue.node
                var.type = typ
                var.is_ready = True
            # If node is not a variable, we'll catch it elsewhere.
        elif isinstance(lvalue, TupleExpr):
            if isinstance(typ, TupleType):
                if len(lvalue.items) != len(typ.items):
                    self.fail('Incompatible number of tuple items', lvalue)
                    return
                for item, itemtype in zip(lvalue.items, typ.items):
                    self.store_declared_types(item, itemtype)
            else:
                self.fail('Tuple type expected for multiple variables',
                          lvalue)
        elif isinstance(lvalue, StarExpr):
            # Historical behavior for the old parser
            if isinstance(typ, StarType):
                self.store_declared_types(lvalue.expr, typ.type)
            else:
                self.store_declared_types(lvalue.expr, typ)
        else:
            # This has been flagged elsewhere as an error, so just ignore here.
            pass

    def process_typevar_declaration(self, s: AssignmentStmt) -> None:
        """Check if s declares a TypeVar; it yes, store it in symbol table."""
        call = self.get_typevar_declaration(s)
        if not call:
            return

        lvalue = s.lvalues[0]
        assert isinstance(lvalue, NameExpr)
        name = lvalue.name
        if not lvalue.is_inferred_def:
            if s.type:
                self.fail("Cannot declare the type of a type variable", s)
            else:
                self.fail("Cannot redefine '%s' as a type variable" % name, s)
            return

        if not self.check_typevar_name(call, name, s):
            return

        # Constraining types
        n_values = call.arg_kinds[1:].count(ARG_POS)
        values = self.analyze_types(call.args[1:1 + n_values])

        res = self.process_typevar_parameters(call.args[1 + n_values:],
                                              call.arg_names[1 + n_values:],
                                              call.arg_kinds[1 + n_values:],
                                              n_values,
                                              s)
        if res is None:
            return
        variance, upper_bound = res

        if self.options.disallow_any_unimported:
            for idx, constraint in enumerate(values, start=1):
                if has_any_from_unimported_type(constraint):
                    prefix = "Constraint {}".format(idx)
                    self.msg.unimported_type_becomes_any(prefix, constraint, s)

            if has_any_from_unimported_type(upper_bound):
                prefix = "Upper bound of type variable"
                self.msg.unimported_type_becomes_any(prefix, upper_bound, s)

        for t in values + [upper_bound]:
            check_for_explicit_any(t, self.options, self.is_typeshed_stub_file, self.msg,
                                   context=s)
        # Yes, it's a valid type variable definition! Add it to the symbol table.
        node = self.lookup(name, s)
        assert node is not None
        assert node.fullname is not None
        node.kind = TVAR
        TypeVar = TypeVarExpr(name, node.fullname, values, upper_bound, variance)
        TypeVar.line = call.line
        call.analyzed = TypeVar
        node.node = TypeVar

    def check_typevar_name(self, call: CallExpr, name: str, context: Context) -> bool:
        if len(call.args) < 1:
            self.fail("Too few arguments for TypeVar()", context)
            return False
        if (not isinstance(call.args[0], (StrExpr, BytesExpr, UnicodeExpr))
                or not call.arg_kinds[0] == ARG_POS):
            self.fail("TypeVar() expects a string literal as first argument", context)
            return False
        elif call.args[0].value != name:
            msg = "String argument 1 '{}' to TypeVar(...) does not match variable name '{}'"
            self.fail(msg.format(call.args[0].value, name), context)
            return False
        return True

    def get_typevar_declaration(self, s: AssignmentStmt) -> Optional[CallExpr]:
        """Returns the TypeVar() call expression if `s` is a type var declaration
        or None otherwise.
        """
        if len(s.lvalues) != 1 or not isinstance(s.lvalues[0], NameExpr):
            return None
        if not isinstance(s.rvalue, CallExpr):
            return None
        call = s.rvalue
        callee = call.callee
        if not isinstance(callee, RefExpr):
            return None
        if callee.fullname != 'typing.TypeVar':
            return None
        return call

    def process_typevar_parameters(self, args: List[Expression],
                                   names: List[Optional[str]],
                                   kinds: List[int],
                                   num_values: int,
                                   context: Context) -> Optional[Tuple[int, Type]]:
        has_values = (num_values > 0)
        covariant = False
        contravariant = False
        upper_bound = self.object_type()   # type: Type
        for param_value, param_name, param_kind in zip(args, names, kinds):
            if not param_kind == ARG_NAMED:
                self.fail("Unexpected argument to TypeVar()", context)
                return None
            if param_name == 'covariant':
                if isinstance(param_value, NameExpr):
                    if param_value.name == 'True':
                        covariant = True
                    else:
                        self.fail("TypeVar 'covariant' may only be 'True'", context)
                        return None
                else:
                    self.fail("TypeVar 'covariant' may only be 'True'", context)
                    return None
            elif param_name == 'contravariant':
                if isinstance(param_value, NameExpr):
                    if param_value.name == 'True':
                        contravariant = True
                    else:
                        self.fail("TypeVar 'contravariant' may only be 'True'", context)
                        return None
                else:
                    self.fail("TypeVar 'contravariant' may only be 'True'", context)
                    return None
            elif param_name == 'bound':
                if has_values:
                    self.fail("TypeVar cannot have both values and an upper bound", context)
                    return None
                try:
                    upper_bound = self.expr_to_analyzed_type(param_value)
                except TypeTranslationError:
                    self.fail("TypeVar 'bound' must be a type", param_value)
                    return None
            elif param_name == 'values':
                # Probably using obsolete syntax with values=(...). Explain the current syntax.
                self.fail("TypeVar 'values' argument not supported", context)
                self.fail("Use TypeVar('T', t, ...) instead of TypeVar('T', values=(t, ...))",
                          context)
                return None
            else:
                self.fail("Unexpected argument to TypeVar(): {}".format(param_name), context)
                return None

        if covariant and contravariant:
            self.fail("TypeVar cannot be both covariant and contravariant", context)
            return None
        elif num_values == 1:
            self.fail("TypeVar cannot have only a single constraint", context)
            return None
        elif covariant:
            variance = COVARIANT
        elif contravariant:
            variance = CONTRAVARIANT
        else:
            variance = INVARIANT
        return (variance, upper_bound)

    def basic_new_typeinfo(self, name: str, basetype_or_fallback: Instance) -> TypeInfo:
        class_def = ClassDef(name, Block([]))
        class_def.fullname = self.qualified_name(name)

        info = TypeInfo(SymbolTable(), class_def, self.cur_mod_id)
        class_def.info = info
        mro = basetype_or_fallback.type.mro
        if mro is None:
            # Forward reference, MRO should be recalculated in third pass.
            mro = [basetype_or_fallback.type, self.object_type().type]
        info.mro = [info] + mro
        info.bases = [basetype_or_fallback]
        return info

    def analyze_types(self, items: List[Expression]) -> List[Type]:
        result = []  # type: List[Type]
        for node in items:
            try:
                result.append(self.anal_type(expr_to_unanalyzed_type(node)))
            except TypeTranslationError:
                self.fail('Type expected', node)
                result.append(AnyType(TypeOfAny.from_error))
        return result

    def parse_bool(self, expr: Expression) -> Optional[bool]:
        if isinstance(expr, NameExpr):
            if expr.fullname == 'builtins.True':
                return True
            if expr.fullname == 'builtins.False':
                return False
        return None

    def check_classvar(self, s: AssignmentStmt) -> None:
        lvalue = s.lvalues[0]
        if len(s.lvalues) != 1 or not isinstance(lvalue, RefExpr):
            return
        if not s.type or not self.is_classvar(s.type):
            return
        if self.is_class_scope() and isinstance(lvalue, NameExpr):
            node = lvalue.node
            if isinstance(node, Var):
                node.is_classvar = True
        elif not isinstance(lvalue, MemberExpr) or self.is_self_member_ref(lvalue):
            # In case of member access, report error only when assigning to self
            # Other kinds of member assignments should be already reported
            self.fail_invalid_classvar(lvalue)

    def is_classvar(self, typ: Type) -> bool:
        if not isinstance(typ, UnboundType):
            return False
        sym = self.lookup_qualified(typ.name, typ)
        if not sym or not sym.node:
            return False
        return sym.node.fullname() == 'typing.ClassVar'

    def fail_invalid_classvar(self, context: Context) -> None:
        self.fail('ClassVar can only be used for assignments in class body', context)

    def process_module_assignment(self, lvals: List[Lvalue], rval: Expression,
                                  ctx: AssignmentStmt) -> None:
        """Propagate module references across assignments.

        Recursively handles the simple form of iterable unpacking; doesn't
        handle advanced unpacking with *rest, dictionary unpacking, etc.

        In an expression like x = y = z, z is the rval and lvals will be [x,
        y].

        """
        if (isinstance(rval, (TupleExpr, ListExpr))
                and all(isinstance(v, TupleExpr) for v in lvals)):
            # rval and all lvals are either list or tuple, so we are dealing
            # with unpacking assignment like `x, y = a, b`. Mypy didn't
            # understand our all(isinstance(...)), so cast them as TupleExpr
            # so mypy knows it is safe to access their .items attribute.
            seq_lvals = cast(List[TupleExpr], lvals)
            # given an assignment like:
            #     (x, y) = (m, n) = (a, b)
            # we now have:
            #     seq_lvals = [(x, y), (m, n)]
            #     seq_rval = (a, b)
            # We now zip this into:
            #     elementwise_assignments = [(a, x, m), (b, y, n)]
            # where each elementwise assignment includes one element of rval and the
            # corresponding element of each lval. Basically we unpack
            #     (x, y) = (m, n) = (a, b)
            # into elementwise assignments
            #     x = m = a
            #     y = n = b
            # and then we recursively call this method for each of those assignments.
            # If the rval and all lvals are not all of the same length, zip will just ignore
            # extra elements, so no error will be raised here; mypy will later complain
            # about the length mismatch in type-checking.
            elementwise_assignments = zip(rval.items, *[v.items for v in seq_lvals])
            for rv, *lvs in elementwise_assignments:
                self.process_module_assignment(lvs, rv, ctx)
        elif isinstance(rval, RefExpr):
            rnode = self.lookup_type_node(rval)
            if rnode and rnode.kind == MODULE_REF:
                for lval in lvals:
                    if not isinstance(lval, NameExpr):
                        continue
                    # respect explicitly annotated type
                    if (isinstance(lval.node, Var) and lval.node.type is not None):
                        continue
                    lnode = self.lookup(lval.name, ctx)
                    if lnode:
                        if lnode.kind == MODULE_REF and lnode.node is not rnode.node:
                            self.fail(
                                "Cannot assign multiple modules to name '{}' "
                                "without explicit 'types.ModuleType' annotation".format(lval.name),
                                ctx)
                        # never create module alias except on initial var definition
                        elif lval.is_inferred_def:
                            lnode.kind = MODULE_REF
                            lnode.node = rnode.node

    def visit_decorator(self, dec: Decorator) -> None:
        for d in dec.decorators:
            d.accept(self)
        removed = []  # type: List[int]
        no_type_check = False
        for i, d in enumerate(dec.decorators):
            # A bunch of decorators are special cased here.
            if refers_to_fullname(d, 'abc.abstractmethod'):
                removed.append(i)
                dec.func.is_abstract = True
                self.check_decorated_function_is_method('abstractmethod', dec)
            elif (refers_to_fullname(d, 'asyncio.coroutines.coroutine') or
                  refers_to_fullname(d, 'types.coroutine')):
                removed.append(i)
                dec.func.is_awaitable_coroutine = True
            elif refers_to_fullname(d, 'builtins.staticmethod'):
                removed.append(i)
                dec.func.is_static = True
                dec.var.is_staticmethod = True
                self.check_decorated_function_is_method('staticmethod', dec)
            elif refers_to_fullname(d, 'builtins.classmethod'):
                removed.append(i)
                dec.func.is_class = True
                dec.var.is_classmethod = True
                self.check_decorated_function_is_method('classmethod', dec)
            elif (refers_to_fullname(d, 'builtins.property') or
                  refers_to_fullname(d, 'abc.abstractproperty')):
                removed.append(i)
                dec.func.is_property = True
                dec.var.is_property = True
                if refers_to_fullname(d, 'abc.abstractproperty'):
                    dec.func.is_abstract = True
                self.check_decorated_function_is_method('property', dec)
                if len(dec.func.arguments) > 1:
                    self.fail('Too many arguments', dec.func)
            elif refers_to_fullname(d, 'typing.no_type_check'):
                dec.var.type = AnyType(TypeOfAny.special_form)
                no_type_check = True
        for i in reversed(removed):
            del dec.decorators[i]
        if not dec.is_overload or dec.var.is_property:
            if self.is_func_scope():
                self.add_symbol(dec.var.name(), SymbolTableNode(LDEF, dec),
                                dec)
            elif self.type:
                dec.var.info = self.type
                dec.var.is_initialized_in_class = True
                self.add_symbol(dec.var.name(), SymbolTableNode(MDEF, dec),
                                dec)
        if not no_type_check and self.recurse_into_functions:
            dec.func.accept(self)
        if dec.decorators and dec.var.is_property:
            self.fail('Decorated property not supported', dec)

    def check_decorated_function_is_method(self, decorator: str,
                                           context: Context) -> None:
        if not self.type or self.is_func_scope():
            self.fail("'%s' used with a non-method" % decorator, context)

    def visit_expression_stmt(self, s: ExpressionStmt) -> None:
        s.expr.accept(self)

    def visit_return_stmt(self, s: ReturnStmt) -> None:
        if not self.is_func_scope():
            self.fail("'return' outside function", s)
        if s.expr:
            s.expr.accept(self)

    def visit_raise_stmt(self, s: RaiseStmt) -> None:
        if s.expr:
            s.expr.accept(self)
        if s.from_expr:
            s.from_expr.accept(self)

    def visit_assert_stmt(self, s: AssertStmt) -> None:
        if s.expr:
            s.expr.accept(self)
        if s.msg:
            s.msg.accept(self)

    def visit_operator_assignment_stmt(self,
                                       s: OperatorAssignmentStmt) -> None:
        s.lvalue.accept(self)
        s.rvalue.accept(self)
        if (isinstance(s.lvalue, NameExpr) and s.lvalue.name == '__all__' and
                s.lvalue.kind == GDEF and isinstance(s.rvalue, (ListExpr, TupleExpr))):
            self.add_exports(*s.rvalue.items)

    def visit_while_stmt(self, s: WhileStmt) -> None:
        s.expr.accept(self)
        self.loop_depth += 1
        s.body.accept(self)
        self.loop_depth -= 1
        self.visit_block_maybe(s.else_body)

    def visit_for_stmt(self, s: ForStmt) -> None:
        s.expr.accept(self)

        # Bind index variables and check if they define new names.
        self.analyze_lvalue(s.index, explicit_type=s.index_type is not None)
        if s.index_type:
            if self.is_classvar(s.index_type):
                self.fail_invalid_classvar(s.index)
            allow_tuple_literal = isinstance(s.index, TupleExpr)
            s.index_type = self.anal_type(s.index_type, allow_tuple_literal=allow_tuple_literal)
            self.store_declared_types(s.index, s.index_type)

        self.loop_depth += 1
        self.visit_block(s.body)
        self.loop_depth -= 1

        self.visit_block_maybe(s.else_body)

    def visit_break_stmt(self, s: BreakStmt) -> None:
        if self.loop_depth == 0:
            self.fail("'break' outside loop", s, True, blocker=True)

    def visit_continue_stmt(self, s: ContinueStmt) -> None:
        if self.loop_depth == 0:
            self.fail("'continue' outside loop", s, True, blocker=True)

    def visit_if_stmt(self, s: IfStmt) -> None:
        infer_reachability_of_if_statement(s, self.options)
        for i in range(len(s.expr)):
            s.expr[i].accept(self)
            self.visit_block(s.body[i])
        self.visit_block_maybe(s.else_body)

    def visit_try_stmt(self, s: TryStmt) -> None:
        self.analyze_try_stmt(s, self)

    def analyze_try_stmt(self, s: TryStmt, visitor: NodeVisitor[None],
                         add_global: bool = False) -> None:
        s.body.accept(visitor)
        for type, var, handler in zip(s.types, s.vars, s.handlers):
            if type:
                type.accept(visitor)
            if var:
                self.analyze_lvalue(var, add_global=add_global)
            handler.accept(visitor)
        if s.else_body:
            s.else_body.accept(visitor)
        if s.finally_body:
            s.finally_body.accept(visitor)

    def visit_with_stmt(self, s: WithStmt) -> None:
        types = []  # type: List[Type]

        if s.target_type:
            actual_targets = [t for t in s.target if t is not None]
            if len(actual_targets) == 0:
                # We have a type for no targets
                self.fail('Invalid type comment', s)
            elif len(actual_targets) == 1:
                # We have one target and one type
                types = [s.target_type]
            elif isinstance(s.target_type, TupleType):
                # We have multiple targets and multiple types
                if len(actual_targets) == len(s.target_type.items):
                    types = s.target_type.items
                else:
                    # But it's the wrong number of items
                    self.fail('Incompatible number of types for `with` targets', s)
            else:
                # We have multiple targets and one type
                self.fail('Multiple types expected for multiple `with` targets', s)

        new_types = []  # type: List[Type]
        for e, n in zip(s.expr, s.target):
            e.accept(self)
            if n:
                self.analyze_lvalue(n, explicit_type=s.target_type is not None)

                # Since we have a target, pop the next type from types
                if types:
                    t = types.pop(0)
                    if self.is_classvar(t):
                        self.fail_invalid_classvar(n)
                    allow_tuple_literal = isinstance(n, TupleExpr)
                    t = self.anal_type(t, allow_tuple_literal=allow_tuple_literal)
                    new_types.append(t)
                    self.store_declared_types(n, t)

        # Reverse the logic above to correctly reassign target_type
        if new_types:
            if len(s.target) == 1:
                s.target_type = new_types[0]
            elif isinstance(s.target_type, TupleType):
                s.target_type = s.target_type.copy_modified(items=new_types)

        self.visit_block(s.body)

    def visit_del_stmt(self, s: DelStmt) -> None:
        s.expr.accept(self)
        if not self.is_valid_del_target(s.expr):
            self.fail('Invalid delete target', s)

    def is_valid_del_target(self, s: Expression) -> bool:
        if isinstance(s, (IndexExpr, NameExpr, MemberExpr)):
            return True
        elif isinstance(s, TupleExpr):
            return all(self.is_valid_del_target(item) for item in s.items)
        else:
            return False

    def visit_global_decl(self, g: GlobalDecl) -> None:
        for name in g.names:
            if name in self.nonlocal_decls[-1]:
                self.fail("Name '{}' is nonlocal and global".format(name), g)
            self.global_decls[-1].add(name)

    def visit_nonlocal_decl(self, d: NonlocalDecl) -> None:
        if not self.is_func_scope():
            self.fail("nonlocal declaration not allowed at module level", d)
        else:
            for name in d.names:
                for table in reversed(self.locals[:-1]):
                    if table is not None and name in table:
                        break
                else:
                    self.fail("No binding for nonlocal '{}' found".format(name), d)

                if self.locals[-1] is not None and name in self.locals[-1]:
                    self.fail("Name '{}' is already defined in local "
                              "scope before nonlocal declaration".format(name), d)

                if name in self.global_decls[-1]:
                    self.fail("Name '{}' is nonlocal and global".format(name), d)
                self.nonlocal_decls[-1].add(name)

    def visit_print_stmt(self, s: PrintStmt) -> None:
        for arg in s.args:
            arg.accept(self)
        if s.target:
            s.target.accept(self)

    def visit_exec_stmt(self, s: ExecStmt) -> None:
        s.expr.accept(self)
        if s.globals:
            s.globals.accept(self)
        if s.locals:
            s.locals.accept(self)

    #
    # Expressions
    #

    def add_symbol_alias_deps(self, n: Optional[SymbolTableNode]) -> None:
        """Add type alias dependencies for a RefExpr node."""
        if n and isinstance(n.node, TypeAlias):
            self.add_type_alias_deps([n.node.fullname()])

    def visit_name_expr(self, expr: NameExpr) -> None:
        n = self.lookup(expr.name, expr)
        if n:
            if n.kind == TVAR and self.tvar_scope.get_binding(n):
                self.fail("'{}' is a type variable and only valid in type "
                          "context".format(expr.name), expr)
            else:
                self.add_symbol_alias_deps(n)
                expr.kind = n.kind
                expr.node = n.node
                expr.fullname = n.fullname

    def visit_super_expr(self, expr: SuperExpr) -> None:
        if not self.type:
            self.fail('"super" used outside class', expr)
            return
        expr.info = self.type
        for arg in expr.call.args:
            arg.accept(self)

    def visit_tuple_expr(self, expr: TupleExpr) -> None:
        for item in expr.items:
            if isinstance(item, StarExpr):
                item.valid = True
            item.accept(self)

    def visit_list_expr(self, expr: ListExpr) -> None:
        for item in expr.items:
            if isinstance(item, StarExpr):
                item.valid = True
            item.accept(self)

    def visit_set_expr(self, expr: SetExpr) -> None:
        for item in expr.items:
            if isinstance(item, StarExpr):
                item.valid = True
            item.accept(self)

    def visit_dict_expr(self, expr: DictExpr) -> None:
        for key, value in expr.items:
            if key is not None:
                key.accept(self)
            value.accept(self)

    def visit_star_expr(self, expr: StarExpr) -> None:
        if not expr.valid:
            # XXX TODO Change this error message
            self.fail('Can use starred expression only as assignment target', expr)
        else:
            expr.expr.accept(self)

    def visit_yield_from_expr(self, e: YieldFromExpr) -> None:
        if not self.is_func_scope():  # not sure
            self.fail("'yield from' outside function", e, True, blocker=True)
        else:
            if self.function_stack[-1].is_coroutine:
                self.fail("'yield from' in async function", e, True, blocker=True)
            else:
                self.function_stack[-1].is_generator = True
        if e.expr:
            e.expr.accept(self)

    def visit_call_expr(self, expr: CallExpr) -> None:
        """Analyze a call expression.

        Some call expressions are recognized as special forms, including
        cast(...).
        """
        if expr.analyzed:
            return
        expr.callee.accept(self)
        if refers_to_fullname(expr.callee, 'typing.cast'):
            # Special form cast(...).
            if not self.check_fixed_args(expr, 2, 'cast'):
                return
            # Translate first argument to an unanalyzed type.
            try:
                target = expr_to_unanalyzed_type(expr.args[0])
            except TypeTranslationError:
                self.fail('Cast target is not a type', expr)
                return
            # Piggyback CastExpr object to the CallExpr object; it takes
            # precedence over the CallExpr semantics.
            expr.analyzed = CastExpr(expr.args[1], target)
            expr.analyzed.line = expr.line
            expr.analyzed.accept(self)
        elif refers_to_fullname(expr.callee, 'builtins.reveal_type'):
            if not self.check_fixed_args(expr, 1, 'reveal_type'):
                return
            expr.analyzed = RevealExpr(kind=REVEAL_TYPE, expr=expr.args[0])
            expr.analyzed.line = expr.line
            expr.analyzed.column = expr.column
            expr.analyzed.accept(self)
        elif refers_to_fullname(expr.callee, 'builtins.reveal_locals'):
            # Store the local variable names into the RevealExpr for use in the
            # type checking pass
            local_nodes = []  # type: List[Var]
            if self.is_module_scope():
                # try to determine just the variable declarations in module scope
                # self.globals.values() contains SymbolTableNode's
                # Each SymbolTableNode has an attribute node that is nodes.Var
                # look for variable nodes that marked as is_inferred
                # Each symboltable node has a Var node as .node
                local_nodes = cast(
                    List[Var],
                    [
                        n.node for name, n in self.globals.items()
                        if getattr(n.node, 'is_inferred', False)
                    ]
                )
            elif self.is_class_scope():
                # type = None  # type: Optional[TypeInfo]
                if self.type is not None:
                    local_nodes = cast(List[Var], [st.node for st in self.type.names.values()])
            elif self.is_func_scope():
                # locals = None  # type: List[Optional[SymbolTable]]
                if self.locals is not None:
                    symbol_table = self.locals[-1]
                    if symbol_table is not None:
                        local_nodes = cast(List[Var], [st.node for st in symbol_table.values()])
            expr.analyzed = RevealExpr(kind=REVEAL_LOCALS, local_nodes=local_nodes)
            expr.analyzed.line = expr.line
            expr.analyzed.column = expr.column
            expr.analyzed.accept(self)
        elif refers_to_fullname(expr.callee, 'typing.Any'):
            # Special form Any(...) no longer supported.
            self.fail('Any(...) is no longer supported. Use cast(Any, ...) instead', expr)
        elif refers_to_fullname(expr.callee, 'typing._promote'):
            # Special form _promote(...).
            if not self.check_fixed_args(expr, 1, '_promote'):
                return
            # Translate first argument to an unanalyzed type.
            try:
                target = expr_to_unanalyzed_type(expr.args[0])
            except TypeTranslationError:
                self.fail('Argument 1 to _promote is not a type', expr)
                return
            expr.analyzed = PromoteExpr(target)
            expr.analyzed.line = expr.line
            expr.analyzed.accept(self)
        elif refers_to_fullname(expr.callee, 'builtins.dict'):
            expr.analyzed = self.translate_dict_call(expr)
        elif refers_to_fullname(expr.callee, 'builtins.divmod'):
            if not self.check_fixed_args(expr, 2, 'divmod'):
                return
            expr.analyzed = OpExpr('divmod', expr.args[0], expr.args[1])
            expr.analyzed.line = expr.line
            expr.analyzed.accept(self)
        else:
            # Normal call expression.
            for a in expr.args:
                a.accept(self)

            if (isinstance(expr.callee, MemberExpr) and
                    isinstance(expr.callee.expr, NameExpr) and
                    expr.callee.expr.name == '__all__' and
                    expr.callee.expr.kind == GDEF and
                    expr.callee.name in ('append', 'extend')):
                if expr.callee.name == 'append' and expr.args:
                    self.add_exports(expr.args[0])
                elif (expr.callee.name == 'extend' and expr.args and
                        isinstance(expr.args[0], (ListExpr, TupleExpr))):
                    self.add_exports(*expr.args[0].items)

    def translate_dict_call(self, call: CallExpr) -> Optional[DictExpr]:
        """Translate 'dict(x=y, ...)' to {'x': y, ...}.

        For other variants of dict(...), return None.
        """
        if not call.args:
            return None
        if not all(kind == ARG_NAMED for kind in call.arg_kinds):
            # Must still accept those args.
            for a in call.args:
                a.accept(self)
            return None
        expr = DictExpr([(StrExpr(cast(str, key)), value)  # since they are all ARG_NAMED
                         for key, value in zip(call.arg_names, call.args)])
        expr.set_line(call)
        expr.accept(self)
        return expr

    def check_fixed_args(self, expr: CallExpr, numargs: int,
                         name: str) -> bool:
        """Verify that expr has specified number of positional args.

        Return True if the arguments are valid.
        """
        s = 's'
        if numargs == 1:
            s = ''
        if len(expr.args) != numargs:
            self.fail("'%s' expects %d argument%s" % (name, numargs, s),
                      expr)
            return False
        if expr.arg_kinds != [ARG_POS] * numargs:
            self.fail("'%s' must be called with %s positional argument%s" %
                      (name, numargs, s), expr)
            return False
        return True

    def visit_member_expr(self, expr: MemberExpr) -> None:
        base = expr.expr
        base.accept(self)
        # Bind references to module attributes.
        if isinstance(base, RefExpr) and base.kind == MODULE_REF:
            # This branch handles the case foo.bar where foo is a module.
            # In this case base.node is the module's MypyFile and we look up
            # bar in its namespace.  This must be done for all types of bar.
            file = cast(Optional[MypyFile], base.node)  # can't use isinstance due to issue #2999
            # TODO: Should we actually use this? Not sure if this makes a difference.
            # if file.fullname() == self.cur_mod_id:
            #     names = self.globals
            # else:
            #     names = file.names
            n = file.names.get(expr.name, None) if file is not None else None
            self.add_symbol_alias_deps(n)
            n = self.dereference_module_cross_ref(n)
            if n and not n.module_hidden:
                if not n:
                    return
                n = self.rebind_symbol_table_node(n)
                if n:
                    # TODO: What if None?
                    expr.kind = n.kind
                    expr.fullname = n.fullname
                    expr.node = n.node
            elif (file is not None and (file.is_stub or self.options.python_version >= (3, 7))
                    and '__getattr__' in file.names):
                # If there is a module-level __getattr__, then any attribute on the module is valid
                # per PEP 484.
                getattr_defn = file.names['__getattr__']
                if not getattr_defn:
                    typ = AnyType(TypeOfAny.from_error)  # type: Type
                elif isinstance(getattr_defn.node, (FuncDef, Var)):
                    if isinstance(getattr_defn.node.type, CallableType):
                        typ = getattr_defn.node.type.ret_type
                    else:
                        typ = AnyType(TypeOfAny.from_error)
                else:
                    typ = AnyType(TypeOfAny.from_error)
                expr.kind = MDEF
                expr.fullname = '{}.{}'.format(file.fullname(), expr.name)
                expr.node = Var(expr.name, type=typ)
            else:
                # We only catch some errors here; the rest will be
                # caught during type checking.
                #
                # This way we can report a larger number of errors in
                # one type checker run. If we reported errors here,
                # the build would terminate after semantic analysis
                # and we wouldn't be able to report any type errors.
                full_name = '%s.%s' % (file.fullname() if file is not None else None, expr.name)
                mod_name = " '%s'" % file.fullname() if file is not None else ''
                if full_name in obsolete_name_mapping:
                    self.fail("Module%s has no attribute %r (it's now called %r)" % (
                        mod_name, expr.name, obsolete_name_mapping[full_name]), expr)
        elif isinstance(base, RefExpr):
            # This branch handles the case C.bar (or cls.bar or self.bar inside
            # a classmethod/method), where C is a class and bar is a type
            # definition or a module resulting from `import bar` (or a module
            # assignment) inside class C. We look up bar in the class' TypeInfo
            # namespace.  This is done only when bar is a module or a type;
            # other things (e.g. methods) are handled by other code in
            # checkmember.
            type_info = None
            if isinstance(base.node, TypeInfo):
                # C.bar where C is a class
                type_info = base.node
            elif isinstance(base.node, Var) and self.type and self.function_stack:
                # check for self.bar or cls.bar in method/classmethod
                func_def = self.function_stack[-1]
                if not func_def.is_static and isinstance(func_def.type, CallableType):
                    formal_arg = func_def.type.argument_by_name(base.node.name())
                    if formal_arg and formal_arg.pos == 0:
                        type_info = self.type
            if type_info:
                n = type_info.names.get(expr.name)
                self.add_symbol_alias_deps(n)
                if n is not None and (n.kind == MODULE_REF or isinstance(n.node, TypeInfo)):
                    if not n:
                        return
                    expr.kind = n.kind
                    expr.fullname = n.fullname
                    expr.node = n.node

    def visit_op_expr(self, expr: OpExpr) -> None:
        expr.left.accept(self)

        if expr.op in ('and', 'or'):
            inferred = infer_condition_value(expr.left, self.options)
            if ((inferred == ALWAYS_FALSE and expr.op == 'and') or
                    (inferred == ALWAYS_TRUE and expr.op == 'or')):
                expr.right_unreachable = True
                return
            elif ((inferred == ALWAYS_TRUE and expr.op == 'and') or
                    (inferred == ALWAYS_FALSE and expr.op == 'or')):
                expr.right_always = True

        expr.right.accept(self)

    def visit_comparison_expr(self, expr: ComparisonExpr) -> None:
        for operand in expr.operands:
            operand.accept(self)

    def visit_unary_expr(self, expr: UnaryExpr) -> None:
        expr.expr.accept(self)

    def visit_index_expr(self, expr: IndexExpr) -> None:
        if expr.analyzed:
            return
        expr.base.accept(self)
        if (isinstance(expr.base, RefExpr)
                and isinstance(expr.base.node, TypeInfo)
                and not expr.base.node.is_generic()):
            expr.index.accept(self)
        elif refers_to_class_or_function(expr.base) or isinstance(expr.base, RefExpr) and isinstance(expr.base.node, TypeAlias):
            # Special form -- type application.
            # Translate index to an unanalyzed type.
            if isinstance(expr.base, RefExpr) and isinstance(expr.base.node, TypeAlias):
                self.add_type_alias_deps(expr.base.node.depends_on)
            types = []  # type: List[Type]
            if isinstance(expr.index, TupleExpr):
                items = expr.index.items
            else:
                items = [expr.index]
            for item in items:
                try:
                    typearg = expr_to_unanalyzed_type(item)
                except TypeTranslationError:
                    self.fail('Type expected within [...]', expr)
                    return
                typearg = self.anal_type(typearg, aliasing=True)
                types.append(typearg)
            expr.analyzed = TypeApplication(expr.base, types)
            expr.analyzed.line = expr.line
            # TODOALIAS list[int]
        else:
            expr.index.accept(self)

    def lookup_type_node(self, expr: Expression) -> Optional[SymbolTableNode]:
        try:
            t = expr_to_unanalyzed_type(expr)
        except TypeTranslationError:
            return None
        if isinstance(t, UnboundType):
            n = self.lookup_qualified(t.name, expr, suppress_errors=True)
            return n
        return None

    def visit_slice_expr(self, expr: SliceExpr) -> None:
        if expr.begin_index:
            expr.begin_index.accept(self)
        if expr.end_index:
            expr.end_index.accept(self)
        if expr.stride:
            expr.stride.accept(self)

    def visit_cast_expr(self, expr: CastExpr) -> None:
        expr.expr.accept(self)
        expr.type = self.anal_type(expr.type)

    def visit_reveal_expr(self, expr: RevealExpr) -> None:
        if expr.kind == REVEAL_TYPE:
            if expr.expr is not None:
                expr.expr.accept(self)
        else:
            # Reveal locals doesn't have an inner expression, there's no
            # need to traverse inside it
            pass

    def visit_type_application(self, expr: TypeApplication) -> None:
        expr.expr.accept(self)
        for i in range(len(expr.types)):
            expr.types[i] = self.anal_type(expr.types[i])

    def visit_list_comprehension(self, expr: ListComprehension) -> None:
        expr.generator.accept(self)

    def visit_set_comprehension(self, expr: SetComprehension) -> None:
        expr.generator.accept(self)

    def visit_dictionary_comprehension(self, expr: DictionaryComprehension) -> None:
        self.enter()
        self.analyze_comp_for(expr)
        expr.key.accept(self)
        expr.value.accept(self)
        self.leave()
        self.analyze_comp_for_2(expr)

    def visit_generator_expr(self, expr: GeneratorExpr) -> None:
        self.enter()
        self.analyze_comp_for(expr)
        expr.left_expr.accept(self)
        self.leave()
        self.analyze_comp_for_2(expr)

    def analyze_comp_for(self, expr: Union[GeneratorExpr,
                                           DictionaryComprehension]) -> None:
        """Analyses the 'comp_for' part of comprehensions (part 1).

        That is the part after 'for' in (x for x in l if p). This analyzes
        variables and conditions which are analyzed in a local scope.
        """
        for i, (index, sequence, conditions) in enumerate(zip(expr.indices,
                                                              expr.sequences,
                                                              expr.condlists)):
            if i > 0:
                sequence.accept(self)
            # Bind index variables.
            self.analyze_lvalue(index)
            for cond in conditions:
                cond.accept(self)

    def analyze_comp_for_2(self, expr: Union[GeneratorExpr,
                                             DictionaryComprehension]) -> None:
        """Analyses the 'comp_for' part of comprehensions (part 2).

        That is the part after 'for' in (x for x in l if p). This analyzes
        the 'l' part which is analyzed in the surrounding scope.
        """
        expr.sequences[0].accept(self)

    def visit_lambda_expr(self, expr: LambdaExpr) -> None:
        self.analyze_function(expr)

    def visit_conditional_expr(self, expr: ConditionalExpr) -> None:
        expr.if_expr.accept(self)
        expr.cond.accept(self)
        expr.else_expr.accept(self)

    def visit_backquote_expr(self, expr: BackquoteExpr) -> None:
        expr.expr.accept(self)

    def visit__promote_expr(self, expr: PromoteExpr) -> None:
        expr.type = self.anal_type(expr.type)

    def visit_yield_expr(self, expr: YieldExpr) -> None:
        if not self.is_func_scope():
            self.fail("'yield' outside function", expr, True, blocker=True)
        else:
            if self.function_stack[-1].is_coroutine:
                if self.options.python_version < (3, 6):
                    self.fail("'yield' in async function", expr, True, blocker=True)
                else:
                    self.function_stack[-1].is_generator = True
                    self.function_stack[-1].is_async_generator = True
            else:
                self.function_stack[-1].is_generator = True
        if expr.expr:
            expr.expr.accept(self)

    def visit_await_expr(self, expr: AwaitExpr) -> None:
        if not self.is_func_scope():
            self.fail("'await' outside function", expr)
        elif not self.function_stack[-1].is_coroutine:
            self.fail("'await' outside coroutine ('async def')", expr)
        expr.expr.accept(self)

    #
    # Helpers
    #

    @contextmanager
    def tvar_scope_frame(self, frame: TypeVarScope) -> Iterator[None]:
        old_scope = self.tvar_scope
        self.tvar_scope = frame
        yield
        self.tvar_scope = old_scope

    def lookup(self, name: str, ctx: Context,
               suppress_errors: bool = False) -> Optional[SymbolTableNode]:
        """Look up an unqualified name in all active namespaces."""
        implicit_name = False
        # 1a. Name declared using 'global x' takes precedence
        if name in self.global_decls[-1]:
            if name in self.globals:
                return self.globals[name]
            if not suppress_errors:
                self.name_not_defined(name, ctx)
            return None
        # 1b. Name declared using 'nonlocal x' takes precedence
        if name in self.nonlocal_decls[-1]:
            for table in reversed(self.locals[:-1]):
                if table is not None and name in table:
                    return table[name]
            else:
                if not suppress_errors:
                    self.name_not_defined(name, ctx)
                return None
        # 2. Class attributes (if within class definition)
        if self.type and not self.is_func_scope() and name in self.type.names:
            node = self.type.names[name]
            if not node.implicit:
                return node
            implicit_name = True
            implicit_node = node
        # 3. Local (function) scopes
        for table in reversed(self.locals):
            if table is not None and name in table:
                return table[name]
        # 4. Current file global scope
        if name in self.globals:
            return self.globals[name]
        # 5. Builtins
        b = self.globals.get('__builtins__', None)
        if b:
            assert isinstance(b.node, MypyFile)
            table = b.node.names
            if name in table:
                if name[0] == "_" and name[1] != "_":
                    if not suppress_errors:
                        self.name_not_defined(name, ctx)
                    return None
                node = table[name]
                return node
        # Give up.
        if not implicit_name and not suppress_errors:
            self.name_not_defined(name, ctx)
            self.check_for_obsolete_short_name(name, ctx)
        else:
            if implicit_name:
                return implicit_node
        return None

    def check_for_obsolete_short_name(self, name: str, ctx: Context) -> None:
        matches = [obsolete_name
                   for obsolete_name in obsolete_name_mapping
                   if obsolete_name.rsplit('.', 1)[-1] == name]
        if len(matches) == 1:
            self.note("(Did you mean '{}'?)".format(obsolete_name_mapping[matches[0]]), ctx)

    def lookup_qualified(self, name: str, ctx: Context,
                         suppress_errors: bool = False) -> Optional[SymbolTableNode]:
        if '.' not in name:
            return self.lookup(name, ctx, suppress_errors=suppress_errors)
        else:
            parts = name.split('.')
            n = self.lookup(parts[0], ctx, suppress_errors=suppress_errors)
            if n:
                for i in range(1, len(parts)):
                    if isinstance(n.node, TypeInfo):
                        if n.node.mro is None:
                            # We haven't yet analyzed the class `n.node`.  Fall back to direct
                            # lookup in the names declared directly under it, without its base
                            # classes.  This can happen when we have a forward reference to a
                            # nested class, and the reference is bound before the outer class
                            # has been fully semantically analyzed.
                            #
                            # A better approach would be to introduce a new analysis pass or
                            # to move things around between passes, but this unblocks a common
                            # use case even though this is a little limited in case there is
                            # inheritance involved.
                            result = n.node.names.get(parts[i])
                        else:
                            result = n.node.get(parts[i])
                        n = result
                    elif isinstance(n.node, MypyFile):
                        names = n.node.names
                        # Rebind potential references to old version of current module in
                        # fine-grained incremental mode.
                        #
                        # TODO: Do this for all modules in the set of modified files.
                        if n.node.fullname() == self.cur_mod_id:
                            names = self.globals
                        n = names.get(parts[i], None)
                    # TODO: What if node is Var or FuncDef?
                    if not n:
                        if not suppress_errors:
                            self.name_not_defined(name, ctx)
                        break
                if n:
                    if n and n.module_hidden:
                        self.name_not_defined(name, ctx)
            if n and not n.module_hidden:
                n = self.rebind_symbol_table_node(n)
                return n
            return None

    def rebind_symbol_table_node(self, n: SymbolTableNode) -> Optional[SymbolTableNode]:
        """If node refers to old version of module, return reference to new version.

        If the reference is removed in the new version, return None.
        """
        # TODO: Handle type variables and other sorts of references
        if isinstance(n.node, (FuncDef, OverloadedFuncDef, TypeInfo, Var, TypeAlias)):
            # TODO: Why is it possible for fullname() to be None, even though it's not
            #   annotated as Optional[str]?
            # TODO: Do this for all modules in the set of modified files
            # TODO: This doesn't work for things nested within classes
            if n.node.fullname() and get_prefix(n.node.fullname()) == self.cur_mod_id:
                # This is an indirect reference to a name defined in the current module.
                # Rebind it.
                return self.globals.get(n.node.name())
        # No need to rebind.
        return n

    def builtin_type(self, fully_qualified_name: str) -> Instance:
        sym = self.lookup_fully_qualified(fully_qualified_name)
        node = sym.node
        assert isinstance(node, TypeInfo)
        return Instance(node, [AnyType(TypeOfAny.special_form)] * len(node.defn.type_vars))

    def lookup_fully_qualified(self, name: str) -> SymbolTableNode:
        """Lookup a fully qualified name.

        Assume that the name is defined. This happens in the global namespace -- the local
        module namespace is ignored.
        """
        parts = name.split('.')
        n = self.modules[parts[0]]
        for i in range(1, len(parts) - 1):
            next_sym = n.names[parts[i]]
            assert isinstance(next_sym.node, MypyFile)
            n = next_sym.node
        return n.names[parts[-1]]

    def lookup_fully_qualified_or_none(self, fullname: str) -> Optional[SymbolTableNode]:
        """Lookup a fully qualified name that refers to a module-level definition.

        Don't assume that the name is defined. This happens in the global namespace --
        the local module namespace is ignored. This does not dereference indirect
        refs.

        Note that this can't be used for names nested in class namespaces.
        """
        assert '.' in fullname
        module, name = fullname.rsplit('.', maxsplit=1)
        if module not in self.modules:
            return None
        filenode = self.modules[module]
        return filenode.names.get(name)

    def qualified_name(self, n: str) -> str:
        if self.type is not None:
            base = self.type._fullname
        else:
            base = self.cur_mod_id
        return base + '.' + n

    def enter(self) -> None:
        self.locals.append(SymbolTable())
        self.global_decls.append(set())
        self.nonlocal_decls.append(set())
        # -1 since entering block will increment this to 0.
        self.block_depth.append(-1)

    def leave(self) -> None:
        self.locals.pop()
        self.global_decls.pop()
        self.nonlocal_decls.pop()
        self.block_depth.pop()

    def is_func_scope(self) -> bool:
        return self.locals[-1] is not None

    def is_nested_within_func_scope(self) -> bool:
        """Are we underneath a function scope, even if we are in a nested class also"""
        return any(l is not None for l in self.locals)

    def is_class_scope(self) -> bool:
        return self.type is not None and not self.is_func_scope()

    def is_module_scope(self) -> bool:
        return not (self.is_class_scope() or self.is_func_scope())

    def add_symbol(self, name: str, node: SymbolTableNode,
                   context: Context) -> None:
        # NOTE: This logic mostly parallels SemanticAnalyzerPass1.add_symbol. If you change
        #     this, you may have to change the other method as well.
        if self.is_func_scope():
            assert self.locals[-1] is not None
            if name in self.locals[-1]:
                # Flag redefinition unless this is a reimport of a module.
                if not (node.kind == MODULE_REF and
                        self.locals[-1][name].node == node.node):
                    self.name_already_defined(name, context, self.locals[-1][name])
            self.locals[-1][name] = node
        elif self.type:
            self.type.names[name] = node
        else:
            existing = self.globals.get(name)
            if (existing
                    and (not isinstance(node.node, MypyFile) or existing.node != node.node)
                    and existing.kind != UNBOUND_IMPORTED
                    and not isinstance(existing.node, ImportedName)):
                # Modules can be imported multiple times to support import
                # of multiple submodules of a package (e.g. a.x and a.y).
                ok = False
                # Only report an error if the symbol collision provides a different type.
                if existing.type and node.type and is_same_type(existing.type, node.type):
                    ok = True
                if not ok:
                    self.name_already_defined(name, context, existing)
            self.globals[name] = node

    def add_local(self, node: Union[Var, FuncDef, OverloadedFuncDef], ctx: Context) -> None:
        assert self.locals[-1] is not None, "Should not add locals outside a function"
        name = node.name()
        if name in self.locals[-1]:
            self.name_already_defined(name, ctx, self.locals[-1][name])
        node._fullname = name
        self.locals[-1][name] = SymbolTableNode(LDEF, node)

    def add_exports(self, *exps: Expression) -> None:
        for exp in exps:
            if isinstance(exp, StrExpr):
                self.all_exports.add(exp.value)

    def check_no_global(self, n: str, ctx: Context,
                        is_overloaded_func: bool = False) -> None:
        if n in self.globals:
            prev_is_overloaded = isinstance(self.globals[n], OverloadedFuncDef)
            if is_overloaded_func and prev_is_overloaded:
                self.fail("Nonconsecutive overload {} found".format(n), ctx)
            elif prev_is_overloaded:
                self.fail("Definition of '{}' missing 'overload'".format(n), ctx)
            else:
                self.name_already_defined(n, ctx, self.globals[n])

    def name_not_defined(self, name: str, ctx: Context) -> None:
        message = "Name '{}' is not defined".format(name)
        extra = self.undefined_name_extra_info(name)
        if extra:
            message += ' {}'.format(extra)
        self.fail(message, ctx)
        if 'builtins.{}'.format(name) in SUGGESTED_TEST_FIXTURES:
            # The user probably has a missing definition in a test fixture. Let's verify.
            fullname = 'builtins.{}'.format(name)
            if self.lookup_fully_qualified_or_none(fullname) is None:
                # Yes. Generate a helpful note.
                self.add_fixture_note(fullname, ctx)

    def name_already_defined(self, name: str, ctx: Context,
                    original_ctx: Optional[Union[SymbolTableNode, SymbolNode]] = None) -> None:
        if isinstance(original_ctx, SymbolTableNode):
            node = original_ctx.node
        elif isinstance(original_ctx, SymbolNode):
            node = original_ctx

        if isinstance(original_ctx, SymbolTableNode) and original_ctx.kind == MODULE_REF:
            # Since this is an import, original_ctx.node points to the module definition.
            # Therefore its line number is always 1, which is not useful for this
            # error message.
            extra_msg = ' (by an import)'
        elif node and node.line != -1:
            extra_msg = ' on line {}'.format(node.line)
        else:
            extra_msg = ' (possibly by an import)'
        self.fail("Name '{}' already defined{}".format(name, extra_msg), ctx)

    def fail(self, msg: str, ctx: Context, serious: bool = False, *,
             blocker: bool = False) -> None:
        if (not serious and
                not self.options.check_untyped_defs and
                self.function_stack and
                self.function_stack[-1].is_dynamic()):
            return
        # In case it's a bug and we don't really have context
        assert ctx is not None, msg
        self.errors.report(ctx.get_line(), ctx.get_column(), msg, blocker=blocker)

    def fail_blocker(self, msg: str, ctx: Context) -> None:
        self.fail(msg, ctx, blocker=True)

    def note(self, msg: str, ctx: Context) -> None:
        if (not self.options.check_untyped_defs and
                self.function_stack and
                self.function_stack[-1].is_dynamic()):
            return
        self.errors.report(ctx.get_line(), ctx.get_column(), msg, severity='note')

    def undefined_name_extra_info(self, fullname: str) -> Optional[str]:
        if fullname in obsolete_name_mapping:
            return "(it's now called '{}')".format(obsolete_name_mapping[fullname])
        else:
            return None

    def accept(self, node: Node) -> None:
        try:
            node.accept(self)
        except Exception as err:
            report_internal_error(err, self.errors.file, node.line, self.errors, self.options)

    def lookup_current_scope(self, name: str) -> Optional[SymbolTableNode]:
        if self.locals[-1] is not None:
            return self.locals[-1].get(name)
        elif self.type is not None:
            return self.type.names.get(name)
        else:
            return self.globals.get(name)

    def schedule_patch(self, priority: int, patch: Callable[[], None]) -> None:
        self.patches.append((priority, patch))

    def add_symbol_table_node(self, name: str, stnode: SymbolTableNode) -> None:
        """Add node to global symbol table (or to nearest class if there is one)."""
        # TODO: Adding to the nearest class is ad hoc.
        if self.type:
            self.type.names[name] = stnode
        else:
            self.globals[name] = stnode


def replace_implicit_first_type(sig: FunctionLike, new: Type) -> FunctionLike:
    if isinstance(sig, CallableType):
        if len(sig.arg_types) == 0:
            return sig
        return sig.copy_modified(arg_types=[new] + sig.arg_types[1:])
    elif isinstance(sig, Overloaded):
        return Overloaded([cast(CallableType, replace_implicit_first_type(i, new))
                           for i in sig.items()])
    else:
        assert False


def refers_to_fullname(node: Expression, fullname: str) -> bool:
    """Is node a name or member expression with the given full name?"""
    return isinstance(node, RefExpr) and node.fullname == fullname


def refers_to_class_or_function(node: Expression) -> bool:
    """Does semantically analyzed node refer to a class?"""
    return (isinstance(node, RefExpr) and
            isinstance(node.node, (TypeInfo, FuncDef, OverloadedFuncDef)))


def calculate_class_mro(defn: ClassDef, fail: Callable[[str, Context], None]) -> None:
    try:
        calculate_mro(defn.info)
    except MroError:
        fail("Cannot determine consistent method resolution order "
             '(MRO) for "%s"' % defn.name, defn)
        defn.info.mro = []


def calculate_mro(info: TypeInfo) -> None:
    """Calculate and set mro (method resolution order).

    Raise MroError if cannot determine mro.
    """
    mro = linearize_hierarchy(info)
    assert mro, "Could not produce a MRO at all for %s" % (info,)
    info.mro = mro
    # The property of falling back to Any is inherited.
    info.fallback_to_any = any(baseinfo.fallback_to_any for baseinfo in info.mro)
    TypeState.reset_all_subtype_caches_for(info)


class MroError(Exception):
    """Raised if a consistent mro cannot be determined for a class."""


def linearize_hierarchy(info: TypeInfo) -> List[TypeInfo]:
    # TODO describe
    if info.mro:
        return info.mro
    bases = info.direct_base_classes()
    lin_bases = []
    for base in bases:
        assert base is not None, "Cannot linearize bases for %s %s" % (info.fullname(), bases)
        lin_bases.append(linearize_hierarchy(base))
    lin_bases.append(bases)
    return [info] + merge(lin_bases)


def merge(seqs: List[List[TypeInfo]]) -> List[TypeInfo]:
    seqs = [s[:] for s in seqs]
    result = []  # type: List[TypeInfo]
    while True:
        seqs = [s for s in seqs if s]
        if not seqs:
            return result
        for seq in seqs:
            head = seq[0]
            if not [s for s in seqs if head in s[1:]]:
                break
        else:
            raise MroError()
        result.append(head)
        for s in seqs:
            if s[0] is head:
                del s[0]


def find_duplicate(list: List[T]) -> Optional[T]:
    """If the list has duplicates, return one of the duplicates.

    Otherwise, return None.
    """
    for i in range(1, len(list)):
        if list[i] in list[:i]:
            return list[i]
    return None


def remove_imported_names_from_symtable(names: SymbolTable,
                                        module: str) -> None:
    """Remove all imported names from the symbol table of a module."""
    removed = []  # type: List[str]
    for name, node in names.items():
        if node.node is None:
            continue
        fullname = node.node.fullname()
        prefix = fullname[:fullname.rfind('.')]
        if prefix != module:
            removed.append(name)
    for name in removed:
        del names[name]


def infer_reachability_of_if_statement(s: IfStmt, options: Options) -> None:
    for i in range(len(s.expr)):
        result = infer_condition_value(s.expr[i], options)
        if result in (ALWAYS_FALSE, MYPY_FALSE):
            # The condition is considered always false, so we skip the if/elif body.
            mark_block_unreachable(s.body[i])
        elif result in (ALWAYS_TRUE, MYPY_TRUE):
            # This condition is considered always true, so all of the remaining
            # elif/else bodies should not be checked.
            if result == MYPY_TRUE:
                # This condition is false at runtime; this will affect
                # import priorities.
                mark_block_mypy_only(s.body[i])
            for body in s.body[i + 1:]:
                mark_block_unreachable(body)

            # Make sure else body always exists and is marked as
            # unreachable so the type checker always knows that
            # all control flow paths will flow through the if
            # statement body.
            if not s.else_body:
                s.else_body = Block([])
            mark_block_unreachable(s.else_body)
            break


def infer_condition_value(expr: Expression, options: Options) -> int:
    """Infer whether the given condition is always true/false.

    Return ALWAYS_TRUE if always true, ALWAYS_FALSE if always false,
    MYPY_TRUE if true under mypy and false at runtime, MYPY_FALSE if
    false under mypy and true at runtime, else TRUTH_VALUE_UNKNOWN.
    """
    pyversion = options.python_version
    name = ''
    negated = False
    alias = expr
    if isinstance(alias, UnaryExpr):
        if alias.op == 'not':
            expr = alias.expr
            negated = True
    result = TRUTH_VALUE_UNKNOWN
    if isinstance(expr, NameExpr):
        name = expr.name
    elif isinstance(expr, MemberExpr):
        name = expr.name
    elif isinstance(expr, OpExpr) and expr.op in ('and', 'or'):
        left = infer_condition_value(expr.left, options)
        if ((left == ALWAYS_TRUE and expr.op == 'and') or
                (left == ALWAYS_FALSE and expr.op == 'or')):
            # Either `True and <other>` or `False or <other>`: the result will
            # always be the right-hand-side.
            return infer_condition_value(expr.right, options)
        else:
            # The result will always be the left-hand-side (e.g. ALWAYS_* or
            # TRUTH_VALUE_UNKNOWN).
            return left
    else:
        result = consider_sys_version_info(expr, pyversion)
        if result == TRUTH_VALUE_UNKNOWN:
            result = consider_sys_platform(expr, options.platform)
    if result == TRUTH_VALUE_UNKNOWN:
        if name == 'PY2':
            result = ALWAYS_TRUE if pyversion[0] == 2 else ALWAYS_FALSE
        elif name == 'PY3':
            result = ALWAYS_TRUE if pyversion[0] == 3 else ALWAYS_FALSE
        elif name == 'MYPY' or name == 'TYPE_CHECKING':
            result = MYPY_TRUE
        elif name in options.always_true:
            result = MYPY_TRUE
        elif name in options.always_false:
            result = MYPY_FALSE
    if negated:
        result = inverted_truth_mapping[result]
    return result


def consider_sys_version_info(expr: Expression, pyversion: Tuple[int, ...]) -> int:
    """Consider whether expr is a comparison involving sys.version_info.

    Return ALWAYS_TRUE, ALWAYS_FALSE, or TRUTH_VALUE_UNKNOWN.
    """
    # Cases supported:
    # - sys.version_info[<int>] <compare_op> <int>
    # - sys.version_info[:<int>] <compare_op> <tuple_of_n_ints>
    # - sys.version_info <compare_op> <tuple_of_1_or_2_ints>
    #   (in this case <compare_op> must be >, >=, <, <=, but cannot be ==, !=)
    if not isinstance(expr, ComparisonExpr):
        return TRUTH_VALUE_UNKNOWN
    # Let's not yet support chained comparisons.
    if len(expr.operators) > 1:
        return TRUTH_VALUE_UNKNOWN
    op = expr.operators[0]
    if op not in ('==', '!=', '<=', '>=', '<', '>'):
        return TRUTH_VALUE_UNKNOWN
    thing = contains_int_or_tuple_of_ints(expr.operands[1])
    if thing is None:
        return TRUTH_VALUE_UNKNOWN
    index = contains_sys_version_info(expr.operands[0])
    if isinstance(index, int) and isinstance(thing, int):
        # sys.version_info[i] <compare_op> k
        if 0 <= index <= 1:
            return fixed_comparison(pyversion[index], op, thing)
        else:
            return TRUTH_VALUE_UNKNOWN
    elif isinstance(index, tuple) and isinstance(thing, tuple):
        lo, hi = index
        if lo is None:
            lo = 0
        if hi is None:
            hi = 2
        if 0 <= lo < hi <= 2:
            val = pyversion[lo:hi]
            if len(val) == len(thing) or len(val) > len(thing) and op not in ('==', '!='):
                return fixed_comparison(val, op, thing)
    return TRUTH_VALUE_UNKNOWN


def consider_sys_platform(expr: Expression, platform: str) -> int:
    """Consider whether expr is a comparison involving sys.platform.

    Return ALWAYS_TRUE, ALWAYS_FALSE, or TRUTH_VALUE_UNKNOWN.
    """
    # Cases supported:
    # - sys.platform == 'posix'
    # - sys.platform != 'win32'
    # - sys.platform.startswith('win')
    if isinstance(expr, ComparisonExpr):
        # Let's not yet support chained comparisons.
        if len(expr.operators) > 1:
            return TRUTH_VALUE_UNKNOWN
        op = expr.operators[0]
        if op not in ('==', '!='):
            return TRUTH_VALUE_UNKNOWN
        if not is_sys_attr(expr.operands[0], 'platform'):
            return TRUTH_VALUE_UNKNOWN
        right = expr.operands[1]
        if not isinstance(right, (StrExpr, UnicodeExpr)):
            return TRUTH_VALUE_UNKNOWN
        return fixed_comparison(platform, op, right.value)
    elif isinstance(expr, CallExpr):
        if not isinstance(expr.callee, MemberExpr):
            return TRUTH_VALUE_UNKNOWN
        if len(expr.args) != 1 or not isinstance(expr.args[0], (StrExpr, UnicodeExpr)):
            return TRUTH_VALUE_UNKNOWN
        if not is_sys_attr(expr.callee.expr, 'platform'):
            return TRUTH_VALUE_UNKNOWN
        if expr.callee.name != 'startswith':
            return TRUTH_VALUE_UNKNOWN
        if platform.startswith(expr.args[0].value):
            return ALWAYS_TRUE
        else:
            return ALWAYS_FALSE
    else:
        return TRUTH_VALUE_UNKNOWN


Targ = TypeVar('Targ', int, str, Tuple[int, ...])


def fixed_comparison(left: Targ, op: str, right: Targ) -> int:
    rmap = {False: ALWAYS_FALSE, True: ALWAYS_TRUE}
    if op == '==':
        return rmap[left == right]
    if op == '!=':
        return rmap[left != right]
    if op == '<=':
        return rmap[left <= right]
    if op == '>=':
        return rmap[left >= right]
    if op == '<':
        return rmap[left < right]
    if op == '>':
        return rmap[left > right]
    return TRUTH_VALUE_UNKNOWN


def contains_int_or_tuple_of_ints(expr: Expression
                                  ) -> Union[None, int, Tuple[int], Tuple[int, ...]]:
    if isinstance(expr, IntExpr):
        return expr.value
    if isinstance(expr, TupleExpr):
        if literal(expr) == LITERAL_YES:
            thing = []
            for x in expr.items:
                if not isinstance(x, IntExpr):
                    return None
                thing.append(x.value)
            return tuple(thing)
    return None


def contains_sys_version_info(expr: Expression
                              ) -> Union[None, int, Tuple[Optional[int], Optional[int]]]:
    if is_sys_attr(expr, 'version_info'):
        return (None, None)  # Same as sys.version_info[:]
    if isinstance(expr, IndexExpr) and is_sys_attr(expr.base, 'version_info'):
        index = expr.index
        if isinstance(index, IntExpr):
            return index.value
        if isinstance(index, SliceExpr):
            if index.stride is not None:
                if not isinstance(index.stride, IntExpr) or index.stride.value != 1:
                    return None
            begin = end = None
            if index.begin_index is not None:
                if not isinstance(index.begin_index, IntExpr):
                    return None
                begin = index.begin_index.value
            if index.end_index is not None:
                if not isinstance(index.end_index, IntExpr):
                    return None
                end = index.end_index.value
            return (begin, end)
    return None


def is_sys_attr(expr: Expression, name: str) -> bool:
    # TODO: This currently doesn't work with code like this:
    # - import sys as _sys
    # - from sys import version_info
    if isinstance(expr, MemberExpr) and expr.name == name:
        if isinstance(expr.expr, NameExpr) and expr.expr.name == 'sys':
            # TODO: Guard against a local named sys, etc.
            # (Though later passes will still do most checking.)
            return True
    return False


def mark_block_unreachable(block: Block) -> None:
    block.is_unreachable = True
    block.accept(MarkImportsUnreachableVisitor())


class MarkImportsUnreachableVisitor(TraverserVisitor):
    """Visitor that flags all imports nested within a node as unreachable."""

    def visit_import(self, node: Import) -> None:
        node.is_unreachable = True

    def visit_import_from(self, node: ImportFrom) -> None:
        node.is_unreachable = True

    def visit_import_all(self, node: ImportAll) -> None:
        node.is_unreachable = True


def mark_block_mypy_only(block: Block) -> None:
    block.accept(MarkImportsMypyOnlyVisitor())


class MarkImportsMypyOnlyVisitor(TraverserVisitor):
    """Visitor that sets is_mypy_only (which affects priority)."""

    def visit_import(self, node: Import) -> None:
        node.is_mypy_only = True

    def visit_import_from(self, node: ImportFrom) -> None:
        node.is_mypy_only = True

    def visit_import_all(self, node: ImportAll) -> None:
        node.is_mypy_only = True


def make_any_non_explicit(t: Type) -> Type:
    """Replace all Any types within in with Any that has attribute 'explicit' set to False"""
    return t.accept(MakeAnyNonExplicit())


class MakeAnyNonExplicit(TypeTranslator):
    def visit_any(self, t: AnyType) -> Type:
        if t.type_of_any == TypeOfAny.explicit:
            return t.copy_modified(TypeOfAny.special_form)
        return t


def apply_semantic_analyzer_patches(patches: List[Tuple[int, Callable[[], None]]]) -> None:
    """Call patch callbacks in the right order.

    This should happen after semantic analyzer pass 3.
    """
    patches_by_priority = sorted(patches, key=lambda x: x[0])
    for priority, patch_func in patches_by_priority:
        patch_func()<|MERGE_RESOLUTION|>--- conflicted
+++ resolved
@@ -50,23 +50,13 @@
     SymbolTableNode, TVAR, ListComprehension, GeneratorExpr,
     LambdaExpr, MDEF, Decorator, SetExpr, TypeVarExpr,
     StrExpr, BytesExpr, PrintStmt, ConditionalExpr, PromoteExpr,
-<<<<<<< HEAD
-    ComparisonExpr, StarExpr, ARG_POS, ARG_NAMED, ARG_NAMED_OPT, type_aliases,
-    YieldFromExpr, NamedTupleExpr, TypedDictExpr, NonlocalDecl, SymbolNode,
-    SetComprehension, DictionaryComprehension, TypeAlias, TypeAliasExpr,
-    YieldExpr, ExecStmt, Argument, BackquoteExpr, ImportBase, AwaitExpr,
-    IntExpr, FloatExpr, UnicodeExpr, EllipsisExpr, TempNode, EnumCallExpr, ImportedName,
-    COVARIANT, CONTRAVARIANT, INVARIANT, UNBOUND_IMPORTED, LITERAL_YES, ARG_OPT, nongen_builtins,
-    get_member_expr_fullname, REVEAL_TYPE, REVEAL_LOCALS
-=======
     ComparisonExpr, StarExpr, ARG_POS, ARG_NAMED, type_aliases,
     YieldFromExpr, NamedTupleExpr, NonlocalDecl, SymbolNode,
-    SetComprehension, DictionaryComprehension, TYPE_ALIAS, TypeAliasExpr,
+    SetComprehension, DictionaryComprehension, TypeAlias, TypeAliasExpr,
     YieldExpr, ExecStmt, BackquoteExpr, ImportBase, AwaitExpr,
     IntExpr, FloatExpr, UnicodeExpr, TempNode, ImportedName,
-    COVARIANT, CONTRAVARIANT, INVARIANT, UNBOUND_IMPORTED, LITERAL_YES, nongen_builtins,
-    collections_type_aliases, get_member_expr_fullname, REVEAL_TYPE, REVEAL_LOCALS
->>>>>>> 5775b420
+    COVARIANT, CONTRAVARIANT, INVARIANT, UNBOUND_IMPORTED, LITERAL_YES,
+    get_member_expr_fullname, REVEAL_TYPE, REVEAL_LOCALS
 )
 from mypy.literals import literal
 from mypy.tvar_scope import TypeVarScope
