"""The semantic analyzer.

Bind names to definitions and do various other simple consistency
checks.  Populate symbol tables.  The semantic analyzer also detects
special forms which reuse generic syntax such as NamedTuple and
cast().  Multiple analysis iterations may be needed to analyze forward
references and import cycles. Each iteration "fills in" additional
bindings and references until everything has been bound.

For example, consider this program:

  x = 1
  y = x

Here semantic analysis would detect that the assignment 'x = 1'
defines a new variable, the type of which is to be inferred (in a
later pass; type inference or type checking is not part of semantic
analysis).  Also, it would bind both references to 'x' to the same
module-level variable (Var) node.  The second assignment would also
be analyzed, and the type of 'y' marked as being inferred.

Semantic analysis of types is implemented in typeanal.py.

See semanal_main.py for the top-level logic.

Some important properties:

* After semantic analysis is complete, no PlaceholderNode and
  PlaceholderType instances should remain. During semantic analysis,
  if we encounter one of these, the current target should be deferred.

* A TypeInfo is only created once we know certain basic information about
  a type, such as the MRO, existence of a Tuple base class (e.g., for named
  tuples), and whether we have a TypedDict. We use a temporary
  PlaceholderNode node in the symbol table if some such information is
  missing.

* For assignments, we only add a non-placeholder symbol table entry once
  we know the sort of thing being defined (variable, NamedTuple, type alias,
  etc.).

* Every part of the analysis step must support multiple iterations over
  the same AST nodes, and each iteration must be able to fill in arbitrary
  things that were missing or incomplete in previous iterations.

* Changes performed by the analysis need to be reversible, since mypy
  daemon strips and reuses existing ASTs (to improve performance and/or
  reduce memory use).
"""

from contextlib import contextmanager
from typing import (
    Any,
    Callable,
    Dict,
    Iterable,
    Iterator,
    List,
    Optional,
    Set,
    Tuple,
    TypeVar,
    Union,
    cast,
)
from typing_extensions import Final, TypeAlias as _TypeAlias

from mypy import errorcodes as codes, message_registry
from mypy.errorcodes import ErrorCode
from mypy.errors import Errors, report_internal_error
from mypy.exprtotype import TypeTranslationError, expr_to_unanalyzed_type
from mypy.messages import (
    SUGGESTED_TEST_FIXTURES,
    TYPES_FOR_UNIMPORTED_HINTS,
    MessageBuilder,
    best_matches,
    pretty_seq,
)
from mypy.mro import MroError, calculate_mro
from mypy.nodes import (
    ARG_NAMED,
    ARG_POS,
    CONTRAVARIANT,
    COVARIANT,
    GDEF,
    IMPLICITLY_ABSTRACT,
    INVARIANT,
    IS_ABSTRACT,
    LDEF,
    MDEF,
    REVEAL_LOCALS,
    REVEAL_TYPE,
    RUNTIME_PROTOCOL_DECOS,
    ArgKind,
    AssertStmt,
    AssertTypeExpr,
    AssignmentExpr,
    AssignmentStmt,
    AwaitExpr,
    Block,
    BreakStmt,
    BytesExpr,
    CallExpr,
    CastExpr,
    ClassDef,
    ComparisonExpr,
    ConditionalExpr,
    Context,
    ContinueStmt,
    Decorator,
    DelStmt,
    DictExpr,
    DictionaryComprehension,
    EllipsisExpr,
    EnumCallExpr,
    Expression,
    ExpressionStmt,
    FakeExpression,
    FloatExpr,
    ForStmt,
    FuncBase,
    FuncDef,
    FuncItem,
    GeneratorExpr,
    GlobalDecl,
    IfStmt,
    Import,
    ImportAll,
    ImportBase,
    ImportFrom,
    IndexExpr,
    IntExpr,
    LambdaExpr,
    ListComprehension,
    ListExpr,
    Lvalue,
    MatchStmt,
    MemberExpr,
    MypyFile,
    NamedTupleExpr,
    NameExpr,
    Node,
    NonlocalDecl,
    OperatorAssignmentStmt,
    OpExpr,
    OverloadedFuncDef,
    OverloadPart,
    ParamSpecExpr,
    PassStmt,
    PlaceholderNode,
    PromoteExpr,
    RaiseStmt,
    RefExpr,
    ReturnStmt,
    RevealExpr,
    SetComprehension,
    SetExpr,
    SliceExpr,
    StarExpr,
    Statement,
    StrExpr,
    SuperExpr,
    SymbolNode,
    SymbolTable,
    SymbolTableNode,
    TempNode,
    TryStmt,
    TupleExpr,
    TypeAlias,
    TypeAliasExpr,
    TypeApplication,
    TypedDictExpr,
    TypeInfo,
    TypeVarExpr,
    TypeVarLikeExpr,
    TypeVarTupleExpr,
    UnaryExpr,
    Var,
    WhileStmt,
    WithStmt,
    YieldExpr,
    YieldFromExpr,
    get_member_expr_fullname,
    get_nongen_builtins,
    implicit_module_attrs,
    is_final_node,
    type_aliases,
    type_aliases_source_versions,
    typing_extensions_aliases,
)
from mypy.options import Options
from mypy.patterns import (
    AsPattern,
    ClassPattern,
    MappingPattern,
    OrPattern,
    SequencePattern,
    StarredPattern,
    ValuePattern,
)
from mypy.plugin import (
    ClassDefContext,
    DynamicClassDefContext,
    Plugin,
    SemanticAnalyzerPluginInterface,
)
from mypy.reachability import (
    ALWAYS_FALSE,
    ALWAYS_TRUE,
    MYPY_FALSE,
    MYPY_TRUE,
    infer_condition_value,
    infer_reachability_of_if_statement,
    infer_reachability_of_match_statement,
)
from mypy.scope import Scope
from mypy.semanal_enum import EnumCallAnalyzer
from mypy.semanal_namedtuple import NamedTupleAnalyzer
from mypy.semanal_newtype import NewTypeAnalyzer
from mypy.semanal_shared import (
    PRIORITY_FALLBACKS,
    SemanticAnalyzerInterface,
    calculate_tuple_fallback,
    has_placeholder,
    set_callable_name as set_callable_name,
)
from mypy.semanal_typeddict import TypedDictAnalyzer
from mypy.tvar_scope import TypeVarLikeScope
from mypy.typeanal import (
    TypeAnalyser,
    TypeVarLikeList,
    TypeVarLikeQuery,
    analyze_type_alias,
    check_for_explicit_any,
    detect_diverging_alias,
    fix_instance_types,
    has_any_from_unimported_type,
    no_subscript_builtin_alias,
    remove_dups,
    type_constructors,
)
from mypy.typeops import function_type, get_type_vars
from mypy.types import (
    ASSERT_TYPE_NAMES,
    FINAL_DECORATOR_NAMES,
    FINAL_TYPE_NAMES,
    NEVER_NAMES,
    OVERLOAD_NAMES,
    PROTOCOL_NAMES,
    REVEAL_TYPE_NAMES,
    TPDICT_NAMES,
    TYPE_ALIAS_NAMES,
    TYPED_NAMEDTUPLE_NAMES,
    AnyType,
    CallableType,
    FunctionLike,
    Instance,
    LiteralType,
    LiteralValue,
    NoneType,
    Overloaded,
    Parameters,
    ParamSpecType,
    PlaceholderType,
    ProperType,
    StarType,
    TrivialSyntheticTypeTranslator,
    TupleType,
    Type,
    TypeAliasType,
    TypeOfAny,
    TypeType,
    TypeVarLikeType,
    TypeVarType,
    UnboundType,
    get_proper_type,
    get_proper_types,
    invalid_recursive_alias,
    is_named_instance,
)
from mypy.typevars import fill_typevars
from mypy.util import (
    correct_relative_import,
    is_dunder,
    is_typeshed_file,
    module_prefix,
    unmangle,
    unnamed_function,
)
from mypy.visitor import NodeVisitor

T = TypeVar("T")


FUTURE_IMPORTS: Final = {
    "__future__.nested_scopes": "nested_scopes",
    "__future__.generators": "generators",
    "__future__.division": "division",
    "__future__.absolute_import": "absolute_import",
    "__future__.with_statement": "with_statement",
    "__future__.print_function": "print_function",
    "__future__.unicode_literals": "unicode_literals",
    "__future__.barry_as_FLUFL": "barry_as_FLUFL",
    "__future__.generator_stop": "generator_stop",
    "__future__.annotations": "annotations",
}


# Special cased built-in classes that are needed for basic functionality and need to be
# available very early on.
CORE_BUILTIN_CLASSES: Final = ["object", "bool", "function"]

# Subclasses can override these Var attributes with incompatible types. This can also be
# set for individual attributes using 'allow_incompatible_override' of Var.
ALLOW_INCOMPATIBLE_OVERRIDE: Final = ("__slots__", "__deletable__", "__match_args__")


# Used for tracking incomplete references
Tag: _TypeAlias = int


class SemanticAnalyzer(
    NodeVisitor[None], SemanticAnalyzerInterface, SemanticAnalyzerPluginInterface
):
    """Semantically analyze parsed mypy files.

    The analyzer binds names and does various consistency checks for an
    AST. Note that type checking is performed as a separate pass.
    """

    __deletable__ = ["patches", "options", "cur_mod_node"]

    # Module name space
    modules: Dict[str, MypyFile]
    # Global name space for current module
    globals: SymbolTable
    # Names declared using "global" (separate set for each scope)
    global_decls: List[Set[str]]
    # Names declared using "nonlocal" (separate set for each scope)
    nonlocal_decls: List[Set[str]]
    # Local names of function scopes; None for non-function scopes.
    locals: List[Optional[SymbolTable]]
    # Whether each scope is a comprehension scope.
    is_comprehension_stack: List[bool]
    # Nested block depths of scopes
    block_depth: List[int]
    # TypeInfo of directly enclosing class (or None)
    type: Optional[TypeInfo] = None
    # Stack of outer classes (the second tuple item contains tvars).
    type_stack: List[Optional[TypeInfo]]
    # Type variables bound by the current scope, be it class or function
    tvar_scope: TypeVarLikeScope
    # Per-module options
    options: Options

    # Stack of functions being analyzed
    function_stack: List[FuncItem]

    # Set to True if semantic analysis defines a name, or replaces a
    # placeholder definition. If some iteration makes no progress,
    # there can be at most one additional final iteration (see below).
    progress = False
    deferred = False  # Set to true if another analysis pass is needed
    incomplete = False  # Set to true if current module namespace is missing things
    # Is this the final iteration of semantic analysis (where we report
    # unbound names due to cyclic definitions and should not defer)?
    _final_iteration = False
    # These names couldn't be added to the symbol table due to incomplete deps.
    # Note that missing names are per module, _not_ per namespace. This means that e.g.
    # a missing name at global scope will block adding same name at a class scope.
    # This should not affect correctness and is purely a performance issue,
    # since it can cause unnecessary deferrals. These are represented as
    # PlaceholderNodes in the symbol table. We use this to ensure that the first
    # definition takes precedence even if it's incomplete.
    #
    # Note that a star import adds a special name '*' to the set, this blocks
    # adding _any_ names in the current file.
    missing_names: List[Set[str]]
    # Callbacks that will be called after semantic analysis to tweak things.
    patches: List[Tuple[int, Callable[[], None]]]
    loop_depth = 0  # Depth of breakable loops
    cur_mod_id = ""  # Current module id (or None) (phase 2)
    _is_stub_file = False  # Are we analyzing a stub file?
    _is_typeshed_stub_file = False  # Are we analyzing a typeshed stub file?
    imports: Set[str]  # Imported modules (during phase 2 analysis)
    # Note: some imports (and therefore dependencies) might
    # not be found in phase 1, for example due to * imports.
    errors: Errors  # Keeps track of generated errors
    plugin: Plugin  # Mypy plugin for special casing of library features
    statement: Optional[Statement] = None  # Statement/definition being analyzed

    # Mapping from 'async def' function definitions to their return type wrapped as a
    # 'Coroutine[Any, Any, T]'. Used to keep track of whether a function definition's
    # return type has already been wrapped, by checking if the function definition's
    # type is stored in this mapping and that it still matches.
    wrapped_coro_return_types: Dict[FuncDef, Type] = {}

    def __init__(
        self,
        modules: Dict[str, MypyFile],
        missing_modules: Set[str],
        incomplete_namespaces: Set[str],
        errors: Errors,
        plugin: Plugin,
    ) -> None:
        """Construct semantic analyzer.

        We reuse the same semantic analyzer instance across multiple modules.

        Args:
            modules: Global modules dictionary
            missing_modules: Modules that could not be imported encountered so far
            incomplete_namespaces: Namespaces that are being populated during semantic analysis
                (can contain modules and classes within the current SCC; mutated by the caller)
            errors: Report analysis errors using this instance
        """
        self.locals = [None]
        self.is_comprehension_stack = [False]
        # Saved namespaces from previous iteration. Every top-level function/method body is
        # analyzed in several iterations until all names are resolved. We need to save
        # the local namespaces for the top level function and all nested functions between
        # these iterations. See also semanal_main.process_top_level_function().
        self.saved_locals: Dict[
            Union[FuncItem, GeneratorExpr, DictionaryComprehension], SymbolTable
        ] = {}
        self.imports = set()
        self.type = None
        self.type_stack = []
        # Are the namespaces of classes being processed complete?
        self.incomplete_type_stack: List[bool] = []
        self.tvar_scope = TypeVarLikeScope()
        self.function_stack = []
        self.block_depth = [0]
        self.loop_depth = 0
        self.errors = errors
        self.modules = modules
        self.msg = MessageBuilder(errors, modules)
        self.missing_modules = missing_modules
        self.missing_names = [set()]
        # These namespaces are still in process of being populated. If we encounter a
        # missing name in these namespaces, we need to defer the current analysis target,
        # since it's possible that the name will be there once the namespace is complete.
        self.incomplete_namespaces = incomplete_namespaces
        self.all_exports: List[str] = []
        # Map from module id to list of explicitly exported names (i.e. names in __all__).
        self.export_map: Dict[str, List[str]] = {}
        self.plugin = plugin
        # If True, process function definitions. If False, don't. This is used
        # for processing module top levels in fine-grained incremental mode.
        self.recurse_into_functions = True
        self.scope = Scope()

        # Trace line numbers for every file where deferral happened during analysis of
        # current SCC or top-level function.
        self.deferral_debug_context: List[Tuple[str, int]] = []

        # This is needed to properly support recursive type aliases. The problem is that
        # Foo[Bar] could mean three things depending on context: a target for type alias,
        # a normal index expression (including enum index), or a type application.
        # The latter is particularly problematic as it can falsely create incomplete
        # refs while analysing rvalues of type aliases. To avoid this we first analyse
        # rvalues while temporarily setting this to True.
        self.basic_type_applications = False

    # mypyc doesn't properly handle implementing an abstractproperty
    # with a regular attribute so we make them properties
    @property
    def is_stub_file(self) -> bool:
        return self._is_stub_file

    @property
    def is_typeshed_stub_file(self) -> bool:
        return self._is_typeshed_stub_file

    @property
    def final_iteration(self) -> bool:
        return self._final_iteration

    #
    # Preparing module (performed before semantic analysis)
    #

    def prepare_file(self, file_node: MypyFile) -> None:
        """Prepare a freshly parsed file for semantic analysis."""
        if "builtins" in self.modules:
            file_node.names["__builtins__"] = SymbolTableNode(GDEF, self.modules["builtins"])
        if file_node.fullname == "builtins":
            self.prepare_builtins_namespace(file_node)
        if file_node.fullname == "typing":
            self.prepare_typing_namespace(file_node, type_aliases)
        if file_node.fullname == "typing_extensions":
            self.prepare_typing_namespace(file_node, typing_extensions_aliases)

    def prepare_typing_namespace(self, file_node: MypyFile, aliases: Dict[str, str]) -> None:
        """Remove dummy alias definitions such as List = TypeAlias(object) from typing.

        They will be replaced with real aliases when corresponding targets are ready.
        """
        # This is all pretty unfortunate. typeshed now has a
        # sys.version_info check for OrderedDict, and we shouldn't
        # take it out, because it is correct and a typechecker should
        # use that as a source of truth. But instead we rummage
        # through IfStmts to remove the info first.  (I tried to
        # remove this whole machinery and ran into issues with the
        # builtins/typing import cycle.)
        def helper(defs: List[Statement]) -> None:
            for stmt in defs.copy():
                if isinstance(stmt, IfStmt):
                    for body in stmt.body:
                        helper(body.body)
                    if stmt.else_body:
                        helper(stmt.else_body.body)
                if (
                    isinstance(stmt, AssignmentStmt)
                    and len(stmt.lvalues) == 1
                    and isinstance(stmt.lvalues[0], NameExpr)
                ):
                    # Assignment to a simple name, remove it if it is a dummy alias.
                    if f"{file_node.fullname}.{stmt.lvalues[0].name}" in aliases:
                        defs.remove(stmt)

        helper(file_node.defs)

    def prepare_builtins_namespace(self, file_node: MypyFile) -> None:
        """Add certain special-cased definitions to the builtins module.

        Some definitions are too special or fundamental to be processed
        normally from the AST.
        """
        names = file_node.names

        # Add empty definition for core built-in classes, since they are required for basic
        # operation. These will be completed later on.
        for name in CORE_BUILTIN_CLASSES:
            cdef = ClassDef(name, Block([]))  # Dummy ClassDef, will be replaced later
            info = TypeInfo(SymbolTable(), cdef, "builtins")
            info._fullname = f"builtins.{name}"
            names[name] = SymbolTableNode(GDEF, info)

        bool_info = names["bool"].node
        assert isinstance(bool_info, TypeInfo)
        bool_type = Instance(bool_info, [])

        special_var_types: List[Tuple[str, Type]] = [
            ("None", NoneType()),
            # reveal_type is a mypy-only function that gives an error with
            # the type of its arg.
            ("reveal_type", AnyType(TypeOfAny.special_form)),
            # reveal_locals is a mypy-only function that gives an error with the types of
            # locals
            ("reveal_locals", AnyType(TypeOfAny.special_form)),
            ("True", bool_type),
            ("False", bool_type),
            ("__debug__", bool_type),
        ]

        for name, typ in special_var_types:
            v = Var(name, typ)
            v._fullname = f"builtins.{name}"
            file_node.names[name] = SymbolTableNode(GDEF, v)

    #
    # Analyzing a target
    #

    def refresh_partial(
        self,
        node: Union[MypyFile, FuncDef, OverloadedFuncDef],
        patches: List[Tuple[int, Callable[[], None]]],
        final_iteration: bool,
        file_node: MypyFile,
        options: Options,
        active_type: Optional[TypeInfo] = None,
    ) -> None:
        """Refresh a stale target in fine-grained incremental mode."""
        self.patches = patches
        self.deferred = False
        self.incomplete = False
        self._final_iteration = final_iteration
        self.missing_names[-1] = set()

        with self.file_context(file_node, options, active_type):
            if isinstance(node, MypyFile):
                self.refresh_top_level(node)
            else:
                self.recurse_into_functions = True
                self.accept(node)
        del self.patches

    def refresh_top_level(self, file_node: MypyFile) -> None:
        """Reanalyze a stale module top-level in fine-grained incremental mode."""
        self.recurse_into_functions = False
        self.add_implicit_module_attrs(file_node)
        for d in file_node.defs:
            self.accept(d)
        if file_node.fullname == "typing":
            self.add_builtin_aliases(file_node)
        if file_node.fullname == "typing_extensions":
            self.add_typing_extension_aliases(file_node)
        self.adjust_public_exports()
        self.export_map[self.cur_mod_id] = self.all_exports
        self.all_exports = []

    def add_implicit_module_attrs(self, file_node: MypyFile) -> None:
        """Manually add implicit definitions of module '__name__' etc."""
        for name, t in implicit_module_attrs.items():
            if name == "__doc__":
                typ: Type = UnboundType("__builtins__.str")
            elif name == "__path__":
                if not file_node.is_package_init_file():
                    continue
                # Need to construct the type ourselves, to avoid issues with __builtins__.list
                # not being subscriptable or typing.List not getting bound
                sym = self.lookup_qualified("__builtins__.list", Context())
                if not sym:
                    continue
                node = sym.node
                assert isinstance(node, TypeInfo)
                typ = Instance(node, [self.str_type()])
            elif name == "__annotations__":
                sym = self.lookup_qualified("__builtins__.dict", Context(), suppress_errors=True)
                if not sym:
                    continue
                node = sym.node
                assert isinstance(node, TypeInfo)
                typ = Instance(node, [self.str_type(), AnyType(TypeOfAny.special_form)])
            else:
                assert t is not None, f"type should be specified for {name}"
                typ = UnboundType(t)

            existing = file_node.names.get(name)
            if existing is not None and not isinstance(existing.node, PlaceholderNode):
                # Already exists.
                continue

            an_type = self.anal_type(typ)
            if an_type:
                var = Var(name, an_type)
                var._fullname = self.qualified_name(name)
                var.is_ready = True
                self.add_symbol(name, var, dummy_context())
            else:
                self.add_symbol(
                    name,
                    PlaceholderNode(self.qualified_name(name), file_node, -1),
                    dummy_context(),
                )

    def add_builtin_aliases(self, tree: MypyFile) -> None:
        """Add builtin type aliases to typing module.

        For historical reasons, the aliases like `List = list` are not defined
        in typeshed stubs for typing module. Instead we need to manually add the
        corresponding nodes on the fly. We explicitly mark these aliases as normalized,
        so that a user can write `typing.List[int]`.
        """
        assert tree.fullname == "typing"
        for alias, target_name in type_aliases.items():
            if type_aliases_source_versions[alias] > self.options.python_version:
                # This alias is not available on this Python version.
                continue
            name = alias.split(".")[-1]
            if name in tree.names and not isinstance(tree.names[name].node, PlaceholderNode):
                continue
            self.create_alias(tree, target_name, alias, name)

    def add_typing_extension_aliases(self, tree: MypyFile) -> None:
        """Typing extensions module does contain some type aliases.

        We need to analyze them as such, because in typeshed
        they are just defined as `_Alias()` call.
        Which is not supported natively.
        """
        assert tree.fullname == "typing_extensions"

        for alias, target_name in typing_extensions_aliases.items():
            name = alias.split(".")[-1]
            if name in tree.names and isinstance(tree.names[name].node, TypeAlias):
                continue  # Do not reset TypeAliases on the second pass.

            # We need to remove any node that is there at the moment. It is invalid.
            tree.names.pop(name, None)

            # Now, create a new alias.
            self.create_alias(tree, target_name, alias, name)

    def create_alias(self, tree: MypyFile, target_name: str, alias: str, name: str) -> None:
        tag = self.track_incomplete_refs()
        n = self.lookup_fully_qualified_or_none(target_name)
        if n:
            if isinstance(n.node, PlaceholderNode):
                self.mark_incomplete(name, tree)
            else:
                # Found built-in class target. Create alias.
                target = self.named_type_or_none(target_name, [])
                assert target is not None
                # Transform List to List[Any], etc.
                fix_instance_types(target, self.fail, self.note, self.options.python_version)
                alias_node = TypeAlias(
                    target,
                    alias,
                    line=-1,
                    column=-1,  # there is no context
                    no_args=True,
                    normalized=True,
                )
                self.add_symbol(name, alias_node, tree)
        elif self.found_incomplete_ref(tag):
            # Built-in class target may not ready yet -- defer.
            self.mark_incomplete(name, tree)
        else:
            # Test fixtures may be missing some builtin classes, which is okay.
            # Kill the placeholder if there is one.
            if name in tree.names:
                assert isinstance(tree.names[name].node, PlaceholderNode)
                del tree.names[name]

    def adjust_public_exports(self) -> None:
        """Adjust the module visibility of globals due to __all__."""
        if "__all__" in self.globals:
            for name, g in self.globals.items():
                # Being included in __all__ explicitly exports and makes public.
                if name in self.all_exports:
                    g.module_public = True
                    g.module_hidden = False
                # But when __all__ is defined, and a symbol is not included in it,
                # it cannot be public.
                else:
                    g.module_public = False

    @contextmanager
    def file_context(
        self, file_node: MypyFile, options: Options, active_type: Optional[TypeInfo] = None
    ) -> Iterator[None]:
        """Configure analyzer for analyzing targets within a file/class.

        Args:
            file_node: target file
            options: options specific to the file
            active_type: must be the surrounding class to analyze method targets
        """
        scope = self.scope
        self.options = options
        self.errors.set_file(file_node.path, file_node.fullname, scope=scope)
        self.cur_mod_node = file_node
        self.cur_mod_id = file_node.fullname
        with scope.module_scope(self.cur_mod_id):
            self._is_stub_file = file_node.path.lower().endswith(".pyi")
            self._is_typeshed_stub_file = is_typeshed_file(file_node.path)
            self.globals = file_node.names
            self.tvar_scope = TypeVarLikeScope()

            self.named_tuple_analyzer = NamedTupleAnalyzer(options, self)
            self.typed_dict_analyzer = TypedDictAnalyzer(options, self, self.msg)
            self.enum_call_analyzer = EnumCallAnalyzer(options, self)
            self.newtype_analyzer = NewTypeAnalyzer(options, self, self.msg)

            # Counter that keeps track of references to undefined things potentially caused by
            # incomplete namespaces.
            self.num_incomplete_refs = 0

            if active_type:
                self.incomplete_type_stack.append(False)
                scope.enter_class(active_type)
                self.enter_class(active_type.defn.info)
                for tvar in active_type.defn.type_vars:
                    self.tvar_scope.bind_existing(tvar)

            yield

            if active_type:
                scope.leave_class()
                self.leave_class()
                self.type = None
                self.incomplete_type_stack.pop()
        del self.options

    #
    # Functions
    #

    def visit_func_def(self, defn: FuncDef) -> None:
        self.statement = defn

        # Visit default values because they may contain assignment expressions.
        for arg in defn.arguments:
            if arg.initializer:
                arg.initializer.accept(self)

        defn.is_conditional = self.block_depth[-1] > 0

        # Set full names even for those definitions that aren't added
        # to a symbol table. For example, for overload items.
        defn._fullname = self.qualified_name(defn.name)

        # We don't add module top-level functions to symbol tables
        # when we analyze their bodies in the second phase on analysis,
        # since they were added in the first phase. Nested functions
        # get always added, since they aren't separate targets.
        if not self.recurse_into_functions or len(self.function_stack) > 0:
            if not defn.is_decorated and not defn.is_overload:
                self.add_function_to_symbol_table(defn)

        if not self.recurse_into_functions:
            return

        with self.scope.function_scope(defn):
            self.analyze_func_def(defn)

    def analyze_func_def(self, defn: FuncDef) -> None:
        self.function_stack.append(defn)

        if defn.type:
            assert isinstance(defn.type, CallableType)
            self.update_function_type_variables(defn.type, defn)
        self.function_stack.pop()

        if self.is_class_scope():
            # Method definition
            assert self.type is not None
            defn.info = self.type
            if defn.type is not None and defn.name in ("__init__", "__init_subclass__"):
                assert isinstance(defn.type, CallableType)
                if isinstance(get_proper_type(defn.type.ret_type), AnyType):
                    defn.type = defn.type.copy_modified(ret_type=NoneType())
            self.prepare_method_signature(defn, self.type)

        # Analyze function signature
        with self.tvar_scope_frame(self.tvar_scope.method_frame()):
            if defn.type:
                self.check_classvar_in_signature(defn.type)
                assert isinstance(defn.type, CallableType)
                # Signature must be analyzed in the surrounding scope so that
                # class-level imported names and type variables are in scope.
                analyzer = self.type_analyzer()
                tag = self.track_incomplete_refs()
                result = analyzer.visit_callable_type(defn.type, nested=False)
                # Don't store not ready types (including placeholders).
                if self.found_incomplete_ref(tag) or has_placeholder(result):
                    self.defer(defn)
                    return
                assert isinstance(result, ProperType)
                defn.type = result
                self.add_type_alias_deps(analyzer.aliases_used)
                self.check_function_signature(defn)
                if isinstance(defn, FuncDef):
                    assert isinstance(defn.type, CallableType)
                    defn.type = set_callable_name(defn.type, defn)

        self.analyze_arg_initializers(defn)
        self.analyze_function_body(defn)

        if self.is_class_scope():
            assert self.type is not None
            # Mark protocol methods with empty bodies as implicitly abstract.
            # This makes explicit protocol subclassing type-safe.
            if (
                self.type.is_protocol
                and not self.is_stub_file  # Bodies in stub files are always empty.
                and (not isinstance(self.scope.function, OverloadedFuncDef) or defn.is_property)
                and defn.abstract_status != IS_ABSTRACT
                and is_trivial_body(defn.body)
            ):
                defn.abstract_status = IMPLICITLY_ABSTRACT

        if (
            defn.is_coroutine
            and isinstance(defn.type, CallableType)
            and self.wrapped_coro_return_types.get(defn) != defn.type
        ):
            if defn.is_async_generator:
                # Async generator types are handled elsewhere
                pass
            else:
                # A coroutine defined as `async def foo(...) -> T: ...`
                # has external return type `Coroutine[Any, Any, T]`.
                any_type = AnyType(TypeOfAny.special_form)
                ret_type = self.named_type_or_none(
                    "typing.Coroutine", [any_type, any_type, defn.type.ret_type]
                )
                assert ret_type is not None, "Internal error: typing.Coroutine not found"
                defn.type = defn.type.copy_modified(ret_type=ret_type)
                self.wrapped_coro_return_types[defn] = defn.type

    def prepare_method_signature(self, func: FuncDef, info: TypeInfo) -> None:
        """Check basic signature validity and tweak annotation of self/cls argument."""
        # Only non-static methods are special.
        functype = func.type
        if not func.is_static:
            if func.name in ["__init_subclass__", "__class_getitem__"]:
                func.is_class = True
            if not func.arguments:
                self.fail("Method must have at least one argument", func)
            elif isinstance(functype, CallableType):
                self_type = get_proper_type(functype.arg_types[0])
                if isinstance(self_type, AnyType):
                    leading_type: Type = fill_typevars(info)
                    if func.is_class or func.name == "__new__":
                        leading_type = self.class_type(leading_type)
                    func.type = replace_implicit_first_type(functype, leading_type)

    def set_original_def(self, previous: Optional[Node], new: Union[FuncDef, Decorator]) -> bool:
        """If 'new' conditionally redefine 'previous', set 'previous' as original

        We reject straight redefinitions of functions, as they are usually
        a programming error. For example:

          def f(): ...
          def f(): ...  # Error: 'f' redefined
        """
        if isinstance(new, Decorator):
            new = new.func
        if (
            isinstance(previous, (FuncDef, Decorator))
            and unnamed_function(new.name)
            and unnamed_function(previous.name)
        ):
            return True
        if isinstance(previous, (FuncDef, Var, Decorator)) and new.is_conditional:
            new.original_def = previous
            return True
        else:
            return False

    def update_function_type_variables(self, fun_type: CallableType, defn: FuncItem) -> None:
        """Make any type variables in the signature of defn explicit.

        Update the signature of defn to contain type variable definitions
        if defn is generic.
        """
        with self.tvar_scope_frame(self.tvar_scope.method_frame()):
            a = self.type_analyzer()
            fun_type.variables = a.bind_function_type_variables(fun_type, defn)

    def visit_overloaded_func_def(self, defn: OverloadedFuncDef) -> None:
        self.statement = defn
        self.add_function_to_symbol_table(defn)

        if not self.recurse_into_functions:
            return

        # NB: Since _visit_overloaded_func_def will call accept on the
        # underlying FuncDefs, the function might get entered twice.
        # This is fine, though, because only the outermost function is
        # used to compute targets.
        with self.scope.function_scope(defn):
            self.analyze_overloaded_func_def(defn)

    def analyze_overloaded_func_def(self, defn: OverloadedFuncDef) -> None:
        # OverloadedFuncDef refers to any legitimate situation where you have
        # more than one declaration for the same function in a row.  This occurs
        # with a @property with a setter or a deleter, and for a classic
        # @overload.

        defn._fullname = self.qualified_name(defn.name)
        # TODO: avoid modifying items.
        defn.items = defn.unanalyzed_items.copy()

        first_item = defn.items[0]
        first_item.is_overload = True
        first_item.accept(self)

        if isinstance(first_item, Decorator) and first_item.func.is_property:
            # This is a property.
            first_item.func.is_overload = True
            self.analyze_property_with_multi_part_definition(defn)
            typ = function_type(first_item.func, self.named_type("builtins.function"))
            assert isinstance(typ, CallableType)
            types = [typ]
        else:
            # This is an a normal overload. Find the item signatures, the
            # implementation (if outside a stub), and any missing @overload
            # decorators.
            types, impl, non_overload_indexes = self.analyze_overload_sigs_and_impl(defn)
            defn.impl = impl
            if non_overload_indexes:
                self.handle_missing_overload_decorators(
                    defn, non_overload_indexes, some_overload_decorators=len(types) > 0
                )
            # If we found an implementation, remove it from the overload item list,
            # as it's special.
            if impl is not None:
                assert impl is defn.items[-1]
                defn.items = defn.items[:-1]
            elif not non_overload_indexes:
                self.handle_missing_overload_implementation(defn)

        if types:
            defn.type = Overloaded(types)
            defn.type.line = defn.line

        if not defn.items:
            # It was not a real overload after all, but function redefinition. We've
            # visited the redefinition(s) already.
            if not defn.impl:
                # For really broken overloads with no items and no implementation we need to keep
                # at least one item to hold basic information like function name.
                defn.impl = defn.unanalyzed_items[-1]
            return

        # We know this is an overload def. Infer properties and perform some checks.
        self.process_final_in_overload(defn)
        self.process_static_or_class_method_in_overload(defn)
        self.process_overload_impl(defn)

    def process_overload_impl(self, defn: OverloadedFuncDef) -> None:
        """Set flags for an overload implementation.

        Currently, this checks for a trivial body in protocols classes,
        where it makes the method implicitly abstract.
        """
        if defn.impl is None:
            return
        impl = defn.impl if isinstance(defn.impl, FuncDef) else defn.impl.func
        if is_trivial_body(impl.body) and self.is_class_scope() and not self.is_stub_file:
            assert self.type is not None
            if self.type.is_protocol:
                impl.abstract_status = IMPLICITLY_ABSTRACT

    def analyze_overload_sigs_and_impl(
        self, defn: OverloadedFuncDef
    ) -> Tuple[List[CallableType], Optional[OverloadPart], List[int]]:
        """Find overload signatures, the implementation, and items with missing @overload.

        Assume that the first was already analyzed. As a side effect:
        analyzes remaining items and updates 'is_overload' flags.
        """
        types = []
        non_overload_indexes = []
        impl: Optional[OverloadPart] = None
        for i, item in enumerate(defn.items):
            if i != 0:
                # Assume that the first item was already visited
                item.is_overload = True
                item.accept(self)
            # TODO: support decorated overloaded functions properly
            if isinstance(item, Decorator):
                callable = function_type(item.func, self.named_type("builtins.function"))
                assert isinstance(callable, CallableType)
                if not any(refers_to_fullname(dec, OVERLOAD_NAMES) for dec in item.decorators):
                    if i == len(defn.items) - 1 and not self.is_stub_file:
                        # Last item outside a stub is impl
                        impl = item
                    else:
                        # Oops it wasn't an overload after all. A clear error
                        # will vary based on where in the list it is, record
                        # that.
                        non_overload_indexes.append(i)
                else:
                    item.func.is_overload = True
                    types.append(callable)
            elif isinstance(item, FuncDef):
                if i == len(defn.items) - 1 and not self.is_stub_file:
                    impl = item
                else:
                    non_overload_indexes.append(i)
        return types, impl, non_overload_indexes

    def handle_missing_overload_decorators(
        self,
        defn: OverloadedFuncDef,
        non_overload_indexes: List[int],
        some_overload_decorators: bool,
    ) -> None:
        """Generate errors for overload items without @overload.

        Side effect: remote non-overload items.
        """
        if some_overload_decorators:
            # Some of them were overloads, but not all.
            for idx in non_overload_indexes:
                if self.is_stub_file:
                    self.fail(
                        "An implementation for an overloaded function "
                        "is not allowed in a stub file",
                        defn.items[idx],
                    )
                else:
                    self.fail(
                        "The implementation for an overloaded function " "must come last",
                        defn.items[idx],
                    )
        else:
            for idx in non_overload_indexes[1:]:
                self.name_already_defined(defn.name, defn.items[idx], defn.items[0])
            if defn.impl:
                self.name_already_defined(defn.name, defn.impl, defn.items[0])
        # Remove the non-overloads
        for idx in reversed(non_overload_indexes):
            del defn.items[idx]

    def handle_missing_overload_implementation(self, defn: OverloadedFuncDef) -> None:
        """Generate error about missing overload implementation (only if needed)."""
        if not self.is_stub_file:
            if self.type and self.type.is_protocol and not self.is_func_scope():
                # An overloaded protocol method doesn't need an implementation,
                # but if it doesn't have one, then it is considered abstract.
                for item in defn.items:
                    if isinstance(item, Decorator):
                        item.func.abstract_status = IS_ABSTRACT
                    else:
                        item.abstract_status = IS_ABSTRACT
            else:
                self.fail(
                    "An overloaded function outside a stub file must have an implementation",
                    defn,
                    code=codes.NO_OVERLOAD_IMPL,
                )

    def process_final_in_overload(self, defn: OverloadedFuncDef) -> None:
        """Detect the @final status of an overloaded function (and perform checks)."""
        # If the implementation is marked as @final (or the first overload in
        # stubs), then the whole overloaded definition if @final.
        if any(item.is_final for item in defn.items):
            # We anyway mark it as final because it was probably the intention.
            defn.is_final = True
            # Only show the error once per overload
            bad_final = next(ov for ov in defn.items if ov.is_final)
            if not self.is_stub_file:
                self.fail("@final should be applied only to overload implementation", bad_final)
            elif any(item.is_final for item in defn.items[1:]):
                bad_final = next(ov for ov in defn.items[1:] if ov.is_final)
                self.fail(
                    "In a stub file @final must be applied only to the first overload", bad_final
                )
        if defn.impl is not None and defn.impl.is_final:
            defn.is_final = True

    def process_static_or_class_method_in_overload(self, defn: OverloadedFuncDef) -> None:
        class_status = []
        static_status = []
        for item in defn.items:
            if isinstance(item, Decorator):
                inner = item.func
            elif isinstance(item, FuncDef):
                inner = item
            else:
                assert False, f"The 'item' variable is an unexpected type: {type(item)}"
            class_status.append(inner.is_class)
            static_status.append(inner.is_static)

        if defn.impl is not None:
            if isinstance(defn.impl, Decorator):
                inner = defn.impl.func
            elif isinstance(defn.impl, FuncDef):
                inner = defn.impl
            else:
                assert False, f"Unexpected impl type: {type(defn.impl)}"
            class_status.append(inner.is_class)
            static_status.append(inner.is_static)

        if len(set(class_status)) != 1:
            self.msg.overload_inconsistently_applies_decorator("classmethod", defn)
        elif len(set(static_status)) != 1:
            self.msg.overload_inconsistently_applies_decorator("staticmethod", defn)
        else:
            defn.is_class = class_status[0]
            defn.is_static = static_status[0]

    def analyze_property_with_multi_part_definition(self, defn: OverloadedFuncDef) -> None:
        """Analyze a property defined using multiple methods (e.g., using @x.setter).

        Assume that the first method (@property) has already been analyzed.
        """
        defn.is_property = True
        items = defn.items
        first_item = cast(Decorator, defn.items[0])
        deleted_items = []
        for i, item in enumerate(items[1:]):
            if isinstance(item, Decorator):
                if len(item.decorators) == 1:
                    node = item.decorators[0]
                    if isinstance(node, MemberExpr):
                        if node.name == "setter":
                            # The first item represents the entire property.
                            first_item.var.is_settable_property = True
                            # Get abstractness from the original definition.
                            item.func.abstract_status = first_item.func.abstract_status
                else:
                    self.fail("Decorated property not supported", item)
                item.func.accept(self)
            else:
                self.fail(f'Unexpected definition for property "{first_item.func.name}"', item)
                deleted_items.append(i + 1)
        for i in reversed(deleted_items):
            del items[i]

    def add_function_to_symbol_table(self, func: Union[FuncDef, OverloadedFuncDef]) -> None:
        if self.is_class_scope():
            assert self.type is not None
            func.info = self.type
        func._fullname = self.qualified_name(func.name)
        self.add_symbol(func.name, func, func)

    def analyze_arg_initializers(self, defn: FuncItem) -> None:
        with self.tvar_scope_frame(self.tvar_scope.method_frame()):
            # Analyze default arguments
            for arg in defn.arguments:
                if arg.initializer:
                    arg.initializer.accept(self)

    def analyze_function_body(self, defn: FuncItem) -> None:
        is_method = self.is_class_scope()
        with self.tvar_scope_frame(self.tvar_scope.method_frame()):
            # Bind the type variables again to visit the body.
            if defn.type:
                a = self.type_analyzer()
                a.bind_function_type_variables(cast(CallableType, defn.type), defn)
            self.function_stack.append(defn)
            with self.enter(defn):
                for arg in defn.arguments:
                    self.add_local(arg.variable, defn)

                # The first argument of a non-static, non-class method is like 'self'
                # (though the name could be different), having the enclosing class's
                # instance type.
                if is_method and not defn.is_static and not defn.is_class and defn.arguments:
                    defn.arguments[0].variable.is_self = True

                defn.body.accept(self)
            self.function_stack.pop()

    def check_classvar_in_signature(self, typ: ProperType) -> None:
        if isinstance(typ, Overloaded):
            for t in typ.items:  # type: ProperType
                self.check_classvar_in_signature(t)
            return
        if not isinstance(typ, CallableType):
            return
        for t in get_proper_types(typ.arg_types) + [get_proper_type(typ.ret_type)]:
            if self.is_classvar(t):
                self.fail_invalid_classvar(t)
                # Show only one error per signature
                break

    def check_function_signature(self, fdef: FuncItem) -> None:
        sig = fdef.type
        assert isinstance(sig, CallableType)
        if len(sig.arg_types) < len(fdef.arguments):
            self.fail("Type signature has too few arguments", fdef)
            # Add dummy Any arguments to prevent crashes later.
            num_extra_anys = len(fdef.arguments) - len(sig.arg_types)
            extra_anys = [AnyType(TypeOfAny.from_error)] * num_extra_anys
            sig.arg_types.extend(extra_anys)
        elif len(sig.arg_types) > len(fdef.arguments):
            self.fail("Type signature has too many arguments", fdef, blocker=True)

    def visit_decorator(self, dec: Decorator) -> None:
        self.statement = dec
        # TODO: better don't modify them at all.
        dec.decorators = dec.original_decorators.copy()
        dec.func.is_conditional = self.block_depth[-1] > 0
        if not dec.is_overload:
            self.add_symbol(dec.name, dec, dec)
        dec.func._fullname = self.qualified_name(dec.name)
        dec.var._fullname = self.qualified_name(dec.name)
        for d in dec.decorators:
            d.accept(self)
        removed: List[int] = []
        no_type_check = False
        for i, d in enumerate(dec.decorators):
            # A bunch of decorators are special cased here.
            if refers_to_fullname(d, "abc.abstractmethod"):
                removed.append(i)
                dec.func.abstract_status = IS_ABSTRACT
                self.check_decorated_function_is_method("abstractmethod", dec)
            elif refers_to_fullname(d, ("asyncio.coroutines.coroutine", "types.coroutine")):
                removed.append(i)
                dec.func.is_awaitable_coroutine = True
            elif refers_to_fullname(d, "builtins.staticmethod"):
                removed.append(i)
                dec.func.is_static = True
                dec.var.is_staticmethod = True
                self.check_decorated_function_is_method("staticmethod", dec)
            elif refers_to_fullname(d, "builtins.classmethod"):
                removed.append(i)
                dec.func.is_class = True
                dec.var.is_classmethod = True
                self.check_decorated_function_is_method("classmethod", dec)
            elif refers_to_fullname(
                d, ("builtins.property", "abc.abstractproperty", "functools.cached_property")
            ):
                removed.append(i)
                dec.func.is_property = True
                dec.var.is_property = True
                if refers_to_fullname(d, "abc.abstractproperty"):
                    dec.func.abstract_status = IS_ABSTRACT
                elif refers_to_fullname(d, "functools.cached_property"):
                    dec.var.is_settable_property = True
                self.check_decorated_function_is_method("property", dec)
                if len(dec.func.arguments) > 1:
                    self.fail("Too many arguments", dec.func)
            elif refers_to_fullname(d, "typing.no_type_check"):
                dec.var.type = AnyType(TypeOfAny.special_form)
                no_type_check = True
            elif refers_to_fullname(d, FINAL_DECORATOR_NAMES):
                if self.is_class_scope():
                    assert self.type is not None, "No type set at class scope"
                    if self.type.is_protocol:
                        self.msg.protocol_members_cant_be_final(d)
                    else:
                        dec.func.is_final = True
                        dec.var.is_final = True
                    removed.append(i)
                else:
                    self.fail("@final cannot be used with non-method functions", d)
        for i in reversed(removed):
            del dec.decorators[i]
        if (not dec.is_overload or dec.var.is_property) and self.type:
            dec.var.info = self.type
            dec.var.is_initialized_in_class = True
        if not no_type_check and self.recurse_into_functions:
            dec.func.accept(self)
        if dec.decorators and dec.var.is_property:
            self.fail("Decorated property not supported", dec)
        if dec.func.abstract_status == IS_ABSTRACT and dec.func.is_final:
            self.fail(f"Method {dec.func.name} is both abstract and final", dec)

    def check_decorated_function_is_method(self, decorator: str, context: Context) -> None:
        if not self.type or self.is_func_scope():
            self.fail(f'"{decorator}" used with a non-method', context)

    #
    # Classes
    #

    def visit_class_def(self, defn: ClassDef) -> None:
        self.statement = defn
        self.incomplete_type_stack.append(not defn.info)
        namespace = self.qualified_name(defn.name)
        with self.tvar_scope_frame(self.tvar_scope.class_frame(namespace)):
            self.analyze_class(defn)
        self.incomplete_type_stack.pop()

    def analyze_class(self, defn: ClassDef) -> None:
        fullname = self.qualified_name(defn.name)
        if not defn.info and not self.is_core_builtin_class(defn):
            # Add placeholder so that self-references in base classes can be
            # resolved.  We don't want this to cause a deferral, since if there
            # are no incomplete references, we'll replace this with a TypeInfo
            # before returning.
            placeholder = PlaceholderNode(fullname, defn, defn.line, becomes_typeinfo=True)
            self.add_symbol(defn.name, placeholder, defn, can_defer=False)

        tag = self.track_incomplete_refs()

        # Restore base classes after previous iteration (things like Generic[T] might be removed).
        defn.base_type_exprs.extend(defn.removed_base_type_exprs)
        defn.removed_base_type_exprs.clear()

        self.update_metaclass(defn)

        bases = defn.base_type_exprs
        bases, tvar_defs, is_protocol = self.clean_up_bases_and_infer_type_variables(
            defn, bases, context=defn
        )

        for tvd in tvar_defs:
            if isinstance(tvd, TypeVarType) and any(
                has_placeholder(t) for t in [tvd.upper_bound] + tvd.values
            ):
                # Some type variable bounds or values are not ready, we need
                # to re-analyze this class.
                self.defer()

        self.analyze_class_keywords(defn)
        result = self.analyze_base_classes(bases)

        if result is None or self.found_incomplete_ref(tag):
            # Something was incomplete. Defer current target.
            self.mark_incomplete(defn.name, defn)
            return

        base_types, base_error = result
        if any(isinstance(base, PlaceholderType) for base, _ in base_types):
            # We need to know the TypeInfo of each base to construct the MRO. Placeholder types
            # are okay in nested positions, since they can't affect the MRO.
            self.mark_incomplete(defn.name, defn)
            return

        if self.analyze_typeddict_classdef(defn):
            return

        if self.analyze_namedtuple_classdef(defn):
            return

        # Create TypeInfo for class now that base classes and the MRO can be calculated.
        self.prepare_class_def(defn)

        defn.type_vars = tvar_defs
        defn.info.type_vars = []
        # we want to make sure any additional logic in add_type_vars gets run
        defn.info.add_type_vars()
        if base_error:
            defn.info.fallback_to_any = True

        with self.scope.class_scope(defn.info):
            self.configure_base_classes(defn, base_types)
            defn.info.is_protocol = is_protocol
            self.analyze_metaclass(defn)
            defn.info.runtime_protocol = False
            for decorator in defn.decorators:
                self.analyze_class_decorator(defn, decorator)
            self.analyze_class_body_common(defn)

    def is_core_builtin_class(self, defn: ClassDef) -> bool:
        return self.cur_mod_id == "builtins" and defn.name in CORE_BUILTIN_CLASSES

    def analyze_class_body_common(self, defn: ClassDef) -> None:
        """Parts of class body analysis that are common to all kinds of class defs."""
        self.enter_class(defn.info)
        defn.defs.accept(self)
        self.apply_class_plugin_hooks(defn)
        self.leave_class()

    def analyze_typeddict_classdef(self, defn: ClassDef) -> bool:
        if (
            defn.info
            and defn.info.typeddict_type
            and not has_placeholder(defn.info.typeddict_type)
        ):
            # This is a valid TypedDict, and it is fully analyzed.
            return True
        is_typeddict, info = self.typed_dict_analyzer.analyze_typeddict_classdef(defn)
        if is_typeddict:
            for decorator in defn.decorators:
                decorator.accept(self)
                if isinstance(decorator, RefExpr):
                    if decorator.fullname in FINAL_DECORATOR_NAMES:
                        self.fail("@final cannot be used with TypedDict", decorator)
            if info is None:
                self.mark_incomplete(defn.name, defn)
            else:
                self.prepare_class_def(defn, info)
            return True
        return False

    def analyze_namedtuple_classdef(self, defn: ClassDef) -> bool:
        """Check if this class can define a named tuple."""
        if (
            defn.info
            and defn.info.is_named_tuple
            and defn.info.tuple_type
            and not has_placeholder(defn.info.tuple_type)
        ):
            # Don't reprocess everything. We just need to process methods defined
            # in the named tuple class body.
            is_named_tuple, info = True, defn.info  # type: bool, Optional[TypeInfo]
        else:
            is_named_tuple, info = self.named_tuple_analyzer.analyze_namedtuple_classdef(
                defn, self.is_stub_file, self.is_func_scope()
            )
        if is_named_tuple:
            if info is None:
                self.mark_incomplete(defn.name, defn)
            else:
                self.prepare_class_def(defn, info)
                with self.scope.class_scope(defn.info):
                    with self.named_tuple_analyzer.save_namedtuple_body(info):
                        self.analyze_class_body_common(defn)
            return True
        return False

    def apply_class_plugin_hooks(self, defn: ClassDef) -> None:
        """Apply a plugin hook that may infer a more precise definition for a class."""

        for decorator in defn.decorators:
            decorator_name = self.get_fullname_for_hook(decorator)
            if decorator_name:
                hook = self.plugin.get_class_decorator_hook(decorator_name)
                if hook:
                    hook(ClassDefContext(defn, decorator, self))

        if defn.metaclass:
            metaclass_name = self.get_fullname_for_hook(defn.metaclass)
            if metaclass_name:
                hook = self.plugin.get_metaclass_hook(metaclass_name)
                if hook:
                    hook(ClassDefContext(defn, defn.metaclass, self))

        for base_expr in defn.base_type_exprs:
            base_name = self.get_fullname_for_hook(base_expr)
            if base_name:
                hook = self.plugin.get_base_class_hook(base_name)
                if hook:
                    hook(ClassDefContext(defn, base_expr, self))

    def get_fullname_for_hook(self, expr: Expression) -> Optional[str]:
        if isinstance(expr, CallExpr):
            return self.get_fullname_for_hook(expr.callee)
        elif isinstance(expr, IndexExpr):
            return self.get_fullname_for_hook(expr.base)
        elif isinstance(expr, RefExpr):
            if expr.fullname:
                return expr.fullname
            # If we don't have a fullname look it up. This happens because base classes are
            # analyzed in a different manner (see exprtotype.py) and therefore those AST
            # nodes will not have full names.
            sym = self.lookup_type_node(expr)
            if sym:
                return sym.fullname
        return None

    def analyze_class_keywords(self, defn: ClassDef) -> None:
        for value in defn.keywords.values():
            value.accept(self)

    def enter_class(self, info: TypeInfo) -> None:
        # Remember previous active class
        self.type_stack.append(self.type)
        self.locals.append(None)  # Add class scope
        self.is_comprehension_stack.append(False)
        self.block_depth.append(-1)  # The class body increments this to 0
        self.type = info
        self.missing_names.append(set())

    def leave_class(self) -> None:
        """Restore analyzer state."""
        self.block_depth.pop()
        self.locals.pop()
        self.is_comprehension_stack.pop()
        self.type = self.type_stack.pop()
        self.missing_names.pop()

    def analyze_class_decorator(self, defn: ClassDef, decorator: Expression) -> None:
        decorator.accept(self)
        if isinstance(decorator, RefExpr):
            if decorator.fullname in RUNTIME_PROTOCOL_DECOS:
                if defn.info.is_protocol:
                    defn.info.runtime_protocol = True
                else:
                    self.fail("@runtime_checkable can only be used with protocol classes", defn)
            elif decorator.fullname in FINAL_DECORATOR_NAMES:
                defn.info.is_final = True

    def clean_up_bases_and_infer_type_variables(
        self, defn: ClassDef, base_type_exprs: List[Expression], context: Context
    ) -> Tuple[List[Expression], List[TypeVarLikeType], bool]:
        """Remove extra base classes such as Generic and infer type vars.

        For example, consider this class:

          class Foo(Bar, Generic[T]): ...

        Now we will remove Generic[T] from bases of Foo and infer that the
        type variable 'T' is a type argument of Foo.

        Note that this is performed *before* semantic analysis.

        Returns (remaining base expressions, inferred type variables, is protocol).
        """
        removed: List[int] = []
        declared_tvars: TypeVarLikeList = []
        is_protocol = False
        for i, base_expr in enumerate(base_type_exprs):
            self.analyze_type_expr(base_expr)

            try:
                base = self.expr_to_unanalyzed_type(base_expr)
            except TypeTranslationError:
                # This error will be caught later.
                continue
            result = self.analyze_class_typevar_declaration(base)
            if result is not None:
                if declared_tvars:
                    self.fail("Only single Generic[...] or Protocol[...] can be in bases", context)
                removed.append(i)
                tvars = result[0]
                is_protocol |= result[1]
                declared_tvars.extend(tvars)
            if isinstance(base, UnboundType):
                sym = self.lookup_qualified(base.name, base)
                if sym is not None and sym.node is not None:
                    if sym.node.fullname in PROTOCOL_NAMES and i not in removed:
                        # also remove bare 'Protocol' bases
                        removed.append(i)
                        is_protocol = True

        all_tvars = self.get_all_bases_tvars(base_type_exprs, removed)
        if declared_tvars:
            if len(remove_dups(declared_tvars)) < len(declared_tvars):
                self.fail("Duplicate type variables in Generic[...] or Protocol[...]", context)
            declared_tvars = remove_dups(declared_tvars)
            if not set(all_tvars).issubset(set(declared_tvars)):
                self.fail(
                    "If Generic[...] or Protocol[...] is present"
                    " it should list all type variables",
                    context,
                )
                # In case of error, Generic tvars will go first
                declared_tvars = remove_dups(declared_tvars + all_tvars)
        else:
            declared_tvars = all_tvars
        for i in reversed(removed):
            # We need to actually remove the base class expressions like Generic[T],
            # mostly because otherwise they will create spurious dependencies in fine
            # grained incremental mode.
            defn.removed_base_type_exprs.append(defn.base_type_exprs[i])
            del base_type_exprs[i]
        tvar_defs: List[TypeVarLikeType] = []
        for name, tvar_expr in declared_tvars:
            tvar_def = self.tvar_scope.bind_new(name, tvar_expr)
            tvar_defs.append(tvar_def)
        return base_type_exprs, tvar_defs, is_protocol

    def analyze_class_typevar_declaration(
        self, base: Type
    ) -> Optional[Tuple[TypeVarLikeList, bool]]:
        """Analyze type variables declared using Generic[...] or Protocol[...].

        Args:
            base: Non-analyzed base class

        Return None if the base class does not declare type variables. Otherwise,
        return the type variables.
        """
        if not isinstance(base, UnboundType):
            return None
        unbound = base
        sym = self.lookup_qualified(unbound.name, unbound)
        if sym is None or sym.node is None:
            return None
        if (
            sym.node.fullname == "typing.Generic"
            or sym.node.fullname in PROTOCOL_NAMES
            and base.args
        ):
            is_proto = sym.node.fullname != "typing.Generic"
            tvars: TypeVarLikeList = []
            for arg in unbound.args:
                tag = self.track_incomplete_refs()
                tvar = self.analyze_unbound_tvar(arg)
                if tvar:
                    tvars.append(tvar)
                elif not self.found_incomplete_ref(tag):
                    self.fail("Free type variable expected in %s[...]" % sym.node.name, base)
            return tvars, is_proto
        return None

    def analyze_unbound_tvar(self, t: Type) -> Optional[Tuple[str, TypeVarLikeExpr]]:
        if not isinstance(t, UnboundType):
            return None
        unbound = t
        sym = self.lookup_qualified(unbound.name, unbound)
        if sym and isinstance(sym.node, PlaceholderNode):
            self.record_incomplete_ref()
        if sym and isinstance(sym.node, ParamSpecExpr):
            if sym.fullname and not self.tvar_scope.allow_binding(sym.fullname):
                # It's bound by our type variable scope
                return None
            return unbound.name, sym.node
        if sym and isinstance(sym.node, TypeVarTupleExpr):
            if sym.fullname and not self.tvar_scope.allow_binding(sym.fullname):
                # It's bound by our type variable scope
                return None
            return unbound.name, sym.node
        if sym is None or not isinstance(sym.node, TypeVarExpr):
            return None
        elif sym.fullname and not self.tvar_scope.allow_binding(sym.fullname):
            # It's bound by our type variable scope
            return None
        else:
            assert isinstance(sym.node, TypeVarExpr)
            return unbound.name, sym.node

    def get_all_bases_tvars(
        self, base_type_exprs: List[Expression], removed: List[int]
    ) -> TypeVarLikeList:
        """Return all type variable references in bases."""
        tvars: TypeVarLikeList = []
        for i, base_expr in enumerate(base_type_exprs):
            if i not in removed:
                try:
                    base = self.expr_to_unanalyzed_type(base_expr)
                except TypeTranslationError:
                    # This error will be caught later.
                    continue
                base_tvars = base.accept(TypeVarLikeQuery(self.lookup_qualified, self.tvar_scope))
                tvars.extend(base_tvars)
        return remove_dups(tvars)

    def prepare_class_def(self, defn: ClassDef, info: Optional[TypeInfo] = None) -> None:
        """Prepare for the analysis of a class definition.

        Create an empty TypeInfo and store it in a symbol table, or if the 'info'
        argument is provided, store it instead (used for magic type definitions).
        """
        if not defn.info:
            defn.fullname = self.qualified_name(defn.name)
            # TODO: Nested classes
            info = info or self.make_empty_type_info(defn)
            defn.info = info
            info.defn = defn
            if not self.is_func_scope():
                info._fullname = self.qualified_name(defn.name)
            else:
                info._fullname = info.name
        local_name = defn.name
        if "@" in local_name:
            local_name = local_name.split("@")[0]
        self.add_symbol(local_name, defn.info, defn)
        if self.is_nested_within_func_scope():
            # We need to preserve local classes, let's store them
            # in globals under mangled unique names
            #
            # TODO: Putting local classes into globals breaks assumptions in fine-grained
            #       incremental mode and we should avoid it. In general, this logic is too
            #       ad-hoc and needs to be removed/refactored.
            if "@" not in defn.info._fullname:
                global_name = defn.info.name + "@" + str(defn.line)
                defn.info._fullname = self.cur_mod_id + "." + global_name
            else:
                # Preserve name from previous fine-grained incremental run.
                global_name = defn.info.name
            defn.fullname = defn.info._fullname
            if defn.info.is_named_tuple:
                # Named tuple nested within a class is stored in the class symbol table.
                self.add_symbol_skip_local(global_name, defn.info)
            else:
                self.globals[global_name] = SymbolTableNode(GDEF, defn.info)

    def make_empty_type_info(self, defn: ClassDef) -> TypeInfo:
        if (
            self.is_module_scope()
            and self.cur_mod_id == "builtins"
            and defn.name in CORE_BUILTIN_CLASSES
        ):
            # Special case core built-in classes. A TypeInfo was already
            # created for it before semantic analysis, but with a dummy
            # ClassDef. Patch the real ClassDef object.
            info = self.globals[defn.name].node
            assert isinstance(info, TypeInfo)
        else:
            info = TypeInfo(SymbolTable(), defn, self.cur_mod_id)
            info.set_line(defn)
        return info

    def get_name_repr_of_expr(self, expr: Expression) -> Optional[str]:
        """Try finding a short simplified textual representation of a base class expression."""
        if isinstance(expr, NameExpr):
            return expr.name
        if isinstance(expr, MemberExpr):
            return get_member_expr_fullname(expr)
        if isinstance(expr, IndexExpr):
            return self.get_name_repr_of_expr(expr.base)
        if isinstance(expr, CallExpr):
            return self.get_name_repr_of_expr(expr.callee)
        return None

    def analyze_base_classes(
        self, base_type_exprs: List[Expression]
    ) -> Optional[Tuple[List[Tuple[ProperType, Expression]], bool]]:
        """Analyze base class types.

        Return None if some definition was incomplete. Otherwise, return a tuple
        with these items:

         * List of (analyzed type, original expression) tuples
         * Boolean indicating whether one of the bases had a semantic analysis error
        """
        is_error = False
        bases = []
        for base_expr in base_type_exprs:
            if (
                isinstance(base_expr, RefExpr)
                and base_expr.fullname in TYPED_NAMEDTUPLE_NAMES + TPDICT_NAMES
            ):
                # Ignore magic bases for now.
                continue

            try:
                base = self.expr_to_analyzed_type(base_expr, allow_placeholder=True)
            except TypeTranslationError:
                name = self.get_name_repr_of_expr(base_expr)
                if isinstance(base_expr, CallExpr):
                    msg = "Unsupported dynamic base class"
                else:
                    msg = "Invalid base class"
                if name:
                    msg += f' "{name}"'
                self.fail(msg, base_expr)
                is_error = True
                continue
            if base is None:
                return None
            base = get_proper_type(base)
            bases.append((base, base_expr))
        return bases, is_error

    def configure_base_classes(
        self, defn: ClassDef, bases: List[Tuple[ProperType, Expression]]
    ) -> None:
        """Set up base classes.

        This computes several attributes on the corresponding TypeInfo defn.info
        related to the base classes: defn.info.bases, defn.info.mro, and
        miscellaneous others (at least tuple_type, fallback_to_any, and is_enum.)
        """
        base_types: List[Instance] = []
        info = defn.info

        for base, base_expr in bases:
            if isinstance(base, TupleType):
                actual_base = self.configure_tuple_base_class(defn, base)
                base_types.append(actual_base)
            elif isinstance(base, Instance):
                if base.type.is_newtype:
                    self.fail('Cannot subclass "NewType"', defn)
                base_types.append(base)
            elif isinstance(base, AnyType):
                if self.options.disallow_subclassing_any:
                    if isinstance(base_expr, (NameExpr, MemberExpr)):
                        msg = f'Class cannot subclass "{base_expr.name}" (has type "Any")'
                    else:
                        msg = 'Class cannot subclass value of type "Any"'
                    self.fail(msg, base_expr)
                info.fallback_to_any = True
            else:
                msg = "Invalid base class"
                name = self.get_name_repr_of_expr(base_expr)
                if name:
                    msg += f' "{name}"'
                self.fail(msg, base_expr)
                info.fallback_to_any = True
            if self.options.disallow_any_unimported and has_any_from_unimported_type(base):
                if isinstance(base_expr, (NameExpr, MemberExpr)):
                    prefix = f"Base type {base_expr.name}"
                else:
                    prefix = "Base type"
                self.msg.unimported_type_becomes_any(prefix, base, base_expr)
            check_for_explicit_any(
                base, self.options, self.is_typeshed_stub_file, self.msg, context=base_expr
            )

        # Add 'object' as implicit base if there is no other base class.
        if not base_types and defn.fullname != "builtins.object":
            base_types.append(self.object_type())

        info.bases = base_types

        # Calculate the MRO.
        if not self.verify_base_classes(defn):
            self.set_dummy_mro(defn.info)
            return
        self.calculate_class_mro(defn, self.object_type)

    def configure_tuple_base_class(self, defn: ClassDef, base: TupleType) -> Instance:
        info = defn.info

        # There may be an existing valid tuple type from previous semanal iterations.
        # Use equality to check if it is the case.
        if info.tuple_type and info.tuple_type != base and not has_placeholder(info.tuple_type):
            self.fail("Class has two incompatible bases derived from tuple", defn)
            defn.has_incompatible_baseclass = True
<<<<<<< HEAD
        if info.special_alias and has_placeholder(info.special_alias.target):
=======
        if info.tuple_alias and has_placeholder(info.tuple_alias.target):
>>>>>>> 03638dd6
            self.defer(force_progress=True)
        info.update_tuple_type(base)

        if base.partial_fallback.type.fullname == "builtins.tuple" and not has_placeholder(base):
            # Fallback can only be safely calculated after semantic analysis, since base
            # classes may be incomplete. Postpone the calculation.
            self.schedule_patch(PRIORITY_FALLBACKS, lambda: calculate_tuple_fallback(base))

        return base.partial_fallback

    def set_dummy_mro(self, info: TypeInfo) -> None:
        # Give it an MRO consisting of just the class itself and object.
        info.mro = [info, self.object_type().type]
        info.bad_mro = True

    def calculate_class_mro(
        self, defn: ClassDef, obj_type: Optional[Callable[[], Instance]] = None
    ) -> None:
        """Calculate method resolution order for a class.

        `obj_type` exists just to fill in empty base class list in case of an error.
        """
        try:
            calculate_mro(defn.info, obj_type)
        except MroError:
            self.fail(
                "Cannot determine consistent method resolution "
                'order (MRO) for "%s"' % defn.name,
                defn,
            )
            self.set_dummy_mro(defn.info)
        # Allow plugins to alter the MRO to handle the fact that `def mro()`
        # on metaclasses permits MRO rewriting.
        if defn.fullname:
            hook = self.plugin.get_customize_class_mro_hook(defn.fullname)
            if hook:
                hook(ClassDefContext(defn, FakeExpression(), self))

    def update_metaclass(self, defn: ClassDef) -> None:
        """Lookup for special metaclass declarations, and update defn fields accordingly.

        * six.with_metaclass(M, B1, B2, ...)
        * @six.add_metaclass(M)
        * future.utils.with_metaclass(M, B1, B2, ...)
        * past.utils.with_metaclass(M, B1, B2, ...)
        """

        # Look for six.with_metaclass(M, B1, B2, ...)
        with_meta_expr: Optional[Expression] = None
        if len(defn.base_type_exprs) == 1:
            base_expr = defn.base_type_exprs[0]
            if isinstance(base_expr, CallExpr) and isinstance(base_expr.callee, RefExpr):
                base_expr.accept(self)
                if (
                    base_expr.callee.fullname
                    in {
                        "six.with_metaclass",
                        "future.utils.with_metaclass",
                        "past.utils.with_metaclass",
                    }
                    and len(base_expr.args) >= 1
                    and all(kind == ARG_POS for kind in base_expr.arg_kinds)
                ):
                    with_meta_expr = base_expr.args[0]
                    defn.base_type_exprs = base_expr.args[1:]

        # Look for @six.add_metaclass(M)
        add_meta_expr: Optional[Expression] = None
        for dec_expr in defn.decorators:
            if isinstance(dec_expr, CallExpr) and isinstance(dec_expr.callee, RefExpr):
                dec_expr.callee.accept(self)
                if (
                    dec_expr.callee.fullname == "six.add_metaclass"
                    and len(dec_expr.args) == 1
                    and dec_expr.arg_kinds[0] == ARG_POS
                ):
                    add_meta_expr = dec_expr.args[0]
                    break

        metas = {defn.metaclass, with_meta_expr, add_meta_expr} - {None}
        if len(metas) == 0:
            return
        if len(metas) > 1:
            self.fail("Multiple metaclass definitions", defn)
            return
        defn.metaclass = metas.pop()

    def verify_base_classes(self, defn: ClassDef) -> bool:
        info = defn.info
        cycle = False
        for base in info.bases:
            baseinfo = base.type
            if self.is_base_class(info, baseinfo):
                self.fail("Cycle in inheritance hierarchy", defn)
                cycle = True
            if baseinfo.fullname == "builtins.bool":
                self.fail('"%s" is not a valid base class' % baseinfo.name, defn, blocker=True)
                return False
        dup = find_duplicate(info.direct_base_classes())
        if dup:
            self.fail(f'Duplicate base class "{dup.name}"', defn, blocker=True)
            return False
        return not cycle

    def is_base_class(self, t: TypeInfo, s: TypeInfo) -> bool:
        """Determine if t is a base class of s (but do not use mro)."""
        # Search the base class graph for t, starting from s.
        worklist = [s]
        visited = {s}
        while worklist:
            nxt = worklist.pop()
            if nxt == t:
                return True
            for base in nxt.bases:
                if base.type not in visited:
                    worklist.append(base.type)
                    visited.add(base.type)
        return False

    def analyze_metaclass(self, defn: ClassDef) -> None:
        if defn.metaclass:
            metaclass_name = None
            if isinstance(defn.metaclass, NameExpr):
                metaclass_name = defn.metaclass.name
            elif isinstance(defn.metaclass, MemberExpr):
                metaclass_name = get_member_expr_fullname(defn.metaclass)
            if metaclass_name is None:
                self.fail(f'Dynamic metaclass not supported for "{defn.name}"', defn.metaclass)
                return
            sym = self.lookup_qualified(metaclass_name, defn.metaclass)
            if sym is None:
                # Probably a name error - it is already handled elsewhere
                return
            if isinstance(sym.node, Var) and isinstance(get_proper_type(sym.node.type), AnyType):
                # 'Any' metaclass -- just ignore it.
                #
                # TODO: A better approach would be to record this information
                #       and assume that the type object supports arbitrary
                #       attributes, similar to an 'Any' base class.
                return
            if isinstance(sym.node, PlaceholderNode):
                self.defer(defn)
                return

            # Support type aliases, like `_Meta: TypeAlias = type`
            if (
                isinstance(sym.node, TypeAlias)
                and sym.node.no_args
                and isinstance(sym.node.target, ProperType)
                and isinstance(sym.node.target, Instance)
            ):
                metaclass_info: Optional[Node] = sym.node.target.type
            else:
                metaclass_info = sym.node

            if not isinstance(metaclass_info, TypeInfo) or metaclass_info.tuple_type is not None:
                self.fail(f'Invalid metaclass "{metaclass_name}"', defn.metaclass)
                return
            if not metaclass_info.is_metaclass():
                self.fail(
                    'Metaclasses not inheriting from "type" are not supported', defn.metaclass
                )
                return
            inst = fill_typevars(metaclass_info)
            assert isinstance(inst, Instance)
            defn.info.declared_metaclass = inst
        defn.info.metaclass_type = defn.info.calculate_metaclass_type()
        if any(info.is_protocol for info in defn.info.mro):
            if (
                not defn.info.metaclass_type
                or defn.info.metaclass_type.type.fullname == "builtins.type"
            ):
                # All protocols and their subclasses have ABCMeta metaclass by default.
                # TODO: add a metaclass conflict check if there is another metaclass.
                abc_meta = self.named_type_or_none("abc.ABCMeta", [])
                if abc_meta is not None:  # May be None in tests with incomplete lib-stub.
                    defn.info.metaclass_type = abc_meta
        if defn.info.metaclass_type is None:
            # Inconsistency may happen due to multiple baseclasses even in classes that
            # do not declare explicit metaclass, but it's harder to catch at this stage
            if defn.metaclass is not None:
                self.fail(f'Inconsistent metaclass structure for "{defn.name}"', defn)
        else:
            if defn.info.metaclass_type.type.has_base("enum.EnumMeta"):
                defn.info.is_enum = True
                if defn.type_vars:
                    self.fail("Enum class cannot be generic", defn)

    #
    # Imports
    #

    def visit_import(self, i: Import) -> None:
        self.statement = i
        for id, as_id in i.ids:
            # Modules imported in a stub file without using 'import X as X' won't get exported
            # When implicit re-exporting is disabled, we have the same behavior as stubs.
            use_implicit_reexport = not self.is_stub_file and self.options.implicit_reexport
            if as_id is not None:
                base_id = id
                imported_id = as_id
                module_public = use_implicit_reexport or id.split(".")[-1] == as_id
            else:
                base_id = id.split(".")[0]
                imported_id = base_id
                module_public = use_implicit_reexport
            self.add_module_symbol(
                base_id,
                imported_id,
                context=i,
                module_public=module_public,
                module_hidden=not module_public,
            )

    def visit_import_from(self, imp: ImportFrom) -> None:
        self.statement = imp
        module_id = self.correct_relative_import(imp)
        module = self.modules.get(module_id)
        for id, as_id in imp.names:
            fullname = module_id + "." + id
            self.set_future_import_flags(fullname)
            if module is None:
                node = None
            elif module_id == self.cur_mod_id and fullname in self.modules:
                # Submodule takes precedence over definition in surround package, for
                # compatibility with runtime semantics in typical use cases. This
                # could more precisely model runtime semantics by taking into account
                # the line number beyond which the local definition should take
                # precedence, but doesn't seem to be important in most use cases.
                node = SymbolTableNode(GDEF, self.modules[fullname])
            else:
                if id == as_id == "__all__" and module_id in self.export_map:
                    self.all_exports[:] = self.export_map[module_id]
                node = module.names.get(id)

            missing_submodule = False
            imported_id = as_id or id

            # Modules imported in a stub file without using 'from Y import X as X' will
            # not get exported.
            # When implicit re-exporting is disabled, we have the same behavior as stubs.
            use_implicit_reexport = not self.is_stub_file and self.options.implicit_reexport
            module_public = use_implicit_reexport or (as_id is not None and id == as_id)

            # If the module does not contain a symbol with the name 'id',
            # try checking if it's a module instead.
            if not node:
                mod = self.modules.get(fullname)
                if mod is not None:
                    kind = self.current_symbol_kind()
                    node = SymbolTableNode(kind, mod)
                elif fullname in self.missing_modules:
                    missing_submodule = True
            # If it is still not resolved, check for a module level __getattr__
            if (
                module
                and not node
                and (module.is_stub or self.options.python_version >= (3, 7))
                and "__getattr__" in module.names
            ):
                # We store the fullname of the original definition so that we can
                # detect whether two imported names refer to the same thing.
                fullname = module_id + "." + id
                gvar = self.create_getattr_var(module.names["__getattr__"], imported_id, fullname)
                if gvar:
                    self.add_symbol(
                        imported_id,
                        gvar,
                        imp,
                        module_public=module_public,
                        module_hidden=not module_public,
                    )
                    continue

            if node and not node.module_hidden:
                self.process_imported_symbol(
                    node, module_id, id, imported_id, fullname, module_public, context=imp
                )
            elif module and not missing_submodule:
                # Target module exists but the imported name is missing or hidden.
                self.report_missing_module_attribute(
                    module_id,
                    id,
                    imported_id,
                    module_public=module_public,
                    module_hidden=not module_public,
                    context=imp,
                )
            else:
                # Import of a missing (sub)module.
                self.add_unknown_imported_symbol(
                    imported_id,
                    imp,
                    target_name=fullname,
                    module_public=module_public,
                    module_hidden=not module_public,
                )

    def process_imported_symbol(
        self,
        node: SymbolTableNode,
        module_id: str,
        id: str,
        imported_id: str,
        fullname: str,
        module_public: bool,
        context: ImportBase,
    ) -> None:
        module_hidden = not module_public and (
            # `from package import submodule` should work regardless of whether package
            # re-exports submodule, so we shouldn't hide it
            not isinstance(node.node, MypyFile)
            or fullname not in self.modules
            # but given `from somewhere import random_unrelated_module` we should hide
            # random_unrelated_module
            or not fullname.startswith(self.cur_mod_id + ".")
        )

        if isinstance(node.node, PlaceholderNode):
            if self.final_iteration:
                self.report_missing_module_attribute(
                    module_id,
                    id,
                    imported_id,
                    module_public=module_public,
                    module_hidden=module_hidden,
                    context=context,
                )
                return
            else:
                # This might become a type.
                self.mark_incomplete(
                    imported_id,
                    node.node,
                    module_public=module_public,
                    module_hidden=module_hidden,
                    becomes_typeinfo=True,
                )
        existing_symbol = self.globals.get(imported_id)
        if (
            existing_symbol
            and not isinstance(existing_symbol.node, PlaceholderNode)
            and not isinstance(node.node, PlaceholderNode)
        ):
            # Import can redefine a variable. They get special treatment.
            if self.process_import_over_existing_name(imported_id, existing_symbol, node, context):
                return
        if existing_symbol and isinstance(node.node, PlaceholderNode):
            # Imports are special, some redefinitions are allowed, so wait until
            # we know what is the new symbol node.
            return
        # NOTE: we take the original node even for final `Var`s. This is to support
        # a common pattern when constants are re-exported (same applies to import *).
        self.add_imported_symbol(
            imported_id, node, context, module_public=module_public, module_hidden=module_hidden
        )

    def report_missing_module_attribute(
        self,
        import_id: str,
        source_id: str,
        imported_id: str,
        module_public: bool,
        module_hidden: bool,
        context: Node,
    ) -> None:
        # Missing attribute.
        if self.is_incomplete_namespace(import_id):
            # We don't know whether the name will be there, since the namespace
            # is incomplete. Defer the current target.
            self.mark_incomplete(
                imported_id, context, module_public=module_public, module_hidden=module_hidden
            )
            return
        message = f'Module "{import_id}" has no attribute "{source_id}"'
        # Suggest alternatives, if any match is found.
        module = self.modules.get(import_id)
        if module:
            if not self.options.implicit_reexport and source_id in module.names.keys():
                message = (
                    'Module "{}" does not explicitly export attribute "{}"'
                    "; implicit reexport disabled".format(import_id, source_id)
                )
            else:
                alternatives = set(module.names.keys()).difference({source_id})
                matches = best_matches(source_id, alternatives)[:3]
                if matches:
                    suggestion = f"; maybe {pretty_seq(matches, 'or')}?"
                    message += f"{suggestion}"
        self.fail(message, context, code=codes.ATTR_DEFINED)
        self.add_unknown_imported_symbol(
            imported_id,
            context,
            target_name=None,
            module_public=module_public,
            module_hidden=not module_public,
        )

        if import_id == "typing":
            # The user probably has a missing definition in a test fixture. Let's verify.
            fullname = f"builtins.{source_id.lower()}"
            if (
                self.lookup_fully_qualified_or_none(fullname) is None
                and fullname in SUGGESTED_TEST_FIXTURES
            ):
                # Yes. Generate a helpful note.
                self.msg.add_fixture_note(fullname, context)

    def process_import_over_existing_name(
        self,
        imported_id: str,
        existing_symbol: SymbolTableNode,
        module_symbol: SymbolTableNode,
        import_node: ImportBase,
    ) -> bool:
        if existing_symbol.node is module_symbol.node:
            # We added this symbol on previous iteration.
            return False
        if existing_symbol.kind in (LDEF, GDEF, MDEF) and isinstance(
            existing_symbol.node, (Var, FuncDef, TypeInfo, Decorator, TypeAlias)
        ):
            # This is a valid import over an existing definition in the file. Construct a dummy
            # assignment that we'll use to type check the import.
            lvalue = NameExpr(imported_id)
            lvalue.kind = existing_symbol.kind
            lvalue.node = existing_symbol.node
            rvalue = NameExpr(imported_id)
            rvalue.kind = module_symbol.kind
            rvalue.node = module_symbol.node
            if isinstance(rvalue.node, TypeAlias):
                # Suppress bogus errors from the dummy assignment if rvalue is an alias.
                # Otherwise mypy may complain that alias is invalid in runtime context.
                rvalue.is_alias_rvalue = True
            assignment = AssignmentStmt([lvalue], rvalue)
            for node in assignment, lvalue, rvalue:
                node.set_line(import_node)
            import_node.assignments.append(assignment)
            return True
        return False

    def correct_relative_import(self, node: Union[ImportFrom, ImportAll]) -> str:
        import_id, ok = correct_relative_import(
            self.cur_mod_id, node.relative, node.id, self.cur_mod_node.is_package_init_file()
        )
        if not ok:
            self.fail("Relative import climbs too many namespaces", node)
        return import_id

    def visit_import_all(self, i: ImportAll) -> None:
        i_id = self.correct_relative_import(i)
        if i_id in self.modules:
            m = self.modules[i_id]
            if self.is_incomplete_namespace(i_id):
                # Any names could be missing from the current namespace if the target module
                # namespace is incomplete.
                self.mark_incomplete("*", i)
            for name, node in m.names.items():
                fullname = i_id + "." + name
                self.set_future_import_flags(fullname)
                if node is None:
                    continue
                # if '__all__' exists, all nodes not included have had module_public set to
                # False, and we can skip checking '_' because it's been explicitly included.
                if node.module_public and (not name.startswith("_") or "__all__" in m.names):
                    if isinstance(node.node, MypyFile):
                        # Star import of submodule from a package, add it as a dependency.
                        self.imports.add(node.node.fullname)
                    existing_symbol = self.lookup_current_scope(name)
                    if existing_symbol and not isinstance(node.node, PlaceholderNode):
                        # Import can redefine a variable. They get special treatment.
                        if self.process_import_over_existing_name(name, existing_symbol, node, i):
                            continue
                    # `from x import *` always reexports symbols
                    self.add_imported_symbol(
                        name, node, i, module_public=True, module_hidden=False
                    )

        else:
            # Don't add any dummy symbols for 'from x import *' if 'x' is unknown.
            pass

    #
    # Assignment
    #

    def visit_assignment_expr(self, s: AssignmentExpr) -> None:
        s.value.accept(self)
        self.analyze_lvalue(s.target, escape_comprehensions=True, has_explicit_value=True)

    def visit_assignment_stmt(self, s: AssignmentStmt) -> None:
        self.statement = s

        # Special case assignment like X = X.
        if self.analyze_identity_global_assignment(s):
            return

        tag = self.track_incomplete_refs()

        # Here we have a chicken and egg problem: at this stage we can't call
        # can_be_type_alias(), because we have not enough information about rvalue.
        # But we can't use a full visit because it may emit extra incomplete refs (namely
        # when analysing any type applications there) thus preventing the further analysis.
        # To break the tie, we first analyse rvalue partially, if it can be a type alias.
        with self.basic_type_applications_set(s):
            s.rvalue.accept(self)
        if self.found_incomplete_ref(tag) or self.should_wait_rhs(s.rvalue):
            # Initializer couldn't be fully analyzed. Defer the current node and give up.
            # Make sure that if we skip the definition of some local names, they can't be
            # added later in this scope, since an earlier definition should take precedence.
            for expr in names_modified_by_assignment(s):
                self.mark_incomplete(expr.name, expr)
            return
        if self.can_possibly_be_index_alias(s):
            # Now re-visit those rvalues that were we skipped type applications above.
            # This should be safe as generally semantic analyzer is idempotent.
            s.rvalue.accept(self)

        # The r.h.s. is now ready to be classified, first check if it is a special form:
        special_form = False
        # * type alias
        if self.check_and_set_up_type_alias(s):
            s.is_alias_def = True
            special_form = True
        # * type variable definition
        elif self.process_typevar_declaration(s):
            special_form = True
        elif self.process_paramspec_declaration(s):
            special_form = True
        elif self.process_typevartuple_declaration(s):
            special_form = True
        # * type constructors
        elif self.analyze_namedtuple_assign(s):
            special_form = True
        elif self.analyze_typeddict_assign(s):
            special_form = True
        elif self.newtype_analyzer.process_newtype_declaration(s):
            special_form = True
        elif self.analyze_enum_assign(s):
            special_form = True

        if special_form:
            self.record_special_form_lvalue(s)
            return
        # Clear the alias flag if assignment turns out not a special form after all. It
        # may be set to True while there were still placeholders due to forward refs.
        s.is_alias_def = False

        # OK, this is a regular assignment, perform the necessary analysis steps.
        s.is_final_def = self.unwrap_final(s)
        self.analyze_lvalues(s)
        self.check_final_implicit_def(s)
        self.store_final_status(s)
        self.check_classvar(s)
        self.process_type_annotation(s)
        self.apply_dynamic_class_hook(s)
        if not s.type:
            self.process_module_assignment(s.lvalues, s.rvalue, s)
        self.process__all__(s)
        self.process__deletable__(s)
        self.process__slots__(s)

    def analyze_identity_global_assignment(self, s: AssignmentStmt) -> bool:
        """Special case 'X = X' in global scope.

        This allows supporting some important use cases.

        Return true if special casing was applied.
        """
        if not isinstance(s.rvalue, NameExpr) or len(s.lvalues) != 1:
            # Not of form 'X = X'
            return False
        lvalue = s.lvalues[0]
        if not isinstance(lvalue, NameExpr) or s.rvalue.name != lvalue.name:
            # Not of form 'X = X'
            return False
        if self.type is not None or self.is_func_scope():
            # Not in global scope
            return False
        # It's an assignment like 'X = X' in the global scope.
        name = lvalue.name
        sym = self.lookup(name, s)
        if sym is None:
            if self.final_iteration:
                # Fall back to normal assignment analysis.
                return False
            else:
                self.defer()
                return True
        else:
            if sym.node is None:
                # Something special -- fall back to normal assignment analysis.
                return False
            if name not in self.globals:
                # The name is from builtins. Add an alias to the current module.
                self.add_symbol(name, sym.node, s)
            if not isinstance(sym.node, PlaceholderNode):
                for node in s.rvalue, lvalue:
                    node.node = sym.node
                    node.kind = GDEF
                    node.fullname = sym.node.fullname
            return True

    def should_wait_rhs(self, rv: Expression) -> bool:
        """Can we already classify this r.h.s. of an assignment or should we wait?

        This returns True if we don't have enough information to decide whether
        an assignment is just a normal variable definition or a special form.
        Always return False if this is a final iteration. This will typically cause
        the lvalue to be classified as a variable plus emit an error.
        """
        if self.final_iteration:
            # No chance, nothing has changed.
            return False
        if isinstance(rv, NameExpr):
            n = self.lookup(rv.name, rv)
            if n and isinstance(n.node, PlaceholderNode) and not n.node.becomes_typeinfo:
                return True
        elif isinstance(rv, MemberExpr):
            fname = get_member_expr_fullname(rv)
            if fname:
                n = self.lookup_qualified(fname, rv, suppress_errors=True)
                if n and isinstance(n.node, PlaceholderNode) and not n.node.becomes_typeinfo:
                    return True
        elif isinstance(rv, IndexExpr) and isinstance(rv.base, RefExpr):
            return self.should_wait_rhs(rv.base)
        elif isinstance(rv, CallExpr) and isinstance(rv.callee, RefExpr):
            # This is only relevant for builtin SCC where things like 'TypeVar'
            # may be not ready.
            return self.should_wait_rhs(rv.callee)
        return False

    def can_be_type_alias(self, rv: Expression, allow_none: bool = False) -> bool:
        """Is this a valid r.h.s. for an alias definition?

        Note: this function should be only called for expressions where self.should_wait_rhs()
        returns False.
        """
        if isinstance(rv, RefExpr) and self.is_type_ref(rv, bare=True):
            return True
        if isinstance(rv, IndexExpr) and self.is_type_ref(rv.base, bare=False):
            return True
        if self.is_none_alias(rv):
            return True
        if allow_none and isinstance(rv, NameExpr) and rv.fullname == "builtins.None":
            return True
        if isinstance(rv, OpExpr) and rv.op == "|":
            if self.is_stub_file:
                return True
            if self.can_be_type_alias(rv.left, allow_none=True) and self.can_be_type_alias(
                rv.right, allow_none=True
            ):
                return True
        return False

    def can_possibly_be_index_alias(self, s: AssignmentStmt) -> bool:
        """Like can_be_type_alias(), but simpler and doesn't require analyzed rvalue.

        Instead, use lvalues/annotations structure to figure out whether this can
        potentially be a type alias definition. Another difference from above function
        is that we are only interested IndexExpr and OpExpr rvalues, since only those
        can be potentially recursive (things like `A = A` are never valid).
        """
        if len(s.lvalues) > 1:
            return False
        if not isinstance(s.lvalues[0], NameExpr):
            return False
        if s.unanalyzed_type is not None and not self.is_pep_613(s):
            return False
        if not isinstance(s.rvalue, (IndexExpr, OpExpr)):
            return False
        # Something that looks like Foo = Bar[Baz, ...]
        return True

    @contextmanager
    def basic_type_applications_set(self, s: AssignmentStmt) -> Iterator[None]:
        old = self.basic_type_applications
        # As an optimization, only use the double visit logic if this
        # can possibly be a recursive type alias.
        self.basic_type_applications = self.can_possibly_be_index_alias(s)
        try:
            yield
        finally:
            self.basic_type_applications = old

    def is_type_ref(self, rv: Expression, bare: bool = False) -> bool:
        """Does this expression refer to a type?

        This includes:
          * Special forms, like Any or Union
          * Classes (except subscripted enums)
          * Other type aliases
          * PlaceholderNodes with becomes_typeinfo=True (these can be not ready class
            definitions, and not ready aliases).

        If bare is True, this is not a base of an index expression, so some special
        forms are not valid (like a bare Union).

        Note: This method should be only used in context of a type alias definition.
        This method can only return True for RefExprs, to check if C[int] is a valid
        target for type alias call this method on expr.base (i.e. on C in C[int]).
        See also can_be_type_alias().
        """
        if not isinstance(rv, RefExpr):
            return False
        if isinstance(rv.node, TypeVarLikeExpr):
            self.fail(f'Type variable "{rv.fullname}" is invalid as target for type alias', rv)
            return False

        if bare:
            # These three are valid even if bare, for example
            # A = Tuple is just equivalent to A = Tuple[Any, ...].
            valid_refs = {"typing.Any", "typing.Tuple", "typing.Callable"}
        else:
            valid_refs = type_constructors

        if isinstance(rv.node, TypeAlias) or rv.fullname in valid_refs:
            return True
        if isinstance(rv.node, TypeInfo):
            if bare:
                return True
            # Assignment color = Color['RED'] defines a variable, not an alias.
            return not rv.node.is_enum
        if isinstance(rv.node, Var):
            return rv.node.fullname in NEVER_NAMES

        if isinstance(rv, NameExpr):
            n = self.lookup(rv.name, rv)
            if n and isinstance(n.node, PlaceholderNode) and n.node.becomes_typeinfo:
                return True
        elif isinstance(rv, MemberExpr):
            fname = get_member_expr_fullname(rv)
            if fname:
                # The r.h.s. for variable definitions may not be a type reference but just
                # an instance attribute, so suppress the errors.
                n = self.lookup_qualified(fname, rv, suppress_errors=True)
                if n and isinstance(n.node, PlaceholderNode) and n.node.becomes_typeinfo:
                    return True
        return False

    def is_none_alias(self, node: Expression) -> bool:
        """Is this a r.h.s. for a None alias?

        We special case the assignments like Void = type(None), to allow using
        Void in type annotations.
        """
        if isinstance(node, CallExpr):
            if (
                isinstance(node.callee, NameExpr)
                and len(node.args) == 1
                and isinstance(node.args[0], NameExpr)
            ):
                call = self.lookup_qualified(node.callee.name, node.callee)
                arg = self.lookup_qualified(node.args[0].name, node.args[0])
                if (
                    call is not None
                    and call.node
                    and call.node.fullname == "builtins.type"
                    and arg is not None
                    and arg.node
                    and arg.node.fullname == "builtins.None"
                ):
                    return True
        return False

    def record_special_form_lvalue(self, s: AssignmentStmt) -> None:
        """Record minimal necessary information about l.h.s. of a special form.

        This exists mostly for compatibility with the old semantic analyzer.
        """
        lvalue = s.lvalues[0]
        assert isinstance(lvalue, NameExpr)
        lvalue.is_special_form = True
        if self.current_symbol_kind() == GDEF:
            lvalue.fullname = self.qualified_name(lvalue.name)
        lvalue.kind = self.current_symbol_kind()

    def analyze_enum_assign(self, s: AssignmentStmt) -> bool:
        """Check if s defines an Enum."""
        if isinstance(s.rvalue, CallExpr) and isinstance(s.rvalue.analyzed, EnumCallExpr):
            # Already analyzed enum -- nothing to do here.
            return True
        return self.enum_call_analyzer.process_enum_call(s, self.is_func_scope())

    def analyze_namedtuple_assign(self, s: AssignmentStmt) -> bool:
        """Check if s defines a namedtuple."""
        if isinstance(s.rvalue, CallExpr) and isinstance(s.rvalue.analyzed, NamedTupleExpr):
            if s.rvalue.analyzed.info.tuple_type and not has_placeholder(
                s.rvalue.analyzed.info.tuple_type
            ):
                return True  # This is a valid and analyzed named tuple definition, nothing to do here.
        if len(s.lvalues) != 1 or not isinstance(s.lvalues[0], (NameExpr, MemberExpr)):
            return False
        lvalue = s.lvalues[0]
        name = lvalue.name
        internal_name, info = self.named_tuple_analyzer.check_namedtuple(
            s.rvalue, name, self.is_func_scope()
        )
        if internal_name is None:
            return False
        if isinstance(lvalue, MemberExpr):
            self.fail("NamedTuple type as an attribute is not supported", lvalue)
            return False
        if internal_name != name:
            self.fail(
                'First argument to namedtuple() should be "{}", not "{}"'.format(
                    name, internal_name
                ),
                s.rvalue,
                code=codes.NAME_MATCH,
            )
            return True
        # Yes, it's a valid namedtuple, but defer if it is not ready.
        if not info:
            self.mark_incomplete(name, lvalue, becomes_typeinfo=True)
        return True

    def analyze_typeddict_assign(self, s: AssignmentStmt) -> bool:
        """Check if s defines a typed dict."""
        if isinstance(s.rvalue, CallExpr) and isinstance(s.rvalue.analyzed, TypedDictExpr):
            if s.rvalue.analyzed.info.typeddict_type and not has_placeholder(
                s.rvalue.analyzed.info.typeddict_type
            ):
                return (
                    True  # This is a valid and analyzed typed dict definition, nothing to do here.
                )
        if len(s.lvalues) != 1 or not isinstance(s.lvalues[0], (NameExpr, MemberExpr)):
            return False
        lvalue = s.lvalues[0]
        name = lvalue.name
        is_typed_dict, info = self.typed_dict_analyzer.check_typeddict(
            s.rvalue, name, self.is_func_scope()
        )
        if not is_typed_dict:
            return False
        if isinstance(lvalue, MemberExpr):
            self.fail("TypedDict type as attribute is not supported", lvalue)
            return False
        # Yes, it's a valid typed dict, but defer if it is not ready.
        if not info:
            self.mark_incomplete(name, lvalue, becomes_typeinfo=True)
        return True

    def analyze_lvalues(self, s: AssignmentStmt) -> None:
        # We cannot use s.type, because analyze_simple_literal_type() will set it.
        explicit = s.unanalyzed_type is not None
        if self.is_final_type(s.unanalyzed_type):
            # We need to exclude bare Final.
            assert isinstance(s.unanalyzed_type, UnboundType)
            if not s.unanalyzed_type.args:
                explicit = False

        if s.rvalue:
            if isinstance(s.rvalue, TempNode):
                has_explicit_value = not s.rvalue.no_rhs
            else:
                has_explicit_value = True
        else:
            has_explicit_value = False

        for lval in s.lvalues:
            self.analyze_lvalue(
                lval,
                explicit_type=explicit,
                is_final=s.is_final_def,
                has_explicit_value=has_explicit_value,
            )

    def apply_dynamic_class_hook(self, s: AssignmentStmt) -> None:
        if not isinstance(s.rvalue, CallExpr):
            return
        fname = None
        call = s.rvalue
        while True:
            if isinstance(call.callee, RefExpr):
                fname = call.callee.fullname
            # check if method call
            if fname is None and isinstance(call.callee, MemberExpr):
                callee_expr = call.callee.expr
                if isinstance(callee_expr, RefExpr) and callee_expr.fullname:
                    method_name = call.callee.name
                    fname = callee_expr.fullname + "." + method_name
                elif isinstance(callee_expr, CallExpr):
                    # check if chain call
                    call = callee_expr
                    continue
            break
        if not fname:
            return
        hook = self.plugin.get_dynamic_class_hook(fname)
        if not hook:
            return
        for lval in s.lvalues:
            if not isinstance(lval, NameExpr):
                continue
            hook(DynamicClassDefContext(call, lval.name, self))

    def unwrap_final(self, s: AssignmentStmt) -> bool:
        """Strip Final[...] if present in an assignment.

        This is done to invoke type inference during type checking phase for this
        assignment. Also, Final[...] doesn't affect type in any way -- it is rather an
        access qualifier for given `Var`.

        Also perform various consistency checks.

        Returns True if Final[...] was present.
        """
        if not s.unanalyzed_type or not self.is_final_type(s.unanalyzed_type):
            return False
        assert isinstance(s.unanalyzed_type, UnboundType)
        if len(s.unanalyzed_type.args) > 1:
            self.fail("Final[...] takes at most one type argument", s.unanalyzed_type)
        invalid_bare_final = False
        if not s.unanalyzed_type.args:
            s.type = None
            if isinstance(s.rvalue, TempNode) and s.rvalue.no_rhs:
                invalid_bare_final = True
                self.fail("Type in Final[...] can only be omitted if there is an initializer", s)
        else:
            s.type = s.unanalyzed_type.args[0]

        if s.type is not None and self.is_classvar(s.type):
            self.fail("Variable should not be annotated with both ClassVar and Final", s)
            return False

        if len(s.lvalues) != 1 or not isinstance(s.lvalues[0], RefExpr):
            self.fail("Invalid final declaration", s)
            return False
        lval = s.lvalues[0]
        assert isinstance(lval, RefExpr)

        # Reset inferred status if it was set due to simple literal rvalue on previous iteration.
        # TODO: this is a best-effort quick fix, we should avoid the need to manually sync this,
        # see https://github.com/python/mypy/issues/6458.
        if lval.is_new_def:
            lval.is_inferred_def = s.type is None

        if self.loop_depth > 0:
            self.fail("Cannot use Final inside a loop", s)
        if self.type and self.type.is_protocol:
            self.msg.protocol_members_cant_be_final(s)
        if (
            isinstance(s.rvalue, TempNode)
            and s.rvalue.no_rhs
            and not self.is_stub_file
            and not self.is_class_scope()
        ):
            if not invalid_bare_final:  # Skip extra error messages.
                self.msg.final_without_value(s)
        return True

    def check_final_implicit_def(self, s: AssignmentStmt) -> None:
        """Do basic checks for final declaration on self in __init__.

        Additional re-definition checks are performed by `analyze_lvalue`.
        """
        if not s.is_final_def:
            return
        lval = s.lvalues[0]
        assert isinstance(lval, RefExpr)
        if isinstance(lval, MemberExpr):
            if not self.is_self_member_ref(lval):
                self.fail("Final can be only applied to a name or an attribute on self", s)
                s.is_final_def = False
                return
            else:
                assert self.function_stack
                if self.function_stack[-1].name != "__init__":
                    self.fail("Can only declare a final attribute in class body or __init__", s)
                    s.is_final_def = False
                    return

    def store_final_status(self, s: AssignmentStmt) -> None:
        """If this is a locally valid final declaration, set the corresponding flag on `Var`."""
        if s.is_final_def:
            if len(s.lvalues) == 1 and isinstance(s.lvalues[0], RefExpr):
                node = s.lvalues[0].node
                if isinstance(node, Var):
                    node.is_final = True
                    node.final_value = self.unbox_literal(s.rvalue)
                    if self.is_class_scope() and (
                        isinstance(s.rvalue, TempNode) and s.rvalue.no_rhs
                    ):
                        node.final_unset_in_class = True
        else:
            for lval in self.flatten_lvalues(s.lvalues):
                # Special case: we are working with an `Enum`:
                #
                #   class MyEnum(Enum):
                #       key = 'some value'
                #
                # Here `key` is implicitly final. In runtime, code like
                #
                #     MyEnum.key = 'modified'
                #
                # will fail with `AttributeError: Cannot reassign members.`
                # That's why we need to replicate this.
                if (
                    isinstance(lval, NameExpr)
                    and isinstance(self.type, TypeInfo)
                    and self.type.is_enum
                ):
                    cur_node = self.type.names.get(lval.name, None)
                    if (
                        cur_node
                        and isinstance(cur_node.node, Var)
                        and not (isinstance(s.rvalue, TempNode) and s.rvalue.no_rhs)
                    ):
                        # Double underscored members are writable on an `Enum`.
                        # (Except read-only `__members__` but that is handled in type checker)
                        cur_node.node.is_final = s.is_final_def = not is_dunder(cur_node.node.name)

                # Special case: deferred initialization of a final attribute in __init__.
                # In this case we just pretend this is a valid final definition to suppress
                # errors about assigning to final attribute.
                if isinstance(lval, MemberExpr) and self.is_self_member_ref(lval):
                    assert self.type, "Self member outside a class"
                    cur_node = self.type.names.get(lval.name, None)
                    if cur_node and isinstance(cur_node.node, Var) and cur_node.node.is_final:
                        assert self.function_stack
                        top_function = self.function_stack[-1]
                        if (
                            top_function.name == "__init__"
                            and cur_node.node.final_unset_in_class
                            and not cur_node.node.final_set_in_init
                            and not (isinstance(s.rvalue, TempNode) and s.rvalue.no_rhs)
                        ):
                            cur_node.node.final_set_in_init = True
                            s.is_final_def = True

    def flatten_lvalues(self, lvalues: List[Expression]) -> List[Expression]:
        res: List[Expression] = []
        for lv in lvalues:
            if isinstance(lv, (TupleExpr, ListExpr)):
                res.extend(self.flatten_lvalues(lv.items))
            else:
                res.append(lv)
        return res

    def unbox_literal(self, e: Expression) -> Optional[Union[int, float, bool, str]]:
        if isinstance(e, (IntExpr, FloatExpr, StrExpr)):
            return e.value
        elif isinstance(e, NameExpr) and e.name in ("True", "False"):
            return True if e.name == "True" else False
        return None

    def process_type_annotation(self, s: AssignmentStmt) -> None:
        """Analyze type annotation or infer simple literal type."""
        if s.type:
            lvalue = s.lvalues[-1]
            allow_tuple_literal = isinstance(lvalue, TupleExpr)
            analyzed = self.anal_type(s.type, allow_tuple_literal=allow_tuple_literal)
            # Don't store not ready types (including placeholders).
            if analyzed is None or has_placeholder(analyzed):
                return
            s.type = analyzed
            if (
                self.type
                and self.type.is_protocol
                and isinstance(lvalue, NameExpr)
                and isinstance(s.rvalue, TempNode)
                and s.rvalue.no_rhs
            ):
                if isinstance(lvalue.node, Var):
                    lvalue.node.is_abstract_var = True
        else:
            if (
                self.type
                and self.type.is_protocol
                and self.is_annotated_protocol_member(s)
                and not self.is_func_scope()
            ):
                self.fail("All protocol members must have explicitly declared types", s)
            # Set the type if the rvalue is a simple literal (even if the above error occurred).
            if len(s.lvalues) == 1 and isinstance(s.lvalues[0], RefExpr):
                if s.lvalues[0].is_inferred_def:
                    s.type = self.analyze_simple_literal_type(s.rvalue, s.is_final_def)
        if s.type:
            # Store type into nodes.
            for lvalue in s.lvalues:
                self.store_declared_types(lvalue, s.type)

    def is_annotated_protocol_member(self, s: AssignmentStmt) -> bool:
        """Check whether a protocol member is annotated.

        There are some exceptions that can be left unannotated, like ``__slots__``."""
        return any(
            (isinstance(lv, NameExpr) and lv.name != "__slots__" and lv.is_inferred_def)
            for lv in s.lvalues
        )

    def analyze_simple_literal_type(self, rvalue: Expression, is_final: bool) -> Optional[Type]:
        """Return builtins.int if rvalue is an int literal, etc.

        If this is a 'Final' context, we return "Literal[...]" instead."""
        if self.options.semantic_analysis_only or self.function_stack:
            # Skip this if we're only doing the semantic analysis pass.
            # This is mostly to avoid breaking unit tests.
            # Also skip inside a function; this is to avoid confusing
            # the code that handles dead code due to isinstance()
            # inside type variables with value restrictions (like
            # AnyStr).
            return None
        if isinstance(rvalue, FloatExpr):
            return self.named_type_or_none("builtins.float")

        value: Optional[LiteralValue] = None
        type_name: Optional[str] = None
        if isinstance(rvalue, IntExpr):
            value, type_name = rvalue.value, "builtins.int"
        if isinstance(rvalue, StrExpr):
            value, type_name = rvalue.value, "builtins.str"
        if isinstance(rvalue, BytesExpr):
            value, type_name = rvalue.value, "builtins.bytes"

        if type_name is not None:
            assert value is not None
            typ = self.named_type_or_none(type_name)
            if typ and is_final:
                return typ.copy_modified(
                    last_known_value=LiteralType(
                        value=value, fallback=typ, line=typ.line, column=typ.column
                    )
                )
            return typ

        return None

    def analyze_alias(
        self, rvalue: Expression, allow_placeholder: bool = False
    ) -> Tuple[Optional[Type], List[str], Set[str], List[str]]:
        """Check if 'rvalue' is a valid type allowed for aliasing (e.g. not a type variable).

        If yes, return the corresponding type, a list of
        qualified type variable names for generic aliases, a set of names the alias depends on,
        and a list of type variables if the alias is generic.
        An schematic example for the dependencies:
            A = int
            B = str
            analyze_alias(Dict[A, B])[2] == {'__main__.A', '__main__.B'}
        """
        dynamic = bool(self.function_stack and self.function_stack[-1].is_dynamic())
        global_scope = not self.type and not self.function_stack
        res = analyze_type_alias(
            rvalue,
            self,
            self.tvar_scope,
            self.plugin,
            self.options,
            self.is_typeshed_stub_file,
            allow_placeholder=allow_placeholder,
            in_dynamic_func=dynamic,
            global_scope=global_scope,
        )
        typ: Optional[Type] = None
        if res:
            typ, depends_on = res
            found_type_vars = typ.accept(TypeVarLikeQuery(self.lookup_qualified, self.tvar_scope))
            alias_tvars = [name for (name, node) in found_type_vars]
            qualified_tvars = [node.fullname for (name, node) in found_type_vars]
        else:
            alias_tvars = []
            depends_on = set()
            qualified_tvars = []
        return typ, alias_tvars, depends_on, qualified_tvars

    def is_pep_613(self, s: AssignmentStmt) -> bool:
        if s.unanalyzed_type is not None and isinstance(s.unanalyzed_type, UnboundType):
            lookup = self.lookup_qualified(s.unanalyzed_type.name, s, suppress_errors=True)
            if lookup and lookup.fullname in TYPE_ALIAS_NAMES:
                return True
        return False

    def check_and_set_up_type_alias(self, s: AssignmentStmt) -> bool:
        """Check if assignment creates a type alias and set it up as needed.

        Return True if it is a type alias (even if the target is not ready),
        or False otherwise.

        Note: the resulting types for subscripted (including generic) aliases
        are also stored in rvalue.analyzed.
        """
        if s.invalid_recursive_alias:
            return True
        lvalue = s.lvalues[0]
        if len(s.lvalues) > 1 or not isinstance(lvalue, NameExpr):
            # First rule: Only simple assignments like Alias = ... create aliases.
            return False

        pep_613 = self.is_pep_613(s)
        if not pep_613 and s.unanalyzed_type is not None:
            # Second rule: Explicit type (cls: Type[A] = A) always creates variable, not alias.
            # unless using PEP 613 `cls: TypeAlias = A`
            return False

        if isinstance(s.rvalue, CallExpr) and s.rvalue.analyzed:
            return False

        existing = self.current_symbol_table().get(lvalue.name)
        # Third rule: type aliases can't be re-defined. For example:
        #     A: Type[float] = int
        #     A = float  # OK, but this doesn't define an alias
        #     B = int
        #     B = float  # Error!
        # Don't create an alias in these cases:
        if existing and (
            isinstance(existing.node, Var)  # existing variable
            or (isinstance(existing.node, TypeAlias) and not s.is_alias_def)  # existing alias
            or (isinstance(existing.node, PlaceholderNode) and existing.node.node.line < s.line)
        ):  # previous incomplete definition
            # TODO: find a more robust way to track the order of definitions.
            # Note: if is_alias_def=True, this is just a node from previous iteration.
            if isinstance(existing.node, TypeAlias) and not s.is_alias_def:
                self.fail(
                    'Cannot assign multiple types to name "{}"'
                    ' without an explicit "Type[...]" annotation'.format(lvalue.name),
                    lvalue,
                )
            return False

        non_global_scope = self.type or self.is_func_scope()
        if not pep_613 and isinstance(s.rvalue, RefExpr) and non_global_scope:
            # Fourth rule (special case): Non-subscripted right hand side creates a variable
            # at class and function scopes. For example:
            #
            #   class Model:
            #       ...
            #   class C:
            #       model = Model # this is automatically a variable with type 'Type[Model]'
            #
            # without this rule, this typical use case will require a lot of explicit
            # annotations (see the second rule).
            return False
        rvalue = s.rvalue
        if not pep_613 and not self.can_be_type_alias(rvalue):
            return False

        if existing and not isinstance(existing.node, (PlaceholderNode, TypeAlias)):
            # Cannot redefine existing node as type alias.
            return False

        res: Optional[Type] = None
        if self.is_none_alias(rvalue):
            res = NoneType()
            alias_tvars, depends_on, qualified_tvars = (
                [],
                set(),
                [],
            )  # type: List[str], Set[str], List[str]
        else:
            tag = self.track_incomplete_refs()
            res, alias_tvars, depends_on, qualified_tvars = self.analyze_alias(
                rvalue, allow_placeholder=True
            )
            if not res:
                return False
            if self.options.enable_recursive_aliases and not self.is_func_scope():
                # Only marking incomplete for top-level placeholders makes recursive aliases like
                # `A = Sequence[str | A]` valid here, similar to how we treat base classes in class
                # definitions, allowing `class str(Sequence[str]): ...`
                incomplete_target = isinstance(res, ProperType) and isinstance(
                    res, PlaceholderType
                )
            else:
                incomplete_target = has_placeholder(res)
            if self.found_incomplete_ref(tag) or incomplete_target:
                # Since we have got here, we know this must be a type alias (incomplete refs
                # may appear in nested positions), therefore use becomes_typeinfo=True.
                self.mark_incomplete(lvalue.name, rvalue, becomes_typeinfo=True)
                return True
        self.add_type_alias_deps(depends_on)
        # In addition to the aliases used, we add deps on unbound
        # type variables, since they are erased from target type.
        self.add_type_alias_deps(qualified_tvars)
        # The above are only direct deps on other aliases.
        # For subscripted aliases, type deps from expansion are added in deps.py
        # (because the type is stored).
        check_for_explicit_any(res, self.options, self.is_typeshed_stub_file, self.msg, context=s)
        # When this type alias gets "inlined", the Any is not explicit anymore,
        # so we need to replace it with non-explicit Anys.
        res = make_any_non_explicit(res)
        # Note: with the new (lazy) type alias representation we only need to set no_args to True
        # if the expected number of arguments is non-zero, so that aliases like A = List work.
        # However, eagerly expanding aliases like Text = str is a nice performance optimization.
        no_args = isinstance(res, Instance) and not res.args  # type: ignore[misc]
        fix_instance_types(res, self.fail, self.note, self.options.python_version)
        # Aliases defined within functions can't be accessed outside
        # the function, since the symbol table will no longer
        # exist. Work around by expanding them eagerly when used.
        eager = self.is_func_scope()
        alias_node = TypeAlias(
            res,
            self.qualified_name(lvalue.name),
            s.line,
            s.column,
            alias_tvars=alias_tvars,
            no_args=no_args,
            eager=eager,
        )
        if isinstance(s.rvalue, (IndexExpr, CallExpr)):  # CallExpr is for `void = type(None)`
            s.rvalue.analyzed = TypeAliasExpr(alias_node)
            s.rvalue.analyzed.line = s.line
            # we use the column from resulting target, to get better location for errors
            s.rvalue.analyzed.column = res.column
        elif isinstance(s.rvalue, RefExpr):
            s.rvalue.is_alias_rvalue = True

        if existing:
            # An alias gets updated.
            updated = False
            if isinstance(existing.node, TypeAlias):
                if existing.node.target != res:
                    # Copy expansion to the existing alias, this matches how we update base classes
                    # for a TypeInfo _in place_ if there are nested placeholders.
                    existing.node.target = res
                    existing.node.alias_tvars = alias_tvars
                    existing.node.no_args = no_args
                    updated = True
            else:
                # Otherwise just replace existing placeholder with type alias.
                existing.node = alias_node
                updated = True
            if updated:
                if self.final_iteration:
                    self.cannot_resolve_name(lvalue.name, "name", s)
                    return True
                else:
                    # We need to defer so that this change can get propagated to base classes.
                    self.defer(s, force_progress=True)
        else:
            self.add_symbol(lvalue.name, alias_node, s)
        if isinstance(rvalue, RefExpr) and isinstance(rvalue.node, TypeAlias):
            alias_node.normalized = rvalue.node.normalized
        current_node = existing.node if existing else alias_node
        assert isinstance(current_node, TypeAlias)
        self.disable_invalid_recursive_aliases(s, current_node)
        return True

    def disable_invalid_recursive_aliases(
        self, s: AssignmentStmt, current_node: TypeAlias
    ) -> None:
        """Prohibit and fix recursive type aliases that are invalid/unsupported."""
        messages = []
        if invalid_recursive_alias({current_node}, current_node.target):
            messages.append("Invalid recursive alias: a union item of itself")
        if detect_diverging_alias(
            current_node, current_node.target, self.lookup_qualified, self.tvar_scope
        ):
            messages.append("Invalid recursive alias: type variable nesting on right hand side")
        if messages:
            current_node.target = AnyType(TypeOfAny.from_error)
            s.invalid_recursive_alias = True
        for msg in messages:
            self.fail(msg, s.rvalue)

    def analyze_lvalue(
        self,
        lval: Lvalue,
        nested: bool = False,
        explicit_type: bool = False,
        is_final: bool = False,
        escape_comprehensions: bool = False,
        has_explicit_value: bool = False,
    ) -> None:
        """Analyze an lvalue or assignment target.

        Args:
            lval: The target lvalue
            nested: If true, the lvalue is within a tuple or list lvalue expression
            explicit_type: Assignment has type annotation
            escape_comprehensions: If we are inside a comprehension, set the variable
                in the enclosing scope instead. This implements
                https://www.python.org/dev/peps/pep-0572/#scope-of-the-target
        """
        if escape_comprehensions:
            assert isinstance(lval, NameExpr), "assignment expression target must be NameExpr"
        if isinstance(lval, NameExpr):
            self.analyze_name_lvalue(
                lval,
                explicit_type,
                is_final,
                escape_comprehensions,
                has_explicit_value=has_explicit_value,
            )
        elif isinstance(lval, MemberExpr):
            self.analyze_member_lvalue(lval, explicit_type, is_final)
            if explicit_type and not self.is_self_member_ref(lval):
                self.fail("Type cannot be declared in assignment to non-self " "attribute", lval)
        elif isinstance(lval, IndexExpr):
            if explicit_type:
                self.fail("Unexpected type declaration", lval)
            lval.accept(self)
        elif isinstance(lval, TupleExpr):
            self.analyze_tuple_or_list_lvalue(lval, explicit_type)
        elif isinstance(lval, StarExpr):
            if nested:
                self.analyze_lvalue(lval.expr, nested, explicit_type)
            else:
                self.fail("Starred assignment target must be in a list or tuple", lval)
        else:
            self.fail("Invalid assignment target", lval)

    def analyze_name_lvalue(
        self,
        lvalue: NameExpr,
        explicit_type: bool,
        is_final: bool,
        escape_comprehensions: bool,
        has_explicit_value: bool,
    ) -> None:
        """Analyze an lvalue that targets a name expression.

        Arguments are similar to "analyze_lvalue".
        """
        if lvalue.node:
            # This has been bound already in a previous iteration.
            return

        name = lvalue.name
        if self.is_alias_for_final_name(name):
            if is_final:
                self.fail("Cannot redefine an existing name as final", lvalue)
            else:
                self.msg.cant_assign_to_final(name, self.type is not None, lvalue)

        kind = self.current_symbol_kind()
        names = self.current_symbol_table(escape_comprehensions=escape_comprehensions)
        existing = names.get(name)

        outer = self.is_global_or_nonlocal(name)
        if kind == MDEF and isinstance(self.type, TypeInfo) and self.type.is_enum:
            # Special case: we need to be sure that `Enum` keys are unique.
            if existing is not None and not isinstance(existing.node, PlaceholderNode):
                self.fail(
                    'Attempted to reuse member name "{}" in Enum definition "{}"'.format(
                        name, self.type.name
                    ),
                    lvalue,
                )

        if (not existing or isinstance(existing.node, PlaceholderNode)) and not outer:
            # Define new variable.
            var = self.make_name_lvalue_var(lvalue, kind, not explicit_type, has_explicit_value)
            added = self.add_symbol(name, var, lvalue, escape_comprehensions=escape_comprehensions)
            # Only bind expression if we successfully added name to symbol table.
            if added:
                lvalue.is_new_def = True
                lvalue.is_inferred_def = True
                lvalue.kind = kind
                lvalue.node = var
                if kind == GDEF:
                    lvalue.fullname = var._fullname
                else:
                    lvalue.fullname = lvalue.name
                if self.is_func_scope():
                    if unmangle(name) == "_":
                        # Special case for assignment to local named '_': always infer 'Any'.
                        typ = AnyType(TypeOfAny.special_form)
                        self.store_declared_types(lvalue, typ)
            if is_final and self.is_final_redefinition(kind, name):
                self.fail("Cannot redefine an existing name as final", lvalue)
        else:
            self.make_name_lvalue_point_to_existing_def(lvalue, explicit_type, is_final)

    def is_final_redefinition(self, kind: int, name: str) -> bool:
        if kind == GDEF:
            return self.is_mangled_global(name) and not self.is_initial_mangled_global(name)
        elif kind == MDEF and self.type:
            return unmangle(name) + "'" in self.type.names
        return False

    def is_alias_for_final_name(self, name: str) -> bool:
        if self.is_func_scope():
            if not name.endswith("'"):
                # Not a mangled name -- can't be an alias
                return False
            name = unmangle(name)
            assert self.locals[-1] is not None, "No locals at function scope"
            existing = self.locals[-1].get(name)
            return existing is not None and is_final_node(existing.node)
        elif self.type is not None:
            orig_name = unmangle(name) + "'"
            if name == orig_name:
                return False
            existing = self.type.names.get(orig_name)
            return existing is not None and is_final_node(existing.node)
        else:
            orig_name = unmangle(name) + "'"
            if name == orig_name:
                return False
            existing = self.globals.get(orig_name)
            return existing is not None and is_final_node(existing.node)

    def make_name_lvalue_var(
        self, lvalue: NameExpr, kind: int, inferred: bool, has_explicit_value: bool
    ) -> Var:
        """Return a Var node for an lvalue that is a name expression."""
        name = lvalue.name
        v = Var(name)
        v.set_line(lvalue)
        v.is_inferred = inferred
        if kind == MDEF:
            assert self.type is not None
            v.info = self.type
            v.is_initialized_in_class = True
            v.allow_incompatible_override = name in ALLOW_INCOMPATIBLE_OVERRIDE
        if kind != LDEF:
            v._fullname = self.qualified_name(name)
        else:
            # fullanme should never stay None
            v._fullname = name
        v.is_ready = False  # Type not inferred yet
        v.has_explicit_value = has_explicit_value
        return v

    def make_name_lvalue_point_to_existing_def(
        self, lval: NameExpr, explicit_type: bool, is_final: bool
    ) -> None:
        """Update an lvalue to point to existing definition in the same scope.

        Arguments are similar to "analyze_lvalue".

        Assume that an existing name exists.
        """
        if is_final:
            # Redefining an existing name with final is always an error.
            self.fail("Cannot redefine an existing name as final", lval)
        original_def = self.lookup(lval.name, lval, suppress_errors=True)
        if original_def is None and self.type and not self.is_func_scope():
            # Workaround to allow "x, x = ..." in class body.
            original_def = self.type.get(lval.name)
        if explicit_type:
            # Don't re-bind if there is a type annotation.
            self.name_already_defined(lval.name, lval, original_def)
        else:
            # Bind to an existing name.
            if original_def:
                self.bind_name_expr(lval, original_def)
            else:
                self.name_not_defined(lval.name, lval)
            self.check_lvalue_validity(lval.node, lval)

    def analyze_tuple_or_list_lvalue(self, lval: TupleExpr, explicit_type: bool = False) -> None:
        """Analyze an lvalue or assignment target that is a list or tuple."""
        items = lval.items
        star_exprs = [item for item in items if isinstance(item, StarExpr)]

        if len(star_exprs) > 1:
            self.fail("Two starred expressions in assignment", lval)
        else:
            if len(star_exprs) == 1:
                star_exprs[0].valid = True
            for i in items:
                self.analyze_lvalue(
                    lval=i,
                    nested=True,
                    explicit_type=explicit_type,
                    # Lists and tuples always have explicit values defined:
                    # `a, b, c = value`
                    has_explicit_value=True,
                )

    def analyze_member_lvalue(self, lval: MemberExpr, explicit_type: bool, is_final: bool) -> None:
        """Analyze lvalue that is a member expression.

        Arguments:
            lval: The target lvalue
            explicit_type: Assignment has type annotation
            is_final: Is the target final
        """
        if lval.node:
            # This has been bound already in a previous iteration.
            return
        lval.accept(self)
        if self.is_self_member_ref(lval):
            assert self.type, "Self member outside a class"
            cur_node = self.type.names.get(lval.name)
            node = self.type.get(lval.name)
            if cur_node and is_final:
                # Overrides will be checked in type checker.
                self.fail("Cannot redefine an existing name as final", lval)
            # On first encounter with this definition, if this attribute was defined before
            # with an inferred type and it's marked with an explicit type now, give an error.
            if (
                not lval.node
                and cur_node
                and isinstance(cur_node.node, Var)
                and cur_node.node.is_inferred
                and explicit_type
            ):
                self.attribute_already_defined(lval.name, lval, cur_node)
            # If the attribute of self is not defined in superclasses, create a new Var, ...
            if (
                node is None
                or (isinstance(node.node, Var) and node.node.is_abstract_var)
                # ... also an explicit declaration on self also creates a new Var.
                # Note that `explicit_type` might has been erased for bare `Final`,
                # so we also check if `is_final` is passed.
                or (cur_node is None and (explicit_type or is_final))
            ):
                if self.type.is_protocol and node is None:
                    self.fail("Protocol members cannot be defined via assignment to self", lval)
                else:
                    # Implicit attribute definition in __init__.
                    lval.is_new_def = True
                    lval.is_inferred_def = True
                    v = Var(lval.name)
                    v.set_line(lval)
                    v._fullname = self.qualified_name(lval.name)
                    v.info = self.type
                    v.is_ready = False
                    v.explicit_self_type = explicit_type or is_final
                    lval.def_var = v
                    lval.node = v
                    # TODO: should we also set lval.kind = MDEF?
                    self.type.names[lval.name] = SymbolTableNode(MDEF, v, implicit=True)
        self.check_lvalue_validity(lval.node, lval)

    def is_self_member_ref(self, memberexpr: MemberExpr) -> bool:
        """Does memberexpr to refer to an attribute of self?"""
        if not isinstance(memberexpr.expr, NameExpr):
            return False
        node = memberexpr.expr.node
        return isinstance(node, Var) and node.is_self

    def check_lvalue_validity(
        self, node: Union[Expression, SymbolNode, None], ctx: Context
    ) -> None:
        if isinstance(node, TypeVarExpr):
            self.fail("Invalid assignment target", ctx)
        elif isinstance(node, TypeInfo):
            self.fail(message_registry.CANNOT_ASSIGN_TO_TYPE, ctx)

    def store_declared_types(self, lvalue: Lvalue, typ: Type) -> None:
        if isinstance(typ, StarType) and not isinstance(lvalue, StarExpr):
            self.fail("Star type only allowed for starred expressions", lvalue)
        if isinstance(lvalue, RefExpr):
            lvalue.is_inferred_def = False
            if isinstance(lvalue.node, Var):
                var = lvalue.node
                var.type = typ
                var.is_ready = True
            # If node is not a variable, we'll catch it elsewhere.
        elif isinstance(lvalue, TupleExpr):
            typ = get_proper_type(typ)
            if isinstance(typ, TupleType):
                if len(lvalue.items) != len(typ.items):
                    self.fail("Incompatible number of tuple items", lvalue)
                    return
                for item, itemtype in zip(lvalue.items, typ.items):
                    self.store_declared_types(item, itemtype)
            else:
                self.fail("Tuple type expected for multiple variables", lvalue)
        elif isinstance(lvalue, StarExpr):
            # Historical behavior for the old parser
            if isinstance(typ, StarType):
                self.store_declared_types(lvalue.expr, typ.type)
            else:
                self.store_declared_types(lvalue.expr, typ)
        else:
            # This has been flagged elsewhere as an error, so just ignore here.
            pass

    def process_typevar_declaration(self, s: AssignmentStmt) -> bool:
        """Check if s declares a TypeVar; it yes, store it in symbol table.

        Return True if this looks like a type variable declaration (but maybe
        with errors), otherwise return False.
        """
        call = self.get_typevarlike_declaration(s, ("typing.TypeVar",))
        if not call:
            return False

        name = self.extract_typevarlike_name(s, call)
        if name is None:
            return False

        # Constraining types
        n_values = call.arg_kinds[1:].count(ARG_POS)
        values = self.analyze_value_types(call.args[1 : 1 + n_values])

        res = self.process_typevar_parameters(
            call.args[1 + n_values :],
            call.arg_names[1 + n_values :],
            call.arg_kinds[1 + n_values :],
            n_values,
            s,
        )
        if res is None:
            return False
        variance, upper_bound = res

        existing = self.current_symbol_table().get(name)
        if existing and not (
            isinstance(existing.node, PlaceholderNode)
            or
            # Also give error for another type variable with the same name.
            (isinstance(existing.node, TypeVarExpr) and existing.node is call.analyzed)
        ):
            self.fail(f'Cannot redefine "{name}" as a type variable', s)
            return False

        if self.options.disallow_any_unimported:
            for idx, constraint in enumerate(values, start=1):
                if has_any_from_unimported_type(constraint):
                    prefix = f"Constraint {idx}"
                    self.msg.unimported_type_becomes_any(prefix, constraint, s)

            if has_any_from_unimported_type(upper_bound):
                prefix = "Upper bound of type variable"
                self.msg.unimported_type_becomes_any(prefix, upper_bound, s)

        for t in values + [upper_bound]:
            check_for_explicit_any(
                t, self.options, self.is_typeshed_stub_file, self.msg, context=s
            )

        # mypyc suppresses making copies of a function to check each
        # possible type, so set the upper bound to Any to prevent that
        # from causing errors.
        if values and self.options.mypyc:
            upper_bound = AnyType(TypeOfAny.implementation_artifact)

        # Yes, it's a valid type variable definition! Add it to the symbol table.
        if not call.analyzed:
            type_var = TypeVarExpr(name, self.qualified_name(name), values, upper_bound, variance)
            type_var.line = call.line
            call.analyzed = type_var
        else:
            assert isinstance(call.analyzed, TypeVarExpr)
            if call.analyzed.values != values or call.analyzed.upper_bound != upper_bound:
                self.progress = True
            call.analyzed.upper_bound = upper_bound
            call.analyzed.values = values

        self.add_symbol(name, call.analyzed, s)
        return True

    def check_typevarlike_name(self, call: CallExpr, name: str, context: Context) -> bool:
        """Checks that the name of a TypeVar or ParamSpec matches its variable."""
        name = unmangle(name)
        assert isinstance(call.callee, RefExpr)
        typevarlike_type = (
            call.callee.name if isinstance(call.callee, NameExpr) else call.callee.fullname
        )
        if len(call.args) < 1:
            self.fail(f"Too few arguments for {typevarlike_type}()", context)
            return False
        if not isinstance(call.args[0], StrExpr) or not call.arg_kinds[0] == ARG_POS:
            self.fail(f"{typevarlike_type}() expects a string literal as first argument", context)
            return False
        elif call.args[0].value != name:
            msg = 'String argument 1 "{}" to {}(...) does not match variable name "{}"'
            self.fail(msg.format(call.args[0].value, typevarlike_type, name), context)
            return False
        return True

    def get_typevarlike_declaration(
        self, s: AssignmentStmt, typevarlike_types: Tuple[str, ...]
    ) -> Optional[CallExpr]:
        """Returns the call expression if `s` is a declaration of `typevarlike_type`
        (TypeVar or ParamSpec), or None otherwise.
        """
        if len(s.lvalues) != 1 or not isinstance(s.lvalues[0], NameExpr):
            return None
        if not isinstance(s.rvalue, CallExpr):
            return None
        call = s.rvalue
        callee = call.callee
        if not isinstance(callee, RefExpr):
            return None
        if callee.fullname not in typevarlike_types:
            return None
        return call

    def process_typevar_parameters(
        self,
        args: List[Expression],
        names: List[Optional[str]],
        kinds: List[ArgKind],
        num_values: int,
        context: Context,
    ) -> Optional[Tuple[int, Type]]:
        has_values = num_values > 0
        covariant = False
        contravariant = False
        upper_bound: Type = self.object_type()
        for param_value, param_name, param_kind in zip(args, names, kinds):
            if not param_kind.is_named():
                self.fail(message_registry.TYPEVAR_UNEXPECTED_ARGUMENT, context)
                return None
            if param_name == "covariant":
                if isinstance(param_value, NameExpr) and param_value.name in ("True", "False"):
                    covariant = param_value.name == "True"
                else:
                    self.fail(message_registry.TYPEVAR_VARIANCE_DEF.format("covariant"), context)
                    return None
            elif param_name == "contravariant":
                if isinstance(param_value, NameExpr) and param_value.name in ("True", "False"):
                    contravariant = param_value.name == "True"
                else:
                    self.fail(
                        message_registry.TYPEVAR_VARIANCE_DEF.format("contravariant"), context
                    )
                    return None
            elif param_name == "bound":
                if has_values:
                    self.fail("TypeVar cannot have both values and an upper bound", context)
                    return None
                try:
                    # We want to use our custom error message below, so we suppress
                    # the default error message for invalid types here.
                    analyzed = self.expr_to_analyzed_type(
                        param_value, allow_placeholder=True, report_invalid_types=False
                    )
                    if analyzed is None:
                        # Type variables are special: we need to place them in the symbol table
                        # soon, even if upper bound is not ready yet. Otherwise avoiding
                        # a "deadlock" in this common pattern would be tricky:
                        #     T = TypeVar('T', bound=Custom[Any])
                        #     class Custom(Generic[T]):
                        #         ...
                        analyzed = PlaceholderType(None, [], context.line)
                    upper_bound = get_proper_type(analyzed)
                    if isinstance(upper_bound, AnyType) and upper_bound.is_from_error:
                        self.fail(message_registry.TYPEVAR_BOUND_MUST_BE_TYPE, param_value)
                        # Note: we do not return 'None' here -- we want to continue
                        # using the AnyType as the upper bound.
                except TypeTranslationError:
                    self.fail(message_registry.TYPEVAR_BOUND_MUST_BE_TYPE, param_value)
                    return None
            elif param_name == "values":
                # Probably using obsolete syntax with values=(...). Explain the current syntax.
                self.fail('TypeVar "values" argument not supported', context)
                self.fail(
                    "Use TypeVar('T', t, ...) instead of TypeVar('T', values=(t, ...))", context
                )
                return None
            else:
                self.fail(
                    f'{message_registry.TYPEVAR_UNEXPECTED_ARGUMENT}: "{param_name}"', context
                )
                return None

        if covariant and contravariant:
            self.fail("TypeVar cannot be both covariant and contravariant", context)
            return None
        elif num_values == 1:
            self.fail("TypeVar cannot have only a single constraint", context)
            return None
        elif covariant:
            variance = COVARIANT
        elif contravariant:
            variance = CONTRAVARIANT
        else:
            variance = INVARIANT
        return variance, upper_bound

    def extract_typevarlike_name(self, s: AssignmentStmt, call: CallExpr) -> Optional[str]:
        if not call:
            return None

        lvalue = s.lvalues[0]
        assert isinstance(lvalue, NameExpr)
        if s.type:
            self.fail("Cannot declare the type of a TypeVar or similar construct", s)
            return None

        if not self.check_typevarlike_name(call, lvalue.name, s):
            return None
        return lvalue.name

    def process_paramspec_declaration(self, s: AssignmentStmt) -> bool:
        """Checks if s declares a ParamSpec; if yes, store it in symbol table.

        Return True if this looks like a ParamSpec (maybe with errors), otherwise return False.

        In the future, ParamSpec may accept bounds and variance arguments, in which
        case more aggressive sharing of code with process_typevar_declaration should be pursued.
        """
        call = self.get_typevarlike_declaration(
            s, ("typing_extensions.ParamSpec", "typing.ParamSpec")
        )
        if not call:
            return False

        name = self.extract_typevarlike_name(s, call)
        if name is None:
            return False

        # ParamSpec is different from a regular TypeVar:
        # arguments are not semantically valid. But, allowed in runtime.
        # So, we need to warn users about possible invalid usage.
        if len(call.args) > 1:
            self.fail("Only the first argument to ParamSpec has defined semantics", s)

        # PEP 612 reserves the right to define bound, covariant and contravariant arguments to
        # ParamSpec in a later PEP. If and when that happens, we should do something
        # on the lines of process_typevar_parameters

        if not call.analyzed:
            paramspec_var = ParamSpecExpr(
                name, self.qualified_name(name), self.object_type(), INVARIANT
            )
            paramspec_var.line = call.line
            call.analyzed = paramspec_var
        else:
            assert isinstance(call.analyzed, ParamSpecExpr)
        self.add_symbol(name, call.analyzed, s)
        return True

    def process_typevartuple_declaration(self, s: AssignmentStmt) -> bool:
        """Checks if s declares a TypeVarTuple; if yes, store it in symbol table.

        Return True if this looks like a TypeVarTuple (maybe with errors), otherwise return False.
        """
        call = self.get_typevarlike_declaration(
            s, ("typing_extensions.TypeVarTuple", "typing.TypeVarTuple")
        )
        if not call:
            return False

        if len(call.args) > 1:
            self.fail("Only the first argument to TypeVarTuple has defined semantics", s)

        if not self.options.enable_incomplete_features:
            self.fail('"TypeVarTuple" is not supported by mypy yet', s)
            return False

        name = self.extract_typevarlike_name(s, call)
        if name is None:
            return False

        # PEP 646 does not specify the behavior of variance, constraints, or bounds.
        if not call.analyzed:
            typevartuple_var = TypeVarTupleExpr(
                name, self.qualified_name(name), self.object_type(), INVARIANT
            )
            typevartuple_var.line = call.line
            call.analyzed = typevartuple_var
        else:
            assert isinstance(call.analyzed, TypeVarTupleExpr)
        self.add_symbol(name, call.analyzed, s)
        return True

    def basic_new_typeinfo(self, name: str, basetype_or_fallback: Instance, line: int) -> TypeInfo:
        if self.is_func_scope() and not self.type and "@" not in name:
            name += "@" + str(line)
        class_def = ClassDef(name, Block([]))
        if self.is_func_scope() and not self.type:
            # Full names of generated classes should always be prefixed with the module names
            # even if they are nested in a function, since these classes will be (de-)serialized.
            # (Note that the caller should append @line to the name to avoid collisions.)
            # TODO: clean this up, see #6422.
            class_def.fullname = self.cur_mod_id + "." + self.qualified_name(name)
        else:
            class_def.fullname = self.qualified_name(name)

        info = TypeInfo(SymbolTable(), class_def, self.cur_mod_id)
        class_def.info = info
        mro = basetype_or_fallback.type.mro
        if not mro:
            # Probably an error, we should not crash so generate something meaningful.
            mro = [basetype_or_fallback.type, self.object_type().type]
        info.mro = [info] + mro
        info.bases = [basetype_or_fallback]
        return info

    def analyze_value_types(self, items: List[Expression]) -> List[Type]:
        """Analyze types from values expressions in type variable definition."""
        result: List[Type] = []
        for node in items:
            try:
                analyzed = self.anal_type(
                    self.expr_to_unanalyzed_type(node), allow_placeholder=True
                )
                if analyzed is None:
                    # Type variables are special: we need to place them in the symbol table
                    # soon, even if some value is not ready yet, see process_typevar_parameters()
                    # for an example.
                    analyzed = PlaceholderType(None, [], node.line)
                result.append(analyzed)
            except TypeTranslationError:
                self.fail("Type expected", node)
                result.append(AnyType(TypeOfAny.from_error))
        return result

    def check_classvar(self, s: AssignmentStmt) -> None:
        """Check if assignment defines a class variable."""
        lvalue = s.lvalues[0]
        if len(s.lvalues) != 1 or not isinstance(lvalue, RefExpr):
            return
        if not s.type or not self.is_classvar(s.type):
            return
        if self.is_class_scope() and isinstance(lvalue, NameExpr):
            node = lvalue.node
            if isinstance(node, Var):
                node.is_classvar = True
            analyzed = self.anal_type(s.type)
            if analyzed is not None and get_type_vars(analyzed):
                # This means that we have a type var defined inside of a ClassVar.
                # This is not allowed by PEP526.
                # See https://github.com/python/mypy/issues/11538
                self.fail(message_registry.CLASS_VAR_WITH_TYPEVARS, s)
        elif not isinstance(lvalue, MemberExpr) or self.is_self_member_ref(lvalue):
            # In case of member access, report error only when assigning to self
            # Other kinds of member assignments should be already reported
            self.fail_invalid_classvar(lvalue)

    def is_classvar(self, typ: Type) -> bool:
        if not isinstance(typ, UnboundType):
            return False
        sym = self.lookup_qualified(typ.name, typ)
        if not sym or not sym.node:
            return False
        return sym.node.fullname == "typing.ClassVar"

    def is_final_type(self, typ: Optional[Type]) -> bool:
        if not isinstance(typ, UnboundType):
            return False
        sym = self.lookup_qualified(typ.name, typ)
        if not sym or not sym.node:
            return False
        return sym.node.fullname in FINAL_TYPE_NAMES

    def fail_invalid_classvar(self, context: Context) -> None:
        self.fail(message_registry.CLASS_VAR_OUTSIDE_OF_CLASS, context)

    def process_module_assignment(
        self, lvals: List[Lvalue], rval: Expression, ctx: AssignmentStmt
    ) -> None:
        """Propagate module references across assignments.

        Recursively handles the simple form of iterable unpacking; doesn't
        handle advanced unpacking with *rest, dictionary unpacking, etc.

        In an expression like x = y = z, z is the rval and lvals will be [x,
        y].

        """
        if isinstance(rval, (TupleExpr, ListExpr)) and all(
            isinstance(v, TupleExpr) for v in lvals
        ):
            # rval and all lvals are either list or tuple, so we are dealing
            # with unpacking assignment like `x, y = a, b`. Mypy didn't
            # understand our all(isinstance(...)), so cast them as TupleExpr
            # so mypy knows it is safe to access their .items attribute.
            seq_lvals = cast(List[TupleExpr], lvals)
            # given an assignment like:
            #     (x, y) = (m, n) = (a, b)
            # we now have:
            #     seq_lvals = [(x, y), (m, n)]
            #     seq_rval = (a, b)
            # We now zip this into:
            #     elementwise_assignments = [(a, x, m), (b, y, n)]
            # where each elementwise assignment includes one element of rval and the
            # corresponding element of each lval. Basically we unpack
            #     (x, y) = (m, n) = (a, b)
            # into elementwise assignments
            #     x = m = a
            #     y = n = b
            # and then we recursively call this method for each of those assignments.
            # If the rval and all lvals are not all of the same length, zip will just ignore
            # extra elements, so no error will be raised here; mypy will later complain
            # about the length mismatch in type-checking.
            elementwise_assignments = zip(rval.items, *[v.items for v in seq_lvals])
            for rv, *lvs in elementwise_assignments:
                self.process_module_assignment(lvs, rv, ctx)
        elif isinstance(rval, RefExpr):
            rnode = self.lookup_type_node(rval)
            if rnode and isinstance(rnode.node, MypyFile):
                for lval in lvals:
                    if not isinstance(lval, RefExpr):
                        continue
                    # respect explicitly annotated type
                    if isinstance(lval.node, Var) and lval.node.type is not None:
                        continue

                    # We can handle these assignments to locals and to self
                    if isinstance(lval, NameExpr):
                        lnode = self.current_symbol_table().get(lval.name)
                    elif isinstance(lval, MemberExpr) and self.is_self_member_ref(lval):
                        assert self.type is not None
                        lnode = self.type.names.get(lval.name)
                    else:
                        continue

                    if lnode:
                        if isinstance(lnode.node, MypyFile) and lnode.node is not rnode.node:
                            assert isinstance(lval, (NameExpr, MemberExpr))
                            self.fail(
                                'Cannot assign multiple modules to name "{}" '
                                'without explicit "types.ModuleType" annotation'.format(lval.name),
                                ctx,
                            )
                        # never create module alias except on initial var definition
                        elif lval.is_inferred_def:
                            assert rnode.node is not None
                            lnode.node = rnode.node

    def process__all__(self, s: AssignmentStmt) -> None:
        """Export names if argument is a __all__ assignment."""
        if (
            len(s.lvalues) == 1
            and isinstance(s.lvalues[0], NameExpr)
            and s.lvalues[0].name == "__all__"
            and s.lvalues[0].kind == GDEF
            and isinstance(s.rvalue, (ListExpr, TupleExpr))
        ):
            self.add_exports(s.rvalue.items)

    def process__deletable__(self, s: AssignmentStmt) -> None:
        if not self.options.mypyc:
            return
        if (
            len(s.lvalues) == 1
            and isinstance(s.lvalues[0], NameExpr)
            and s.lvalues[0].name == "__deletable__"
            and s.lvalues[0].kind == MDEF
        ):
            rvalue = s.rvalue
            if not isinstance(rvalue, (ListExpr, TupleExpr)):
                self.fail('"__deletable__" must be initialized with a list or tuple expression', s)
                return
            items = rvalue.items
            attrs = []
            for item in items:
                if not isinstance(item, StrExpr):
                    self.fail('Invalid "__deletable__" item; string literal expected', item)
                else:
                    attrs.append(item.value)
            assert self.type
            self.type.deletable_attributes = attrs

    def process__slots__(self, s: AssignmentStmt) -> None:
        """
        Processing ``__slots__`` if defined in type.

        See: https://docs.python.org/3/reference/datamodel.html#slots
        """
        # Later we can support `__slots__` defined as `__slots__ = other = ('a', 'b')`
        if (
            isinstance(self.type, TypeInfo)
            and len(s.lvalues) == 1
            and isinstance(s.lvalues[0], NameExpr)
            and s.lvalues[0].name == "__slots__"
            and s.lvalues[0].kind == MDEF
        ):

            # We understand `__slots__` defined as string, tuple, list, set, and dict:
            if not isinstance(s.rvalue, (StrExpr, ListExpr, TupleExpr, SetExpr, DictExpr)):
                # For example, `__slots__` can be defined as a variable,
                # we don't support it for now.
                return

            if any(p.slots is None for p in self.type.mro[1:-1]):
                # At least one type in mro (excluding `self` and `object`)
                # does not have concrete `__slots__` defined. Ignoring.
                return

            concrete_slots = True
            rvalue: List[Expression] = []
            if isinstance(s.rvalue, StrExpr):
                rvalue.append(s.rvalue)
            elif isinstance(s.rvalue, (ListExpr, TupleExpr, SetExpr)):
                rvalue.extend(s.rvalue.items)
            else:
                # We have a special treatment of `dict` with possible `{**kwargs}` usage.
                # In this case we consider all `__slots__` to be non-concrete.
                for key, _ in s.rvalue.items:
                    if concrete_slots and key is not None:
                        rvalue.append(key)
                    else:
                        concrete_slots = False

            slots = []
            for item in rvalue:
                # Special case for `'__dict__'` value:
                # when specified it will still allow any attribute assignment.
                if isinstance(item, StrExpr) and item.value != "__dict__":
                    slots.append(item.value)
                else:
                    concrete_slots = False
            if not concrete_slots:
                # Some slot items are dynamic, we don't want any false positives,
                # so, we just pretend that this type does not have any slots at all.
                return

            # We need to copy all slots from super types:
            for super_type in self.type.mro[1:-1]:
                assert super_type.slots is not None
                slots.extend(super_type.slots)
            self.type.slots = set(slots)

    #
    # Misc statements
    #

    def visit_block(self, b: Block) -> None:
        if b.is_unreachable:
            return
        self.block_depth[-1] += 1
        for s in b.body:
            self.accept(s)
        self.block_depth[-1] -= 1

    def visit_block_maybe(self, b: Optional[Block]) -> None:
        if b:
            self.visit_block(b)

    def visit_expression_stmt(self, s: ExpressionStmt) -> None:
        self.statement = s
        s.expr.accept(self)

    def visit_return_stmt(self, s: ReturnStmt) -> None:
        self.statement = s
        if not self.is_func_scope():
            self.fail('"return" outside function', s)
        if s.expr:
            s.expr.accept(self)

    def visit_raise_stmt(self, s: RaiseStmt) -> None:
        self.statement = s
        if s.expr:
            s.expr.accept(self)
        if s.from_expr:
            s.from_expr.accept(self)

    def visit_assert_stmt(self, s: AssertStmt) -> None:
        self.statement = s
        if s.expr:
            s.expr.accept(self)
        if s.msg:
            s.msg.accept(self)

    def visit_operator_assignment_stmt(self, s: OperatorAssignmentStmt) -> None:
        self.statement = s
        s.lvalue.accept(self)
        s.rvalue.accept(self)
        if (
            isinstance(s.lvalue, NameExpr)
            and s.lvalue.name == "__all__"
            and s.lvalue.kind == GDEF
            and isinstance(s.rvalue, (ListExpr, TupleExpr))
        ):
            self.add_exports(s.rvalue.items)

    def visit_while_stmt(self, s: WhileStmt) -> None:
        self.statement = s
        s.expr.accept(self)
        self.loop_depth += 1
        s.body.accept(self)
        self.loop_depth -= 1
        self.visit_block_maybe(s.else_body)

    def visit_for_stmt(self, s: ForStmt) -> None:
        if s.is_async:
            if not self.is_func_scope() or not self.function_stack[-1].is_coroutine:
                self.fail(message_registry.ASYNC_FOR_OUTSIDE_COROUTINE, s, code=codes.SYNTAX)

        self.statement = s
        s.expr.accept(self)

        # Bind index variables and check if they define new names.
        self.analyze_lvalue(s.index, explicit_type=s.index_type is not None)
        if s.index_type:
            if self.is_classvar(s.index_type):
                self.fail_invalid_classvar(s.index)
            allow_tuple_literal = isinstance(s.index, TupleExpr)
            analyzed = self.anal_type(s.index_type, allow_tuple_literal=allow_tuple_literal)
            if analyzed is not None:
                self.store_declared_types(s.index, analyzed)
                s.index_type = analyzed

        self.loop_depth += 1
        self.visit_block(s.body)
        self.loop_depth -= 1

        self.visit_block_maybe(s.else_body)

    def visit_break_stmt(self, s: BreakStmt) -> None:
        self.statement = s
        if self.loop_depth == 0:
            self.fail('"break" outside loop', s, serious=True, blocker=True)

    def visit_continue_stmt(self, s: ContinueStmt) -> None:
        self.statement = s
        if self.loop_depth == 0:
            self.fail('"continue" outside loop', s, serious=True, blocker=True)

    def visit_if_stmt(self, s: IfStmt) -> None:
        self.statement = s
        infer_reachability_of_if_statement(s, self.options)
        for i in range(len(s.expr)):
            s.expr[i].accept(self)
            self.visit_block(s.body[i])
        self.visit_block_maybe(s.else_body)

    def visit_try_stmt(self, s: TryStmt) -> None:
        self.statement = s
        self.analyze_try_stmt(s, self)

    def analyze_try_stmt(self, s: TryStmt, visitor: NodeVisitor[None]) -> None:
        s.body.accept(visitor)
        for type, var, handler in zip(s.types, s.vars, s.handlers):
            if type:
                type.accept(visitor)
            if var:
                self.analyze_lvalue(var)
            handler.accept(visitor)
        if s.else_body:
            s.else_body.accept(visitor)
        if s.finally_body:
            s.finally_body.accept(visitor)

    def visit_with_stmt(self, s: WithStmt) -> None:
        self.statement = s
        types: List[Type] = []

        if s.is_async:
            if not self.is_func_scope() or not self.function_stack[-1].is_coroutine:
                self.fail(message_registry.ASYNC_WITH_OUTSIDE_COROUTINE, s, code=codes.SYNTAX)

        if s.unanalyzed_type:
            assert isinstance(s.unanalyzed_type, ProperType)
            actual_targets = [t for t in s.target if t is not None]
            if len(actual_targets) == 0:
                # We have a type for no targets
                self.fail('Invalid type comment: "with" statement has no targets', s)
            elif len(actual_targets) == 1:
                # We have one target and one type
                types = [s.unanalyzed_type]
            elif isinstance(s.unanalyzed_type, TupleType):
                # We have multiple targets and multiple types
                if len(actual_targets) == len(s.unanalyzed_type.items):
                    types = s.unanalyzed_type.items.copy()
                else:
                    # But it's the wrong number of items
                    self.fail('Incompatible number of types for "with" targets', s)
            else:
                # We have multiple targets and one type
                self.fail('Multiple types expected for multiple "with" targets', s)

        new_types: List[Type] = []
        for e, n in zip(s.expr, s.target):
            e.accept(self)
            if n:
                self.analyze_lvalue(n, explicit_type=s.unanalyzed_type is not None)

                # Since we have a target, pop the next type from types
                if types:
                    t = types.pop(0)
                    if self.is_classvar(t):
                        self.fail_invalid_classvar(n)
                    allow_tuple_literal = isinstance(n, TupleExpr)
                    analyzed = self.anal_type(t, allow_tuple_literal=allow_tuple_literal)
                    if analyzed is not None:
                        # TODO: Deal with this better
                        new_types.append(analyzed)
                        self.store_declared_types(n, analyzed)

        s.analyzed_types = new_types

        self.visit_block(s.body)

    def visit_del_stmt(self, s: DelStmt) -> None:
        self.statement = s
        s.expr.accept(self)
        if not self.is_valid_del_target(s.expr):
            self.fail("Invalid delete target", s)

    def is_valid_del_target(self, s: Expression) -> bool:
        if isinstance(s, (IndexExpr, NameExpr, MemberExpr)):
            return True
        elif isinstance(s, (TupleExpr, ListExpr)):
            return all(self.is_valid_del_target(item) for item in s.items)
        else:
            return False

    def visit_global_decl(self, g: GlobalDecl) -> None:
        self.statement = g
        for name in g.names:
            if name in self.nonlocal_decls[-1]:
                self.fail(f'Name "{name}" is nonlocal and global', g)
            self.global_decls[-1].add(name)

    def visit_nonlocal_decl(self, d: NonlocalDecl) -> None:
        self.statement = d
        if self.is_module_scope():
            self.fail("nonlocal declaration not allowed at module level", d)
        else:
            for name in d.names:
                for table in reversed(self.locals[:-1]):
                    if table is not None and name in table:
                        break
                else:
                    self.fail(f'No binding for nonlocal "{name}" found', d)

                if self.locals[-1] is not None and name in self.locals[-1]:
                    self.fail(
                        'Name "{}" is already defined in local '
                        "scope before nonlocal declaration".format(name),
                        d,
                    )

                if name in self.global_decls[-1]:
                    self.fail(f'Name "{name}" is nonlocal and global', d)
                self.nonlocal_decls[-1].add(name)

    def visit_match_stmt(self, s: MatchStmt) -> None:
        self.statement = s
        infer_reachability_of_match_statement(s, self.options)
        s.subject.accept(self)
        for i in range(len(s.patterns)):
            s.patterns[i].accept(self)
            guard = s.guards[i]
            if guard is not None:
                guard.accept(self)
            self.visit_block(s.bodies[i])

    #
    # Expressions
    #

    def visit_name_expr(self, expr: NameExpr) -> None:
        n = self.lookup(expr.name, expr)
        if n:
            self.bind_name_expr(expr, n)

    def bind_name_expr(self, expr: NameExpr, sym: SymbolTableNode) -> None:
        """Bind name expression to a symbol table node."""
        if isinstance(sym.node, TypeVarExpr) and self.tvar_scope.get_binding(sym):
            self.fail(
                '"{}" is a type variable and only valid in type ' "context".format(expr.name), expr
            )
        elif isinstance(sym.node, PlaceholderNode):
            self.process_placeholder(expr.name, "name", expr)
        else:
            expr.kind = sym.kind
            expr.node = sym.node
            expr.fullname = sym.fullname

    def visit_super_expr(self, expr: SuperExpr) -> None:
        if not self.type and not expr.call.args:
            self.fail('"super" used outside class', expr)
            return
        expr.info = self.type
        for arg in expr.call.args:
            arg.accept(self)

    def visit_tuple_expr(self, expr: TupleExpr) -> None:
        for item in expr.items:
            if isinstance(item, StarExpr):
                item.valid = True
            item.accept(self)

    def visit_list_expr(self, expr: ListExpr) -> None:
        for item in expr.items:
            if isinstance(item, StarExpr):
                item.valid = True
            item.accept(self)

    def visit_set_expr(self, expr: SetExpr) -> None:
        for item in expr.items:
            if isinstance(item, StarExpr):
                item.valid = True
            item.accept(self)

    def visit_dict_expr(self, expr: DictExpr) -> None:
        for key, value in expr.items:
            if key is not None:
                key.accept(self)
            value.accept(self)

    def visit_star_expr(self, expr: StarExpr) -> None:
        if not expr.valid:
            # XXX TODO Change this error message
            self.fail("Can use starred expression only as assignment target", expr)
        else:
            expr.expr.accept(self)

    def visit_yield_from_expr(self, e: YieldFromExpr) -> None:
        if not self.is_func_scope():
            self.fail('"yield from" outside function', e, serious=True, blocker=True)
        elif self.is_comprehension_stack[-1]:
            self.fail(
                '"yield from" inside comprehension or generator expression',
                e,
                serious=True,
                blocker=True,
            )
        elif self.function_stack[-1].is_coroutine:
            self.fail('"yield from" in async function', e, serious=True, blocker=True)
        else:
            self.function_stack[-1].is_generator = True
        if e.expr:
            e.expr.accept(self)

    def visit_call_expr(self, expr: CallExpr) -> None:
        """Analyze a call expression.

        Some call expressions are recognized as special forms, including
        cast(...).
        """
        expr.callee.accept(self)
        if refers_to_fullname(expr.callee, "typing.cast"):
            # Special form cast(...).
            if not self.check_fixed_args(expr, 2, "cast"):
                return
            # Translate first argument to an unanalyzed type.
            try:
                target = self.expr_to_unanalyzed_type(expr.args[0])
            except TypeTranslationError:
                self.fail("Cast target is not a type", expr)
                return
            # Piggyback CastExpr object to the CallExpr object; it takes
            # precedence over the CallExpr semantics.
            expr.analyzed = CastExpr(expr.args[1], target)
            expr.analyzed.line = expr.line
            expr.analyzed.column = expr.column
            expr.analyzed.accept(self)
        elif refers_to_fullname(expr.callee, ASSERT_TYPE_NAMES):
            if not self.check_fixed_args(expr, 2, "assert_type"):
                return
            # Translate second argument to an unanalyzed type.
            try:
                target = self.expr_to_unanalyzed_type(expr.args[1])
            except TypeTranslationError:
                self.fail("assert_type() type is not a type", expr)
                return
            expr.analyzed = AssertTypeExpr(expr.args[0], target)
            expr.analyzed.line = expr.line
            expr.analyzed.column = expr.column
            expr.analyzed.accept(self)
        elif refers_to_fullname(expr.callee, REVEAL_TYPE_NAMES):
            if not self.check_fixed_args(expr, 1, "reveal_type"):
                return
            expr.analyzed = RevealExpr(kind=REVEAL_TYPE, expr=expr.args[0])
            expr.analyzed.line = expr.line
            expr.analyzed.column = expr.column
            expr.analyzed.accept(self)
        elif refers_to_fullname(expr.callee, "builtins.reveal_locals"):
            # Store the local variable names into the RevealExpr for use in the
            # type checking pass
            local_nodes: List[Var] = []
            if self.is_module_scope():
                # try to determine just the variable declarations in module scope
                # self.globals.values() contains SymbolTableNode's
                # Each SymbolTableNode has an attribute node that is nodes.Var
                # look for variable nodes that marked as is_inferred
                # Each symboltable node has a Var node as .node
                local_nodes = [
                    n.node
                    for name, n in self.globals.items()
                    if getattr(n.node, "is_inferred", False) and isinstance(n.node, Var)
                ]
            elif self.is_class_scope():
                # type = None  # type: Optional[TypeInfo]
                if self.type is not None:
                    local_nodes = [
                        st.node for st in self.type.names.values() if isinstance(st.node, Var)
                    ]
            elif self.is_func_scope():
                # locals = None  # type: List[Optional[SymbolTable]]
                if self.locals is not None:
                    symbol_table = self.locals[-1]
                    if symbol_table is not None:
                        local_nodes = [
                            st.node for st in symbol_table.values() if isinstance(st.node, Var)
                        ]
            expr.analyzed = RevealExpr(kind=REVEAL_LOCALS, local_nodes=local_nodes)
            expr.analyzed.line = expr.line
            expr.analyzed.column = expr.column
            expr.analyzed.accept(self)
        elif refers_to_fullname(expr.callee, "typing.Any"):
            # Special form Any(...) no longer supported.
            self.fail("Any(...) is no longer supported. Use cast(Any, ...) instead", expr)
        elif refers_to_fullname(expr.callee, "typing._promote"):
            # Special form _promote(...).
            if not self.check_fixed_args(expr, 1, "_promote"):
                return
            # Translate first argument to an unanalyzed type.
            try:
                target = self.expr_to_unanalyzed_type(expr.args[0])
            except TypeTranslationError:
                self.fail("Argument 1 to _promote is not a type", expr)
                return
            expr.analyzed = PromoteExpr(target)
            expr.analyzed.line = expr.line
            expr.analyzed.accept(self)
        elif refers_to_fullname(expr.callee, "builtins.dict"):
            expr.analyzed = self.translate_dict_call(expr)
        elif refers_to_fullname(expr.callee, "builtins.divmod"):
            if not self.check_fixed_args(expr, 2, "divmod"):
                return
            expr.analyzed = OpExpr("divmod", expr.args[0], expr.args[1])
            expr.analyzed.line = expr.line
            expr.analyzed.accept(self)
        else:
            # Normal call expression.
            for a in expr.args:
                a.accept(self)

            if (
                isinstance(expr.callee, MemberExpr)
                and isinstance(expr.callee.expr, NameExpr)
                and expr.callee.expr.name == "__all__"
                and expr.callee.expr.kind == GDEF
                and expr.callee.name in ("append", "extend")
            ):
                if expr.callee.name == "append" and expr.args:
                    self.add_exports(expr.args[0])
                elif (
                    expr.callee.name == "extend"
                    and expr.args
                    and isinstance(expr.args[0], (ListExpr, TupleExpr))
                ):
                    self.add_exports(expr.args[0].items)

    def translate_dict_call(self, call: CallExpr) -> Optional[DictExpr]:
        """Translate 'dict(x=y, ...)' to {'x': y, ...} and 'dict()' to {}.

        For other variants of dict(...), return None.
        """
        if not all(kind == ARG_NAMED for kind in call.arg_kinds):
            # Must still accept those args.
            for a in call.args:
                a.accept(self)
            return None
        expr = DictExpr(
            [
                (StrExpr(cast(str, key)), value)  # since they are all ARG_NAMED
                for key, value in zip(call.arg_names, call.args)
            ]
        )
        expr.set_line(call)
        expr.accept(self)
        return expr

    def check_fixed_args(self, expr: CallExpr, numargs: int, name: str) -> bool:
        """Verify that expr has specified number of positional args.

        Return True if the arguments are valid.
        """
        s = "s"
        if numargs == 1:
            s = ""
        if len(expr.args) != numargs:
            self.fail('"%s" expects %d argument%s' % (name, numargs, s), expr)
            return False
        if expr.arg_kinds != [ARG_POS] * numargs:
            self.fail(f'"{name}" must be called with {numargs} positional argument{s}', expr)
            return False
        return True

    def visit_member_expr(self, expr: MemberExpr) -> None:
        base = expr.expr
        base.accept(self)
        if isinstance(base, RefExpr) and isinstance(base.node, MypyFile):
            # Handle module attribute.
            sym = self.get_module_symbol(base.node, expr.name)
            if sym:
                if isinstance(sym.node, PlaceholderNode):
                    self.process_placeholder(expr.name, "attribute", expr)
                    return
                expr.kind = sym.kind
                expr.fullname = sym.fullname
                expr.node = sym.node
        elif isinstance(base, RefExpr):
            # This branch handles the case C.bar (or cls.bar or self.bar inside
            # a classmethod/method), where C is a class and bar is a type
            # definition or a module resulting from `import bar` (or a module
            # assignment) inside class C. We look up bar in the class' TypeInfo
            # namespace.  This is done only when bar is a module or a type;
            # other things (e.g. methods) are handled by other code in
            # checkmember.
            type_info = None
            if isinstance(base.node, TypeInfo):
                # C.bar where C is a class
                type_info = base.node
            elif isinstance(base.node, Var) and self.type and self.function_stack:
                # check for self.bar or cls.bar in method/classmethod
                func_def = self.function_stack[-1]
                if not func_def.is_static and isinstance(func_def.type, CallableType):
                    formal_arg = func_def.type.argument_by_name(base.node.name)
                    if formal_arg and formal_arg.pos == 0:
                        type_info = self.type
            elif isinstance(base.node, TypeAlias) and base.node.no_args:
                assert isinstance(base.node.target, ProperType)
                if isinstance(base.node.target, Instance):
                    type_info = base.node.target.type

            if type_info:
                n = type_info.names.get(expr.name)
                if n is not None and isinstance(n.node, (MypyFile, TypeInfo, TypeAlias)):
                    if not n:
                        return
                    expr.kind = n.kind
                    expr.fullname = n.fullname
                    expr.node = n.node

    def visit_op_expr(self, expr: OpExpr) -> None:
        expr.left.accept(self)

        if expr.op in ("and", "or"):
            inferred = infer_condition_value(expr.left, self.options)
            if (inferred in (ALWAYS_FALSE, MYPY_FALSE) and expr.op == "and") or (
                inferred in (ALWAYS_TRUE, MYPY_TRUE) and expr.op == "or"
            ):
                expr.right_unreachable = True
                return
            elif (inferred in (ALWAYS_TRUE, MYPY_TRUE) and expr.op == "and") or (
                inferred in (ALWAYS_FALSE, MYPY_FALSE) and expr.op == "or"
            ):
                expr.right_always = True

        expr.right.accept(self)

    def visit_comparison_expr(self, expr: ComparisonExpr) -> None:
        for operand in expr.operands:
            operand.accept(self)

    def visit_unary_expr(self, expr: UnaryExpr) -> None:
        expr.expr.accept(self)

    def visit_index_expr(self, expr: IndexExpr) -> None:
        base = expr.base
        base.accept(self)
        if (
            isinstance(base, RefExpr)
            and isinstance(base.node, TypeInfo)
            and not base.node.is_generic()
        ):
            expr.index.accept(self)
        elif (
            isinstance(base, RefExpr) and isinstance(base.node, TypeAlias)
        ) or refers_to_class_or_function(base):
            # We need to do full processing on every iteration, since some type
            # arguments may contain placeholder types.
            self.analyze_type_application(expr)
        else:
            expr.index.accept(self)

    def analyze_type_application(self, expr: IndexExpr) -> None:
        """Analyze special form -- type application (either direct or via type aliasing)."""
        types = self.analyze_type_application_args(expr)
        if types is None:
            return
        base = expr.base
        expr.analyzed = TypeApplication(base, types)
        expr.analyzed.line = expr.line
        expr.analyzed.column = expr.column
        # Types list, dict, set are not subscriptable, prohibit this if
        # subscripted either via type alias...
        if isinstance(base, RefExpr) and isinstance(base.node, TypeAlias):
            alias = base.node
            target = get_proper_type(alias.target)
            if isinstance(target, Instance):
                name = target.type.fullname
                if (
                    alias.no_args
                    and name  # this avoids bogus errors for already reported aliases
                    in get_nongen_builtins(self.options.python_version)
                    and not self.is_stub_file
                    and not alias.normalized
                ):
                    self.fail(no_subscript_builtin_alias(name, propose_alt=False), expr)
        # ...or directly.
        else:
            n = self.lookup_type_node(base)
            if (
                n
                and n.fullname in get_nongen_builtins(self.options.python_version)
                and not self.is_stub_file
            ):
                self.fail(no_subscript_builtin_alias(n.fullname, propose_alt=False), expr)

    def analyze_type_application_args(self, expr: IndexExpr) -> Optional[List[Type]]:
        """Analyze type arguments (index) in a type application.

        Return None if anything was incomplete.
        """
        index = expr.index
        tag = self.track_incomplete_refs()
        self.analyze_type_expr(index)
        if self.found_incomplete_ref(tag):
            return None
        if self.basic_type_applications:
            # Postpone the rest until we have more information (for r.h.s. of an assignment)
            return None
        types: List[Type] = []
        if isinstance(index, TupleExpr):
            items = index.items
            is_tuple = isinstance(expr.base, RefExpr) and expr.base.fullname == "builtins.tuple"
            if is_tuple and len(items) == 2 and isinstance(items[-1], EllipsisExpr):
                items = items[:-1]
        else:
            items = [index]

        # whether param spec literals be allowed here
        # TODO: should this be computed once and passed in?
        #   or is there a better way to do this?
        base = expr.base
        if isinstance(base, RefExpr) and isinstance(base.node, TypeAlias):
            alias = base.node
            target = get_proper_type(alias.target)
            if isinstance(target, Instance):
                has_param_spec = target.type.has_param_spec_type
                num_args = len(target.type.type_vars)
            else:
                has_param_spec = False
                num_args = -1
        elif isinstance(base, NameExpr) and isinstance(base.node, TypeInfo):
            has_param_spec = base.node.has_param_spec_type
            num_args = len(base.node.type_vars)
        else:
            has_param_spec = False
            num_args = -1

        for item in items:
            try:
                typearg = self.expr_to_unanalyzed_type(item)
            except TypeTranslationError:
                self.fail("Type expected within [...]", expr)
                return None
            # We always allow unbound type variables in IndexExpr, since we
            # may be analysing a type alias definition rvalue. The error will be
            # reported elsewhere if it is not the case.
            analyzed = self.anal_type(
                typearg,
                allow_unbound_tvars=True,
                allow_placeholder=True,
                allow_param_spec_literals=has_param_spec,
            )
            if analyzed is None:
                return None
            types.append(analyzed)

        if has_param_spec and num_args == 1 and len(types) > 0:
            first_arg = get_proper_type(types[0])
            if not (
                len(types) == 1
                and (
                    isinstance(first_arg, Parameters)
                    or isinstance(first_arg, ParamSpecType)
                    or isinstance(first_arg, AnyType)
                )
            ):
                types = [Parameters(types, [ARG_POS] * len(types), [None] * len(types))]

        return types

    def visit_slice_expr(self, expr: SliceExpr) -> None:
        if expr.begin_index:
            expr.begin_index.accept(self)
        if expr.end_index:
            expr.end_index.accept(self)
        if expr.stride:
            expr.stride.accept(self)

    def visit_cast_expr(self, expr: CastExpr) -> None:
        expr.expr.accept(self)
        analyzed = self.anal_type(expr.type)
        if analyzed is not None:
            expr.type = analyzed

    def visit_assert_type_expr(self, expr: AssertTypeExpr) -> None:
        expr.expr.accept(self)
        analyzed = self.anal_type(expr.type)
        if analyzed is not None:
            expr.type = analyzed

    def visit_reveal_expr(self, expr: RevealExpr) -> None:
        if expr.kind == REVEAL_TYPE:
            if expr.expr is not None:
                expr.expr.accept(self)
        else:
            # Reveal locals doesn't have an inner expression, there's no
            # need to traverse inside it
            pass

    def visit_type_application(self, expr: TypeApplication) -> None:
        expr.expr.accept(self)
        for i in range(len(expr.types)):
            analyzed = self.anal_type(expr.types[i])
            if analyzed is not None:
                expr.types[i] = analyzed

    def visit_list_comprehension(self, expr: ListComprehension) -> None:
        if any(expr.generator.is_async):
            if not self.is_func_scope() or not self.function_stack[-1].is_coroutine:
                self.fail(message_registry.ASYNC_FOR_OUTSIDE_COROUTINE, expr, code=codes.SYNTAX)

        expr.generator.accept(self)

    def visit_set_comprehension(self, expr: SetComprehension) -> None:
        if any(expr.generator.is_async):
            if not self.is_func_scope() or not self.function_stack[-1].is_coroutine:
                self.fail(message_registry.ASYNC_FOR_OUTSIDE_COROUTINE, expr, code=codes.SYNTAX)

        expr.generator.accept(self)

    def visit_dictionary_comprehension(self, expr: DictionaryComprehension) -> None:
        if any(expr.is_async):
            if not self.is_func_scope() or not self.function_stack[-1].is_coroutine:
                self.fail(message_registry.ASYNC_FOR_OUTSIDE_COROUTINE, expr, code=codes.SYNTAX)

        with self.enter(expr):
            self.analyze_comp_for(expr)
            expr.key.accept(self)
            expr.value.accept(self)
        self.analyze_comp_for_2(expr)

    def visit_generator_expr(self, expr: GeneratorExpr) -> None:
        with self.enter(expr):
            self.analyze_comp_for(expr)
            expr.left_expr.accept(self)
        self.analyze_comp_for_2(expr)

    def analyze_comp_for(self, expr: Union[GeneratorExpr, DictionaryComprehension]) -> None:
        """Analyses the 'comp_for' part of comprehensions (part 1).

        That is the part after 'for' in (x for x in l if p). This analyzes
        variables and conditions which are analyzed in a local scope.
        """
        for i, (index, sequence, conditions) in enumerate(
            zip(expr.indices, expr.sequences, expr.condlists)
        ):
            if i > 0:
                sequence.accept(self)
            # Bind index variables.
            self.analyze_lvalue(index)
            for cond in conditions:
                cond.accept(self)

    def analyze_comp_for_2(self, expr: Union[GeneratorExpr, DictionaryComprehension]) -> None:
        """Analyses the 'comp_for' part of comprehensions (part 2).

        That is the part after 'for' in (x for x in l if p). This analyzes
        the 'l' part which is analyzed in the surrounding scope.
        """
        expr.sequences[0].accept(self)

    def visit_lambda_expr(self, expr: LambdaExpr) -> None:
        self.analyze_arg_initializers(expr)
        self.analyze_function_body(expr)

    def visit_conditional_expr(self, expr: ConditionalExpr) -> None:
        expr.if_expr.accept(self)
        expr.cond.accept(self)
        expr.else_expr.accept(self)

    def visit__promote_expr(self, expr: PromoteExpr) -> None:
        analyzed = self.anal_type(expr.type)
        if analyzed is not None:
            expr.type = analyzed

    def visit_yield_expr(self, e: YieldExpr) -> None:
        if not self.is_func_scope():
            self.fail('"yield" outside function', e, serious=True, blocker=True)
        elif self.is_comprehension_stack[-1]:
            self.fail(
                '"yield" inside comprehension or generator expression',
                e,
                serious=True,
                blocker=True,
            )
        elif self.function_stack[-1].is_coroutine:
            if self.options.python_version < (3, 6):
                self.fail('"yield" in async function', e, serious=True, blocker=True)
            else:
                self.function_stack[-1].is_generator = True
                self.function_stack[-1].is_async_generator = True
        else:
            self.function_stack[-1].is_generator = True
        if e.expr:
            e.expr.accept(self)

    def visit_await_expr(self, expr: AwaitExpr) -> None:
        if not self.is_func_scope():
            self.fail('"await" outside function', expr)
        elif not self.function_stack[-1].is_coroutine:
            self.fail('"await" outside coroutine ("async def")', expr)
        expr.expr.accept(self)

    #
    # Patterns
    #

    def visit_as_pattern(self, p: AsPattern) -> None:
        if p.pattern is not None:
            p.pattern.accept(self)
        if p.name is not None:
            self.analyze_lvalue(p.name)

    def visit_or_pattern(self, p: OrPattern) -> None:
        for pattern in p.patterns:
            pattern.accept(self)

    def visit_value_pattern(self, p: ValuePattern) -> None:
        p.expr.accept(self)

    def visit_sequence_pattern(self, p: SequencePattern) -> None:
        for pattern in p.patterns:
            pattern.accept(self)

    def visit_starred_pattern(self, p: StarredPattern) -> None:
        if p.capture is not None:
            self.analyze_lvalue(p.capture)

    def visit_mapping_pattern(self, p: MappingPattern) -> None:
        for key in p.keys:
            key.accept(self)
        for value in p.values:
            value.accept(self)
        if p.rest is not None:
            self.analyze_lvalue(p.rest)

    def visit_class_pattern(self, p: ClassPattern) -> None:
        p.class_ref.accept(self)
        for pos in p.positionals:
            pos.accept(self)
        for v in p.keyword_values:
            v.accept(self)

    #
    # Lookup functions
    #

    def lookup(
        self, name: str, ctx: Context, suppress_errors: bool = False
    ) -> Optional[SymbolTableNode]:
        """Look up an unqualified (no dots) name in all active namespaces.

        Note that the result may contain a PlaceholderNode. The caller may
        want to defer in that case.

        Generate an error if the name is not defined unless suppress_errors
        is true or the current namespace is incomplete. In the latter case
        defer.
        """
        implicit_name = False
        # 1a. Name declared using 'global x' takes precedence
        if name in self.global_decls[-1]:
            if name in self.globals:
                return self.globals[name]
            if not suppress_errors:
                self.name_not_defined(name, ctx)
            return None
        # 1b. Name declared using 'nonlocal x' takes precedence
        if name in self.nonlocal_decls[-1]:
            for table in reversed(self.locals[:-1]):
                if table is not None and name in table:
                    return table[name]
            if not suppress_errors:
                self.name_not_defined(name, ctx)
            return None
        # 2. Class attributes (if within class definition)
        if self.type and not self.is_func_scope() and name in self.type.names:
            node = self.type.names[name]
            if not node.implicit:
                if self.is_active_symbol_in_class_body(node.node):
                    return node
            else:
                # Defined through self.x assignment
                implicit_name = True
                implicit_node = node
        # 3. Local (function) scopes
        for table in reversed(self.locals):
            if table is not None and name in table:
                return table[name]
        # 4. Current file global scope
        if name in self.globals:
            return self.globals[name]
        # 5. Builtins
        b = self.globals.get("__builtins__", None)
        if b:
            assert isinstance(b.node, MypyFile)
            table = b.node.names
            if name in table:
                if len(name) > 1 and name[0] == "_" and name[1] != "_":
                    if not suppress_errors:
                        self.name_not_defined(name, ctx)
                    return None
                node = table[name]
                return node
        # Give up.
        if not implicit_name and not suppress_errors:
            self.name_not_defined(name, ctx)
        else:
            if implicit_name:
                return implicit_node
        return None

    def is_active_symbol_in_class_body(self, node: Optional[SymbolNode]) -> bool:
        """Can a symbol defined in class body accessed at current statement?

        Only allow access to class attributes textually after
        the definition, so that it's possible to fall back to the
        outer scope. Example:

            class X: ...

            class C:
                X = X  # Initializer refers to outer scope

        Nested classes are an exception, since we want to support
        arbitrary forward references in type annotations.
        """
        # TODO: Forward reference to name imported in class body is not
        #       caught.
        if self.statement is None:
            # Assume it's fine -- don't have enough context to check
            return True
        return (
            node is None
            or self.is_textually_before_statement(node)
            or not self.is_defined_in_current_module(node.fullname)
            or isinstance(node, TypeInfo)
            or (isinstance(node, PlaceholderNode) and node.becomes_typeinfo)
        )

    def is_textually_before_statement(self, node: SymbolNode) -> bool:
        """Check if a node is defined textually before the current statement

        Note that decorated functions' line number are the same as
        the top decorator.
        """
        assert self.statement
        line_diff = self.statement.line - node.line

        # The first branch handles reference an overloaded function variant inside itself,
        # this is a corner case where mypy technically deviates from runtime name resolution,
        # but it is fine because we want an overloaded function to be treated as a single unit.
        if self.is_overloaded_item(node, self.statement):
            return False
        elif isinstance(node, Decorator) and not node.is_overload:
            return line_diff > len(node.original_decorators)
        else:
            return line_diff > 0

    def is_overloaded_item(self, node: SymbolNode, statement: Statement) -> bool:
        """Check whether the function belongs to the overloaded variants"""
        if isinstance(node, OverloadedFuncDef) and isinstance(statement, FuncDef):
            in_items = statement in {
                item.func if isinstance(item, Decorator) else item for item in node.items
            }
            in_impl = node.impl is not None and (
                (isinstance(node.impl, Decorator) and statement is node.impl.func)
                or statement is node.impl
            )
            return in_items or in_impl
        return False

    def is_defined_in_current_module(self, fullname: Optional[str]) -> bool:
        if fullname is None:
            return False
        return module_prefix(self.modules, fullname) == self.cur_mod_id

    def lookup_qualified(
        self, name: str, ctx: Context, suppress_errors: bool = False
    ) -> Optional[SymbolTableNode]:
        """Lookup a qualified name in all activate namespaces.

        Note that the result may contain a PlaceholderNode. The caller may
        want to defer in that case.

        Generate an error if the name is not defined unless suppress_errors
        is true or the current namespace is incomplete. In the latter case
        defer.
        """
        if "." not in name:
            # Simple case: look up a short name.
            return self.lookup(name, ctx, suppress_errors=suppress_errors)
        parts = name.split(".")
        namespace = self.cur_mod_id
        sym = self.lookup(parts[0], ctx, suppress_errors=suppress_errors)
        if sym:
            for i in range(1, len(parts)):
                node = sym.node
                part = parts[i]
                if isinstance(node, TypeInfo):
                    nextsym = node.get(part)
                elif isinstance(node, MypyFile):
                    nextsym = self.get_module_symbol(node, part)
                    namespace = node.fullname
                elif isinstance(node, PlaceholderNode):
                    return sym
                elif isinstance(node, TypeAlias) and node.no_args:
                    assert isinstance(node.target, ProperType)
                    if isinstance(node.target, Instance):
                        nextsym = node.target.type.get(part)
                    else:
                        nextsym = None
                else:
                    if isinstance(node, Var):
                        typ = get_proper_type(node.type)
                        if isinstance(typ, AnyType):
                            # Allow access through Var with Any type without error.
                            return self.implicit_symbol(sym, name, parts[i:], typ)
                    # Lookup through invalid node, such as variable or function
                    nextsym = None
                if not nextsym or nextsym.module_hidden:
                    if not suppress_errors:
                        self.name_not_defined(name, ctx, namespace=namespace)
                    return None
                sym = nextsym
        return sym

    def lookup_type_node(self, expr: Expression) -> Optional[SymbolTableNode]:
        try:
            t = self.expr_to_unanalyzed_type(expr)
        except TypeTranslationError:
            return None
        if isinstance(t, UnboundType):
            n = self.lookup_qualified(t.name, expr, suppress_errors=True)
            return n
        return None

    def get_module_symbol(self, node: MypyFile, name: str) -> Optional[SymbolTableNode]:
        """Look up a symbol from a module.

        Return None if no matching symbol could be bound.
        """
        module = node.fullname
        names = node.names
        sym = names.get(name)
        if not sym:
            fullname = module + "." + name
            if fullname in self.modules:
                sym = SymbolTableNode(GDEF, self.modules[fullname])
            elif self.is_incomplete_namespace(module):
                self.record_incomplete_ref()
            elif "__getattr__" in names and (
                node.is_stub or self.options.python_version >= (3, 7)
            ):
                gvar = self.create_getattr_var(names["__getattr__"], name, fullname)
                if gvar:
                    sym = SymbolTableNode(GDEF, gvar)
            elif self.is_missing_module(fullname):
                # We use the fullname of the original definition so that we can
                # detect whether two names refer to the same thing.
                var_type = AnyType(TypeOfAny.from_unimported_type)
                v = Var(name, type=var_type)
                v._fullname = fullname
                sym = SymbolTableNode(GDEF, v)
        elif sym.module_hidden:
            sym = None
        return sym

    def is_missing_module(self, module: str) -> bool:
        return module in self.missing_modules

    def implicit_symbol(
        self, sym: SymbolTableNode, name: str, parts: List[str], source_type: AnyType
    ) -> SymbolTableNode:
        """Create symbol for a qualified name reference through Any type."""
        if sym.node is None:
            basename = None
        else:
            basename = sym.node.fullname
        if basename is None:
            fullname = name
        else:
            fullname = basename + "." + ".".join(parts)
        var_type = AnyType(TypeOfAny.from_another_any, source_type)
        var = Var(parts[-1], var_type)
        var._fullname = fullname
        return SymbolTableNode(GDEF, var)

    def create_getattr_var(
        self, getattr_defn: SymbolTableNode, name: str, fullname: str
    ) -> Optional[Var]:
        """Create a dummy variable using module-level __getattr__ return type.

        If not possible, return None.

        Note that multiple Var nodes can be created for a single name. We
        can use the from_module_getattr and the fullname attributes to
        check if two dummy Var nodes refer to the same thing. Reusing Var
        nodes would require non-local mutable state, which we prefer to
        avoid.
        """
        if isinstance(getattr_defn.node, (FuncDef, Var)):
            node_type = get_proper_type(getattr_defn.node.type)
            if isinstance(node_type, CallableType):
                typ = node_type.ret_type
            else:
                typ = AnyType(TypeOfAny.from_error)
            v = Var(name, type=typ)
            v._fullname = fullname
            v.from_module_getattr = True
            return v
        return None

    def lookup_fully_qualified(self, fullname: str) -> SymbolTableNode:
        ret = self.lookup_fully_qualified_or_none(fullname)
        assert ret is not None, fullname
        return ret

    def lookup_fully_qualified_or_none(self, fullname: str) -> Optional[SymbolTableNode]:
        """Lookup a fully qualified name that refers to a module-level definition.

        Don't assume that the name is defined. This happens in the global namespace --
        the local module namespace is ignored. This does not dereference indirect
        refs.

        Note that this can't be used for names nested in class namespaces.
        """
        # TODO: unify/clean-up/simplify lookup methods, see #4157.
        # TODO: support nested classes (but consider performance impact,
        #       we might keep the module level only lookup for thing like 'builtins.int').
        assert "." in fullname
        module, name = fullname.rsplit(".", maxsplit=1)
        if module not in self.modules:
            return None
        filenode = self.modules[module]
        result = filenode.names.get(name)
        if result is None and self.is_incomplete_namespace(module):
            # TODO: More explicit handling of incomplete refs?
            self.record_incomplete_ref()
        return result

    def object_type(self) -> Instance:
        return self.named_type("builtins.object")

    def str_type(self) -> Instance:
        return self.named_type("builtins.str")

    def named_type(self, fullname: str, args: Optional[List[Type]] = None) -> Instance:
        sym = self.lookup_fully_qualified(fullname)
        assert sym, "Internal error: attempted to construct unknown type"
        node = sym.node
        assert isinstance(node, TypeInfo)
        if args:
            # TODO: assert len(args) == len(node.defn.type_vars)
            return Instance(node, args)
        return Instance(node, [AnyType(TypeOfAny.special_form)] * len(node.defn.type_vars))

    def named_type_or_none(
        self, fullname: str, args: Optional[List[Type]] = None
    ) -> Optional[Instance]:
        sym = self.lookup_fully_qualified_or_none(fullname)
        if not sym or isinstance(sym.node, PlaceholderNode):
            return None
        node = sym.node
        if isinstance(node, TypeAlias):
            assert isinstance(node.target, Instance)  # type: ignore
            node = node.target.type
        assert isinstance(node, TypeInfo), node
        if args is not None:
            # TODO: assert len(args) == len(node.defn.type_vars)
            return Instance(node, args)
        return Instance(node, [AnyType(TypeOfAny.unannotated)] * len(node.defn.type_vars))

    def builtin_type(self, fully_qualified_name: str) -> Instance:
        """Legacy function -- use named_type() instead."""
        return self.named_type(fully_qualified_name)

    def lookup_current_scope(self, name: str) -> Optional[SymbolTableNode]:
        if self.locals[-1] is not None:
            return self.locals[-1].get(name)
        elif self.type is not None:
            return self.type.names.get(name)
        else:
            return self.globals.get(name)

    #
    # Adding symbols
    #

    def add_symbol(
        self,
        name: str,
        node: SymbolNode,
        context: Context,
        module_public: bool = True,
        module_hidden: bool = False,
        can_defer: bool = True,
        escape_comprehensions: bool = False,
    ) -> bool:
        """Add symbol to the currently active symbol table.

        Generally additions to symbol table should go through this method or
        one of the methods below so that kinds, redefinitions, conditional
        definitions, and skipped names are handled consistently.

        Return True if we actually added the symbol, or False if we refused to do so
        (because something is not ready).

        If can_defer is True, defer current target if adding a placeholder.
        """
        if self.is_func_scope():
            kind = LDEF
        elif self.type is not None:
            kind = MDEF
        else:
            kind = GDEF
        symbol = SymbolTableNode(
            kind, node, module_public=module_public, module_hidden=module_hidden
        )
        return self.add_symbol_table_node(name, symbol, context, can_defer, escape_comprehensions)

    def add_symbol_skip_local(self, name: str, node: SymbolNode) -> None:
        """Same as above, but skipping the local namespace.

        This doesn't check for previous definition and is only used
        for serialization of method-level classes.

        Classes defined within methods can be exposed through an
        attribute type, but method-level symbol tables aren't serialized.
        This method can be used to add such classes to an enclosing,
        serialized symbol table.
        """
        # TODO: currently this is only used by named tuples and typed dicts.
        # Use this method also by normal classes, see issue #6422.
        if self.type is not None:
            names = self.type.names
            kind = MDEF
        else:
            names = self.globals
            kind = GDEF
        symbol = SymbolTableNode(kind, node)
        names[name] = symbol

    def add_symbol_table_node(
        self,
        name: str,
        symbol: SymbolTableNode,
        context: Optional[Context] = None,
        can_defer: bool = True,
        escape_comprehensions: bool = False,
    ) -> bool:
        """Add symbol table node to the currently active symbol table.

        Return True if we actually added the symbol, or False if we refused
        to do so (because something is not ready or it was a no-op).

        Generate an error if there is an invalid redefinition.

        If context is None, unconditionally add node, since we can't report
        an error. Note that this is used by plugins to forcibly replace nodes!

        TODO: Prevent plugins from replacing nodes, as it could cause problems?

        Args:
            name: short name of symbol
            symbol: Node to add
            can_defer: if True, defer current target if adding a placeholder
            context: error context (see above about None value)
        """
        names = self.current_symbol_table(escape_comprehensions=escape_comprehensions)
        existing = names.get(name)
        if isinstance(symbol.node, PlaceholderNode) and can_defer:
            if context is not None:
                self.process_placeholder(name, "name", context)
            else:
                # see note in docstring describing None contexts
                self.defer()
        if (
            existing is not None
            and context is not None
            and not is_valid_replacement(existing, symbol)
        ):
            # There is an existing node, so this may be a redefinition.
            # If the new node points to the same node as the old one,
            # or if both old and new nodes are placeholders, we don't
            # need to do anything.
            old = existing.node
            new = symbol.node
            if isinstance(new, PlaceholderNode):
                # We don't know whether this is okay. Let's wait until the next iteration.
                return False
            if not is_same_symbol(old, new):
                if isinstance(new, (FuncDef, Decorator, OverloadedFuncDef, TypeInfo)):
                    self.add_redefinition(names, name, symbol)
                if not (isinstance(new, (FuncDef, Decorator)) and self.set_original_def(old, new)):
                    self.name_already_defined(name, context, existing)
        elif name not in self.missing_names[-1] and "*" not in self.missing_names[-1]:
            names[name] = symbol
            self.progress = True
            return True
        return False

    def add_redefinition(self, names: SymbolTable, name: str, symbol: SymbolTableNode) -> None:
        """Add a symbol table node that reflects a redefinition as a function or a class.

        Redefinitions need to be added to the symbol table so that they can be found
        through AST traversal, but they have dummy names of form 'name-redefinition[N]',
        where N ranges over 2, 3, ... (omitted for the first redefinition).

        Note: we always store redefinitions independently of whether they are valid or not
        (so they will be semantically analyzed), the caller should give an error for invalid
        redefinitions (such as e.g. variable redefined as a class).
        """
        i = 1
        # Don't serialize redefined nodes. They are likely to have
        # busted internal references which can cause problems with
        # serialization and they can't have any external references to
        # them.
        symbol.no_serialize = True
        while True:
            if i == 1:
                new_name = f"{name}-redefinition"
            else:
                new_name = f"{name}-redefinition{i}"
            existing = names.get(new_name)
            if existing is None:
                names[new_name] = symbol
                return
            elif existing.node is symbol.node:
                # Already there
                return
            i += 1

    def add_local(self, node: Union[Var, FuncDef, OverloadedFuncDef], context: Context) -> None:
        """Add local variable or function."""
        assert self.is_func_scope()
        name = node.name
        node._fullname = name
        self.add_symbol(name, node, context)

    def add_module_symbol(
        self, id: str, as_id: str, context: Context, module_public: bool, module_hidden: bool
    ) -> None:
        """Add symbol that is a reference to a module object."""
        if id in self.modules:
            node = self.modules[id]
            self.add_symbol(
                as_id, node, context, module_public=module_public, module_hidden=module_hidden
            )
        else:
            self.add_unknown_imported_symbol(
                as_id,
                context,
                target_name=id,
                module_public=module_public,
                module_hidden=module_hidden,
            )

    def _get_node_for_class_scoped_import(
        self, name: str, symbol_node: Optional[SymbolNode], context: Context
    ) -> Optional[SymbolNode]:
        if symbol_node is None:
            return None
        # I promise this type checks; I'm just making mypyc issues go away.
        # mypyc is absolutely convinced that `symbol_node` narrows to a Var in the following,
        # when it can also be a FuncBase. Once fixed, `f` in the following can be removed.
        # See also https://github.com/mypyc/mypyc/issues/892
        f = cast(Any, lambda x: x)
        if isinstance(f(symbol_node), (Decorator, FuncBase, Var)):
            # For imports in class scope, we construct a new node to represent the symbol and
            # set its `info` attribute to `self.type`.
            existing = self.current_symbol_table().get(name)
            if (
                # The redefinition checks in `add_symbol_table_node` don't work for our
                # constructed Var / FuncBase, so check for possible redefinitions here.
                existing is not None
                and isinstance(f(existing.node), (Decorator, FuncBase, Var))
                and (
                    isinstance(f(existing.type), f(AnyType))
                    or f(existing.type) == f(symbol_node).type
                )
            ):
                return existing.node

            # Construct the new node
            if isinstance(f(symbol_node), (FuncBase, Decorator)):
                # In theory we could construct a new node here as well, but in practice
                # it doesn't work well, see #12197
                typ: Optional[Type] = AnyType(TypeOfAny.from_error)
                self.fail("Unsupported class scoped import", context)
            else:
                typ = f(symbol_node).type
            symbol_node = Var(name, typ)
            symbol_node._fullname = self.qualified_name(name)
            assert self.type is not None  # guaranteed by is_class_scope
            symbol_node.info = self.type
            symbol_node.line = context.line
            symbol_node.column = context.column
        return symbol_node

    def add_imported_symbol(
        self,
        name: str,
        node: SymbolTableNode,
        context: Context,
        module_public: bool,
        module_hidden: bool,
    ) -> None:
        """Add an alias to an existing symbol through import."""
        assert not module_hidden or not module_public

        symbol_node: Optional[SymbolNode] = node.node

        if self.is_class_scope():
            symbol_node = self._get_node_for_class_scoped_import(name, symbol_node, context)

        symbol = SymbolTableNode(
            node.kind, symbol_node, module_public=module_public, module_hidden=module_hidden
        )
        self.add_symbol_table_node(name, symbol, context)

    def add_unknown_imported_symbol(
        self,
        name: str,
        context: Context,
        target_name: Optional[str],
        module_public: bool,
        module_hidden: bool,
    ) -> None:
        """Add symbol that we don't know what it points to because resolving an import failed.

        This can happen if a module is missing, or it is present, but doesn't have
        the imported attribute. The `target_name` is the name of symbol in the namespace
        it is imported from. For example, for 'from mod import x as y' the target_name is
        'mod.x'. This is currently used only to track logical dependencies.
        """
        existing = self.current_symbol_table().get(name)
        if existing and isinstance(existing.node, Var) and existing.node.is_suppressed_import:
            # This missing import was already added -- nothing to do here.
            return
        var = Var(name)
        if self.options.logical_deps and target_name is not None:
            # This makes it possible to add logical fine-grained dependencies
            # from a missing module. We can't use this by default, since in a
            # few places we assume that the full name points to a real
            # definition, but this name may point to nothing.
            var._fullname = target_name
        elif self.type:
            var._fullname = self.type.fullname + "." + name
            var.info = self.type
        else:
            var._fullname = self.qualified_name(name)
        var.is_ready = True
        any_type = AnyType(TypeOfAny.from_unimported_type, missing_import_name=var._fullname)
        var.type = any_type
        var.is_suppressed_import = True
        self.add_symbol(
            name, var, context, module_public=module_public, module_hidden=module_hidden
        )

    #
    # Other helpers
    #

    @contextmanager
    def tvar_scope_frame(self, frame: TypeVarLikeScope) -> Iterator[None]:
        old_scope = self.tvar_scope
        self.tvar_scope = frame
        yield
        self.tvar_scope = old_scope

    def defer(self, debug_context: Optional[Context] = None, force_progress: bool = False) -> None:
        """Defer current analysis target to be analyzed again.

        This must be called if something in the current target is
        incomplete or has a placeholder node. However, this must *not*
        be called during the final analysis iteration! Instead, an error
        should be generated. Often 'process_placeholder' is a good
        way to either defer or generate an error.

        NOTE: Some methods, such as 'anal_type', 'mark_incomplete' and
              'record_incomplete_ref', call this implicitly, or when needed.
              They are usually preferable to a direct defer() call.
        """
        assert not self.final_iteration, "Must not defer during final iteration"
        if force_progress:
<<<<<<< HEAD
            # Usually, we report progress if we have replaced a placeholder node
            # with an actual valid node. However, sometimes we need to update an
            # existing node *in-place*. For example, this is used by type aliases
            # in context of forward references and/or recursive aliases, and in
            # similar situations (recursive named tuples etc).
=======
>>>>>>> 03638dd6
            self.progress = True
        self.deferred = True
        # Store debug info for this deferral.
        line = (
            debug_context.line if debug_context else self.statement.line if self.statement else -1
        )
        self.deferral_debug_context.append((self.cur_mod_id, line))

    def track_incomplete_refs(self) -> Tag:
        """Return tag that can be used for tracking references to incomplete names."""
        return self.num_incomplete_refs

    def found_incomplete_ref(self, tag: Tag) -> bool:
        """Have we encountered an incomplete reference since starting tracking?"""
        return self.num_incomplete_refs != tag

    def record_incomplete_ref(self) -> None:
        """Record the encounter of an incomplete reference and defer current analysis target."""
        self.defer()
        self.num_incomplete_refs += 1

    def mark_incomplete(
        self,
        name: str,
        node: Node,
        becomes_typeinfo: bool = False,
        module_public: bool = True,
        module_hidden: bool = False,
    ) -> None:
        """Mark a definition as incomplete (and defer current analysis target).

        Also potentially mark the current namespace as incomplete.

        Args:
            name: The name that we weren't able to define (or '*' if the name is unknown)
            node: The node that refers to the name (definition or lvalue)
            becomes_typeinfo: Pass this to PlaceholderNode (used by special forms like
                named tuples that will create TypeInfos).
        """
        self.defer(node)
        if name == "*":
            self.incomplete = True
        elif not self.is_global_or_nonlocal(name):
            fullname = self.qualified_name(name)
            assert self.statement
            placeholder = PlaceholderNode(
                fullname, node, self.statement.line, becomes_typeinfo=becomes_typeinfo
            )
            self.add_symbol(
                name,
                placeholder,
                module_public=module_public,
                module_hidden=module_hidden,
                context=dummy_context(),
            )
        self.missing_names[-1].add(name)

    def is_incomplete_namespace(self, fullname: str) -> bool:
        """Is a module or class namespace potentially missing some definitions?

        If a name is missing from an incomplete namespace, we'll need to defer the
        current analysis target.
        """
        return fullname in self.incomplete_namespaces

    def process_placeholder(self, name: str, kind: str, ctx: Context) -> None:
        """Process a reference targeting placeholder node.

        If this is not a final iteration, defer current node,
        otherwise report an error.

        The 'kind' argument indicates if this a name or attribute expression
        (used for better error message).
        """
        if self.final_iteration:
            self.cannot_resolve_name(name, kind, ctx)
        else:
            self.defer(ctx)

    def cannot_resolve_name(self, name: str, kind: str, ctx: Context) -> None:
        self.fail(f'Cannot resolve {kind} "{name}" (possible cyclic definition)', ctx)
        if self.options.enable_recursive_aliases and self.is_func_scope():
            self.note("Recursive types are not allowed at function scope", ctx)

    def qualified_name(self, name: str) -> str:
        if self.type is not None:
            return self.type._fullname + "." + name
        elif self.is_func_scope():
            return name
        else:
            return self.cur_mod_id + "." + name

    @contextmanager
    def enter(
        self, function: Union[FuncItem, GeneratorExpr, DictionaryComprehension]
    ) -> Iterator[None]:
        """Enter a function, generator or comprehension scope."""
        names = self.saved_locals.setdefault(function, SymbolTable())
        self.locals.append(names)
        is_comprehension = isinstance(function, (GeneratorExpr, DictionaryComprehension))
        self.is_comprehension_stack.append(is_comprehension)
        self.global_decls.append(set())
        self.nonlocal_decls.append(set())
        # -1 since entering block will increment this to 0.
        self.block_depth.append(-1)
        self.missing_names.append(set())
        try:
            yield
        finally:
            self.locals.pop()
            self.is_comprehension_stack.pop()
            self.global_decls.pop()
            self.nonlocal_decls.pop()
            self.block_depth.pop()
            self.missing_names.pop()

    def is_func_scope(self) -> bool:
        return self.locals[-1] is not None

    def is_nested_within_func_scope(self) -> bool:
        """Are we underneath a function scope, even if we are in a nested class also?"""
        return any(l is not None for l in self.locals)

    def is_class_scope(self) -> bool:
        return self.type is not None and not self.is_func_scope()

    def is_module_scope(self) -> bool:
        return not (self.is_class_scope() or self.is_func_scope())

    def current_symbol_kind(self) -> int:
        if self.is_class_scope():
            kind = MDEF
        elif self.is_func_scope():
            kind = LDEF
        else:
            kind = GDEF
        return kind

    def current_symbol_table(self, escape_comprehensions: bool = False) -> SymbolTable:
        if self.is_func_scope():
            assert self.locals[-1] is not None
            if escape_comprehensions:
                assert len(self.locals) == len(self.is_comprehension_stack)
                # Retrieve the symbol table from the enclosing non-comprehension scope.
                for i, is_comprehension in enumerate(reversed(self.is_comprehension_stack)):
                    if not is_comprehension:
                        if i == len(self.locals) - 1:  # The last iteration.
                            # The caller of the comprehension is in the global space.
                            names = self.globals
                        else:
                            names_candidate = self.locals[-1 - i]
                            assert (
                                names_candidate is not None
                            ), "Escaping comprehension from invalid scope"
                            names = names_candidate
                        break
                else:
                    assert False, "Should have at least one non-comprehension scope"
            else:
                names = self.locals[-1]
            assert names is not None
        elif self.type is not None:
            names = self.type.names
        else:
            names = self.globals
        return names

    def is_global_or_nonlocal(self, name: str) -> bool:
        return self.is_func_scope() and (
            name in self.global_decls[-1] or name in self.nonlocal_decls[-1]
        )

    def add_exports(self, exp_or_exps: Union[Iterable[Expression], Expression]) -> None:
        exps = [exp_or_exps] if isinstance(exp_or_exps, Expression) else exp_or_exps
        for exp in exps:
            if isinstance(exp, StrExpr):
                self.all_exports.append(exp.value)

    def name_not_defined(self, name: str, ctx: Context, namespace: Optional[str] = None) -> None:
        incomplete = self.is_incomplete_namespace(namespace or self.cur_mod_id)
        if (
            namespace is None
            and self.type
            and not self.is_func_scope()
            and self.incomplete_type_stack[-1]
            and not self.final_iteration
        ):
            # We are processing a class body for the first time, so it is incomplete.
            incomplete = True
        if incomplete:
            # Target namespace is incomplete, so it's possible that the name will be defined
            # later on. Defer current target.
            self.record_incomplete_ref()
            return
        message = f'Name "{name}" is not defined'
        self.fail(message, ctx, code=codes.NAME_DEFINED)

        if f"builtins.{name}" in SUGGESTED_TEST_FIXTURES:
            # The user probably has a missing definition in a test fixture. Let's verify.
            fullname = f"builtins.{name}"
            if self.lookup_fully_qualified_or_none(fullname) is None:
                # Yes. Generate a helpful note.
                self.msg.add_fixture_note(fullname, ctx)

        modules_with_unimported_hints = {
            name.split(".", 1)[0] for name in TYPES_FOR_UNIMPORTED_HINTS
        }
        lowercased = {name.lower(): name for name in TYPES_FOR_UNIMPORTED_HINTS}
        for module in modules_with_unimported_hints:
            fullname = f"{module}.{name}".lower()
            if fullname not in lowercased:
                continue
            # User probably forgot to import these types.
            hint = (
                'Did you forget to import it from "{module}"?'
                ' (Suggestion: "from {module} import {name}")'
            ).format(module=module, name=lowercased[fullname].rsplit(".", 1)[-1])
            self.note(hint, ctx, code=codes.NAME_DEFINED)

    def already_defined(
        self,
        name: str,
        ctx: Context,
        original_ctx: Optional[Union[SymbolTableNode, SymbolNode]],
        noun: str,
    ) -> None:
        if isinstance(original_ctx, SymbolTableNode):
            node: Optional[SymbolNode] = original_ctx.node
        elif isinstance(original_ctx, SymbolNode):
            node = original_ctx
        else:
            node = None

        if isinstance(original_ctx, SymbolTableNode) and isinstance(original_ctx.node, MypyFile):
            # Since this is an import, original_ctx.node points to the module definition.
            # Therefore its line number is always 1, which is not useful for this
            # error message.
            extra_msg = " (by an import)"
        elif node and node.line != -1 and self.is_local_name(node.fullname):
            # TODO: Using previous symbol node may give wrong line. We should use
            #       the line number where the binding was established instead.
            extra_msg = f" on line {node.line}"
        else:
            extra_msg = " (possibly by an import)"
        self.fail(
            f'{noun} "{unmangle(name)}" already defined{extra_msg}', ctx, code=codes.NO_REDEF
        )

    def name_already_defined(
        self,
        name: str,
        ctx: Context,
        original_ctx: Optional[Union[SymbolTableNode, SymbolNode]] = None,
    ) -> None:
        self.already_defined(name, ctx, original_ctx, noun="Name")

    def attribute_already_defined(
        self,
        name: str,
        ctx: Context,
        original_ctx: Optional[Union[SymbolTableNode, SymbolNode]] = None,
    ) -> None:
        self.already_defined(name, ctx, original_ctx, noun="Attribute")

    def is_local_name(self, name: str) -> bool:
        """Does name look like reference to a definition in the current module?"""
        return self.is_defined_in_current_module(name) or "." not in name

    def in_checked_function(self) -> bool:
        """Should we type-check the current function?

        - Yes if --check-untyped-defs is set.
        - Yes outside functions.
        - Yes in annotated functions.
        - No otherwise.
        """
        if self.options.check_untyped_defs or not self.function_stack:
            return True

        current_index = len(self.function_stack) - 1
        while current_index >= 0:
            current_func = self.function_stack[current_index]
            if isinstance(current_func, FuncItem) and not isinstance(current_func, LambdaExpr):
                return not current_func.is_dynamic()

            # Special case, `lambda` inherits the "checked" state from its parent.
            # Because `lambda` itself cannot be annotated.
            # `lambdas` can be deeply nested, so we try to find at least one other parent.
            current_index -= 1

        # This means that we only have a stack of `lambda` functions,
        # no regular functions.
        return True

    def fail(
        self,
        msg: str,
        ctx: Context,
        serious: bool = False,
        *,
        code: Optional[ErrorCode] = None,
        blocker: bool = False,
    ) -> None:
        if not serious and not self.in_checked_function():
            return
        # In case it's a bug and we don't really have context
        assert ctx is not None, msg
        self.errors.report(ctx.get_line(), ctx.get_column(), msg, blocker=blocker, code=code)

    def note(self, msg: str, ctx: Context, code: Optional[ErrorCode] = None) -> None:
        if not self.in_checked_function():
            return
        self.errors.report(ctx.get_line(), ctx.get_column(), msg, severity="note", code=code)

    def accept(self, node: Node) -> None:
        try:
            node.accept(self)
        except Exception as err:
            report_internal_error(err, self.errors.file, node.line, self.errors, self.options)

    def expr_to_analyzed_type(
        self, expr: Expression, report_invalid_types: bool = True, allow_placeholder: bool = False
    ) -> Optional[Type]:
        if isinstance(expr, CallExpr):
            expr.accept(self)
            internal_name, info = self.named_tuple_analyzer.check_namedtuple(
                expr, None, self.is_func_scope()
            )
            if internal_name is None:
                # Some form of namedtuple is the only valid type that looks like a call
                # expression. This isn't a valid type.
                raise TypeTranslationError()
            elif not info:
                self.defer(expr)
                return None
            assert info.tuple_type, "NamedTuple without tuple type"
            fallback = Instance(info, [])
            return TupleType(info.tuple_type.items, fallback=fallback)
        typ = self.expr_to_unanalyzed_type(expr)
        return self.anal_type(
            typ, report_invalid_types=report_invalid_types, allow_placeholder=allow_placeholder
        )

    def analyze_type_expr(self, expr: Expression) -> None:
        # There are certain expressions that mypy does not need to semantically analyze,
        # since they analyzed solely as type. (For example, indexes in type alias definitions
        # and base classes in class defs). External consumers of the mypy AST may need
        # them semantically analyzed, however, if they need to treat it as an expression
        # and not a type. (Which is to say, mypyc needs to do this.) Do the analysis
        # in a fresh tvar scope in order to suppress any errors about using type variables.
        with self.tvar_scope_frame(TypeVarLikeScope()):
            expr.accept(self)

    def type_analyzer(
        self,
        *,
        tvar_scope: Optional[TypeVarLikeScope] = None,
        allow_tuple_literal: bool = False,
        allow_unbound_tvars: bool = False,
        allow_placeholder: bool = False,
        allow_required: bool = False,
        allow_param_spec_literals: bool = False,
        report_invalid_types: bool = True,
    ) -> TypeAnalyser:
        if tvar_scope is None:
            tvar_scope = self.tvar_scope
        tpan = TypeAnalyser(
            self,
            tvar_scope,
            self.plugin,
            self.options,
            self.is_typeshed_stub_file,
            allow_unbound_tvars=allow_unbound_tvars,
            allow_tuple_literal=allow_tuple_literal,
            report_invalid_types=report_invalid_types,
            allow_placeholder=allow_placeholder,
            allow_required=allow_required,
            allow_param_spec_literals=allow_param_spec_literals,
        )
        tpan.in_dynamic_func = bool(self.function_stack and self.function_stack[-1].is_dynamic())
        tpan.global_scope = not self.type and not self.function_stack
        return tpan

    def expr_to_unanalyzed_type(self, node: Expression) -> ProperType:
        return expr_to_unanalyzed_type(node, self.options, self.is_stub_file)

    def anal_type(
        self,
        typ: Type,
        *,
        tvar_scope: Optional[TypeVarLikeScope] = None,
        allow_tuple_literal: bool = False,
        allow_unbound_tvars: bool = False,
        allow_placeholder: bool = False,
        allow_required: bool = False,
        allow_param_spec_literals: bool = False,
        report_invalid_types: bool = True,
        third_pass: bool = False,
    ) -> Optional[Type]:
        """Semantically analyze a type.

        Args:
            typ: Type to analyze (if already analyzed, this is a no-op)
            allow_placeholder: If True, may return PlaceholderType if
                encountering an incomplete definition
            third_pass: Unused; only for compatibility with old semantic
                analyzer

        Return None only if some part of the type couldn't be bound *and* it
        referred to an incomplete namespace or definition. In this case also
        defer as needed. During a final iteration this won't return None;
        instead report an error if the type can't be analyzed and return
        AnyType.

        In case of other errors, report an error message and return AnyType.

        NOTE: The caller shouldn't defer even if this returns None or a
              placeholder type.
        """
        a = self.type_analyzer(
            tvar_scope=tvar_scope,
            allow_unbound_tvars=allow_unbound_tvars,
            allow_tuple_literal=allow_tuple_literal,
            allow_placeholder=allow_placeholder,
            allow_required=allow_required,
            allow_param_spec_literals=allow_param_spec_literals,
            report_invalid_types=report_invalid_types,
        )
        tag = self.track_incomplete_refs()
        typ = typ.accept(a)
        if self.found_incomplete_ref(tag):
            # Something could not be bound yet.
            return None
        self.add_type_alias_deps(a.aliases_used)
        return typ

    def class_type(self, self_type: Type) -> Type:
        return TypeType.make_normalized(self_type)

    def schedule_patch(self, priority: int, patch: Callable[[], None]) -> None:
        self.patches.append((priority, patch))

    def report_hang(self) -> None:
        print("Deferral trace:")
        for mod, line in self.deferral_debug_context:
            print(f"    {mod}:{line}")
        self.errors.report(
            -1,
            -1,
            "INTERNAL ERROR: maximum semantic analysis iteration count reached",
            blocker=True,
        )

    def add_plugin_dependency(self, trigger: str, target: Optional[str] = None) -> None:
        """Add dependency from trigger to a target.

        If the target is not given explicitly, use the current target.
        """
        if target is None:
            target = self.scope.current_target()
        self.cur_mod_node.plugin_deps.setdefault(trigger, set()).add(target)

    def add_type_alias_deps(
        self, aliases_used: Iterable[str], target: Optional[str] = None
    ) -> None:
        """Add full names of type aliases on which the current node depends.

        This is used by fine-grained incremental mode to re-check the corresponding nodes.
        If `target` is None, then the target node used will be the current scope.
        """
        if not aliases_used:
            # A basic optimization to avoid adding targets with no dependencies to
            # the `alias_deps` dict.
            return
        if target is None:
            target = self.scope.current_target()
        self.cur_mod_node.alias_deps[target].update(aliases_used)

    def is_mangled_global(self, name: str) -> bool:
        # A global is mangled if there exists at least one renamed variant.
        return unmangle(name) + "'" in self.globals

    def is_initial_mangled_global(self, name: str) -> bool:
        # If there are renamed definitions for a global, the first one has exactly one prime.
        return name == unmangle(name) + "'"

    def parse_bool(self, expr: Expression) -> Optional[bool]:
        if isinstance(expr, NameExpr):
            if expr.fullname == "builtins.True":
                return True
            if expr.fullname == "builtins.False":
                return False
        return None

    def set_future_import_flags(self, module_name: str) -> None:
        if module_name in FUTURE_IMPORTS:
            self.modules[self.cur_mod_id].future_import_flags.add(FUTURE_IMPORTS[module_name])

    def is_future_flag_set(self, flag: str) -> bool:
        return self.modules[self.cur_mod_id].is_future_flag_set(flag)


def replace_implicit_first_type(sig: FunctionLike, new: Type) -> FunctionLike:
    if isinstance(sig, CallableType):
        if len(sig.arg_types) == 0:
            return sig
        return sig.copy_modified(arg_types=[new] + sig.arg_types[1:])
    elif isinstance(sig, Overloaded):
        return Overloaded(
            [cast(CallableType, replace_implicit_first_type(i, new)) for i in sig.items]
        )
    else:
        assert False


def refers_to_fullname(node: Expression, fullnames: Union[str, Tuple[str, ...]]) -> bool:
    """Is node a name or member expression with the given full name?"""
    if not isinstance(fullnames, tuple):
        fullnames = (fullnames,)

    if not isinstance(node, RefExpr):
        return False
    if node.fullname in fullnames:
        return True
    if isinstance(node.node, TypeAlias):
        return is_named_instance(node.node.target, fullnames)
    return False


def refers_to_class_or_function(node: Expression) -> bool:
    """Does semantically analyzed node refer to a class?"""
    return isinstance(node, RefExpr) and isinstance(
        node.node, (TypeInfo, FuncDef, OverloadedFuncDef)
    )


def find_duplicate(list: List[T]) -> Optional[T]:
    """If the list has duplicates, return one of the duplicates.

    Otherwise, return None.
    """
    for i in range(1, len(list)):
        if list[i] in list[:i]:
            return list[i]
    return None


def remove_imported_names_from_symtable(names: SymbolTable, module: str) -> None:
    """Remove all imported names from the symbol table of a module."""
    removed: List[str] = []
    for name, node in names.items():
        if node.node is None:
            continue
        fullname = node.node.fullname
        prefix = fullname[: fullname.rfind(".")]
        if prefix != module:
            removed.append(name)
    for name in removed:
        del names[name]


def make_any_non_explicit(t: Type) -> Type:
    """Replace all Any types within in with Any that has attribute 'explicit' set to False"""
    return t.accept(MakeAnyNonExplicit())


class MakeAnyNonExplicit(TrivialSyntheticTypeTranslator):
    def visit_any(self, t: AnyType) -> Type:
        if t.type_of_any == TypeOfAny.explicit:
            return t.copy_modified(TypeOfAny.special_form)
        return t

    def visit_type_alias_type(self, t: TypeAliasType) -> Type:
        return t.copy_modified(args=[a.accept(self) for a in t.args])


def apply_semantic_analyzer_patches(patches: List[Tuple[int, Callable[[], None]]]) -> None:
    """Call patch callbacks in the right order.

    This should happen after semantic analyzer pass 3.
    """
    patches_by_priority = sorted(patches, key=lambda x: x[0])
    for priority, patch_func in patches_by_priority:
        patch_func()


def names_modified_by_assignment(s: AssignmentStmt) -> List[NameExpr]:
    """Return all unqualified (short) names assigned to in an assignment statement."""
    result: List[NameExpr] = []
    for lvalue in s.lvalues:
        result += names_modified_in_lvalue(lvalue)
    return result


def names_modified_in_lvalue(lvalue: Lvalue) -> List[NameExpr]:
    """Return all NameExpr assignment targets in an Lvalue."""
    if isinstance(lvalue, NameExpr):
        return [lvalue]
    elif isinstance(lvalue, StarExpr):
        return names_modified_in_lvalue(lvalue.expr)
    elif isinstance(lvalue, (ListExpr, TupleExpr)):
        result: List[NameExpr] = []
        for item in lvalue.items:
            result += names_modified_in_lvalue(item)
        return result
    return []


def is_same_var_from_getattr(n1: Optional[SymbolNode], n2: Optional[SymbolNode]) -> bool:
    """Do n1 and n2 refer to the same Var derived from module-level __getattr__?"""
    return (
        isinstance(n1, Var)
        and n1.from_module_getattr
        and isinstance(n2, Var)
        and n2.from_module_getattr
        and n1.fullname == n2.fullname
    )


def dummy_context() -> Context:
    return TempNode(AnyType(TypeOfAny.special_form))


def is_valid_replacement(old: SymbolTableNode, new: SymbolTableNode) -> bool:
    """Can symbol table node replace an existing one?

    These are the only valid cases:

    1. Placeholder gets replaced with a non-placeholder
    2. Placeholder that isn't known to become type replaced with a
       placeholder that can become a type
    """
    if isinstance(old.node, PlaceholderNode):
        if isinstance(new.node, PlaceholderNode):
            return not old.node.becomes_typeinfo and new.node.becomes_typeinfo
        else:
            return True
    return False


def is_same_symbol(a: Optional[SymbolNode], b: Optional[SymbolNode]) -> bool:
    return (
        a == b
        or (isinstance(a, PlaceholderNode) and isinstance(b, PlaceholderNode))
        or is_same_var_from_getattr(a, b)
    )


def is_trivial_body(block: Block) -> bool:
    """Returns 'true' if the given body is "trivial" -- if it contains just a "pass",
    "..." (ellipsis), or "raise NotImplementedError()". A trivial body may also
    start with a statement containing just a string (e.g. a docstring).

    Note: functions that raise other kinds of exceptions do not count as
    "trivial". We use this function to help us determine when it's ok to
    relax certain checks on body, but functions that raise arbitrary exceptions
    are more likely to do non-trivial work. For example:

       def halt(self, reason: str = ...) -> NoReturn:
           raise MyCustomError("Fatal error: " + reason, self.line, self.context)

    A function that raises just NotImplementedError is much less likely to be
    this complex.
    """
    body = block.body

    # Skip a docstring
    if body and isinstance(body[0], ExpressionStmt) and isinstance(body[0].expr, StrExpr):
        body = block.body[1:]

    if len(body) == 0:
        # There's only a docstring (or no body at all).
        return True
    elif len(body) > 1:
        return False

    stmt = body[0]

    if isinstance(stmt, RaiseStmt):
        expr = stmt.expr
        if expr is None:
            return False
        if isinstance(expr, CallExpr):
            expr = expr.callee

        return isinstance(expr, NameExpr) and expr.fullname == "builtins.NotImplementedError"

    return isinstance(stmt, PassStmt) or (
        isinstance(stmt, ExpressionStmt) and isinstance(stmt.expr, EllipsisExpr)
    )<|MERGE_RESOLUTION|>--- conflicted
+++ resolved
@@ -1852,11 +1852,7 @@
         if info.tuple_type and info.tuple_type != base and not has_placeholder(info.tuple_type):
             self.fail("Class has two incompatible bases derived from tuple", defn)
             defn.has_incompatible_baseclass = True
-<<<<<<< HEAD
         if info.special_alias and has_placeholder(info.special_alias.target):
-=======
-        if info.tuple_alias and has_placeholder(info.tuple_alias.target):
->>>>>>> 03638dd6
             self.defer(force_progress=True)
         info.update_tuple_type(base)
 
@@ -5525,14 +5521,11 @@
         """
         assert not self.final_iteration, "Must not defer during final iteration"
         if force_progress:
-<<<<<<< HEAD
             # Usually, we report progress if we have replaced a placeholder node
             # with an actual valid node. However, sometimes we need to update an
             # existing node *in-place*. For example, this is used by type aliases
             # in context of forward references and/or recursive aliases, and in
             # similar situations (recursive named tuples etc).
-=======
->>>>>>> 03638dd6
             self.progress = True
         self.deferred = True
         # Store debug info for this deferral.
