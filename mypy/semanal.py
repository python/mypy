--- conflicted
+++ resolved
@@ -1377,10 +1377,6 @@
                     self.add_submodules_to_parent_modules(possible_module_id, True)
                 elif possible_module_id in self.missing_modules:
                     missing = True
-<<<<<<< HEAD
-
-            if node and node.kind != UNBOUND_IMPORTED and not node.module_hidden:
-=======
             # If it is still not resolved, and the module is a stub
             # check for a module level __getattr__
             if module and not node and module.is_stub and '__getattr__' in module.names:
@@ -1398,8 +1394,7 @@
                     symbol = SymbolTableNode(GDEF, ast_node, name)
                     self.add_symbol(name, symbol, imp)
                     return
-            if node and node.kind != UNBOUND_IMPORTED:
->>>>>>> 8294f423
+            if node and node.kind != UNBOUND_IMPORTED and not node.module_hidden:
                 node = self.normalize_type_alias(node, imp)
                 if not node:
                     return
