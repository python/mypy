"""The semantic analyzer.

Bind names to definitions and do various other simple consistency
checks.  Populate symbol tables.  The semantic analyzer also detects
special forms which reuse generic syntax such as NamedTuple and
cast().  Multiple analysis iterations may be needed to analyze forward
references and import cycles. Each iteration "fills in" additional
bindings and references until everything has been bound.

For example, consider this program:

  x = 1
  y = x

Here semantic analysis would detect that the assignment 'x = 1'
defines a new variable, the type of which is to be inferred (in a
later pass; type inference or type checking is not part of semantic
analysis).  Also, it would bind both references to 'x' to the same
module-level variable (Var) node.  The second assignment would also
be analyzed, and the type of 'y' marked as being inferred.

Semantic analysis of types is implemented in typeanal.py.

See semanal_main.py for the top-level logic.

Some important properties:

* After semantic analysis is complete, no PlaceholderNode and
  PlaceholderType instances should remain. During semantic analysis,
  if we encounter one of these, the current target should be deferred.

* A TypeInfo is only created once we know certain basic information about
  a type, such as the MRO, existence of a Tuple base class (e.g., for named
  tuples), and whether we have a TypedDict. We use a temporary
  PlaceholderNode node in the symbol table if some such information is
  missing.

* For assignments, we only add a non-placeholder symbol table entry once
  we know the sort of thing being defined (variable, NamedTuple, type alias,
  etc.).

* Every part of the analysis step must support multiple iterations over
  the same AST nodes, and each iteration must be able to fill in arbitrary
  things that were missing or incomplete in previous iterations.

* Changes performed by the analysis need to be reversible, since mypy
  daemon strips and reuses existing ASTs (to improve performance and/or
  reduce memory use).
"""

from __future__ import annotations

from contextlib import contextmanager
from typing import (
    Any,
    Callable,
    Dict,
    Iterable,
    Iterator,
    List,
    Optional,
    Set,
    Tuple,
    TypeVar,
    Union,
    cast,
)
from typing_extensions import Final, TypeAlias as _TypeAlias

from mypy import errorcodes as codes, message_registry
from mypy.errorcodes import ErrorCode
from mypy.errors import Errors, report_internal_error
from mypy.exprtotype import TypeTranslationError, expr_to_unanalyzed_type
from mypy.messages import (
    SUGGESTED_TEST_FIXTURES,
    TYPES_FOR_UNIMPORTED_HINTS,
    MessageBuilder,
    best_matches,
    pretty_seq,
)
from mypy.mro import MroError, calculate_mro
from mypy.nodes import (
    ARG_NAMED,
    ARG_POS,
    CONTRAVARIANT,
    COVARIANT,
    GDEF,
    IMPLICITLY_ABSTRACT,
    INVARIANT,
    IS_ABSTRACT,
    LDEF,
    MDEF,
    REVEAL_LOCALS,
    REVEAL_TYPE,
    RUNTIME_PROTOCOL_DECOS,
    ArgKind,
    AssertStmt,
    AssertTypeExpr,
    AssignmentExpr,
    AssignmentStmt,
    AwaitExpr,
    Block,
    BreakStmt,
    BytesExpr,
    CallExpr,
    CastExpr,
    ClassDef,
    ComparisonExpr,
    ConditionalExpr,
    Context,
    ContinueStmt,
    Decorator,
    DelStmt,
    DictExpr,
    DictionaryComprehension,
    EllipsisExpr,
    EnumCallExpr,
    Expression,
    ExpressionStmt,
    FakeExpression,
    FloatExpr,
    ForStmt,
    FuncBase,
    FuncDef,
    FuncItem,
    GeneratorExpr,
    GlobalDecl,
    IfStmt,
    Import,
    ImportAll,
    ImportBase,
    ImportFrom,
    IndexExpr,
    IntExpr,
    LambdaExpr,
    ListComprehension,
    ListExpr,
    Lvalue,
    MatchStmt,
    MemberExpr,
    MypyFile,
    NamedTupleExpr,
    NameExpr,
    Node,
    NonlocalDecl,
    OperatorAssignmentStmt,
    OpExpr,
    OverloadedFuncDef,
    OverloadPart,
    ParamSpecExpr,
    PassStmt,
    PlaceholderNode,
    PromoteExpr,
    RaiseStmt,
    RefExpr,
    ReturnStmt,
    RevealExpr,
    SetComprehension,
    SetExpr,
    SliceExpr,
    StarExpr,
    Statement,
    StrExpr,
    SuperExpr,
    SymbolNode,
    SymbolTable,
    SymbolTableNode,
    TempNode,
    TryStmt,
    TupleExpr,
    TypeAlias,
    TypeAliasExpr,
    TypeApplication,
    TypedDictExpr,
    TypeInfo,
    TypeVarExpr,
    TypeVarLikeExpr,
    TypeVarTupleExpr,
    UnaryExpr,
    Var,
    WhileStmt,
    WithStmt,
    YieldExpr,
    YieldFromExpr,
    get_member_expr_fullname,
    get_nongen_builtins,
    implicit_module_attrs,
    is_final_node,
    type_aliases,
    type_aliases_source_versions,
    typing_extensions_aliases,
)
from mypy.options import Options
from mypy.patterns import (
    AsPattern,
    ClassPattern,
    MappingPattern,
    OrPattern,
    SequencePattern,
    StarredPattern,
    ValuePattern,
)
from mypy.plugin import (
    ClassDefContext,
    DynamicClassDefContext,
    Plugin,
    SemanticAnalyzerPluginInterface,
)
from mypy.reachability import (
    ALWAYS_FALSE,
    ALWAYS_TRUE,
    MYPY_FALSE,
    MYPY_TRUE,
    infer_condition_value,
    infer_reachability_of_if_statement,
    infer_reachability_of_match_statement,
)
from mypy.scope import Scope
from mypy.semanal_enum import EnumCallAnalyzer
from mypy.semanal_namedtuple import NamedTupleAnalyzer
from mypy.semanal_newtype import NewTypeAnalyzer
from mypy.semanal_shared import (
    PRIORITY_FALLBACKS,
    SemanticAnalyzerInterface,
    calculate_tuple_fallback,
    has_placeholder,
    set_callable_name as set_callable_name,
)
from mypy.semanal_typeddict import TypedDictAnalyzer
from mypy.tvar_scope import TypeVarLikeScope
from mypy.typeanal import (
    TypeAnalyser,
    TypeVarLikeList,
    TypeVarLikeQuery,
    analyze_type_alias,
    check_for_explicit_any,
    detect_diverging_alias,
    fix_instance_types,
    has_any_from_unimported_type,
    no_subscript_builtin_alias,
    remove_dups,
    type_constructors,
)
from mypy.typeops import function_type, get_type_vars
from mypy.types import (
    ASSERT_TYPE_NAMES,
    FINAL_DECORATOR_NAMES,
    FINAL_TYPE_NAMES,
    NEVER_NAMES,
    OVERLOAD_NAMES,
    PROTOCOL_NAMES,
    REVEAL_TYPE_NAMES,
    TPDICT_NAMES,
    TYPE_ALIAS_NAMES,
    TYPED_NAMEDTUPLE_NAMES,
    AnyType,
    CallableType,
    FunctionLike,
    Instance,
    LiteralType,
    LiteralValue,
    NoneType,
    Overloaded,
    Parameters,
    ParamSpecType,
    PlaceholderType,
    ProperType,
    StarType,
    TrivialSyntheticTypeTranslator,
    TupleType,
    Type,
    TypeAliasType,
    TypedDictType,
    TypeOfAny,
    TypeType,
    TypeVarLikeType,
    TypeVarType,
    UnboundType,
    get_proper_type,
    get_proper_types,
    invalid_recursive_alias,
    is_named_instance,
)
from mypy.typevars import fill_typevars
from mypy.util import (
    correct_relative_import,
    is_dunder,
    is_typeshed_file,
    module_prefix,
    unmangle,
    unnamed_function,
)
from mypy.visitor import NodeVisitor

T = TypeVar("T")


FUTURE_IMPORTS: Final = {
    "__future__.nested_scopes": "nested_scopes",
    "__future__.generators": "generators",
    "__future__.division": "division",
    "__future__.absolute_import": "absolute_import",
    "__future__.with_statement": "with_statement",
    "__future__.print_function": "print_function",
    "__future__.unicode_literals": "unicode_literals",
    "__future__.barry_as_FLUFL": "barry_as_FLUFL",
    "__future__.generator_stop": "generator_stop",
    "__future__.annotations": "annotations",
}


# Special cased built-in classes that are needed for basic functionality and need to be
# available very early on.
CORE_BUILTIN_CLASSES: Final = ["object", "bool", "function"]

# Subclasses can override these Var attributes with incompatible types. This can also be
# set for individual attributes using 'allow_incompatible_override' of Var.
ALLOW_INCOMPATIBLE_OVERRIDE: Final = ("__slots__", "__deletable__", "__match_args__")


# Used for tracking incomplete references
Tag: _TypeAlias = int


class SemanticAnalyzer(
    NodeVisitor[None], SemanticAnalyzerInterface, SemanticAnalyzerPluginInterface
):
    """Semantically analyze parsed mypy files.

    The analyzer binds names and does various consistency checks for an
    AST. Note that type checking is performed as a separate pass.
    """

    __deletable__ = ["patches", "options", "cur_mod_node"]

    # Module name space
    modules: Dict[str, MypyFile]
    # Global name space for current module
    globals: SymbolTable
    # Names declared using "global" (separate set for each scope)
    global_decls: List[Set[str]]
    # Names declared using "nonlocal" (separate set for each scope)
    nonlocal_decls: List[Set[str]]
    # Local names of function scopes; None for non-function scopes.
    locals: List[Optional[SymbolTable]]
    # Whether each scope is a comprehension scope.
    is_comprehension_stack: List[bool]
    # Nested block depths of scopes
    block_depth: List[int]
    # TypeInfo of directly enclosing class (or None)
    type: Optional[TypeInfo] = None
    # Stack of outer classes (the second tuple item contains tvars).
    type_stack: List[Optional[TypeInfo]]
    # Type variables bound by the current scope, be it class or function
    tvar_scope: TypeVarLikeScope
    # Per-module options
    options: Options

    # Stack of functions being analyzed
    function_stack: List[FuncItem]

    # Set to True if semantic analysis defines a name, or replaces a
    # placeholder definition. If some iteration makes no progress,
    # there can be at most one additional final iteration (see below).
    progress = False
    deferred = False  # Set to true if another analysis pass is needed
    incomplete = False  # Set to true if current module namespace is missing things
    # Is this the final iteration of semantic analysis (where we report
    # unbound names due to cyclic definitions and should not defer)?
    _final_iteration = False
    # These names couldn't be added to the symbol table due to incomplete deps.
    # Note that missing names are per module, _not_ per namespace. This means that e.g.
    # a missing name at global scope will block adding same name at a class scope.
    # This should not affect correctness and is purely a performance issue,
    # since it can cause unnecessary deferrals. These are represented as
    # PlaceholderNodes in the symbol table. We use this to ensure that the first
    # definition takes precedence even if it's incomplete.
    #
    # Note that a star import adds a special name '*' to the set, this blocks
    # adding _any_ names in the current file.
    missing_names: List[Set[str]]
    # Callbacks that will be called after semantic analysis to tweak things.
    patches: List[Tuple[int, Callable[[], None]]]
    loop_depth = 0  # Depth of breakable loops
    cur_mod_id = ""  # Current module id (or None) (phase 2)
    _is_stub_file = False  # Are we analyzing a stub file?
    _is_typeshed_stub_file = False  # Are we analyzing a typeshed stub file?
    imports: Set[str]  # Imported modules (during phase 2 analysis)
    # Note: some imports (and therefore dependencies) might
    # not be found in phase 1, for example due to * imports.
    errors: Errors  # Keeps track of generated errors
    plugin: Plugin  # Mypy plugin for special casing of library features
    statement: Optional[Statement] = None  # Statement/definition being analyzed

    # Mapping from 'async def' function definitions to their return type wrapped as a
    # 'Coroutine[Any, Any, T]'. Used to keep track of whether a function definition's
    # return type has already been wrapped, by checking if the function definition's
    # type is stored in this mapping and that it still matches.
    wrapped_coro_return_types: Dict[FuncDef, Type] = {}

    def __init__(
        self,
        modules: Dict[str, MypyFile],
        missing_modules: Set[str],
        incomplete_namespaces: Set[str],
        errors: Errors,
        plugin: Plugin,
    ) -> None:
        """Construct semantic analyzer.

        We reuse the same semantic analyzer instance across multiple modules.

        Args:
            modules: Global modules dictionary
            missing_modules: Modules that could not be imported encountered so far
            incomplete_namespaces: Namespaces that are being populated during semantic analysis
                (can contain modules and classes within the current SCC; mutated by the caller)
            errors: Report analysis errors using this instance
        """
        self.locals = [None]
        self.is_comprehension_stack = [False]
        # Saved namespaces from previous iteration. Every top-level function/method body is
        # analyzed in several iterations until all names are resolved. We need to save
        # the local namespaces for the top level function and all nested functions between
        # these iterations. See also semanal_main.process_top_level_function().
        self.saved_locals: Dict[
            Union[FuncItem, GeneratorExpr, DictionaryComprehension], SymbolTable
        ] = {}
        self.imports = set()
        self.type = None
        self.type_stack = []
        # Are the namespaces of classes being processed complete?
        self.incomplete_type_stack: List[bool] = []
        self.tvar_scope = TypeVarLikeScope()
        self.function_stack = []
        self.block_depth = [0]
        self.loop_depth = 0
        self.errors = errors
        self.modules = modules
        self.msg = MessageBuilder(errors, modules)
        self.missing_modules = missing_modules
        self.missing_names = [set()]
        # These namespaces are still in process of being populated. If we encounter a
        # missing name in these namespaces, we need to defer the current analysis target,
        # since it's possible that the name will be there once the namespace is complete.
        self.incomplete_namespaces = incomplete_namespaces
        self.all_exports: List[str] = []
        # Map from module id to list of explicitly exported names (i.e. names in __all__).
        self.export_map: Dict[str, List[str]] = {}
        self.plugin = plugin
        # If True, process function definitions. If False, don't. This is used
        # for processing module top levels in fine-grained incremental mode.
        self.recurse_into_functions = True
        self.scope = Scope()

        # Trace line numbers for every file where deferral happened during analysis of
        # current SCC or top-level function.
        self.deferral_debug_context: List[Tuple[str, int]] = []

        # This is needed to properly support recursive type aliases. The problem is that
        # Foo[Bar] could mean three things depending on context: a target for type alias,
        # a normal index expression (including enum index), or a type application.
        # The latter is particularly problematic as it can falsely create incomplete
        # refs while analysing rvalues of type aliases. To avoid this we first analyse
        # rvalues while temporarily setting this to True.
        self.basic_type_applications = False

    # mypyc doesn't properly handle implementing an abstractproperty
    # with a regular attribute so we make them properties
    @property
    def is_stub_file(self) -> bool:
        return self._is_stub_file

    @property
    def is_typeshed_stub_file(self) -> bool:
        return self._is_typeshed_stub_file

    @property
    def final_iteration(self) -> bool:
        return self._final_iteration

    #
    # Preparing module (performed before semantic analysis)
    #

    def prepare_file(self, file_node: MypyFile) -> None:
        """Prepare a freshly parsed file for semantic analysis."""
        if "builtins" in self.modules:
            file_node.names["__builtins__"] = SymbolTableNode(GDEF, self.modules["builtins"])
        if file_node.fullname == "builtins":
            self.prepare_builtins_namespace(file_node)
        if file_node.fullname == "typing":
            self.prepare_typing_namespace(file_node, type_aliases)
        if file_node.fullname == "typing_extensions":
            self.prepare_typing_namespace(file_node, typing_extensions_aliases)

    def prepare_typing_namespace(self, file_node: MypyFile, aliases: Dict[str, str]) -> None:
        """Remove dummy alias definitions such as List = TypeAlias(object) from typing.

        They will be replaced with real aliases when corresponding targets are ready.
        """
        # This is all pretty unfortunate. typeshed now has a
        # sys.version_info check for OrderedDict, and we shouldn't
        # take it out, because it is correct and a typechecker should
        # use that as a source of truth. But instead we rummage
        # through IfStmts to remove the info first.  (I tried to
        # remove this whole machinery and ran into issues with the
        # builtins/typing import cycle.)
        def helper(defs: List[Statement]) -> None:
            for stmt in defs.copy():
                if isinstance(stmt, IfStmt):
                    for body in stmt.body:
                        helper(body.body)
                    if stmt.else_body:
                        helper(stmt.else_body.body)
                if (
                    isinstance(stmt, AssignmentStmt)
                    and len(stmt.lvalues) == 1
                    and isinstance(stmt.lvalues[0], NameExpr)
                ):
                    # Assignment to a simple name, remove it if it is a dummy alias.
                    if f"{file_node.fullname}.{stmt.lvalues[0].name}" in aliases:
                        defs.remove(stmt)

        helper(file_node.defs)

    def prepare_builtins_namespace(self, file_node: MypyFile) -> None:
        """Add certain special-cased definitions to the builtins module.

        Some definitions are too special or fundamental to be processed
        normally from the AST.
        """
        names = file_node.names

        # Add empty definition for core built-in classes, since they are required for basic
        # operation. These will be completed later on.
        for name in CORE_BUILTIN_CLASSES:
            cdef = ClassDef(name, Block([]))  # Dummy ClassDef, will be replaced later
            info = TypeInfo(SymbolTable(), cdef, "builtins")
            info._fullname = f"builtins.{name}"
            names[name] = SymbolTableNode(GDEF, info)

        bool_info = names["bool"].node
        assert isinstance(bool_info, TypeInfo)
        bool_type = Instance(bool_info, [])

        special_var_types: List[Tuple[str, Type]] = [
            ("None", NoneType()),
            # reveal_type is a mypy-only function that gives an error with
            # the type of its arg.
            ("reveal_type", AnyType(TypeOfAny.special_form)),
            # reveal_locals is a mypy-only function that gives an error with the types of
            # locals
            ("reveal_locals", AnyType(TypeOfAny.special_form)),
            ("True", bool_type),
            ("False", bool_type),
            ("__debug__", bool_type),
        ]

        for name, typ in special_var_types:
            v = Var(name, typ)
            v._fullname = f"builtins.{name}"
            file_node.names[name] = SymbolTableNode(GDEF, v)

    #
    # Analyzing a target
    #

    def refresh_partial(
        self,
        node: Union[MypyFile, FuncDef, OverloadedFuncDef],
        patches: List[Tuple[int, Callable[[], None]]],
        final_iteration: bool,
        file_node: MypyFile,
        options: Options,
        active_type: Optional[TypeInfo] = None,
    ) -> None:
        """Refresh a stale target in fine-grained incremental mode."""
        self.patches = patches
        self.deferred = False
        self.incomplete = False
        self._final_iteration = final_iteration
        self.missing_names[-1] = set()

        with self.file_context(file_node, options, active_type):
            if isinstance(node, MypyFile):
                self.refresh_top_level(node)
            else:
                self.recurse_into_functions = True
                self.accept(node)
        del self.patches

    def refresh_top_level(self, file_node: MypyFile) -> None:
        """Reanalyze a stale module top-level in fine-grained incremental mode."""
        self.recurse_into_functions = False
        self.add_implicit_module_attrs(file_node)
        for d in file_node.defs:
            self.accept(d)
        if file_node.fullname == "typing":
            self.add_builtin_aliases(file_node)
        if file_node.fullname == "typing_extensions":
            self.add_typing_extension_aliases(file_node)
        self.adjust_public_exports()
        self.export_map[self.cur_mod_id] = self.all_exports
        self.all_exports = []

    def add_implicit_module_attrs(self, file_node: MypyFile) -> None:
        """Manually add implicit definitions of module '__name__' etc."""
        for name, t in implicit_module_attrs.items():
            if name == "__doc__":
                typ: Type = UnboundType("__builtins__.str")
            elif name == "__path__":
                if not file_node.is_package_init_file():
                    continue
                # Need to construct the type ourselves, to avoid issues with __builtins__.list
                # not being subscriptable or typing.List not getting bound
                sym = self.lookup_qualified("__builtins__.list", Context())
                if not sym:
                    continue
                node = sym.node
                assert isinstance(node, TypeInfo)
                typ = Instance(node, [self.str_type()])
            elif name == "__annotations__":
                sym = self.lookup_qualified("__builtins__.dict", Context(), suppress_errors=True)
                if not sym:
                    continue
                node = sym.node
                assert isinstance(node, TypeInfo)
                typ = Instance(node, [self.str_type(), AnyType(TypeOfAny.special_form)])
            else:
                assert t is not None, f"type should be specified for {name}"
                typ = UnboundType(t)

            existing = file_node.names.get(name)
            if existing is not None and not isinstance(existing.node, PlaceholderNode):
                # Already exists.
                continue

            an_type = self.anal_type(typ)
            if an_type:
                var = Var(name, an_type)
                var._fullname = self.qualified_name(name)
                var.is_ready = True
                self.add_symbol(name, var, dummy_context())
            else:
                self.add_symbol(
                    name,
                    PlaceholderNode(self.qualified_name(name), file_node, -1),
                    dummy_context(),
                )

    def add_builtin_aliases(self, tree: MypyFile) -> None:
        """Add builtin type aliases to typing module.

        For historical reasons, the aliases like `List = list` are not defined
        in typeshed stubs for typing module. Instead we need to manually add the
        corresponding nodes on the fly. We explicitly mark these aliases as normalized,
        so that a user can write `typing.List[int]`.
        """
        assert tree.fullname == "typing"
        for alias, target_name in type_aliases.items():
            if type_aliases_source_versions[alias] > self.options.python_version:
                # This alias is not available on this Python version.
                continue
            name = alias.split(".")[-1]
            if name in tree.names and not isinstance(tree.names[name].node, PlaceholderNode):
                continue
            self.create_alias(tree, target_name, alias, name)

    def add_typing_extension_aliases(self, tree: MypyFile) -> None:
        """Typing extensions module does contain some type aliases.

        We need to analyze them as such, because in typeshed
        they are just defined as `_Alias()` call.
        Which is not supported natively.
        """
        assert tree.fullname == "typing_extensions"

        for alias, target_name in typing_extensions_aliases.items():
            name = alias.split(".")[-1]
            if name in tree.names and isinstance(tree.names[name].node, TypeAlias):
                continue  # Do not reset TypeAliases on the second pass.

            # We need to remove any node that is there at the moment. It is invalid.
            tree.names.pop(name, None)

            # Now, create a new alias.
            self.create_alias(tree, target_name, alias, name)

    def create_alias(self, tree: MypyFile, target_name: str, alias: str, name: str) -> None:
        tag = self.track_incomplete_refs()
        n = self.lookup_fully_qualified_or_none(target_name)
        if n:
            if isinstance(n.node, PlaceholderNode):
                self.mark_incomplete(name, tree)
            else:
                # Found built-in class target. Create alias.
                target = self.named_type_or_none(target_name, [])
                assert target is not None
                # Transform List to List[Any], etc.
                fix_instance_types(target, self.fail, self.note, self.options.python_version)
                alias_node = TypeAlias(
                    target,
                    alias,
                    line=-1,
                    column=-1,  # there is no context
                    no_args=True,
                    normalized=True,
                )
                self.add_symbol(name, alias_node, tree)
        elif self.found_incomplete_ref(tag):
            # Built-in class target may not ready yet -- defer.
            self.mark_incomplete(name, tree)
        else:
            # Test fixtures may be missing some builtin classes, which is okay.
            # Kill the placeholder if there is one.
            if name in tree.names:
                assert isinstance(tree.names[name].node, PlaceholderNode)
                del tree.names[name]

    def adjust_public_exports(self) -> None:
        """Adjust the module visibility of globals due to __all__."""
        if "__all__" in self.globals:
            for name, g in self.globals.items():
                # Being included in __all__ explicitly exports and makes public.
                if name in self.all_exports:
                    g.module_public = True
                    g.module_hidden = False
                # But when __all__ is defined, and a symbol is not included in it,
                # it cannot be public.
                else:
                    g.module_public = False

    @contextmanager
    def file_context(
        self, file_node: MypyFile, options: Options, active_type: Optional[TypeInfo] = None
    ) -> Iterator[None]:
        """Configure analyzer for analyzing targets within a file/class.

        Args:
            file_node: target file
            options: options specific to the file
            active_type: must be the surrounding class to analyze method targets
        """
        scope = self.scope
        self.options = options
        self.errors.set_file(file_node.path, file_node.fullname, scope=scope)
        self.cur_mod_node = file_node
        self.cur_mod_id = file_node.fullname
        with scope.module_scope(self.cur_mod_id):
            self._is_stub_file = file_node.path.lower().endswith(".pyi")
            self._is_typeshed_stub_file = is_typeshed_file(file_node.path)
            self.globals = file_node.names
            self.tvar_scope = TypeVarLikeScope()

            self.named_tuple_analyzer = NamedTupleAnalyzer(options, self)
            self.typed_dict_analyzer = TypedDictAnalyzer(options, self, self.msg)
            self.enum_call_analyzer = EnumCallAnalyzer(options, self)
            self.newtype_analyzer = NewTypeAnalyzer(options, self, self.msg)

            # Counter that keeps track of references to undefined things potentially caused by
            # incomplete namespaces.
            self.num_incomplete_refs = 0

            if active_type:
                self.incomplete_type_stack.append(False)
                scope.enter_class(active_type)
                self.enter_class(active_type.defn.info)
                for tvar in active_type.defn.type_vars:
                    self.tvar_scope.bind_existing(tvar)

            yield

            if active_type:
                scope.leave_class()
                self.leave_class()
                self.type = None
                self.incomplete_type_stack.pop()
        del self.options

    #
    # Functions
    #

    def visit_func_def(self, defn: FuncDef) -> None:
        self.statement = defn

        # Visit default values because they may contain assignment expressions.
        for arg in defn.arguments:
            if arg.initializer:
                arg.initializer.accept(self)

        defn.is_conditional = self.block_depth[-1] > 0

        # Set full names even for those definitions that aren't added
        # to a symbol table. For example, for overload items.
        defn._fullname = self.qualified_name(defn.name)

        # We don't add module top-level functions to symbol tables
        # when we analyze their bodies in the second phase on analysis,
        # since they were added in the first phase. Nested functions
        # get always added, since they aren't separate targets.
        if not self.recurse_into_functions or len(self.function_stack) > 0:
            if not defn.is_decorated and not defn.is_overload:
                self.add_function_to_symbol_table(defn)

        if not self.recurse_into_functions:
            return

        with self.scope.function_scope(defn):
            self.analyze_func_def(defn)

    def analyze_func_def(self, defn: FuncDef) -> None:
        self.function_stack.append(defn)

        if defn.type:
            assert isinstance(defn.type, CallableType)
            self.update_function_type_variables(defn.type, defn)
        self.function_stack.pop()

        if self.is_class_scope():
            # Method definition
            assert self.type is not None
            defn.info = self.type
            if defn.type is not None and defn.name in ("__init__", "__init_subclass__"):
                assert isinstance(defn.type, CallableType)
                if isinstance(get_proper_type(defn.type.ret_type), AnyType):
                    defn.type = defn.type.copy_modified(ret_type=NoneType())
            self.prepare_method_signature(defn, self.type)

        # Analyze function signature
        with self.tvar_scope_frame(self.tvar_scope.method_frame()):
            if defn.type:
                self.check_classvar_in_signature(defn.type)
                assert isinstance(defn.type, CallableType)
                # Signature must be analyzed in the surrounding scope so that
                # class-level imported names and type variables are in scope.
                analyzer = self.type_analyzer()
                tag = self.track_incomplete_refs()
                result = analyzer.visit_callable_type(defn.type, nested=False)
                # Don't store not ready types (including placeholders).
                if self.found_incomplete_ref(tag) or has_placeholder(result):
                    self.defer(defn)
                    return
                assert isinstance(result, ProperType)
                defn.type = result
                self.add_type_alias_deps(analyzer.aliases_used)
                self.check_function_signature(defn)
                if isinstance(defn, FuncDef):
                    assert isinstance(defn.type, CallableType)
                    defn.type = set_callable_name(defn.type, defn)

        self.analyze_arg_initializers(defn)
        self.analyze_function_body(defn)

        if self.is_class_scope():
            assert self.type is not None
            # Mark protocol methods with empty bodies as implicitly abstract.
            # This makes explicit protocol subclassing type-safe.
            if (
                self.type.is_protocol
                and not self.is_stub_file  # Bodies in stub files are always empty.
                and (not isinstance(self.scope.function, OverloadedFuncDef) or defn.is_property)
                and defn.abstract_status != IS_ABSTRACT
                and is_trivial_body(defn.body)
            ):
                defn.abstract_status = IMPLICITLY_ABSTRACT

        if (
            defn.is_coroutine
            and isinstance(defn.type, CallableType)
            and self.wrapped_coro_return_types.get(defn) != defn.type
        ):
            if defn.is_async_generator:
                # Async generator types are handled elsewhere
                pass
            else:
                # A coroutine defined as `async def foo(...) -> T: ...`
                # has external return type `Coroutine[Any, Any, T]`.
                any_type = AnyType(TypeOfAny.special_form)
                ret_type = self.named_type_or_none(
                    "typing.Coroutine", [any_type, any_type, defn.type.ret_type]
                )
                assert ret_type is not None, "Internal error: typing.Coroutine not found"
                defn.type = defn.type.copy_modified(ret_type=ret_type)
                self.wrapped_coro_return_types[defn] = defn.type

    def prepare_method_signature(self, func: FuncDef, info: TypeInfo) -> None:
        """Check basic signature validity and tweak annotation of self/cls argument."""
        # Only non-static methods are special.
        functype = func.type
        if not func.is_static:
            if func.name in ["__init_subclass__", "__class_getitem__"]:
                func.is_class = True
            if not func.arguments:
                self.fail("Method must have at least one argument", func)
            elif isinstance(functype, CallableType):
                self_type = get_proper_type(functype.arg_types[0])
                if isinstance(self_type, AnyType):
                    leading_type: Type = fill_typevars(info)
                    if func.is_class or func.name == "__new__":
                        leading_type = self.class_type(leading_type)
                    func.type = replace_implicit_first_type(functype, leading_type)

    def set_original_def(self, previous: Optional[Node], new: Union[FuncDef, Decorator]) -> bool:
        """If 'new' conditionally redefine 'previous', set 'previous' as original

        We reject straight redefinitions of functions, as they are usually
        a programming error. For example:

          def f(): ...
          def f(): ...  # Error: 'f' redefined
        """
        if isinstance(new, Decorator):
            new = new.func
        if (
            isinstance(previous, (FuncDef, Decorator))
            and unnamed_function(new.name)
            and unnamed_function(previous.name)
        ):
            return True
        if isinstance(previous, (FuncDef, Var, Decorator)) and new.is_conditional:
            new.original_def = previous
            return True
        else:
            return False

    def update_function_type_variables(self, fun_type: CallableType, defn: FuncItem) -> None:
        """Make any type variables in the signature of defn explicit.

        Update the signature of defn to contain type variable definitions
        if defn is generic.
        """
        with self.tvar_scope_frame(self.tvar_scope.method_frame()):
            a = self.type_analyzer()
            fun_type.variables = a.bind_function_type_variables(fun_type, defn)

    def visit_overloaded_func_def(self, defn: OverloadedFuncDef) -> None:
        self.statement = defn
        self.add_function_to_symbol_table(defn)

        if not self.recurse_into_functions:
            return

        # NB: Since _visit_overloaded_func_def will call accept on the
        # underlying FuncDefs, the function might get entered twice.
        # This is fine, though, because only the outermost function is
        # used to compute targets.
        with self.scope.function_scope(defn):
            self.analyze_overloaded_func_def(defn)

    def analyze_overloaded_func_def(self, defn: OverloadedFuncDef) -> None:
        # OverloadedFuncDef refers to any legitimate situation where you have
        # more than one declaration for the same function in a row.  This occurs
        # with a @property with a setter or a deleter, and for a classic
        # @overload.

        defn._fullname = self.qualified_name(defn.name)
        # TODO: avoid modifying items.
        defn.items = defn.unanalyzed_items.copy()

        first_item = defn.items[0]
        first_item.is_overload = True
        first_item.accept(self)

        if isinstance(first_item, Decorator) and first_item.func.is_property:
            # This is a property.
            first_item.func.is_overload = True
            self.analyze_property_with_multi_part_definition(defn)
            typ = function_type(first_item.func, self.named_type("builtins.function"))
            assert isinstance(typ, CallableType)
            types = [typ]
        else:
            # This is an a normal overload. Find the item signatures, the
            # implementation (if outside a stub), and any missing @overload
            # decorators.
            types, impl, non_overload_indexes = self.analyze_overload_sigs_and_impl(defn)
            defn.impl = impl
            if non_overload_indexes:
                self.handle_missing_overload_decorators(
                    defn, non_overload_indexes, some_overload_decorators=len(types) > 0
                )
            # If we found an implementation, remove it from the overload item list,
            # as it's special.
            if impl is not None:
                assert impl is defn.items[-1]
                defn.items = defn.items[:-1]
            elif not non_overload_indexes:
                self.handle_missing_overload_implementation(defn)

        if types:
            defn.type = Overloaded(types)
            defn.type.line = defn.line

        if not defn.items:
            # It was not a real overload after all, but function redefinition. We've
            # visited the redefinition(s) already.
            if not defn.impl:
                # For really broken overloads with no items and no implementation we need to keep
                # at least one item to hold basic information like function name.
                defn.impl = defn.unanalyzed_items[-1]
            return

        # We know this is an overload def. Infer properties and perform some checks.
        self.process_final_in_overload(defn)
        self.process_static_or_class_method_in_overload(defn)
        self.process_overload_impl(defn)

    def process_overload_impl(self, defn: OverloadedFuncDef) -> None:
        """Set flags for an overload implementation.

        Currently, this checks for a trivial body in protocols classes,
        where it makes the method implicitly abstract.
        """
        if defn.impl is None:
            return
        impl = defn.impl if isinstance(defn.impl, FuncDef) else defn.impl.func
        if is_trivial_body(impl.body) and self.is_class_scope() and not self.is_stub_file:
            assert self.type is not None
            if self.type.is_protocol:
                impl.abstract_status = IMPLICITLY_ABSTRACT

    def analyze_overload_sigs_and_impl(
        self, defn: OverloadedFuncDef
    ) -> Tuple[List[CallableType], Optional[OverloadPart], List[int]]:
        """Find overload signatures, the implementation, and items with missing @overload.

        Assume that the first was already analyzed. As a side effect:
        analyzes remaining items and updates 'is_overload' flags.
        """
        types = []
        non_overload_indexes = []
        impl: Optional[OverloadPart] = None
        for i, item in enumerate(defn.items):
            if i != 0:
                # Assume that the first item was already visited
                item.is_overload = True
                item.accept(self)
            # TODO: support decorated overloaded functions properly
            if isinstance(item, Decorator):
                callable = function_type(item.func, self.named_type("builtins.function"))
                assert isinstance(callable, CallableType)
                if not any(refers_to_fullname(dec, OVERLOAD_NAMES) for dec in item.decorators):
                    if i == len(defn.items) - 1 and not self.is_stub_file:
                        # Last item outside a stub is impl
                        impl = item
                    else:
                        # Oops it wasn't an overload after all. A clear error
                        # will vary based on where in the list it is, record
                        # that.
                        non_overload_indexes.append(i)
                else:
                    item.func.is_overload = True
                    types.append(callable)
                    if item.var.is_property:
                        self.fail("An overload can not be a property", item)
            elif isinstance(item, FuncDef):
                if i == len(defn.items) - 1 and not self.is_stub_file:
                    impl = item
                else:
                    non_overload_indexes.append(i)
        return types, impl, non_overload_indexes

    def handle_missing_overload_decorators(
        self,
        defn: OverloadedFuncDef,
        non_overload_indexes: List[int],
        some_overload_decorators: bool,
    ) -> None:
        """Generate errors for overload items without @overload.

        Side effect: remote non-overload items.
        """
        if some_overload_decorators:
            # Some of them were overloads, but not all.
            for idx in non_overload_indexes:
                if self.is_stub_file:
                    self.fail(
                        "An implementation for an overloaded function "
                        "is not allowed in a stub file",
                        defn.items[idx],
                    )
                else:
                    self.fail(
                        "The implementation for an overloaded function " "must come last",
                        defn.items[idx],
                    )
        else:
            for idx in non_overload_indexes[1:]:
                self.name_already_defined(defn.name, defn.items[idx], defn.items[0])
            if defn.impl:
                self.name_already_defined(defn.name, defn.impl, defn.items[0])
        # Remove the non-overloads
        for idx in reversed(non_overload_indexes):
            del defn.items[idx]

    def handle_missing_overload_implementation(self, defn: OverloadedFuncDef) -> None:
        """Generate error about missing overload implementation (only if needed)."""
        if not self.is_stub_file:
            if self.type and self.type.is_protocol and not self.is_func_scope():
                # An overloaded protocol method doesn't need an implementation,
                # but if it doesn't have one, then it is considered abstract.
                for item in defn.items:
                    if isinstance(item, Decorator):
                        item.func.abstract_status = IS_ABSTRACT
                    else:
                        item.abstract_status = IS_ABSTRACT
            else:
                self.fail(
                    "An overloaded function outside a stub file must have an implementation",
                    defn,
                    code=codes.NO_OVERLOAD_IMPL,
                )

    def process_final_in_overload(self, defn: OverloadedFuncDef) -> None:
        """Detect the @final status of an overloaded function (and perform checks)."""
        # If the implementation is marked as @final (or the first overload in
        # stubs), then the whole overloaded definition if @final.
        if any(item.is_final for item in defn.items):
            # We anyway mark it as final because it was probably the intention.
            defn.is_final = True
            # Only show the error once per overload
            bad_final = next(ov for ov in defn.items if ov.is_final)
            if not self.is_stub_file:
                self.fail("@final should be applied only to overload implementation", bad_final)
            elif any(item.is_final for item in defn.items[1:]):
                bad_final = next(ov for ov in defn.items[1:] if ov.is_final)
                self.fail(
                    "In a stub file @final must be applied only to the first overload", bad_final
                )
        if defn.impl is not None and defn.impl.is_final:
            defn.is_final = True

    def process_static_or_class_method_in_overload(self, defn: OverloadedFuncDef) -> None:
        class_status = []
        static_status = []
        for item in defn.items:
            if isinstance(item, Decorator):
                inner = item.func
            elif isinstance(item, FuncDef):
                inner = item
            else:
                assert False, f"The 'item' variable is an unexpected type: {type(item)}"
            class_status.append(inner.is_class)
            static_status.append(inner.is_static)

        if defn.impl is not None:
            if isinstance(defn.impl, Decorator):
                inner = defn.impl.func
            elif isinstance(defn.impl, FuncDef):
                inner = defn.impl
            else:
                assert False, f"Unexpected impl type: {type(defn.impl)}"
            class_status.append(inner.is_class)
            static_status.append(inner.is_static)

        if len(set(class_status)) != 1:
            self.msg.overload_inconsistently_applies_decorator("classmethod", defn)
        elif len(set(static_status)) != 1:
            self.msg.overload_inconsistently_applies_decorator("staticmethod", defn)
        else:
            defn.is_class = class_status[0]
            defn.is_static = static_status[0]

    def analyze_property_with_multi_part_definition(self, defn: OverloadedFuncDef) -> None:
        """Analyze a property defined using multiple methods (e.g., using @x.setter).

        Assume that the first method (@property) has already been analyzed.
        """
        defn.is_property = True
        items = defn.items
        first_item = cast(Decorator, defn.items[0])
        deleted_items = []
        for i, item in enumerate(items[1:]):
            if isinstance(item, Decorator):
                if len(item.decorators) >= 1:
                    node = item.decorators[0]
                    if isinstance(node, MemberExpr):
                        if node.name == "setter":
                            # The first item represents the entire property.
                            first_item.var.is_settable_property = True
                            # Get abstractness from the original definition.
                            item.func.abstract_status = first_item.func.abstract_status
                    else:
                        self.fail(
                            f"Only supported top decorator is @{first_item.func.name}.setter", item
                        )
                item.func.accept(self)
            else:
                self.fail(f'Unexpected definition for property "{first_item.func.name}"', item)
                deleted_items.append(i + 1)
        for i in reversed(deleted_items):
            del items[i]

    def add_function_to_symbol_table(self, func: Union[FuncDef, OverloadedFuncDef]) -> None:
        if self.is_class_scope():
            assert self.type is not None
            func.info = self.type
        func._fullname = self.qualified_name(func.name)
        self.add_symbol(func.name, func, func)

    def analyze_arg_initializers(self, defn: FuncItem) -> None:
        with self.tvar_scope_frame(self.tvar_scope.method_frame()):
            # Analyze default arguments
            for arg in defn.arguments:
                if arg.initializer:
                    arg.initializer.accept(self)

    def analyze_function_body(self, defn: FuncItem) -> None:
        is_method = self.is_class_scope()
        with self.tvar_scope_frame(self.tvar_scope.method_frame()):
            # Bind the type variables again to visit the body.
            if defn.type:
                a = self.type_analyzer()
                a.bind_function_type_variables(cast(CallableType, defn.type), defn)
            self.function_stack.append(defn)
            with self.enter(defn):
                for arg in defn.arguments:
                    self.add_local(arg.variable, defn)

                # The first argument of a non-static, non-class method is like 'self'
                # (though the name could be different), having the enclosing class's
                # instance type.
                if is_method and not defn.is_static and not defn.is_class and defn.arguments:
                    defn.arguments[0].variable.is_self = True

                defn.body.accept(self)
            self.function_stack.pop()

    def check_classvar_in_signature(self, typ: ProperType) -> None:
        if isinstance(typ, Overloaded):
            for t in typ.items:  # type: ProperType
                self.check_classvar_in_signature(t)
            return
        if not isinstance(typ, CallableType):
            return
        for t in get_proper_types(typ.arg_types) + [get_proper_type(typ.ret_type)]:
            if self.is_classvar(t):
                self.fail_invalid_classvar(t)
                # Show only one error per signature
                break

    def check_function_signature(self, fdef: FuncItem) -> None:
        sig = fdef.type
        assert isinstance(sig, CallableType)
        if len(sig.arg_types) < len(fdef.arguments):
            self.fail("Type signature has too few arguments", fdef)
            # Add dummy Any arguments to prevent crashes later.
            num_extra_anys = len(fdef.arguments) - len(sig.arg_types)
            extra_anys = [AnyType(TypeOfAny.from_error)] * num_extra_anys
            sig.arg_types.extend(extra_anys)
        elif len(sig.arg_types) > len(fdef.arguments):
            self.fail("Type signature has too many arguments", fdef, blocker=True)

    def visit_decorator(self, dec: Decorator) -> None:
        self.statement = dec
        # TODO: better don't modify them at all.
        dec.decorators = dec.original_decorators.copy()
        dec.func.is_conditional = self.block_depth[-1] > 0
        if not dec.is_overload:
            self.add_symbol(dec.name, dec, dec)
        dec.func._fullname = self.qualified_name(dec.name)
        dec.var._fullname = self.qualified_name(dec.name)
        for d in dec.decorators:
            d.accept(self)
        removed: List[int] = []
        no_type_check = False
        could_be_decorated_property = False
        for i, d in enumerate(dec.decorators):
            # A bunch of decorators are special cased here.
            if refers_to_fullname(d, "abc.abstractmethod"):
                removed.append(i)
                dec.func.abstract_status = IS_ABSTRACT
                self.check_decorated_function_is_method("abstractmethod", dec)
            elif refers_to_fullname(d, ("asyncio.coroutines.coroutine", "types.coroutine")):
                removed.append(i)
                dec.func.is_awaitable_coroutine = True
            elif refers_to_fullname(d, "builtins.staticmethod"):
                removed.append(i)
                dec.func.is_static = True
                dec.var.is_staticmethod = True
                self.check_decorated_function_is_method("staticmethod", dec)
            elif refers_to_fullname(d, "builtins.classmethod"):
                removed.append(i)
                dec.func.is_class = True
                dec.var.is_classmethod = True
                self.check_decorated_function_is_method("classmethod", dec)
            elif refers_to_fullname(
                d, ("builtins.property", "abc.abstractproperty", "functools.cached_property")
            ):
                removed.append(i)
                dec.func.is_property = True
                dec.var.is_property = True
                if refers_to_fullname(d, "abc.abstractproperty"):
                    dec.func.abstract_status = IS_ABSTRACT
                elif refers_to_fullname(d, "functools.cached_property"):
                    dec.var.is_settable_property = True
                self.check_decorated_function_is_method("property", dec)
            elif refers_to_fullname(d, "typing.no_type_check"):
                dec.var.type = AnyType(TypeOfAny.special_form)
                no_type_check = True
            elif refers_to_fullname(d, FINAL_DECORATOR_NAMES):
                if self.is_class_scope():
                    assert self.type is not None, "No type set at class scope"
                    if self.type.is_protocol:
                        self.msg.protocol_members_cant_be_final(d)
                    else:
                        dec.func.is_final = True
                        dec.var.is_final = True
                    removed.append(i)
                else:
                    self.fail("@final cannot be used with non-method functions", d)
            elif not dec.var.is_property:
                # We have seen a "non-trivial" decorator before seeing @property, if
                # we will see a @property later, give an error, as we don't support this.
                could_be_decorated_property = True
        for i in reversed(removed):
            del dec.decorators[i]
        if (not dec.is_overload or dec.var.is_property) and self.type:
            dec.var.info = self.type
            dec.var.is_initialized_in_class = True
        if not no_type_check and self.recurse_into_functions:
            dec.func.accept(self)
        if could_be_decorated_property and dec.decorators and dec.var.is_property:
            self.fail("Decorators on top of @property are not supported", dec)
        if (dec.func.is_static or dec.func.is_class) and dec.var.is_property:
            self.fail("Only instance methods can be decorated with @property", dec)
        if dec.func.abstract_status == IS_ABSTRACT and dec.func.is_final:
            self.fail(f"Method {dec.func.name} is both abstract and final", dec)

    def check_decorated_function_is_method(self, decorator: str, context: Context) -> None:
        if not self.type or self.is_func_scope():
            self.fail(f'"{decorator}" used with a non-method', context)

    #
    # Classes
    #

    def visit_class_def(self, defn: ClassDef) -> None:
        self.statement = defn
        self.incomplete_type_stack.append(not defn.info)
        namespace = self.qualified_name(defn.name)
        with self.tvar_scope_frame(self.tvar_scope.class_frame(namespace)):
            self.analyze_class(defn)
        self.incomplete_type_stack.pop()

    def analyze_class(self, defn: ClassDef) -> None:
        fullname = self.qualified_name(defn.name)
        if not defn.info and not self.is_core_builtin_class(defn):
            # Add placeholder so that self-references in base classes can be
            # resolved.  We don't want this to cause a deferral, since if there
            # are no incomplete references, we'll replace this with a TypeInfo
            # before returning.
            placeholder = PlaceholderNode(fullname, defn, defn.line, becomes_typeinfo=True)
            self.add_symbol(defn.name, placeholder, defn, can_defer=False)

        tag = self.track_incomplete_refs()

        # Restore base classes after previous iteration (things like Generic[T] might be removed).
        defn.base_type_exprs.extend(defn.removed_base_type_exprs)
        defn.removed_base_type_exprs.clear()

        self.update_metaclass(defn)

        bases = defn.base_type_exprs
        bases, tvar_defs, is_protocol = self.clean_up_bases_and_infer_type_variables(
            defn, bases, context=defn
        )

        for tvd in tvar_defs:
            if isinstance(tvd, TypeVarType) and any(
                has_placeholder(t) for t in [tvd.upper_bound] + tvd.values
            ):
                # Some type variable bounds or values are not ready, we need
                # to re-analyze this class.
                self.defer()

        self.analyze_class_keywords(defn)
        result = self.analyze_base_classes(bases)

        if result is None or self.found_incomplete_ref(tag):
            # Something was incomplete. Defer current target.
            self.mark_incomplete(defn.name, defn)
            return

        base_types, base_error = result
        if any(isinstance(base, PlaceholderType) for base, _ in base_types):
            # We need to know the TypeInfo of each base to construct the MRO. Placeholder types
            # are okay in nested positions, since they can't affect the MRO.
            self.mark_incomplete(defn.name, defn)
            return

        if self.analyze_typeddict_classdef(defn):
            if defn.info:
                self.setup_type_vars(defn, tvar_defs)
                self.setup_alias_type_vars(defn)
            return

        if self.analyze_namedtuple_classdef(defn, tvar_defs):
            return

        # Create TypeInfo for class now that base classes and the MRO can be calculated.
        self.prepare_class_def(defn)
        self.setup_type_vars(defn, tvar_defs)
        if base_error:
            defn.info.fallback_to_any = True

        with self.scope.class_scope(defn.info):
            self.configure_base_classes(defn, base_types)
            defn.info.is_protocol = is_protocol
            self.analyze_metaclass(defn)
            defn.info.runtime_protocol = False
            for decorator in defn.decorators:
                self.analyze_class_decorator(defn, decorator)
            self.analyze_class_body_common(defn)

    def setup_type_vars(self, defn: ClassDef, tvar_defs: List[TypeVarLikeType]) -> None:
        defn.type_vars = tvar_defs
        defn.info.type_vars = []
        # we want to make sure any additional logic in add_type_vars gets run
        defn.info.add_type_vars()

    def setup_alias_type_vars(self, defn: ClassDef) -> None:
        assert defn.info.special_alias is not None
        defn.info.special_alias.alias_tvars = list(defn.info.type_vars)
        target = defn.info.special_alias.target
<<<<<<< HEAD
        assert isinstance(target, ProperType) and isinstance(target, TypedDictType)
        target.fallback.args = tuple(defn.type_vars)
=======
        assert isinstance(target, ProperType) and isinstance(target, TupleType)
        target.partial_fallback.args = tuple(defn.type_vars)
>>>>>>> 8deeaf37

    def is_core_builtin_class(self, defn: ClassDef) -> bool:
        return self.cur_mod_id == "builtins" and defn.name in CORE_BUILTIN_CLASSES

    def analyze_class_body_common(self, defn: ClassDef) -> None:
        """Parts of class body analysis that are common to all kinds of class defs."""
        self.enter_class(defn.info)
        defn.defs.accept(self)
        self.apply_class_plugin_hooks(defn)
        self.leave_class()

    def analyze_typeddict_classdef(self, defn: ClassDef) -> bool:
        if (
            defn.info
            and defn.info.typeddict_type
            and not has_placeholder(defn.info.typeddict_type)
        ):
            # This is a valid TypedDict, and it is fully analyzed.
            return True
        is_typeddict, info = self.typed_dict_analyzer.analyze_typeddict_classdef(defn)
        if is_typeddict:
            for decorator in defn.decorators:
                decorator.accept(self)
                if isinstance(decorator, RefExpr):
                    if decorator.fullname in FINAL_DECORATOR_NAMES:
                        self.fail("@final cannot be used with TypedDict", decorator)
            if info is None:
                self.mark_incomplete(defn.name, defn)
            else:
                self.prepare_class_def(defn, info)
            return True
        return False

    def analyze_namedtuple_classdef(
        self, defn: ClassDef, tvar_defs: List[TypeVarLikeType]
    ) -> bool:
        """Check if this class can define a named tuple."""
        if (
            defn.info
            and defn.info.is_named_tuple
            and defn.info.tuple_type
            and not has_placeholder(defn.info.tuple_type)
        ):
            # Don't reprocess everything. We just need to process methods defined
            # in the named tuple class body.
            is_named_tuple, info = True, defn.info  # type: bool, Optional[TypeInfo]
        else:
            is_named_tuple, info = self.named_tuple_analyzer.analyze_namedtuple_classdef(
                defn, self.is_stub_file, self.is_func_scope()
            )
        if is_named_tuple:
            if info is None:
                self.mark_incomplete(defn.name, defn)
            else:
                self.prepare_class_def(defn, info, custom_names=True)
                self.setup_type_vars(defn, tvar_defs)
                self.setup_alias_type_vars(defn)
                with self.scope.class_scope(defn.info):
                    with self.named_tuple_analyzer.save_namedtuple_body(info):
                        self.analyze_class_body_common(defn)
            return True
        return False

    def apply_class_plugin_hooks(self, defn: ClassDef) -> None:
        """Apply a plugin hook that may infer a more precise definition for a class."""

        for decorator in defn.decorators:
            decorator_name = self.get_fullname_for_hook(decorator)
            if decorator_name:
                hook = self.plugin.get_class_decorator_hook(decorator_name)
                if hook:
                    hook(ClassDefContext(defn, decorator, self))

        if defn.metaclass:
            metaclass_name = self.get_fullname_for_hook(defn.metaclass)
            if metaclass_name:
                hook = self.plugin.get_metaclass_hook(metaclass_name)
                if hook:
                    hook(ClassDefContext(defn, defn.metaclass, self))

        for base_expr in defn.base_type_exprs:
            base_name = self.get_fullname_for_hook(base_expr)
            if base_name:
                hook = self.plugin.get_base_class_hook(base_name)
                if hook:
                    hook(ClassDefContext(defn, base_expr, self))

    def get_fullname_for_hook(self, expr: Expression) -> Optional[str]:
        if isinstance(expr, CallExpr):
            return self.get_fullname_for_hook(expr.callee)
        elif isinstance(expr, IndexExpr):
            return self.get_fullname_for_hook(expr.base)
        elif isinstance(expr, RefExpr):
            if expr.fullname:
                return expr.fullname
            # If we don't have a fullname look it up. This happens because base classes are
            # analyzed in a different manner (see exprtotype.py) and therefore those AST
            # nodes will not have full names.
            sym = self.lookup_type_node(expr)
            if sym:
                return sym.fullname
        return None

    def analyze_class_keywords(self, defn: ClassDef) -> None:
        for value in defn.keywords.values():
            value.accept(self)

    def enter_class(self, info: TypeInfo) -> None:
        # Remember previous active class
        self.type_stack.append(self.type)
        self.locals.append(None)  # Add class scope
        self.is_comprehension_stack.append(False)
        self.block_depth.append(-1)  # The class body increments this to 0
        self.type = info
        self.missing_names.append(set())

    def leave_class(self) -> None:
        """Restore analyzer state."""
        self.block_depth.pop()
        self.locals.pop()
        self.is_comprehension_stack.pop()
        self.type = self.type_stack.pop()
        self.missing_names.pop()

    def analyze_class_decorator(self, defn: ClassDef, decorator: Expression) -> None:
        decorator.accept(self)
        if isinstance(decorator, RefExpr):
            if decorator.fullname in RUNTIME_PROTOCOL_DECOS:
                if defn.info.is_protocol:
                    defn.info.runtime_protocol = True
                else:
                    self.fail("@runtime_checkable can only be used with protocol classes", defn)
            elif decorator.fullname in FINAL_DECORATOR_NAMES:
                defn.info.is_final = True

    def clean_up_bases_and_infer_type_variables(
        self, defn: ClassDef, base_type_exprs: List[Expression], context: Context
    ) -> Tuple[List[Expression], List[TypeVarLikeType], bool]:
        """Remove extra base classes such as Generic and infer type vars.

        For example, consider this class:

          class Foo(Bar, Generic[T]): ...

        Now we will remove Generic[T] from bases of Foo and infer that the
        type variable 'T' is a type argument of Foo.

        Note that this is performed *before* semantic analysis.

        Returns (remaining base expressions, inferred type variables, is protocol).
        """
        removed: List[int] = []
        declared_tvars: TypeVarLikeList = []
        is_protocol = False
        for i, base_expr in enumerate(base_type_exprs):
            self.analyze_type_expr(base_expr)

            try:
                base = self.expr_to_unanalyzed_type(base_expr)
            except TypeTranslationError:
                # This error will be caught later.
                continue
            result = self.analyze_class_typevar_declaration(base)
            if result is not None:
                if declared_tvars:
                    self.fail("Only single Generic[...] or Protocol[...] can be in bases", context)
                removed.append(i)
                tvars = result[0]
                is_protocol |= result[1]
                declared_tvars.extend(tvars)
            if isinstance(base, UnboundType):
                sym = self.lookup_qualified(base.name, base)
                if sym is not None and sym.node is not None:
                    if sym.node.fullname in PROTOCOL_NAMES and i not in removed:
                        # also remove bare 'Protocol' bases
                        removed.append(i)
                        is_protocol = True

        all_tvars = self.get_all_bases_tvars(base_type_exprs, removed)
        if declared_tvars:
            if len(remove_dups(declared_tvars)) < len(declared_tvars):
                self.fail("Duplicate type variables in Generic[...] or Protocol[...]", context)
            declared_tvars = remove_dups(declared_tvars)
            if not set(all_tvars).issubset(set(declared_tvars)):
                self.fail(
                    "If Generic[...] or Protocol[...] is present"
                    " it should list all type variables",
                    context,
                )
                # In case of error, Generic tvars will go first
                declared_tvars = remove_dups(declared_tvars + all_tvars)
        else:
            declared_tvars = all_tvars
        for i in reversed(removed):
            # We need to actually remove the base class expressions like Generic[T],
            # mostly because otherwise they will create spurious dependencies in fine
            # grained incremental mode.
            defn.removed_base_type_exprs.append(defn.base_type_exprs[i])
            del base_type_exprs[i]
        tvar_defs: List[TypeVarLikeType] = []
        for name, tvar_expr in declared_tvars:
            tvar_def = self.tvar_scope.bind_new(name, tvar_expr)
            tvar_defs.append(tvar_def)
        return base_type_exprs, tvar_defs, is_protocol

    def analyze_class_typevar_declaration(
        self, base: Type
    ) -> Optional[Tuple[TypeVarLikeList, bool]]:
        """Analyze type variables declared using Generic[...] or Protocol[...].

        Args:
            base: Non-analyzed base class

        Return None if the base class does not declare type variables. Otherwise,
        return the type variables.
        """
        if not isinstance(base, UnboundType):
            return None
        unbound = base
        sym = self.lookup_qualified(unbound.name, unbound)
        if sym is None or sym.node is None:
            return None
        if (
            sym.node.fullname == "typing.Generic"
            or sym.node.fullname in PROTOCOL_NAMES
            and base.args
        ):
            is_proto = sym.node.fullname != "typing.Generic"
            tvars: TypeVarLikeList = []
            for arg in unbound.args:
                tag = self.track_incomplete_refs()
                tvar = self.analyze_unbound_tvar(arg)
                if tvar:
                    tvars.append(tvar)
                elif not self.found_incomplete_ref(tag):
                    self.fail("Free type variable expected in %s[...]" % sym.node.name, base)
            return tvars, is_proto
        return None

    def analyze_unbound_tvar(self, t: Type) -> Optional[Tuple[str, TypeVarLikeExpr]]:
        if not isinstance(t, UnboundType):
            return None
        unbound = t
        sym = self.lookup_qualified(unbound.name, unbound)
        if sym and isinstance(sym.node, PlaceholderNode):
            self.record_incomplete_ref()
        if sym and isinstance(sym.node, ParamSpecExpr):
            if sym.fullname and not self.tvar_scope.allow_binding(sym.fullname):
                # It's bound by our type variable scope
                return None
            return unbound.name, sym.node
        if sym and isinstance(sym.node, TypeVarTupleExpr):
            if sym.fullname and not self.tvar_scope.allow_binding(sym.fullname):
                # It's bound by our type variable scope
                return None
            return unbound.name, sym.node
        if sym is None or not isinstance(sym.node, TypeVarExpr):
            return None
        elif sym.fullname and not self.tvar_scope.allow_binding(sym.fullname):
            # It's bound by our type variable scope
            return None
        else:
            assert isinstance(sym.node, TypeVarExpr)
            return unbound.name, sym.node

    def get_all_bases_tvars(
        self, base_type_exprs: List[Expression], removed: List[int]
    ) -> TypeVarLikeList:
        """Return all type variable references in bases."""
        tvars: TypeVarLikeList = []
        for i, base_expr in enumerate(base_type_exprs):
            if i not in removed:
                try:
                    base = self.expr_to_unanalyzed_type(base_expr)
                except TypeTranslationError:
                    # This error will be caught later.
                    continue
                base_tvars = base.accept(TypeVarLikeQuery(self.lookup_qualified, self.tvar_scope))
                tvars.extend(base_tvars)
        return remove_dups(tvars)

    def get_and_bind_all_tvars(self, type_exprs: List[Expression]) -> List[TypeVarLikeType]:
        """Return all type variable references in item type expressions.
<<<<<<< HEAD

=======
>>>>>>> 8deeaf37
        This is a helper for generic TypedDicts and NamedTuples. Essentially it is
        a simplified version of the logic we use for ClassDef bases. We duplicate
        some amount of code, because it is hard to refactor common pieces.
        """
        tvars = []
        for base_expr in type_exprs:
            try:
                base = self.expr_to_unanalyzed_type(base_expr)
            except TypeTranslationError:
                # This error will be caught later.
                continue
            base_tvars = base.accept(TypeVarLikeQuery(self.lookup_qualified, self.tvar_scope))
            tvars.extend(base_tvars)
        tvars = remove_dups(tvars)  # Variables are defined in order of textual appearance.
        tvar_defs = []
        for name, tvar_expr in tvars:
            tvar_def = self.tvar_scope.bind_new(name, tvar_expr)
            tvar_defs.append(tvar_def)
        return tvar_defs

<<<<<<< HEAD
    def prepare_class_def(self, defn: ClassDef, info: Optional[TypeInfo] = None) -> None:
=======
    def prepare_class_def(
        self, defn: ClassDef, info: Optional[TypeInfo] = None, custom_names: bool = False
    ) -> None:
>>>>>>> 8deeaf37
        """Prepare for the analysis of a class definition.

        Create an empty TypeInfo and store it in a symbol table, or if the 'info'
        argument is provided, store it instead (used for magic type definitions).
        """
        if not defn.info:
            defn.fullname = self.qualified_name(defn.name)
            # TODO: Nested classes
            info = info or self.make_empty_type_info(defn)
            defn.info = info
            info.defn = defn
            if not custom_names:
                # Some special classes (in particular NamedTuples) use custom fullname logic.
                # Don't override it here (also see comment below, this needs cleanup).
                if not self.is_func_scope():
                    info._fullname = self.qualified_name(defn.name)
                else:
                    info._fullname = info.name
        local_name = defn.name
        if "@" in local_name:
            local_name = local_name.split("@")[0]
        self.add_symbol(local_name, defn.info, defn)
        if self.is_nested_within_func_scope():
            # We need to preserve local classes, let's store them
            # in globals under mangled unique names
            #
            # TODO: Putting local classes into globals breaks assumptions in fine-grained
            #       incremental mode and we should avoid it. In general, this logic is too
            #       ad-hoc and needs to be removed/refactored.
            if "@" not in defn.info._fullname:
                global_name = defn.info.name + "@" + str(defn.line)
                defn.info._fullname = self.cur_mod_id + "." + global_name
            else:
                # Preserve name from previous fine-grained incremental run.
                global_name = defn.info.name
            defn.fullname = defn.info._fullname
            if defn.info.is_named_tuple:
                # Named tuple nested within a class is stored in the class symbol table.
                self.add_symbol_skip_local(global_name, defn.info)
            else:
                self.globals[global_name] = SymbolTableNode(GDEF, defn.info)

    def make_empty_type_info(self, defn: ClassDef) -> TypeInfo:
        if (
            self.is_module_scope()
            and self.cur_mod_id == "builtins"
            and defn.name in CORE_BUILTIN_CLASSES
        ):
            # Special case core built-in classes. A TypeInfo was already
            # created for it before semantic analysis, but with a dummy
            # ClassDef. Patch the real ClassDef object.
            info = self.globals[defn.name].node
            assert isinstance(info, TypeInfo)
        else:
            info = TypeInfo(SymbolTable(), defn, self.cur_mod_id)
            info.set_line(defn)
        return info

    def get_name_repr_of_expr(self, expr: Expression) -> Optional[str]:
        """Try finding a short simplified textual representation of a base class expression."""
        if isinstance(expr, NameExpr):
            return expr.name
        if isinstance(expr, MemberExpr):
            return get_member_expr_fullname(expr)
        if isinstance(expr, IndexExpr):
            return self.get_name_repr_of_expr(expr.base)
        if isinstance(expr, CallExpr):
            return self.get_name_repr_of_expr(expr.callee)
        return None

    def analyze_base_classes(
        self, base_type_exprs: List[Expression]
    ) -> Optional[Tuple[List[Tuple[ProperType, Expression]], bool]]:
        """Analyze base class types.

        Return None if some definition was incomplete. Otherwise, return a tuple
        with these items:

         * List of (analyzed type, original expression) tuples
         * Boolean indicating whether one of the bases had a semantic analysis error
        """
        is_error = False
        bases = []
        for base_expr in base_type_exprs:
            if (
                isinstance(base_expr, RefExpr)
                and base_expr.fullname in TYPED_NAMEDTUPLE_NAMES + TPDICT_NAMES
            ):
                # Ignore magic bases for now.
                continue

            try:
                base = self.expr_to_analyzed_type(base_expr, allow_placeholder=True)
            except TypeTranslationError:
                name = self.get_name_repr_of_expr(base_expr)
                if isinstance(base_expr, CallExpr):
                    msg = "Unsupported dynamic base class"
                else:
                    msg = "Invalid base class"
                if name:
                    msg += f' "{name}"'
                self.fail(msg, base_expr)
                is_error = True
                continue
            if base is None:
                return None
            base = get_proper_type(base)
            bases.append((base, base_expr))
        return bases, is_error

    def configure_base_classes(
        self, defn: ClassDef, bases: List[Tuple[ProperType, Expression]]
    ) -> None:
        """Set up base classes.

        This computes several attributes on the corresponding TypeInfo defn.info
        related to the base classes: defn.info.bases, defn.info.mro, and
        miscellaneous others (at least tuple_type, fallback_to_any, and is_enum.)
        """
        base_types: List[Instance] = []
        info = defn.info

        for base, base_expr in bases:
            if isinstance(base, TupleType):
                actual_base = self.configure_tuple_base_class(defn, base)
                base_types.append(actual_base)
            elif isinstance(base, Instance):
                if base.type.is_newtype:
                    self.fail('Cannot subclass "NewType"', defn)
                base_types.append(base)
            elif isinstance(base, AnyType):
                if self.options.disallow_subclassing_any:
                    if isinstance(base_expr, (NameExpr, MemberExpr)):
                        msg = f'Class cannot subclass "{base_expr.name}" (has type "Any")'
                    else:
                        msg = 'Class cannot subclass value of type "Any"'
                    self.fail(msg, base_expr)
                info.fallback_to_any = True
            elif isinstance(base, TypedDictType):
                base_types.append(base.fallback)
            else:
                msg = "Invalid base class"
                name = self.get_name_repr_of_expr(base_expr)
                if name:
                    msg += f' "{name}"'
                self.fail(msg, base_expr)
                info.fallback_to_any = True
            if self.options.disallow_any_unimported and has_any_from_unimported_type(base):
                if isinstance(base_expr, (NameExpr, MemberExpr)):
                    prefix = f"Base type {base_expr.name}"
                else:
                    prefix = "Base type"
                self.msg.unimported_type_becomes_any(prefix, base, base_expr)
            check_for_explicit_any(
                base, self.options, self.is_typeshed_stub_file, self.msg, context=base_expr
            )

        # Add 'object' as implicit base if there is no other base class.
        if not base_types and defn.fullname != "builtins.object":
            base_types.append(self.object_type())

        info.bases = base_types

        # Calculate the MRO.
        if not self.verify_base_classes(defn):
            self.set_dummy_mro(defn.info)
            return
        self.calculate_class_mro(defn, self.object_type)

    def configure_tuple_base_class(self, defn: ClassDef, base: TupleType) -> Instance:
        info = defn.info

        # There may be an existing valid tuple type from previous semanal iterations.
        # Use equality to check if it is the case.
        if info.tuple_type and info.tuple_type != base and not has_placeholder(info.tuple_type):
            self.fail("Class has two incompatible bases derived from tuple", defn)
            defn.has_incompatible_baseclass = True
        if info.special_alias and has_placeholder(info.special_alias.target):
            self.defer(force_progress=True)
        info.update_tuple_type(base)
        self.setup_alias_type_vars(defn)

        if base.partial_fallback.type.fullname == "builtins.tuple" and not has_placeholder(base):
            # Fallback can only be safely calculated after semantic analysis, since base
            # classes may be incomplete. Postpone the calculation.
            self.schedule_patch(PRIORITY_FALLBACKS, lambda: calculate_tuple_fallback(base))

        return base.partial_fallback

    def set_dummy_mro(self, info: TypeInfo) -> None:
        # Give it an MRO consisting of just the class itself and object.
        info.mro = [info, self.object_type().type]
        info.bad_mro = True

    def calculate_class_mro(
        self, defn: ClassDef, obj_type: Optional[Callable[[], Instance]] = None
    ) -> None:
        """Calculate method resolution order for a class.

        `obj_type` exists just to fill in empty base class list in case of an error.
        """
        try:
            calculate_mro(defn.info, obj_type)
        except MroError:
            self.fail(
                "Cannot determine consistent method resolution "
                'order (MRO) for "%s"' % defn.name,
                defn,
            )
            self.set_dummy_mro(defn.info)
        # Allow plugins to alter the MRO to handle the fact that `def mro()`
        # on metaclasses permits MRO rewriting.
        if defn.fullname:
            hook = self.plugin.get_customize_class_mro_hook(defn.fullname)
            if hook:
                hook(ClassDefContext(defn, FakeExpression(), self))

    def update_metaclass(self, defn: ClassDef) -> None:
        """Lookup for special metaclass declarations, and update defn fields accordingly.

        * six.with_metaclass(M, B1, B2, ...)
        * @six.add_metaclass(M)
        * future.utils.with_metaclass(M, B1, B2, ...)
        * past.utils.with_metaclass(M, B1, B2, ...)
        """

        # Look for six.with_metaclass(M, B1, B2, ...)
        with_meta_expr: Optional[Expression] = None
        if len(defn.base_type_exprs) == 1:
            base_expr = defn.base_type_exprs[0]
            if isinstance(base_expr, CallExpr) and isinstance(base_expr.callee, RefExpr):
                base_expr.accept(self)
                if (
                    base_expr.callee.fullname
                    in {
                        "six.with_metaclass",
                        "future.utils.with_metaclass",
                        "past.utils.with_metaclass",
                    }
                    and len(base_expr.args) >= 1
                    and all(kind == ARG_POS for kind in base_expr.arg_kinds)
                ):
                    with_meta_expr = base_expr.args[0]
                    defn.base_type_exprs = base_expr.args[1:]

        # Look for @six.add_metaclass(M)
        add_meta_expr: Optional[Expression] = None
        for dec_expr in defn.decorators:
            if isinstance(dec_expr, CallExpr) and isinstance(dec_expr.callee, RefExpr):
                dec_expr.callee.accept(self)
                if (
                    dec_expr.callee.fullname == "six.add_metaclass"
                    and len(dec_expr.args) == 1
                    and dec_expr.arg_kinds[0] == ARG_POS
                ):
                    add_meta_expr = dec_expr.args[0]
                    break

        metas = {defn.metaclass, with_meta_expr, add_meta_expr} - {None}
        if len(metas) == 0:
            return
        if len(metas) > 1:
            self.fail("Multiple metaclass definitions", defn)
            return
        defn.metaclass = metas.pop()

    def verify_base_classes(self, defn: ClassDef) -> bool:
        info = defn.info
        cycle = False
        for base in info.bases:
            baseinfo = base.type
            if self.is_base_class(info, baseinfo):
                self.fail("Cycle in inheritance hierarchy", defn)
                cycle = True
            if baseinfo.fullname == "builtins.bool":
                self.fail('"%s" is not a valid base class' % baseinfo.name, defn, blocker=True)
                return False
        dup = find_duplicate(info.direct_base_classes())
        if dup:
            self.fail(f'Duplicate base class "{dup.name}"', defn, blocker=True)
            return False
        return not cycle

    def is_base_class(self, t: TypeInfo, s: TypeInfo) -> bool:
        """Determine if t is a base class of s (but do not use mro)."""
        # Search the base class graph for t, starting from s.
        worklist = [s]
        visited = {s}
        while worklist:
            nxt = worklist.pop()
            if nxt == t:
                return True
            for base in nxt.bases:
                if base.type not in visited:
                    worklist.append(base.type)
                    visited.add(base.type)
        return False

    def analyze_metaclass(self, defn: ClassDef) -> None:
        if defn.metaclass:
            metaclass_name = None
            if isinstance(defn.metaclass, NameExpr):
                metaclass_name = defn.metaclass.name
            elif isinstance(defn.metaclass, MemberExpr):
                metaclass_name = get_member_expr_fullname(defn.metaclass)
            if metaclass_name is None:
                self.fail(f'Dynamic metaclass not supported for "{defn.name}"', defn.metaclass)
                return
            sym = self.lookup_qualified(metaclass_name, defn.metaclass)
            if sym is None:
                # Probably a name error - it is already handled elsewhere
                return
            if isinstance(sym.node, Var) and isinstance(get_proper_type(sym.node.type), AnyType):
                # 'Any' metaclass -- just ignore it.
                #
                # TODO: A better approach would be to record this information
                #       and assume that the type object supports arbitrary
                #       attributes, similar to an 'Any' base class.
                return
            if isinstance(sym.node, PlaceholderNode):
                self.defer(defn)
                return

            # Support type aliases, like `_Meta: TypeAlias = type`
            if (
                isinstance(sym.node, TypeAlias)
                and sym.node.no_args
                and isinstance(sym.node.target, ProperType)
                and isinstance(sym.node.target, Instance)
            ):
                metaclass_info: Optional[Node] = sym.node.target.type
            else:
                metaclass_info = sym.node

            if not isinstance(metaclass_info, TypeInfo) or metaclass_info.tuple_type is not None:
                self.fail(f'Invalid metaclass "{metaclass_name}"', defn.metaclass)
                return
            if not metaclass_info.is_metaclass():
                self.fail(
                    'Metaclasses not inheriting from "type" are not supported', defn.metaclass
                )
                return
            inst = fill_typevars(metaclass_info)
            assert isinstance(inst, Instance)
            defn.info.declared_metaclass = inst
        defn.info.metaclass_type = defn.info.calculate_metaclass_type()
        if any(info.is_protocol for info in defn.info.mro):
            if (
                not defn.info.metaclass_type
                or defn.info.metaclass_type.type.fullname == "builtins.type"
            ):
                # All protocols and their subclasses have ABCMeta metaclass by default.
                # TODO: add a metaclass conflict check if there is another metaclass.
                abc_meta = self.named_type_or_none("abc.ABCMeta", [])
                if abc_meta is not None:  # May be None in tests with incomplete lib-stub.
                    defn.info.metaclass_type = abc_meta
        if defn.info.metaclass_type is None:
            # Inconsistency may happen due to multiple baseclasses even in classes that
            # do not declare explicit metaclass, but it's harder to catch at this stage
            if defn.metaclass is not None:
                self.fail(f'Inconsistent metaclass structure for "{defn.name}"', defn)
        else:
            if defn.info.metaclass_type.type.has_base("enum.EnumMeta"):
                defn.info.is_enum = True
                if defn.type_vars:
                    self.fail("Enum class cannot be generic", defn)

    #
    # Imports
    #

    def visit_import(self, i: Import) -> None:
        self.statement = i
        for id, as_id in i.ids:
            # Modules imported in a stub file without using 'import X as X' won't get exported
            # When implicit re-exporting is disabled, we have the same behavior as stubs.
            use_implicit_reexport = not self.is_stub_file and self.options.implicit_reexport
            if as_id is not None:
                base_id = id
                imported_id = as_id
                module_public = use_implicit_reexport or id.split(".")[-1] == as_id
            else:
                base_id = id.split(".")[0]
                imported_id = base_id
                module_public = use_implicit_reexport
            self.add_module_symbol(
                base_id,
                imported_id,
                context=i,
                module_public=module_public,
                module_hidden=not module_public,
            )

    def visit_import_from(self, imp: ImportFrom) -> None:
        self.statement = imp
        module_id = self.correct_relative_import(imp)
        module = self.modules.get(module_id)
        for id, as_id in imp.names:
            fullname = module_id + "." + id
            self.set_future_import_flags(fullname)
            if module is None:
                node = None
            elif module_id == self.cur_mod_id and fullname in self.modules:
                # Submodule takes precedence over definition in surround package, for
                # compatibility with runtime semantics in typical use cases. This
                # could more precisely model runtime semantics by taking into account
                # the line number beyond which the local definition should take
                # precedence, but doesn't seem to be important in most use cases.
                node = SymbolTableNode(GDEF, self.modules[fullname])
            else:
                if id == as_id == "__all__" and module_id in self.export_map:
                    self.all_exports[:] = self.export_map[module_id]
                node = module.names.get(id)

            missing_submodule = False
            imported_id = as_id or id

            # Modules imported in a stub file without using 'from Y import X as X' will
            # not get exported.
            # When implicit re-exporting is disabled, we have the same behavior as stubs.
            use_implicit_reexport = not self.is_stub_file and self.options.implicit_reexport
            module_public = use_implicit_reexport or (as_id is not None and id == as_id)

            # If the module does not contain a symbol with the name 'id',
            # try checking if it's a module instead.
            if not node:
                mod = self.modules.get(fullname)
                if mod is not None:
                    kind = self.current_symbol_kind()
                    node = SymbolTableNode(kind, mod)
                elif fullname in self.missing_modules:
                    missing_submodule = True
            # If it is still not resolved, check for a module level __getattr__
            if (
                module
                and not node
                and (module.is_stub or self.options.python_version >= (3, 7))
                and "__getattr__" in module.names
            ):
                # We store the fullname of the original definition so that we can
                # detect whether two imported names refer to the same thing.
                fullname = module_id + "." + id
                gvar = self.create_getattr_var(module.names["__getattr__"], imported_id, fullname)
                if gvar:
                    self.add_symbol(
                        imported_id,
                        gvar,
                        imp,
                        module_public=module_public,
                        module_hidden=not module_public,
                    )
                    continue

            if node and not node.module_hidden:
                self.process_imported_symbol(
                    node, module_id, id, imported_id, fullname, module_public, context=imp
                )
            elif module and not missing_submodule:
                # Target module exists but the imported name is missing or hidden.
                self.report_missing_module_attribute(
                    module_id,
                    id,
                    imported_id,
                    module_public=module_public,
                    module_hidden=not module_public,
                    context=imp,
                )
            else:
                # Import of a missing (sub)module.
                self.add_unknown_imported_symbol(
                    imported_id,
                    imp,
                    target_name=fullname,
                    module_public=module_public,
                    module_hidden=not module_public,
                )

    def process_imported_symbol(
        self,
        node: SymbolTableNode,
        module_id: str,
        id: str,
        imported_id: str,
        fullname: str,
        module_public: bool,
        context: ImportBase,
    ) -> None:
        module_hidden = not module_public and (
            # `from package import submodule` should work regardless of whether package
            # re-exports submodule, so we shouldn't hide it
            not isinstance(node.node, MypyFile)
            or fullname not in self.modules
            # but given `from somewhere import random_unrelated_module` we should hide
            # random_unrelated_module
            or not fullname.startswith(self.cur_mod_id + ".")
        )

        if isinstance(node.node, PlaceholderNode):
            if self.final_iteration:
                self.report_missing_module_attribute(
                    module_id,
                    id,
                    imported_id,
                    module_public=module_public,
                    module_hidden=module_hidden,
                    context=context,
                )
                return
            else:
                # This might become a type.
                self.mark_incomplete(
                    imported_id,
                    node.node,
                    module_public=module_public,
                    module_hidden=module_hidden,
                    becomes_typeinfo=True,
                )
        existing_symbol = self.globals.get(imported_id)
        if (
            existing_symbol
            and not isinstance(existing_symbol.node, PlaceholderNode)
            and not isinstance(node.node, PlaceholderNode)
        ):
            # Import can redefine a variable. They get special treatment.
            if self.process_import_over_existing_name(imported_id, existing_symbol, node, context):
                return
        if existing_symbol and isinstance(node.node, PlaceholderNode):
            # Imports are special, some redefinitions are allowed, so wait until
            # we know what is the new symbol node.
            return
        # NOTE: we take the original node even for final `Var`s. This is to support
        # a common pattern when constants are re-exported (same applies to import *).
        self.add_imported_symbol(
            imported_id, node, context, module_public=module_public, module_hidden=module_hidden
        )

    def report_missing_module_attribute(
        self,
        import_id: str,
        source_id: str,
        imported_id: str,
        module_public: bool,
        module_hidden: bool,
        context: Node,
    ) -> None:
        # Missing attribute.
        if self.is_incomplete_namespace(import_id):
            # We don't know whether the name will be there, since the namespace
            # is incomplete. Defer the current target.
            self.mark_incomplete(
                imported_id, context, module_public=module_public, module_hidden=module_hidden
            )
            return
        message = f'Module "{import_id}" has no attribute "{source_id}"'
        # Suggest alternatives, if any match is found.
        module = self.modules.get(import_id)
        if module:
            if not self.options.implicit_reexport and source_id in module.names.keys():
                message = (
                    'Module "{}" does not explicitly export attribute "{}"'
                    "; implicit reexport disabled".format(import_id, source_id)
                )
            else:
                alternatives = set(module.names.keys()).difference({source_id})
                matches = best_matches(source_id, alternatives)[:3]
                if matches:
                    suggestion = f"; maybe {pretty_seq(matches, 'or')}?"
                    message += f"{suggestion}"
        self.fail(message, context, code=codes.ATTR_DEFINED)
        self.add_unknown_imported_symbol(
            imported_id,
            context,
            target_name=None,
            module_public=module_public,
            module_hidden=not module_public,
        )

        if import_id == "typing":
            # The user probably has a missing definition in a test fixture. Let's verify.
            fullname = f"builtins.{source_id.lower()}"
            if (
                self.lookup_fully_qualified_or_none(fullname) is None
                and fullname in SUGGESTED_TEST_FIXTURES
            ):
                # Yes. Generate a helpful note.
                self.msg.add_fixture_note(fullname, context)

    def process_import_over_existing_name(
        self,
        imported_id: str,
        existing_symbol: SymbolTableNode,
        module_symbol: SymbolTableNode,
        import_node: ImportBase,
    ) -> bool:
        if existing_symbol.node is module_symbol.node:
            # We added this symbol on previous iteration.
            return False
        if existing_symbol.kind in (LDEF, GDEF, MDEF) and isinstance(
            existing_symbol.node, (Var, FuncDef, TypeInfo, Decorator, TypeAlias)
        ):
            # This is a valid import over an existing definition in the file. Construct a dummy
            # assignment that we'll use to type check the import.
            lvalue = NameExpr(imported_id)
            lvalue.kind = existing_symbol.kind
            lvalue.node = existing_symbol.node
            rvalue = NameExpr(imported_id)
            rvalue.kind = module_symbol.kind
            rvalue.node = module_symbol.node
            if isinstance(rvalue.node, TypeAlias):
                # Suppress bogus errors from the dummy assignment if rvalue is an alias.
                # Otherwise mypy may complain that alias is invalid in runtime context.
                rvalue.is_alias_rvalue = True
            assignment = AssignmentStmt([lvalue], rvalue)
            for node in assignment, lvalue, rvalue:
                node.set_line(import_node)
            import_node.assignments.append(assignment)
            return True
        return False

    def correct_relative_import(self, node: Union[ImportFrom, ImportAll]) -> str:
        import_id, ok = correct_relative_import(
            self.cur_mod_id, node.relative, node.id, self.cur_mod_node.is_package_init_file()
        )
        if not ok:
            self.fail("Relative import climbs too many namespaces", node)
        return import_id

    def visit_import_all(self, i: ImportAll) -> None:
        i_id = self.correct_relative_import(i)
        if i_id in self.modules:
            m = self.modules[i_id]
            if self.is_incomplete_namespace(i_id):
                # Any names could be missing from the current namespace if the target module
                # namespace is incomplete.
                self.mark_incomplete("*", i)
            for name, node in m.names.items():
                fullname = i_id + "." + name
                self.set_future_import_flags(fullname)
                if node is None:
                    continue
                # if '__all__' exists, all nodes not included have had module_public set to
                # False, and we can skip checking '_' because it's been explicitly included.
                if node.module_public and (not name.startswith("_") or "__all__" in m.names):
                    if isinstance(node.node, MypyFile):
                        # Star import of submodule from a package, add it as a dependency.
                        self.imports.add(node.node.fullname)
                    existing_symbol = self.lookup_current_scope(name)
                    if existing_symbol and not isinstance(node.node, PlaceholderNode):
                        # Import can redefine a variable. They get special treatment.
                        if self.process_import_over_existing_name(name, existing_symbol, node, i):
                            continue
                    # `from x import *` always reexports symbols
                    self.add_imported_symbol(
                        name, node, i, module_public=True, module_hidden=False
                    )

        else:
            # Don't add any dummy symbols for 'from x import *' if 'x' is unknown.
            pass

    #
    # Assignment
    #

    def visit_assignment_expr(self, s: AssignmentExpr) -> None:
        s.value.accept(self)
        self.analyze_lvalue(s.target, escape_comprehensions=True, has_explicit_value=True)

    def visit_assignment_stmt(self, s: AssignmentStmt) -> None:
        self.statement = s

        # Special case assignment like X = X.
        if self.analyze_identity_global_assignment(s):
            return

        tag = self.track_incomplete_refs()

        # Here we have a chicken and egg problem: at this stage we can't call
        # can_be_type_alias(), because we have not enough information about rvalue.
        # But we can't use a full visit because it may emit extra incomplete refs (namely
        # when analysing any type applications there) thus preventing the further analysis.
        # To break the tie, we first analyse rvalue partially, if it can be a type alias.
        with self.basic_type_applications_set(s):
            s.rvalue.accept(self)
        if self.found_incomplete_ref(tag) or self.should_wait_rhs(s.rvalue):
            # Initializer couldn't be fully analyzed. Defer the current node and give up.
            # Make sure that if we skip the definition of some local names, they can't be
            # added later in this scope, since an earlier definition should take precedence.
            for expr in names_modified_by_assignment(s):
                self.mark_incomplete(expr.name, expr)
            return
        if self.can_possibly_be_index_alias(s):
            # Now re-visit those rvalues that were we skipped type applications above.
            # This should be safe as generally semantic analyzer is idempotent.
            s.rvalue.accept(self)

        # The r.h.s. is now ready to be classified, first check if it is a special form:
        special_form = False
        # * type alias
        if self.check_and_set_up_type_alias(s):
            s.is_alias_def = True
            special_form = True
        # * type variable definition
        elif self.process_typevar_declaration(s):
            special_form = True
        elif self.process_paramspec_declaration(s):
            special_form = True
        elif self.process_typevartuple_declaration(s):
            special_form = True
        # * type constructors
        elif self.analyze_namedtuple_assign(s):
            special_form = True
        elif self.analyze_typeddict_assign(s):
            special_form = True
        elif self.newtype_analyzer.process_newtype_declaration(s):
            special_form = True
        elif self.analyze_enum_assign(s):
            special_form = True

        if special_form:
            self.record_special_form_lvalue(s)
            return
        # Clear the alias flag if assignment turns out not a special form after all. It
        # may be set to True while there were still placeholders due to forward refs.
        s.is_alias_def = False

        # OK, this is a regular assignment, perform the necessary analysis steps.
        s.is_final_def = self.unwrap_final(s)
        self.analyze_lvalues(s)
        self.check_final_implicit_def(s)
        self.store_final_status(s)
        self.check_classvar(s)
        self.process_type_annotation(s)
        self.apply_dynamic_class_hook(s)
        if not s.type:
            self.process_module_assignment(s.lvalues, s.rvalue, s)
        self.process__all__(s)
        self.process__deletable__(s)
        self.process__slots__(s)

    def analyze_identity_global_assignment(self, s: AssignmentStmt) -> bool:
        """Special case 'X = X' in global scope.

        This allows supporting some important use cases.

        Return true if special casing was applied.
        """
        if not isinstance(s.rvalue, NameExpr) or len(s.lvalues) != 1:
            # Not of form 'X = X'
            return False
        lvalue = s.lvalues[0]
        if not isinstance(lvalue, NameExpr) or s.rvalue.name != lvalue.name:
            # Not of form 'X = X'
            return False
        if self.type is not None or self.is_func_scope():
            # Not in global scope
            return False
        # It's an assignment like 'X = X' in the global scope.
        name = lvalue.name
        sym = self.lookup(name, s)
        if sym is None:
            if self.final_iteration:
                # Fall back to normal assignment analysis.
                return False
            else:
                self.defer()
                return True
        else:
            if sym.node is None:
                # Something special -- fall back to normal assignment analysis.
                return False
            if name not in self.globals:
                # The name is from builtins. Add an alias to the current module.
                self.add_symbol(name, sym.node, s)
            if not isinstance(sym.node, PlaceholderNode):
                for node in s.rvalue, lvalue:
                    node.node = sym.node
                    node.kind = GDEF
                    node.fullname = sym.node.fullname
            return True

    def should_wait_rhs(self, rv: Expression) -> bool:
        """Can we already classify this r.h.s. of an assignment or should we wait?

        This returns True if we don't have enough information to decide whether
        an assignment is just a normal variable definition or a special form.
        Always return False if this is a final iteration. This will typically cause
        the lvalue to be classified as a variable plus emit an error.
        """
        if self.final_iteration:
            # No chance, nothing has changed.
            return False
        if isinstance(rv, NameExpr):
            n = self.lookup(rv.name, rv)
            if n and isinstance(n.node, PlaceholderNode) and not n.node.becomes_typeinfo:
                return True
        elif isinstance(rv, MemberExpr):
            fname = get_member_expr_fullname(rv)
            if fname:
                n = self.lookup_qualified(fname, rv, suppress_errors=True)
                if n and isinstance(n.node, PlaceholderNode) and not n.node.becomes_typeinfo:
                    return True
        elif isinstance(rv, IndexExpr) and isinstance(rv.base, RefExpr):
            return self.should_wait_rhs(rv.base)
        elif isinstance(rv, CallExpr) and isinstance(rv.callee, RefExpr):
            # This is only relevant for builtin SCC where things like 'TypeVar'
            # may be not ready.
            return self.should_wait_rhs(rv.callee)
        return False

    def can_be_type_alias(self, rv: Expression, allow_none: bool = False) -> bool:
        """Is this a valid r.h.s. for an alias definition?

        Note: this function should be only called for expressions where self.should_wait_rhs()
        returns False.
        """
        if isinstance(rv, RefExpr) and self.is_type_ref(rv, bare=True):
            return True
        if isinstance(rv, IndexExpr) and self.is_type_ref(rv.base, bare=False):
            return True
        if self.is_none_alias(rv):
            return True
        if allow_none and isinstance(rv, NameExpr) and rv.fullname == "builtins.None":
            return True
        if isinstance(rv, OpExpr) and rv.op == "|":
            if self.is_stub_file:
                return True
            if self.can_be_type_alias(rv.left, allow_none=True) and self.can_be_type_alias(
                rv.right, allow_none=True
            ):
                return True
        return False

    def can_possibly_be_index_alias(self, s: AssignmentStmt) -> bool:
        """Like can_be_type_alias(), but simpler and doesn't require analyzed rvalue.

        Instead, use lvalues/annotations structure to figure out whether this can
        potentially be a type alias definition. Another difference from above function
        is that we are only interested IndexExpr and OpExpr rvalues, since only those
        can be potentially recursive (things like `A = A` are never valid).
        """
        if len(s.lvalues) > 1:
            return False
        if not isinstance(s.lvalues[0], NameExpr):
            return False
        if s.unanalyzed_type is not None and not self.is_pep_613(s):
            return False
        if not isinstance(s.rvalue, (IndexExpr, OpExpr)):
            return False
        # Something that looks like Foo = Bar[Baz, ...]
        return True

    @contextmanager
    def basic_type_applications_set(self, s: AssignmentStmt) -> Iterator[None]:
        old = self.basic_type_applications
        # As an optimization, only use the double visit logic if this
        # can possibly be a recursive type alias.
        self.basic_type_applications = self.can_possibly_be_index_alias(s)
        try:
            yield
        finally:
            self.basic_type_applications = old

    def is_type_ref(self, rv: Expression, bare: bool = False) -> bool:
        """Does this expression refer to a type?

        This includes:
          * Special forms, like Any or Union
          * Classes (except subscripted enums)
          * Other type aliases
          * PlaceholderNodes with becomes_typeinfo=True (these can be not ready class
            definitions, and not ready aliases).

        If bare is True, this is not a base of an index expression, so some special
        forms are not valid (like a bare Union).

        Note: This method should be only used in context of a type alias definition.
        This method can only return True for RefExprs, to check if C[int] is a valid
        target for type alias call this method on expr.base (i.e. on C in C[int]).
        See also can_be_type_alias().
        """
        if not isinstance(rv, RefExpr):
            return False
        if isinstance(rv.node, TypeVarLikeExpr):
            self.fail(f'Type variable "{rv.fullname}" is invalid as target for type alias', rv)
            return False

        if bare:
            # These three are valid even if bare, for example
            # A = Tuple is just equivalent to A = Tuple[Any, ...].
            valid_refs = {"typing.Any", "typing.Tuple", "typing.Callable"}
        else:
            valid_refs = type_constructors

        if isinstance(rv.node, TypeAlias) or rv.fullname in valid_refs:
            return True
        if isinstance(rv.node, TypeInfo):
            if bare:
                return True
            # Assignment color = Color['RED'] defines a variable, not an alias.
            return not rv.node.is_enum
        if isinstance(rv.node, Var):
            return rv.node.fullname in NEVER_NAMES

        if isinstance(rv, NameExpr):
            n = self.lookup(rv.name, rv)
            if n and isinstance(n.node, PlaceholderNode) and n.node.becomes_typeinfo:
                return True
        elif isinstance(rv, MemberExpr):
            fname = get_member_expr_fullname(rv)
            if fname:
                # The r.h.s. for variable definitions may not be a type reference but just
                # an instance attribute, so suppress the errors.
                n = self.lookup_qualified(fname, rv, suppress_errors=True)
                if n and isinstance(n.node, PlaceholderNode) and n.node.becomes_typeinfo:
                    return True
        return False

    def is_none_alias(self, node: Expression) -> bool:
        """Is this a r.h.s. for a None alias?

        We special case the assignments like Void = type(None), to allow using
        Void in type annotations.
        """
        if isinstance(node, CallExpr):
            if (
                isinstance(node.callee, NameExpr)
                and len(node.args) == 1
                and isinstance(node.args[0], NameExpr)
            ):
                call = self.lookup_qualified(node.callee.name, node.callee)
                arg = self.lookup_qualified(node.args[0].name, node.args[0])
                if (
                    call is not None
                    and call.node
                    and call.node.fullname == "builtins.type"
                    and arg is not None
                    and arg.node
                    and arg.node.fullname == "builtins.None"
                ):
                    return True
        return False

    def record_special_form_lvalue(self, s: AssignmentStmt) -> None:
        """Record minimal necessary information about l.h.s. of a special form.

        This exists mostly for compatibility with the old semantic analyzer.
        """
        lvalue = s.lvalues[0]
        assert isinstance(lvalue, NameExpr)
        lvalue.is_special_form = True
        if self.current_symbol_kind() == GDEF:
            lvalue.fullname = self.qualified_name(lvalue.name)
        lvalue.kind = self.current_symbol_kind()

    def analyze_enum_assign(self, s: AssignmentStmt) -> bool:
        """Check if s defines an Enum."""
        if isinstance(s.rvalue, CallExpr) and isinstance(s.rvalue.analyzed, EnumCallExpr):
            # Already analyzed enum -- nothing to do here.
            return True
        return self.enum_call_analyzer.process_enum_call(s, self.is_func_scope())

    def analyze_namedtuple_assign(self, s: AssignmentStmt) -> bool:
        """Check if s defines a namedtuple."""
        if isinstance(s.rvalue, CallExpr) and isinstance(s.rvalue.analyzed, NamedTupleExpr):
            if s.rvalue.analyzed.info.tuple_type and not has_placeholder(
                s.rvalue.analyzed.info.tuple_type
            ):
                return True  # This is a valid and analyzed named tuple definition, nothing to do here.
        if len(s.lvalues) != 1 or not isinstance(s.lvalues[0], (NameExpr, MemberExpr)):
            return False
        lvalue = s.lvalues[0]
        name = lvalue.name
        internal_name, info, tvar_defs = self.named_tuple_analyzer.check_namedtuple(
            s.rvalue, name, self.is_func_scope()
        )
        if internal_name is None:
            return False
        if isinstance(lvalue, MemberExpr):
            self.fail("NamedTuple type as an attribute is not supported", lvalue)
            return False
        if internal_name != name:
            self.fail(
                'First argument to namedtuple() should be "{}", not "{}"'.format(
                    name, internal_name
                ),
                s.rvalue,
                code=codes.NAME_MATCH,
            )
            return True
        # Yes, it's a valid namedtuple, but defer if it is not ready.
        if not info:
            self.mark_incomplete(name, lvalue, becomes_typeinfo=True)
        else:
            self.setup_type_vars(info.defn, tvar_defs)
            self.setup_alias_type_vars(info.defn)
        return True

    def analyze_typeddict_assign(self, s: AssignmentStmt) -> bool:
        """Check if s defines a typed dict."""
        if isinstance(s.rvalue, CallExpr) and isinstance(s.rvalue.analyzed, TypedDictExpr):
            if s.rvalue.analyzed.info.typeddict_type and not has_placeholder(
                s.rvalue.analyzed.info.typeddict_type
            ):
                # This is a valid and analyzed typed dict definition, nothing to do here.
                return True
        if len(s.lvalues) != 1 or not isinstance(s.lvalues[0], (NameExpr, MemberExpr)):
            return False
        lvalue = s.lvalues[0]
        name = lvalue.name
        is_typed_dict, info, tvar_defs = self.typed_dict_analyzer.check_typeddict(
            s.rvalue, name, self.is_func_scope()
        )
        if not is_typed_dict:
            return False
        if isinstance(lvalue, MemberExpr):
            self.fail("TypedDict type as attribute is not supported", lvalue)
            return False
        # Yes, it's a valid typed dict, but defer if it is not ready.
        if not info:
            self.mark_incomplete(name, lvalue, becomes_typeinfo=True)
        else:
            defn = info.defn
            self.setup_type_vars(defn, tvar_defs)
            self.setup_alias_type_vars(defn)
        return True

    def analyze_lvalues(self, s: AssignmentStmt) -> None:
        # We cannot use s.type, because analyze_simple_literal_type() will set it.
        explicit = s.unanalyzed_type is not None
        if self.is_final_type(s.unanalyzed_type):
            # We need to exclude bare Final.
            assert isinstance(s.unanalyzed_type, UnboundType)
            if not s.unanalyzed_type.args:
                explicit = False

        if s.rvalue:
            if isinstance(s.rvalue, TempNode):
                has_explicit_value = not s.rvalue.no_rhs
            else:
                has_explicit_value = True
        else:
            has_explicit_value = False

        for lval in s.lvalues:
            self.analyze_lvalue(
                lval,
                explicit_type=explicit,
                is_final=s.is_final_def,
                has_explicit_value=has_explicit_value,
            )

    def apply_dynamic_class_hook(self, s: AssignmentStmt) -> None:
        if not isinstance(s.rvalue, CallExpr):
            return
        fname = None
        call = s.rvalue
        while True:
            if isinstance(call.callee, RefExpr):
                fname = call.callee.fullname
            # check if method call
            if fname is None and isinstance(call.callee, MemberExpr):
                callee_expr = call.callee.expr
                if isinstance(callee_expr, RefExpr) and callee_expr.fullname:
                    method_name = call.callee.name
                    fname = callee_expr.fullname + "." + method_name
                elif isinstance(callee_expr, CallExpr):
                    # check if chain call
                    call = callee_expr
                    continue
            break
        if not fname:
            return
        hook = self.plugin.get_dynamic_class_hook(fname)
        if not hook:
            return
        for lval in s.lvalues:
            if not isinstance(lval, NameExpr):
                continue
            hook(DynamicClassDefContext(call, lval.name, self))

    def unwrap_final(self, s: AssignmentStmt) -> bool:
        """Strip Final[...] if present in an assignment.

        This is done to invoke type inference during type checking phase for this
        assignment. Also, Final[...] doesn't affect type in any way -- it is rather an
        access qualifier for given `Var`.

        Also perform various consistency checks.

        Returns True if Final[...] was present.
        """
        if not s.unanalyzed_type or not self.is_final_type(s.unanalyzed_type):
            return False
        assert isinstance(s.unanalyzed_type, UnboundType)
        if len(s.unanalyzed_type.args) > 1:
            self.fail("Final[...] takes at most one type argument", s.unanalyzed_type)
        invalid_bare_final = False
        if not s.unanalyzed_type.args:
            s.type = None
            if isinstance(s.rvalue, TempNode) and s.rvalue.no_rhs:
                invalid_bare_final = True
                self.fail("Type in Final[...] can only be omitted if there is an initializer", s)
        else:
            s.type = s.unanalyzed_type.args[0]

        if s.type is not None and self.is_classvar(s.type):
            self.fail("Variable should not be annotated with both ClassVar and Final", s)
            return False

        if len(s.lvalues) != 1 or not isinstance(s.lvalues[0], RefExpr):
            self.fail("Invalid final declaration", s)
            return False
        lval = s.lvalues[0]
        assert isinstance(lval, RefExpr)

        # Reset inferred status if it was set due to simple literal rvalue on previous iteration.
        # TODO: this is a best-effort quick fix, we should avoid the need to manually sync this,
        # see https://github.com/python/mypy/issues/6458.
        if lval.is_new_def:
            lval.is_inferred_def = s.type is None

        if self.loop_depth > 0:
            self.fail("Cannot use Final inside a loop", s)
        if self.type and self.type.is_protocol:
            self.msg.protocol_members_cant_be_final(s)
        if (
            isinstance(s.rvalue, TempNode)
            and s.rvalue.no_rhs
            and not self.is_stub_file
            and not self.is_class_scope()
        ):
            if not invalid_bare_final:  # Skip extra error messages.
                self.msg.final_without_value(s)
        return True

    def check_final_implicit_def(self, s: AssignmentStmt) -> None:
        """Do basic checks for final declaration on self in __init__.

        Additional re-definition checks are performed by `analyze_lvalue`.
        """
        if not s.is_final_def:
            return
        lval = s.lvalues[0]
        assert isinstance(lval, RefExpr)
        if isinstance(lval, MemberExpr):
            if not self.is_self_member_ref(lval):
                self.fail("Final can be only applied to a name or an attribute on self", s)
                s.is_final_def = False
                return
            else:
                assert self.function_stack
                if self.function_stack[-1].name != "__init__":
                    self.fail("Can only declare a final attribute in class body or __init__", s)
                    s.is_final_def = False
                    return

    def store_final_status(self, s: AssignmentStmt) -> None:
        """If this is a locally valid final declaration, set the corresponding flag on `Var`."""
        if s.is_final_def:
            if len(s.lvalues) == 1 and isinstance(s.lvalues[0], RefExpr):
                node = s.lvalues[0].node
                if isinstance(node, Var):
                    node.is_final = True
                    node.final_value = self.unbox_literal(s.rvalue)
                    if self.is_class_scope() and (
                        isinstance(s.rvalue, TempNode) and s.rvalue.no_rhs
                    ):
                        node.final_unset_in_class = True
        else:
            for lval in self.flatten_lvalues(s.lvalues):
                # Special case: we are working with an `Enum`:
                #
                #   class MyEnum(Enum):
                #       key = 'some value'
                #
                # Here `key` is implicitly final. In runtime, code like
                #
                #     MyEnum.key = 'modified'
                #
                # will fail with `AttributeError: Cannot reassign members.`
                # That's why we need to replicate this.
                if (
                    isinstance(lval, NameExpr)
                    and isinstance(self.type, TypeInfo)
                    and self.type.is_enum
                ):
                    cur_node = self.type.names.get(lval.name, None)
                    if (
                        cur_node
                        and isinstance(cur_node.node, Var)
                        and not (isinstance(s.rvalue, TempNode) and s.rvalue.no_rhs)
                    ):
                        # Double underscored members are writable on an `Enum`.
                        # (Except read-only `__members__` but that is handled in type checker)
                        cur_node.node.is_final = s.is_final_def = not is_dunder(cur_node.node.name)

                # Special case: deferred initialization of a final attribute in __init__.
                # In this case we just pretend this is a valid final definition to suppress
                # errors about assigning to final attribute.
                if isinstance(lval, MemberExpr) and self.is_self_member_ref(lval):
                    assert self.type, "Self member outside a class"
                    cur_node = self.type.names.get(lval.name, None)
                    if cur_node and isinstance(cur_node.node, Var) and cur_node.node.is_final:
                        assert self.function_stack
                        top_function = self.function_stack[-1]
                        if (
                            top_function.name == "__init__"
                            and cur_node.node.final_unset_in_class
                            and not cur_node.node.final_set_in_init
                            and not (isinstance(s.rvalue, TempNode) and s.rvalue.no_rhs)
                        ):
                            cur_node.node.final_set_in_init = True
                            s.is_final_def = True

    def flatten_lvalues(self, lvalues: List[Expression]) -> List[Expression]:
        res: List[Expression] = []
        for lv in lvalues:
            if isinstance(lv, (TupleExpr, ListExpr)):
                res.extend(self.flatten_lvalues(lv.items))
            else:
                res.append(lv)
        return res

    def unbox_literal(self, e: Expression) -> Optional[Union[int, float, bool, str]]:
        if isinstance(e, (IntExpr, FloatExpr, StrExpr)):
            return e.value
        elif isinstance(e, NameExpr) and e.name in ("True", "False"):
            return True if e.name == "True" else False
        return None

    def process_type_annotation(self, s: AssignmentStmt) -> None:
        """Analyze type annotation or infer simple literal type."""
        if s.type:
            lvalue = s.lvalues[-1]
            allow_tuple_literal = isinstance(lvalue, TupleExpr)
            analyzed = self.anal_type(s.type, allow_tuple_literal=allow_tuple_literal)
            # Don't store not ready types (including placeholders).
            if analyzed is None or has_placeholder(analyzed):
                return
            s.type = analyzed
            if (
                self.type
                and self.type.is_protocol
                and isinstance(lvalue, NameExpr)
                and isinstance(s.rvalue, TempNode)
                and s.rvalue.no_rhs
            ):
                if isinstance(lvalue.node, Var):
                    lvalue.node.is_abstract_var = True
        else:
            if (
                self.type
                and self.type.is_protocol
                and self.is_annotated_protocol_member(s)
                and not self.is_func_scope()
            ):
                self.fail("All protocol members must have explicitly declared types", s)
            # Set the type if the rvalue is a simple literal (even if the above error occurred).
            if len(s.lvalues) == 1 and isinstance(s.lvalues[0], RefExpr):
                if s.lvalues[0].is_inferred_def:
                    s.type = self.analyze_simple_literal_type(s.rvalue, s.is_final_def)
        if s.type:
            # Store type into nodes.
            for lvalue in s.lvalues:
                self.store_declared_types(lvalue, s.type)

    def is_annotated_protocol_member(self, s: AssignmentStmt) -> bool:
        """Check whether a protocol member is annotated.

        There are some exceptions that can be left unannotated, like ``__slots__``."""
        return any(
            (isinstance(lv, NameExpr) and lv.name != "__slots__" and lv.is_inferred_def)
            for lv in s.lvalues
        )

    def analyze_simple_literal_type(self, rvalue: Expression, is_final: bool) -> Optional[Type]:
        """Return builtins.int if rvalue is an int literal, etc.

        If this is a 'Final' context, we return "Literal[...]" instead."""
        if self.options.semantic_analysis_only or self.function_stack:
            # Skip this if we're only doing the semantic analysis pass.
            # This is mostly to avoid breaking unit tests.
            # Also skip inside a function; this is to avoid confusing
            # the code that handles dead code due to isinstance()
            # inside type variables with value restrictions (like
            # AnyStr).
            return None
        if isinstance(rvalue, FloatExpr):
            return self.named_type_or_none("builtins.float")

        value: Optional[LiteralValue] = None
        type_name: Optional[str] = None
        if isinstance(rvalue, IntExpr):
            value, type_name = rvalue.value, "builtins.int"
        if isinstance(rvalue, StrExpr):
            value, type_name = rvalue.value, "builtins.str"
        if isinstance(rvalue, BytesExpr):
            value, type_name = rvalue.value, "builtins.bytes"

        if type_name is not None:
            assert value is not None
            typ = self.named_type_or_none(type_name)
            if typ and is_final:
                return typ.copy_modified(
                    last_known_value=LiteralType(
                        value=value, fallback=typ, line=typ.line, column=typ.column
                    )
                )
            return typ

        return None

    def analyze_alias(
        self, rvalue: Expression, allow_placeholder: bool = False
    ) -> Tuple[Optional[Type], List[str], Set[str], List[str]]:
        """Check if 'rvalue' is a valid type allowed for aliasing (e.g. not a type variable).

        If yes, return the corresponding type, a list of
        qualified type variable names for generic aliases, a set of names the alias depends on,
        and a list of type variables if the alias is generic.
        An schematic example for the dependencies:
            A = int
            B = str
            analyze_alias(Dict[A, B])[2] == {'__main__.A', '__main__.B'}
        """
        dynamic = bool(self.function_stack and self.function_stack[-1].is_dynamic())
        global_scope = not self.type and not self.function_stack
        res = analyze_type_alias(
            rvalue,
            self,
            self.tvar_scope,
            self.plugin,
            self.options,
            self.is_typeshed_stub_file,
            allow_placeholder=allow_placeholder,
            in_dynamic_func=dynamic,
            global_scope=global_scope,
        )
        typ: Optional[Type] = None
        if res:
            typ, depends_on = res
            found_type_vars = typ.accept(TypeVarLikeQuery(self.lookup_qualified, self.tvar_scope))
            alias_tvars = [name for (name, node) in found_type_vars]
            qualified_tvars = [node.fullname for (name, node) in found_type_vars]
        else:
            alias_tvars = []
            depends_on = set()
            qualified_tvars = []
        return typ, alias_tvars, depends_on, qualified_tvars

    def is_pep_613(self, s: AssignmentStmt) -> bool:
        if s.unanalyzed_type is not None and isinstance(s.unanalyzed_type, UnboundType):
            lookup = self.lookup_qualified(s.unanalyzed_type.name, s, suppress_errors=True)
            if lookup and lookup.fullname in TYPE_ALIAS_NAMES:
                return True
        return False

    def check_and_set_up_type_alias(self, s: AssignmentStmt) -> bool:
        """Check if assignment creates a type alias and set it up as needed.

        Return True if it is a type alias (even if the target is not ready),
        or False otherwise.

        Note: the resulting types for subscripted (including generic) aliases
        are also stored in rvalue.analyzed.
        """
        if s.invalid_recursive_alias:
            return True
        lvalue = s.lvalues[0]
        if len(s.lvalues) > 1 or not isinstance(lvalue, NameExpr):
            # First rule: Only simple assignments like Alias = ... create aliases.
            return False

        pep_613 = self.is_pep_613(s)
        if not pep_613 and s.unanalyzed_type is not None:
            # Second rule: Explicit type (cls: Type[A] = A) always creates variable, not alias.
            # unless using PEP 613 `cls: TypeAlias = A`
            return False

        if isinstance(s.rvalue, CallExpr) and s.rvalue.analyzed:
            return False

        existing = self.current_symbol_table().get(lvalue.name)
        # Third rule: type aliases can't be re-defined. For example:
        #     A: Type[float] = int
        #     A = float  # OK, but this doesn't define an alias
        #     B = int
        #     B = float  # Error!
        # Don't create an alias in these cases:
        if existing and (
            isinstance(existing.node, Var)  # existing variable
            or (isinstance(existing.node, TypeAlias) and not s.is_alias_def)  # existing alias
            or (isinstance(existing.node, PlaceholderNode) and existing.node.node.line < s.line)
        ):  # previous incomplete definition
            # TODO: find a more robust way to track the order of definitions.
            # Note: if is_alias_def=True, this is just a node from previous iteration.
            if isinstance(existing.node, TypeAlias) and not s.is_alias_def:
                self.fail(
                    'Cannot assign multiple types to name "{}"'
                    ' without an explicit "Type[...]" annotation'.format(lvalue.name),
                    lvalue,
                )
            return False

        non_global_scope = self.type or self.is_func_scope()
        if not pep_613 and isinstance(s.rvalue, RefExpr) and non_global_scope:
            # Fourth rule (special case): Non-subscripted right hand side creates a variable
            # at class and function scopes. For example:
            #
            #   class Model:
            #       ...
            #   class C:
            #       model = Model # this is automatically a variable with type 'Type[Model]'
            #
            # without this rule, this typical use case will require a lot of explicit
            # annotations (see the second rule).
            return False
        rvalue = s.rvalue
        if not pep_613 and not self.can_be_type_alias(rvalue):
            return False

        if existing and not isinstance(existing.node, (PlaceholderNode, TypeAlias)):
            # Cannot redefine existing node as type alias.
            return False

        res: Optional[Type] = None
        if self.is_none_alias(rvalue):
            res = NoneType()
            alias_tvars, depends_on, qualified_tvars = (
                [],
                set(),
                [],
            )  # type: List[str], Set[str], List[str]
        else:
            tag = self.track_incomplete_refs()
            res, alias_tvars, depends_on, qualified_tvars = self.analyze_alias(
                rvalue, allow_placeholder=True
            )
            if not res:
                return False
            if self.options.enable_recursive_aliases and not self.is_func_scope():
                # Only marking incomplete for top-level placeholders makes recursive aliases like
                # `A = Sequence[str | A]` valid here, similar to how we treat base classes in class
                # definitions, allowing `class str(Sequence[str]): ...`
                incomplete_target = isinstance(res, ProperType) and isinstance(
                    res, PlaceholderType
                )
            else:
                incomplete_target = has_placeholder(res)
            if self.found_incomplete_ref(tag) or incomplete_target:
                # Since we have got here, we know this must be a type alias (incomplete refs
                # may appear in nested positions), therefore use becomes_typeinfo=True.
                self.mark_incomplete(lvalue.name, rvalue, becomes_typeinfo=True)
                return True
        self.add_type_alias_deps(depends_on)
        # In addition to the aliases used, we add deps on unbound
        # type variables, since they are erased from target type.
        self.add_type_alias_deps(qualified_tvars)
        # The above are only direct deps on other aliases.
        # For subscripted aliases, type deps from expansion are added in deps.py
        # (because the type is stored).
        check_for_explicit_any(res, self.options, self.is_typeshed_stub_file, self.msg, context=s)
        # When this type alias gets "inlined", the Any is not explicit anymore,
        # so we need to replace it with non-explicit Anys.
        res = make_any_non_explicit(res)
        # Note: with the new (lazy) type alias representation we only need to set no_args to True
        # if the expected number of arguments is non-zero, so that aliases like A = List work.
        # However, eagerly expanding aliases like Text = str is a nice performance optimization.
        no_args = isinstance(res, Instance) and not res.args  # type: ignore[misc]
        fix_instance_types(res, self.fail, self.note, self.options.python_version)
        # Aliases defined within functions can't be accessed outside
        # the function, since the symbol table will no longer
        # exist. Work around by expanding them eagerly when used.
        eager = self.is_func_scope()
        alias_node = TypeAlias(
            res,
            self.qualified_name(lvalue.name),
            s.line,
            s.column,
            alias_tvars=alias_tvars,
            no_args=no_args,
            eager=eager,
        )
        if isinstance(s.rvalue, (IndexExpr, CallExpr)):  # CallExpr is for `void = type(None)`
            s.rvalue.analyzed = TypeAliasExpr(alias_node)
            s.rvalue.analyzed.line = s.line
            # we use the column from resulting target, to get better location for errors
            s.rvalue.analyzed.column = res.column
        elif isinstance(s.rvalue, RefExpr):
            s.rvalue.is_alias_rvalue = True

        if existing:
            # An alias gets updated.
            updated = False
            if isinstance(existing.node, TypeAlias):
                if existing.node.target != res:
                    # Copy expansion to the existing alias, this matches how we update base classes
                    # for a TypeInfo _in place_ if there are nested placeholders.
                    existing.node.target = res
                    existing.node.alias_tvars = alias_tvars
                    existing.node.no_args = no_args
                    updated = True
            else:
                # Otherwise just replace existing placeholder with type alias.
                existing.node = alias_node
                updated = True
            if updated:
                if self.final_iteration:
                    self.cannot_resolve_name(lvalue.name, "name", s)
                    return True
                else:
                    # We need to defer so that this change can get propagated to base classes.
                    self.defer(s, force_progress=True)
        else:
            self.add_symbol(lvalue.name, alias_node, s)
        if isinstance(rvalue, RefExpr) and isinstance(rvalue.node, TypeAlias):
            alias_node.normalized = rvalue.node.normalized
        current_node = existing.node if existing else alias_node
        assert isinstance(current_node, TypeAlias)
        self.disable_invalid_recursive_aliases(s, current_node)
        return True

    def disable_invalid_recursive_aliases(
        self, s: AssignmentStmt, current_node: TypeAlias
    ) -> None:
        """Prohibit and fix recursive type aliases that are invalid/unsupported."""
        messages = []
        if invalid_recursive_alias({current_node}, current_node.target):
            messages.append("Invalid recursive alias: a union item of itself")
        if detect_diverging_alias(
            current_node, current_node.target, self.lookup_qualified, self.tvar_scope
        ):
            messages.append("Invalid recursive alias: type variable nesting on right hand side")
        if messages:
            current_node.target = AnyType(TypeOfAny.from_error)
            s.invalid_recursive_alias = True
        for msg in messages:
            self.fail(msg, s.rvalue)

    def analyze_lvalue(
        self,
        lval: Lvalue,
        nested: bool = False,
        explicit_type: bool = False,
        is_final: bool = False,
        escape_comprehensions: bool = False,
        has_explicit_value: bool = False,
    ) -> None:
        """Analyze an lvalue or assignment target.

        Args:
            lval: The target lvalue
            nested: If true, the lvalue is within a tuple or list lvalue expression
            explicit_type: Assignment has type annotation
            escape_comprehensions: If we are inside a comprehension, set the variable
                in the enclosing scope instead. This implements
                https://www.python.org/dev/peps/pep-0572/#scope-of-the-target
        """
        if escape_comprehensions:
            assert isinstance(lval, NameExpr), "assignment expression target must be NameExpr"
        if isinstance(lval, NameExpr):
            self.analyze_name_lvalue(
                lval,
                explicit_type,
                is_final,
                escape_comprehensions,
                has_explicit_value=has_explicit_value,
            )
        elif isinstance(lval, MemberExpr):
            self.analyze_member_lvalue(lval, explicit_type, is_final)
            if explicit_type and not self.is_self_member_ref(lval):
                self.fail("Type cannot be declared in assignment to non-self " "attribute", lval)
        elif isinstance(lval, IndexExpr):
            if explicit_type:
                self.fail("Unexpected type declaration", lval)
            lval.accept(self)
        elif isinstance(lval, TupleExpr):
            self.analyze_tuple_or_list_lvalue(lval, explicit_type)
        elif isinstance(lval, StarExpr):
            if nested:
                self.analyze_lvalue(lval.expr, nested, explicit_type)
            else:
                self.fail("Starred assignment target must be in a list or tuple", lval)
        else:
            self.fail("Invalid assignment target", lval)

    def analyze_name_lvalue(
        self,
        lvalue: NameExpr,
        explicit_type: bool,
        is_final: bool,
        escape_comprehensions: bool,
        has_explicit_value: bool,
    ) -> None:
        """Analyze an lvalue that targets a name expression.

        Arguments are similar to "analyze_lvalue".
        """
        if lvalue.node:
            # This has been bound already in a previous iteration.
            return

        name = lvalue.name
        if self.is_alias_for_final_name(name):
            if is_final:
                self.fail("Cannot redefine an existing name as final", lvalue)
            else:
                self.msg.cant_assign_to_final(name, self.type is not None, lvalue)

        kind = self.current_symbol_kind()
        names = self.current_symbol_table(escape_comprehensions=escape_comprehensions)
        existing = names.get(name)

        outer = self.is_global_or_nonlocal(name)
        if kind == MDEF and isinstance(self.type, TypeInfo) and self.type.is_enum:
            # Special case: we need to be sure that `Enum` keys are unique.
            if existing is not None and not isinstance(existing.node, PlaceholderNode):
                self.fail(
                    'Attempted to reuse member name "{}" in Enum definition "{}"'.format(
                        name, self.type.name
                    ),
                    lvalue,
                )

        if (not existing or isinstance(existing.node, PlaceholderNode)) and not outer:
            # Define new variable.
            var = self.make_name_lvalue_var(lvalue, kind, not explicit_type, has_explicit_value)
            added = self.add_symbol(name, var, lvalue, escape_comprehensions=escape_comprehensions)
            # Only bind expression if we successfully added name to symbol table.
            if added:
                lvalue.is_new_def = True
                lvalue.is_inferred_def = True
                lvalue.kind = kind
                lvalue.node = var
                if kind == GDEF:
                    lvalue.fullname = var._fullname
                else:
                    lvalue.fullname = lvalue.name
                if self.is_func_scope():
                    if unmangle(name) == "_":
                        # Special case for assignment to local named '_': always infer 'Any'.
                        typ = AnyType(TypeOfAny.special_form)
                        self.store_declared_types(lvalue, typ)
            if is_final and self.is_final_redefinition(kind, name):
                self.fail("Cannot redefine an existing name as final", lvalue)
        else:
            self.make_name_lvalue_point_to_existing_def(lvalue, explicit_type, is_final)

    def is_final_redefinition(self, kind: int, name: str) -> bool:
        if kind == GDEF:
            return self.is_mangled_global(name) and not self.is_initial_mangled_global(name)
        elif kind == MDEF and self.type:
            return unmangle(name) + "'" in self.type.names
        return False

    def is_alias_for_final_name(self, name: str) -> bool:
        if self.is_func_scope():
            if not name.endswith("'"):
                # Not a mangled name -- can't be an alias
                return False
            name = unmangle(name)
            assert self.locals[-1] is not None, "No locals at function scope"
            existing = self.locals[-1].get(name)
            return existing is not None and is_final_node(existing.node)
        elif self.type is not None:
            orig_name = unmangle(name) + "'"
            if name == orig_name:
                return False
            existing = self.type.names.get(orig_name)
            return existing is not None and is_final_node(existing.node)
        else:
            orig_name = unmangle(name) + "'"
            if name == orig_name:
                return False
            existing = self.globals.get(orig_name)
            return existing is not None and is_final_node(existing.node)

    def make_name_lvalue_var(
        self, lvalue: NameExpr, kind: int, inferred: bool, has_explicit_value: bool
    ) -> Var:
        """Return a Var node for an lvalue that is a name expression."""
        name = lvalue.name
        v = Var(name)
        v.set_line(lvalue)
        v.is_inferred = inferred
        if kind == MDEF:
            assert self.type is not None
            v.info = self.type
            v.is_initialized_in_class = True
            v.allow_incompatible_override = name in ALLOW_INCOMPATIBLE_OVERRIDE
        if kind != LDEF:
            v._fullname = self.qualified_name(name)
        else:
            # fullanme should never stay None
            v._fullname = name
        v.is_ready = False  # Type not inferred yet
        v.has_explicit_value = has_explicit_value
        return v

    def make_name_lvalue_point_to_existing_def(
        self, lval: NameExpr, explicit_type: bool, is_final: bool
    ) -> None:
        """Update an lvalue to point to existing definition in the same scope.

        Arguments are similar to "analyze_lvalue".

        Assume that an existing name exists.
        """
        if is_final:
            # Redefining an existing name with final is always an error.
            self.fail("Cannot redefine an existing name as final", lval)
        original_def = self.lookup(lval.name, lval, suppress_errors=True)
        if original_def is None and self.type and not self.is_func_scope():
            # Workaround to allow "x, x = ..." in class body.
            original_def = self.type.get(lval.name)
        if explicit_type:
            # Don't re-bind if there is a type annotation.
            self.name_already_defined(lval.name, lval, original_def)
        else:
            # Bind to an existing name.
            if original_def:
                self.bind_name_expr(lval, original_def)
            else:
                self.name_not_defined(lval.name, lval)
            self.check_lvalue_validity(lval.node, lval)

    def analyze_tuple_or_list_lvalue(self, lval: TupleExpr, explicit_type: bool = False) -> None:
        """Analyze an lvalue or assignment target that is a list or tuple."""
        items = lval.items
        star_exprs = [item for item in items if isinstance(item, StarExpr)]

        if len(star_exprs) > 1:
            self.fail("Two starred expressions in assignment", lval)
        else:
            if len(star_exprs) == 1:
                star_exprs[0].valid = True
            for i in items:
                self.analyze_lvalue(
                    lval=i,
                    nested=True,
                    explicit_type=explicit_type,
                    # Lists and tuples always have explicit values defined:
                    # `a, b, c = value`
                    has_explicit_value=True,
                )

    def analyze_member_lvalue(self, lval: MemberExpr, explicit_type: bool, is_final: bool) -> None:
        """Analyze lvalue that is a member expression.

        Arguments:
            lval: The target lvalue
            explicit_type: Assignment has type annotation
            is_final: Is the target final
        """
        if lval.node:
            # This has been bound already in a previous iteration.
            return
        lval.accept(self)
        if self.is_self_member_ref(lval):
            assert self.type, "Self member outside a class"
            cur_node = self.type.names.get(lval.name)
            node = self.type.get(lval.name)
            if cur_node and is_final:
                # Overrides will be checked in type checker.
                self.fail("Cannot redefine an existing name as final", lval)
            # On first encounter with this definition, if this attribute was defined before
            # with an inferred type and it's marked with an explicit type now, give an error.
            if (
                not lval.node
                and cur_node
                and isinstance(cur_node.node, Var)
                and cur_node.node.is_inferred
                and explicit_type
            ):
                self.attribute_already_defined(lval.name, lval, cur_node)
            # If the attribute of self is not defined in superclasses, create a new Var, ...
            if (
                node is None
                or (isinstance(node.node, Var) and node.node.is_abstract_var)
                # ... also an explicit declaration on self also creates a new Var.
                # Note that `explicit_type` might has been erased for bare `Final`,
                # so we also check if `is_final` is passed.
                or (cur_node is None and (explicit_type or is_final))
            ):
                if self.type.is_protocol and node is None:
                    self.fail("Protocol members cannot be defined via assignment to self", lval)
                else:
                    # Implicit attribute definition in __init__.
                    lval.is_new_def = True
                    lval.is_inferred_def = True
                    v = Var(lval.name)
                    v.set_line(lval)
                    v._fullname = self.qualified_name(lval.name)
                    v.info = self.type
                    v.is_ready = False
                    v.explicit_self_type = explicit_type or is_final
                    lval.def_var = v
                    lval.node = v
                    # TODO: should we also set lval.kind = MDEF?
                    self.type.names[lval.name] = SymbolTableNode(MDEF, v, implicit=True)
        self.check_lvalue_validity(lval.node, lval)

    def is_self_member_ref(self, memberexpr: MemberExpr) -> bool:
        """Does memberexpr to refer to an attribute of self?"""
        if not isinstance(memberexpr.expr, NameExpr):
            return False
        node = memberexpr.expr.node
        return isinstance(node, Var) and node.is_self

    def check_lvalue_validity(
        self, node: Union[Expression, SymbolNode, None], ctx: Context
    ) -> None:
        if isinstance(node, TypeVarExpr):
            self.fail("Invalid assignment target", ctx)
        elif isinstance(node, TypeInfo):
            self.fail(message_registry.CANNOT_ASSIGN_TO_TYPE, ctx)

    def store_declared_types(self, lvalue: Lvalue, typ: Type) -> None:
        if isinstance(typ, StarType) and not isinstance(lvalue, StarExpr):
            self.fail("Star type only allowed for starred expressions", lvalue)
        if isinstance(lvalue, RefExpr):
            lvalue.is_inferred_def = False
            if isinstance(lvalue.node, Var):
                var = lvalue.node
                var.type = typ
                var.is_ready = True
            # If node is not a variable, we'll catch it elsewhere.
        elif isinstance(lvalue, TupleExpr):
            typ = get_proper_type(typ)
            if isinstance(typ, TupleType):
                if len(lvalue.items) != len(typ.items):
                    self.fail("Incompatible number of tuple items", lvalue)
                    return
                for item, itemtype in zip(lvalue.items, typ.items):
                    self.store_declared_types(item, itemtype)
            else:
                self.fail("Tuple type expected for multiple variables", lvalue)
        elif isinstance(lvalue, StarExpr):
            # Historical behavior for the old parser
            if isinstance(typ, StarType):
                self.store_declared_types(lvalue.expr, typ.type)
            else:
                self.store_declared_types(lvalue.expr, typ)
        else:
            # This has been flagged elsewhere as an error, so just ignore here.
            pass

    def process_typevar_declaration(self, s: AssignmentStmt) -> bool:
        """Check if s declares a TypeVar; it yes, store it in symbol table.

        Return True if this looks like a type variable declaration (but maybe
        with errors), otherwise return False.
        """
        call = self.get_typevarlike_declaration(s, ("typing.TypeVar",))
        if not call:
            return False

        name = self.extract_typevarlike_name(s, call)
        if name is None:
            return False

        # Constraining types
        n_values = call.arg_kinds[1:].count(ARG_POS)
        values = self.analyze_value_types(call.args[1 : 1 + n_values])

        res = self.process_typevar_parameters(
            call.args[1 + n_values :],
            call.arg_names[1 + n_values :],
            call.arg_kinds[1 + n_values :],
            n_values,
            s,
        )
        if res is None:
            return False
        variance, upper_bound = res

        existing = self.current_symbol_table().get(name)
        if existing and not (
            isinstance(existing.node, PlaceholderNode)
            or
            # Also give error for another type variable with the same name.
            (isinstance(existing.node, TypeVarExpr) and existing.node is call.analyzed)
        ):
            self.fail(f'Cannot redefine "{name}" as a type variable', s)
            return False

        if self.options.disallow_any_unimported:
            for idx, constraint in enumerate(values, start=1):
                if has_any_from_unimported_type(constraint):
                    prefix = f"Constraint {idx}"
                    self.msg.unimported_type_becomes_any(prefix, constraint, s)

            if has_any_from_unimported_type(upper_bound):
                prefix = "Upper bound of type variable"
                self.msg.unimported_type_becomes_any(prefix, upper_bound, s)

        for t in values + [upper_bound]:
            check_for_explicit_any(
                t, self.options, self.is_typeshed_stub_file, self.msg, context=s
            )

        # mypyc suppresses making copies of a function to check each
        # possible type, so set the upper bound to Any to prevent that
        # from causing errors.
        if values and self.options.mypyc:
            upper_bound = AnyType(TypeOfAny.implementation_artifact)

        # Yes, it's a valid type variable definition! Add it to the symbol table.
        if not call.analyzed:
            type_var = TypeVarExpr(name, self.qualified_name(name), values, upper_bound, variance)
            type_var.line = call.line
            call.analyzed = type_var
        else:
            assert isinstance(call.analyzed, TypeVarExpr)
            call.analyzed.upper_bound = upper_bound
            call.analyzed.values = values
        if any(has_placeholder(v) for v in values) or has_placeholder(upper_bound):
            self.defer(force_progress=True)

        self.add_symbol(name, call.analyzed, s)
        return True

    def check_typevarlike_name(self, call: CallExpr, name: str, context: Context) -> bool:
        """Checks that the name of a TypeVar or ParamSpec matches its variable."""
        name = unmangle(name)
        assert isinstance(call.callee, RefExpr)
        typevarlike_type = (
            call.callee.name if isinstance(call.callee, NameExpr) else call.callee.fullname
        )
        if len(call.args) < 1:
            self.fail(f"Too few arguments for {typevarlike_type}()", context)
            return False
        if not isinstance(call.args[0], StrExpr) or not call.arg_kinds[0] == ARG_POS:
            self.fail(f"{typevarlike_type}() expects a string literal as first argument", context)
            return False
        elif call.args[0].value != name:
            msg = 'String argument 1 "{}" to {}(...) does not match variable name "{}"'
            self.fail(msg.format(call.args[0].value, typevarlike_type, name), context)
            return False
        return True

    def get_typevarlike_declaration(
        self, s: AssignmentStmt, typevarlike_types: Tuple[str, ...]
    ) -> Optional[CallExpr]:
        """Returns the call expression if `s` is a declaration of `typevarlike_type`
        (TypeVar or ParamSpec), or None otherwise.
        """
        if len(s.lvalues) != 1 or not isinstance(s.lvalues[0], NameExpr):
            return None
        if not isinstance(s.rvalue, CallExpr):
            return None
        call = s.rvalue
        callee = call.callee
        if not isinstance(callee, RefExpr):
            return None
        if callee.fullname not in typevarlike_types:
            return None
        return call

    def process_typevar_parameters(
        self,
        args: List[Expression],
        names: List[Optional[str]],
        kinds: List[ArgKind],
        num_values: int,
        context: Context,
    ) -> Optional[Tuple[int, Type]]:
        has_values = num_values > 0
        covariant = False
        contravariant = False
        upper_bound: Type = self.object_type()
        for param_value, param_name, param_kind in zip(args, names, kinds):
            if not param_kind.is_named():
                self.fail(message_registry.TYPEVAR_UNEXPECTED_ARGUMENT, context)
                return None
            if param_name == "covariant":
                if isinstance(param_value, NameExpr) and param_value.name in ("True", "False"):
                    covariant = param_value.name == "True"
                else:
                    self.fail(message_registry.TYPEVAR_VARIANCE_DEF.format("covariant"), context)
                    return None
            elif param_name == "contravariant":
                if isinstance(param_value, NameExpr) and param_value.name in ("True", "False"):
                    contravariant = param_value.name == "True"
                else:
                    self.fail(
                        message_registry.TYPEVAR_VARIANCE_DEF.format("contravariant"), context
                    )
                    return None
            elif param_name == "bound":
                if has_values:
                    self.fail("TypeVar cannot have both values and an upper bound", context)
                    return None
                try:
                    # We want to use our custom error message below, so we suppress
                    # the default error message for invalid types here.
                    analyzed = self.expr_to_analyzed_type(
                        param_value, allow_placeholder=True, report_invalid_types=False
                    )
                    if analyzed is None:
                        # Type variables are special: we need to place them in the symbol table
                        # soon, even if upper bound is not ready yet. Otherwise avoiding
                        # a "deadlock" in this common pattern would be tricky:
                        #     T = TypeVar('T', bound=Custom[Any])
                        #     class Custom(Generic[T]):
                        #         ...
                        analyzed = PlaceholderType(None, [], context.line)
                    upper_bound = get_proper_type(analyzed)
                    if isinstance(upper_bound, AnyType) and upper_bound.is_from_error:
                        self.fail(message_registry.TYPEVAR_BOUND_MUST_BE_TYPE, param_value)
                        # Note: we do not return 'None' here -- we want to continue
                        # using the AnyType as the upper bound.
                except TypeTranslationError:
                    self.fail(message_registry.TYPEVAR_BOUND_MUST_BE_TYPE, param_value)
                    return None
            elif param_name == "values":
                # Probably using obsolete syntax with values=(...). Explain the current syntax.
                self.fail('TypeVar "values" argument not supported', context)
                self.fail(
                    "Use TypeVar('T', t, ...) instead of TypeVar('T', values=(t, ...))", context
                )
                return None
            else:
                self.fail(
                    f'{message_registry.TYPEVAR_UNEXPECTED_ARGUMENT}: "{param_name}"', context
                )
                return None

        if covariant and contravariant:
            self.fail("TypeVar cannot be both covariant and contravariant", context)
            return None
        elif num_values == 1:
            self.fail("TypeVar cannot have only a single constraint", context)
            return None
        elif covariant:
            variance = COVARIANT
        elif contravariant:
            variance = CONTRAVARIANT
        else:
            variance = INVARIANT
        return variance, upper_bound

    def extract_typevarlike_name(self, s: AssignmentStmt, call: CallExpr) -> Optional[str]:
        if not call:
            return None

        lvalue = s.lvalues[0]
        assert isinstance(lvalue, NameExpr)
        if s.type:
            self.fail("Cannot declare the type of a TypeVar or similar construct", s)
            return None

        if not self.check_typevarlike_name(call, lvalue.name, s):
            return None
        return lvalue.name

    def process_paramspec_declaration(self, s: AssignmentStmt) -> bool:
        """Checks if s declares a ParamSpec; if yes, store it in symbol table.

        Return True if this looks like a ParamSpec (maybe with errors), otherwise return False.

        In the future, ParamSpec may accept bounds and variance arguments, in which
        case more aggressive sharing of code with process_typevar_declaration should be pursued.
        """
        call = self.get_typevarlike_declaration(
            s, ("typing_extensions.ParamSpec", "typing.ParamSpec")
        )
        if not call:
            return False

        name = self.extract_typevarlike_name(s, call)
        if name is None:
            return False

        # ParamSpec is different from a regular TypeVar:
        # arguments are not semantically valid. But, allowed in runtime.
        # So, we need to warn users about possible invalid usage.
        if len(call.args) > 1:
            self.fail("Only the first argument to ParamSpec has defined semantics", s)

        # PEP 612 reserves the right to define bound, covariant and contravariant arguments to
        # ParamSpec in a later PEP. If and when that happens, we should do something
        # on the lines of process_typevar_parameters

        if not call.analyzed:
            paramspec_var = ParamSpecExpr(
                name, self.qualified_name(name), self.object_type(), INVARIANT
            )
            paramspec_var.line = call.line
            call.analyzed = paramspec_var
        else:
            assert isinstance(call.analyzed, ParamSpecExpr)
        self.add_symbol(name, call.analyzed, s)
        return True

    def process_typevartuple_declaration(self, s: AssignmentStmt) -> bool:
        """Checks if s declares a TypeVarTuple; if yes, store it in symbol table.

        Return True if this looks like a TypeVarTuple (maybe with errors), otherwise return False.
        """
        call = self.get_typevarlike_declaration(
            s, ("typing_extensions.TypeVarTuple", "typing.TypeVarTuple")
        )
        if not call:
            return False

        if len(call.args) > 1:
            self.fail("Only the first argument to TypeVarTuple has defined semantics", s)

        if not self.options.enable_incomplete_features:
            self.fail('"TypeVarTuple" is not supported by mypy yet', s)
            return False

        name = self.extract_typevarlike_name(s, call)
        if name is None:
            return False

        # PEP 646 does not specify the behavior of variance, constraints, or bounds.
        if not call.analyzed:
            typevartuple_var = TypeVarTupleExpr(
                name, self.qualified_name(name), self.object_type(), INVARIANT
            )
            typevartuple_var.line = call.line
            call.analyzed = typevartuple_var
        else:
            assert isinstance(call.analyzed, TypeVarTupleExpr)
        self.add_symbol(name, call.analyzed, s)
        return True

    def basic_new_typeinfo(self, name: str, basetype_or_fallback: Instance, line: int) -> TypeInfo:
        if self.is_func_scope() and not self.type and "@" not in name:
            name += "@" + str(line)
        class_def = ClassDef(name, Block([]))
        if self.is_func_scope() and not self.type:
            # Full names of generated classes should always be prefixed with the module names
            # even if they are nested in a function, since these classes will be (de-)serialized.
            # (Note that the caller should append @line to the name to avoid collisions.)
            # TODO: clean this up, see #6422.
            class_def.fullname = self.cur_mod_id + "." + self.qualified_name(name)
        else:
            class_def.fullname = self.qualified_name(name)

        info = TypeInfo(SymbolTable(), class_def, self.cur_mod_id)
        class_def.info = info
        mro = basetype_or_fallback.type.mro
        if not mro:
            # Probably an error, we should not crash so generate something meaningful.
            mro = [basetype_or_fallback.type, self.object_type().type]
        info.mro = [info] + mro
        info.bases = [basetype_or_fallback]
        return info

    def analyze_value_types(self, items: List[Expression]) -> List[Type]:
        """Analyze types from values expressions in type variable definition."""
        result: List[Type] = []
        for node in items:
            try:
                analyzed = self.anal_type(
                    self.expr_to_unanalyzed_type(node), allow_placeholder=True
                )
                if analyzed is None:
                    # Type variables are special: we need to place them in the symbol table
                    # soon, even if some value is not ready yet, see process_typevar_parameters()
                    # for an example.
                    analyzed = PlaceholderType(None, [], node.line)
                result.append(analyzed)
            except TypeTranslationError:
                self.fail("Type expected", node)
                result.append(AnyType(TypeOfAny.from_error))
        return result

    def check_classvar(self, s: AssignmentStmt) -> None:
        """Check if assignment defines a class variable."""
        lvalue = s.lvalues[0]
        if len(s.lvalues) != 1 or not isinstance(lvalue, RefExpr):
            return
        if not s.type or not self.is_classvar(s.type):
            return
        if self.is_class_scope() and isinstance(lvalue, NameExpr):
            node = lvalue.node
            if isinstance(node, Var):
                node.is_classvar = True
            analyzed = self.anal_type(s.type)
            assert self.type is not None
            if analyzed is not None and set(get_type_vars(analyzed)) & set(
                self.type.defn.type_vars
            ):
                # This means that we have a type var defined inside of a ClassVar.
                # This is not allowed by PEP526.
                # See https://github.com/python/mypy/issues/11538

                self.fail(message_registry.CLASS_VAR_WITH_TYPEVARS, s)
        elif not isinstance(lvalue, MemberExpr) or self.is_self_member_ref(lvalue):
            # In case of member access, report error only when assigning to self
            # Other kinds of member assignments should be already reported
            self.fail_invalid_classvar(lvalue)

    def is_classvar(self, typ: Type) -> bool:
        if not isinstance(typ, UnboundType):
            return False
        sym = self.lookup_qualified(typ.name, typ)
        if not sym or not sym.node:
            return False
        return sym.node.fullname == "typing.ClassVar"

    def is_final_type(self, typ: Optional[Type]) -> bool:
        if not isinstance(typ, UnboundType):
            return False
        sym = self.lookup_qualified(typ.name, typ)
        if not sym or not sym.node:
            return False
        return sym.node.fullname in FINAL_TYPE_NAMES

    def fail_invalid_classvar(self, context: Context) -> None:
        self.fail(message_registry.CLASS_VAR_OUTSIDE_OF_CLASS, context)

    def process_module_assignment(
        self, lvals: List[Lvalue], rval: Expression, ctx: AssignmentStmt
    ) -> None:
        """Propagate module references across assignments.

        Recursively handles the simple form of iterable unpacking; doesn't
        handle advanced unpacking with *rest, dictionary unpacking, etc.

        In an expression like x = y = z, z is the rval and lvals will be [x,
        y].

        """
        if isinstance(rval, (TupleExpr, ListExpr)) and all(
            isinstance(v, TupleExpr) for v in lvals
        ):
            # rval and all lvals are either list or tuple, so we are dealing
            # with unpacking assignment like `x, y = a, b`. Mypy didn't
            # understand our all(isinstance(...)), so cast them as TupleExpr
            # so mypy knows it is safe to access their .items attribute.
            seq_lvals = cast(List[TupleExpr], lvals)
            # given an assignment like:
            #     (x, y) = (m, n) = (a, b)
            # we now have:
            #     seq_lvals = [(x, y), (m, n)]
            #     seq_rval = (a, b)
            # We now zip this into:
            #     elementwise_assignments = [(a, x, m), (b, y, n)]
            # where each elementwise assignment includes one element of rval and the
            # corresponding element of each lval. Basically we unpack
            #     (x, y) = (m, n) = (a, b)
            # into elementwise assignments
            #     x = m = a
            #     y = n = b
            # and then we recursively call this method for each of those assignments.
            # If the rval and all lvals are not all of the same length, zip will just ignore
            # extra elements, so no error will be raised here; mypy will later complain
            # about the length mismatch in type-checking.
            elementwise_assignments = zip(rval.items, *[v.items for v in seq_lvals])
            for rv, *lvs in elementwise_assignments:
                self.process_module_assignment(lvs, rv, ctx)
        elif isinstance(rval, RefExpr):
            rnode = self.lookup_type_node(rval)
            if rnode and isinstance(rnode.node, MypyFile):
                for lval in lvals:
                    if not isinstance(lval, RefExpr):
                        continue
                    # respect explicitly annotated type
                    if isinstance(lval.node, Var) and lval.node.type is not None:
                        continue

                    # We can handle these assignments to locals and to self
                    if isinstance(lval, NameExpr):
                        lnode = self.current_symbol_table().get(lval.name)
                    elif isinstance(lval, MemberExpr) and self.is_self_member_ref(lval):
                        assert self.type is not None
                        lnode = self.type.names.get(lval.name)
                    else:
                        continue

                    if lnode:
                        if isinstance(lnode.node, MypyFile) and lnode.node is not rnode.node:
                            assert isinstance(lval, (NameExpr, MemberExpr))
                            self.fail(
                                'Cannot assign multiple modules to name "{}" '
                                'without explicit "types.ModuleType" annotation'.format(lval.name),
                                ctx,
                            )
                        # never create module alias except on initial var definition
                        elif lval.is_inferred_def:
                            assert rnode.node is not None
                            lnode.node = rnode.node

    def process__all__(self, s: AssignmentStmt) -> None:
        """Export names if argument is a __all__ assignment."""
        if (
            len(s.lvalues) == 1
            and isinstance(s.lvalues[0], NameExpr)
            and s.lvalues[0].name == "__all__"
            and s.lvalues[0].kind == GDEF
            and isinstance(s.rvalue, (ListExpr, TupleExpr))
        ):
            self.add_exports(s.rvalue.items)

    def process__deletable__(self, s: AssignmentStmt) -> None:
        if not self.options.mypyc:
            return
        if (
            len(s.lvalues) == 1
            and isinstance(s.lvalues[0], NameExpr)
            and s.lvalues[0].name == "__deletable__"
            and s.lvalues[0].kind == MDEF
        ):
            rvalue = s.rvalue
            if not isinstance(rvalue, (ListExpr, TupleExpr)):
                self.fail('"__deletable__" must be initialized with a list or tuple expression', s)
                return
            items = rvalue.items
            attrs = []
            for item in items:
                if not isinstance(item, StrExpr):
                    self.fail('Invalid "__deletable__" item; string literal expected', item)
                else:
                    attrs.append(item.value)
            assert self.type
            self.type.deletable_attributes = attrs

    def process__slots__(self, s: AssignmentStmt) -> None:
        """
        Processing ``__slots__`` if defined in type.

        See: https://docs.python.org/3/reference/datamodel.html#slots
        """
        # Later we can support `__slots__` defined as `__slots__ = other = ('a', 'b')`
        if (
            isinstance(self.type, TypeInfo)
            and len(s.lvalues) == 1
            and isinstance(s.lvalues[0], NameExpr)
            and s.lvalues[0].name == "__slots__"
            and s.lvalues[0].kind == MDEF
        ):

            # We understand `__slots__` defined as string, tuple, list, set, and dict:
            if not isinstance(s.rvalue, (StrExpr, ListExpr, TupleExpr, SetExpr, DictExpr)):
                # For example, `__slots__` can be defined as a variable,
                # we don't support it for now.
                return

            if any(p.slots is None for p in self.type.mro[1:-1]):
                # At least one type in mro (excluding `self` and `object`)
                # does not have concrete `__slots__` defined. Ignoring.
                return

            concrete_slots = True
            rvalue: List[Expression] = []
            if isinstance(s.rvalue, StrExpr):
                rvalue.append(s.rvalue)
            elif isinstance(s.rvalue, (ListExpr, TupleExpr, SetExpr)):
                rvalue.extend(s.rvalue.items)
            else:
                # We have a special treatment of `dict` with possible `{**kwargs}` usage.
                # In this case we consider all `__slots__` to be non-concrete.
                for key, _ in s.rvalue.items:
                    if concrete_slots and key is not None:
                        rvalue.append(key)
                    else:
                        concrete_slots = False

            slots = []
            for item in rvalue:
                # Special case for `'__dict__'` value:
                # when specified it will still allow any attribute assignment.
                if isinstance(item, StrExpr) and item.value != "__dict__":
                    slots.append(item.value)
                else:
                    concrete_slots = False
            if not concrete_slots:
                # Some slot items are dynamic, we don't want any false positives,
                # so, we just pretend that this type does not have any slots at all.
                return

            # We need to copy all slots from super types:
            for super_type in self.type.mro[1:-1]:
                assert super_type.slots is not None
                slots.extend(super_type.slots)
            self.type.slots = set(slots)

    #
    # Misc statements
    #

    def visit_block(self, b: Block) -> None:
        if b.is_unreachable:
            return
        self.block_depth[-1] += 1
        for s in b.body:
            self.accept(s)
        self.block_depth[-1] -= 1

    def visit_block_maybe(self, b: Optional[Block]) -> None:
        if b:
            self.visit_block(b)

    def visit_expression_stmt(self, s: ExpressionStmt) -> None:
        self.statement = s
        s.expr.accept(self)

    def visit_return_stmt(self, s: ReturnStmt) -> None:
        self.statement = s
        if not self.is_func_scope():
            self.fail('"return" outside function', s)
        if s.expr:
            s.expr.accept(self)

    def visit_raise_stmt(self, s: RaiseStmt) -> None:
        self.statement = s
        if s.expr:
            s.expr.accept(self)
        if s.from_expr:
            s.from_expr.accept(self)

    def visit_assert_stmt(self, s: AssertStmt) -> None:
        self.statement = s
        if s.expr:
            s.expr.accept(self)
        if s.msg:
            s.msg.accept(self)

    def visit_operator_assignment_stmt(self, s: OperatorAssignmentStmt) -> None:
        self.statement = s
        s.lvalue.accept(self)
        s.rvalue.accept(self)
        if (
            isinstance(s.lvalue, NameExpr)
            and s.lvalue.name == "__all__"
            and s.lvalue.kind == GDEF
            and isinstance(s.rvalue, (ListExpr, TupleExpr))
        ):
            self.add_exports(s.rvalue.items)

    def visit_while_stmt(self, s: WhileStmt) -> None:
        self.statement = s
        s.expr.accept(self)
        self.loop_depth += 1
        s.body.accept(self)
        self.loop_depth -= 1
        self.visit_block_maybe(s.else_body)

    def visit_for_stmt(self, s: ForStmt) -> None:
        if s.is_async:
            if not self.is_func_scope() or not self.function_stack[-1].is_coroutine:
                self.fail(message_registry.ASYNC_FOR_OUTSIDE_COROUTINE, s, code=codes.SYNTAX)

        self.statement = s
        s.expr.accept(self)

        # Bind index variables and check if they define new names.
        self.analyze_lvalue(s.index, explicit_type=s.index_type is not None)
        if s.index_type:
            if self.is_classvar(s.index_type):
                self.fail_invalid_classvar(s.index)
            allow_tuple_literal = isinstance(s.index, TupleExpr)
            analyzed = self.anal_type(s.index_type, allow_tuple_literal=allow_tuple_literal)
            if analyzed is not None:
                self.store_declared_types(s.index, analyzed)
                s.index_type = analyzed

        self.loop_depth += 1
        self.visit_block(s.body)
        self.loop_depth -= 1

        self.visit_block_maybe(s.else_body)

    def visit_break_stmt(self, s: BreakStmt) -> None:
        self.statement = s
        if self.loop_depth == 0:
            self.fail('"break" outside loop', s, serious=True, blocker=True)

    def visit_continue_stmt(self, s: ContinueStmt) -> None:
        self.statement = s
        if self.loop_depth == 0:
            self.fail('"continue" outside loop', s, serious=True, blocker=True)

    def visit_if_stmt(self, s: IfStmt) -> None:
        self.statement = s
        infer_reachability_of_if_statement(s, self.options)
        for i in range(len(s.expr)):
            s.expr[i].accept(self)
            self.visit_block(s.body[i])
        self.visit_block_maybe(s.else_body)

    def visit_try_stmt(self, s: TryStmt) -> None:
        self.statement = s
        self.analyze_try_stmt(s, self)

    def analyze_try_stmt(self, s: TryStmt, visitor: NodeVisitor[None]) -> None:
        s.body.accept(visitor)
        for type, var, handler in zip(s.types, s.vars, s.handlers):
            if type:
                type.accept(visitor)
            if var:
                self.analyze_lvalue(var)
            handler.accept(visitor)
        if s.else_body:
            s.else_body.accept(visitor)
        if s.finally_body:
            s.finally_body.accept(visitor)

    def visit_with_stmt(self, s: WithStmt) -> None:
        self.statement = s
        types: List[Type] = []

        if s.is_async:
            if not self.is_func_scope() or not self.function_stack[-1].is_coroutine:
                self.fail(message_registry.ASYNC_WITH_OUTSIDE_COROUTINE, s, code=codes.SYNTAX)

        if s.unanalyzed_type:
            assert isinstance(s.unanalyzed_type, ProperType)
            actual_targets = [t for t in s.target if t is not None]
            if len(actual_targets) == 0:
                # We have a type for no targets
                self.fail('Invalid type comment: "with" statement has no targets', s)
            elif len(actual_targets) == 1:
                # We have one target and one type
                types = [s.unanalyzed_type]
            elif isinstance(s.unanalyzed_type, TupleType):
                # We have multiple targets and multiple types
                if len(actual_targets) == len(s.unanalyzed_type.items):
                    types = s.unanalyzed_type.items.copy()
                else:
                    # But it's the wrong number of items
                    self.fail('Incompatible number of types for "with" targets', s)
            else:
                # We have multiple targets and one type
                self.fail('Multiple types expected for multiple "with" targets', s)

        new_types: List[Type] = []
        for e, n in zip(s.expr, s.target):
            e.accept(self)
            if n:
                self.analyze_lvalue(n, explicit_type=s.unanalyzed_type is not None)

                # Since we have a target, pop the next type from types
                if types:
                    t = types.pop(0)
                    if self.is_classvar(t):
                        self.fail_invalid_classvar(n)
                    allow_tuple_literal = isinstance(n, TupleExpr)
                    analyzed = self.anal_type(t, allow_tuple_literal=allow_tuple_literal)
                    if analyzed is not None:
                        # TODO: Deal with this better
                        new_types.append(analyzed)
                        self.store_declared_types(n, analyzed)

        s.analyzed_types = new_types

        self.visit_block(s.body)

    def visit_del_stmt(self, s: DelStmt) -> None:
        self.statement = s
        s.expr.accept(self)
        if not self.is_valid_del_target(s.expr):
            self.fail("Invalid delete target", s)

    def is_valid_del_target(self, s: Expression) -> bool:
        if isinstance(s, (IndexExpr, NameExpr, MemberExpr)):
            return True
        elif isinstance(s, (TupleExpr, ListExpr)):
            return all(self.is_valid_del_target(item) for item in s.items)
        else:
            return False

    def visit_global_decl(self, g: GlobalDecl) -> None:
        self.statement = g
        for name in g.names:
            if name in self.nonlocal_decls[-1]:
                self.fail(f'Name "{name}" is nonlocal and global', g)
            self.global_decls[-1].add(name)

    def visit_nonlocal_decl(self, d: NonlocalDecl) -> None:
        self.statement = d
        if self.is_module_scope():
            self.fail("nonlocal declaration not allowed at module level", d)
        else:
            for name in d.names:
                for table in reversed(self.locals[:-1]):
                    if table is not None and name in table:
                        break
                else:
                    self.fail(f'No binding for nonlocal "{name}" found', d)

                if self.locals[-1] is not None and name in self.locals[-1]:
                    self.fail(
                        'Name "{}" is already defined in local '
                        "scope before nonlocal declaration".format(name),
                        d,
                    )

                if name in self.global_decls[-1]:
                    self.fail(f'Name "{name}" is nonlocal and global', d)
                self.nonlocal_decls[-1].add(name)

    def visit_match_stmt(self, s: MatchStmt) -> None:
        self.statement = s
        infer_reachability_of_match_statement(s, self.options)
        s.subject.accept(self)
        for i in range(len(s.patterns)):
            s.patterns[i].accept(self)
            guard = s.guards[i]
            if guard is not None:
                guard.accept(self)
            self.visit_block(s.bodies[i])

    #
    # Expressions
    #

    def visit_name_expr(self, expr: NameExpr) -> None:
        n = self.lookup(expr.name, expr)
        if n:
            self.bind_name_expr(expr, n)

    def bind_name_expr(self, expr: NameExpr, sym: SymbolTableNode) -> None:
        """Bind name expression to a symbol table node."""
        if isinstance(sym.node, TypeVarExpr) and self.tvar_scope.get_binding(sym):
            self.fail(
                '"{}" is a type variable and only valid in type ' "context".format(expr.name), expr
            )
        elif isinstance(sym.node, PlaceholderNode):
            self.process_placeholder(expr.name, "name", expr)
        else:
            expr.kind = sym.kind
            expr.node = sym.node
            expr.fullname = sym.fullname

    def visit_super_expr(self, expr: SuperExpr) -> None:
        if not self.type and not expr.call.args:
            self.fail('"super" used outside class', expr)
            return
        expr.info = self.type
        for arg in expr.call.args:
            arg.accept(self)

    def visit_tuple_expr(self, expr: TupleExpr) -> None:
        for item in expr.items:
            if isinstance(item, StarExpr):
                item.valid = True
            item.accept(self)

    def visit_list_expr(self, expr: ListExpr) -> None:
        for item in expr.items:
            if isinstance(item, StarExpr):
                item.valid = True
            item.accept(self)

    def visit_set_expr(self, expr: SetExpr) -> None:
        for item in expr.items:
            if isinstance(item, StarExpr):
                item.valid = True
            item.accept(self)

    def visit_dict_expr(self, expr: DictExpr) -> None:
        for key, value in expr.items:
            if key is not None:
                key.accept(self)
            value.accept(self)

    def visit_star_expr(self, expr: StarExpr) -> None:
        if not expr.valid:
            # XXX TODO Change this error message
            self.fail("Can use starred expression only as assignment target", expr)
        else:
            expr.expr.accept(self)

    def visit_yield_from_expr(self, e: YieldFromExpr) -> None:
        if not self.is_func_scope():
            self.fail('"yield from" outside function', e, serious=True, blocker=True)
        elif self.is_comprehension_stack[-1]:
            self.fail(
                '"yield from" inside comprehension or generator expression',
                e,
                serious=True,
                blocker=True,
            )
        elif self.function_stack[-1].is_coroutine:
            self.fail('"yield from" in async function', e, serious=True, blocker=True)
        else:
            self.function_stack[-1].is_generator = True
        if e.expr:
            e.expr.accept(self)

    def visit_call_expr(self, expr: CallExpr) -> None:
        """Analyze a call expression.

        Some call expressions are recognized as special forms, including
        cast(...).
        """
        expr.callee.accept(self)
        if refers_to_fullname(expr.callee, "typing.cast"):
            # Special form cast(...).
            if not self.check_fixed_args(expr, 2, "cast"):
                return
            # Translate first argument to an unanalyzed type.
            try:
                target = self.expr_to_unanalyzed_type(expr.args[0])
            except TypeTranslationError:
                self.fail("Cast target is not a type", expr)
                return
            # Piggyback CastExpr object to the CallExpr object; it takes
            # precedence over the CallExpr semantics.
            expr.analyzed = CastExpr(expr.args[1], target)
            expr.analyzed.line = expr.line
            expr.analyzed.column = expr.column
            expr.analyzed.accept(self)
        elif refers_to_fullname(expr.callee, ASSERT_TYPE_NAMES):
            if not self.check_fixed_args(expr, 2, "assert_type"):
                return
            # Translate second argument to an unanalyzed type.
            try:
                target = self.expr_to_unanalyzed_type(expr.args[1])
            except TypeTranslationError:
                self.fail("assert_type() type is not a type", expr)
                return
            expr.analyzed = AssertTypeExpr(expr.args[0], target)
            expr.analyzed.line = expr.line
            expr.analyzed.column = expr.column
            expr.analyzed.accept(self)
        elif refers_to_fullname(expr.callee, REVEAL_TYPE_NAMES):
            if not self.check_fixed_args(expr, 1, "reveal_type"):
                return
            expr.analyzed = RevealExpr(kind=REVEAL_TYPE, expr=expr.args[0])
            expr.analyzed.line = expr.line
            expr.analyzed.column = expr.column
            expr.analyzed.accept(self)
        elif refers_to_fullname(expr.callee, "builtins.reveal_locals"):
            # Store the local variable names into the RevealExpr for use in the
            # type checking pass
            local_nodes: List[Var] = []
            if self.is_module_scope():
                # try to determine just the variable declarations in module scope
                # self.globals.values() contains SymbolTableNode's
                # Each SymbolTableNode has an attribute node that is nodes.Var
                # look for variable nodes that marked as is_inferred
                # Each symboltable node has a Var node as .node
                local_nodes = [
                    n.node
                    for name, n in self.globals.items()
                    if getattr(n.node, "is_inferred", False) and isinstance(n.node, Var)
                ]
            elif self.is_class_scope():
                # type = None  # type: Optional[TypeInfo]
                if self.type is not None:
                    local_nodes = [
                        st.node for st in self.type.names.values() if isinstance(st.node, Var)
                    ]
            elif self.is_func_scope():
                # locals = None  # type: List[Optional[SymbolTable]]
                if self.locals is not None:
                    symbol_table = self.locals[-1]
                    if symbol_table is not None:
                        local_nodes = [
                            st.node for st in symbol_table.values() if isinstance(st.node, Var)
                        ]
            expr.analyzed = RevealExpr(kind=REVEAL_LOCALS, local_nodes=local_nodes)
            expr.analyzed.line = expr.line
            expr.analyzed.column = expr.column
            expr.analyzed.accept(self)
        elif refers_to_fullname(expr.callee, "typing.Any"):
            # Special form Any(...) no longer supported.
            self.fail("Any(...) is no longer supported. Use cast(Any, ...) instead", expr)
        elif refers_to_fullname(expr.callee, "typing._promote"):
            # Special form _promote(...).
            if not self.check_fixed_args(expr, 1, "_promote"):
                return
            # Translate first argument to an unanalyzed type.
            try:
                target = self.expr_to_unanalyzed_type(expr.args[0])
            except TypeTranslationError:
                self.fail("Argument 1 to _promote is not a type", expr)
                return
            expr.analyzed = PromoteExpr(target)
            expr.analyzed.line = expr.line
            expr.analyzed.accept(self)
        elif refers_to_fullname(expr.callee, "builtins.dict"):
            expr.analyzed = self.translate_dict_call(expr)
        elif refers_to_fullname(expr.callee, "builtins.divmod"):
            if not self.check_fixed_args(expr, 2, "divmod"):
                return
            expr.analyzed = OpExpr("divmod", expr.args[0], expr.args[1])
            expr.analyzed.line = expr.line
            expr.analyzed.accept(self)
        else:
            # Normal call expression.
            for a in expr.args:
                a.accept(self)

            if (
                isinstance(expr.callee, MemberExpr)
                and isinstance(expr.callee.expr, NameExpr)
                and expr.callee.expr.name == "__all__"
                and expr.callee.expr.kind == GDEF
                and expr.callee.name in ("append", "extend")
            ):
                if expr.callee.name == "append" and expr.args:
                    self.add_exports(expr.args[0])
                elif (
                    expr.callee.name == "extend"
                    and expr.args
                    and isinstance(expr.args[0], (ListExpr, TupleExpr))
                ):
                    self.add_exports(expr.args[0].items)

    def translate_dict_call(self, call: CallExpr) -> Optional[DictExpr]:
        """Translate 'dict(x=y, ...)' to {'x': y, ...} and 'dict()' to {}.

        For other variants of dict(...), return None.
        """
        if not all(kind == ARG_NAMED for kind in call.arg_kinds):
            # Must still accept those args.
            for a in call.args:
                a.accept(self)
            return None
        expr = DictExpr(
            [
                (StrExpr(cast(str, key)), value)  # since they are all ARG_NAMED
                for key, value in zip(call.arg_names, call.args)
            ]
        )
        expr.set_line(call)
        expr.accept(self)
        return expr

    def check_fixed_args(self, expr: CallExpr, numargs: int, name: str) -> bool:
        """Verify that expr has specified number of positional args.

        Return True if the arguments are valid.
        """
        s = "s"
        if numargs == 1:
            s = ""
        if len(expr.args) != numargs:
            self.fail('"%s" expects %d argument%s' % (name, numargs, s), expr)
            return False
        if expr.arg_kinds != [ARG_POS] * numargs:
            self.fail(f'"{name}" must be called with {numargs} positional argument{s}', expr)
            return False
        return True

    def visit_member_expr(self, expr: MemberExpr) -> None:
        base = expr.expr
        base.accept(self)
        if isinstance(base, RefExpr) and isinstance(base.node, MypyFile):
            # Handle module attribute.
            sym = self.get_module_symbol(base.node, expr.name)
            if sym:
                if isinstance(sym.node, PlaceholderNode):
                    self.process_placeholder(expr.name, "attribute", expr)
                    return
                expr.kind = sym.kind
                expr.fullname = sym.fullname
                expr.node = sym.node
        elif isinstance(base, RefExpr):
            # This branch handles the case C.bar (or cls.bar or self.bar inside
            # a classmethod/method), where C is a class and bar is a type
            # definition or a module resulting from `import bar` (or a module
            # assignment) inside class C. We look up bar in the class' TypeInfo
            # namespace.  This is done only when bar is a module or a type;
            # other things (e.g. methods) are handled by other code in
            # checkmember.
            type_info = None
            if isinstance(base.node, TypeInfo):
                # C.bar where C is a class
                type_info = base.node
            elif isinstance(base.node, Var) and self.type and self.function_stack:
                # check for self.bar or cls.bar in method/classmethod
                func_def = self.function_stack[-1]
                if not func_def.is_static and isinstance(func_def.type, CallableType):
                    formal_arg = func_def.type.argument_by_name(base.node.name)
                    if formal_arg and formal_arg.pos == 0:
                        type_info = self.type
            elif isinstance(base.node, TypeAlias) and base.node.no_args:
                assert isinstance(base.node.target, ProperType)
                if isinstance(base.node.target, Instance):
                    type_info = base.node.target.type

            if type_info:
                n = type_info.names.get(expr.name)
                if n is not None and isinstance(n.node, (MypyFile, TypeInfo, TypeAlias)):
                    if not n:
                        return
                    expr.kind = n.kind
                    expr.fullname = n.fullname
                    expr.node = n.node

    def visit_op_expr(self, expr: OpExpr) -> None:
        expr.left.accept(self)

        if expr.op in ("and", "or"):
            inferred = infer_condition_value(expr.left, self.options)
            if (inferred in (ALWAYS_FALSE, MYPY_FALSE) and expr.op == "and") or (
                inferred in (ALWAYS_TRUE, MYPY_TRUE) and expr.op == "or"
            ):
                expr.right_unreachable = True
                return
            elif (inferred in (ALWAYS_TRUE, MYPY_TRUE) and expr.op == "and") or (
                inferred in (ALWAYS_FALSE, MYPY_FALSE) and expr.op == "or"
            ):
                expr.right_always = True

        expr.right.accept(self)

    def visit_comparison_expr(self, expr: ComparisonExpr) -> None:
        for operand in expr.operands:
            operand.accept(self)

    def visit_unary_expr(self, expr: UnaryExpr) -> None:
        expr.expr.accept(self)

    def visit_index_expr(self, expr: IndexExpr) -> None:
        base = expr.base
        base.accept(self)
        if (
            isinstance(base, RefExpr)
            and isinstance(base.node, TypeInfo)
            and not base.node.is_generic()
        ):
            expr.index.accept(self)
        elif (
            isinstance(base, RefExpr) and isinstance(base.node, TypeAlias)
        ) or refers_to_class_or_function(base):
            # We need to do full processing on every iteration, since some type
            # arguments may contain placeholder types.
            self.analyze_type_application(expr)
        else:
            expr.index.accept(self)

    def analyze_type_application(self, expr: IndexExpr) -> None:
        """Analyze special form -- type application (either direct or via type aliasing)."""
        types = self.analyze_type_application_args(expr)
        if types is None:
            return
        base = expr.base
        expr.analyzed = TypeApplication(base, types)
        expr.analyzed.line = expr.line
        expr.analyzed.column = expr.column
        # Types list, dict, set are not subscriptable, prohibit this if
        # subscripted either via type alias...
        if isinstance(base, RefExpr) and isinstance(base.node, TypeAlias):
            alias = base.node
            target = get_proper_type(alias.target)
            if isinstance(target, Instance):
                name = target.type.fullname
                if (
                    alias.no_args
                    and name  # this avoids bogus errors for already reported aliases
                    in get_nongen_builtins(self.options.python_version)
                    and not self.is_stub_file
                    and not alias.normalized
                ):
                    self.fail(no_subscript_builtin_alias(name, propose_alt=False), expr)
        # ...or directly.
        else:
            n = self.lookup_type_node(base)
            if (
                n
                and n.fullname in get_nongen_builtins(self.options.python_version)
                and not self.is_stub_file
            ):
                self.fail(no_subscript_builtin_alias(n.fullname, propose_alt=False), expr)

    def analyze_type_application_args(self, expr: IndexExpr) -> Optional[List[Type]]:
        """Analyze type arguments (index) in a type application.

        Return None if anything was incomplete.
        """
        index = expr.index
        tag = self.track_incomplete_refs()
        self.analyze_type_expr(index)
        if self.found_incomplete_ref(tag):
            return None
        if self.basic_type_applications:
            # Postpone the rest until we have more information (for r.h.s. of an assignment)
            return None
        types: List[Type] = []
        if isinstance(index, TupleExpr):
            items = index.items
            is_tuple = isinstance(expr.base, RefExpr) and expr.base.fullname == "builtins.tuple"
            if is_tuple and len(items) == 2 and isinstance(items[-1], EllipsisExpr):
                items = items[:-1]
        else:
            items = [index]

        # whether param spec literals be allowed here
        # TODO: should this be computed once and passed in?
        #   or is there a better way to do this?
        base = expr.base
        if isinstance(base, RefExpr) and isinstance(base.node, TypeAlias):
            alias = base.node
            target = get_proper_type(alias.target)
            if isinstance(target, Instance):
                has_param_spec = target.type.has_param_spec_type
                num_args = len(target.type.type_vars)
            else:
                has_param_spec = False
                num_args = -1
        elif isinstance(base, NameExpr) and isinstance(base.node, TypeInfo):
            has_param_spec = base.node.has_param_spec_type
            num_args = len(base.node.type_vars)
        else:
            has_param_spec = False
            num_args = -1

        for item in items:
            try:
                typearg = self.expr_to_unanalyzed_type(item)
            except TypeTranslationError:
                self.fail("Type expected within [...]", expr)
                return None
            # We always allow unbound type variables in IndexExpr, since we
            # may be analysing a type alias definition rvalue. The error will be
            # reported elsewhere if it is not the case.
            analyzed = self.anal_type(
                typearg,
                allow_unbound_tvars=True,
                allow_placeholder=True,
                allow_param_spec_literals=has_param_spec,
            )
            if analyzed is None:
                return None
            types.append(analyzed)

        if has_param_spec and num_args == 1 and len(types) > 0:
            first_arg = get_proper_type(types[0])
            if not (
                len(types) == 1
                and (
                    isinstance(first_arg, Parameters)
                    or isinstance(first_arg, ParamSpecType)
                    or isinstance(first_arg, AnyType)
                )
            ):
                types = [Parameters(types, [ARG_POS] * len(types), [None] * len(types))]

        return types

    def visit_slice_expr(self, expr: SliceExpr) -> None:
        if expr.begin_index:
            expr.begin_index.accept(self)
        if expr.end_index:
            expr.end_index.accept(self)
        if expr.stride:
            expr.stride.accept(self)

    def visit_cast_expr(self, expr: CastExpr) -> None:
        expr.expr.accept(self)
        analyzed = self.anal_type(expr.type)
        if analyzed is not None:
            expr.type = analyzed

    def visit_assert_type_expr(self, expr: AssertTypeExpr) -> None:
        expr.expr.accept(self)
        analyzed = self.anal_type(expr.type)
        if analyzed is not None:
            expr.type = analyzed

    def visit_reveal_expr(self, expr: RevealExpr) -> None:
        if expr.kind == REVEAL_TYPE:
            if expr.expr is not None:
                expr.expr.accept(self)
        else:
            # Reveal locals doesn't have an inner expression, there's no
            # need to traverse inside it
            pass

    def visit_type_application(self, expr: TypeApplication) -> None:
        expr.expr.accept(self)
        for i in range(len(expr.types)):
            analyzed = self.anal_type(expr.types[i])
            if analyzed is not None:
                expr.types[i] = analyzed

    def visit_list_comprehension(self, expr: ListComprehension) -> None:
        if any(expr.generator.is_async):
            if not self.is_func_scope() or not self.function_stack[-1].is_coroutine:
                self.fail(message_registry.ASYNC_FOR_OUTSIDE_COROUTINE, expr, code=codes.SYNTAX)

        expr.generator.accept(self)

    def visit_set_comprehension(self, expr: SetComprehension) -> None:
        if any(expr.generator.is_async):
            if not self.is_func_scope() or not self.function_stack[-1].is_coroutine:
                self.fail(message_registry.ASYNC_FOR_OUTSIDE_COROUTINE, expr, code=codes.SYNTAX)

        expr.generator.accept(self)

    def visit_dictionary_comprehension(self, expr: DictionaryComprehension) -> None:
        if any(expr.is_async):
            if not self.is_func_scope() or not self.function_stack[-1].is_coroutine:
                self.fail(message_registry.ASYNC_FOR_OUTSIDE_COROUTINE, expr, code=codes.SYNTAX)

        with self.enter(expr):
            self.analyze_comp_for(expr)
            expr.key.accept(self)
            expr.value.accept(self)
        self.analyze_comp_for_2(expr)

    def visit_generator_expr(self, expr: GeneratorExpr) -> None:
        with self.enter(expr):
            self.analyze_comp_for(expr)
            expr.left_expr.accept(self)
        self.analyze_comp_for_2(expr)

    def analyze_comp_for(self, expr: Union[GeneratorExpr, DictionaryComprehension]) -> None:
        """Analyses the 'comp_for' part of comprehensions (part 1).

        That is the part after 'for' in (x for x in l if p). This analyzes
        variables and conditions which are analyzed in a local scope.
        """
        for i, (index, sequence, conditions) in enumerate(
            zip(expr.indices, expr.sequences, expr.condlists)
        ):
            if i > 0:
                sequence.accept(self)
            # Bind index variables.
            self.analyze_lvalue(index)
            for cond in conditions:
                cond.accept(self)

    def analyze_comp_for_2(self, expr: Union[GeneratorExpr, DictionaryComprehension]) -> None:
        """Analyses the 'comp_for' part of comprehensions (part 2).

        That is the part after 'for' in (x for x in l if p). This analyzes
        the 'l' part which is analyzed in the surrounding scope.
        """
        expr.sequences[0].accept(self)

    def visit_lambda_expr(self, expr: LambdaExpr) -> None:
        self.analyze_arg_initializers(expr)
        self.analyze_function_body(expr)

    def visit_conditional_expr(self, expr: ConditionalExpr) -> None:
        expr.if_expr.accept(self)
        expr.cond.accept(self)
        expr.else_expr.accept(self)

    def visit__promote_expr(self, expr: PromoteExpr) -> None:
        analyzed = self.anal_type(expr.type)
        if analyzed is not None:
            expr.type = analyzed

    def visit_yield_expr(self, e: YieldExpr) -> None:
        if not self.is_func_scope():
            self.fail('"yield" outside function', e, serious=True, blocker=True)
        elif self.is_comprehension_stack[-1]:
            self.fail(
                '"yield" inside comprehension or generator expression',
                e,
                serious=True,
                blocker=True,
            )
        elif self.function_stack[-1].is_coroutine:
            if self.options.python_version < (3, 6):
                self.fail('"yield" in async function', e, serious=True, blocker=True)
            else:
                self.function_stack[-1].is_generator = True
                self.function_stack[-1].is_async_generator = True
        else:
            self.function_stack[-1].is_generator = True
        if e.expr:
            e.expr.accept(self)

    def visit_await_expr(self, expr: AwaitExpr) -> None:
        if not self.is_func_scope():
            self.fail('"await" outside function', expr)
        elif not self.function_stack[-1].is_coroutine:
            self.fail('"await" outside coroutine ("async def")', expr)
        expr.expr.accept(self)

    #
    # Patterns
    #

    def visit_as_pattern(self, p: AsPattern) -> None:
        if p.pattern is not None:
            p.pattern.accept(self)
        if p.name is not None:
            self.analyze_lvalue(p.name)

    def visit_or_pattern(self, p: OrPattern) -> None:
        for pattern in p.patterns:
            pattern.accept(self)

    def visit_value_pattern(self, p: ValuePattern) -> None:
        p.expr.accept(self)

    def visit_sequence_pattern(self, p: SequencePattern) -> None:
        for pattern in p.patterns:
            pattern.accept(self)

    def visit_starred_pattern(self, p: StarredPattern) -> None:
        if p.capture is not None:
            self.analyze_lvalue(p.capture)

    def visit_mapping_pattern(self, p: MappingPattern) -> None:
        for key in p.keys:
            key.accept(self)
        for value in p.values:
            value.accept(self)
        if p.rest is not None:
            self.analyze_lvalue(p.rest)

    def visit_class_pattern(self, p: ClassPattern) -> None:
        p.class_ref.accept(self)
        for pos in p.positionals:
            pos.accept(self)
        for v in p.keyword_values:
            v.accept(self)

    #
    # Lookup functions
    #

    def lookup(
        self, name: str, ctx: Context, suppress_errors: bool = False
    ) -> Optional[SymbolTableNode]:
        """Look up an unqualified (no dots) name in all active namespaces.

        Note that the result may contain a PlaceholderNode. The caller may
        want to defer in that case.

        Generate an error if the name is not defined unless suppress_errors
        is true or the current namespace is incomplete. In the latter case
        defer.
        """
        implicit_name = False
        # 1a. Name declared using 'global x' takes precedence
        if name in self.global_decls[-1]:
            if name in self.globals:
                return self.globals[name]
            if not suppress_errors:
                self.name_not_defined(name, ctx)
            return None
        # 1b. Name declared using 'nonlocal x' takes precedence
        if name in self.nonlocal_decls[-1]:
            for table in reversed(self.locals[:-1]):
                if table is not None and name in table:
                    return table[name]
            if not suppress_errors:
                self.name_not_defined(name, ctx)
            return None
        # 2. Class attributes (if within class definition)
        if self.type and not self.is_func_scope() and name in self.type.names:
            node = self.type.names[name]
            if not node.implicit:
                if self.is_active_symbol_in_class_body(node.node):
                    return node
            else:
                # Defined through self.x assignment
                implicit_name = True
                implicit_node = node
        # 3. Local (function) scopes
        for table in reversed(self.locals):
            if table is not None and name in table:
                return table[name]
        # 4. Current file global scope
        if name in self.globals:
            return self.globals[name]
        # 5. Builtins
        b = self.globals.get("__builtins__", None)
        if b:
            assert isinstance(b.node, MypyFile)
            table = b.node.names
            if name in table:
                if len(name) > 1 and name[0] == "_" and name[1] != "_":
                    if not suppress_errors:
                        self.name_not_defined(name, ctx)
                    return None
                node = table[name]
                return node
        # Give up.
        if not implicit_name and not suppress_errors:
            self.name_not_defined(name, ctx)
        else:
            if implicit_name:
                return implicit_node
        return None

    def is_active_symbol_in_class_body(self, node: Optional[SymbolNode]) -> bool:
        """Can a symbol defined in class body accessed at current statement?

        Only allow access to class attributes textually after
        the definition, so that it's possible to fall back to the
        outer scope. Example:

            class X: ...

            class C:
                X = X  # Initializer refers to outer scope

        Nested classes are an exception, since we want to support
        arbitrary forward references in type annotations.
        """
        # TODO: Forward reference to name imported in class body is not
        #       caught.
        if self.statement is None:
            # Assume it's fine -- don't have enough context to check
            return True
        return (
            node is None
            or self.is_textually_before_statement(node)
            or not self.is_defined_in_current_module(node.fullname)
            or isinstance(node, TypeInfo)
            or (isinstance(node, PlaceholderNode) and node.becomes_typeinfo)
        )

    def is_textually_before_statement(self, node: SymbolNode) -> bool:
        """Check if a node is defined textually before the current statement

        Note that decorated functions' line number are the same as
        the top decorator.
        """
        assert self.statement
        line_diff = self.statement.line - node.line

        # The first branch handles reference an overloaded function variant inside itself,
        # this is a corner case where mypy technically deviates from runtime name resolution,
        # but it is fine because we want an overloaded function to be treated as a single unit.
        if self.is_overloaded_item(node, self.statement):
            return False
        elif isinstance(node, Decorator) and not node.is_overload:
            return line_diff > len(node.original_decorators)
        else:
            return line_diff > 0

    def is_overloaded_item(self, node: SymbolNode, statement: Statement) -> bool:
        """Check whether the function belongs to the overloaded variants"""
        if isinstance(node, OverloadedFuncDef) and isinstance(statement, FuncDef):
            in_items = statement in {
                item.func if isinstance(item, Decorator) else item for item in node.items
            }
            in_impl = node.impl is not None and (
                (isinstance(node.impl, Decorator) and statement is node.impl.func)
                or statement is node.impl
            )
            return in_items or in_impl
        return False

    def is_defined_in_current_module(self, fullname: Optional[str]) -> bool:
        if fullname is None:
            return False
        return module_prefix(self.modules, fullname) == self.cur_mod_id

    def lookup_qualified(
        self, name: str, ctx: Context, suppress_errors: bool = False
    ) -> Optional[SymbolTableNode]:
        """Lookup a qualified name in all activate namespaces.

        Note that the result may contain a PlaceholderNode. The caller may
        want to defer in that case.

        Generate an error if the name is not defined unless suppress_errors
        is true or the current namespace is incomplete. In the latter case
        defer.
        """
        if "." not in name:
            # Simple case: look up a short name.
            return self.lookup(name, ctx, suppress_errors=suppress_errors)
        parts = name.split(".")
        namespace = self.cur_mod_id
        sym = self.lookup(parts[0], ctx, suppress_errors=suppress_errors)
        if sym:
            for i in range(1, len(parts)):
                node = sym.node
                part = parts[i]
                if isinstance(node, TypeInfo):
                    nextsym = node.get(part)
                elif isinstance(node, MypyFile):
                    nextsym = self.get_module_symbol(node, part)
                    namespace = node.fullname
                elif isinstance(node, PlaceholderNode):
                    return sym
                elif isinstance(node, TypeAlias) and node.no_args:
                    assert isinstance(node.target, ProperType)
                    if isinstance(node.target, Instance):
                        nextsym = node.target.type.get(part)
                    else:
                        nextsym = None
                else:
                    if isinstance(node, Var):
                        typ = get_proper_type(node.type)
                        if isinstance(typ, AnyType):
                            # Allow access through Var with Any type without error.
                            return self.implicit_symbol(sym, name, parts[i:], typ)
                    # Lookup through invalid node, such as variable or function
                    nextsym = None
                if not nextsym or nextsym.module_hidden:
                    if not suppress_errors:
                        self.name_not_defined(name, ctx, namespace=namespace)
                    return None
                sym = nextsym
        return sym

    def lookup_type_node(self, expr: Expression) -> Optional[SymbolTableNode]:
        try:
            t = self.expr_to_unanalyzed_type(expr)
        except TypeTranslationError:
            return None
        if isinstance(t, UnboundType):
            n = self.lookup_qualified(t.name, expr, suppress_errors=True)
            return n
        return None

    def get_module_symbol(self, node: MypyFile, name: str) -> Optional[SymbolTableNode]:
        """Look up a symbol from a module.

        Return None if no matching symbol could be bound.
        """
        module = node.fullname
        names = node.names
        sym = names.get(name)
        if not sym:
            fullname = module + "." + name
            if fullname in self.modules:
                sym = SymbolTableNode(GDEF, self.modules[fullname])
            elif self.is_incomplete_namespace(module):
                self.record_incomplete_ref()
            elif "__getattr__" in names and (
                node.is_stub or self.options.python_version >= (3, 7)
            ):
                gvar = self.create_getattr_var(names["__getattr__"], name, fullname)
                if gvar:
                    sym = SymbolTableNode(GDEF, gvar)
            elif self.is_missing_module(fullname):
                # We use the fullname of the original definition so that we can
                # detect whether two names refer to the same thing.
                var_type = AnyType(TypeOfAny.from_unimported_type)
                v = Var(name, type=var_type)
                v._fullname = fullname
                sym = SymbolTableNode(GDEF, v)
        elif sym.module_hidden:
            sym = None
        return sym

    def is_missing_module(self, module: str) -> bool:
        return module in self.missing_modules

    def implicit_symbol(
        self, sym: SymbolTableNode, name: str, parts: List[str], source_type: AnyType
    ) -> SymbolTableNode:
        """Create symbol for a qualified name reference through Any type."""
        if sym.node is None:
            basename = None
        else:
            basename = sym.node.fullname
        if basename is None:
            fullname = name
        else:
            fullname = basename + "." + ".".join(parts)
        var_type = AnyType(TypeOfAny.from_another_any, source_type)
        var = Var(parts[-1], var_type)
        var._fullname = fullname
        return SymbolTableNode(GDEF, var)

    def create_getattr_var(
        self, getattr_defn: SymbolTableNode, name: str, fullname: str
    ) -> Optional[Var]:
        """Create a dummy variable using module-level __getattr__ return type.

        If not possible, return None.

        Note that multiple Var nodes can be created for a single name. We
        can use the from_module_getattr and the fullname attributes to
        check if two dummy Var nodes refer to the same thing. Reusing Var
        nodes would require non-local mutable state, which we prefer to
        avoid.
        """
        if isinstance(getattr_defn.node, (FuncDef, Var)):
            node_type = get_proper_type(getattr_defn.node.type)
            if isinstance(node_type, CallableType):
                typ = node_type.ret_type
            else:
                typ = AnyType(TypeOfAny.from_error)
            v = Var(name, type=typ)
            v._fullname = fullname
            v.from_module_getattr = True
            return v
        return None

    def lookup_fully_qualified(self, fullname: str) -> SymbolTableNode:
        ret = self.lookup_fully_qualified_or_none(fullname)
        assert ret is not None, fullname
        return ret

    def lookup_fully_qualified_or_none(self, fullname: str) -> Optional[SymbolTableNode]:
        """Lookup a fully qualified name that refers to a module-level definition.

        Don't assume that the name is defined. This happens in the global namespace --
        the local module namespace is ignored. This does not dereference indirect
        refs.

        Note that this can't be used for names nested in class namespaces.
        """
        # TODO: unify/clean-up/simplify lookup methods, see #4157.
        # TODO: support nested classes (but consider performance impact,
        #       we might keep the module level only lookup for thing like 'builtins.int').
        assert "." in fullname
        module, name = fullname.rsplit(".", maxsplit=1)
        if module not in self.modules:
            return None
        filenode = self.modules[module]
        result = filenode.names.get(name)
        if result is None and self.is_incomplete_namespace(module):
            # TODO: More explicit handling of incomplete refs?
            self.record_incomplete_ref()
        return result

    def object_type(self) -> Instance:
        return self.named_type("builtins.object")

    def str_type(self) -> Instance:
        return self.named_type("builtins.str")

    def named_type(self, fullname: str, args: Optional[List[Type]] = None) -> Instance:
        sym = self.lookup_fully_qualified(fullname)
        assert sym, "Internal error: attempted to construct unknown type"
        node = sym.node
        assert isinstance(node, TypeInfo)
        if args:
            # TODO: assert len(args) == len(node.defn.type_vars)
            return Instance(node, args)
        return Instance(node, [AnyType(TypeOfAny.special_form)] * len(node.defn.type_vars))

    def named_type_or_none(
        self, fullname: str, args: Optional[List[Type]] = None
    ) -> Optional[Instance]:
        sym = self.lookup_fully_qualified_or_none(fullname)
        if not sym or isinstance(sym.node, PlaceholderNode):
            return None
        node = sym.node
        if isinstance(node, TypeAlias):
            assert isinstance(node.target, Instance)  # type: ignore
            node = node.target.type
        assert isinstance(node, TypeInfo), node
        if args is not None:
            # TODO: assert len(args) == len(node.defn.type_vars)
            return Instance(node, args)
        return Instance(node, [AnyType(TypeOfAny.unannotated)] * len(node.defn.type_vars))

    def builtin_type(self, fully_qualified_name: str) -> Instance:
        """Legacy function -- use named_type() instead."""
        return self.named_type(fully_qualified_name)

    def lookup_current_scope(self, name: str) -> Optional[SymbolTableNode]:
        if self.locals[-1] is not None:
            return self.locals[-1].get(name)
        elif self.type is not None:
            return self.type.names.get(name)
        else:
            return self.globals.get(name)

    #
    # Adding symbols
    #

    def add_symbol(
        self,
        name: str,
        node: SymbolNode,
        context: Context,
        module_public: bool = True,
        module_hidden: bool = False,
        can_defer: bool = True,
        escape_comprehensions: bool = False,
    ) -> bool:
        """Add symbol to the currently active symbol table.

        Generally additions to symbol table should go through this method or
        one of the methods below so that kinds, redefinitions, conditional
        definitions, and skipped names are handled consistently.

        Return True if we actually added the symbol, or False if we refused to do so
        (because something is not ready).

        If can_defer is True, defer current target if adding a placeholder.
        """
        if self.is_func_scope():
            kind = LDEF
        elif self.type is not None:
            kind = MDEF
        else:
            kind = GDEF
        symbol = SymbolTableNode(
            kind, node, module_public=module_public, module_hidden=module_hidden
        )
        return self.add_symbol_table_node(name, symbol, context, can_defer, escape_comprehensions)

    def add_symbol_skip_local(self, name: str, node: SymbolNode) -> None:
        """Same as above, but skipping the local namespace.

        This doesn't check for previous definition and is only used
        for serialization of method-level classes.

        Classes defined within methods can be exposed through an
        attribute type, but method-level symbol tables aren't serialized.
        This method can be used to add such classes to an enclosing,
        serialized symbol table.
        """
        # TODO: currently this is only used by named tuples and typed dicts.
        # Use this method also by normal classes, see issue #6422.
        if self.type is not None:
            names = self.type.names
            kind = MDEF
        else:
            names = self.globals
            kind = GDEF
        symbol = SymbolTableNode(kind, node)
        names[name] = symbol

    def add_symbol_table_node(
        self,
        name: str,
        symbol: SymbolTableNode,
        context: Optional[Context] = None,
        can_defer: bool = True,
        escape_comprehensions: bool = False,
    ) -> bool:
        """Add symbol table node to the currently active symbol table.

        Return True if we actually added the symbol, or False if we refused
        to do so (because something is not ready or it was a no-op).

        Generate an error if there is an invalid redefinition.

        If context is None, unconditionally add node, since we can't report
        an error. Note that this is used by plugins to forcibly replace nodes!

        TODO: Prevent plugins from replacing nodes, as it could cause problems?

        Args:
            name: short name of symbol
            symbol: Node to add
            can_defer: if True, defer current target if adding a placeholder
            context: error context (see above about None value)
        """
        names = self.current_symbol_table(escape_comprehensions=escape_comprehensions)
        existing = names.get(name)
        if isinstance(symbol.node, PlaceholderNode) and can_defer:
            if context is not None:
                self.process_placeholder(name, "name", context)
            else:
                # see note in docstring describing None contexts
                self.defer()
        if (
            existing is not None
            and context is not None
            and not is_valid_replacement(existing, symbol)
        ):
            # There is an existing node, so this may be a redefinition.
            # If the new node points to the same node as the old one,
            # or if both old and new nodes are placeholders, we don't
            # need to do anything.
            old = existing.node
            new = symbol.node
            if isinstance(new, PlaceholderNode):
                # We don't know whether this is okay. Let's wait until the next iteration.
                return False
            if not is_same_symbol(old, new):
                if isinstance(new, (FuncDef, Decorator, OverloadedFuncDef, TypeInfo)):
                    self.add_redefinition(names, name, symbol)
                if not (isinstance(new, (FuncDef, Decorator)) and self.set_original_def(old, new)):
                    self.name_already_defined(name, context, existing)
        elif name not in self.missing_names[-1] and "*" not in self.missing_names[-1]:
            names[name] = symbol
            self.progress = True
            return True
        return False

    def add_redefinition(self, names: SymbolTable, name: str, symbol: SymbolTableNode) -> None:
        """Add a symbol table node that reflects a redefinition as a function or a class.

        Redefinitions need to be added to the symbol table so that they can be found
        through AST traversal, but they have dummy names of form 'name-redefinition[N]',
        where N ranges over 2, 3, ... (omitted for the first redefinition).

        Note: we always store redefinitions independently of whether they are valid or not
        (so they will be semantically analyzed), the caller should give an error for invalid
        redefinitions (such as e.g. variable redefined as a class).
        """
        i = 1
        # Don't serialize redefined nodes. They are likely to have
        # busted internal references which can cause problems with
        # serialization and they can't have any external references to
        # them.
        symbol.no_serialize = True
        while True:
            if i == 1:
                new_name = f"{name}-redefinition"
            else:
                new_name = f"{name}-redefinition{i}"
            existing = names.get(new_name)
            if existing is None:
                names[new_name] = symbol
                return
            elif existing.node is symbol.node:
                # Already there
                return
            i += 1

    def add_local(self, node: Union[Var, FuncDef, OverloadedFuncDef], context: Context) -> None:
        """Add local variable or function."""
        assert self.is_func_scope()
        name = node.name
        node._fullname = name
        self.add_symbol(name, node, context)

    def add_module_symbol(
        self, id: str, as_id: str, context: Context, module_public: bool, module_hidden: bool
    ) -> None:
        """Add symbol that is a reference to a module object."""
        if id in self.modules:
            node = self.modules[id]
            self.add_symbol(
                as_id, node, context, module_public=module_public, module_hidden=module_hidden
            )
        else:
            self.add_unknown_imported_symbol(
                as_id,
                context,
                target_name=id,
                module_public=module_public,
                module_hidden=module_hidden,
            )

    def _get_node_for_class_scoped_import(
        self, name: str, symbol_node: Optional[SymbolNode], context: Context
    ) -> Optional[SymbolNode]:
        if symbol_node is None:
            return None
        # I promise this type checks; I'm just making mypyc issues go away.
        # mypyc is absolutely convinced that `symbol_node` narrows to a Var in the following,
        # when it can also be a FuncBase. Once fixed, `f` in the following can be removed.
        # See also https://github.com/mypyc/mypyc/issues/892
        f = cast(Any, lambda x: x)
        if isinstance(f(symbol_node), (Decorator, FuncBase, Var)):
            # For imports in class scope, we construct a new node to represent the symbol and
            # set its `info` attribute to `self.type`.
            existing = self.current_symbol_table().get(name)
            if (
                # The redefinition checks in `add_symbol_table_node` don't work for our
                # constructed Var / FuncBase, so check for possible redefinitions here.
                existing is not None
                and isinstance(f(existing.node), (Decorator, FuncBase, Var))
                and (
                    isinstance(f(existing.type), f(AnyType))
                    or f(existing.type) == f(symbol_node).type
                )
            ):
                return existing.node

            # Construct the new node
            if isinstance(f(symbol_node), (FuncBase, Decorator)):
                # In theory we could construct a new node here as well, but in practice
                # it doesn't work well, see #12197
                typ: Optional[Type] = AnyType(TypeOfAny.from_error)
                self.fail("Unsupported class scoped import", context)
            else:
                typ = f(symbol_node).type
            symbol_node = Var(name, typ)
            symbol_node._fullname = self.qualified_name(name)
            assert self.type is not None  # guaranteed by is_class_scope
            symbol_node.info = self.type
            symbol_node.line = context.line
            symbol_node.column = context.column
        return symbol_node

    def add_imported_symbol(
        self,
        name: str,
        node: SymbolTableNode,
        context: Context,
        module_public: bool,
        module_hidden: bool,
    ) -> None:
        """Add an alias to an existing symbol through import."""
        assert not module_hidden or not module_public

        symbol_node: Optional[SymbolNode] = node.node

        if self.is_class_scope():
            symbol_node = self._get_node_for_class_scoped_import(name, symbol_node, context)

        symbol = SymbolTableNode(
            node.kind, symbol_node, module_public=module_public, module_hidden=module_hidden
        )
        self.add_symbol_table_node(name, symbol, context)

    def add_unknown_imported_symbol(
        self,
        name: str,
        context: Context,
        target_name: Optional[str],
        module_public: bool,
        module_hidden: bool,
    ) -> None:
        """Add symbol that we don't know what it points to because resolving an import failed.

        This can happen if a module is missing, or it is present, but doesn't have
        the imported attribute. The `target_name` is the name of symbol in the namespace
        it is imported from. For example, for 'from mod import x as y' the target_name is
        'mod.x'. This is currently used only to track logical dependencies.
        """
        existing = self.current_symbol_table().get(name)
        if existing and isinstance(existing.node, Var) and existing.node.is_suppressed_import:
            # This missing import was already added -- nothing to do here.
            return
        var = Var(name)
        if self.options.logical_deps and target_name is not None:
            # This makes it possible to add logical fine-grained dependencies
            # from a missing module. We can't use this by default, since in a
            # few places we assume that the full name points to a real
            # definition, but this name may point to nothing.
            var._fullname = target_name
        elif self.type:
            var._fullname = self.type.fullname + "." + name
            var.info = self.type
        else:
            var._fullname = self.qualified_name(name)
        var.is_ready = True
        any_type = AnyType(TypeOfAny.from_unimported_type, missing_import_name=var._fullname)
        var.type = any_type
        var.is_suppressed_import = True
        self.add_symbol(
            name, var, context, module_public=module_public, module_hidden=module_hidden
        )

    #
    # Other helpers
    #

    @contextmanager
    def tvar_scope_frame(self, frame: TypeVarLikeScope) -> Iterator[None]:
        old_scope = self.tvar_scope
        self.tvar_scope = frame
        yield
        self.tvar_scope = old_scope

    def defer(self, debug_context: Optional[Context] = None, force_progress: bool = False) -> None:
        """Defer current analysis target to be analyzed again.

        This must be called if something in the current target is
        incomplete or has a placeholder node. However, this must *not*
        be called during the final analysis iteration! Instead, an error
        should be generated. Often 'process_placeholder' is a good
        way to either defer or generate an error.

        NOTE: Some methods, such as 'anal_type', 'mark_incomplete' and
              'record_incomplete_ref', call this implicitly, or when needed.
              They are usually preferable to a direct defer() call.
        """
        assert not self.final_iteration, "Must not defer during final iteration"
        if force_progress:
            # Usually, we report progress if we have replaced a placeholder node
            # with an actual valid node. However, sometimes we need to update an
            # existing node *in-place*. For example, this is used by type aliases
            # in context of forward references and/or recursive aliases, and in
            # similar situations (recursive named tuples etc).
            self.progress = True
        self.deferred = True
        # Store debug info for this deferral.
        line = (
            debug_context.line if debug_context else self.statement.line if self.statement else -1
        )
        self.deferral_debug_context.append((self.cur_mod_id, line))

    def track_incomplete_refs(self) -> Tag:
        """Return tag that can be used for tracking references to incomplete names."""
        return self.num_incomplete_refs

    def found_incomplete_ref(self, tag: Tag) -> bool:
        """Have we encountered an incomplete reference since starting tracking?"""
        return self.num_incomplete_refs != tag

    def record_incomplete_ref(self) -> None:
        """Record the encounter of an incomplete reference and defer current analysis target."""
        self.defer()
        self.num_incomplete_refs += 1

    def mark_incomplete(
        self,
        name: str,
        node: Node,
        becomes_typeinfo: bool = False,
        module_public: bool = True,
        module_hidden: bool = False,
    ) -> None:
        """Mark a definition as incomplete (and defer current analysis target).

        Also potentially mark the current namespace as incomplete.

        Args:
            name: The name that we weren't able to define (or '*' if the name is unknown)
            node: The node that refers to the name (definition or lvalue)
            becomes_typeinfo: Pass this to PlaceholderNode (used by special forms like
                named tuples that will create TypeInfos).
        """
        self.defer(node)
        if name == "*":
            self.incomplete = True
        elif not self.is_global_or_nonlocal(name):
            fullname = self.qualified_name(name)
            assert self.statement
            placeholder = PlaceholderNode(
                fullname, node, self.statement.line, becomes_typeinfo=becomes_typeinfo
            )
            self.add_symbol(
                name,
                placeholder,
                module_public=module_public,
                module_hidden=module_hidden,
                context=dummy_context(),
            )
        self.missing_names[-1].add(name)

    def is_incomplete_namespace(self, fullname: str) -> bool:
        """Is a module or class namespace potentially missing some definitions?

        If a name is missing from an incomplete namespace, we'll need to defer the
        current analysis target.
        """
        return fullname in self.incomplete_namespaces

    def process_placeholder(self, name: str, kind: str, ctx: Context) -> None:
        """Process a reference targeting placeholder node.

        If this is not a final iteration, defer current node,
        otherwise report an error.

        The 'kind' argument indicates if this a name or attribute expression
        (used for better error message).
        """
        if self.final_iteration:
            self.cannot_resolve_name(name, kind, ctx)
        else:
            self.defer(ctx)

    def cannot_resolve_name(self, name: str, kind: str, ctx: Context) -> None:
        self.fail(f'Cannot resolve {kind} "{name}" (possible cyclic definition)', ctx)
        if self.options.enable_recursive_aliases and self.is_func_scope():
            self.note("Recursive types are not allowed at function scope", ctx)

    def qualified_name(self, name: str) -> str:
        if self.type is not None:
            return self.type._fullname + "." + name
        elif self.is_func_scope():
            return name
        else:
            return self.cur_mod_id + "." + name

    @contextmanager
    def enter(
        self, function: Union[FuncItem, GeneratorExpr, DictionaryComprehension]
    ) -> Iterator[None]:
        """Enter a function, generator or comprehension scope."""
        names = self.saved_locals.setdefault(function, SymbolTable())
        self.locals.append(names)
        is_comprehension = isinstance(function, (GeneratorExpr, DictionaryComprehension))
        self.is_comprehension_stack.append(is_comprehension)
        self.global_decls.append(set())
        self.nonlocal_decls.append(set())
        # -1 since entering block will increment this to 0.
        self.block_depth.append(-1)
        self.missing_names.append(set())
        try:
            yield
        finally:
            self.locals.pop()
            self.is_comprehension_stack.pop()
            self.global_decls.pop()
            self.nonlocal_decls.pop()
            self.block_depth.pop()
            self.missing_names.pop()

    def is_func_scope(self) -> bool:
        return self.locals[-1] is not None

    def is_nested_within_func_scope(self) -> bool:
        """Are we underneath a function scope, even if we are in a nested class also?"""
        return any(l is not None for l in self.locals)

    def is_class_scope(self) -> bool:
        return self.type is not None and not self.is_func_scope()

    def is_module_scope(self) -> bool:
        return not (self.is_class_scope() or self.is_func_scope())

    def current_symbol_kind(self) -> int:
        if self.is_class_scope():
            kind = MDEF
        elif self.is_func_scope():
            kind = LDEF
        else:
            kind = GDEF
        return kind

    def current_symbol_table(self, escape_comprehensions: bool = False) -> SymbolTable:
        if self.is_func_scope():
            assert self.locals[-1] is not None
            if escape_comprehensions:
                assert len(self.locals) == len(self.is_comprehension_stack)
                # Retrieve the symbol table from the enclosing non-comprehension scope.
                for i, is_comprehension in enumerate(reversed(self.is_comprehension_stack)):
                    if not is_comprehension:
                        if i == len(self.locals) - 1:  # The last iteration.
                            # The caller of the comprehension is in the global space.
                            names = self.globals
                        else:
                            names_candidate = self.locals[-1 - i]
                            assert (
                                names_candidate is not None
                            ), "Escaping comprehension from invalid scope"
                            names = names_candidate
                        break
                else:
                    assert False, "Should have at least one non-comprehension scope"
            else:
                names = self.locals[-1]
            assert names is not None
        elif self.type is not None:
            names = self.type.names
        else:
            names = self.globals
        return names

    def is_global_or_nonlocal(self, name: str) -> bool:
        return self.is_func_scope() and (
            name in self.global_decls[-1] or name in self.nonlocal_decls[-1]
        )

    def add_exports(self, exp_or_exps: Union[Iterable[Expression], Expression]) -> None:
        exps = [exp_or_exps] if isinstance(exp_or_exps, Expression) else exp_or_exps
        for exp in exps:
            if isinstance(exp, StrExpr):
                self.all_exports.append(exp.value)

    def name_not_defined(self, name: str, ctx: Context, namespace: Optional[str] = None) -> None:
        incomplete = self.is_incomplete_namespace(namespace or self.cur_mod_id)
        if (
            namespace is None
            and self.type
            and not self.is_func_scope()
            and self.incomplete_type_stack[-1]
            and not self.final_iteration
        ):
            # We are processing a class body for the first time, so it is incomplete.
            incomplete = True
        if incomplete:
            # Target namespace is incomplete, so it's possible that the name will be defined
            # later on. Defer current target.
            self.record_incomplete_ref()
            return
        message = f'Name "{name}" is not defined'
        self.fail(message, ctx, code=codes.NAME_DEFINED)

        if f"builtins.{name}" in SUGGESTED_TEST_FIXTURES:
            # The user probably has a missing definition in a test fixture. Let's verify.
            fullname = f"builtins.{name}"
            if self.lookup_fully_qualified_or_none(fullname) is None:
                # Yes. Generate a helpful note.
                self.msg.add_fixture_note(fullname, ctx)

        modules_with_unimported_hints = {
            name.split(".", 1)[0] for name in TYPES_FOR_UNIMPORTED_HINTS
        }
        lowercased = {name.lower(): name for name in TYPES_FOR_UNIMPORTED_HINTS}
        for module in modules_with_unimported_hints:
            fullname = f"{module}.{name}".lower()
            if fullname not in lowercased:
                continue
            # User probably forgot to import these types.
            hint = (
                'Did you forget to import it from "{module}"?'
                ' (Suggestion: "from {module} import {name}")'
            ).format(module=module, name=lowercased[fullname].rsplit(".", 1)[-1])
            self.note(hint, ctx, code=codes.NAME_DEFINED)

    def already_defined(
        self,
        name: str,
        ctx: Context,
        original_ctx: Optional[Union[SymbolTableNode, SymbolNode]],
        noun: str,
    ) -> None:
        if isinstance(original_ctx, SymbolTableNode):
            node: Optional[SymbolNode] = original_ctx.node
        elif isinstance(original_ctx, SymbolNode):
            node = original_ctx
        else:
            node = None

        if isinstance(original_ctx, SymbolTableNode) and isinstance(original_ctx.node, MypyFile):
            # Since this is an import, original_ctx.node points to the module definition.
            # Therefore its line number is always 1, which is not useful for this
            # error message.
            extra_msg = " (by an import)"
        elif node and node.line != -1 and self.is_local_name(node.fullname):
            # TODO: Using previous symbol node may give wrong line. We should use
            #       the line number where the binding was established instead.
            extra_msg = f" on line {node.line}"
        else:
            extra_msg = " (possibly by an import)"
        self.fail(
            f'{noun} "{unmangle(name)}" already defined{extra_msg}', ctx, code=codes.NO_REDEF
        )

    def name_already_defined(
        self,
        name: str,
        ctx: Context,
        original_ctx: Optional[Union[SymbolTableNode, SymbolNode]] = None,
    ) -> None:
        self.already_defined(name, ctx, original_ctx, noun="Name")

    def attribute_already_defined(
        self,
        name: str,
        ctx: Context,
        original_ctx: Optional[Union[SymbolTableNode, SymbolNode]] = None,
    ) -> None:
        self.already_defined(name, ctx, original_ctx, noun="Attribute")

    def is_local_name(self, name: str) -> bool:
        """Does name look like reference to a definition in the current module?"""
        return self.is_defined_in_current_module(name) or "." not in name

    def in_checked_function(self) -> bool:
        """Should we type-check the current function?

        - Yes if --check-untyped-defs is set.
        - Yes outside functions.
        - Yes in annotated functions.
        - No otherwise.
        """
        if self.options.check_untyped_defs or not self.function_stack:
            return True

        current_index = len(self.function_stack) - 1
        while current_index >= 0:
            current_func = self.function_stack[current_index]
            if isinstance(current_func, FuncItem) and not isinstance(current_func, LambdaExpr):
                return not current_func.is_dynamic()

            # Special case, `lambda` inherits the "checked" state from its parent.
            # Because `lambda` itself cannot be annotated.
            # `lambdas` can be deeply nested, so we try to find at least one other parent.
            current_index -= 1

        # This means that we only have a stack of `lambda` functions,
        # no regular functions.
        return True

    def fail(
        self,
        msg: str,
        ctx: Context,
        serious: bool = False,
        *,
        code: Optional[ErrorCode] = None,
        blocker: bool = False,
    ) -> None:
        if not serious and not self.in_checked_function():
            return
        # In case it's a bug and we don't really have context
        assert ctx is not None, msg
        self.errors.report(ctx.get_line(), ctx.get_column(), msg, blocker=blocker, code=code)

    def note(self, msg: str, ctx: Context, code: Optional[ErrorCode] = None) -> None:
        if not self.in_checked_function():
            return
        self.errors.report(ctx.get_line(), ctx.get_column(), msg, severity="note", code=code)

    def accept(self, node: Node) -> None:
        try:
            node.accept(self)
        except Exception as err:
            report_internal_error(err, self.errors.file, node.line, self.errors, self.options)

    def expr_to_analyzed_type(
        self, expr: Expression, report_invalid_types: bool = True, allow_placeholder: bool = False
    ) -> Optional[Type]:
        if isinstance(expr, CallExpr):
            # This is a legacy syntax intended mostly for Python 2, we keep it for
            # backwards compatibility, but new features like generic named tuples
            # and recursive named tuples will be not supported.
            expr.accept(self)
            internal_name, info, tvar_defs = self.named_tuple_analyzer.check_namedtuple(
                expr, None, self.is_func_scope()
            )
            if tvar_defs:
                self.fail("Generic named tuples are not supported for legacy class syntax", expr)
                self.note("Use either Python 3 class syntax, or the assignment syntax", expr)
            if internal_name is None:
                # Some form of namedtuple is the only valid type that looks like a call
                # expression. This isn't a valid type.
                raise TypeTranslationError()
            elif not info:
                self.defer(expr)
                return None
            assert info.tuple_type, "NamedTuple without tuple type"
            fallback = Instance(info, [])
            return TupleType(info.tuple_type.items, fallback=fallback)
        typ = self.expr_to_unanalyzed_type(expr)
        return self.anal_type(
            typ, report_invalid_types=report_invalid_types, allow_placeholder=allow_placeholder
        )

    def analyze_type_expr(self, expr: Expression) -> None:
        # There are certain expressions that mypy does not need to semantically analyze,
        # since they analyzed solely as type. (For example, indexes in type alias definitions
        # and base classes in class defs). External consumers of the mypy AST may need
        # them semantically analyzed, however, if they need to treat it as an expression
        # and not a type. (Which is to say, mypyc needs to do this.) Do the analysis
        # in a fresh tvar scope in order to suppress any errors about using type variables.
        with self.tvar_scope_frame(TypeVarLikeScope()):
            expr.accept(self)

    def type_analyzer(
        self,
        *,
        tvar_scope: Optional[TypeVarLikeScope] = None,
        allow_tuple_literal: bool = False,
        allow_unbound_tvars: bool = False,
        allow_placeholder: bool = False,
        allow_required: bool = False,
        allow_param_spec_literals: bool = False,
        report_invalid_types: bool = True,
    ) -> TypeAnalyser:
        if tvar_scope is None:
            tvar_scope = self.tvar_scope
        tpan = TypeAnalyser(
            self,
            tvar_scope,
            self.plugin,
            self.options,
            self.is_typeshed_stub_file,
            allow_unbound_tvars=allow_unbound_tvars,
            allow_tuple_literal=allow_tuple_literal,
            report_invalid_types=report_invalid_types,
            allow_placeholder=allow_placeholder,
            allow_required=allow_required,
            allow_param_spec_literals=allow_param_spec_literals,
        )
        tpan.in_dynamic_func = bool(self.function_stack and self.function_stack[-1].is_dynamic())
        tpan.global_scope = not self.type and not self.function_stack
        return tpan

    def expr_to_unanalyzed_type(self, node: Expression) -> ProperType:
        return expr_to_unanalyzed_type(node, self.options, self.is_stub_file)

    def anal_type(
        self,
        typ: Type,
        *,
        tvar_scope: Optional[TypeVarLikeScope] = None,
        allow_tuple_literal: bool = False,
        allow_unbound_tvars: bool = False,
        allow_placeholder: bool = False,
        allow_required: bool = False,
        allow_param_spec_literals: bool = False,
        report_invalid_types: bool = True,
        third_pass: bool = False,
    ) -> Optional[Type]:
        """Semantically analyze a type.

        Args:
            typ: Type to analyze (if already analyzed, this is a no-op)
            allow_placeholder: If True, may return PlaceholderType if
                encountering an incomplete definition
            third_pass: Unused; only for compatibility with old semantic
                analyzer

        Return None only if some part of the type couldn't be bound *and* it
        referred to an incomplete namespace or definition. In this case also
        defer as needed. During a final iteration this won't return None;
        instead report an error if the type can't be analyzed and return
        AnyType.

        In case of other errors, report an error message and return AnyType.

        NOTE: The caller shouldn't defer even if this returns None or a
              placeholder type.
        """
        a = self.type_analyzer(
            tvar_scope=tvar_scope,
            allow_unbound_tvars=allow_unbound_tvars,
            allow_tuple_literal=allow_tuple_literal,
            allow_placeholder=allow_placeholder,
            allow_required=allow_required,
            allow_param_spec_literals=allow_param_spec_literals,
            report_invalid_types=report_invalid_types,
        )
        tag = self.track_incomplete_refs()
        typ = typ.accept(a)
        if self.found_incomplete_ref(tag):
            # Something could not be bound yet.
            return None
        self.add_type_alias_deps(a.aliases_used)
        return typ

    def class_type(self, self_type: Type) -> Type:
        return TypeType.make_normalized(self_type)

    def schedule_patch(self, priority: int, patch: Callable[[], None]) -> None:
        self.patches.append((priority, patch))

    def report_hang(self) -> None:
        print("Deferral trace:")
        for mod, line in self.deferral_debug_context:
            print(f"    {mod}:{line}")
        self.errors.report(
            -1,
            -1,
            "INTERNAL ERROR: maximum semantic analysis iteration count reached",
            blocker=True,
        )

    def add_plugin_dependency(self, trigger: str, target: Optional[str] = None) -> None:
        """Add dependency from trigger to a target.

        If the target is not given explicitly, use the current target.
        """
        if target is None:
            target = self.scope.current_target()
        self.cur_mod_node.plugin_deps.setdefault(trigger, set()).add(target)

    def add_type_alias_deps(
        self, aliases_used: Iterable[str], target: Optional[str] = None
    ) -> None:
        """Add full names of type aliases on which the current node depends.

        This is used by fine-grained incremental mode to re-check the corresponding nodes.
        If `target` is None, then the target node used will be the current scope.
        """
        if not aliases_used:
            # A basic optimization to avoid adding targets with no dependencies to
            # the `alias_deps` dict.
            return
        if target is None:
            target = self.scope.current_target()
        self.cur_mod_node.alias_deps[target].update(aliases_used)

    def is_mangled_global(self, name: str) -> bool:
        # A global is mangled if there exists at least one renamed variant.
        return unmangle(name) + "'" in self.globals

    def is_initial_mangled_global(self, name: str) -> bool:
        # If there are renamed definitions for a global, the first one has exactly one prime.
        return name == unmangle(name) + "'"

    def parse_bool(self, expr: Expression) -> Optional[bool]:
        if isinstance(expr, NameExpr):
            if expr.fullname == "builtins.True":
                return True
            if expr.fullname == "builtins.False":
                return False
        return None

    def set_future_import_flags(self, module_name: str) -> None:
        if module_name in FUTURE_IMPORTS:
            self.modules[self.cur_mod_id].future_import_flags.add(FUTURE_IMPORTS[module_name])

    def is_future_flag_set(self, flag: str) -> bool:
        return self.modules[self.cur_mod_id].is_future_flag_set(flag)


def replace_implicit_first_type(sig: FunctionLike, new: Type) -> FunctionLike:
    if isinstance(sig, CallableType):
        if len(sig.arg_types) == 0:
            return sig
        return sig.copy_modified(arg_types=[new] + sig.arg_types[1:])
    elif isinstance(sig, Overloaded):
        return Overloaded(
            [cast(CallableType, replace_implicit_first_type(i, new)) for i in sig.items]
        )
    else:
        assert False


def refers_to_fullname(node: Expression, fullnames: Union[str, Tuple[str, ...]]) -> bool:
    """Is node a name or member expression with the given full name?"""
    if not isinstance(fullnames, tuple):
        fullnames = (fullnames,)

    if not isinstance(node, RefExpr):
        return False
    if node.fullname in fullnames:
        return True
    if isinstance(node.node, TypeAlias):
        return is_named_instance(node.node.target, fullnames)
    return False


def refers_to_class_or_function(node: Expression) -> bool:
    """Does semantically analyzed node refer to a class?"""
    return isinstance(node, RefExpr) and isinstance(
        node.node, (TypeInfo, FuncDef, OverloadedFuncDef)
    )


def find_duplicate(list: List[T]) -> Optional[T]:
    """If the list has duplicates, return one of the duplicates.

    Otherwise, return None.
    """
    for i in range(1, len(list)):
        if list[i] in list[:i]:
            return list[i]
    return None


def remove_imported_names_from_symtable(names: SymbolTable, module: str) -> None:
    """Remove all imported names from the symbol table of a module."""
    removed: List[str] = []
    for name, node in names.items():
        if node.node is None:
            continue
        fullname = node.node.fullname
        prefix = fullname[: fullname.rfind(".")]
        if prefix != module:
            removed.append(name)
    for name in removed:
        del names[name]


def make_any_non_explicit(t: Type) -> Type:
    """Replace all Any types within in with Any that has attribute 'explicit' set to False"""
    return t.accept(MakeAnyNonExplicit())


class MakeAnyNonExplicit(TrivialSyntheticTypeTranslator):
    def visit_any(self, t: AnyType) -> Type:
        if t.type_of_any == TypeOfAny.explicit:
            return t.copy_modified(TypeOfAny.special_form)
        return t

    def visit_type_alias_type(self, t: TypeAliasType) -> Type:
        return t.copy_modified(args=[a.accept(self) for a in t.args])


def apply_semantic_analyzer_patches(patches: List[Tuple[int, Callable[[], None]]]) -> None:
    """Call patch callbacks in the right order.

    This should happen after semantic analyzer pass 3.
    """
    patches_by_priority = sorted(patches, key=lambda x: x[0])
    for priority, patch_func in patches_by_priority:
        patch_func()


def names_modified_by_assignment(s: AssignmentStmt) -> List[NameExpr]:
    """Return all unqualified (short) names assigned to in an assignment statement."""
    result: List[NameExpr] = []
    for lvalue in s.lvalues:
        result += names_modified_in_lvalue(lvalue)
    return result


def names_modified_in_lvalue(lvalue: Lvalue) -> List[NameExpr]:
    """Return all NameExpr assignment targets in an Lvalue."""
    if isinstance(lvalue, NameExpr):
        return [lvalue]
    elif isinstance(lvalue, StarExpr):
        return names_modified_in_lvalue(lvalue.expr)
    elif isinstance(lvalue, (ListExpr, TupleExpr)):
        result: List[NameExpr] = []
        for item in lvalue.items:
            result += names_modified_in_lvalue(item)
        return result
    return []


def is_same_var_from_getattr(n1: Optional[SymbolNode], n2: Optional[SymbolNode]) -> bool:
    """Do n1 and n2 refer to the same Var derived from module-level __getattr__?"""
    return (
        isinstance(n1, Var)
        and n1.from_module_getattr
        and isinstance(n2, Var)
        and n2.from_module_getattr
        and n1.fullname == n2.fullname
    )


def dummy_context() -> Context:
    return TempNode(AnyType(TypeOfAny.special_form))


def is_valid_replacement(old: SymbolTableNode, new: SymbolTableNode) -> bool:
    """Can symbol table node replace an existing one?

    These are the only valid cases:

    1. Placeholder gets replaced with a non-placeholder
    2. Placeholder that isn't known to become type replaced with a
       placeholder that can become a type
    """
    if isinstance(old.node, PlaceholderNode):
        if isinstance(new.node, PlaceholderNode):
            return not old.node.becomes_typeinfo and new.node.becomes_typeinfo
        else:
            return True
    return False


def is_same_symbol(a: Optional[SymbolNode], b: Optional[SymbolNode]) -> bool:
    return (
        a == b
        or (isinstance(a, PlaceholderNode) and isinstance(b, PlaceholderNode))
        or is_same_var_from_getattr(a, b)
    )


def is_trivial_body(block: Block) -> bool:
    """Returns 'true' if the given body is "trivial" -- if it contains just a "pass",
    "..." (ellipsis), or "raise NotImplementedError()". A trivial body may also
    start with a statement containing just a string (e.g. a docstring).

    Note: functions that raise other kinds of exceptions do not count as
    "trivial". We use this function to help us determine when it's ok to
    relax certain checks on body, but functions that raise arbitrary exceptions
    are more likely to do non-trivial work. For example:

       def halt(self, reason: str = ...) -> NoReturn:
           raise MyCustomError("Fatal error: " + reason, self.line, self.context)

    A function that raises just NotImplementedError is much less likely to be
    this complex.
    """
    body = block.body

    # Skip a docstring
    if body and isinstance(body[0], ExpressionStmt) and isinstance(body[0].expr, StrExpr):
        body = block.body[1:]

    if len(body) == 0:
        # There's only a docstring (or no body at all).
        return True
    elif len(body) > 1:
        return False

    stmt = body[0]

    if isinstance(stmt, RaiseStmt):
        expr = stmt.expr
        if expr is None:
            return False
        if isinstance(expr, CallExpr):
            expr = expr.callee

        return isinstance(expr, NameExpr) and expr.fullname == "builtins.NotImplementedError"

    return isinstance(stmt, PassStmt) or (
        isinstance(stmt, ExpressionStmt) and isinstance(stmt.expr, EllipsisExpr)
    )<|MERGE_RESOLUTION|>--- conflicted
+++ resolved
@@ -1424,13 +1424,13 @@
         assert defn.info.special_alias is not None
         defn.info.special_alias.alias_tvars = list(defn.info.type_vars)
         target = defn.info.special_alias.target
-<<<<<<< HEAD
-        assert isinstance(target, ProperType) and isinstance(target, TypedDictType)
-        target.fallback.args = tuple(defn.type_vars)
-=======
-        assert isinstance(target, ProperType) and isinstance(target, TupleType)
-        target.partial_fallback.args = tuple(defn.type_vars)
->>>>>>> 8deeaf37
+        assert isinstance(target, ProperType)
+        if isinstance(target, TypedDictType):
+            target.fallback.args = tuple(defn.type_vars)
+        elif isinstance(target, TupleType):
+            target.partial_fallback.args = tuple(defn.type_vars)
+        else:
+            assert False, f"Unexpected special alias type: {type(target)}"
 
     def is_core_builtin_class(self, defn: ClassDef) -> bool:
         return self.cur_mod_id == "builtins" and defn.name in CORE_BUILTIN_CLASSES
@@ -1714,10 +1714,7 @@
 
     def get_and_bind_all_tvars(self, type_exprs: List[Expression]) -> List[TypeVarLikeType]:
         """Return all type variable references in item type expressions.
-<<<<<<< HEAD
-
-=======
->>>>>>> 8deeaf37
+
         This is a helper for generic TypedDicts and NamedTuples. Essentially it is
         a simplified version of the logic we use for ClassDef bases. We duplicate
         some amount of code, because it is hard to refactor common pieces.
@@ -1738,13 +1735,9 @@
             tvar_defs.append(tvar_def)
         return tvar_defs
 
-<<<<<<< HEAD
-    def prepare_class_def(self, defn: ClassDef, info: Optional[TypeInfo] = None) -> None:
-=======
     def prepare_class_def(
         self, defn: ClassDef, info: Optional[TypeInfo] = None, custom_names: bool = False
     ) -> None:
->>>>>>> 8deeaf37
         """Prepare for the analysis of a class definition.
 
         Create an empty TypeInfo and store it in a symbol table, or if the 'info'
