"""The semantic analyzer.

Bind names to definitions and do various other simple consistency
checks. For example, consider this program:

  x = 1
  y = x

Here semantic analysis would detect that the assignment 'x = 1'
defines a new variable, the type of which is to be inferred (in a
later pass; type inference or type checking is not part of semantic
analysis).  Also, it would bind both references to 'x' to the same
module-level variable node.  The second assignment would also be
analyzed, and the type of 'y' marked as being inferred.

Semantic analysis is the first analysis pass after parsing, and it is
subdivided into three passes:

 * FirstPass looks up externally visible names defined in a module but
   ignores imports and local definitions.  It helps enable (some)
   cyclic references between modules, such as module 'a' that imports
   module 'b' and used names defined in b *and* vice versa.  The first
   pass can be performed before dependent modules have been processed.

 * SemanticAnalyzer is the second pass.  It does the bulk of the work.
   It assumes that dependent modules have been semantically analyzed,
   up to the second pass, unless there is a import cycle.

 * ThirdPass checks that type argument counts are valid; for example,
   it will reject Dict[int].  We don't do this in the second pass,
   since we infer the type argument counts of classes during this
   pass, and it is possible to refer to classes defined later in a
   file, which would not have the type argument count set yet. This
   pass also recomputes the method resolution order of each class, in
   case one of its bases belongs to a module involved in an import
   loop.

Semantic analysis of types is implemented in module mypy.typeanal.

TODO: Check if the third pass slows down type checking significantly.
  We could probably get rid of it -- for example, we could collect all
  analyzed types in a collection and check them without having to
  traverse the entire AST.
"""

from collections import OrderedDict
from contextlib import contextmanager

from typing import (
    List, Dict, Set, Tuple, cast, TypeVar, Union, Optional, Callable, Iterator,
)

from mypy.nodes import (
    MypyFile, TypeInfo, Node, AssignmentStmt, FuncDef, OverloadedFuncDef,
    ClassDef, Var, GDEF, MODULE_REF, FuncItem, Import, Expression, Lvalue,
    ImportFrom, ImportAll, Block, LDEF, NameExpr, MemberExpr,
    IndexExpr, TupleExpr, ListExpr, ExpressionStmt, ReturnStmt,
    RaiseStmt, AssertStmt, OperatorAssignmentStmt, WhileStmt,
    ForStmt, BreakStmt, ContinueStmt, IfStmt, TryStmt, WithStmt, DelStmt, PassStmt,
    GlobalDecl, SuperExpr, DictExpr, CallExpr, RefExpr, OpExpr, UnaryExpr,
    SliceExpr, CastExpr, RevealTypeExpr, TypeApplication, Context, SymbolTable,
    SymbolTableNode, TVAR, ListComprehension, GeneratorExpr,
    LambdaExpr, MDEF, FuncBase, Decorator, SetExpr, TypeVarExpr, NewTypeExpr,
    StrExpr, BytesExpr, PrintStmt, ConditionalExpr, PromoteExpr,
    ComparisonExpr, StarExpr, ARG_POS, ARG_NAMED, ARG_NAMED_OPT, MroError, type_aliases,
    YieldFromExpr, NamedTupleExpr, TypedDictExpr, NonlocalDecl, SymbolNode,
    SetComprehension, DictionaryComprehension, TYPE_ALIAS, TypeAliasExpr,
    YieldExpr, ExecStmt, Argument, BackquoteExpr, ImportBase, AwaitExpr,
    IntExpr, FloatExpr, UnicodeExpr, EllipsisExpr, TempNode, EnumCallExpr,
    COVARIANT, CONTRAVARIANT, INVARIANT, UNBOUND_IMPORTED, LITERAL_YES, ARG_OPT, nongen_builtins,
    collections_type_aliases, get_member_expr_fullname,
)
from mypy.tvar_scope import TypeVarScope
from mypy.typevars import has_no_typevars, fill_typevars
from mypy.visitor import NodeVisitor
from mypy.traverser import TraverserVisitor
from mypy.errors import Errors, report_internal_error
from mypy.messages import CANNOT_ASSIGN_TO_TYPE
from mypy.types import (
    NoneTyp, CallableType, Overloaded, Instance, Type, TypeVarType, AnyType,
    FunctionLike, UnboundType, TypeList, TypeVarDef, TypeType,
    TupleType, UnionType, StarType, EllipsisType, function_type, TypedDictType,
    TypeQuery
)
from mypy.nodes import implicit_module_attrs
from mypy.typeanal import (
    TypeAnalyser, TypeAnalyserPass3, analyze_type_alias, no_subscript_builtin_alias,
    TypeVariableQuery, TypeVarList, remove_dups,
)
from mypy.exprtotype import expr_to_unanalyzed_type, TypeTranslationError
from mypy.sametypes import is_same_type
from mypy.options import Options
from mypy import join


T = TypeVar('T')


# Inferred truth value of an expression.
ALWAYS_TRUE = 1
MYPY_TRUE = 2  # True in mypy, False at runtime
ALWAYS_FALSE = 3
MYPY_FALSE = 4  # False in mypy, True at runtime
TRUTH_VALUE_UNKNOWN = 5

inverted_truth_mapping = {
    ALWAYS_TRUE: ALWAYS_FALSE,
    ALWAYS_FALSE: ALWAYS_TRUE,
    TRUTH_VALUE_UNKNOWN: TRUTH_VALUE_UNKNOWN,
    MYPY_TRUE: MYPY_FALSE,
    MYPY_FALSE: MYPY_TRUE,
}

# Map from obsolete name to the current spelling.
obsolete_name_mapping = {
    'typing.Function': 'typing.Callable',
    'typing.typevar': 'typing.TypeVar',
}

# Hard coded type promotions (shared between all Python versions).
# These add extra ad-hoc edges to the subtyping relation. For example,
# int is considered a subtype of float, even though there is no
# subclass relationship.
TYPE_PROMOTIONS = {
    'builtins.int': 'builtins.float',
    'builtins.float': 'builtins.complex',
}

# Hard coded type promotions for Python 3.
#
# Note that the bytearray -> bytes promotion is a little unsafe
# as some functions only accept bytes objects. Here convenience
# trumps safety.
TYPE_PROMOTIONS_PYTHON3 = TYPE_PROMOTIONS.copy()
TYPE_PROMOTIONS_PYTHON3.update({
    'builtins.bytearray': 'builtins.bytes',
})

# Hard coded type promotions for Python 2.
#
# These promotions are unsafe, but we are doing them anyway
# for convenience and also for Python 3 compatibility
# (bytearray -> str).
TYPE_PROMOTIONS_PYTHON2 = TYPE_PROMOTIONS.copy()
TYPE_PROMOTIONS_PYTHON2.update({
    'builtins.str': 'builtins.unicode',
    'builtins.bytearray': 'builtins.str',
})

# When analyzing a function, should we analyze the whole function in one go, or
# should we only perform one phase of the analysis? The latter is used for
# nested functions. In the first phase we add the function to the symbol table
# but don't process body. In the second phase we process function body. This
# way we can have mutually recursive nested functions.
FUNCTION_BOTH_PHASES = 0  # Everthing in one go
FUNCTION_FIRST_PHASE_POSTPONE_SECOND = 1  # Add to symbol table but postpone body
FUNCTION_SECOND_PHASE = 2  # Only analyze body

# Matches "_prohibited" in typing.py, but adds __annotations__, which works at runtime but can't
# easily be supported in a static checker.
NAMEDTUPLE_PROHIBITED_NAMES = ('__new__', '__init__', '__slots__', '__getnewargs__',
                               '_fields', '_field_defaults', '_field_types',
                               '_make', '_replace', '_asdict', '_source',
                               '__annotations__')


class SemanticAnalyzer(NodeVisitor):
    """Semantically analyze parsed mypy files.

    The analyzer binds names and does various consistency checks for a
    parse tree. Note that type checking is performed as a separate
    pass.

    This is the second phase of semantic analysis.
    """

    # Library search paths
    lib_path = None  # type: List[str]
    # Module name space
    modules = None  # type: Dict[str, MypyFile]
    # Global name space for current module
    globals = None  # type: SymbolTable
    # Names declared using "global" (separate set for each scope)
    global_decls = None  # type: List[Set[str]]
    # Names declated using "nonlocal" (separate set for each scope)
    nonlocal_decls = None  # type: List[Set[str]]
    # Local names of function scopes; None for non-function scopes.
    locals = None  # type: List[SymbolTable]
    # Nested block depths of scopes
    block_depth = None  # type: List[int]
    # TypeInfo of directly enclosing class (or None)
    type = None  # type: Optional[TypeInfo]
    # Stack of outer classes (the second tuple item contains tvars).
    type_stack = None  # type: List[TypeInfo]
    # Type variables that are bound by the directly enclosing class
    bound_tvars = None  # type: List[SymbolTableNode]
    # Type variables bound by the current scope, be it class or function
    tvar_scope = None  # type: TypeVarScope
    # Per-module options
    options = None  # type: Options

    # Stack of functions being analyzed
    function_stack = None  # type: List[FuncItem]

    # Status of postponing analysis of nested function bodies. By using this we
    # can have mutually recursive nested functions. Values are FUNCTION_x
    # constants. Note that separate phasea are not used for methods.
    postpone_nested_functions_stack = None  # type: List[int]
    # Postponed functions collected if
    # postpone_nested_functions_stack[-1] == FUNCTION_FIRST_PHASE_POSTPONE_SECOND.
    postponed_functions_stack = None  # type: List[List[Node]]

    loop_depth = 0         # Depth of breakable loops
    cur_mod_id = ''        # Current module id (or None) (phase 2)
    is_stub_file = False   # Are we analyzing a stub file?
    imports = None  # type: Set[str]  # Imported modules (during phase 2 analysis)
    errors = None  # type: Errors     # Keeps track of generated errors

    def __init__(self,
                 modules: Dict[str, MypyFile],
                 missing_modules: Set[str],
                 lib_path: List[str], errors: Errors) -> None:
        """Construct semantic analyzer.

        Use lib_path to search for modules, and report analysis errors
        using the Errors instance.
        """
        self.locals = [None]
        self.imports = set()
        self.type = None
        self.type_stack = []
        self.tvar_scope = TypeVarScope()
        self.function_stack = []
        self.block_depth = [0]
        self.loop_depth = 0
        self.lib_path = lib_path
        self.errors = errors
        self.modules = modules
        self.missing_modules = missing_modules
        self.postpone_nested_functions_stack = [FUNCTION_BOTH_PHASES]
        self.postponed_functions_stack = []
        self.all_exports = set()  # type: Set[str]

    def visit_file(self, file_node: MypyFile, fnam: str, options: Options) -> None:
        self.options = options
        self.errors.set_file(fnam, file_node.fullname())
        self.cur_mod_node = file_node
        self.cur_mod_id = file_node.fullname()
        self.is_stub_file = fnam.lower().endswith('.pyi')
        self.globals = file_node.names

        if 'builtins' in self.modules:
            self.globals['__builtins__'] = SymbolTableNode(
                MODULE_REF, self.modules['builtins'], self.cur_mod_id)

        for name in implicit_module_attrs:
            v = self.globals[name].node
            if isinstance(v, Var):
                v.type = self.anal_type(v.type)
                v.is_ready = True

        defs = file_node.defs
        for d in defs:
            self.accept(d)

        if self.cur_mod_id == 'builtins':
            remove_imported_names_from_symtable(self.globals, 'builtins')
            for alias_name in type_aliases:
                self.globals.pop(alias_name.split('.')[-1], None)

        if '__all__' in self.globals:
            for name, g in self.globals.items():
                if name not in self.all_exports:
                    g.module_public = False

        del self.options

    def refresh_partial(self, node: Union[MypyFile, FuncItem]) -> None:
        """Refresh a stale target in fine-grained incremental mode."""
        if isinstance(node, MypyFile):
            self.refresh_top_level(node)
        else:
            self.accept(node)

    def refresh_top_level(self, file_node: MypyFile) -> None:
        """Reanalyze a stale module top-level in fine-grained incremental mode."""
        for d in file_node.defs:
            if isinstance(d, ClassDef):
                self.refresh_class_def(d)
            elif not isinstance(d, FuncItem):
                self.accept(d)

    def refresh_class_def(self, defn: ClassDef) -> None:
        with self.analyze_class_body(defn) as should_continue:
            if should_continue:
                for d in defn.defs.body:
                    # TODO: Make sure refreshing class bodies works.
                    if isinstance(d, ClassDef):
                        self.refresh_class_def(d)
                    elif not isinstance(d, FuncItem):
                        self.accept(d)

    @contextmanager
    def file_context(self, file_node: MypyFile, fnam: str, options: Options,
                     active_type: Optional[TypeInfo]) -> Iterator[None]:
        # TODO: Use this above in visit_file
        self.options = options
        self.errors.set_file(fnam, file_node.fullname())
        self.cur_mod_node = file_node
        self.cur_mod_id = file_node.fullname()
        self.is_stub_file = fnam.lower().endswith('.pyi')
        self.globals = file_node.names
        if active_type:
            self.enter_class(active_type.defn.info)
            # TODO: Bind class type vars

        yield

        if active_type:
            self.leave_class()
            self.type = None
        del self.options

    def visit_func_def(self, defn: FuncDef) -> None:

        phase_info = self.postpone_nested_functions_stack[-1]
        if phase_info != FUNCTION_SECOND_PHASE:
            self.function_stack.append(defn)
            # First phase of analysis for function.
            self.errors.push_function(defn.name())
            if defn.type:
                assert isinstance(defn.type, CallableType)
                self.update_function_type_variables(defn.type, defn)
            self.errors.pop_function()
            self.function_stack.pop()

            defn.is_conditional = self.block_depth[-1] > 0

            # TODO(jukka): Figure out how to share the various cases. It doesn't
            #   make sense to have (almost) duplicate code (here and elsewhere) for
            #   3 cases: module-level, class-level and local names. Maybe implement
            #   a common stack of namespaces. As the 3 kinds of namespaces have
            #   different semantics, this wouldn't always work, but it might still
            #   be a win.
            if self.is_class_scope():
                # Method definition
                defn.info = self.type
                if not defn.is_decorated and not defn.is_overload:
                    if (defn.name() in self.type.names and
                            self.type.names[defn.name()].node != defn):
                        # Redefinition. Conditional redefinition is okay.
                        n = self.type.names[defn.name()].node
                        if not self.set_original_def(n, defn):
                            self.name_already_defined(defn.name(), defn)
                    self.type.names[defn.name()] = SymbolTableNode(MDEF, defn)
                self.prepare_method_signature(defn)
            elif self.is_func_scope():
                # Nested function
                if not defn.is_decorated and not defn.is_overload:
                    if defn.name() in self.locals[-1]:
                        # Redefinition. Conditional redefinition is okay.
                        n = self.locals[-1][defn.name()].node
                        if not self.set_original_def(n, defn):
                            self.name_already_defined(defn.name(), defn)
                    else:
                        self.add_local(defn, defn)
            else:
                # Top-level function
                if not defn.is_decorated and not defn.is_overload:
                    symbol = self.globals.get(defn.name())
                    if isinstance(symbol.node, FuncDef) and symbol.node != defn:
                        # This is redefinition. Conditional redefinition is okay.
                        if not self.set_original_def(symbol.node, defn):
                            # Report error.
                            self.check_no_global(defn.name(), defn, True)
            if phase_info == FUNCTION_FIRST_PHASE_POSTPONE_SECOND:
                # Postpone this function (for the second phase).
                self.postponed_functions_stack[-1].append(defn)
                return
        if phase_info != FUNCTION_FIRST_PHASE_POSTPONE_SECOND:
            # Second phase of analysis for function.
            self.errors.push_function(defn.name())
            self.analyze_function(defn)
            if defn.is_coroutine and isinstance(defn.type, CallableType):
                if defn.is_async_generator:
                    # Async generator types are handled elsewhere
                    pass
                else:
                    # A coroutine defined as `async def foo(...) -> T: ...`
                    # has external return type `Awaitable[T]`.
                    defn.type = defn.type.copy_modified(
                        ret_type = self.named_type_or_none('typing.Awaitable',
                                                           [defn.type.ret_type]))
            self.errors.pop_function()

    def prepare_method_signature(self, func: FuncDef) -> None:
        """Check basic signature validity and tweak annotation of self/cls argument."""
        # Only non-static methods are special.
        functype = func.type
        if not func.is_static:
            if not func.arguments:
                self.fail('Method must have at least one argument', func)
            elif isinstance(functype, CallableType):
                self_type = functype.arg_types[0]
                if isinstance(self_type, AnyType):
                    if func.is_class or func.name() in ('__new__', '__init_subclass__'):
                        leading_type = self.class_type(self.type)
                    else:
                        leading_type = fill_typevars(self.type)
                    func.type = replace_implicit_first_type(functype, leading_type)

    def set_original_def(self, previous: Node, new: FuncDef) -> bool:
        """If 'new' conditionally redefine 'previous', set 'previous' as original

        We reject straight redefinitions of functions, as they are usually
        a programming error. For example:

        . def f(): ...
        . def f(): ...  # Error: 'f' redefined
        """
        if isinstance(previous, (FuncDef, Var)) and new.is_conditional:
            new.original_def = previous
            return True
        else:
            return False

    def update_function_type_variables(self, fun_type: CallableType, defn: FuncItem) -> None:
        """Make any type variables in the signature of defn explicit.

        Update the signature of defn to contain type variable definitions
        if defn is generic.
        """
        with self.tvar_scope_frame(self.tvar_scope.method_frame()):
            a = self.type_analyzer()
            fun_type.variables = a.bind_function_type_variables(fun_type, defn)

    def visit_overloaded_func_def(self, defn: OverloadedFuncDef) -> None:
        # OverloadedFuncDef refers to any legitimate situation where you have
        # more than one declaration for the same function in a row.  This occurs
        # with a @property with a setter or a deleter, and for a classic
        # @overload.

        # Decide whether to analyze this as a property or an overload.  If an
        # overload, and we're outside a stub, find the impl and set it.  Remove
        # the impl from the item list, it's special.
        types = []  # type: List[CallableType]
        non_overload_indexes = []

        # See if the first item is a property (and not an overload)
        first_item = defn.items[0]
        first_item.is_overload = True
        first_item.accept(self)

        if isinstance(first_item, Decorator) and first_item.func.is_property:
            first_item.func.is_overload = True
            self.analyze_property_with_multi_part_definition(defn)
            typ = function_type(first_item.func, self.builtin_type('builtins.function'))
            assert isinstance(typ, CallableType)
            types = [typ]
        else:
            for i, item in enumerate(defn.items):
                if i != 0:
                    # The first item was already visited
                    item.is_overload = True
                    item.accept(self)
                # TODO support decorated overloaded functions properly
                if isinstance(item, Decorator):
                    callable = function_type(item.func, self.builtin_type('builtins.function'))
                    assert isinstance(callable, CallableType)
                    if not any(refers_to_fullname(dec, 'typing.overload')
                               for dec in item.decorators):
                        if i == len(defn.items) - 1 and not self.is_stub_file:
                            # Last item outside a stub is impl
                            defn.impl = item
                        else:
                            # Oops it wasn't an overload after all. A clear error
                            # will vary based on where in the list it is, record
                            # that.
                            non_overload_indexes.append(i)
                    else:
                        item.func.is_overload = True
                        types.append(callable)
                elif isinstance(item, FuncDef):
                    if i == len(defn.items) - 1 and not self.is_stub_file:
                        defn.impl = item
                    else:
                        non_overload_indexes.append(i)
            if non_overload_indexes:
                if types:
                    # Some of them were overloads, but not all.
                    for idx in non_overload_indexes:
                        if self.is_stub_file:
                            self.fail("An implementation for an overloaded function "
                                      "is not allowed in a stub file", defn.items[idx])
                        else:
                            self.fail("The implementation for an overloaded function "
                                      "must come last", defn.items[idx])
                else:
                    for idx in non_overload_indexes[1:]:
                        self.name_already_defined(defn.name(), defn.items[idx])
                    if defn.impl:
                        self.name_already_defined(defn.name(), defn.impl)
                # Remove the non-overloads
                for idx in reversed(non_overload_indexes):
                    del defn.items[idx]
            # If we found an implementation, remove it from the overloads to
            # consider.
            if defn.impl is not None:
                assert defn.impl is defn.items[-1]
                defn.items = defn.items[:-1]

            elif not self.is_stub_file and not non_overload_indexes:
                self.fail(
                    "An overloaded function outside a stub file must have an implementation",
                    defn)

        if types:
            defn.type = Overloaded(types)
            defn.type.line = defn.line

        if self.is_class_scope():
            self.type.names[defn.name()] = SymbolTableNode(MDEF, defn,
                                                           typ=defn.type)
            defn.info = self.type
        elif self.is_func_scope():
            self.add_local(defn, defn)

    def analyze_property_with_multi_part_definition(self, defn: OverloadedFuncDef) -> None:
        """Analyze a property defined using multiple methods (e.g., using @x.setter).

        Assume that the first method (@property) has already been analyzed.
        """
        defn.is_property = True
        items = defn.items
        first_item = cast(Decorator, defn.items[0])
        for item in items[1:]:
            if isinstance(item, Decorator) and len(item.decorators) == 1:
                node = item.decorators[0]
                if isinstance(node, MemberExpr):
                    if node.name == 'setter':
                        # The first item represents the entire property.
                        first_item.var.is_settable_property = True
                        # Get abstractness from the original definition.
                        item.func.is_abstract = first_item.func.is_abstract
                item.func.accept(self)
            else:
                self.fail("Decorated property not supported", item)

    def analyze_function(self, defn: FuncItem) -> None:
        is_method = self.is_class_scope()
        with self.tvar_scope_frame(self.tvar_scope.method_frame()):
            if defn.type:
                self.check_classvar_in_signature(defn.type)
                assert isinstance(defn.type, CallableType)
                # Signature must be analyzed in the surrounding scope so that
                # class-level imported names and type variables are in scope.
                defn.type = self.type_analyzer().visit_callable_type(defn.type, nested=False)
                self.check_function_signature(defn)
                if isinstance(defn, FuncDef):
                    defn.type = set_callable_name(defn.type, defn)
            for arg in defn.arguments:
                if arg.initializer:
                    arg.initializer.accept(self)
            # Bind the type variables again to visit the body.
            if defn.type:
                a = self.type_analyzer()
                a.bind_function_type_variables(cast(CallableType, defn.type), defn)
            self.function_stack.append(defn)
            self.enter()
            for arg in defn.arguments:
                self.add_local(arg.variable, defn)
            for arg in defn.arguments:
                if arg.initialization_statement:
                    lvalue = arg.initialization_statement.lvalues[0]
                    lvalue.accept(self)

            # The first argument of a non-static, non-class method is like 'self'
            # (though the name could be different), having the enclosing class's
            # instance type.
            if is_method and not defn.is_static and not defn.is_class and defn.arguments:
                defn.arguments[0].variable.is_self = True

            # First analyze body of the function but ignore nested functions.
            self.postpone_nested_functions_stack.append(FUNCTION_FIRST_PHASE_POSTPONE_SECOND)
            self.postponed_functions_stack.append([])
            defn.body.accept(self)

            # Analyze nested functions (if any) as a second phase.
            self.postpone_nested_functions_stack[-1] = FUNCTION_SECOND_PHASE
            for postponed in self.postponed_functions_stack[-1]:
                postponed.accept(self)
            self.postpone_nested_functions_stack.pop()
            self.postponed_functions_stack.pop()

            self.leave()
            self.function_stack.pop()

    def check_classvar_in_signature(self, typ: Type) -> None:
        t = None  # type: Type
        if isinstance(typ, Overloaded):
            for t in typ.items():
                self.check_classvar_in_signature(t)
            return
        if not isinstance(typ, CallableType):
            return
        for t in typ.arg_types + [typ.ret_type]:
            if self.is_classvar(t):
                self.fail_invalid_classvar(t)
                # Show only one error per signature
                break

    def check_function_signature(self, fdef: FuncItem) -> None:
        sig = fdef.type
        assert isinstance(sig, CallableType)
        if len(sig.arg_types) < len(fdef.arguments):
            self.fail('Type signature has too few arguments', fdef)
            # Add dummy Any arguments to prevent crashes later.
            extra_anys = [AnyType()] * (len(fdef.arguments) - len(sig.arg_types))
            sig.arg_types.extend(extra_anys)
        elif len(sig.arg_types) > len(fdef.arguments):
            self.fail('Type signature has too many arguments', fdef, blocker=True)

    def visit_class_def(self, defn: ClassDef) -> None:
        with self.analyze_class_body(defn) as should_continue:
            if should_continue:
                # Analyze class body.
                defn.defs.accept(self)

    @contextmanager
    def analyze_class_body(self, defn: ClassDef) -> Iterator[bool]:
        with self.tvar_scope_frame(self.tvar_scope.class_frame()):
            self.clean_up_bases_and_infer_type_variables(defn)
            if self.analyze_typeddict_classdef(defn):
                yield False
                return
            named_tuple_info = self.analyze_namedtuple_classdef(defn)
            if named_tuple_info is not None:
                # Temporarily clear the names dict so we don't get errors about duplicate names
                # that were already set in build_namedtuple_typeinfo.
                nt_names = named_tuple_info.names
                named_tuple_info.names = SymbolTable()
                # This is needed for the cls argument to classmethods to get bound correctly.
                named_tuple_info.names['__init__'] = nt_names['__init__']

                self.enter_class(named_tuple_info)

                yield True

                self.leave_class()

                # make sure we didn't use illegal names, then reset the names in the typeinfo
                for prohibited in NAMEDTUPLE_PROHIBITED_NAMES:
                    if prohibited in named_tuple_info.names:
                        if nt_names.get(prohibited) is named_tuple_info.names[prohibited]:
                            continue
                        self.fail('Cannot overwrite NamedTuple attribute "{}"'.format(prohibited),
                                  named_tuple_info.names[prohibited].node)

                # Restore the names in the original symbol table. This ensures that the symbol
                # table contains the field objects created by build_namedtuple_typeinfo. Exclude
                # __doc__, which can legally be overwritten by the class.
                named_tuple_info.names.update({
                    key: value for key, value in nt_names.items()
                    if key not in named_tuple_info.names or key != '__doc__'
                })
            else:
                self.setup_class_def_analysis(defn)
                self.analyze_base_classes(defn)
                self.analyze_metaclass(defn)

                for decorator in defn.decorators:
                    self.analyze_class_decorator(defn, decorator)

                self.enter_class(defn.info)
                yield True

                self.calculate_abstract_status(defn.info)
                self.setup_type_promotion(defn)

                self.leave_class()

    def enter_class(self, info: TypeInfo) -> None:
        # Remember previous active class
        self.type_stack.append(self.type)
        self.locals.append(None)  # Add class scope
        self.block_depth.append(-1)  # The class body increments this to 0
        self.postpone_nested_functions_stack.append(FUNCTION_BOTH_PHASES)
        self.type = info

    def leave_class(self) -> None:
        """ Restore analyzer state. """
        self.postpone_nested_functions_stack.pop()
        self.block_depth.pop()
        self.locals.pop()
        self.type = self.type_stack.pop()

    def analyze_class_decorator(self, defn: ClassDef, decorator: Expression) -> None:
        decorator.accept(self)

    def calculate_abstract_status(self, typ: TypeInfo) -> None:
        """Calculate abstract status of a class.

        Set is_abstract of the type to True if the type has an unimplemented
        abstract attribute.  Also compute a list of abstract attributes.
        """
        concrete = set()  # type: Set[str]
        abstract = []  # type: List[str]
        for base in typ.mro:
            for name, symnode in base.names.items():
                node = symnode.node
                if isinstance(node, OverloadedFuncDef):
                    # Unwrap an overloaded function definition. We can just
                    # check arbitrarily the first overload item. If the
                    # different items have a different abstract status, there
                    # should be an error reported elsewhere.
                    func = node.items[0]  # type: Node
                else:
                    func = node
                if isinstance(func, Decorator):
                    fdef = func.func
                    if fdef.is_abstract and name not in concrete:
                        typ.is_abstract = True
                        abstract.append(name)
                concrete.add(name)
        typ.abstract_attributes = sorted(abstract)

    def setup_type_promotion(self, defn: ClassDef) -> None:
        """Setup extra, ad-hoc subtyping relationships between classes (promotion).

        This includes things like 'int' being compatible with 'float'.
        """
        promote_target = None  # type: Type
        for decorator in defn.decorators:
            if isinstance(decorator, CallExpr):
                analyzed = decorator.analyzed
                if isinstance(analyzed, PromoteExpr):
                    # _promote class decorator (undocumented faeture).
                    promote_target = analyzed.type
        if not promote_target:
            promotions = (TYPE_PROMOTIONS_PYTHON3 if self.options.python_version[0] >= 3
                          else TYPE_PROMOTIONS_PYTHON2)
            if defn.fullname in promotions:
                promote_target = self.named_type_or_none(promotions[defn.fullname])
        defn.info._promote = promote_target

    def clean_up_bases_and_infer_type_variables(self, defn: ClassDef) -> None:
        """Remove extra base classes such as Generic and infer type vars.

        For example, consider this class:

        . class Foo(Bar, Generic[T]): ...

        Now we will remove Generic[T] from bases of Foo and infer that the
        type variable 'T' is a type argument of Foo.

        Note that this is performed *before* semantic analysis.
        """
        removed = []  # type: List[int]
        declared_tvars = []  # type: TypeVarList
        for i, base_expr in enumerate(defn.base_type_exprs):
            try:
                base = expr_to_unanalyzed_type(base_expr)
            except TypeTranslationError:
                # This error will be caught later.
                continue
            tvars = self.analyze_typevar_declaration(base)
            if tvars is not None:
                if declared_tvars:
                    self.fail('Duplicate Generic in bases', defn)
                removed.append(i)
                declared_tvars.extend(tvars)

        all_tvars = self.get_all_bases_tvars(defn, removed)
        if declared_tvars:
            if len(remove_dups(declared_tvars)) < len(declared_tvars):
                self.fail("Duplicate type variables in Generic[...]", defn)
            declared_tvars = remove_dups(declared_tvars)
            if not set(all_tvars).issubset(set(declared_tvars)):
                self.fail("If Generic[...] is present it should list all type variables", defn)
                # In case of error, Generic tvars will go first
                declared_tvars = remove_dups(declared_tvars + all_tvars)
        else:
            declared_tvars = all_tvars
        if declared_tvars:
            if defn.info:
                defn.info.type_vars = [name for name, _ in declared_tvars]
        for i in reversed(removed):
            del defn.base_type_exprs[i]
        tvar_defs = []  # type: List[TypeVarDef]
        for name, tvar_expr in declared_tvars:
            tvar_defs.append(self.tvar_scope.bind(name, tvar_expr))
        defn.type_vars = tvar_defs

    def analyze_typevar_declaration(self, t: Type) -> Optional[TypeVarList]:
        if not isinstance(t, UnboundType):
            return None
        unbound = t
        sym = self.lookup_qualified(unbound.name, unbound)
        if sym is None or sym.node is None:
            return None
        if sym.node.fullname() == 'typing.Generic':
            tvars = []  # type: TypeVarList
            for arg in unbound.args:
                tvar = self.analyze_unbound_tvar(arg)
                if tvar:
                    tvars.append(tvar)
                else:
                    self.fail('Free type variable expected in %s[...]' %
                              sym.node.name(), t)
            return tvars
        return None

    def analyze_unbound_tvar(self, t: Type) -> Tuple[str, TypeVarExpr]:
        if not isinstance(t, UnboundType):
            return None
        unbound = t
        sym = self.lookup_qualified(unbound.name, unbound)
        if sym is None or sym.kind != TVAR:
            return None
        elif not self.tvar_scope.allow_binding(sym.fullname):
            # It's bound by our type variable scope
            return None
        else:
            assert isinstance(sym.node, TypeVarExpr)
            return unbound.name, sym.node

    def get_all_bases_tvars(self, defn: ClassDef, removed: List[int]) -> TypeVarList:
        tvars = []  # type: TypeVarList
        for i, base_expr in enumerate(defn.base_type_exprs):
            if i not in removed:
                try:
                    base = expr_to_unanalyzed_type(base_expr)
                except TypeTranslationError:
                    # This error will be caught later.
                    continue
                base_tvars = base.accept(TypeVariableQuery(self.lookup_qualified, self.tvar_scope))
                tvars.extend(base_tvars)
        return remove_dups(tvars)

    def analyze_namedtuple_classdef(self, defn: ClassDef) -> Optional[TypeInfo]:
        # special case for NamedTuple
        for base_expr in defn.base_type_exprs:
            if isinstance(base_expr, RefExpr):
                base_expr.accept(self)
                if base_expr.fullname == 'typing.NamedTuple':
                    node = self.lookup(defn.name, defn)
                    if node is not None:
                        node.kind = GDEF  # TODO in process_namedtuple_definition also applies here
                        items, types, default_items = self.check_namedtuple_classdef(defn)
                        info = self.build_namedtuple_typeinfo(
                            defn.name, items, types, default_items)
<<<<<<< HEAD
                        node.node = info
                        defn.info = info
                        return info
        return None
=======
                        # We only really need the assignments in the body to be type checked later;
                        # attempting to type check methods may lead to crashes because NamedTuples
                        # do not have a fully functional TypeInfo.
                        # TODO remove this hack and add full support for NamedTuple methods
                        defn.defs.body = [stmt for stmt in defn.defs.body
                                          if isinstance(stmt, AssignmentStmt)]
                        return True
        return False
>>>>>>> 8ea1aa57

    def check_namedtuple_classdef(
            self, defn: ClassDef) -> Tuple[List[str], List[Type], Dict[str, Expression]]:
        NAMEDTUP_CLASS_ERROR = ('Invalid statement in NamedTuple definition; '
                                'expected "field_name: field_type [= default]"')
        if self.options.python_version < (3, 6):
            self.fail('NamedTuple class syntax is only supported in Python 3.6', defn)
            return [], [], {}
        if len(defn.base_type_exprs) > 1:
            self.fail('NamedTuple should be a single base', defn)
        items = []  # type: List[str]
        types = []  # type: List[Type]
        default_items = {}  # type: Dict[str, Expression]
        for stmt in defn.defs.body:
            if not isinstance(stmt, AssignmentStmt):
                # Still allow pass or ... (for empty namedtuples).
                if (isinstance(stmt, PassStmt) or
                    (isinstance(stmt, ExpressionStmt) and
                        isinstance(stmt.expr, EllipsisExpr))):
                    continue
                # Also allow methods, including decorated ones.
                if isinstance(stmt, (Decorator, FuncBase)):
                    continue
                # And docstrings.
                if (isinstance(stmt, ExpressionStmt) and
                        isinstance(stmt.expr, StrExpr)):
                    continue
                self.fail(NAMEDTUP_CLASS_ERROR, stmt)
            elif len(stmt.lvalues) > 1 or not isinstance(stmt.lvalues[0], NameExpr):
                # An assignment, but an invalid one.
                self.fail(NAMEDTUP_CLASS_ERROR, stmt)
            else:
                # Append name and type in this case...
                name = stmt.lvalues[0].name
                items.append(name)
                types.append(AnyType() if stmt.type is None else self.anal_type(stmt.type))
                # ...despite possible minor failures that allow further analyzis.
                if name.startswith('_'):
                    self.fail('NamedTuple field name cannot start with an underscore: {}'
                              .format(name), stmt)
                if stmt.type is None or hasattr(stmt, 'new_syntax') and not stmt.new_syntax:
                    self.fail(NAMEDTUP_CLASS_ERROR, stmt)
                elif isinstance(stmt.rvalue, TempNode):
                    # x: int assigns rvalue to TempNode(AnyType())
                    if default_items:
                        self.fail('Non-default NamedTuple fields cannot follow default fields',
                                  stmt)
                else:
                    default_items[name] = stmt.rvalue
        return items, types, default_items

    def setup_class_def_analysis(self, defn: ClassDef) -> None:
        """Prepare for the analysis of a class definition."""
        if not defn.info:
            defn.info = TypeInfo(SymbolTable(), defn, self.cur_mod_id)
            defn.info._fullname = defn.info.name()
        if self.is_func_scope() or self.type:
            kind = MDEF
            if self.is_func_scope():
                kind = LDEF
            node = SymbolTableNode(kind, defn.info)
            self.add_symbol(defn.name, node, defn)
            if kind == LDEF:
                # We need to preserve local classes, let's store them
                # in globals under mangled unique names
                local_name = defn.info._fullname + '@' + str(defn.line)
                defn.info._fullname = self.cur_mod_id + '.' + local_name
                defn.fullname = defn.info._fullname
                self.globals[local_name] = node

    def analyze_base_classes(self, defn: ClassDef) -> None:
        """Analyze and set up base classes.

        This computes several attributes on the corresponding TypeInfo defn.info
        related to the base classes: defn.info.bases, defn.info.mro, and
        miscellaneous others (at least tuple_type, fallback_to_any, and is_enum.)
        """

        base_types = []  # type: List[Instance]
        info = defn.info
        for base_expr in defn.base_type_exprs:
            try:
                base = self.expr_to_analyzed_type(base_expr)
            except TypeTranslationError:
                self.fail('Invalid base class', base_expr)
                info.fallback_to_any = True
                continue

            if isinstance(base, TupleType):
                if info.tuple_type:
                    self.fail("Class has two incompatible bases derived from tuple", defn)
                    defn.has_incompatible_baseclass = True
                info.tuple_type = base
                base_types.append(base.fallback)
            elif isinstance(base, Instance):
                if base.type.is_newtype:
                    self.fail("Cannot subclass NewType", defn)
                base_types.append(base)
            elif isinstance(base, AnyType):
                if self.options.disallow_subclassing_any:
                    if isinstance(base_expr, (NameExpr, MemberExpr)):
                        msg = "Class cannot subclass '{}' (has type 'Any')".format(base_expr.name)
                    else:
                        msg = "Class cannot subclass value of type 'Any'"
                    self.fail(msg, base_expr)
                info.fallback_to_any = True
            else:
                self.fail('Invalid base class', base_expr)
                info.fallback_to_any = True

        # Add 'object' as implicit base if there is no other base class.
        if (not base_types and defn.fullname != 'builtins.object'):
            base_types.append(self.object_type())

        info.bases = base_types

        # Calculate the MRO. It might be incomplete at this point if
        # the bases of defn include classes imported from other
        # modules in an import loop. We'll recompute it in ThirdPass.
        if not self.verify_base_classes(defn):
            # Give it an MRO consisting of just the class itself and object.
            defn.info.mro = [defn.info, self.object_type().type]
            return
        calculate_class_mro(defn, self.fail_blocker)
        # If there are cyclic imports, we may be missing 'object' in
        # the MRO. Fix MRO if needed.
        if info.mro and info.mro[-1].fullname() != 'builtins.object':
            info.mro.append(self.object_type().type)
        if defn.info.is_enum and defn.type_vars:
            self.fail("Enum class cannot be generic", defn)

    def expr_to_analyzed_type(self, expr: Expression) -> Type:
        if isinstance(expr, CallExpr):
            expr.accept(self)
            info = self.check_namedtuple(expr)
            if info is None:
                # Some form of namedtuple is the only valid type that looks like a call
                # expression. This isn't a valid type.
                raise TypeTranslationError()
            fallback = Instance(info, [])
            return TupleType(info.tuple_type.items, fallback=fallback)
        typ = expr_to_unanalyzed_type(expr)
        return self.anal_type(typ)

    def verify_base_classes(self, defn: ClassDef) -> bool:
        info = defn.info
        for base in info.bases:
            baseinfo = base.type
            if self.is_base_class(info, baseinfo):
                self.fail('Cycle in inheritance hierarchy', defn, blocker=True)
                # Clear bases to forcefully get rid of the cycle.
                info.bases = []
            if baseinfo.fullname() == 'builtins.bool':
                self.fail("'%s' is not a valid base class" %
                          baseinfo.name(), defn, blocker=True)
                return False
        dup = find_duplicate(info.direct_base_classes())
        if dup:
            self.fail('Duplicate base class "%s"' % dup.name(), defn, blocker=True)
            return False
        return True

    def is_base_class(self, t: TypeInfo, s: TypeInfo) -> bool:
        """Determine if t is a base class of s (but do not use mro)."""
        # Search the base class graph for t, starting from s.
        worklist = [s]
        visited = {s}
        while worklist:
            nxt = worklist.pop()
            if nxt == t:
                return True
            for base in nxt.bases:
                if base.type not in visited:
                    worklist.append(base.type)
                    visited.add(base.type)
        return False

    def analyze_metaclass(self, defn: ClassDef) -> None:
        error_context = defn  # type: Context
        if defn.metaclass is None and self.options.python_version[0] == 2:
            # Look for "__metaclass__ = <metaclass>" in Python 2.
            for body_node in defn.defs.body:
                if isinstance(body_node, ClassDef) and body_node.name == "__metaclass__":
                    self.fail("Metaclasses defined as inner classes are not supported", body_node)
                    return
                elif isinstance(body_node, AssignmentStmt) and len(body_node.lvalues) == 1:
                    lvalue = body_node.lvalues[0]
                    if isinstance(lvalue, NameExpr) and lvalue.name == "__metaclass__":
                        error_context = body_node.rvalue
                        if isinstance(body_node.rvalue, NameExpr):
                            name = body_node.rvalue.name
                        elif isinstance(body_node.rvalue, MemberExpr):
                            name = get_member_expr_fullname(body_node.rvalue)
                        else:
                            name = None
                        if name:
                            defn.metaclass = name
                        else:
                            self.fail(
                                "Dynamic metaclass not supported for '%s'" % defn.name,
                                body_node
                            )
                            return
        if defn.metaclass:
            if defn.metaclass == '<error>':
                self.fail("Dynamic metaclass not supported for '%s'" % defn.name, error_context)
                return
            sym = self.lookup_qualified(defn.metaclass, error_context)
            if sym is None:
                # Probably a name error - it is already handled elsewhere
                return
            if isinstance(sym.node, Var) and isinstance(sym.node.type, AnyType):
                # 'Any' metaclass -- just ignore it.
                #
                # TODO: A better approach would be to record this information
                #       and assume that the type object supports arbitrary
                #       attributes, similar to an 'Any' base class.
                return
            if not isinstance(sym.node, TypeInfo) or sym.node.tuple_type is not None:
                self.fail("Invalid metaclass '%s'" % defn.metaclass, defn)
                return
            if not sym.node.is_metaclass():
                self.fail("Metaclasses not inheriting from 'type' are not supported", defn)
                return
            inst = fill_typevars(sym.node)
            assert isinstance(inst, Instance)
            defn.info.declared_metaclass = inst
        defn.info.metaclass_type = defn.info.calculate_metaclass_type()
        if defn.info.metaclass_type is None:
            # Inconsistency may happen due to multiple baseclasses even in classes that
            # do not declare explicit metaclass, but it's harder to catch at this stage
            if defn.metaclass:
                self.fail("Inconsistent metaclass structure for '%s'" % defn.name, defn)

    def object_type(self) -> Instance:
        return self.named_type('__builtins__.object')

    def str_type(self) -> Instance:
        return self.named_type('__builtins__.str')

    def class_type(self, info: TypeInfo) -> Type:
        # Construct a function type whose fallback is cls.
        from mypy import checkmember  # To avoid import cycle.
        leading_type = checkmember.type_object_type(info, self.builtin_type)
        if isinstance(leading_type, Overloaded):
            # Overloaded __init__ is too complex to handle.  Plus it's stubs only.
            return AnyType()
        else:
            return leading_type

    def named_type(self, qualified_name: str, args: List[Type] = None) -> Instance:
        sym = self.lookup_qualified(qualified_name, None)
        node = sym.node
        assert isinstance(node, TypeInfo)
        if args:
            # TODO: assert len(args) == len(node.defn.type_vars)
            return Instance(node, args)
        return Instance(node, [AnyType()] * len(node.defn.type_vars))

    def named_type_or_none(self, qualified_name: str, args: List[Type] = None) -> Instance:
        sym = self.lookup_fully_qualified_or_none(qualified_name)
        if not sym:
            return None
        node = sym.node
        assert isinstance(node, TypeInfo)
        if args:
            # TODO: assert len(args) == len(node.defn.type_vars)
            return Instance(node, args)
        return Instance(node, [AnyType()] * len(node.defn.type_vars))

    def is_typeddict(self, expr: Expression) -> bool:
        return (isinstance(expr, RefExpr) and isinstance(expr.node, TypeInfo) and
                expr.node.typeddict_type is not None)

    def analyze_typeddict_classdef(self, defn: ClassDef) -> bool:
        # special case for TypedDict
        possible = False
        for base_expr in defn.base_type_exprs:
            if isinstance(base_expr, RefExpr):
                base_expr.accept(self)
                if (base_expr.fullname == 'mypy_extensions.TypedDict' or
                        self.is_typeddict(base_expr)):
                    possible = True
        if possible:
            node = self.lookup(defn.name, defn)
            if node is not None:
                node.kind = GDEF  # TODO in process_namedtuple_definition also applies here
                if (len(defn.base_type_exprs) == 1 and
                        isinstance(defn.base_type_exprs[0], RefExpr) and
                        defn.base_type_exprs[0].fullname == 'mypy_extensions.TypedDict'):
                    # Building a new TypedDict
                    fields, types = self.check_typeddict_classdef(defn)
                    node.node = self.build_typeddict_typeinfo(defn.name, fields, types)
                    return True
                # Extending/merging existing TypedDicts
                if any(not isinstance(expr, RefExpr) or
                       expr.fullname != 'mypy_extensions.TypedDict' and
                       not self.is_typeddict(expr) for expr in defn.base_type_exprs):
                    self.fail("All bases of a new TypedDict must be TypedDict types", defn)
                typeddict_bases = list(filter(self.is_typeddict, defn.base_type_exprs))
                newfields = []  # type: List[str]
                newtypes = []  # type: List[Type]
                tpdict = None  # type: OrderedDict[str, Type]
                for base in typeddict_bases:
                    assert isinstance(base, RefExpr)
                    assert isinstance(base.node, TypeInfo)
                    assert isinstance(base.node.typeddict_type, TypedDictType)
                    tpdict = base.node.typeddict_type.items
                    newdict = tpdict.copy()
                    for key in tpdict:
                        if key in newfields:
                            self.fail('Cannot overwrite TypedDict field "{}" while merging'
                                      .format(key), defn)
                            newdict.pop(key)
                    newfields.extend(newdict.keys())
                    newtypes.extend(newdict.values())
                fields, types = self.check_typeddict_classdef(defn, newfields)
                newfields.extend(fields)
                newtypes.extend(types)
                node.node = self.build_typeddict_typeinfo(defn.name, newfields, newtypes)
                return True
        return False

    def check_typeddict_classdef(self, defn: ClassDef,
                                 oldfields: List[str] = None) -> Tuple[List[str], List[Type]]:
        TPDICT_CLASS_ERROR = ('Invalid statement in TypedDict definition; '
                              'expected "field_name: field_type"')
        if self.options.python_version < (3, 6):
            self.fail('TypedDict class syntax is only supported in Python 3.6', defn)
            return [], []
        fields = []  # type: List[str]
        types = []  # type: List[Type]
        for stmt in defn.defs.body:
            if not isinstance(stmt, AssignmentStmt):
                # Still allow pass or ... (for empty TypedDict's).
                if (not isinstance(stmt, PassStmt) and
                    not (isinstance(stmt, ExpressionStmt) and
                         isinstance(stmt.expr, EllipsisExpr))):
                    self.fail(TPDICT_CLASS_ERROR, stmt)
            elif len(stmt.lvalues) > 1 or not isinstance(stmt.lvalues[0], NameExpr):
                # An assignment, but an invalid one.
                self.fail(TPDICT_CLASS_ERROR, stmt)
            else:
                name = stmt.lvalues[0].name
                if name in (oldfields or []):
                    self.fail('Cannot overwrite TypedDict field "{}" while extending'
                              .format(name), stmt)
                    continue
                if name in fields:
                    self.fail('Duplicate TypedDict field "{}"'.format(name), stmt)
                    continue
                # Append name and type in this case...
                fields.append(name)
                types.append(AnyType() if stmt.type is None else self.anal_type(stmt.type))
                # ...despite possible minor failures that allow further analyzis.
                if stmt.type is None or hasattr(stmt, 'new_syntax') and not stmt.new_syntax:
                    self.fail(TPDICT_CLASS_ERROR, stmt)
                elif not isinstance(stmt.rvalue, TempNode):
                    # x: int assigns rvalue to TempNode(AnyType())
                    self.fail('Right hand side values are not supported in TypedDict', stmt)
        return fields, types

    def visit_import(self, i: Import) -> None:
        for id, as_id in i.ids:
            if as_id is not None:
                self.add_module_symbol(id, as_id, module_public=True, context=i)
            else:
                # Modules imported in a stub file without using 'as x' won't get exported when
                # doing 'from m import *'.
                module_public = not self.is_stub_file
                base = id.split('.')[0]
                self.add_module_symbol(base, base, module_public=module_public,
                                       context=i)
                self.add_submodules_to_parent_modules(id, module_public)

    def add_submodules_to_parent_modules(self, id: str, module_public: bool) -> None:
        """Recursively adds a reference to a newly loaded submodule to its parent.

        When you import a submodule in any way, Python will add a reference to that
        submodule to its parent. So, if you do something like `import A.B` or
        `from A import B` or `from A.B import Foo`, Python will add a reference to
        module A.B to A's namespace.

        Note that this "parent patching" process is completely independent from any
        changes made to the *importer's* namespace. For example, if you have a file
        named `foo.py` where you do `from A.B import Bar`, then foo's namespace will
        be modified to contain a reference to only Bar. Independently, A's namespace
        will be modified to contain a reference to `A.B`.
        """
        while '.' in id:
            parent, child = id.rsplit('.', 1)
            parent_mod = self.modules.get(parent)
            if parent_mod and child not in parent_mod.names:
                child_mod = self.modules.get(id)
                if child_mod:
                    sym = SymbolTableNode(MODULE_REF, child_mod, parent,
                                          module_public=module_public)
                    parent_mod.names[child] = sym
            id = parent

    def add_module_symbol(self, id: str, as_id: str, module_public: bool,
                          context: Context) -> None:
        if id in self.modules:
            m = self.modules[id]
            self.add_symbol(as_id, SymbolTableNode(MODULE_REF, m, self.cur_mod_id,
                                                   module_public=module_public), context)
        else:
            self.add_unknown_symbol(as_id, context, is_import=True)

    def visit_import_from(self, imp: ImportFrom) -> None:
        import_id = self.correct_relative_import(imp)
        self.add_submodules_to_parent_modules(import_id, True)
        module = self.modules.get(import_id)
        for id, as_id in imp.names:
            node = module.names.get(id) if module else None
            missing = False

            # If the module does not contain a symbol with the name 'id',
            # try checking if it's a module instead.
            if not node or node.kind == UNBOUND_IMPORTED:
                possible_module_id = import_id + '.' + id
                mod = self.modules.get(possible_module_id)
                if mod is not None:
                    node = SymbolTableNode(MODULE_REF, mod, import_id)
                    self.add_submodules_to_parent_modules(possible_module_id, True)
                elif possible_module_id in self.missing_modules:
                    missing = True

            if node and node.kind != UNBOUND_IMPORTED:
                node = self.normalize_type_alias(node, imp)
                if not node:
                    return
                imported_id = as_id or id
                existing_symbol = self.globals.get(imported_id)
                if existing_symbol:
                    # Import can redefine a variable. They get special treatment.
                    if self.process_import_over_existing_name(
                            imported_id, existing_symbol, node, imp):
                        continue
                # 'from m import x as x' exports x in a stub file.
                module_public = not self.is_stub_file or as_id is not None
                symbol = SymbolTableNode(node.kind, node.node,
                                         self.cur_mod_id,
                                         node.type_override,
                                         module_public=module_public,
                                         normalized=node.normalized)
                self.add_symbol(imported_id, symbol, imp)
            elif module and not missing:
                # Missing attribute.
                message = "Module '{}' has no attribute '{}'".format(import_id, id)
                extra = self.undefined_name_extra_info('{}.{}'.format(import_id, id))
                if extra:
                    message += " {}".format(extra)
                self.fail(message, imp)
            else:
                # Missing module.
                self.add_unknown_symbol(as_id or id, imp, is_import=True)

    def process_import_over_existing_name(self,
                                          imported_id: str, existing_symbol: SymbolTableNode,
                                          module_symbol: SymbolTableNode,
                                          import_node: ImportBase) -> bool:
        if (existing_symbol.kind in (LDEF, GDEF, MDEF) and
                isinstance(existing_symbol.node, (Var, FuncDef, TypeInfo))):
            # This is a valid import over an existing definition in the file. Construct a dummy
            # assignment that we'll use to type check the import.
            lvalue = NameExpr(imported_id)
            lvalue.kind = existing_symbol.kind
            lvalue.node = existing_symbol.node
            rvalue = NameExpr(imported_id)
            rvalue.kind = module_symbol.kind
            rvalue.node = module_symbol.node
            assignment = AssignmentStmt([lvalue], rvalue)
            for node in assignment, lvalue, rvalue:
                node.set_line(import_node)
            import_node.assignments.append(assignment)
            return True
        return False

    def normalize_type_alias(self, node: SymbolTableNode,
                             ctx: Context) -> SymbolTableNode:
        normalized = False
        if node.fullname in type_aliases:
            # Node refers to an aliased type such as typing.List; normalize.
            node = self.lookup_qualified(type_aliases[node.fullname], ctx)
            normalized = True
        if node.fullname in collections_type_aliases:
            # Similar, but for types from the collections module like typing.DefaultDict
            self.add_module_symbol('collections', '__mypy_collections__', False, ctx)
            node = self.lookup_qualified(collections_type_aliases[node.fullname], ctx)
            normalized = True
        if normalized:
            node = SymbolTableNode(node.kind, node.node,
                                   node.mod_id, node.type_override, normalized=True)
        return node

    def correct_relative_import(self, node: Union[ImportFrom, ImportAll]) -> str:
        if node.relative == 0:
            return node.id

        parts = self.cur_mod_id.split(".")
        cur_mod_id = self.cur_mod_id

        rel = node.relative
        if self.cur_mod_node.is_package_init_file():
            rel -= 1
        if len(parts) < rel:
            self.fail("Relative import climbs too many namespaces", node)
        if rel != 0:
            cur_mod_id = ".".join(parts[:-rel])

        return cur_mod_id + (("." + node.id) if node.id else "")

    def visit_import_all(self, i: ImportAll) -> None:
        i_id = self.correct_relative_import(i)
        if i_id in self.modules:
            m = self.modules[i_id]
            self.add_submodules_to_parent_modules(i_id, True)
            for name, node in m.names.items():
                node = self.normalize_type_alias(node, i)
                if not name.startswith('_') and node.module_public:
                    existing_symbol = self.globals.get(name)
                    if existing_symbol:
                        # Import can redefine a variable. They get special treatment.
                        if self.process_import_over_existing_name(
                                name, existing_symbol, node, i):
                            continue
                    self.add_symbol(name, SymbolTableNode(node.kind, node.node,
                                                          self.cur_mod_id,
                                                          node.type_override,
                                                          normalized=node.normalized), i)
        else:
            # Don't add any dummy symbols for 'from x import *' if 'x' is unknown.
            pass

    def add_unknown_symbol(self, name: str, context: Context, is_import: bool = False) -> None:
        var = Var(name)
        if self.type:
            var._fullname = self.type.fullname() + "." + name
        else:
            var._fullname = self.qualified_name(name)
        var.is_ready = True
        var.type = AnyType()
        var.is_suppressed_import = is_import
        self.add_symbol(name, SymbolTableNode(GDEF, var, self.cur_mod_id), context)

    #
    # Statements
    #

    def visit_block(self, b: Block) -> None:
        if b.is_unreachable:
            return
        self.block_depth[-1] += 1
        for s in b.body:
            self.accept(s)
        self.block_depth[-1] -= 1

    def visit_block_maybe(self, b: Block) -> None:
        if b:
            self.visit_block(b)

    def type_analyzer(self, *,
                      tvar_scope: Optional[TypeVarScope] = None,
                      allow_tuple_literal: bool = False,
                      aliasing: bool = False) -> TypeAnalyser:
        if tvar_scope is None:
            tvar_scope = self.tvar_scope
        return TypeAnalyser(self.lookup_qualified,
                            self.lookup_fully_qualified,
                            tvar_scope,
                            self.fail,
                            aliasing=aliasing,
                            allow_tuple_literal=allow_tuple_literal,
                            allow_unnormalized=self.is_stub_file)

    def anal_type(self, t: Type, *,
                  tvar_scope: Optional[TypeVarScope] = None,
                  allow_tuple_literal: bool = False,
                  aliasing: bool = False) -> Type:
        if t:
            a = self.type_analyzer(
                tvar_scope=tvar_scope,
                aliasing=aliasing,
                allow_tuple_literal=allow_tuple_literal)
            return t.accept(a)

        else:
            return None

    def visit_assignment_stmt(self, s: AssignmentStmt) -> None:
        for lval in s.lvalues:
            self.analyze_lvalue(lval, explicit_type=s.type is not None)
        self.check_classvar(s)
        s.rvalue.accept(self)
        if s.type:
            allow_tuple_literal = isinstance(s.lvalues[-1], (TupleExpr, ListExpr))
            s.type = self.anal_type(s.type, allow_tuple_literal=allow_tuple_literal)
        else:
            # For simple assignments, allow binding type aliases.
            # Also set the type if the rvalue is a simple literal.
            if (s.type is None and len(s.lvalues) == 1 and
                    isinstance(s.lvalues[0], NameExpr)):
                if s.lvalues[0].is_def:
                    s.type = self.analyze_simple_literal_type(s.rvalue)
                res = analyze_type_alias(s.rvalue,
                                         self.lookup_qualified,
                                         self.lookup_fully_qualified,
                                         self.tvar_scope,
                                         self.fail, allow_unnormalized=True)
                if res and (not isinstance(res, Instance) or res.args):
                    # TODO: What if this gets reassigned?
                    name = s.lvalues[0]
                    node = self.lookup(name.name, name)
                    node.kind = TYPE_ALIAS
                    node.type_override = res
                    if isinstance(s.rvalue, IndexExpr):
                        s.rvalue.analyzed = TypeAliasExpr(res,
                                                          fallback=self.alias_fallback(res))
        if s.type:
            # Store type into nodes.
            for lvalue in s.lvalues:
                self.store_declared_types(lvalue, s.type)
        self.check_and_set_up_type_alias(s)
        self.process_newtype_declaration(s)
        self.process_typevar_declaration(s)
        self.process_namedtuple_definition(s)
        self.process_typeddict_definition(s)
        self.process_enum_call(s)

        if (len(s.lvalues) == 1 and isinstance(s.lvalues[0], NameExpr) and
                s.lvalues[0].name == '__all__' and s.lvalues[0].kind == GDEF and
                isinstance(s.rvalue, (ListExpr, TupleExpr))):
            self.add_exports(*s.rvalue.items)

    def analyze_simple_literal_type(self, rvalue: Expression) -> Optional[Type]:
        """Return builtins.int if rvalue is an int literal, etc."""
        if self.options.semantic_analysis_only or self.function_stack:
            # Skip this if we're only doing the semantic analysis pass.
            # This is mostly to avoid breaking unit tests.
            # Also skip inside a function; this is to avoid confusing
            # the code that handles dead code due to isinstance()
            # inside type variables with value restrictions (like
            # AnyStr).
            return None
        if isinstance(rvalue, IntExpr):
            return self.named_type_or_none('builtins.int')
        if isinstance(rvalue, FloatExpr):
            return self.named_type_or_none('builtins.float')
        if isinstance(rvalue, StrExpr):
            return self.named_type_or_none('builtins.str')
        if isinstance(rvalue, BytesExpr):
            return self.named_type_or_none('builtins.bytes')
        if isinstance(rvalue, UnicodeExpr):
            return self.named_type_or_none('builtins.unicode')
        return None

    def alias_fallback(self, tp: Type) -> Instance:
        """Make a dummy Instance with no methods. It is used as a fallback type
        to detect errors for non-Instance aliases (i.e. Unions, Tuples, Callables).
        """
        kind = (' to Callable' if isinstance(tp, CallableType) else
                ' to Tuple' if isinstance(tp, TupleType) else
                ' to Union' if isinstance(tp, UnionType) else '')
        cdef = ClassDef('Type alias' + kind, Block([]))
        fb_info = TypeInfo(SymbolTable(), cdef, self.cur_mod_id)
        fb_info.bases = [self.object_type()]
        fb_info.mro = [fb_info, self.object_type().type]
        return Instance(fb_info, [])

    def check_and_set_up_type_alias(self, s: AssignmentStmt) -> None:
        """Check if assignment creates a type alias and set it up as needed."""
        # For now, type aliases only work at the top level of a module.
        if (len(s.lvalues) == 1 and not self.is_func_scope() and not self.type
                and not s.type):
            lvalue = s.lvalues[0]
            if isinstance(lvalue, NameExpr):
                if not lvalue.is_def:
                    # Only a definition can create a type alias, not regular assignment.
                    return
                rvalue = s.rvalue
                if isinstance(rvalue, RefExpr):
                    node = rvalue.node
                    if isinstance(node, TypeInfo):
                        # TODO: We should record the fact that this is a variable
                        #       that refers to a type, rather than making this
                        #       just an alias for the type.
                        sym = self.lookup_type_node(rvalue)
                        if sym:
                            self.globals[lvalue.name] = sym

    def analyze_lvalue(self, lval: Lvalue, nested: bool = False,
                       add_global: bool = False,
                       explicit_type: bool = False) -> None:
        """Analyze an lvalue or assignment target.

        Only if add_global is True, add name to globals table. If nested
        is true, the lvalue is within a tuple or list lvalue expression.
        """

        if isinstance(lval, NameExpr):
            # Top-level definitions within some statements (at least while) are
            # not handled in the first pass, so they have to be added now.
            nested_global = (not self.is_func_scope() and
                             self.block_depth[-1] > 0 and
                             not self.type)
            if (add_global or nested_global) and lval.name not in self.globals:
                # Define new global name.
                v = Var(lval.name)
                v.set_line(lval)
                v._fullname = self.qualified_name(lval.name)
                v.is_ready = False  # Type not inferred yet
                lval.node = v
                lval.is_def = True
                lval.kind = GDEF
                lval.fullname = v._fullname
                self.globals[lval.name] = SymbolTableNode(GDEF, v,
                                                          self.cur_mod_id)
            elif isinstance(lval.node, Var) and lval.is_def:
                # Since the is_def flag is set, this must have been analyzed
                # already in the first pass and added to the symbol table.
                assert lval.node.name() in self.globals
            elif (self.is_func_scope() and lval.name not in self.locals[-1] and
                  lval.name not in self.global_decls[-1] and
                  lval.name not in self.nonlocal_decls[-1]):
                # Define new local name.
                v = Var(lval.name)
                v.set_line(lval)
                lval.node = v
                lval.is_def = True
                lval.kind = LDEF
                lval.fullname = lval.name
                self.add_local(v, lval)
            elif not self.is_func_scope() and (self.type and
                                               lval.name not in self.type.names):
                # Define a new attribute within class body.
                v = Var(lval.name)
                v.info = self.type
                v.is_initialized_in_class = True
                v.set_line(lval)
                lval.node = v
                lval.is_def = True
                lval.kind = MDEF
                lval.fullname = lval.name
                self.type.names[lval.name] = SymbolTableNode(MDEF, v)
            elif explicit_type:
                # Don't re-bind types
                self.name_already_defined(lval.name, lval)
            else:
                # Bind to an existing name.
                lval.accept(self)
                self.check_lvalue_validity(lval.node, lval)
        elif isinstance(lval, MemberExpr):
            if not add_global:
                self.analyze_member_lvalue(lval)
            if explicit_type and not self.is_self_member_ref(lval):
                self.fail('Type cannot be declared in assignment to non-self '
                          'attribute', lval)
        elif isinstance(lval, IndexExpr):
            if explicit_type:
                self.fail('Unexpected type declaration', lval)
            if not add_global:
                lval.accept(self)
        elif (isinstance(lval, TupleExpr) or
              isinstance(lval, ListExpr)):
            items = lval.items
            if len(items) == 0 and isinstance(lval, TupleExpr):
                self.fail("can't assign to ()", lval)
            self.analyze_tuple_or_list_lvalue(lval, add_global, explicit_type)
        elif isinstance(lval, StarExpr):
            if nested:
                self.analyze_lvalue(lval.expr, nested, add_global, explicit_type)
            else:
                self.fail('Starred assignment target must be in a list or tuple', lval)
        else:
            self.fail('Invalid assignment target', lval)

    def analyze_tuple_or_list_lvalue(self, lval: Union[ListExpr, TupleExpr],
                                     add_global: bool = False,
                                     explicit_type: bool = False) -> None:
        """Analyze an lvalue or assignment target that is a list or tuple."""
        items = lval.items
        star_exprs = [item for item in items if isinstance(item, StarExpr)]

        if len(star_exprs) > 1:
            self.fail('Two starred expressions in assignment', lval)
        else:
            if len(star_exprs) == 1:
                star_exprs[0].valid = True
            for i in items:
                self.analyze_lvalue(i, nested=True, add_global=add_global,
                                    explicit_type = explicit_type)

    def analyze_member_lvalue(self, lval: MemberExpr) -> None:
        lval.accept(self)
        if (self.is_self_member_ref(lval) and
                self.type.get(lval.name) is None):
            # Implicit attribute definition in __init__.
            lval.is_def = True
            v = Var(lval.name)
            v.set_line(lval)
            v.info = self.type
            v.is_ready = False
            lval.def_var = v
            lval.node = v
            self.type.names[lval.name] = SymbolTableNode(MDEF, v)
        self.check_lvalue_validity(lval.node, lval)

    def is_self_member_ref(self, memberexpr: MemberExpr) -> bool:
        """Does memberexpr to refer to an attribute of self?"""
        if not isinstance(memberexpr.expr, NameExpr):
            return False
        node = memberexpr.expr.node
        return isinstance(node, Var) and node.is_self

    def check_lvalue_validity(self, node: Union[Expression, SymbolNode], ctx: Context) -> None:
        if isinstance(node, TypeVarExpr):
            self.fail('Invalid assignment target', ctx)
        elif isinstance(node, TypeInfo):
            self.fail(CANNOT_ASSIGN_TO_TYPE, ctx)

    def store_declared_types(self, lvalue: Lvalue, typ: Type) -> None:
        if isinstance(typ, StarType) and not isinstance(lvalue, StarExpr):
            self.fail('Star type only allowed for starred expressions', lvalue)
        if isinstance(lvalue, RefExpr):
            lvalue.is_def = False
            if isinstance(lvalue.node, Var):
                var = lvalue.node
                var.type = typ
                var.is_ready = True
            # If node is not a variable, we'll catch it elsewhere.
        elif isinstance(lvalue, TupleExpr):
            if isinstance(typ, TupleType):
                if len(lvalue.items) != len(typ.items):
                    self.fail('Incompatible number of tuple items', lvalue)
                    return
                for item, itemtype in zip(lvalue.items, typ.items):
                    self.store_declared_types(item, itemtype)
            else:
                self.fail('Tuple type expected for multiple variables',
                          lvalue)
        elif isinstance(lvalue, StarExpr):
            # Historical behavior for the old parser
            if isinstance(typ, StarType):
                self.store_declared_types(lvalue.expr, typ.type)
            else:
                self.store_declared_types(lvalue.expr, typ)
        else:
            # This has been flagged elsewhere as an error, so just ignore here.
            pass

    def process_newtype_declaration(self, s: AssignmentStmt) -> None:
        """Check if s declares a NewType; if yes, store it in symbol table."""
        # Extract and check all information from newtype declaration
        name, call = self.analyze_newtype_declaration(s)
        if name is None or call is None:
            return

        old_type = self.check_newtype_args(name, call, s)
        call.analyzed = NewTypeExpr(name, old_type, line=call.line)
        if old_type is None:
            return

        # Create the corresponding class definition if the aliased type is subtypeable
        if isinstance(old_type, TupleType):
            newtype_class_info = self.build_newtype_typeinfo(name, old_type, old_type.fallback)
            newtype_class_info.tuple_type = old_type
        elif isinstance(old_type, Instance):
            newtype_class_info = self.build_newtype_typeinfo(name, old_type, old_type)
        else:
            message = "Argument 2 to NewType(...) must be subclassable (got {})"
            self.fail(message.format(old_type), s)
            return

        # If so, add it to the symbol table.
        node = self.lookup(name, s)
        if node is None:
            self.fail("Could not find {} in current namespace".format(name), s)
            return
        # TODO: why does NewType work in local scopes despite always being of kind GDEF?
        node.kind = GDEF
        call.analyzed.info = node.node = newtype_class_info

    def analyze_newtype_declaration(self,
            s: AssignmentStmt) -> Tuple[Optional[str], Optional[CallExpr]]:
        """Return the NewType call expression if `s` is a newtype declaration or None otherwise."""
        name, call = None, None
        if (len(s.lvalues) == 1
                and isinstance(s.lvalues[0], NameExpr)
                and isinstance(s.rvalue, CallExpr)
                and isinstance(s.rvalue.callee, RefExpr)
                and s.rvalue.callee.fullname == 'typing.NewType'):
            lvalue = s.lvalues[0]
            name = s.lvalues[0].name
            if not lvalue.is_def:
                if s.type:
                    self.fail("Cannot declare the type of a NewType declaration", s)
                else:
                    self.fail("Cannot redefine '%s' as a NewType" % name, s)

            # This dummy NewTypeExpr marks the call as sufficiently analyzed; it will be
            # overwritten later with a fully complete NewTypeExpr if there are no other
            # errors with the NewType() call.
            call = s.rvalue

        return name, call

    def check_newtype_args(self, name: str, call: CallExpr, context: Context) -> Optional[Type]:
        has_failed = False
        args, arg_kinds = call.args, call.arg_kinds
        if len(args) != 2 or arg_kinds[0] != ARG_POS or arg_kinds[1] != ARG_POS:
            self.fail("NewType(...) expects exactly two positional arguments", context)
            return None

        # Check first argument
        if not isinstance(args[0], (StrExpr, BytesExpr, UnicodeExpr)):
            self.fail("Argument 1 to NewType(...) must be a string literal", context)
            has_failed = True
        elif args[0].value != name:
            msg = "String argument 1 '{}' to NewType(...) does not match variable name '{}'"
            self.fail(msg.format(args[0].value, name), context)
            has_failed = True

        # Check second argument
        try:
            unanalyzed_type = expr_to_unanalyzed_type(args[1])
        except TypeTranslationError:
            self.fail("Argument 2 to NewType(...) must be a valid type", context)
            return None
        old_type = self.anal_type(unanalyzed_type)

        if isinstance(old_type, Instance) and old_type.type.is_newtype:
            self.fail("Argument 2 to NewType(...) cannot be another NewType", context)
            has_failed = True

        return None if has_failed else old_type

    def build_newtype_typeinfo(self, name: str, old_type: Type, base_type: Instance) -> TypeInfo:
        info = self.basic_new_typeinfo(name, base_type)
        info.is_newtype = True

        # Add __init__ method
        args = [Argument(Var('self'), NoneTyp(), None, ARG_POS),
                self.make_argument('item', old_type)]
        signature = CallableType(
            arg_types=[Instance(info, []), old_type],
            arg_kinds=[arg.kind for arg in args],
            arg_names=['self', 'item'],
            ret_type=old_type,
            fallback=self.named_type('__builtins__.function'),
            name=name)
        init_func = FuncDef('__init__', args, Block([]), typ=signature)
        init_func.info = info
        info.names['__init__'] = SymbolTableNode(MDEF, init_func)

        return info

    def process_typevar_declaration(self, s: AssignmentStmt) -> None:
        """Check if s declares a TypeVar; it yes, store it in symbol table."""
        call = self.get_typevar_declaration(s)
        if not call:
            return

        lvalue = s.lvalues[0]
        assert isinstance(lvalue, NameExpr)
        name = lvalue.name
        if not lvalue.is_def:
            if s.type:
                self.fail("Cannot declare the type of a type variable", s)
            else:
                self.fail("Cannot redefine '%s' as a type variable" % name, s)
            return

        if not self.check_typevar_name(call, name, s):
            return

        # Constraining types
        n_values = call.arg_kinds[1:].count(ARG_POS)
        values = self.analyze_types(call.args[1:1 + n_values])

        res = self.process_typevar_parameters(call.args[1 + n_values:],
                                              call.arg_names[1 + n_values:],
                                              call.arg_kinds[1 + n_values:],
                                              n_values,
                                              s)
        if res is None:
            return
        variance, upper_bound = res

        # Yes, it's a valid type variable definition! Add it to the symbol table.
        node = self.lookup(name, s)
        node.kind = TVAR
        TypeVar = TypeVarExpr(name, node.fullname, values, upper_bound, variance)
        TypeVar.line = call.line
        call.analyzed = TypeVar
        node.node = TypeVar

    def check_typevar_name(self, call: CallExpr, name: str, context: Context) -> bool:
        if len(call.args) < 1:
            self.fail("Too few arguments for TypeVar()", context)
            return False
        if (not isinstance(call.args[0], (StrExpr, BytesExpr, UnicodeExpr))
                or not call.arg_kinds[0] == ARG_POS):
            self.fail("TypeVar() expects a string literal as first argument", context)
            return False
        elif call.args[0].value != name:
            msg = "String argument 1 '{}' to TypeVar(...) does not match variable name '{}'"
            self.fail(msg.format(call.args[0].value, name), context)
            return False
        return True

    def get_typevar_declaration(self, s: AssignmentStmt) -> Optional[CallExpr]:
        """Returns the TypeVar() call expression if `s` is a type var declaration
        or None otherwise.
        """
        if len(s.lvalues) != 1 or not isinstance(s.lvalues[0], NameExpr):
            return None
        if not isinstance(s.rvalue, CallExpr):
            return None
        call = s.rvalue
        callee = call.callee
        if not isinstance(callee, RefExpr):
            return None
        if callee.fullname != 'typing.TypeVar':
            return None
        return call

    def process_typevar_parameters(self, args: List[Expression],
                                   names: List[Optional[str]],
                                   kinds: List[int],
                                   num_values: int,
                                   context: Context) -> Optional[Tuple[int, Type]]:
        has_values = (num_values > 0)
        covariant = False
        contravariant = False
        upper_bound = self.object_type()   # type: Type
        for param_value, param_name, param_kind in zip(args, names, kinds):
            if not param_kind == ARG_NAMED:
                self.fail("Unexpected argument to TypeVar()", context)
                return None
            if param_name == 'covariant':
                if isinstance(param_value, NameExpr):
                    if param_value.name == 'True':
                        covariant = True
                    else:
                        self.fail("TypeVar 'covariant' may only be 'True'", context)
                        return None
                else:
                    self.fail("TypeVar 'covariant' may only be 'True'", context)
                    return None
            elif param_name == 'contravariant':
                if isinstance(param_value, NameExpr):
                    if param_value.name == 'True':
                        contravariant = True
                    else:
                        self.fail("TypeVar 'contravariant' may only be 'True'", context)
                        return None
                else:
                    self.fail("TypeVar 'contravariant' may only be 'True'", context)
                    return None
            elif param_name == 'bound':
                if has_values:
                    self.fail("TypeVar cannot have both values and an upper bound", context)
                    return None
                try:
                    upper_bound = self.expr_to_analyzed_type(param_value)
                except TypeTranslationError:
                    self.fail("TypeVar 'bound' must be a type", param_value)
                    return None
            elif param_name == 'values':
                # Probably using obsolete syntax with values=(...). Explain the current syntax.
                self.fail("TypeVar 'values' argument not supported", context)
                self.fail("Use TypeVar('T', t, ...) instead of TypeVar('T', values=(t, ...))",
                          context)
                return None
            else:
                self.fail("Unexpected argument to TypeVar(): {}".format(param_name), context)
                return None

        if covariant and contravariant:
            self.fail("TypeVar cannot be both covariant and contravariant", context)
            return None
        elif num_values == 1:
            self.fail("TypeVar cannot have only a single constraint", context)
            return None
        elif covariant:
            variance = COVARIANT
        elif contravariant:
            variance = CONTRAVARIANT
        else:
            variance = INVARIANT
        return (variance, upper_bound)

    def process_namedtuple_definition(self, s: AssignmentStmt) -> None:
        """Check if s defines a namedtuple; if yes, store the definition in symbol table."""
        if len(s.lvalues) != 1 or not isinstance(s.lvalues[0], NameExpr):
            return
        lvalue = s.lvalues[0]
        name = lvalue.name
        named_tuple = self.check_namedtuple(s.rvalue, name)
        if named_tuple is None:
            return
        # Yes, it's a valid namedtuple definition. Add it to the symbol table.
        node = self.lookup(name, s)
        node.kind = GDEF   # TODO locally defined namedtuple
        node.node = named_tuple

    def check_namedtuple(self, node: Expression, var_name: str = None) -> Optional[TypeInfo]:
        """Check if a call defines a namedtuple.

        The optional var_name argument is the name of the variable to
        which this is assigned, if any.

        If it does, return the corresponding TypeInfo. Return None otherwise.

        If the definition is invalid but looks like a namedtuple,
        report errors but return (some) TypeInfo.
        """
        if not isinstance(node, CallExpr):
            return None
        call = node
        callee = call.callee
        if not isinstance(callee, RefExpr):
            return None
        fullname = callee.fullname
        if fullname not in ('collections.namedtuple', 'typing.NamedTuple'):
            return None
        items, types, ok = self.parse_namedtuple_args(call, fullname)
        if not ok:
            # Error. Construct dummy return value.
            return self.build_namedtuple_typeinfo('namedtuple', [], [], {})
        name = cast(StrExpr, call.args[0]).value
        if name != var_name or self.is_func_scope():
            # Give it a unique name derived from the line number.
            name += '@' + str(call.line)
        info = self.build_namedtuple_typeinfo(name, items, types, {})
        # Store it as a global just in case it would remain anonymous.
        # (Or in the nearest class if there is one.)
        stnode = SymbolTableNode(GDEF, info, self.cur_mod_id)
        if self.type:
            self.type.names[name] = stnode
        else:
            self.globals[name] = stnode
        call.analyzed = NamedTupleExpr(info)
        call.analyzed.set_line(call.line, call.column)
        return info

    def parse_namedtuple_args(self, call: CallExpr,
                              fullname: str) -> Tuple[List[str], List[Type], bool]:
        # TODO: Share code with check_argument_count in checkexpr.py?
        args = call.args
        if len(args) < 2:
            return self.fail_namedtuple_arg("Too few arguments for namedtuple()", call)
        if len(args) > 2:
            # FIX incorrect. There are two additional parameters
            return self.fail_namedtuple_arg("Too many arguments for namedtuple()", call)
        if call.arg_kinds != [ARG_POS, ARG_POS]:
            return self.fail_namedtuple_arg("Unexpected arguments to namedtuple()", call)
        if not isinstance(args[0], (StrExpr, BytesExpr, UnicodeExpr)):
            return self.fail_namedtuple_arg(
                "namedtuple() expects a string literal as the first argument", call)
        types = []  # type: List[Type]
        ok = True
        if not isinstance(args[1], (ListExpr, TupleExpr)):
            if (fullname == 'collections.namedtuple'
                    and isinstance(args[1], (StrExpr, BytesExpr, UnicodeExpr))):
                str_expr = cast(StrExpr, args[1])
                items = str_expr.value.replace(',', ' ').split()
            else:
                return self.fail_namedtuple_arg(
                    "List or tuple literal expected as the second argument to namedtuple()", call)
        else:
            listexpr = args[1]
            if fullname == 'collections.namedtuple':
                # The fields argument contains just names, with implicit Any types.
                if any(not isinstance(item, (StrExpr, BytesExpr, UnicodeExpr))
                       for item in listexpr.items):
                    return self.fail_namedtuple_arg("String literal expected as namedtuple() item",
                                                    call)
                items = [cast(StrExpr, item).value for item in listexpr.items]
            else:
                # The fields argument contains (name, type) tuples.
                items, types, ok = self.parse_namedtuple_fields_with_types(listexpr.items, call)
        if not types:
            types = [AnyType() for _ in items]
        underscore = [item for item in items if item.startswith('_')]
        if underscore:
            self.fail("namedtuple() field names cannot start with an underscore: "
                      + ', '.join(underscore), call)
        return items, types, ok

    def parse_namedtuple_fields_with_types(self, nodes: List[Expression],
                                           context: Context) -> Tuple[List[str], List[Type], bool]:
        items = []  # type: List[str]
        types = []  # type: List[Type]
        for item in nodes:
            if isinstance(item, TupleExpr):
                if len(item.items) != 2:
                    return self.fail_namedtuple_arg("Invalid NamedTuple field definition",
                                                    item)
                name, type_node = item.items
                if isinstance(name, (StrExpr, BytesExpr, UnicodeExpr)):
                    items.append(name.value)
                else:
                    return self.fail_namedtuple_arg("Invalid NamedTuple() field name", item)
                try:
                    type = expr_to_unanalyzed_type(type_node)
                except TypeTranslationError:
                    return self.fail_namedtuple_arg('Invalid field type', type_node)
                types.append(self.anal_type(type))
            else:
                return self.fail_namedtuple_arg("Tuple expected as NamedTuple() field", item)
        return items, types, True

    def fail_namedtuple_arg(self, message: str,
                            context: Context) -> Tuple[List[str], List[Type], bool]:
        self.fail(message, context)
        return [], [], False

    def basic_new_typeinfo(self, name: str, basetype_or_fallback: Instance) -> TypeInfo:
        class_def = ClassDef(name, Block([]))
        class_def.fullname = self.qualified_name(name)

        info = TypeInfo(SymbolTable(), class_def, self.cur_mod_id)
        info.mro = [info] + basetype_or_fallback.type.mro
        info.bases = [basetype_or_fallback]
        return info

    def build_namedtuple_typeinfo(self, name: str, items: List[str], types: List[Type],
                                  default_items: Dict[str, Expression]) -> TypeInfo:
        strtype = self.str_type()
        basetuple_type = self.named_type('__builtins__.tuple', [AnyType()])
        dictype = (self.named_type_or_none('builtins.dict', [strtype, AnyType()])
                   or self.object_type())
        # Actual signature should return OrderedDict[str, Union[types]]
        ordereddictype = (self.named_type_or_none('builtins.dict', [strtype, AnyType()])
                          or self.object_type())
        # 'builtins.tuple' has only one type parameter.
        #
        # TODO: The corresponding type argument in the fallback instance should be a join of
        #       all item types, but we can't do joins during this pass of semantic analysis
        #       and we are using Any as a workaround.
        fallback = self.named_type('__builtins__.tuple', [AnyType()])
        # Note: actual signature should accept an invariant version of Iterable[UnionType[types]].
        # but it can't be expressed. 'new' and 'len' should be callable types.
        iterable_type = self.named_type_or_none('typing.Iterable', [AnyType()])
        function_type = self.named_type('__builtins__.function')

        info = self.basic_new_typeinfo(name, fallback)
        info.is_named_tuple = True
        info.tuple_type = TupleType(types, fallback)

        def add_field(var: Var, is_initialized_in_class: bool = False,
                      is_property: bool = False) -> None:
            var.info = info
            var.is_initialized_in_class = is_initialized_in_class
            var.is_property = is_property
            info.names[var.name()] = SymbolTableNode(MDEF, var)

        vars = [Var(item, typ) for item, typ in zip(items, types)]
        for var in vars:
            add_field(var, is_property=True)

        tuple_of_strings = TupleType([strtype for _ in items], basetuple_type)
        add_field(Var('_fields', tuple_of_strings), is_initialized_in_class=True)
        add_field(Var('_field_types', dictype), is_initialized_in_class=True)
        add_field(Var('_field_defaults', dictype), is_initialized_in_class=True)
        add_field(Var('_source', strtype), is_initialized_in_class=True)
        add_field(Var('__annotations__', ordereddictype), is_initialized_in_class=True)
        add_field(Var('__doc__', strtype), is_initialized_in_class=True)

        tvd = TypeVarDef('NT', 1, [], info.tuple_type)
        selftype = TypeVarType(tvd)

        def add_method(funcname: str,
                       ret: Type,
                       args: List[Argument],
                       name: str = None,
                       is_classmethod: bool = False,
                       ) -> None:
            if is_classmethod:
                first = [Argument(Var('cls'), TypeType(selftype), None, ARG_POS)]
            else:
                first = [Argument(Var('self'), selftype, None, ARG_POS)]
            args = first + args

            types = [arg.type_annotation for arg in args]
            items = [arg.variable.name() for arg in args]
            arg_kinds = [arg.kind for arg in args]
            signature = CallableType(types, arg_kinds, items, ret, function_type,
                                     name=name or info.name() + '.' + funcname)
            signature.variables = [tvd]
            func = FuncDef(funcname, args, Block([]), typ=signature)
            func.info = info
            func.is_class = is_classmethod
            if is_classmethod:
                v = Var(funcname, signature)
                v.is_classmethod = True
                v.info = info
                dec = Decorator(func, [NameExpr('classmethod')], v)
                info.names[funcname] = SymbolTableNode(MDEF, dec)
            else:
                info.names[funcname] = SymbolTableNode(MDEF, func)

        add_method('_replace', ret=selftype,
                   args=[Argument(var, var.type, EllipsisExpr(), ARG_NAMED_OPT) for var in vars])

        def make_init_arg(var: Var) -> Argument:
            default = default_items.get(var.name(), None)
            kind = ARG_POS if default is None else ARG_OPT
            return Argument(var, var.type, default, kind)

        add_method('__init__', ret=NoneTyp(), name=info.name(),
                   args=[make_init_arg(var) for var in vars])
        add_method('_asdict', args=[], ret=ordereddictype)
        add_method('_make', ret=selftype, is_classmethod=True,
                   args=[Argument(Var('iterable', iterable_type), iterable_type, None, ARG_POS),
                         Argument(Var('new'), AnyType(), EllipsisExpr(), ARG_NAMED_OPT),
                         Argument(Var('len'), AnyType(), EllipsisExpr(), ARG_NAMED_OPT)])
        return info

    def make_argument(self, name: str, type: Type) -> Argument:
        return Argument(Var(name), type, None, ARG_POS)

    def analyze_types(self, items: List[Expression]) -> List[Type]:
        result = []  # type: List[Type]
        for node in items:
            try:
                result.append(self.anal_type(expr_to_unanalyzed_type(node)))
            except TypeTranslationError:
                self.fail('Type expected', node)
                result.append(AnyType())
        return result

    def process_typeddict_definition(self, s: AssignmentStmt) -> None:
        """Check if s defines a TypedDict; if yes, store the definition in symbol table."""
        if len(s.lvalues) != 1 or not isinstance(s.lvalues[0], NameExpr):
            return
        lvalue = s.lvalues[0]
        name = lvalue.name
        typed_dict = self.check_typeddict(s.rvalue, name)
        if typed_dict is None:
            return
        # Yes, it's a valid TypedDict definition. Add it to the symbol table.
        node = self.lookup(name, s)
        if node:
            node.kind = GDEF   # TODO locally defined TypedDict
            node.node = typed_dict

    def check_typeddict(self, node: Expression, var_name: str = None) -> Optional[TypeInfo]:
        """Check if a call defines a TypedDict.

        The optional var_name argument is the name of the variable to
        which this is assigned, if any.

        If it does, return the corresponding TypeInfo. Return None otherwise.

        If the definition is invalid but looks like a TypedDict,
        report errors but return (some) TypeInfo.
        """
        if not isinstance(node, CallExpr):
            return None
        call = node
        callee = call.callee
        if not isinstance(callee, RefExpr):
            return None
        fullname = callee.fullname
        if fullname != 'mypy_extensions.TypedDict':
            return None
        items, types, ok = self.parse_typeddict_args(call, fullname)
        if not ok:
            # Error. Construct dummy return value.
            return self.build_typeddict_typeinfo('TypedDict', [], [])
        name = cast(StrExpr, call.args[0]).value
        if name != var_name or self.is_func_scope():
            # Give it a unique name derived from the line number.
            name += '@' + str(call.line)
        info = self.build_typeddict_typeinfo(name, items, types)
        # Store it as a global just in case it would remain anonymous.
        # (Or in the nearest class if there is one.)
        stnode = SymbolTableNode(GDEF, info, self.cur_mod_id)
        if self.type:
            self.type.names[name] = stnode
        else:
            self.globals[name] = stnode
        call.analyzed = TypedDictExpr(info)
        call.analyzed.set_line(call.line, call.column)
        return info

    def parse_typeddict_args(self, call: CallExpr,
                             fullname: str) -> Tuple[List[str], List[Type], bool]:
        # TODO: Share code with check_argument_count in checkexpr.py?
        args = call.args
        if len(args) < 2:
            return self.fail_typeddict_arg("Too few arguments for TypedDict()", call)
        if len(args) > 2:
            return self.fail_typeddict_arg("Too many arguments for TypedDict()", call)
        # TODO: Support keyword arguments
        if call.arg_kinds != [ARG_POS, ARG_POS]:
            return self.fail_typeddict_arg("Unexpected arguments to TypedDict()", call)
        if not isinstance(args[0], (StrExpr, BytesExpr, UnicodeExpr)):
            return self.fail_typeddict_arg(
                "TypedDict() expects a string literal as the first argument", call)
        if not isinstance(args[1], DictExpr):
            return self.fail_typeddict_arg(
                "TypedDict() expects a dictionary literal as the second argument", call)
        dictexpr = args[1]
        items, types, ok = self.parse_typeddict_fields_with_types(dictexpr.items, call)
        return items, types, ok

    def parse_typeddict_fields_with_types(self, dict_items: List[Tuple[Expression, Expression]],
                                          context: Context) -> Tuple[List[str], List[Type], bool]:
        items = []  # type: List[str]
        types = []  # type: List[Type]
        for (field_name_expr, field_type_expr) in dict_items:
            if isinstance(field_name_expr, (StrExpr, BytesExpr, UnicodeExpr)):
                items.append(field_name_expr.value)
            else:
                return self.fail_typeddict_arg("Invalid TypedDict() field name", field_name_expr)
            try:
                type = expr_to_unanalyzed_type(field_type_expr)
            except TypeTranslationError:
                return self.fail_typeddict_arg('Invalid field type', field_type_expr)
            types.append(self.anal_type(type))
        return items, types, True

    def fail_typeddict_arg(self, message: str,
                           context: Context) -> Tuple[List[str], List[Type], bool]:
        self.fail(message, context)
        return [], [], False

    def build_typeddict_typeinfo(self, name: str, items: List[str],
                                 types: List[Type]) -> TypeInfo:
        mapping_value_type = join.join_type_list(types)
        fallback = (self.named_type_or_none('typing.Mapping',
                                            [self.str_type(), mapping_value_type])
                    or self.object_type())

        info = self.basic_new_typeinfo(name, fallback)
        info.typeddict_type = TypedDictType(OrderedDict(zip(items, types)), fallback)

        return info

    def check_classvar(self, s: AssignmentStmt) -> None:
        lvalue = s.lvalues[0]
        if len(s.lvalues) != 1 or not isinstance(lvalue, RefExpr):
            return
        if not self.is_classvar(s.type):
            return
        if self.is_class_scope() and isinstance(lvalue, NameExpr):
            node = lvalue.node
            if isinstance(node, Var):
                node.is_classvar = True
        elif not isinstance(lvalue, MemberExpr) or self.is_self_member_ref(lvalue):
            # In case of member access, report error only when assigning to self
            # Other kinds of member assignments should be already reported
            self.fail_invalid_classvar(lvalue)

    def is_classvar(self, typ: Type) -> bool:
        if not isinstance(typ, UnboundType):
            return False
        sym = self.lookup_qualified(typ.name, typ)
        if not sym or not sym.node:
            return False
        return sym.node.fullname() == 'typing.ClassVar'

    def fail_invalid_classvar(self, context: Context) -> None:
        self.fail('ClassVar can only be used for assignments in class body', context)

    def process_enum_call(self, s: AssignmentStmt) -> None:
        """Check if s defines an Enum; if yes, store the definition in symbol table."""
        if len(s.lvalues) != 1 or not isinstance(s.lvalues[0], NameExpr):
            return
        lvalue = s.lvalues[0]
        name = lvalue.name
        enum_call = self.check_enum_call(s.rvalue, name)
        if enum_call is None:
            return
        # Yes, it's a valid Enum definition. Add it to the symbol table.
        node = self.lookup(name, s)
        if node:
            node.kind = GDEF   # TODO locally defined Enum
            node.node = enum_call

    def check_enum_call(self, node: Expression, var_name: str = None) -> Optional[TypeInfo]:
        """Check if a call defines an Enum.

        Example:

          A = enum.Enum('A', 'foo bar')

        is equivalent to:

          class A(enum.Enum):
              foo = 1
              bar = 2
        """
        if not isinstance(node, CallExpr):
            return None
        call = node
        callee = call.callee
        if not isinstance(callee, RefExpr):
            return None
        fullname = callee.fullname
        if fullname not in ('enum.Enum', 'enum.IntEnum', 'enum.Flag', 'enum.IntFlag'):
            return None
        items, values, ok = self.parse_enum_call_args(call, fullname.split('.')[-1])
        if not ok:
            # Error. Construct dummy return value.
            return self.build_enum_call_typeinfo('Enum', [], fullname)
        name = cast(StrExpr, call.args[0]).value
        if name != var_name or self.is_func_scope():
            # Give it a unique name derived from the line number.
            name += '@' + str(call.line)
        info = self.build_enum_call_typeinfo(name, items, fullname)
        # Store it as a global just in case it would remain anonymous.
        # (Or in the nearest class if there is one.)
        stnode = SymbolTableNode(GDEF, info, self.cur_mod_id)
        if self.type:
            self.type.names[name] = stnode
        else:
            self.globals[name] = stnode
        call.analyzed = EnumCallExpr(info, items, values)
        call.analyzed.set_line(call.line, call.column)
        return info

    def build_enum_call_typeinfo(self, name: str, items: List[str], fullname: str) -> TypeInfo:
        base = self.named_type_or_none(fullname)
        assert base is not None
        info = self.basic_new_typeinfo(name, base)
        info.is_enum = True
        for item in items:
            var = Var(item)
            var.info = info
            var.is_property = True
            info.names[item] = SymbolTableNode(MDEF, var)
        return info

    def parse_enum_call_args(self, call: CallExpr,
                             class_name: str) -> Tuple[List[str],
                                                       List[Optional[Expression]], bool]:
        args = call.args
        if len(args) < 2:
            return self.fail_enum_call_arg("Too few arguments for %s()" % class_name, call)
        if len(args) > 2:
            return self.fail_enum_call_arg("Too many arguments for %s()" % class_name, call)
        if call.arg_kinds != [ARG_POS, ARG_POS]:
            return self.fail_enum_call_arg("Unexpected arguments to %s()" % class_name, call)
        if not isinstance(args[0], (StrExpr, UnicodeExpr)):
            return self.fail_enum_call_arg(
                "%s() expects a string literal as the first argument" % class_name, call)
        items = []
        values = []  # type: List[Optional[Expression]]
        if isinstance(args[1], (StrExpr, UnicodeExpr)):
            fields = args[1].value
            for field in fields.replace(',', ' ').split():
                items.append(field)
        elif isinstance(args[1], (TupleExpr, ListExpr)):
            seq_items = args[1].items
            if all(isinstance(seq_item, (StrExpr, UnicodeExpr)) for seq_item in seq_items):
                items = [cast(StrExpr, seq_item).value for seq_item in seq_items]
            elif all(isinstance(seq_item, (TupleExpr, ListExpr))
                     and len(seq_item.items) == 2
                     and isinstance(seq_item.items[0], (StrExpr, UnicodeExpr))
                     for seq_item in seq_items):
                for seq_item in seq_items:
                    assert isinstance(seq_item, (TupleExpr, ListExpr))
                    name, value = seq_item.items
                    assert isinstance(name, (StrExpr, UnicodeExpr))
                    items.append(name.value)
                    values.append(value)
            else:
                return self.fail_enum_call_arg(
                    "%s() with tuple or list expects strings or (name, value) pairs" %
                    class_name,
                    call)
        elif isinstance(args[1], DictExpr):
            for key, value in args[1].items:
                if not isinstance(key, (StrExpr, UnicodeExpr)):
                    return self.fail_enum_call_arg(
                        "%s() with dict literal requires string literals" % class_name, call)
                items.append(key.value)
                values.append(value)
        else:
            # TODO: Allow dict(x=1, y=2) as a substitute for {'x': 1, 'y': 2}?
            return self.fail_enum_call_arg(
                "%s() expects a string, tuple, list or dict literal as the second argument" %
                class_name,
                call)
        if len(items) == 0:
            return self.fail_enum_call_arg("%s() needs at least one item" % class_name, call)
        if not values:
            values = [None] * len(items)
        assert len(items) == len(values)
        return items, values, True

    def fail_enum_call_arg(self, message: str,
                           context: Context) -> Tuple[List[str],
                                                      List[Optional[Expression]], bool]:
        self.fail(message, context)
        return [], [], False

    def visit_decorator(self, dec: Decorator) -> None:
        for d in dec.decorators:
            d.accept(self)
        removed = []  # type: List[int]
        no_type_check = False
        for i, d in enumerate(dec.decorators):
            # A bunch of decorators are special cased here.
            if refers_to_fullname(d, 'abc.abstractmethod'):
                removed.append(i)
                dec.func.is_abstract = True
                self.check_decorated_function_is_method('abstractmethod', dec)
            elif (refers_to_fullname(d, 'asyncio.coroutines.coroutine') or
                  refers_to_fullname(d, 'types.coroutine')):
                removed.append(i)
                dec.func.is_awaitable_coroutine = True
            elif refers_to_fullname(d, 'builtins.staticmethod'):
                removed.append(i)
                dec.func.is_static = True
                dec.var.is_staticmethod = True
                self.check_decorated_function_is_method('staticmethod', dec)
            elif refers_to_fullname(d, 'builtins.classmethod'):
                removed.append(i)
                dec.func.is_class = True
                dec.var.is_classmethod = True
                self.check_decorated_function_is_method('classmethod', dec)
            elif (refers_to_fullname(d, 'builtins.property') or
                  refers_to_fullname(d, 'abc.abstractproperty')):
                removed.append(i)
                dec.func.is_property = True
                dec.var.is_property = True
                if refers_to_fullname(d, 'abc.abstractproperty'):
                    dec.func.is_abstract = True
                self.check_decorated_function_is_method('property', dec)
                if len(dec.func.arguments) > 1:
                    self.fail('Too many arguments', dec.func)
            elif refers_to_fullname(d, 'typing.no_type_check'):
                dec.var.type = AnyType()
                no_type_check = True
        for i in reversed(removed):
            del dec.decorators[i]
        if not dec.is_overload or dec.var.is_property:
            if self.is_func_scope():
                self.add_symbol(dec.var.name(), SymbolTableNode(LDEF, dec),
                                dec)
            elif self.type:
                dec.var.info = self.type
                dec.var.is_initialized_in_class = True
                self.add_symbol(dec.var.name(), SymbolTableNode(MDEF, dec),
                                dec)
        if not no_type_check:
            dec.func.accept(self)
        if dec.decorators and dec.var.is_property:
            self.fail('Decorated property not supported', dec)

    def check_decorated_function_is_method(self, decorator: str,
                                           context: Context) -> None:
        if not self.type or self.is_func_scope():
            self.fail("'%s' used with a non-method" % decorator, context)

    def visit_expression_stmt(self, s: ExpressionStmt) -> None:
        s.expr.accept(self)

    def visit_return_stmt(self, s: ReturnStmt) -> None:
        if not self.is_func_scope():
            self.fail("'return' outside function", s)
        if s.expr:
            s.expr.accept(self)

    def visit_raise_stmt(self, s: RaiseStmt) -> None:
        if s.expr:
            s.expr.accept(self)
        if s.from_expr:
            s.from_expr.accept(self)

    def visit_assert_stmt(self, s: AssertStmt) -> None:
        if s.expr:
            s.expr.accept(self)
        if s.msg:
            s.msg.accept(self)

    def visit_operator_assignment_stmt(self,
                                       s: OperatorAssignmentStmt) -> None:
        s.lvalue.accept(self)
        s.rvalue.accept(self)
        if (isinstance(s.lvalue, NameExpr) and s.lvalue.name == '__all__' and
                s.lvalue.kind == GDEF and isinstance(s.rvalue, (ListExpr, TupleExpr))):
            self.add_exports(*s.rvalue.items)

    def visit_while_stmt(self, s: WhileStmt) -> None:
        s.expr.accept(self)
        self.loop_depth += 1
        s.body.accept(self)
        self.loop_depth -= 1
        self.visit_block_maybe(s.else_body)

    def visit_for_stmt(self, s: ForStmt) -> None:
        s.expr.accept(self)

        # Bind index variables and check if they define new names.
        self.analyze_lvalue(s.index, explicit_type=s.index_type is not None)
        if s.index_type:
            if self.is_classvar(s.index_type):
                self.fail_invalid_classvar(s.index)
            allow_tuple_literal = isinstance(s.index, (TupleExpr, ListExpr))
            s.index_type = self.anal_type(s.index_type, allow_tuple_literal=allow_tuple_literal)
            self.store_declared_types(s.index, s.index_type)

        self.loop_depth += 1
        self.visit_block(s.body)
        self.loop_depth -= 1

        self.visit_block_maybe(s.else_body)

    def visit_break_stmt(self, s: BreakStmt) -> None:
        if self.loop_depth == 0:
            self.fail("'break' outside loop", s, True, blocker=True)

    def visit_continue_stmt(self, s: ContinueStmt) -> None:
        if self.loop_depth == 0:
            self.fail("'continue' outside loop", s, True, blocker=True)

    def visit_if_stmt(self, s: IfStmt) -> None:
        infer_reachability_of_if_statement(s,
            pyversion=self.options.python_version,
            platform=self.options.platform)
        for i in range(len(s.expr)):
            s.expr[i].accept(self)
            self.visit_block(s.body[i])
        self.visit_block_maybe(s.else_body)

    def visit_try_stmt(self, s: TryStmt) -> None:
        self.analyze_try_stmt(s, self)

    def analyze_try_stmt(self, s: TryStmt, visitor: NodeVisitor,
                         add_global: bool = False) -> None:
        s.body.accept(visitor)
        for type, var, handler in zip(s.types, s.vars, s.handlers):
            if type:
                type.accept(visitor)
            if var:
                self.analyze_lvalue(var, add_global=add_global)
            handler.accept(visitor)
        if s.else_body:
            s.else_body.accept(visitor)
        if s.finally_body:
            s.finally_body.accept(visitor)

    def visit_with_stmt(self, s: WithStmt) -> None:
        types = []  # type: List[Type]

        if s.target_type:
            actual_targets = [t for t in s.target if t is not None]
            if len(actual_targets) == 0:
                # We have a type for no targets
                self.fail('Invalid type comment', s)
            elif len(actual_targets) == 1:
                # We have one target and one type
                types = [s.target_type]
            elif isinstance(s.target_type, TupleType):
                # We have multiple targets and multiple types
                if len(actual_targets) == len(s.target_type.items):
                    types = s.target_type.items
                else:
                    # But it's the wrong number of items
                    self.fail('Incompatible number of types for `with` targets', s)
            else:
                # We have multiple targets and one type
                self.fail('Multiple types expected for multiple `with` targets', s)

        new_types = []  # type: List[Type]
        for e, n in zip(s.expr, s.target):
            e.accept(self)
            if n:
                self.analyze_lvalue(n, explicit_type=s.target_type is not None)

                # Since we have a target, pop the next type from types
                if types:
                    t = types.pop(0)
                    if self.is_classvar(t):
                        self.fail_invalid_classvar(n)
                    allow_tuple_literal = isinstance(n, (TupleExpr, ListExpr))
                    t = self.anal_type(t, allow_tuple_literal=allow_tuple_literal)
                    new_types.append(t)
                    self.store_declared_types(n, t)

        # Reverse the logic above to correctly reassign target_type
        if new_types:
            if len(s.target) == 1:
                s.target_type = new_types[0]
            elif isinstance(s.target_type, TupleType):
                s.target_type = s.target_type.copy_modified(items=new_types)

        self.visit_block(s.body)

    def visit_del_stmt(self, s: DelStmt) -> None:
        s.expr.accept(self)
        if not self.is_valid_del_target(s.expr):
            self.fail('Invalid delete target', s)

    def is_valid_del_target(self, s: Expression) -> bool:
        if isinstance(s, (IndexExpr, NameExpr, MemberExpr)):
            return True
        elif isinstance(s, TupleExpr):
            return all(self.is_valid_del_target(item) for item in s.items)
        else:
            return False

    def visit_global_decl(self, g: GlobalDecl) -> None:
        for name in g.names:
            if name in self.nonlocal_decls[-1]:
                self.fail("Name '{}' is nonlocal and global".format(name), g)
            self.global_decls[-1].add(name)

    def visit_nonlocal_decl(self, d: NonlocalDecl) -> None:
        if not self.is_func_scope():
            self.fail("nonlocal declaration not allowed at module level", d)
        else:
            for name in d.names:
                for table in reversed(self.locals[:-1]):
                    if table is not None and name in table:
                        break
                else:
                    self.fail("No binding for nonlocal '{}' found".format(name), d)

                if self.locals[-1] is not None and name in self.locals[-1]:
                    self.fail("Name '{}' is already defined in local "
                              "scope before nonlocal declaration".format(name), d)

                if name in self.global_decls[-1]:
                    self.fail("Name '{}' is nonlocal and global".format(name), d)
                self.nonlocal_decls[-1].add(name)

    def visit_print_stmt(self, s: PrintStmt) -> None:
        for arg in s.args:
            arg.accept(self)
        if s.target:
            s.target.accept(self)

    def visit_exec_stmt(self, s: ExecStmt) -> None:
        s.expr.accept(self)
        if s.variables1:
            s.variables1.accept(self)
        if s.variables2:
            s.variables2.accept(self)

    #
    # Expressions
    #

    def visit_name_expr(self, expr: NameExpr) -> None:
        n = self.lookup(expr.name, expr)
        if n:
            if n.kind == TVAR and self.tvar_scope.get_binding(n):
                self.fail("'{}' is a type variable and only valid in type "
                          "context".format(expr.name), expr)
            else:
                expr.kind = n.kind
                expr.node = n.node
                expr.fullname = n.fullname

    def visit_super_expr(self, expr: SuperExpr) -> None:
        if not self.type:
            self.fail('"super" used outside class', expr)
            return
        expr.info = self.type

    def visit_tuple_expr(self, expr: TupleExpr) -> None:
        for item in expr.items:
            if isinstance(item, StarExpr):
                item.valid = True
            item.accept(self)

    def visit_list_expr(self, expr: ListExpr) -> None:
        for item in expr.items:
            if isinstance(item, StarExpr):
                item.valid = True
            item.accept(self)

    def visit_set_expr(self, expr: SetExpr) -> None:
        for item in expr.items:
            if isinstance(item, StarExpr):
                item.valid = True
            item.accept(self)

    def visit_dict_expr(self, expr: DictExpr) -> None:
        for key, value in expr.items:
            if key is not None:
                key.accept(self)
            value.accept(self)

    def visit_star_expr(self, expr: StarExpr) -> None:
        if not expr.valid:
            # XXX TODO Change this error message
            self.fail('Can use starred expression only as assignment target', expr)
        else:
            expr.expr.accept(self)

    def visit_yield_from_expr(self, e: YieldFromExpr) -> None:
        if not self.is_func_scope():  # not sure
            self.fail("'yield from' outside function", e, True, blocker=True)
        else:
            if self.function_stack[-1].is_coroutine:
                self.fail("'yield from' in async function", e, True, blocker=True)
            else:
                self.function_stack[-1].is_generator = True
        if e.expr:
            e.expr.accept(self)

    def visit_call_expr(self, expr: CallExpr) -> None:
        """Analyze a call expression.

        Some call expressions are recognized as special forms, including
        cast(...).
        """
        expr.callee.accept(self)
        if refers_to_fullname(expr.callee, 'typing.cast'):
            # Special form cast(...).
            if not self.check_fixed_args(expr, 2, 'cast'):
                return
            # Translate first argument to an unanalyzed type.
            try:
                target = expr_to_unanalyzed_type(expr.args[0])
            except TypeTranslationError:
                self.fail('Cast target is not a type', expr)
                return
            # Piggyback CastExpr object to the CallExpr object; it takes
            # precedence over the CallExpr semantics.
            expr.analyzed = CastExpr(expr.args[1], target)
            expr.analyzed.line = expr.line
            expr.analyzed.accept(self)
        elif refers_to_fullname(expr.callee, 'builtins.reveal_type'):
            if not self.check_fixed_args(expr, 1, 'reveal_type'):
                return
            expr.analyzed = RevealTypeExpr(expr.args[0])
            expr.analyzed.line = expr.line
            expr.analyzed.column = expr.column
            expr.analyzed.accept(self)
        elif refers_to_fullname(expr.callee, 'typing.Any'):
            # Special form Any(...) no longer supported.
            self.fail('Any(...) is no longer supported. Use cast(Any, ...) instead', expr)
        elif refers_to_fullname(expr.callee, 'typing._promote'):
            # Special form _promote(...).
            if not self.check_fixed_args(expr, 1, '_promote'):
                return
            # Translate first argument to an unanalyzed type.
            try:
                target = expr_to_unanalyzed_type(expr.args[0])
            except TypeTranslationError:
                self.fail('Argument 1 to _promote is not a type', expr)
                return
            expr.analyzed = PromoteExpr(target)
            expr.analyzed.line = expr.line
            expr.analyzed.accept(self)
        elif refers_to_fullname(expr.callee, 'builtins.dict'):
            expr.analyzed = self.translate_dict_call(expr)
        else:
            # Normal call expression.
            for a in expr.args:
                a.accept(self)

            if (isinstance(expr.callee, MemberExpr) and
                    isinstance(expr.callee.expr, NameExpr) and
                    expr.callee.expr.name == '__all__' and
                    expr.callee.expr.kind == GDEF and
                    expr.callee.name in ('append', 'extend')):
                if expr.callee.name == 'append' and expr.args:
                    self.add_exports(expr.args[0])
                elif (expr.callee.name == 'extend' and expr.args and
                        isinstance(expr.args[0], (ListExpr, TupleExpr))):
                    self.add_exports(*expr.args[0].items)

    def translate_dict_call(self, call: CallExpr) -> Optional[DictExpr]:
        """Translate 'dict(x=y, ...)' to {'x': y, ...}.

        For other variants of dict(...), return None.
        """
        if not call.args:
            return None
        if not all(kind == ARG_NAMED for kind in call.arg_kinds):
            # Must still accept those args.
            for a in call.args:
                a.accept(self)
            return None
        expr = DictExpr([(StrExpr(key), value)
                         for key, value in zip(call.arg_names, call.args)])
        expr.set_line(call)
        expr.accept(self)
        return expr

    def check_fixed_args(self, expr: CallExpr, numargs: int,
                         name: str) -> bool:
        """Verify that expr has specified number of positional args.

        Return True if the arguments are valid.
        """
        s = 's'
        if numargs == 1:
            s = ''
        if len(expr.args) != numargs:
            self.fail("'%s' expects %d argument%s" % (name, numargs, s),
                      expr)
            return False
        if expr.arg_kinds != [ARG_POS] * numargs:
            self.fail("'%s' must be called with %s positional argument%s" %
                      (name, numargs, s), expr)
            return False
        return True

    def visit_member_expr(self, expr: MemberExpr) -> None:
        base = expr.expr
        base.accept(self)
        # Bind references to module attributes.
        if isinstance(base, RefExpr) and base.kind == MODULE_REF:
            # This branch handles the case foo.bar where foo is a module.
            # In this case base.node is the module's MypyFile and we look up
            # bar in its namespace.  This must be done for all types of bar.
            file = cast(Optional[MypyFile], base.node)  # can't use isinstance due to issue #2999
            n = file.names.get(expr.name, None) if file is not None else None
            if n:
                n = self.normalize_type_alias(n, expr)
                if not n:
                    return
                expr.kind = n.kind
                expr.fullname = n.fullname
                expr.node = n.node
            else:
                # We only catch some errors here; the rest will be
                # caught during type checking.
                #
                # This way we can report a larger number of errors in
                # one type checker run. If we reported errors here,
                # the build would terminate after semantic analysis
                # and we wouldn't be able to report any type errors.
                full_name = '%s.%s' % (file.fullname() if file is not None else None, expr.name)
                mod_name = " '%s'" % file.fullname() if file is not None else ''
                if full_name in obsolete_name_mapping:
                    self.fail("Module%s has no attribute %r (it's now called %r)" % (
                        mod_name, expr.name, obsolete_name_mapping[full_name]), expr)
        elif isinstance(base, RefExpr) and isinstance(base.node, TypeInfo):
            n = base.node.names.get(expr.name)
            if n is not None and (n.kind == MODULE_REF or isinstance(n.node, TypeInfo)):
                # This branch handles the case C.bar where C is a class and
                # bar is a type definition or a module resulting from
                # `import bar` inside class C. Here base.node is a TypeInfo,
                # and again we look up the name in its namespace.
                # This is done only when bar is a module or a type; other
                # things (e.g. methods) are handled by other code in checkmember.
                n = self.normalize_type_alias(n, expr)
                if not n:
                    return
                expr.kind = n.kind
                expr.fullname = n.fullname
                expr.node = n.node

    def visit_op_expr(self, expr: OpExpr) -> None:
        expr.left.accept(self)
        expr.right.accept(self)

    def visit_comparison_expr(self, expr: ComparisonExpr) -> None:
        for operand in expr.operands:
            operand.accept(self)

    def visit_unary_expr(self, expr: UnaryExpr) -> None:
        expr.expr.accept(self)

    def visit_index_expr(self, expr: IndexExpr) -> None:
        expr.base.accept(self)
        if (isinstance(expr.base, RefExpr)
                and isinstance(expr.base.node, TypeInfo)
                and not expr.base.node.is_generic()):
            expr.index.accept(self)
        elif isinstance(expr.base, RefExpr) and expr.base.kind == TYPE_ALIAS:
            # Special form -- subscripting a generic type alias.
            # Perform the type substitution and create a new alias.
            res = analyze_type_alias(expr,
                                     self.lookup_qualified,
                                     self.lookup_fully_qualified,
                                     self.tvar_scope,
                                     self.fail, allow_unnormalized=self.is_stub_file)
            expr.analyzed = TypeAliasExpr(res, fallback=self.alias_fallback(res),
                                          in_runtime=True)
        elif refers_to_class_or_function(expr.base):
            # Special form -- type application.
            # Translate index to an unanalyzed type.
            types = []  # type: List[Type]
            if isinstance(expr.index, TupleExpr):
                items = expr.index.items
            else:
                items = [expr.index]
            for item in items:
                try:
                    typearg = expr_to_unanalyzed_type(item)
                except TypeTranslationError:
                    self.fail('Type expected within [...]', expr)
                    return
                typearg = self.anal_type(typearg, aliasing=True)
                types.append(typearg)
            expr.analyzed = TypeApplication(expr.base, types)
            expr.analyzed.line = expr.line
            # list, dict, set are not directly subscriptable
            n = self.lookup_type_node(expr.base)
            if n and not n.normalized and n.fullname in nongen_builtins:
                self.fail(no_subscript_builtin_alias(n.fullname, propose_alt=False), expr)
        else:
            expr.index.accept(self)

    def lookup_type_node(self, expr: Expression) -> Optional[SymbolTableNode]:
        try:
            t = expr_to_unanalyzed_type(expr)
        except TypeTranslationError:
            return None
        if isinstance(t, UnboundType):
            n = self.lookup_qualified(t.name, expr)
            return n
        return None

    def visit_slice_expr(self, expr: SliceExpr) -> None:
        if expr.begin_index:
            expr.begin_index.accept(self)
        if expr.end_index:
            expr.end_index.accept(self)
        if expr.stride:
            expr.stride.accept(self)

    def visit_cast_expr(self, expr: CastExpr) -> None:
        expr.expr.accept(self)
        expr.type = self.anal_type(expr.type)

    def visit_reveal_type_expr(self, expr: RevealTypeExpr) -> None:
        expr.expr.accept(self)

    def visit_type_application(self, expr: TypeApplication) -> None:
        expr.expr.accept(self)
        for i in range(len(expr.types)):
            expr.types[i] = self.anal_type(expr.types[i])

    def visit_list_comprehension(self, expr: ListComprehension) -> None:
        expr.generator.accept(self)

    def visit_set_comprehension(self, expr: SetComprehension) -> None:
        expr.generator.accept(self)

    def visit_dictionary_comprehension(self, expr: DictionaryComprehension) -> None:
        self.enter()
        self.analyze_comp_for(expr)
        expr.key.accept(self)
        expr.value.accept(self)
        self.leave()
        self.analyze_comp_for_2(expr)

    def visit_generator_expr(self, expr: GeneratorExpr) -> None:
        self.enter()
        self.analyze_comp_for(expr)
        expr.left_expr.accept(self)
        self.leave()
        self.analyze_comp_for_2(expr)

    def analyze_comp_for(self, expr: Union[GeneratorExpr,
                                           DictionaryComprehension]) -> None:
        """Analyses the 'comp_for' part of comprehensions (part 1).

        That is the part after 'for' in (x for x in l if p). This analyzes
        variables and conditions which are analyzed in a local scope.
        """
        for i, (index, sequence, conditions) in enumerate(zip(expr.indices,
                                                              expr.sequences,
                                                              expr.condlists)):
            if i > 0:
                sequence.accept(self)
            # Bind index variables.
            self.analyze_lvalue(index)
            for cond in conditions:
                cond.accept(self)

    def analyze_comp_for_2(self, expr: Union[GeneratorExpr,
                                             DictionaryComprehension]) -> None:
        """Analyses the 'comp_for' part of comprehensions (part 2).

        That is the part after 'for' in (x for x in l if p). This analyzes
        the 'l' part which is analyzed in the surrounding scope.
        """
        expr.sequences[0].accept(self)

    def visit_lambda_expr(self, expr: LambdaExpr) -> None:
        self.analyze_function(expr)

    def visit_conditional_expr(self, expr: ConditionalExpr) -> None:
        expr.if_expr.accept(self)
        expr.cond.accept(self)
        expr.else_expr.accept(self)

    def visit_backquote_expr(self, expr: BackquoteExpr) -> None:
        expr.expr.accept(self)

    def visit__promote_expr(self, expr: PromoteExpr) -> None:
        expr.type = self.anal_type(expr.type)

    def visit_yield_expr(self, expr: YieldExpr) -> None:
        if not self.is_func_scope():
            self.fail("'yield' outside function", expr, True, blocker=True)
        else:
            if self.function_stack[-1].is_coroutine:
                if self.options.python_version < (3, 6):
                    self.fail("'yield' in async function", expr, True, blocker=True)
                else:
                    self.function_stack[-1].is_generator = True
                    self.function_stack[-1].is_async_generator = True
            else:
                self.function_stack[-1].is_generator = True
        if expr.expr:
            expr.expr.accept(self)

    def visit_await_expr(self, expr: AwaitExpr) -> None:
        if not self.is_func_scope():
            self.fail("'await' outside function", expr)
        elif not self.function_stack[-1].is_coroutine:
            self.fail("'await' outside coroutine ('async def')", expr)
        expr.expr.accept(self)

    #
    # Helpers
    #

    @contextmanager
    def tvar_scope_frame(self, frame: TypeVarScope) -> Iterator[None]:
        old_scope = self.tvar_scope
        self.tvar_scope = frame
        yield
        self.tvar_scope = old_scope

    def lookup(self, name: str, ctx: Context) -> SymbolTableNode:
        """Look up an unqualified name in all active namespaces."""
        # 1a. Name declared using 'global x' takes precedence
        if name in self.global_decls[-1]:
            if name in self.globals:
                return self.globals[name]
            else:
                self.name_not_defined(name, ctx)
                return None
        # 1b. Name declared using 'nonlocal x' takes precedence
        if name in self.nonlocal_decls[-1]:
            for table in reversed(self.locals[:-1]):
                if table is not None and name in table:
                    return table[name]
            else:
                self.name_not_defined(name, ctx)
                return None
        # 2. Class attributes (if within class definition)
        if self.is_class_scope() and name in self.type.names:
            return self.type.names[name]
        # 3. Local (function) scopes
        for table in reversed(self.locals):
            if table is not None and name in table:
                return table[name]
        # 4. Current file global scope
        if name in self.globals:
            return self.globals[name]
        # 5. Builtins
        b = self.globals.get('__builtins__', None)
        if b:
            assert isinstance(b.node, MypyFile)
            table = b.node.names
            if name in table:
                if name[0] == "_" and name[1] != "_":
                    self.name_not_defined(name, ctx)
                    return None
                node = table[name]
                return node
        # Give up.
        self.name_not_defined(name, ctx)
        self.check_for_obsolete_short_name(name, ctx)
        return None

    def check_for_obsolete_short_name(self, name: str, ctx: Context) -> None:
        matches = [obsolete_name
                   for obsolete_name in obsolete_name_mapping
                   if obsolete_name.rsplit('.', 1)[-1] == name]
        if len(matches) == 1:
            self.note("(Did you mean '{}'?)".format(obsolete_name_mapping[matches[0]]), ctx)

    def lookup_qualified(self, name: str, ctx: Context) -> SymbolTableNode:
        if '.' not in name:
            return self.lookup(name, ctx)
        else:
            parts = name.split('.')
            n = self.lookup(parts[0], ctx)  # type: SymbolTableNode
            if n:
                for i in range(1, len(parts)):
                    if isinstance(n.node, TypeInfo):
                        if n.node.mro is None:
                            # We haven't yet analyzed the class `n.node`.  Fall back to direct
                            # lookup in the names declared directly under it, without its base
                            # classes.  This can happen when we have a forward reference to a
                            # nested class, and the reference is bound before the outer class
                            # has been fully semantically analyzed.
                            #
                            # A better approach would be to introduce a new analysis pass or
                            # to move things around between passes, but this unblocks a common
                            # use case even though this is a little limited in case there is
                            # inheritance involved.
                            result = n.node.names.get(parts[i])
                        else:
                            result = n.node.get(parts[i])
                        n = result
                    elif isinstance(n.node, MypyFile):
                        n = n.node.names.get(parts[i], None)
                    # TODO: What if node is Var or FuncDef?
                    if not n:
                        self.name_not_defined(name, ctx)
                        break
                if n:
                    n = self.normalize_type_alias(n, ctx)
            return n

    def builtin_type(self, fully_qualified_name: str) -> Instance:
        sym = self.lookup_fully_qualified(fully_qualified_name)
        node = sym.node
        assert isinstance(node, TypeInfo)
        return Instance(node, [AnyType()] * len(node.defn.type_vars))

    def lookup_fully_qualified(self, name: str) -> SymbolTableNode:
        """Lookup a fully qualified name.

        Assume that the name is defined. This happens in the global namespace -- the local
        module namespace is ignored.
        """
        assert '.' in name
        parts = name.split('.')
        n = self.modules[parts[0]]
        for i in range(1, len(parts) - 1):
            next_sym = n.names[parts[i]]
            assert isinstance(next_sym.node, MypyFile)
            n = next_sym.node
        return n.names.get(parts[-1])

    def lookup_fully_qualified_or_none(self, name: str) -> Optional[SymbolTableNode]:
        """Lookup a fully qualified name.

        Assume that the name is defined. This happens in the global namespace -- the local
        module namespace is ignored.
        """
        assert '.' in name
        parts = name.split('.')
        n = self.modules[parts[0]]
        for i in range(1, len(parts) - 1):
            next_sym = n.names.get(parts[i])
            if not next_sym:
                return None
            assert isinstance(next_sym.node, MypyFile)
            n = next_sym.node
        return n.names.get(parts[-1])

    def qualified_name(self, n: str) -> str:
        if self.type is not None:
            base = self.type._fullname
        else:
            base = self.cur_mod_id
        return base + '.' + n

    def enter(self) -> None:
        self.locals.append(SymbolTable())
        self.global_decls.append(set())
        self.nonlocal_decls.append(set())
        # -1 since entering block will increment this to 0.
        self.block_depth.append(-1)

    def leave(self) -> None:
        self.locals.pop()
        self.global_decls.pop()
        self.nonlocal_decls.pop()
        self.block_depth.pop()

    def is_func_scope(self) -> bool:
        return self.locals[-1] is not None

    def is_class_scope(self) -> bool:
        return self.type is not None and not self.is_func_scope()

    def is_module_scope(self) -> bool:
        return not (self.is_class_scope() or self.is_func_scope())

    def add_symbol(self, name: str, node: SymbolTableNode,
                   context: Context) -> None:
        if self.is_func_scope():
            if name in self.locals[-1]:
                # Flag redefinition unless this is a reimport of a module.
                if not (node.kind == MODULE_REF and
                        self.locals[-1][name].node == node.node):
                    self.name_already_defined(name, context)
            self.locals[-1][name] = node
        elif self.type:
            self.type.names[name] = node
        else:
            existing = self.globals.get(name)
            if existing and (not isinstance(node.node, MypyFile) or
                             existing.node != node.node) and existing.kind != UNBOUND_IMPORTED:
                # Modules can be imported multiple times to support import
                # of multiple submodules of a package (e.g. a.x and a.y).
                ok = False
                # Only report an error if the symbol collision provides a different type.
                if existing.type and node.type and is_same_type(existing.type, node.type):
                    ok = True
                if not ok:
                    self.name_already_defined(name, context)
            self.globals[name] = node

    def add_local(self, node: Union[Var, FuncDef, OverloadedFuncDef], ctx: Context) -> None:
        name = node.name()
        if name in self.locals[-1]:
            self.name_already_defined(name, ctx)
        node._fullname = name
        self.locals[-1][name] = SymbolTableNode(LDEF, node)

    def add_exports(self, *exps: Expression) -> None:
        for exp in exps:
            if isinstance(exp, StrExpr):
                self.all_exports.add(exp.value)

    def check_no_global(self, n: str, ctx: Context,
                        is_overloaded_func: bool = False) -> None:
        if n in self.globals:
            prev_is_overloaded = isinstance(self.globals[n], OverloadedFuncDef)
            if is_overloaded_func and prev_is_overloaded:
                self.fail("Nonconsecutive overload {} found".format(n), ctx)
            elif prev_is_overloaded:
                self.fail("Definition of '{}' missing 'overload'".format(n), ctx)
            else:
                self.name_already_defined(n, ctx)

    def name_not_defined(self, name: str, ctx: Context) -> None:
        message = "Name '{}' is not defined".format(name)
        extra = self.undefined_name_extra_info(name)
        if extra:
            message += ' {}'.format(extra)
        self.fail(message, ctx)

    def name_already_defined(self, name: str, ctx: Context) -> None:
        self.fail("Name '{}' already defined".format(name), ctx)

    def fail(self, msg: str, ctx: Context, serious: bool = False, *,
             blocker: bool = False) -> None:
        if (not serious and
                not self.options.check_untyped_defs and
                self.function_stack and
                self.function_stack[-1].is_dynamic()):
            return
        # In case it's a bug and we don't really have context
        assert ctx is not None, msg
        self.errors.report(ctx.get_line(), ctx.get_column(), msg, blocker=blocker)

    def fail_blocker(self, msg: str, ctx: Context) -> None:
        self.fail(msg, ctx, blocker=True)

    def note(self, msg: str, ctx: Context) -> None:
        if (not self.options.check_untyped_defs and
                self.function_stack and
                self.function_stack[-1].is_dynamic()):
            return
        self.errors.report(ctx.get_line(), ctx.get_column(), msg, severity='note')

    def undefined_name_extra_info(self, fullname: str) -> Optional[str]:
        if fullname in obsolete_name_mapping:
            return "(it's now called '{}')".format(obsolete_name_mapping[fullname])
        else:
            return None

    def accept(self, node: Node) -> None:
        try:
            node.accept(self)
        except Exception as err:
            report_internal_error(err, self.errors.file, node.line, self.errors, self.options)


class FirstPass(NodeVisitor):
    """First phase of semantic analysis.

    See docstring of 'analyze()' below for a description of what this does.
    """

    def __init__(self, sem: SemanticAnalyzer) -> None:
        self.sem = sem

    def visit_file(self, file: MypyFile, fnam: str, mod_id: str, options: Options) -> None:
        """Perform the first analysis pass.

        Populate module global table.  Resolve the full names of
        definitions not nested within functions and construct type
        info structures, but do not resolve inter-definition
        references such as base classes.

        Also add implicit definitions such as __name__.

        In this phase we don't resolve imports. For 'from ... import',
        we generate dummy symbol table nodes for the imported names,
        and these will get resolved in later phases of semantic
        analysis.
        """
        sem = self.sem
        self.sem.options = options  # Needed because we sometimes call into it
        self.pyversion = options.python_version
        self.platform = options.platform
        sem.cur_mod_id = mod_id
        sem.errors.set_file(fnam, mod_id)
        sem.globals = SymbolTable()
        sem.global_decls = [set()]
        sem.nonlocal_decls = [set()]
        sem.block_depth = [0]

        defs = file.defs

        # Add implicit definitions of module '__name__' etc.
        for name, t in implicit_module_attrs.items():
            # unicode docstrings should be accepted in Python 2
            if name == '__doc__':
                if self.pyversion >= (3, 0):
                    typ = UnboundType('__builtins__.str')  # type: Type
                else:
                    typ = UnionType([UnboundType('__builtins__.str'),
                                     UnboundType('__builtins__.unicode')])
            else:
                assert t is not None, 'type should be specified for {}'.format(name)
                typ = UnboundType(t)
            v = Var(name, typ)
            v._fullname = self.sem.qualified_name(name)
            self.sem.globals[name] = SymbolTableNode(GDEF, v, self.sem.cur_mod_id)

        for d in defs:
            d.accept(self)

        # Add implicit definition of literals/keywords to builtins, as we
        # cannot define a variable with them explicitly.
        if mod_id == 'builtins':
            literal_types = [
                ('None', NoneTyp()),
                # reveal_type is a mypy-only function that gives an error with the type of its arg
                ('reveal_type', AnyType()),
            ]  # type: List[Tuple[str, Type]]

            # TODO(ddfisher): This guard is only needed because mypy defines
            # fake builtins for its tests which often don't define bool.  If
            # mypy is fast enough that we no longer need those, this
            # conditional check should be removed.
            if 'bool' in self.sem.globals:
                bool_type = self.sem.named_type('bool')
                literal_types.extend([
                    ('True', bool_type),
                    ('False', bool_type),
                    ('__debug__', bool_type),
                ])

            for name, typ in literal_types:
                v = Var(name, typ)
                v._fullname = self.sem.qualified_name(name)
                self.sem.globals[name] = SymbolTableNode(GDEF, v, self.sem.cur_mod_id)

        del self.sem.options

    def visit_block(self, b: Block) -> None:
        if b.is_unreachable:
            return
        self.sem.block_depth[-1] += 1
        for node in b.body:
            node.accept(self)
        self.sem.block_depth[-1] -= 1

    def visit_assignment_stmt(self, s: AssignmentStmt) -> None:
        if self.sem.is_module_scope():
            for lval in s.lvalues:
                self.analyze_lvalue(lval, explicit_type=s.type is not None)

    def visit_func_def(self, func: FuncDef) -> None:
        sem = self.sem
        func.is_conditional = sem.block_depth[-1] > 0
        func._fullname = sem.qualified_name(func.name())
        at_module = sem.is_module_scope()
        if at_module and func.name() in sem.globals:
            # Already defined in this module.
            original_sym = sem.globals[func.name()]
            if original_sym.kind == UNBOUND_IMPORTED:
                # Ah this is an imported name. We can't resolve them now, so we'll postpone
                # this until the main phase of semantic analysis.
                return
            if not sem.set_original_def(original_sym.node, func):
                # Report error.
                sem.check_no_global(func.name(), func)
        else:
            if at_module:
                sem.globals[func.name()] = SymbolTableNode(GDEF, func, sem.cur_mod_id)
            # Also analyze the function body (in case there are conditional imports).
            sem.function_stack.append(func)
            sem.errors.push_function(func.name())
            sem.enter()
            func.body.accept(self)
            sem.leave()
            sem.errors.pop_function()
            sem.function_stack.pop()

    def visit_overloaded_func_def(self, func: OverloadedFuncDef) -> None:
        kind = self.kind_by_scope()
        if kind == GDEF:
            self.sem.check_no_global(func.name(), func, True)
        func._fullname = self.sem.qualified_name(func.name())
        if kind == GDEF:
            self.sem.globals[func.name()] = SymbolTableNode(kind, func, self.sem.cur_mod_id)
        if func.impl:
            impl = func.impl
            # Also analyze the function body (in case there are conditional imports).
            sem = self.sem

            if isinstance(impl, FuncDef):
                sem.function_stack.append(impl)
                sem.errors.push_function(func.name())
                sem.enter()
                impl.body.accept(self)
            elif isinstance(impl, Decorator):
                sem.function_stack.append(impl.func)
                sem.errors.push_function(func.name())
                sem.enter()
                impl.func.body.accept(self)
            else:
                assert False, "Implementation of an overload needs to be FuncDef or Decorator"
            sem.leave()
            sem.errors.pop_function()
            sem.function_stack.pop()

    def visit_class_def(self, cdef: ClassDef) -> None:
        kind = self.kind_by_scope()
        if kind == LDEF:
            return
        elif kind == GDEF:
            self.sem.check_no_global(cdef.name, cdef)
        cdef.fullname = self.sem.qualified_name(cdef.name)
        info = TypeInfo(SymbolTable(), cdef, self.sem.cur_mod_id)
        info.set_line(cdef.line, cdef.column)
        cdef.info = info
        if kind == GDEF:
            self.sem.globals[cdef.name] = SymbolTableNode(kind, info, self.sem.cur_mod_id)
        self.process_nested_classes(cdef)

    def process_nested_classes(self, outer_def: ClassDef) -> None:
        self.sem.enter_class(outer_def.info)
        for node in outer_def.defs.body:
            if isinstance(node, ClassDef):
                node.info = TypeInfo(SymbolTable(), node, self.sem.cur_mod_id)
                if outer_def.fullname:
                    node.info._fullname = outer_def.fullname + '.' + node.info.name()
                else:
                    node.info._fullname = node.info.name()
                node.fullname = node.info._fullname
                symbol = SymbolTableNode(MDEF, node.info)
                outer_def.info.names[node.name] = symbol
                self.process_nested_classes(node)
            elif isinstance(node, (ImportFrom, Import, ImportAll, IfStmt)):
                node.accept(self)
        self.sem.leave_class()

    def visit_import_from(self, node: ImportFrom) -> None:
        # We can't bind module names during the first pass, as the target module might be
        # unprocessed. However, we add dummy unbound imported names to the symbol table so
        # that we at least know that the name refers to a module.
        at_module = self.sem.is_module_scope()
        node.is_top_level = at_module
        if not at_module:
            return
        for name, as_name in node.names:
            imported_name = as_name or name
            if imported_name not in self.sem.globals:
                self.sem.add_symbol(imported_name, SymbolTableNode(UNBOUND_IMPORTED, None), node)

    def visit_import(self, node: Import) -> None:
        node.is_top_level = self.sem.is_module_scope()
        # This is similar to visit_import_from -- see the comment there.
        if not self.sem.is_module_scope():
            return
        for id, as_id in node.ids:
            imported_id = as_id or id
            if imported_id not in self.sem.globals:
                self.sem.add_symbol(imported_id, SymbolTableNode(UNBOUND_IMPORTED, None), node)
            else:
                # If the previous symbol is a variable, this should take precedence.
                self.sem.globals[imported_id] = SymbolTableNode(UNBOUND_IMPORTED, None)

    def visit_import_all(self, node: ImportAll) -> None:
        node.is_top_level = self.sem.is_module_scope()

    def visit_while_stmt(self, s: WhileStmt) -> None:
        if self.sem.is_module_scope():
            s.body.accept(self)
            if s.else_body:
                s.else_body.accept(self)

    def visit_for_stmt(self, s: ForStmt) -> None:
        if self.sem.is_module_scope():
            self.analyze_lvalue(s.index, explicit_type=s.index_type is not None)
            s.body.accept(self)
            if s.else_body:
                s.else_body.accept(self)

    def visit_with_stmt(self, s: WithStmt) -> None:
        if self.sem.is_module_scope():
            for n in s.target:
                if n:
                    self.analyze_lvalue(n, explicit_type=s.target_type is not None)
            s.body.accept(self)

    def visit_decorator(self, d: Decorator) -> None:
        d.var._fullname = self.sem.qualified_name(d.var.name())
        self.sem.add_symbol(d.var.name(), SymbolTableNode(self.kind_by_scope(), d.var), d)

    def visit_if_stmt(self, s: IfStmt) -> None:
        infer_reachability_of_if_statement(s, pyversion=self.pyversion, platform=self.platform)
        for node in s.body:
            node.accept(self)
        if s.else_body:
            s.else_body.accept(self)

    def visit_try_stmt(self, s: TryStmt) -> None:
        if self.sem.is_module_scope():
            self.sem.analyze_try_stmt(s, self, add_global=self.sem.is_module_scope())

    def analyze_lvalue(self, lvalue: Lvalue, explicit_type: bool = False) -> None:
        self.sem.analyze_lvalue(lvalue, add_global=self.sem.is_module_scope(),
                                explicit_type=explicit_type)

    def kind_by_scope(self) -> int:
        if self.sem.is_module_scope():
            return GDEF
        elif self.sem.is_class_scope():
            return MDEF
        elif self.sem.is_func_scope():
            return LDEF
        else:
            assert False, "Couldn't determine scope"


class ThirdPass(TraverserVisitor):
    """The third and final pass of semantic analysis.

    Check type argument counts and values of generic types, and perform some
    straightforward type inference.
    """

    def __init__(self, modules: Dict[str, MypyFile], errors: Errors) -> None:
        self.modules = modules
        self.errors = errors

    def visit_file(self, file_node: MypyFile, fnam: str, options: Options) -> None:
        self.errors.set_file(fnam, file_node.fullname())
        self.options = options
        self.accept(file_node)

    def refresh_partial(self, node: Union[MypyFile, FuncItem]) -> None:
        """Refresh a stale target in fine-grained incremental mode."""
        if isinstance(node, MypyFile):
            self.refresh_top_level(node)
        else:
            self.accept(node)

    def refresh_top_level(self, file_node: MypyFile) -> None:
        """Reanalyze a stale module top-level in fine-grained incremental mode."""
        for d in file_node.defs:
            if not isinstance(d, (FuncItem, ClassDef)):
                self.accept(d)

    def accept(self, node: Node) -> None:
        try:
            node.accept(self)
        except Exception as err:
            report_internal_error(err, self.errors.file, node.line, self.errors, self.options)

    def visit_block(self, b: Block) -> None:
        if b.is_unreachable:
            return
        super().visit_block(b)

    def visit_func_def(self, fdef: FuncDef) -> None:
        self.errors.push_function(fdef.name())
        self.analyze(fdef.type)
        super().visit_func_def(fdef)
        self.errors.pop_function()

    def visit_class_def(self, tdef: ClassDef) -> None:
        # NamedTuple base classes are validated in check_namedtuple_classdef; we don't have to
        # check them again here.
        if not tdef.info.is_named_tuple:
            for type in tdef.info.bases:
                self.analyze(type)
        # Recompute MRO now that we have analyzed all modules, to pick
        # up superclasses of bases imported from other modules in an
        # import loop. (Only do so if we succeeded the first time.)
        if tdef.info.mro:
            tdef.info.mro = []  # Force recomputation
            calculate_class_mro(tdef, self.fail_blocker)
        super().visit_class_def(tdef)

    def visit_decorator(self, dec: Decorator) -> None:
        """Try to infer the type of the decorated function.

        This lets us resolve references to decorated functions during
        type checking when there are cyclic imports, as otherwise the
        type might not be available when we need it.

        This basically uses a simple special-purpose type inference
        engine just for decorators.
        """
        super().visit_decorator(dec)
        if dec.var.is_property:
            # Decorators are expected to have a callable type (it's a little odd).
            if dec.func.type is None:
                dec.var.type = CallableType(
                    [AnyType()],
                    [ARG_POS],
                    [None],
                    AnyType(),
                    self.builtin_type('function'),
                    name=dec.var.name())
            elif isinstance(dec.func.type, CallableType):
                dec.var.type = dec.func.type
            return
        decorator_preserves_type = True
        for expr in dec.decorators:
            preserve_type = False
            if isinstance(expr, RefExpr) and isinstance(expr.node, FuncDef):
                if is_identity_signature(expr.node.type):
                    preserve_type = True
            if not preserve_type:
                decorator_preserves_type = False
                break
        if decorator_preserves_type:
            # No non-identity decorators left. We can trivially infer the type
            # of the function here.
            dec.var.type = function_type(dec.func, self.builtin_type('function'))
        if dec.decorators:
            if returns_any_if_called(dec.decorators[0]):
                # The outermost decorator will return Any so we know the type of the
                # decorated function.
                dec.var.type = AnyType()
            sig = find_fixed_callable_return(dec.decorators[0])
            if sig:
                # The outermost decorator always returns the same kind of function,
                # so we know that this is the type of the decoratored function.
                orig_sig = function_type(dec.func, self.builtin_type('function'))
                sig.name = orig_sig.items()[0].name
                dec.var.type = sig

    def visit_assignment_stmt(self, s: AssignmentStmt) -> None:
        self.analyze(s.type)
        if isinstance(s.rvalue, IndexExpr) and isinstance(s.rvalue.analyzed, TypeAliasExpr):
            self.analyze(s.rvalue.analyzed.type)
        super().visit_assignment_stmt(s)

    def visit_cast_expr(self, e: CastExpr) -> None:
        self.analyze(e.type)
        super().visit_cast_expr(e)

    def visit_reveal_type_expr(self, e: RevealTypeExpr) -> None:
        super().visit_reveal_type_expr(e)

    def visit_type_application(self, e: TypeApplication) -> None:
        for type in e.types:
            self.analyze(type)
        super().visit_type_application(e)

    # Helpers

    def analyze(self, type: Type) -> None:
        if type:
            analyzer = TypeAnalyserPass3(self.fail)
            type.accept(analyzer)

    def fail(self, msg: str, ctx: Context, *, blocker: bool = False) -> None:
        self.errors.report(ctx.get_line(), ctx.get_column(), msg)

    def fail_blocker(self, msg: str, ctx: Context) -> None:
        self.fail(msg, ctx, blocker=True)

    def builtin_type(self, name: str, args: List[Type] = None) -> Instance:
        names = self.modules['builtins']
        sym = names.names[name]
        node = sym.node
        assert isinstance(node, TypeInfo)
        if args:
            # TODO: assert len(args) == len(node.defn.type_vars)
            return Instance(node, args)
        return Instance(node, [AnyType()] * len(node.defn.type_vars))


def replace_implicit_first_type(sig: FunctionLike, new: Type) -> FunctionLike:
    if isinstance(sig, CallableType):
        return sig.copy_modified(arg_types=[new] + sig.arg_types[1:])
    elif isinstance(sig, Overloaded):
        return Overloaded([cast(CallableType, replace_implicit_first_type(i, new))
                           for i in sig.items()])
    else:
        assert False


def set_callable_name(sig: Type, fdef: FuncDef) -> Type:
    if isinstance(sig, FunctionLike):
        if fdef.info:
            return sig.with_name(
                '"{}" of "{}"'.format(fdef.name(), fdef.info.name()))
        else:
            return sig.with_name('"{}"'.format(fdef.name()))
    else:
        return sig


def refers_to_fullname(node: Expression, fullname: str) -> bool:
    """Is node a name or member expression with the given full name?"""
    return isinstance(node, RefExpr) and node.fullname == fullname


def refers_to_class_or_function(node: Expression) -> bool:
    """Does semantically analyzed node refer to a class?"""
    return (isinstance(node, RefExpr) and
            isinstance(node.node, (TypeInfo, FuncDef, OverloadedFuncDef)))


def calculate_class_mro(defn: ClassDef, fail: Callable[[str, Context], None]) -> None:
    try:
        defn.info.calculate_mro()
    except MroError:
        fail("Cannot determine consistent method resolution order "
             '(MRO) for "%s"' % defn.name, defn)
        defn.info.mro = []
    # The property of falling back to Any is inherited.
    defn.info.fallback_to_any = any(baseinfo.fallback_to_any for baseinfo in defn.info.mro)


def find_duplicate(list: List[T]) -> T:
    """If the list has duplicates, return one of the duplicates.

    Otherwise, return None.
    """
    for i in range(1, len(list)):
        if list[i] in list[:i]:
            return list[i]
    return None


def remove_imported_names_from_symtable(names: SymbolTable,
                                        module: str) -> None:
    """Remove all imported names from the symbol table of a module."""
    removed = []  # type: List[str]
    for name, node in names.items():
        if node.node is None:
            continue
        fullname = node.node.fullname()
        prefix = fullname[:fullname.rfind('.')]
        if prefix != module:
            removed.append(name)
    for name in removed:
        del names[name]


def infer_reachability_of_if_statement(s: IfStmt,
                                       pyversion: Tuple[int, int],
                                       platform: str) -> None:
    for i in range(len(s.expr)):
        result = infer_if_condition_value(s.expr[i], pyversion, platform)
        if result in (ALWAYS_FALSE, MYPY_FALSE):
            # The condition is considered always false, so we skip the if/elif body.
            mark_block_unreachable(s.body[i])
        elif result in (ALWAYS_TRUE, MYPY_TRUE):
            # This condition is considered always true, so all of the remaining
            # elif/else bodies should not be checked.
            if result == MYPY_TRUE:
                # This condition is false at runtime; this will affect
                # import priorities.
                mark_block_mypy_only(s.body[i])
            for body in s.body[i + 1:]:
                mark_block_unreachable(body)
            if s.else_body:
                mark_block_unreachable(s.else_body)
            break


def infer_if_condition_value(expr: Expression, pyversion: Tuple[int, int], platform: str) -> int:
    """Infer whether if condition is always true/false.

    Return ALWAYS_TRUE if always true, ALWAYS_FALSE if always false,
    MYPY_TRUE if true under mypy and false at runtime, MYPY_FALSE if
    false under mypy and true at runtime, else TRUTH_VALUE_UNKNOWN.
    """
    name = ''
    negated = False
    alias = expr
    if isinstance(alias, UnaryExpr):
        if alias.op == 'not':
            expr = alias.expr
            negated = True
    result = TRUTH_VALUE_UNKNOWN
    if isinstance(expr, NameExpr):
        name = expr.name
    elif isinstance(expr, MemberExpr):
        name = expr.name
    else:
        result = consider_sys_version_info(expr, pyversion)
        if result == TRUTH_VALUE_UNKNOWN:
            result = consider_sys_platform(expr, platform)
    if result == TRUTH_VALUE_UNKNOWN:
        if name == 'PY2':
            result = ALWAYS_TRUE if pyversion[0] == 2 else ALWAYS_FALSE
        elif name == 'PY3':
            result = ALWAYS_TRUE if pyversion[0] == 3 else ALWAYS_FALSE
        elif name == 'MYPY' or name == 'TYPE_CHECKING':
            result = MYPY_TRUE
    if negated:
        result = inverted_truth_mapping[result]
    return result


def consider_sys_version_info(expr: Expression, pyversion: Tuple[int, ...]) -> int:
    """Consider whether expr is a comparison involving sys.version_info.

    Return ALWAYS_TRUE, ALWAYS_FALSE, or TRUTH_VALUE_UNKNOWN.
    """
    # Cases supported:
    # - sys.version_info[<int>] <compare_op> <int>
    # - sys.version_info[:<int>] <compare_op> <tuple_of_n_ints>
    # - sys.version_info <compare_op> <tuple_of_1_or_2_ints>
    #   (in this case <compare_op> must be >, >=, <, <=, but cannot be ==, !=)
    if not isinstance(expr, ComparisonExpr):
        return TRUTH_VALUE_UNKNOWN
    # Let's not yet support chained comparisons.
    if len(expr.operators) > 1:
        return TRUTH_VALUE_UNKNOWN
    op = expr.operators[0]
    if op not in ('==', '!=', '<=', '>=', '<', '>'):
        return TRUTH_VALUE_UNKNOWN
    thing = contains_int_or_tuple_of_ints(expr.operands[1])
    if thing is None:
        return TRUTH_VALUE_UNKNOWN
    index = contains_sys_version_info(expr.operands[0])
    if isinstance(index, int) and isinstance(thing, int):
        # sys.version_info[i] <compare_op> k
        if 0 <= index <= 1:
            return fixed_comparison(pyversion[index], op, thing)
        else:
            return TRUTH_VALUE_UNKNOWN
    elif isinstance(index, tuple) and isinstance(thing, tuple):
        # Why doesn't mypy see that index can't be None here?
        lo, hi = cast(tuple, index)
        if lo is None:
            lo = 0
        if hi is None:
            hi = 2
        if 0 <= lo < hi <= 2:
            val = pyversion[lo:hi]
            if len(val) == len(thing) or len(val) > len(thing) and op not in ('==', '!='):
                return fixed_comparison(val, op, thing)
    return TRUTH_VALUE_UNKNOWN


def consider_sys_platform(expr: Expression, platform: str) -> int:
    """Consider whether expr is a comparison involving sys.platform.

    Return ALWAYS_TRUE, ALWAYS_FALSE, or TRUTH_VALUE_UNKNOWN.
    """
    # Cases supported:
    # - sys.platform == 'posix'
    # - sys.platform != 'win32'
    # - sys.platform.startswith('win')
    if isinstance(expr, ComparisonExpr):
        # Let's not yet support chained comparisons.
        if len(expr.operators) > 1:
            return TRUTH_VALUE_UNKNOWN
        op = expr.operators[0]
        if op not in ('==', '!='):
            return TRUTH_VALUE_UNKNOWN
        if not is_sys_attr(expr.operands[0], 'platform'):
            return TRUTH_VALUE_UNKNOWN
        right = expr.operands[1]
        if not isinstance(right, (StrExpr, UnicodeExpr)):
            return TRUTH_VALUE_UNKNOWN
        return fixed_comparison(platform, op, right.value)
    elif isinstance(expr, CallExpr):
        if not isinstance(expr.callee, MemberExpr):
            return TRUTH_VALUE_UNKNOWN
        if len(expr.args) != 1 or not isinstance(expr.args[0], (StrExpr, UnicodeExpr)):
            return TRUTH_VALUE_UNKNOWN
        if not is_sys_attr(expr.callee.expr, 'platform'):
            return TRUTH_VALUE_UNKNOWN
        if expr.callee.name != 'startswith':
            return TRUTH_VALUE_UNKNOWN
        if platform.startswith(expr.args[0].value):
            return ALWAYS_TRUE
        else:
            return ALWAYS_FALSE
    else:
        return TRUTH_VALUE_UNKNOWN


Targ = TypeVar('Targ', int, str, Tuple[int, ...])


def fixed_comparison(left: Targ, op: str, right: Targ) -> int:
    rmap = {False: ALWAYS_FALSE, True: ALWAYS_TRUE}
    if op == '==':
        return rmap[left == right]
    if op == '!=':
        return rmap[left != right]
    if op == '<=':
        return rmap[left <= right]
    if op == '>=':
        return rmap[left >= right]
    if op == '<':
        return rmap[left < right]
    if op == '>':
        return rmap[left > right]
    return TRUTH_VALUE_UNKNOWN


def contains_int_or_tuple_of_ints(expr: Expression
                                  ) -> Union[None, int, Tuple[int], Tuple[int, ...]]:
    if isinstance(expr, IntExpr):
        return expr.value
    if isinstance(expr, TupleExpr):
        if expr.literal == LITERAL_YES:
            thing = []
            for x in expr.items:
                if not isinstance(x, IntExpr):
                    return None
                thing.append(x.value)
            return tuple(thing)
    return None


def contains_sys_version_info(expr: Expression
                              ) -> Union[None, int, Tuple[Optional[int], Optional[int]]]:
    if is_sys_attr(expr, 'version_info'):
        return (None, None)  # Same as sys.version_info[:]
    if isinstance(expr, IndexExpr) and is_sys_attr(expr.base, 'version_info'):
        index = expr.index
        if isinstance(index, IntExpr):
            return index.value
        if isinstance(index, SliceExpr):
            if index.stride is not None:
                if not isinstance(index.stride, IntExpr) or index.stride.value != 1:
                    return None
            begin = end = None
            if index.begin_index is not None:
                if not isinstance(index.begin_index, IntExpr):
                    return None
                begin = index.begin_index.value
            if index.end_index is not None:
                if not isinstance(index.end_index, IntExpr):
                    return None
                end = index.end_index.value
            return (begin, end)
    return None


def is_sys_attr(expr: Expression, name: str) -> bool:
    # TODO: This currently doesn't work with code like this:
    # - import sys as _sys
    # - from sys import version_info
    if isinstance(expr, MemberExpr) and expr.name == name:
        if isinstance(expr.expr, NameExpr) and expr.expr.name == 'sys':
            # TODO: Guard against a local named sys, etc.
            # (Though later passes will still do most checking.)
            return True
    return False


def mark_block_unreachable(block: Block) -> None:
    block.is_unreachable = True
    block.accept(MarkImportsUnreachableVisitor())


class MarkImportsUnreachableVisitor(TraverserVisitor):
    """Visitor that flags all imports nested within a node as unreachable."""

    def visit_import(self, node: Import) -> None:
        node.is_unreachable = True

    def visit_import_from(self, node: ImportFrom) -> None:
        node.is_unreachable = True

    def visit_import_all(self, node: ImportAll) -> None:
        node.is_unreachable = True


def mark_block_mypy_only(block: Block) -> None:
    block.accept(MarkImportsMypyOnlyVisitor())


class MarkImportsMypyOnlyVisitor(TraverserVisitor):
    """Visitor that sets is_mypy_only (which affects priority)."""

    def visit_import(self, node: Import) -> None:
        node.is_mypy_only = True

    def visit_import_from(self, node: ImportFrom) -> None:
        node.is_mypy_only = True

    def visit_import_all(self, node: ImportAll) -> None:
        node.is_mypy_only = True


def is_identity_signature(sig: Type) -> bool:
    """Is type a callable of form T -> T (where T is a type variable)?"""
    if isinstance(sig, CallableType) and sig.arg_kinds == [ARG_POS]:
        if isinstance(sig.arg_types[0], TypeVarType) and isinstance(sig.ret_type, TypeVarType):
            return sig.arg_types[0].id == sig.ret_type.id
    return False


def returns_any_if_called(expr: Expression) -> bool:
    """Return True if we can predict that expr will return Any if called.

    This only uses information available during semantic analysis so this
    will sometimes return False because of insufficient information (as
    type inference hasn't run yet).
    """
    if isinstance(expr, RefExpr):
        if isinstance(expr.node, FuncDef):
            typ = expr.node.type
            if typ is None:
                # No signature -> default to Any.
                return True
            # Explicit Any return?
            return isinstance(typ, CallableType) and isinstance(typ.ret_type, AnyType)
        elif isinstance(expr.node, Var):
            typ = expr.node.type
            return typ is None or isinstance(typ, AnyType)
    elif isinstance(expr, CallExpr):
        return returns_any_if_called(expr.callee)
    return False


def find_fixed_callable_return(expr: Expression) -> Optional[CallableType]:
    if isinstance(expr, RefExpr):
        if isinstance(expr.node, FuncDef):
            typ = expr.node.type
            if typ:
                if isinstance(typ, CallableType) and has_no_typevars(typ.ret_type):
                    if isinstance(typ.ret_type, CallableType):
                        return typ.ret_type
    elif isinstance(expr, CallExpr):
        t = find_fixed_callable_return(expr.callee)
        if t:
            if isinstance(t.ret_type, CallableType):
                return t.ret_type
    return None<|MERGE_RESOLUTION|>--- conflicted
+++ resolved
@@ -849,21 +849,10 @@
                         items, types, default_items = self.check_namedtuple_classdef(defn)
                         info = self.build_namedtuple_typeinfo(
                             defn.name, items, types, default_items)
-<<<<<<< HEAD
                         node.node = info
                         defn.info = info
                         return info
         return None
-=======
-                        # We only really need the assignments in the body to be type checked later;
-                        # attempting to type check methods may lead to crashes because NamedTuples
-                        # do not have a fully functional TypeInfo.
-                        # TODO remove this hack and add full support for NamedTuple methods
-                        defn.defs.body = [stmt for stmt in defn.defs.body
-                                          if isinstance(stmt, AssignmentStmt)]
-                        return True
-        return False
->>>>>>> 8ea1aa57
 
     def check_namedtuple_classdef(
             self, defn: ClassDef) -> Tuple[List[str], List[Type], Dict[str, Expression]]:
