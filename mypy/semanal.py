--- conflicted
+++ resolved
@@ -2055,18 +2055,12 @@
                     visited.add(base.type)
         return False
 
-<<<<<<< HEAD
     def get_declared_metaclass(
         self, name: str, metaclass_expr: Expression | None
     ) -> tuple[Instance | None, bool]:
         """Returns either metaclass instance or boolean whether we should defer."""
         declared_metaclass = None
         if metaclass_expr:
-=======
-    def analyze_metaclass(self, defn: ClassDef) -> None:
-        # We check metaclass conflicts in `checker.py`
-        if defn.metaclass:
->>>>>>> f56d1514
             metaclass_name = None
             if isinstance(metaclass_expr, NameExpr):
                 metaclass_name = metaclass_expr.name
@@ -2127,13 +2121,7 @@
                 abc_meta = self.named_type_or_none("abc.ABCMeta", [])
                 if abc_meta is not None:  # May be None in tests with incomplete lib-stub.
                     defn.info.metaclass_type = abc_meta
-<<<<<<< HEAD
-        if defn.info.metaclass_type and defn.info.metaclass_type.type.has_base(
-            "enum.EnumMeta"
-        ):
-=======
         if defn.info.metaclass_type and defn.info.metaclass_type.type.has_base("enum.EnumMeta"):
->>>>>>> f56d1514
             defn.info.is_enum = True
             if defn.type_vars:
                 self.fail("Enum class cannot be generic", defn)
