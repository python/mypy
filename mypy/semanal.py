"""The semantic analyzer.

Bind names to definitions and do various other simple consistency
checks.  Populate symbol tables.  The semantic analyzer also detects
special forms which reuse generic syntax such as NamedTuple and
cast().  Multiple analysis iterations may be needed to analyze forward
references and import cycles. Each iteration "fills in" additional
bindings and references until everything has been bound.

For example, consider this program:

  x = 1
  y = x

Here semantic analysis would detect that the assignment 'x = 1'
defines a new variable, the type of which is to be inferred (in a
later pass; type inference or type checking is not part of semantic
analysis).  Also, it would bind both references to 'x' to the same
module-level variable (Var) node.  The second assignment would also
be analyzed, and the type of 'y' marked as being inferred.

Semantic analysis of types is implemented in typeanal.py.

See semanal_main.py for the top-level logic.

Some important properties:

* After semantic analysis is complete, no PlaceholderNode and
  PlaceholderType instances should remain. During semantic analysis,
  if we encounter one of these, the current target should be deferred.

* A TypeInfo is only created once we know certain basic information about
  a type, such as the MRO, existence of a Tuple base class (e.g., for named
  tuples), and whether we have a TypedDict. We use a temporary
  PlaceholderNode node in the symbol table if some such information is
  missing.

* For assignments, we only add a non-placeholder symbol table entry once
  we know the sort of thing being defined (variable, NamedTuple, type alias,
  etc.).

* Every part of the analysis step must support multiple iterations over
  the same AST nodes, and each iteration must be able to fill in arbitrary
  things that were missing or incomplete in previous iterations.

* Changes performed by the analysis need to be reversible, since mypy
  daemon strips and reuses existing ASTs (to improve performance and/or
  reduce memory use).
"""

from contextlib import contextmanager

from typing import (
    List, Dict, Set, Tuple, cast, TypeVar, Union, Optional, Callable, Iterator, Iterable
)
from typing_extensions import Final

from mypy.nodes import (
    MypyFile, TypeInfo, Node, AssignmentStmt, FuncDef, OverloadedFuncDef,
    ClassDef, Var, GDEF, FuncItem, Import, Expression, Lvalue,
    ImportFrom, ImportAll, Block, LDEF, NameExpr, MemberExpr,
    IndexExpr, TupleExpr, ListExpr, ExpressionStmt, ReturnStmt,
    RaiseStmt, AssertStmt, OperatorAssignmentStmt, WhileStmt,
    ForStmt, BreakStmt, ContinueStmt, IfStmt, TryStmt, WithStmt, DelStmt,
    GlobalDecl, SuperExpr, DictExpr, CallExpr, RefExpr, OpExpr, UnaryExpr,
    SliceExpr, CastExpr, RevealExpr, TypeApplication, Context, SymbolTable,
    SymbolTableNode, ListComprehension, GeneratorExpr,
    LambdaExpr, MDEF, Decorator, SetExpr, TypeVarExpr,
    StrExpr, BytesExpr, PrintStmt, ConditionalExpr, PromoteExpr,
    ComparisonExpr, StarExpr, ArgKind, ARG_POS, ARG_NAMED, type_aliases,
    YieldFromExpr, NamedTupleExpr, NonlocalDecl, SymbolNode,
    SetComprehension, DictionaryComprehension, TypeAlias, TypeAliasExpr,
    YieldExpr, ExecStmt, BackquoteExpr, ImportBase, AwaitExpr,
    IntExpr, FloatExpr, UnicodeExpr, TempNode, OverloadPart,
    PlaceholderNode, COVARIANT, CONTRAVARIANT, INVARIANT,
    get_nongen_builtins, get_member_expr_fullname, REVEAL_TYPE,
    REVEAL_LOCALS, is_final_node, TypedDictExpr, type_aliases_source_versions,
    EnumCallExpr, RUNTIME_PROTOCOL_DECOS, FakeExpression, Statement, AssignmentExpr,
    ParamSpecExpr, EllipsisExpr
)
from mypy.tvar_scope import TypeVarLikeScope
from mypy.typevars import fill_typevars
from mypy.visitor import NodeVisitor
from mypy.errors import Errors, report_internal_error
from mypy.messages import (
    best_matches, MessageBuilder, pretty_seq, SUGGESTED_TEST_FIXTURES, TYPES_FOR_UNIMPORTED_HINTS
)
from mypy.errorcodes import ErrorCode
from mypy import message_registry, errorcodes as codes
from mypy.types import (
    FunctionLike, UnboundType, TypeVarType, TupleType, UnionType, StarType,
    CallableType, Overloaded, Instance, Type, AnyType, LiteralType, LiteralValue,
    TypeTranslator, TypeOfAny, TypeType, NoneType, PlaceholderType, TPDICT_NAMES, ProperType,
    get_proper_type, get_proper_types, TypeAliasType
)
from mypy.typeops import function_type
from mypy.type_visitor import TypeQuery
from mypy.nodes import implicit_module_attrs
from mypy.typeanal import (
    TypeAnalyser, analyze_type_alias, no_subscript_builtin_alias,
    TypeVarLikeQuery, TypeVarLikeList, remove_dups, has_any_from_unimported_type,
    check_for_explicit_any, type_constructors, fix_instance_types
)
from mypy.exprtotype import expr_to_unanalyzed_type, TypeTranslationError
from mypy.options import Options
from mypy.plugin import (
    Plugin, ClassDefContext, SemanticAnalyzerPluginInterface,
    DynamicClassDefContext
)
from mypy.util import (
    correct_relative_import, unmangle, module_prefix, is_typeshed_file, unnamed_function,
)
from mypy.scope import Scope
from mypy.semanal_shared import (
    SemanticAnalyzerInterface, set_callable_name, calculate_tuple_fallback, PRIORITY_FALLBACKS
)
from mypy.semanal_namedtuple import NamedTupleAnalyzer
from mypy.semanal_typeddict import TypedDictAnalyzer
from mypy.semanal_enum import EnumCallAnalyzer
from mypy.semanal_newtype import NewTypeAnalyzer
from mypy.reachability import (
    infer_reachability_of_if_statement, infer_condition_value, ALWAYS_FALSE, ALWAYS_TRUE,
    MYPY_TRUE, MYPY_FALSE
)
from mypy.mro import calculate_mro, MroError

T = TypeVar('T')


FUTURE_IMPORTS: Final = {
    '__future__.nested_scopes': 'nested_scopes',
    '__future__.generators': 'generators',
    '__future__.division': 'division',
    '__future__.absolute_import': 'absolute_import',
    '__future__.with_statement': 'with_statement',
    '__future__.print_function': 'print_function',
    '__future__.unicode_literals': 'unicode_literals',
    '__future__.barry_as_FLUFL': 'barry_as_FLUFL',
    '__future__.generator_stop': 'generator_stop',
    '__future__.annotations': 'annotations',
}


# Special cased built-in classes that are needed for basic functionality and need to be
# available very early on.
CORE_BUILTIN_CLASSES: Final = ["object", "bool", "function"]


# Used for tracking incomplete references
Tag = int


class SemanticAnalyzer(NodeVisitor[None],
                       SemanticAnalyzerInterface,
                       SemanticAnalyzerPluginInterface):
    """Semantically analyze parsed mypy files.

    The analyzer binds names and does various consistency checks for an
    AST. Note that type checking is performed as a separate pass.
    """

    __deletable__ = ['patches', 'options', 'cur_mod_node']

    # Module name space
    modules: Dict[str, MypyFile]
    # Global name space for current module
    globals: SymbolTable
    # Names declared using "global" (separate set for each scope)
    global_decls: List[Set[str]]
    # Names declared using "nonlocal" (separate set for each scope)
    nonlocal_decls: List[Set[str]]
    # Local names of function scopes; None for non-function scopes.
    locals: List[Optional[SymbolTable]]
    # Whether each scope is a comprehension scope.
    is_comprehension_stack: List[bool]
    # Nested block depths of scopes
    block_depth: List[int]
    # TypeInfo of directly enclosing class (or None)
    type: Optional[TypeInfo] = None
    # Stack of outer classes (the second tuple item contains tvars).
    type_stack: List[Optional[TypeInfo]]
    # Type variables bound by the current scope, be it class or function
    tvar_scope: TypeVarLikeScope
    # Per-module options
    options: Options

    # Stack of functions being analyzed
    function_stack: List[FuncItem]

    # Set to True if semantic analysis defines a name, or replaces a
    # placeholder definition. If some iteration makes no progress,
    # there can be at most one additional final iteration (see below).
    progress = False
    deferred = False  # Set to true if another analysis pass is needed
    incomplete = False  # Set to true if current module namespace is missing things
    # Is this the final iteration of semantic analysis (where we report
    # unbound names due to cyclic definitions and should not defer)?
    _final_iteration = False
    # These names couldn't be added to the symbol table due to incomplete deps.
    # Note that missing names are per module, _not_ per namespace. This means that e.g.
    # a missing name at global scope will block adding same name at a class scope.
    # This should not affect correctness and is purely a performance issue,
    # since it can cause unnecessary deferrals. These are represented as
    # PlaceholderNodes in the symbol table. We use this to ensure that the first
    # definition takes precedence even if it's incomplete.
    #
    # Note that a star import adds a special name '*' to the set, this blocks
    # adding _any_ names in the current file.
    missing_names: List[Set[str]]
    # Callbacks that will be called after semantic analysis to tweak things.
    patches: List[Tuple[int, Callable[[], None]]]
    loop_depth = 0         # Depth of breakable loops
    cur_mod_id = ''        # Current module id (or None) (phase 2)
    _is_stub_file = False   # Are we analyzing a stub file?
    _is_typeshed_stub_file = False  # Are we analyzing a typeshed stub file?
    imports: Set[str]  # Imported modules (during phase 2 analysis)
    # Note: some imports (and therefore dependencies) might
    # not be found in phase 1, for example due to * imports.
    errors: Errors  # Keeps track of generated errors
    plugin: Plugin  # Mypy plugin for special casing of library features
    statement: Optional[Statement] = None  # Statement/definition being analyzed
    future_import_flags: Set[str]

    # Mapping from 'async def' function definitions to their return type wrapped as a
    # 'Coroutine[Any, Any, T]'. Used to keep track of whether a function definition's
    # return type has already been wrapped, by checking if the function definition's
    # type is stored in this mapping and that it still matches.
    wrapped_coro_return_types: Dict[FuncDef, Type] = {}

    def __init__(self,
                 modules: Dict[str, MypyFile],
                 missing_modules: Set[str],
                 incomplete_namespaces: Set[str],
                 errors: Errors,
                 plugin: Plugin) -> None:
        """Construct semantic analyzer.

        We reuse the same semantic analyzer instance across multiple modules.

        Args:
            modules: Global modules dictionary
            missing_modules: Modules that could not be imported encountered so far
            incomplete_namespaces: Namespaces that are being populated during semantic analysis
                (can contain modules and classes within the current SCC; mutated by the caller)
            errors: Report analysis errors using this instance
        """
        self.locals = [None]
        self.is_comprehension_stack = [False]
        # Saved namespaces from previous iteration. Every top-level function/method body is
        # analyzed in several iterations until all names are resolved. We need to save
        # the local namespaces for the top level function and all nested functions between
        # these iterations. See also semanal_main.process_top_level_function().
        self.saved_locals: Dict[
            Union[FuncItem, GeneratorExpr, DictionaryComprehension], SymbolTable
        ] = {}
        self.imports = set()
        self.type = None
        self.type_stack = []
        # Are the namespaces of classes being processed complete?
        self.incomplete_type_stack: List[bool] = []
        self.tvar_scope = TypeVarLikeScope()
        self.function_stack = []
        self.block_depth = [0]
        self.loop_depth = 0
        self.errors = errors
        self.modules = modules
        self.msg = MessageBuilder(errors, modules)
        self.missing_modules = missing_modules
        self.missing_names = [set()]
        # These namespaces are still in process of being populated. If we encounter a
        # missing name in these namespaces, we need to defer the current analysis target,
        # since it's possible that the name will be there once the namespace is complete.
        self.incomplete_namespaces = incomplete_namespaces
        self.all_exports: List[str] = []
        # Map from module id to list of explicitly exported names (i.e. names in __all__).
        self.export_map: Dict[str, List[str]] = {}
        self.plugin = plugin
        # If True, process function definitions. If False, don't. This is used
        # for processing module top levels in fine-grained incremental mode.
        self.recurse_into_functions = True
        self.scope = Scope()

        # Trace line numbers for every file where deferral happened during analysis of
        # current SCC or top-level function.
        self.deferral_debug_context: List[Tuple[str, int]] = []

        self.future_import_flags: Set[str] = set()

    # mypyc doesn't properly handle implementing an abstractproperty
    # with a regular attribute so we make them properties
    @property
    def is_stub_file(self) -> bool:
        return self._is_stub_file

    @property
    def is_typeshed_stub_file(self) -> bool:
        return self._is_typeshed_stub_file

    @property
    def final_iteration(self) -> bool:
        return self._final_iteration

    #
    # Preparing module (performed before semantic analysis)
    #

    def prepare_file(self, file_node: MypyFile) -> None:
        """Prepare a freshly parsed file for semantic analysis."""
        if 'builtins' in self.modules:
            file_node.names['__builtins__'] = SymbolTableNode(GDEF,
                                                              self.modules['builtins'])
        if file_node.fullname == 'builtins':
            self.prepare_builtins_namespace(file_node)
        if file_node.fullname == 'typing':
            self.prepare_typing_namespace(file_node)

    def prepare_typing_namespace(self, file_node: MypyFile) -> None:
        """Remove dummy alias definitions such as List = TypeAlias(object) from typing.

        They will be replaced with real aliases when corresponding targets are ready.
        """
        # This is all pretty unfortunate. typeshed now has a
        # sys.version_info check for OrderedDict, and we shouldn't
        # take it out, because it is correct and a typechecker should
        # use that as a source of truth. But instead we rummage
        # through IfStmts to remove the info first.  (I tried to
        # remove this whole machinery and ran into issues with the
        # builtins/typing import cycle.)
        def helper(defs: List[Statement]) -> None:
            for stmt in defs.copy():
                if isinstance(stmt, IfStmt):
                    for body in stmt.body:
                        helper(body.body)
                    if stmt.else_body:
                        helper(stmt.else_body.body)
                if (isinstance(stmt, AssignmentStmt) and len(stmt.lvalues) == 1 and
                        isinstance(stmt.lvalues[0], NameExpr)):
                    # Assignment to a simple name, remove it if it is a dummy alias.
                    if 'typing.' + stmt.lvalues[0].name in type_aliases:
                        defs.remove(stmt)

        helper(file_node.defs)

    def prepare_builtins_namespace(self, file_node: MypyFile) -> None:
        """Add certain special-cased definitions to the builtins module.

        Some definitions are too special or fundamental to be processed
        normally from the AST.
        """
        names = file_node.names

        # Add empty definition for core built-in classes, since they are required for basic
        # operation. These will be completed later on.
        for name in CORE_BUILTIN_CLASSES:
            cdef = ClassDef(name, Block([]))  # Dummy ClassDef, will be replaced later
            info = TypeInfo(SymbolTable(), cdef, 'builtins')
            info._fullname = 'builtins.%s' % name
            names[name] = SymbolTableNode(GDEF, info)

        bool_info = names['bool'].node
        assert isinstance(bool_info, TypeInfo)
        bool_type = Instance(bool_info, [])

        special_var_types: List[Tuple[str, Type]] = [
            ('None', NoneType()),
            # reveal_type is a mypy-only function that gives an error with
            # the type of its arg.
            ('reveal_type', AnyType(TypeOfAny.special_form)),
            # reveal_locals is a mypy-only function that gives an error with the types of
            # locals
            ('reveal_locals', AnyType(TypeOfAny.special_form)),
            ('True', bool_type),
            ('False', bool_type),
            ('__debug__', bool_type),
        ]

        for name, typ in special_var_types:
            v = Var(name, typ)
            v._fullname = 'builtins.%s' % name
            file_node.names[name] = SymbolTableNode(GDEF, v)

    #
    # Analyzing a target
    #

    def refresh_partial(self,
                        node: Union[MypyFile, FuncDef, OverloadedFuncDef],
                        patches: List[Tuple[int, Callable[[], None]]],
                        final_iteration: bool,
                        file_node: MypyFile,
                        options: Options,
                        active_type: Optional[TypeInfo] = None) -> None:
        """Refresh a stale target in fine-grained incremental mode."""
        self.patches = patches
        self.deferred = False
        self.incomplete = False
        self._final_iteration = final_iteration
        self.missing_names[-1] = set()

        with self.file_context(file_node, options, active_type):
            if isinstance(node, MypyFile):
                self.refresh_top_level(node)
            else:
                self.recurse_into_functions = True
                self.accept(node)
        del self.patches

    def refresh_top_level(self, file_node: MypyFile) -> None:
        """Reanalyze a stale module top-level in fine-grained incremental mode."""
        self.recurse_into_functions = False
        self.add_implicit_module_attrs(file_node)
        for d in file_node.defs:
            self.accept(d)
        if file_node.fullname == 'typing':
            self.add_builtin_aliases(file_node)
        self.adjust_public_exports()
        self.export_map[self.cur_mod_id] = self.all_exports
        self.all_exports = []

    def add_implicit_module_attrs(self, file_node: MypyFile) -> None:
        """Manually add implicit definitions of module '__name__' etc."""
        for name, t in implicit_module_attrs.items():
            # unicode docstrings should be accepted in Python 2
            if name == '__doc__':
                if self.options.python_version >= (3, 0):
                    typ: Type = UnboundType("__builtins__.str")
                else:
                    typ = UnionType([UnboundType('__builtins__.str'),
                                     UnboundType('__builtins__.unicode')])
            else:
                assert t is not None, 'type should be specified for {}'.format(name)
                typ = UnboundType(t)

            existing = file_node.names.get(name)
            if existing is not None and not isinstance(existing.node, PlaceholderNode):
                # Already exists.
                continue

            an_type = self.anal_type(typ)
            if an_type:
                var = Var(name, an_type)
                var._fullname = self.qualified_name(name)
                var.is_ready = True
                self.add_symbol(name, var, dummy_context())
            else:
                self.add_symbol(name,
                                PlaceholderNode(self.qualified_name(name), file_node, -1),
                                dummy_context())

    def add_builtin_aliases(self, tree: MypyFile) -> None:
        """Add builtin type aliases to typing module.

        For historical reasons, the aliases like `List = list` are not defined
        in typeshed stubs for typing module. Instead we need to manually add the
        corresponding nodes on the fly. We explicitly mark these aliases as normalized,
        so that a user can write `typing.List[int]`.
        """
        assert tree.fullname == 'typing'
        for alias, target_name in type_aliases.items():
            if type_aliases_source_versions[alias] > self.options.python_version:
                # This alias is not available on this Python version.
                continue
            name = alias.split('.')[-1]
            if name in tree.names and not isinstance(tree.names[name].node, PlaceholderNode):
                continue
            tag = self.track_incomplete_refs()
            n = self.lookup_fully_qualified_or_none(target_name)
            if n:
                if isinstance(n.node, PlaceholderNode):
                    self.mark_incomplete(name, tree)
                else:
                    # Found built-in class target. Create alias.
                    target = self.named_type_or_none(target_name, [])
                    assert target is not None
                    # Transform List to List[Any], etc.
                    fix_instance_types(target, self.fail, self.note, self.options.python_version)
                    alias_node = TypeAlias(target, alias,
                                           line=-1, column=-1,  # there is no context
                                           no_args=True, normalized=True)
                    self.add_symbol(name, alias_node, tree)
            elif self.found_incomplete_ref(tag):
                # Built-in class target may not ready yet -- defer.
                self.mark_incomplete(name, tree)
            else:
                # Test fixtures may be missing some builtin classes, which is okay.
                # Kill the placeholder if there is one.
                if name in tree.names:
                    assert isinstance(tree.names[name].node, PlaceholderNode)
                    del tree.names[name]

    def adjust_public_exports(self) -> None:
        """Adjust the module visibility of globals due to __all__."""
        if '__all__' in self.globals:
            for name, g in self.globals.items():
                # Being included in __all__ explicitly exports and makes public.
                if name in self.all_exports:
                    g.module_public = True
                    g.module_hidden = False
                # But when __all__ is defined, and a symbol is not included in it,
                # it cannot be public.
                else:
                    g.module_public = False

    @contextmanager
    def file_context(self,
                     file_node: MypyFile,
                     options: Options,
                     active_type: Optional[TypeInfo] = None) -> Iterator[None]:
        """Configure analyzer for analyzing targets within a file/class.

        Args:
            file_node: target file
            options: options specific to the file
            active_type: must be the surrounding class to analyze method targets
        """
        scope = self.scope
        self.options = options
        self.errors.set_file(file_node.path, file_node.fullname, scope=scope)
        self.cur_mod_node = file_node
        self.cur_mod_id = file_node.fullname
        scope.enter_file(self.cur_mod_id)
        self._is_stub_file = file_node.path.lower().endswith('.pyi')
        self._is_typeshed_stub_file = is_typeshed_file(file_node.path)
        self.globals = file_node.names
        self.tvar_scope = TypeVarLikeScope()

        self.named_tuple_analyzer = NamedTupleAnalyzer(options, self)
        self.typed_dict_analyzer = TypedDictAnalyzer(options, self, self.msg)
        self.enum_call_analyzer = EnumCallAnalyzer(options, self)
        self.newtype_analyzer = NewTypeAnalyzer(options, self, self.msg)

        # Counter that keeps track of references to undefined things potentially caused by
        # incomplete namespaces.
        self.num_incomplete_refs = 0

        if active_type:
            self.incomplete_type_stack.append(False)
            scope.enter_class(active_type)
            self.enter_class(active_type.defn.info)
            for tvar in active_type.defn.type_vars:
                self.tvar_scope.bind_existing(tvar)

        yield

        if active_type:
            scope.leave()
            self.leave_class()
            self.type = None
            self.incomplete_type_stack.pop()
        scope.leave()
        del self.options

    #
    # Functions
    #

    def visit_func_def(self, defn: FuncDef) -> None:
        self.statement = defn

        # Visit default values because they may contain assignment expressions.
        for arg in defn.arguments:
            if arg.initializer:
                arg.initializer.accept(self)

        defn.is_conditional = self.block_depth[-1] > 0

        # Set full names even for those definitions that aren't added
        # to a symbol table. For example, for overload items.
        defn._fullname = self.qualified_name(defn.name)

        # We don't add module top-level functions to symbol tables
        # when we analyze their bodies in the second phase on analysis,
        # since they were added in the first phase. Nested functions
        # get always added, since they aren't separate targets.
        if not self.recurse_into_functions or len(self.function_stack) > 0:
            if not defn.is_decorated and not defn.is_overload:
                self.add_function_to_symbol_table(defn)

        if not self.recurse_into_functions:
            return

        with self.scope.function_scope(defn):
            self.analyze_func_def(defn)

    def analyze_func_def(self, defn: FuncDef) -> None:
        self.function_stack.append(defn)

        if defn.type:
            assert isinstance(defn.type, CallableType)
            self.update_function_type_variables(defn.type, defn)
        self.function_stack.pop()

        if self.is_class_scope():
            # Method definition
            assert self.type is not None
            defn.info = self.type
            if defn.type is not None and defn.name in ('__init__', '__init_subclass__'):
                assert isinstance(defn.type, CallableType)
                if isinstance(get_proper_type(defn.type.ret_type), AnyType):
                    defn.type = defn.type.copy_modified(ret_type=NoneType())
            self.prepare_method_signature(defn, self.type)

        # Analyze function signature
        with self.tvar_scope_frame(self.tvar_scope.method_frame()):
            if defn.type:
                self.check_classvar_in_signature(defn.type)
                assert isinstance(defn.type, CallableType)
                # Signature must be analyzed in the surrounding scope so that
                # class-level imported names and type variables are in scope.
                analyzer = self.type_analyzer()
                tag = self.track_incomplete_refs()
                result = analyzer.visit_callable_type(defn.type, nested=False)
                # Don't store not ready types (including placeholders).
                if self.found_incomplete_ref(tag) or has_placeholder(result):
                    self.defer(defn)
                    return
                assert isinstance(result, ProperType)
                defn.type = result
                self.add_type_alias_deps(analyzer.aliases_used)
                self.check_function_signature(defn)
                if isinstance(defn, FuncDef):
                    assert isinstance(defn.type, CallableType)
                    defn.type = set_callable_name(defn.type, defn)

        self.analyze_arg_initializers(defn)
        self.analyze_function_body(defn)
        if (defn.is_coroutine and
                isinstance(defn.type, CallableType) and
                self.wrapped_coro_return_types.get(defn) != defn.type):
            if defn.is_async_generator:
                # Async generator types are handled elsewhere
                pass
            else:
                # A coroutine defined as `async def foo(...) -> T: ...`
                # has external return type `Coroutine[Any, Any, T]`.
                any_type = AnyType(TypeOfAny.special_form)
                ret_type = self.named_type_or_none('typing.Coroutine',
                                                   [any_type, any_type, defn.type.ret_type])
                assert ret_type is not None, "Internal error: typing.Coroutine not found"
                defn.type = defn.type.copy_modified(ret_type=ret_type)
                self.wrapped_coro_return_types[defn] = defn.type

    def prepare_method_signature(self, func: FuncDef, info: TypeInfo) -> None:
        """Check basic signature validity and tweak annotation of self/cls argument."""
        # Only non-static methods are special.
        functype = func.type
        if not func.is_static:
            if func.name in ['__init_subclass__', '__class_getitem__']:
                func.is_class = True
            if not func.arguments:
                self.fail('Method must have at least one argument', func)
            elif isinstance(functype, CallableType):
                self_type = get_proper_type(functype.arg_types[0])
                if isinstance(self_type, AnyType):
                    leading_type: Type = fill_typevars(info)
                    if func.is_class or func.name == '__new__':
                        leading_type = self.class_type(leading_type)
                    func.type = replace_implicit_first_type(functype, leading_type)

    def set_original_def(self, previous: Optional[Node], new: Union[FuncDef, Decorator]) -> bool:
        """If 'new' conditionally redefine 'previous', set 'previous' as original

        We reject straight redefinitions of functions, as they are usually
        a programming error. For example:

          def f(): ...
          def f(): ...  # Error: 'f' redefined
        """
        if isinstance(new, Decorator):
            new = new.func
        if (
            isinstance(previous, (FuncDef, Decorator))
            and unnamed_function(new.name)
            and unnamed_function(previous.name)
        ):
            return True
        if isinstance(previous, (FuncDef, Var, Decorator)) and new.is_conditional:
            new.original_def = previous
            return True
        else:
            return False

    def update_function_type_variables(self, fun_type: CallableType, defn: FuncItem) -> None:
        """Make any type variables in the signature of defn explicit.

        Update the signature of defn to contain type variable definitions
        if defn is generic.
        """
        with self.tvar_scope_frame(self.tvar_scope.method_frame()):
            a = self.type_analyzer()
            fun_type.variables = a.bind_function_type_variables(fun_type, defn)

    def visit_overloaded_func_def(self, defn: OverloadedFuncDef) -> None:
        self.statement = defn
        self.add_function_to_symbol_table(defn)

        if not self.recurse_into_functions:
            return

        # NB: Since _visit_overloaded_func_def will call accept on the
        # underlying FuncDefs, the function might get entered twice.
        # This is fine, though, because only the outermost function is
        # used to compute targets.
        with self.scope.function_scope(defn):
            self.analyze_overloaded_func_def(defn)

    def analyze_overloaded_func_def(self, defn: OverloadedFuncDef) -> None:
        # OverloadedFuncDef refers to any legitimate situation where you have
        # more than one declaration for the same function in a row.  This occurs
        # with a @property with a setter or a deleter, and for a classic
        # @overload.

        defn._fullname = self.qualified_name(defn.name)
        # TODO: avoid modifying items.
        defn.items = defn.unanalyzed_items.copy()

        first_item = defn.items[0]
        first_item.is_overload = True
        first_item.accept(self)

        if isinstance(first_item, Decorator) and first_item.func.is_property:
            # This is a property.
            first_item.func.is_overload = True
            self.analyze_property_with_multi_part_definition(defn)
            typ = function_type(first_item.func, self.builtin_type('builtins.function'))
            assert isinstance(typ, CallableType)
            types = [typ]
        else:
            # This is an a normal overload. Find the item signatures, the
            # implementation (if outside a stub), and any missing @overload
            # decorators.
            types, impl, non_overload_indexes = self.analyze_overload_sigs_and_impl(defn)
            defn.impl = impl
            if non_overload_indexes:
                self.handle_missing_overload_decorators(defn, non_overload_indexes,
                                                        some_overload_decorators=len(types) > 0)
            # If we found an implementation, remove it from the overload item list,
            # as it's special.
            if impl is not None:
                assert impl is defn.items[-1]
                defn.items = defn.items[:-1]
            elif not non_overload_indexes:
                self.handle_missing_overload_implementation(defn)

        if types:
            defn.type = Overloaded(types)
            defn.type.line = defn.line

        if not defn.items:
            # It was not a real overload after all, but function redefinition. We've
            # visited the redefinition(s) already.
            if not defn.impl:
                # For really broken overloads with no items and no implementation we need to keep
                # at least one item to hold basic information like function name.
                defn.impl = defn.unanalyzed_items[-1]
            return

        # We know this is an overload def. Infer properties and perform some checks.
        self.process_final_in_overload(defn)
        self.process_static_or_class_method_in_overload(defn)

    def analyze_overload_sigs_and_impl(
            self,
            defn: OverloadedFuncDef) -> Tuple[List[CallableType],
                                              Optional[OverloadPart],
                                              List[int]]:
        """Find overload signatures, the implementation, and items with missing @overload.

        Assume that the first was already analyzed. As a side effect:
        analyzes remaining items and updates 'is_overload' flags.
        """
        types = []
        non_overload_indexes = []
        impl: Optional[OverloadPart] = None
        for i, item in enumerate(defn.items):
            if i != 0:
                # Assume that the first item was already visited
                item.is_overload = True
                item.accept(self)
            # TODO: support decorated overloaded functions properly
            if isinstance(item, Decorator):
                callable = function_type(item.func, self.builtin_type('builtins.function'))
                assert isinstance(callable, CallableType)
                if not any(refers_to_fullname(dec, 'typing.overload')
                           for dec in item.decorators):
                    if i == len(defn.items) - 1 and not self.is_stub_file:
                        # Last item outside a stub is impl
                        impl = item
                    else:
                        # Oops it wasn't an overload after all. A clear error
                        # will vary based on where in the list it is, record
                        # that.
                        non_overload_indexes.append(i)
                else:
                    item.func.is_overload = True
                    types.append(callable)
            elif isinstance(item, FuncDef):
                if i == len(defn.items) - 1 and not self.is_stub_file:
                    impl = item
                else:
                    non_overload_indexes.append(i)
        return types, impl, non_overload_indexes

    def handle_missing_overload_decorators(self,
                                           defn: OverloadedFuncDef,
                                           non_overload_indexes: List[int],
                                           some_overload_decorators: bool) -> None:
        """Generate errors for overload items without @overload.

        Side effect: remote non-overload items.
        """
        if some_overload_decorators:
            # Some of them were overloads, but not all.
            for idx in non_overload_indexes:
                if self.is_stub_file:
                    self.fail("An implementation for an overloaded function "
                              "is not allowed in a stub file", defn.items[idx])
                else:
                    self.fail("The implementation for an overloaded function "
                              "must come last", defn.items[idx])
        else:
            for idx in non_overload_indexes[1:]:
                self.name_already_defined(defn.name, defn.items[idx], defn.items[0])
            if defn.impl:
                self.name_already_defined(defn.name, defn.impl, defn.items[0])
        # Remove the non-overloads
        for idx in reversed(non_overload_indexes):
            del defn.items[idx]

    def handle_missing_overload_implementation(self, defn: OverloadedFuncDef) -> None:
        """Generate error about missing overload implementation (only if needed)."""
        if not self.is_stub_file:
            if self.type and self.type.is_protocol and not self.is_func_scope():
                # An overloaded protocol method doesn't need an implementation.
                for item in defn.items:
                    if isinstance(item, Decorator):
                        item.func.is_abstract = True
                    else:
                        item.is_abstract = True
            else:
                self.fail(
                    "An overloaded function outside a stub file must have an implementation",
                    defn)

    def process_final_in_overload(self, defn: OverloadedFuncDef) -> None:
        """Detect the @final status of an overloaded function (and perform checks)."""
        # If the implementation is marked as @final (or the first overload in
        # stubs), then the whole overloaded definition if @final.
        if any(item.is_final for item in defn.items):
            # We anyway mark it as final because it was probably the intention.
            defn.is_final = True
            # Only show the error once per overload
            bad_final = next(ov for ov in defn.items if ov.is_final)
            if not self.is_stub_file:
                self.fail("@final should be applied only to overload implementation",
                          bad_final)
            elif any(item.is_final for item in defn.items[1:]):
                bad_final = next(ov for ov in defn.items[1:] if ov.is_final)
                self.fail("In a stub file @final must be applied only to the first overload",
                          bad_final)
        if defn.impl is not None and defn.impl.is_final:
            defn.is_final = True

    def process_static_or_class_method_in_overload(self, defn: OverloadedFuncDef) -> None:
        class_status = []
        static_status = []
        for item in defn.items:
            if isinstance(item, Decorator):
                inner = item.func
            elif isinstance(item, FuncDef):
                inner = item
            else:
                assert False, "The 'item' variable is an unexpected type: {}".format(type(item))
            class_status.append(inner.is_class)
            static_status.append(inner.is_static)

        if defn.impl is not None:
            if isinstance(defn.impl, Decorator):
                inner = defn.impl.func
            elif isinstance(defn.impl, FuncDef):
                inner = defn.impl
            else:
                assert False, "Unexpected impl type: {}".format(type(defn.impl))
            class_status.append(inner.is_class)
            static_status.append(inner.is_static)

        if len(set(class_status)) != 1:
            self.msg.overload_inconsistently_applies_decorator('classmethod', defn)
        elif len(set(static_status)) != 1:
            self.msg.overload_inconsistently_applies_decorator('staticmethod', defn)
        else:
            defn.is_class = class_status[0]
            defn.is_static = static_status[0]

    def analyze_property_with_multi_part_definition(self, defn: OverloadedFuncDef) -> None:
        """Analyze a property defined using multiple methods (e.g., using @x.setter).

        Assume that the first method (@property) has already been analyzed.
        """
        defn.is_property = True
        items = defn.items
        first_item = cast(Decorator, defn.items[0])
        deleted_items = []
        for i, item in enumerate(items[1:]):
            if isinstance(item, Decorator):
                if len(item.decorators) == 1:
                    node = item.decorators[0]
                    if isinstance(node, MemberExpr):
                        if node.name == 'setter':
                            # The first item represents the entire property.
                            first_item.var.is_settable_property = True
                            # Get abstractness from the original definition.
                            item.func.is_abstract = first_item.func.is_abstract
                else:
                    self.fail("Decorated property not supported", item)
                item.func.accept(self)
            else:
                self.fail('Unexpected definition for property "{}"'.format(first_item.func.name),
                          item)
                deleted_items.append(i + 1)
        for i in reversed(deleted_items):
            del items[i]

    def add_function_to_symbol_table(self, func: Union[FuncDef, OverloadedFuncDef]) -> None:
        if self.is_class_scope():
            assert self.type is not None
            func.info = self.type
        func._fullname = self.qualified_name(func.name)
        self.add_symbol(func.name, func, func)

    def analyze_arg_initializers(self, defn: FuncItem) -> None:
        with self.tvar_scope_frame(self.tvar_scope.method_frame()):
            # Analyze default arguments
            for arg in defn.arguments:
                if arg.initializer:
                    arg.initializer.accept(self)

    def analyze_function_body(self, defn: FuncItem) -> None:
        is_method = self.is_class_scope()
        with self.tvar_scope_frame(self.tvar_scope.method_frame()):
            # Bind the type variables again to visit the body.
            if defn.type:
                a = self.type_analyzer()
                a.bind_function_type_variables(cast(CallableType, defn.type), defn)
            self.function_stack.append(defn)
            self.enter(defn)
            for arg in defn.arguments:
                self.add_local(arg.variable, defn)

            # The first argument of a non-static, non-class method is like 'self'
            # (though the name could be different), having the enclosing class's
            # instance type.
            if is_method and not defn.is_static and not defn.is_class and defn.arguments:
                defn.arguments[0].variable.is_self = True

            defn.body.accept(self)
            self.leave()
            self.function_stack.pop()

    def check_classvar_in_signature(self, typ: ProperType) -> None:
        if isinstance(typ, Overloaded):
            for t in typ.items():  # type: ProperType
                self.check_classvar_in_signature(t)
            return
        if not isinstance(typ, CallableType):
            return
        for t in get_proper_types(typ.arg_types) + [get_proper_type(typ.ret_type)]:
            if self.is_classvar(t):
                self.fail_invalid_classvar(t)
                # Show only one error per signature
                break

    def check_function_signature(self, fdef: FuncItem) -> None:
        sig = fdef.type
        assert isinstance(sig, CallableType)
        if len(sig.arg_types) < len(fdef.arguments):
            self.fail('Type signature has too few arguments', fdef)
            # Add dummy Any arguments to prevent crashes later.
            num_extra_anys = len(fdef.arguments) - len(sig.arg_types)
            extra_anys = [AnyType(TypeOfAny.from_error)] * num_extra_anys
            sig.arg_types.extend(extra_anys)
        elif len(sig.arg_types) > len(fdef.arguments):
            self.fail('Type signature has too many arguments', fdef, blocker=True)

    def visit_decorator(self, dec: Decorator) -> None:
        self.statement = dec
        # TODO: better don't modify them at all.
        dec.decorators = dec.original_decorators.copy()
        dec.func.is_conditional = self.block_depth[-1] > 0
        if not dec.is_overload:
            self.add_symbol(dec.name, dec, dec)
        dec.func._fullname = self.qualified_name(dec.name)
        for d in dec.decorators:
            d.accept(self)
        removed: List[int] = []
        no_type_check = False
        for i, d in enumerate(dec.decorators):
            # A bunch of decorators are special cased here.
            if refers_to_fullname(d, 'abc.abstractmethod'):
                removed.append(i)
                dec.func.is_abstract = True
                self.check_decorated_function_is_method('abstractmethod', dec)
            elif (refers_to_fullname(d, 'asyncio.coroutines.coroutine') or
                  refers_to_fullname(d, 'types.coroutine')):
                removed.append(i)
                dec.func.is_awaitable_coroutine = True
            elif refers_to_fullname(d, 'builtins.staticmethod'):
                removed.append(i)
                dec.func.is_static = True
                dec.var.is_staticmethod = True
                self.check_decorated_function_is_method('staticmethod', dec)
            elif refers_to_fullname(d, 'builtins.classmethod'):
                removed.append(i)
                dec.func.is_class = True
                dec.var.is_classmethod = True
                self.check_decorated_function_is_method('classmethod', dec)
            elif (refers_to_fullname(d, 'builtins.property') or
                  refers_to_fullname(d, 'abc.abstractproperty') or
                  refers_to_fullname(d, 'functools.cached_property')):
                removed.append(i)
                dec.func.is_property = True
                dec.var.is_property = True
                if refers_to_fullname(d, 'abc.abstractproperty'):
                    dec.func.is_abstract = True
                elif refers_to_fullname(d, 'functools.cached_property'):
                    dec.var.is_settable_property = True
                self.check_decorated_function_is_method('property', dec)
                if len(dec.func.arguments) > 1:
                    self.fail('Too many arguments', dec.func)
            elif refers_to_fullname(d, 'typing.no_type_check'):
                dec.var.type = AnyType(TypeOfAny.special_form)
                no_type_check = True
            elif (refers_to_fullname(d, 'typing.final') or
                  refers_to_fullname(d, 'typing_extensions.final')):
                if self.is_class_scope():
                    assert self.type is not None, "No type set at class scope"
                    if self.type.is_protocol:
                        self.msg.protocol_members_cant_be_final(d)
                    else:
                        dec.func.is_final = True
                        dec.var.is_final = True
                    removed.append(i)
                else:
                    self.fail("@final cannot be used with non-method functions", d)
        for i in reversed(removed):
            del dec.decorators[i]
        if (not dec.is_overload or dec.var.is_property) and self.type:
            dec.var.info = self.type
            dec.var.is_initialized_in_class = True
        if not no_type_check and self.recurse_into_functions:
            dec.func.accept(self)
        if dec.decorators and dec.var.is_property:
            self.fail('Decorated property not supported', dec)

    def check_decorated_function_is_method(self, decorator: str,
                                           context: Context) -> None:
        if not self.type or self.is_func_scope():
            self.fail('"%s" used with a non-method' % decorator, context)

    #
    # Classes
    #

    def visit_class_def(self, defn: ClassDef) -> None:
        self.statement = defn
        self.incomplete_type_stack.append(not defn.info)
        with self.tvar_scope_frame(self.tvar_scope.class_frame()):
            self.analyze_class(defn)
        self.incomplete_type_stack.pop()

    def analyze_class(self, defn: ClassDef) -> None:
        fullname = self.qualified_name(defn.name)
        if not defn.info and not self.is_core_builtin_class(defn):
            # Add placeholder so that self-references in base classes can be
            # resolved.  We don't want this to cause a deferral, since if there
            # are no incomplete references, we'll replace this with a TypeInfo
            # before returning.
            placeholder = PlaceholderNode(fullname, defn, defn.line, becomes_typeinfo=True)
            self.add_symbol(defn.name, placeholder, defn, can_defer=False)

        tag = self.track_incomplete_refs()

        # Restore base classes after previous iteration (things like Generic[T] might be removed).
        defn.base_type_exprs.extend(defn.removed_base_type_exprs)
        defn.removed_base_type_exprs.clear()

        self.update_metaclass(defn)

        bases = defn.base_type_exprs
        bases, tvar_defs, is_protocol = self.clean_up_bases_and_infer_type_variables(defn, bases,
                                                                                     context=defn)

        for tvd in tvar_defs:
            if any(has_placeholder(t) for t in [tvd.upper_bound] + tvd.values):
                # Some type variable bounds or values are not ready, we need
                # to re-analyze this class.
                self.defer()

        self.analyze_class_keywords(defn)
        result = self.analyze_base_classes(bases)

        if result is None or self.found_incomplete_ref(tag):
            # Something was incomplete. Defer current target.
            self.mark_incomplete(defn.name, defn)
            return

        base_types, base_error = result
        if any(isinstance(base, PlaceholderType) for base, _ in base_types):
            # We need to know the TypeInfo of each base to construct the MRO. Placeholder types
            # are okay in nested positions, since they can't affect the MRO.
            self.mark_incomplete(defn.name, defn)
            return

        is_typeddict, info = self.typed_dict_analyzer.analyze_typeddict_classdef(defn)
        if is_typeddict:
            for decorator in defn.decorators:
                decorator.accept(self)
                if isinstance(decorator, RefExpr):
                    if decorator.fullname in ('typing.final',
                                              'typing_extensions.final'):
                        self.fail("@final cannot be used with TypedDict", decorator)
            if info is None:
                self.mark_incomplete(defn.name, defn)
            else:
                self.prepare_class_def(defn, info)
            return

        if self.analyze_namedtuple_classdef(defn):
            return

        # Create TypeInfo for class now that base classes and the MRO can be calculated.
        self.prepare_class_def(defn)

        defn.type_vars = tvar_defs
        defn.info.type_vars = [tvar.name for tvar in tvar_defs]
        if base_error:
            defn.info.fallback_to_any = True

        with self.scope.class_scope(defn.info):
            self.configure_base_classes(defn, base_types)
            defn.info.is_protocol = is_protocol
            self.analyze_metaclass(defn)
            defn.info.runtime_protocol = False
            for decorator in defn.decorators:
                self.analyze_class_decorator(defn, decorator)
            self.analyze_class_body_common(defn)

    def is_core_builtin_class(self, defn: ClassDef) -> bool:
        return self.cur_mod_id == 'builtins' and defn.name in CORE_BUILTIN_CLASSES

    def analyze_class_body_common(self, defn: ClassDef) -> None:
        """Parts of class body analysis that are common to all kinds of class defs."""
        self.enter_class(defn.info)
        defn.defs.accept(self)
        self.apply_class_plugin_hooks(defn)
        self.leave_class()

    def analyze_namedtuple_classdef(self, defn: ClassDef) -> bool:
        """Check if this class can define a named tuple."""
        if defn.info and defn.info.is_named_tuple:
            # Don't reprocess everything. We just need to process methods defined
            # in the named tuple class body.
            is_named_tuple, info = True, defn.info  # type: bool, Optional[TypeInfo]
        else:
            is_named_tuple, info = self.named_tuple_analyzer.analyze_namedtuple_classdef(
                defn, self.is_stub_file)
        if is_named_tuple:
            if info is None:
                self.mark_incomplete(defn.name, defn)
            else:
                self.prepare_class_def(defn, info)
                with self.scope.class_scope(defn.info):
                    with self.named_tuple_analyzer.save_namedtuple_body(info):
                        self.analyze_class_body_common(defn)
            return True
        return False

    def apply_class_plugin_hooks(self, defn: ClassDef) -> None:
        """Apply a plugin hook that may infer a more precise definition for a class."""
        def get_fullname(expr: Expression) -> Optional[str]:
            if isinstance(expr, CallExpr):
                return get_fullname(expr.callee)
            elif isinstance(expr, IndexExpr):
                return get_fullname(expr.base)
            elif isinstance(expr, RefExpr):
                if expr.fullname:
                    return expr.fullname
                # If we don't have a fullname look it up. This happens because base classes are
                # analyzed in a different manner (see exprtotype.py) and therefore those AST
                # nodes will not have full names.
                sym = self.lookup_type_node(expr)
                if sym:
                    return sym.fullname
            return None

        for decorator in defn.decorators:
            decorator_name = get_fullname(decorator)
            if decorator_name:
                hook = self.plugin.get_class_decorator_hook(decorator_name)
                if hook:
                    hook(ClassDefContext(defn, decorator, self))

        if defn.metaclass:
            metaclass_name = get_fullname(defn.metaclass)
            if metaclass_name:
                hook = self.plugin.get_metaclass_hook(metaclass_name)
                if hook:
                    hook(ClassDefContext(defn, defn.metaclass, self))

        for base_expr in defn.base_type_exprs:
            base_name = get_fullname(base_expr)
            if base_name:
                hook = self.plugin.get_base_class_hook(base_name)
                if hook:
                    hook(ClassDefContext(defn, base_expr, self))

    def analyze_class_keywords(self, defn: ClassDef) -> None:
        for value in defn.keywords.values():
            value.accept(self)

    def enter_class(self, info: TypeInfo) -> None:
        # Remember previous active class
        self.type_stack.append(self.type)
        self.locals.append(None)  # Add class scope
        self.is_comprehension_stack.append(False)
        self.block_depth.append(-1)  # The class body increments this to 0
        self.type = info
        self.missing_names.append(set())

    def leave_class(self) -> None:
        """ Restore analyzer state. """
        self.block_depth.pop()
        self.locals.pop()
        self.is_comprehension_stack.pop()
        self.type = self.type_stack.pop()
        self.missing_names.pop()

    def analyze_class_decorator(self, defn: ClassDef, decorator: Expression) -> None:
        decorator.accept(self)
        if isinstance(decorator, RefExpr):
            if decorator.fullname in RUNTIME_PROTOCOL_DECOS:
                if defn.info.is_protocol:
                    defn.info.runtime_protocol = True
                else:
                    self.fail('@runtime_checkable can only be used with protocol classes',
                              defn)
            elif decorator.fullname in ('typing.final',
                                        'typing_extensions.final'):
                defn.info.is_final = True

    def clean_up_bases_and_infer_type_variables(
            self,
            defn: ClassDef,
            base_type_exprs: List[Expression],
            context: Context) -> Tuple[List[Expression],
                                       List[TypeVarType],
                                       bool]:
        """Remove extra base classes such as Generic and infer type vars.

        For example, consider this class:

          class Foo(Bar, Generic[T]): ...

        Now we will remove Generic[T] from bases of Foo and infer that the
        type variable 'T' is a type argument of Foo.

        Note that this is performed *before* semantic analysis.

        Returns (remaining base expressions, inferred type variables, is protocol).
        """
        removed: List[int] = []
        declared_tvars: TypeVarLikeList = []
        is_protocol = False
        for i, base_expr in enumerate(base_type_exprs):
            self.analyze_type_expr(base_expr)

            try:
                base = self.expr_to_unanalyzed_type(base_expr)
            except TypeTranslationError:
                # This error will be caught later.
                continue
            result = self.analyze_class_typevar_declaration(base)
            if result is not None:
                if declared_tvars:
                    self.fail('Only single Generic[...] or Protocol[...] can be in bases', context)
                removed.append(i)
                tvars = result[0]
                is_protocol |= result[1]
                declared_tvars.extend(tvars)
            if isinstance(base, UnboundType):
                sym = self.lookup_qualified(base.name, base)
                if sym is not None and sym.node is not None:
                    if (sym.node.fullname in ('typing.Protocol', 'typing_extensions.Protocol') and
                            i not in removed):
                        # also remove bare 'Protocol' bases
                        removed.append(i)
                        is_protocol = True

        all_tvars = self.get_all_bases_tvars(base_type_exprs, removed)
        if declared_tvars:
            if len(remove_dups(declared_tvars)) < len(declared_tvars):
                self.fail("Duplicate type variables in Generic[...] or Protocol[...]", context)
            declared_tvars = remove_dups(declared_tvars)
            if not set(all_tvars).issubset(set(declared_tvars)):
                self.fail("If Generic[...] or Protocol[...] is present"
                          " it should list all type variables", context)
                # In case of error, Generic tvars will go first
                declared_tvars = remove_dups(declared_tvars + all_tvars)
        else:
            declared_tvars = all_tvars
        for i in reversed(removed):
            # We need to actually remove the base class expressions like Generic[T],
            # mostly because otherwise they will create spurious dependencies in fine
            # grained incremental mode.
            defn.removed_base_type_exprs.append(defn.base_type_exprs[i])
            del base_type_exprs[i]
<<<<<<< HEAD
        tvar_defs = []  # type: List[TypeVarType]
=======
        tvar_defs: List[TypeVarDef] = []
>>>>>>> 2c909125
        for name, tvar_expr in declared_tvars:
            tvar_def = self.tvar_scope.bind_new(name, tvar_expr)
            assert isinstance(tvar_def, TypeVarType), (
                "mypy does not currently support ParamSpec use in generic classes"
            )
            tvar_defs.append(tvar_def)
        return base_type_exprs, tvar_defs, is_protocol

    def analyze_class_typevar_declaration(
        self,
        base: Type
    ) -> Optional[Tuple[TypeVarLikeList, bool]]:
        """Analyze type variables declared using Generic[...] or Protocol[...].

        Args:
            base: Non-analyzed base class

        Return None if the base class does not declare type variables. Otherwise,
        return the type variables.
        """
        if not isinstance(base, UnboundType):
            return None
        unbound = base
        sym = self.lookup_qualified(unbound.name, unbound)
        if sym is None or sym.node is None:
            return None
        if (sym.node.fullname == 'typing.Generic' or
                sym.node.fullname == 'typing.Protocol' and base.args or
                sym.node.fullname == 'typing_extensions.Protocol' and base.args):
            is_proto = sym.node.fullname != 'typing.Generic'
            tvars: TypeVarLikeList = []
            for arg in unbound.args:
                tag = self.track_incomplete_refs()
                tvar = self.analyze_unbound_tvar(arg)
                if tvar:
                    tvars.append(tvar)
                elif not self.found_incomplete_ref(tag):
                    self.fail('Free type variable expected in %s[...]' %
                              sym.node.name, base)
            return tvars, is_proto
        return None

    def analyze_unbound_tvar(self, t: Type) -> Optional[Tuple[str, TypeVarExpr]]:
        if not isinstance(t, UnboundType):
            return None
        unbound = t
        sym = self.lookup_qualified(unbound.name, unbound)
        if sym and isinstance(sym.node, PlaceholderNode):
            self.record_incomplete_ref()
        if sym is None or not isinstance(sym.node, TypeVarExpr):
            return None
        elif sym.fullname and not self.tvar_scope.allow_binding(sym.fullname):
            # It's bound by our type variable scope
            return None
        else:
            assert isinstance(sym.node, TypeVarExpr)
            return unbound.name, sym.node

    def get_all_bases_tvars(self,
                            base_type_exprs: List[Expression],
                            removed: List[int]) -> TypeVarLikeList:
        """Return all type variable references in bases."""
        tvars: TypeVarLikeList = []
        for i, base_expr in enumerate(base_type_exprs):
            if i not in removed:
                try:
                    base = self.expr_to_unanalyzed_type(base_expr)
                except TypeTranslationError:
                    # This error will be caught later.
                    continue
                base_tvars = base.accept(TypeVarLikeQuery(self.lookup_qualified, self.tvar_scope))
                tvars.extend(base_tvars)
        return remove_dups(tvars)

    def prepare_class_def(self, defn: ClassDef, info: Optional[TypeInfo] = None) -> None:
        """Prepare for the analysis of a class definition.

        Create an empty TypeInfo and store it in a symbol table, or if the 'info'
        argument is provided, store it instead (used for magic type definitions).
        """
        if not defn.info:
            defn.fullname = self.qualified_name(defn.name)
            # TODO: Nested classes
            info = info or self.make_empty_type_info(defn)
            defn.info = info
            info.defn = defn
            if not self.is_func_scope():
                info._fullname = self.qualified_name(defn.name)
            else:
                info._fullname = info.name
        self.add_symbol(defn.name, defn.info, defn)
        if self.is_nested_within_func_scope():
            # We need to preserve local classes, let's store them
            # in globals under mangled unique names
            #
            # TODO: Putting local classes into globals breaks assumptions in fine-grained
            #       incremental mode and we should avoid it. In general, this logic is too
            #       ad-hoc and needs to be removed/refactored.
            if '@' not in defn.info._fullname:
                local_name = defn.info.name + '@' + str(defn.line)
                if defn.info.is_named_tuple:
                    # Module is already correctly set in _fullname for named tuples.
                    defn.info._fullname += '@' + str(defn.line)
                else:
                    defn.info._fullname = self.cur_mod_id + '.' + local_name
            else:
                # Preserve name from previous fine-grained incremental run.
                local_name = defn.info.name
            defn.fullname = defn.info._fullname
            self.globals[local_name] = SymbolTableNode(GDEF, defn.info)

    def make_empty_type_info(self, defn: ClassDef) -> TypeInfo:
        if (self.is_module_scope()
                and self.cur_mod_id == 'builtins'
                and defn.name in CORE_BUILTIN_CLASSES):
            # Special case core built-in classes. A TypeInfo was already
            # created for it before semantic analysis, but with a dummy
            # ClassDef. Patch the real ClassDef object.
            info = self.globals[defn.name].node
            assert isinstance(info, TypeInfo)
        else:
            info = TypeInfo(SymbolTable(), defn, self.cur_mod_id)
            info.set_line(defn)
        return info

    def get_name_repr_of_expr(self, expr: Expression) -> Optional[str]:
        """Try finding a short simplified textual representation of a base class expression."""
        if isinstance(expr, NameExpr):
            return expr.name
        if isinstance(expr, MemberExpr):
            return get_member_expr_fullname(expr)
        if isinstance(expr, IndexExpr):
            return self.get_name_repr_of_expr(expr.base)
        if isinstance(expr, CallExpr):
            return self.get_name_repr_of_expr(expr.callee)
        return None

    def analyze_base_classes(
            self,
            base_type_exprs: List[Expression]) -> Optional[Tuple[List[Tuple[ProperType,
                                                                            Expression]],
                                                                 bool]]:
        """Analyze base class types.

        Return None if some definition was incomplete. Otherwise, return a tuple
        with these items:

         * List of (analyzed type, original expression) tuples
         * Boolean indicating whether one of the bases had a semantic analysis error
        """
        is_error = False
        bases = []
        for base_expr in base_type_exprs:
            if (isinstance(base_expr, RefExpr) and
                    base_expr.fullname in ('typing.NamedTuple',) + TPDICT_NAMES):
                # Ignore magic bases for now.
                continue

            try:
                base = self.expr_to_analyzed_type(base_expr, allow_placeholder=True)
            except TypeTranslationError:
                name = self.get_name_repr_of_expr(base_expr)
                if isinstance(base_expr, CallExpr):
                    msg = 'Unsupported dynamic base class'
                else:
                    msg = 'Invalid base class'
                if name:
                    msg += ' "{}"'.format(name)
                self.fail(msg, base_expr)
                is_error = True
                continue
            if base is None:
                return None
            base = get_proper_type(base)
            bases.append((base, base_expr))
        return bases, is_error

    def configure_base_classes(self,
                               defn: ClassDef,
                               bases: List[Tuple[ProperType, Expression]]) -> None:
        """Set up base classes.

        This computes several attributes on the corresponding TypeInfo defn.info
        related to the base classes: defn.info.bases, defn.info.mro, and
        miscellaneous others (at least tuple_type, fallback_to_any, and is_enum.)
        """
        base_types: List[Instance] = []
        info = defn.info

        info.tuple_type = None
        for base, base_expr in bases:
            if isinstance(base, TupleType):
                actual_base = self.configure_tuple_base_class(defn, base, base_expr)
                base_types.append(actual_base)
            elif isinstance(base, Instance):
                if base.type.is_newtype:
                    self.fail('Cannot subclass "NewType"', defn)
                base_types.append(base)
            elif isinstance(base, AnyType):
                if self.options.disallow_subclassing_any:
                    if isinstance(base_expr, (NameExpr, MemberExpr)):
                        msg = 'Class cannot subclass "{}" (has type "Any")'.format(base_expr.name)
                    else:
                        msg = 'Class cannot subclass value of type "Any"'
                    self.fail(msg, base_expr)
                info.fallback_to_any = True
            else:
                msg = 'Invalid base class'
                name = self.get_name_repr_of_expr(base_expr)
                if name:
                    msg += ' "{}"'.format(name)
                self.fail(msg, base_expr)
                info.fallback_to_any = True
            if self.options.disallow_any_unimported and has_any_from_unimported_type(base):
                if isinstance(base_expr, (NameExpr, MemberExpr)):
                    prefix = "Base type {}".format(base_expr.name)
                else:
                    prefix = "Base type"
                self.msg.unimported_type_becomes_any(prefix, base, base_expr)
            check_for_explicit_any(base, self.options, self.is_typeshed_stub_file, self.msg,
                                   context=base_expr)

        # Add 'object' as implicit base if there is no other base class.
        if not base_types and defn.fullname != 'builtins.object':
            base_types.append(self.object_type())

        info.bases = base_types

        # Calculate the MRO.
        if not self.verify_base_classes(defn):
            self.set_dummy_mro(defn.info)
            return
        self.calculate_class_mro(defn, self.object_type)

    def configure_tuple_base_class(self,
                                   defn: ClassDef,
                                   base: TupleType,
                                   base_expr: Expression) -> Instance:
        info = defn.info

        # There may be an existing valid tuple type from previous semanal iterations.
        # Use equality to check if it is the case.
        if info.tuple_type and info.tuple_type != base:
            self.fail("Class has two incompatible bases derived from tuple", defn)
            defn.has_incompatible_baseclass = True
        info.tuple_type = base
        if isinstance(base_expr, CallExpr):
            defn.analyzed = NamedTupleExpr(base.partial_fallback.type)
            defn.analyzed.line = defn.line
            defn.analyzed.column = defn.column

        if base.partial_fallback.type.fullname == 'builtins.tuple':
            # Fallback can only be safely calculated after semantic analysis, since base
            # classes may be incomplete. Postpone the calculation.
            self.schedule_patch(PRIORITY_FALLBACKS, lambda: calculate_tuple_fallback(base))

        return base.partial_fallback

    def set_dummy_mro(self, info: TypeInfo) -> None:
        # Give it an MRO consisting of just the class itself and object.
        info.mro = [info, self.object_type().type]
        info.bad_mro = True

    def calculate_class_mro(self, defn: ClassDef,
                            obj_type: Optional[Callable[[], Instance]] = None) -> None:
        """Calculate method resolution order for a class.

        `obj_type` may be omitted in the third pass when all classes are already analyzed.
        It exists just to fill in empty base class list during second pass in case of
        an import cycle.
        """
        try:
            calculate_mro(defn.info, obj_type)
        except MroError:
            self.fail('Cannot determine consistent method resolution '
                      'order (MRO) for "%s"' % defn.name, defn)
            self.set_dummy_mro(defn.info)
        # Allow plugins to alter the MRO to handle the fact that `def mro()`
        # on metaclasses permits MRO rewriting.
        if defn.fullname:
            hook = self.plugin.get_customize_class_mro_hook(defn.fullname)
            if hook:
                hook(ClassDefContext(defn, FakeExpression(), self))

    def update_metaclass(self, defn: ClassDef) -> None:
        """Lookup for special metaclass declarations, and update defn fields accordingly.

        * __metaclass__ attribute in Python 2
        * six.with_metaclass(M, B1, B2, ...)
        * @six.add_metaclass(M)
        * future.utils.with_metaclass(M, B1, B2, ...)
        * past.utils.with_metaclass(M, B1, B2, ...)
        """

        # Look for "__metaclass__ = <metaclass>" in Python 2
        python2_meta_expr: Optional[Expression] = None
        if self.options.python_version[0] == 2:
            for body_node in defn.defs.body:
                if isinstance(body_node, ClassDef) and body_node.name == "__metaclass__":
                    self.fail("Metaclasses defined as inner classes are not supported", body_node)
                    break
                elif isinstance(body_node, AssignmentStmt) and len(body_node.lvalues) == 1:
                    lvalue = body_node.lvalues[0]
                    if isinstance(lvalue, NameExpr) and lvalue.name == "__metaclass__":
                        python2_meta_expr = body_node.rvalue

        # Look for six.with_metaclass(M, B1, B2, ...)
        with_meta_expr: Optional[Expression] = None
        if len(defn.base_type_exprs) == 1:
            base_expr = defn.base_type_exprs[0]
            if isinstance(base_expr, CallExpr) and isinstance(base_expr.callee, RefExpr):
                base_expr.accept(self)
                if (base_expr.callee.fullname in {'six.with_metaclass',
                                                  'future.utils.with_metaclass',
                                                  'past.utils.with_metaclass'}
                        and len(base_expr.args) >= 1
                        and all(kind == ARG_POS for kind in base_expr.arg_kinds)):
                    with_meta_expr = base_expr.args[0]
                    defn.base_type_exprs = base_expr.args[1:]

        # Look for @six.add_metaclass(M)
        add_meta_expr: Optional[Expression] = None
        for dec_expr in defn.decorators:
            if isinstance(dec_expr, CallExpr) and isinstance(dec_expr.callee, RefExpr):
                dec_expr.callee.accept(self)
                if (dec_expr.callee.fullname == 'six.add_metaclass'
                    and len(dec_expr.args) == 1
                        and dec_expr.arg_kinds[0] == ARG_POS):
                    add_meta_expr = dec_expr.args[0]
                    break

        metas = {defn.metaclass, python2_meta_expr, with_meta_expr, add_meta_expr} - {None}
        if len(metas) == 0:
            return
        if len(metas) > 1:
            self.fail("Multiple metaclass definitions", defn)
            return
        defn.metaclass = metas.pop()

    def verify_base_classes(self, defn: ClassDef) -> bool:
        info = defn.info
        cycle = False
        for base in info.bases:
            baseinfo = base.type
            if self.is_base_class(info, baseinfo):
                self.fail('Cycle in inheritance hierarchy', defn)
                cycle = True
            if baseinfo.fullname == 'builtins.bool':
                self.fail('"%s" is not a valid base class' %
                          baseinfo.name, defn, blocker=True)
                return False
        dup = find_duplicate(info.direct_base_classes())
        if dup:
            self.fail('Duplicate base class "%s"' % dup.name, defn, blocker=True)
            return False
        return not cycle

    def is_base_class(self, t: TypeInfo, s: TypeInfo) -> bool:
        """Determine if t is a base class of s (but do not use mro)."""
        # Search the base class graph for t, starting from s.
        worklist = [s]
        visited = {s}
        while worklist:
            nxt = worklist.pop()
            if nxt == t:
                return True
            for base in nxt.bases:
                if base.type not in visited:
                    worklist.append(base.type)
                    visited.add(base.type)
        return False

    def analyze_metaclass(self, defn: ClassDef) -> None:
        if defn.metaclass:
            metaclass_name = None
            if isinstance(defn.metaclass, NameExpr):
                metaclass_name = defn.metaclass.name
            elif isinstance(defn.metaclass, MemberExpr):
                metaclass_name = get_member_expr_fullname(defn.metaclass)
            if metaclass_name is None:
                self.fail('Dynamic metaclass not supported for "%s"' % defn.name, defn.metaclass)
                return
            sym = self.lookup_qualified(metaclass_name, defn.metaclass)
            if sym is None:
                # Probably a name error - it is already handled elsewhere
                return
            if isinstance(sym.node, Var) and isinstance(get_proper_type(sym.node.type), AnyType):
                # 'Any' metaclass -- just ignore it.
                #
                # TODO: A better approach would be to record this information
                #       and assume that the type object supports arbitrary
                #       attributes, similar to an 'Any' base class.
                return
            if isinstance(sym.node, PlaceholderNode):
                self.defer(defn)
                return
            if not isinstance(sym.node, TypeInfo) or sym.node.tuple_type is not None:
                self.fail('Invalid metaclass "%s"' % metaclass_name, defn.metaclass)
                return
            if not sym.node.is_metaclass():
                self.fail('Metaclasses not inheriting from "type" are not supported',
                          defn.metaclass)
                return
            inst = fill_typevars(sym.node)
            assert isinstance(inst, Instance)
            defn.info.declared_metaclass = inst
        defn.info.metaclass_type = defn.info.calculate_metaclass_type()
        if any(info.is_protocol for info in defn.info.mro):
            if (not defn.info.metaclass_type or
                    defn.info.metaclass_type.type.fullname == 'builtins.type'):
                # All protocols and their subclasses have ABCMeta metaclass by default.
                # TODO: add a metaclass conflict check if there is another metaclass.
                abc_meta = self.named_type_or_none('abc.ABCMeta', [])
                if abc_meta is not None:  # May be None in tests with incomplete lib-stub.
                    defn.info.metaclass_type = abc_meta
        if defn.info.metaclass_type is None:
            # Inconsistency may happen due to multiple baseclasses even in classes that
            # do not declare explicit metaclass, but it's harder to catch at this stage
            if defn.metaclass is not None:
                self.fail('Inconsistent metaclass structure for "%s"' % defn.name, defn)
        else:
            if defn.info.metaclass_type.type.has_base('enum.EnumMeta'):
                defn.info.is_enum = True
                if defn.type_vars:
                    self.fail("Enum class cannot be generic", defn)

    #
    # Imports
    #

    def visit_import(self, i: Import) -> None:
        self.statement = i
        for id, as_id in i.ids:
            # Modules imported in a stub file without using 'import X as X' won't get exported
            # When implicit re-exporting is disabled, we have the same behavior as stubs.
            use_implicit_reexport = not self.is_stub_file and self.options.implicit_reexport
            if as_id is not None:
                base_id = id
                imported_id = as_id
                module_public = use_implicit_reexport or id.split(".")[-1] == as_id
            else:
                base_id = id.split('.')[0]
                imported_id = base_id
                module_public = use_implicit_reexport
            self.add_module_symbol(base_id, imported_id, context=i, module_public=module_public,
                                   module_hidden=not module_public)

    def visit_import_from(self, imp: ImportFrom) -> None:
        self.statement = imp
        module_id = self.correct_relative_import(imp)
        module = self.modules.get(module_id)
        for id, as_id in imp.names:
            fullname = module_id + '.' + id
            self.set_future_import_flags(fullname)
            if module is None:
                node = None
            elif module_id == self.cur_mod_id and fullname in self.modules:
                # Submodule takes precedence over definition in surround package, for
                # compatibility with runtime semantics in typical use cases. This
                # could more precisely model runtime semantics by taking into account
                # the line number beyond which the local definition should take
                # precedence, but doesn't seem to be important in most use cases.
                node = SymbolTableNode(GDEF, self.modules[fullname])
            else:
                if id == as_id == '__all__' and module_id in self.export_map:
                    self.all_exports[:] = self.export_map[module_id]
                node = module.names.get(id)

            missing_submodule = False
            imported_id = as_id or id

            # If the module does not contain a symbol with the name 'id',
            # try checking if it's a module instead.
            if not node:
                mod = self.modules.get(fullname)
                if mod is not None:
                    kind = self.current_symbol_kind()
                    node = SymbolTableNode(kind, mod)
                elif fullname in self.missing_modules:
                    missing_submodule = True
            # If it is still not resolved, check for a module level __getattr__
            if (module and not node and (module.is_stub or self.options.python_version >= (3, 7))
                    and '__getattr__' in module.names):
                # We store the fullname of the original definition so that we can
                # detect whether two imported names refer to the same thing.
                fullname = module_id + '.' + id
                gvar = self.create_getattr_var(module.names['__getattr__'], imported_id, fullname)
                if gvar:
                    self.add_symbol(imported_id, gvar, imp)
                    continue

            # Modules imported in a stub file without using 'from Y import X as X' will
            # not get exported.
            # When implicit re-exporting is disabled, we have the same behavior as stubs.
            use_implicit_reexport = not self.is_stub_file and self.options.implicit_reexport
            module_public = use_implicit_reexport or (as_id is not None and id == as_id)

            if node and not node.module_hidden:
                self.process_imported_symbol(
                    node, module_id, id, imported_id, fullname, module_public, context=imp
                )
            elif module and not missing_submodule:
                # Target module exists but the imported name is missing or hidden.
                self.report_missing_module_attribute(
                    module_id, id, imported_id, module_public=module_public,
                    module_hidden=not module_public, context=imp
                )
            else:
                # Import of a missing (sub)module.
                self.add_unknown_imported_symbol(
                    imported_id, imp, target_name=fullname, module_public=module_public,
                    module_hidden=not module_public
                )

    def process_imported_symbol(self,
                                node: SymbolTableNode,
                                module_id: str,
                                id: str,
                                imported_id: str,
                                fullname: str,
                                module_public: bool,
                                context: ImportBase) -> None:
        module_hidden = not module_public and fullname not in self.modules

        if isinstance(node.node, PlaceholderNode):
            if self.final_iteration:
                self.report_missing_module_attribute(
                    module_id, id, imported_id, module_public=module_public,
                    module_hidden=module_hidden, context=context
                )
                return
            else:
                # This might become a type.
                self.mark_incomplete(imported_id, node.node,
                                     module_public=module_public,
                                     module_hidden=module_hidden,
                                     becomes_typeinfo=True)
        existing_symbol = self.globals.get(imported_id)
        if (existing_symbol and not isinstance(existing_symbol.node, PlaceholderNode) and
                not isinstance(node.node, PlaceholderNode)):
            # Import can redefine a variable. They get special treatment.
            if self.process_import_over_existing_name(
                    imported_id, existing_symbol, node, context):
                return
        if existing_symbol and isinstance(node.node, PlaceholderNode):
            # Imports are special, some redefinitions are allowed, so wait until
            # we know what is the new symbol node.
            return
        # NOTE: we take the original node even for final `Var`s. This is to support
        # a common pattern when constants are re-exported (same applies to import *).
        self.add_imported_symbol(imported_id, node, context,
                                 module_public=module_public,
                                 module_hidden=module_hidden)

    def report_missing_module_attribute(
        self, import_id: str, source_id: str, imported_id: str, module_public: bool,
        module_hidden: bool, context: Node
    ) -> None:
        # Missing attribute.
        if self.is_incomplete_namespace(import_id):
            # We don't know whether the name will be there, since the namespace
            # is incomplete. Defer the current target.
            self.mark_incomplete(imported_id, context)
            return
        message = 'Module "{}" has no attribute "{}"'.format(import_id, source_id)
        # Suggest alternatives, if any match is found.
        module = self.modules.get(import_id)
        if module:
            if not self.options.implicit_reexport and source_id in module.names.keys():
                message = ('Module "{}" does not explicitly export attribute "{}"'
                           '; implicit reexport disabled'.format(import_id, source_id))
            else:
                alternatives = set(module.names.keys()).difference({source_id})
                matches = best_matches(source_id, alternatives)[:3]
                if matches:
                    suggestion = "; maybe {}?".format(pretty_seq(matches, "or"))
                    message += "{}".format(suggestion)
        self.fail(message, context, code=codes.ATTR_DEFINED)
        self.add_unknown_imported_symbol(
            imported_id, context, target_name=None, module_public=module_public,
            module_hidden=not module_public
        )

        if import_id == 'typing':
            # The user probably has a missing definition in a test fixture. Let's verify.
            fullname = 'builtins.{}'.format(source_id.lower())
            if (self.lookup_fully_qualified_or_none(fullname) is None and
                    fullname in SUGGESTED_TEST_FIXTURES):
                # Yes. Generate a helpful note.
                self.msg.add_fixture_note(fullname, context)

    def process_import_over_existing_name(self,
                                          imported_id: str, existing_symbol: SymbolTableNode,
                                          module_symbol: SymbolTableNode,
                                          import_node: ImportBase) -> bool:
        if existing_symbol.node is module_symbol.node:
            # We added this symbol on previous iteration.
            return False
        if (existing_symbol.kind in (LDEF, GDEF, MDEF) and
                isinstance(existing_symbol.node, (Var, FuncDef, TypeInfo, Decorator, TypeAlias))):
            # This is a valid import over an existing definition in the file. Construct a dummy
            # assignment that we'll use to type check the import.
            lvalue = NameExpr(imported_id)
            lvalue.kind = existing_symbol.kind
            lvalue.node = existing_symbol.node
            rvalue = NameExpr(imported_id)
            rvalue.kind = module_symbol.kind
            rvalue.node = module_symbol.node
            if isinstance(rvalue.node, TypeAlias):
                # Suppress bogus errors from the dummy assignment if rvalue is an alias.
                # Otherwise mypy may complain that alias is invalid in runtime context.
                rvalue.is_alias_rvalue = True
            assignment = AssignmentStmt([lvalue], rvalue)
            for node in assignment, lvalue, rvalue:
                node.set_line(import_node)
            import_node.assignments.append(assignment)
            return True
        return False

    def correct_relative_import(self, node: Union[ImportFrom, ImportAll]) -> str:
        import_id, ok = correct_relative_import(self.cur_mod_id, node.relative, node.id,
                                                self.cur_mod_node.is_package_init_file())
        if not ok:
            self.fail("Relative import climbs too many namespaces", node)
        return import_id

    def visit_import_all(self, i: ImportAll) -> None:
        i_id = self.correct_relative_import(i)
        if i_id in self.modules:
            m = self.modules[i_id]
            if self.is_incomplete_namespace(i_id):
                # Any names could be missing from the current namespace if the target module
                # namespace is incomplete.
                self.mark_incomplete('*', i)
            for name, node in m.names.items():
                fullname = i_id + '.' + name
                self.set_future_import_flags(fullname)
                if node is None:
                    continue
                # if '__all__' exists, all nodes not included have had module_public set to
                # False, and we can skip checking '_' because it's been explicitly included.
                if node.module_public and (not name.startswith('_') or '__all__' in m.names):
                    if isinstance(node.node, MypyFile):
                        # Star import of submodule from a package, add it as a dependency.
                        self.imports.add(node.node.fullname)
                    existing_symbol = self.lookup_current_scope(name)
                    if existing_symbol and not isinstance(node.node, PlaceholderNode):
                        # Import can redefine a variable. They get special treatment.
                        if self.process_import_over_existing_name(
                                name, existing_symbol, node, i):
                            continue
                    # In stub files, `from x import *` always reexports the symbols.
                    # In regular files, only if implicit reexports are enabled.
                    module_public = self.is_stub_file or self.options.implicit_reexport
                    self.add_imported_symbol(name, node, i,
                                             module_public=module_public,
                                             module_hidden=not module_public)

        else:
            # Don't add any dummy symbols for 'from x import *' if 'x' is unknown.
            pass

    #
    # Assignment
    #

    def visit_assignment_expr(self, s: AssignmentExpr) -> None:
        s.value.accept(self)
        self.analyze_lvalue(s.target, escape_comprehensions=True)

    def visit_assignment_stmt(self, s: AssignmentStmt) -> None:
        self.statement = s

        # Special case assignment like X = X.
        if self.analyze_identity_global_assignment(s):
            return

        tag = self.track_incomplete_refs()
        s.rvalue.accept(self)
        if self.found_incomplete_ref(tag) or self.should_wait_rhs(s.rvalue):
            # Initializer couldn't be fully analyzed. Defer the current node and give up.
            # Make sure that if we skip the definition of some local names, they can't be
            # added later in this scope, since an earlier definition should take precedence.
            for expr in names_modified_by_assignment(s):
                self.mark_incomplete(expr.name, expr)
            return

        # The r.h.s. is now ready to be classified, first check if it is a special form:
        special_form = False
        # * type alias
        if self.check_and_set_up_type_alias(s):
            s.is_alias_def = True
            special_form = True
        # * type variable definition
        elif self.process_typevar_declaration(s):
            special_form = True
        elif self.process_paramspec_declaration(s):
            special_form = True
        # * type constructors
        elif self.analyze_namedtuple_assign(s):
            special_form = True
        elif self.analyze_typeddict_assign(s):
            special_form = True
        elif self.newtype_analyzer.process_newtype_declaration(s):
            special_form = True
        elif self.analyze_enum_assign(s):
            special_form = True
        if special_form:
            self.record_special_form_lvalue(s)
            return

        # OK, this is a regular assignment, perform the necessary analysis steps.
        s.is_final_def = self.unwrap_final(s)
        self.analyze_lvalues(s)
        self.check_final_implicit_def(s)
        self.check_classvar(s)
        self.process_type_annotation(s)
        self.apply_dynamic_class_hook(s)
        self.store_final_status(s)
        if not s.type:
            self.process_module_assignment(s.lvalues, s.rvalue, s)
        self.process__all__(s)
        self.process__deletable__(s)

    def analyze_identity_global_assignment(self, s: AssignmentStmt) -> bool:
        """Special case 'X = X' in global scope.

        This allows supporting some important use cases.

        Return true if special casing was applied.
        """
        if not isinstance(s.rvalue, NameExpr) or len(s.lvalues) != 1:
            # Not of form 'X = X'
            return False
        lvalue = s.lvalues[0]
        if not isinstance(lvalue, NameExpr) or s.rvalue.name != lvalue.name:
            # Not of form 'X = X'
            return False
        if self.type is not None or self.is_func_scope():
            # Not in global scope
            return False
        # It's an assignment like 'X = X' in the global scope.
        name = lvalue.name
        sym = self.lookup(name, s)
        if sym is None:
            if self.final_iteration:
                # Fall back to normal assignment analysis.
                return False
            else:
                self.defer()
                return True
        else:
            if sym.node is None:
                # Something special -- fall back to normal assignment analysis.
                return False
            if name not in self.globals:
                # The name is from builtins. Add an alias to the current module.
                self.add_symbol(name, sym.node, s)
            if not isinstance(sym.node, PlaceholderNode):
                for node in s.rvalue, lvalue:
                    node.node = sym.node
                    node.kind = GDEF
                    node.fullname = sym.node.fullname
            return True

    def should_wait_rhs(self, rv: Expression) -> bool:
        """Can we already classify this r.h.s. of an assignment or should we wait?

        This returns True if we don't have enough information to decide whether
        an assignment is just a normal variable definition or a special form.
        Always return False if this is a final iteration. This will typically cause
        the lvalue to be classified as a variable plus emit an error.
        """
        if self.final_iteration:
            # No chance, nothing has changed.
            return False
        if isinstance(rv, NameExpr):
            n = self.lookup(rv.name, rv)
            if n and isinstance(n.node, PlaceholderNode) and not n.node.becomes_typeinfo:
                return True
        elif isinstance(rv, MemberExpr):
            fname = get_member_expr_fullname(rv)
            if fname:
                n = self.lookup_qualified(fname, rv, suppress_errors=True)
                if n and isinstance(n.node, PlaceholderNode) and not n.node.becomes_typeinfo:
                    return True
        elif isinstance(rv, IndexExpr) and isinstance(rv.base, RefExpr):
            return self.should_wait_rhs(rv.base)
        elif isinstance(rv, CallExpr) and isinstance(rv.callee, RefExpr):
            # This is only relevant for builtin SCC where things like 'TypeVar'
            # may be not ready.
            return self.should_wait_rhs(rv.callee)
        return False

    def can_be_type_alias(self, rv: Expression, allow_none: bool = False) -> bool:
        """Is this a valid r.h.s. for an alias definition?

        Note: this function should be only called for expressions where self.should_wait_rhs()
        returns False.
        """
        if isinstance(rv, RefExpr) and self.is_type_ref(rv, bare=True):
            return True
        if isinstance(rv, IndexExpr) and self.is_type_ref(rv.base, bare=False):
            return True
        if self.is_none_alias(rv):
            return True
        if allow_none and isinstance(rv, NameExpr) and rv.fullname == 'builtins.None':
            return True
        if (isinstance(rv, OpExpr)
                and rv.op == '|'
                and self.can_be_type_alias(rv.left, allow_none=True)
                and self.can_be_type_alias(rv.right, allow_none=True)):
            return True
        return False

    def is_type_ref(self, rv: Expression, bare: bool = False) -> bool:
        """Does this expression refer to a type?

        This includes:
          * Special forms, like Any or Union
          * Classes (except subscripted enums)
          * Other type aliases
          * PlaceholderNodes with becomes_typeinfo=True (these can be not ready class
            definitions, and not ready aliases).

        If bare is True, this is not a base of an index expression, so some special
        forms are not valid (like a bare Union).

        Note: This method should be only used in context of a type alias definition.
        This method can only return True for RefExprs, to check if C[int] is a valid
        target for type alias call this method on expr.base (i.e. on C in C[int]).
        See also can_be_type_alias().
        """
        if not isinstance(rv, RefExpr):
            return False
        if isinstance(rv.node, TypeVarExpr):
            self.fail('Type variable "{}" is invalid as target for type alias'.format(
                rv.fullname), rv)
            return False

        if bare:
            # These three are valid even if bare, for example
            # A = Tuple is just equivalent to A = Tuple[Any, ...].
            valid_refs = {'typing.Any', 'typing.Tuple', 'typing.Callable'}
        else:
            valid_refs = type_constructors

        if isinstance(rv.node, TypeAlias) or rv.fullname in valid_refs:
            return True
        if isinstance(rv.node, TypeInfo):
            if bare:
                return True
            # Assignment color = Color['RED'] defines a variable, not an alias.
            return not rv.node.is_enum

        if isinstance(rv, NameExpr):
            n = self.lookup(rv.name, rv)
            if n and isinstance(n.node, PlaceholderNode) and n.node.becomes_typeinfo:
                return True
        elif isinstance(rv, MemberExpr):
            fname = get_member_expr_fullname(rv)
            if fname:
                # The r.h.s. for variable definitions may not be a type reference but just
                # an instance attribute, so suppress the errors.
                n = self.lookup_qualified(fname, rv, suppress_errors=True)
                if n and isinstance(n.node, PlaceholderNode) and n.node.becomes_typeinfo:
                    return True
        return False

    def is_none_alias(self, node: Expression) -> bool:
        """Is this a r.h.s. for a None alias?

        We special case the assignments like Void = type(None), to allow using
        Void in type annotations.
        """
        if isinstance(node, CallExpr):
            if (isinstance(node.callee, NameExpr) and len(node.args) == 1 and
                    isinstance(node.args[0], NameExpr)):
                call = self.lookup_qualified(node.callee.name, node.callee)
                arg = self.lookup_qualified(node.args[0].name, node.args[0])
                if (call is not None and call.node and call.node.fullname == 'builtins.type' and
                        arg is not None and arg.node and arg.node.fullname == 'builtins.None'):
                    return True
        return False

    def record_special_form_lvalue(self, s: AssignmentStmt) -> None:
        """Record minimal necessary information about l.h.s. of a special form.

        This exists mostly for compatibility with the old semantic analyzer.
        """
        lvalue = s.lvalues[0]
        assert isinstance(lvalue, NameExpr)
        lvalue.is_special_form = True
        if self.current_symbol_kind() == GDEF:
            lvalue.fullname = self.qualified_name(lvalue.name)
        lvalue.kind = self.current_symbol_kind()

    def analyze_enum_assign(self, s: AssignmentStmt) -> bool:
        """Check if s defines an Enum."""
        if isinstance(s.rvalue, CallExpr) and isinstance(s.rvalue.analyzed, EnumCallExpr):
            # Already analyzed enum -- nothing to do here.
            return True
        return self.enum_call_analyzer.process_enum_call(s, self.is_func_scope())

    def analyze_namedtuple_assign(self, s: AssignmentStmt) -> bool:
        """Check if s defines a namedtuple."""
        if isinstance(s.rvalue, CallExpr) and isinstance(s.rvalue.analyzed, NamedTupleExpr):
            return True  # This is a valid and analyzed named tuple definition, nothing to do here.
        if len(s.lvalues) != 1 or not isinstance(s.lvalues[0], (NameExpr, MemberExpr)):
            return False
        lvalue = s.lvalues[0]
        name = lvalue.name
        internal_name, info = self.named_tuple_analyzer.check_namedtuple(s.rvalue, name,
                                                                         self.is_func_scope())
        if internal_name is None:
            return False
        if isinstance(lvalue, MemberExpr):
            self.fail("NamedTuple type as an attribute is not supported", lvalue)
            return False
        if internal_name != name:
            self.fail('First argument to namedtuple() should be "{}", not "{}"'.format(
                name, internal_name), s.rvalue, code=codes.NAME_MATCH)
            return True
        # Yes, it's a valid namedtuple, but defer if it is not ready.
        if not info:
            self.mark_incomplete(name, lvalue, becomes_typeinfo=True)
        return True

    def analyze_typeddict_assign(self, s: AssignmentStmt) -> bool:
        """Check if s defines a typed dict."""
        if isinstance(s.rvalue, CallExpr) and isinstance(s.rvalue.analyzed, TypedDictExpr):
            return True  # This is a valid and analyzed typed dict definition, nothing to do here.
        if len(s.lvalues) != 1 or not isinstance(s.lvalues[0], (NameExpr, MemberExpr)):
            return False
        lvalue = s.lvalues[0]
        name = lvalue.name
        is_typed_dict, info = self.typed_dict_analyzer.check_typeddict(s.rvalue, name,
                                                                       self.is_func_scope())
        if not is_typed_dict:
            return False
        if isinstance(lvalue, MemberExpr):
            self.fail("TypedDict type as attribute is not supported", lvalue)
            return False
        # Yes, it's a valid typed dict, but defer if it is not ready.
        if not info:
            self.mark_incomplete(name, lvalue, becomes_typeinfo=True)
        return True

    def analyze_lvalues(self, s: AssignmentStmt) -> None:
        # We cannot use s.type, because analyze_simple_literal_type() will set it.
        explicit = s.unanalyzed_type is not None
        if self.is_final_type(s.unanalyzed_type):
            # We need to exclude bare Final.
            assert isinstance(s.unanalyzed_type, UnboundType)
            if not s.unanalyzed_type.args:
                explicit = False
        for lval in s.lvalues:
            self.analyze_lvalue(lval,
                                explicit_type=explicit,
                                is_final=s.is_final_def)

    def apply_dynamic_class_hook(self, s: AssignmentStmt) -> None:
        if len(s.lvalues) > 1:
            return
        lval = s.lvalues[0]
        if not isinstance(lval, NameExpr) or not isinstance(s.rvalue, CallExpr):
            return
        call = s.rvalue
        fname = None
        if isinstance(call.callee, RefExpr):
            fname = call.callee.fullname
        # check if method call
        if fname is None and isinstance(call.callee, MemberExpr):
            callee_expr = call.callee.expr
            if isinstance(callee_expr, RefExpr) and callee_expr.fullname:
                method_name = call.callee.name
                fname = callee_expr.fullname + '.' + method_name
        if fname:
            hook = self.plugin.get_dynamic_class_hook(fname)
            if hook:
                hook(DynamicClassDefContext(call, lval.name, self))

    def unwrap_final(self, s: AssignmentStmt) -> bool:
        """Strip Final[...] if present in an assignment.

        This is done to invoke type inference during type checking phase for this
        assignment. Also, Final[...] doesn't affect type in any way -- it is rather an
        access qualifier for given `Var`.

        Also perform various consistency checks.

        Returns True if Final[...] was present.
        """
        if not s.unanalyzed_type or not self.is_final_type(s.unanalyzed_type):
            return False
        assert isinstance(s.unanalyzed_type, UnboundType)
        if len(s.unanalyzed_type.args) > 1:
            self.fail("Final[...] takes at most one type argument", s.unanalyzed_type)
        invalid_bare_final = False
        if not s.unanalyzed_type.args:
            s.type = None
            if isinstance(s.rvalue, TempNode) and s.rvalue.no_rhs:
                invalid_bare_final = True
                self.fail("Type in Final[...] can only be omitted if there is an initializer", s)
        else:
            s.type = s.unanalyzed_type.args[0]

        if s.type is not None and self.is_classvar(s.type):
            self.fail("Variable should not be annotated with both ClassVar and Final", s)
            return False

        if len(s.lvalues) != 1 or not isinstance(s.lvalues[0], RefExpr):
            self.fail("Invalid final declaration", s)
            return False
        lval = s.lvalues[0]
        assert isinstance(lval, RefExpr)

        # Reset inferred status if it was set due to simple literal rvalue on previous iteration.
        # TODO: this is a best-effort quick fix, we should avoid the need to manually sync this,
        # see https://github.com/python/mypy/issues/6458.
        if lval.is_new_def:
            lval.is_inferred_def = s.type is None

        if self.loop_depth > 0:
            self.fail("Cannot use Final inside a loop", s)
        if self.type and self.type.is_protocol:
            self.msg.protocol_members_cant_be_final(s)
        if (isinstance(s.rvalue, TempNode) and s.rvalue.no_rhs and
                not self.is_stub_file and not self.is_class_scope()):
            if not invalid_bare_final:  # Skip extra error messages.
                self.msg.final_without_value(s)
        return True

    def check_final_implicit_def(self, s: AssignmentStmt) -> None:
        """Do basic checks for final declaration on self in __init__.

        Additional re-definition checks are performed by `analyze_lvalue`.
        """
        if not s.is_final_def:
            return
        lval = s.lvalues[0]
        assert isinstance(lval, RefExpr)
        if isinstance(lval, MemberExpr):
            if not self.is_self_member_ref(lval):
                self.fail("Final can be only applied to a name or an attribute on self", s)
                s.is_final_def = False
                return
            else:
                assert self.function_stack
                if self.function_stack[-1].name != '__init__':
                    self.fail("Can only declare a final attribute in class body or __init__", s)
                    s.is_final_def = False
                    return

    def store_final_status(self, s: AssignmentStmt) -> None:
        """If this is a locally valid final declaration, set the corresponding flag on `Var`."""
        if s.is_final_def:
            if len(s.lvalues) == 1 and isinstance(s.lvalues[0], RefExpr):
                node = s.lvalues[0].node
                if isinstance(node, Var):
                    node.is_final = True
                    node.final_value = self.unbox_literal(s.rvalue)
                    if (self.is_class_scope() and
                            (isinstance(s.rvalue, TempNode) and s.rvalue.no_rhs)):
                        node.final_unset_in_class = True
        else:
            # Special case: deferred initialization of a final attribute in __init__.
            # In this case we just pretend this is a valid final definition to suppress
            # errors about assigning to final attribute.
            for lval in self.flatten_lvalues(s.lvalues):
                if isinstance(lval, MemberExpr) and self.is_self_member_ref(lval):
                    assert self.type, "Self member outside a class"
                    cur_node = self.type.names.get(lval.name, None)
                    if cur_node and isinstance(cur_node.node, Var) and cur_node.node.is_final:
                        assert self.function_stack
                        top_function = self.function_stack[-1]
                        if (top_function.name == '__init__' and
                                cur_node.node.final_unset_in_class and
                                not cur_node.node.final_set_in_init and
                                not (isinstance(s.rvalue, TempNode) and s.rvalue.no_rhs)):
                            cur_node.node.final_set_in_init = True
                            s.is_final_def = True

    def flatten_lvalues(self, lvalues: List[Expression]) -> List[Expression]:
        res: List[Expression] = []
        for lv in lvalues:
            if isinstance(lv, (TupleExpr, ListExpr)):
                res.extend(self.flatten_lvalues(lv.items))
            else:
                res.append(lv)
        return res

    def unbox_literal(self, e: Expression) -> Optional[Union[int, float, bool, str]]:
        if isinstance(e, (IntExpr, FloatExpr, StrExpr)):
            return e.value
        elif isinstance(e, NameExpr) and e.name in ('True', 'False'):
            return True if e.name == 'True' else False
        return None

    def process_type_annotation(self, s: AssignmentStmt) -> None:
        """Analyze type annotation or infer simple literal type."""
        if s.type:
            lvalue = s.lvalues[-1]
            allow_tuple_literal = isinstance(lvalue, TupleExpr)
            analyzed = self.anal_type(s.type, allow_tuple_literal=allow_tuple_literal)
            # Don't store not ready types (including placeholders).
            if analyzed is None or has_placeholder(analyzed):
                return
            s.type = analyzed
            if (self.type and self.type.is_protocol and isinstance(lvalue, NameExpr) and
                    isinstance(s.rvalue, TempNode) and s.rvalue.no_rhs):
                if isinstance(lvalue.node, Var):
                    lvalue.node.is_abstract_var = True
        else:
            if (self.type and self.type.is_protocol and
                    self.is_annotated_protocol_member(s) and not self.is_func_scope()):
                self.fail('All protocol members must have explicitly declared types', s)
            # Set the type if the rvalue is a simple literal (even if the above error occurred).
            if len(s.lvalues) == 1 and isinstance(s.lvalues[0], RefExpr):
                if s.lvalues[0].is_inferred_def:
                    s.type = self.analyze_simple_literal_type(s.rvalue, s.is_final_def)
        if s.type:
            # Store type into nodes.
            for lvalue in s.lvalues:
                self.store_declared_types(lvalue, s.type)

    def is_annotated_protocol_member(self, s: AssignmentStmt) -> bool:
        """Check whether a protocol member is annotated.

        There are some exceptions that can be left unannotated, like ``__slots__``."""
        return any(
            (
                isinstance(lv, NameExpr)
                and lv.name != '__slots__'
                and lv.is_inferred_def
            )
            for lv in s.lvalues
        )

    def analyze_simple_literal_type(self, rvalue: Expression, is_final: bool) -> Optional[Type]:
        """Return builtins.int if rvalue is an int literal, etc.

        If this is a 'Final' context, we return "Literal[...]" instead."""
        if self.options.semantic_analysis_only or self.function_stack:
            # Skip this if we're only doing the semantic analysis pass.
            # This is mostly to avoid breaking unit tests.
            # Also skip inside a function; this is to avoid confusing
            # the code that handles dead code due to isinstance()
            # inside type variables with value restrictions (like
            # AnyStr).
            return None
        if isinstance(rvalue, FloatExpr):
            return self.named_type_or_none('builtins.float')

        value: Optional[LiteralValue] = None
        type_name: Optional[str] = None
        if isinstance(rvalue, IntExpr):
            value, type_name = rvalue.value, 'builtins.int'
        if isinstance(rvalue, StrExpr):
            value, type_name = rvalue.value, 'builtins.str'
        if isinstance(rvalue, BytesExpr):
            value, type_name = rvalue.value, 'builtins.bytes'
        if isinstance(rvalue, UnicodeExpr):
            value, type_name = rvalue.value, 'builtins.unicode'

        if type_name is not None:
            assert value is not None
            typ = self.named_type_or_none(type_name)
            if typ and is_final:
                return typ.copy_modified(last_known_value=LiteralType(
                    value=value,
                    fallback=typ,
                    line=typ.line,
                    column=typ.column,
                ))
            return typ

        return None

    def analyze_alias(self, rvalue: Expression,
                      allow_placeholder: bool = False) -> Tuple[Optional[Type], List[str],
                                                                Set[str], List[str]]:
        """Check if 'rvalue' is a valid type allowed for aliasing (e.g. not a type variable).

        If yes, return the corresponding type, a list of
        qualified type variable names for generic aliases, a set of names the alias depends on,
        and a list of type variables if the alias is generic.
        An schematic example for the dependencies:
            A = int
            B = str
            analyze_alias(Dict[A, B])[2] == {'__main__.A', '__main__.B'}
        """
        dynamic = bool(self.function_stack and self.function_stack[-1].is_dynamic())
        global_scope = not self.type and not self.function_stack
        res = analyze_type_alias(rvalue,
                                 self,
                                 self.tvar_scope,
                                 self.plugin,
                                 self.options,
                                 self.is_typeshed_stub_file,
                                 allow_new_syntax=self.is_stub_file,
                                 allow_placeholder=allow_placeholder,
                                 in_dynamic_func=dynamic,
                                 global_scope=global_scope)
        typ: Optional[Type] = None
        if res:
            typ, depends_on = res
            found_type_vars = typ.accept(TypeVarLikeQuery(self.lookup_qualified, self.tvar_scope))
            alias_tvars = [name for (name, node) in found_type_vars]
            qualified_tvars = [node.fullname for (name, node) in found_type_vars]
        else:
            alias_tvars = []
            depends_on = set()
            qualified_tvars = []
        return typ, alias_tvars, depends_on, qualified_tvars

    def check_and_set_up_type_alias(self, s: AssignmentStmt) -> bool:
        """Check if assignment creates a type alias and set it up as needed.

        Return True if it is a type alias (even if the target is not ready),
        or False otherwise.

        Note: the resulting types for subscripted (including generic) aliases
        are also stored in rvalue.analyzed.
        """
        lvalue = s.lvalues[0]
        if len(s.lvalues) > 1 or not isinstance(lvalue, NameExpr):
            # First rule: Only simple assignments like Alias = ... create aliases.
            return False
        if s.unanalyzed_type is not None:
            # Second rule: Explicit type (cls: Type[A] = A) always creates variable, not alias.
            return False

        existing = self.current_symbol_table().get(lvalue.name)
        # Third rule: type aliases can't be re-defined. For example:
        #     A: Type[float] = int
        #     A = float  # OK, but this doesn't define an alias
        #     B = int
        #     B = float  # Error!
        # Don't create an alias in these cases:
        if (existing
                and (isinstance(existing.node, Var)  # existing variable
                     or (isinstance(existing.node, TypeAlias)
                         and not s.is_alias_def)  # existing alias
                     or (isinstance(existing.node, PlaceholderNode)
                         and existing.node.node.line < s.line))):  # previous incomplete definition
            # TODO: find a more robust way to track the order of definitions.
            # Note: if is_alias_def=True, this is just a node from previous iteration.
            if isinstance(existing.node, TypeAlias) and not s.is_alias_def:
                self.fail('Cannot assign multiple types to name "{}"'
                          ' without an explicit "Type[...]" annotation'
                          .format(lvalue.name), lvalue)
            return False

        non_global_scope = self.type or self.is_func_scope()
        if isinstance(s.rvalue, RefExpr) and non_global_scope:
            # Fourth rule (special case): Non-subscripted right hand side creates a variable
            # at class and function scopes. For example:
            #
            #   class Model:
            #       ...
            #   class C:
            #       model = Model # this is automatically a variable with type 'Type[Model]'
            #
            # without this rule, this typical use case will require a lot of explicit
            # annotations (see the second rule).
            return False
        rvalue = s.rvalue
        if not self.can_be_type_alias(rvalue):
            return False

        if existing and not isinstance(existing.node, (PlaceholderNode, TypeAlias)):
            # Cannot redefine existing node as type alias.
            return False

        res: Optional[Type] = None
        if self.is_none_alias(rvalue):
            res = NoneType()
            alias_tvars, depends_on, qualified_tvars = \
                [], set(), []  # type: List[str], Set[str], List[str]
        else:
            tag = self.track_incomplete_refs()
            res, alias_tvars, depends_on, qualified_tvars = \
                self.analyze_alias(rvalue, allow_placeholder=True)
            if not res:
                return False
            # TODO: Maybe we only need to reject top-level placeholders, similar
            #       to base classes.
            if self.found_incomplete_ref(tag) or has_placeholder(res):
                # Since we have got here, we know this must be a type alias (incomplete refs
                # may appear in nested positions), therefore use becomes_typeinfo=True.
                self.mark_incomplete(lvalue.name, rvalue, becomes_typeinfo=True)
                return True
        self.add_type_alias_deps(depends_on)
        # In addition to the aliases used, we add deps on unbound
        # type variables, since they are erased from target type.
        self.add_type_alias_deps(qualified_tvars)
        # The above are only direct deps on other aliases.
        # For subscripted aliases, type deps from expansion are added in deps.py
        # (because the type is stored).
        check_for_explicit_any(res, self.options, self.is_typeshed_stub_file, self.msg,
                               context=s)
        # When this type alias gets "inlined", the Any is not explicit anymore,
        # so we need to replace it with non-explicit Anys.
        if not has_placeholder(res):
            res = make_any_non_explicit(res)
        # Note: with the new (lazy) type alias representation we only need to set no_args to True
        # if the expected number of arguments is non-zero, so that aliases like A = List work.
        # However, eagerly expanding aliases like Text = str is a nice performance optimization.
        no_args = isinstance(res, Instance) and not res.args  # type: ignore[misc]
        fix_instance_types(res, self.fail, self.note, self.options.python_version)
        # Aliases defined within functions can't be accessed outside
        # the function, since the symbol table will no longer
        # exist. Work around by expanding them eagerly when used.
        eager = self.is_func_scope()
        alias_node = TypeAlias(res,
                               self.qualified_name(lvalue.name),
                               s.line,
                               s.column,
                               alias_tvars=alias_tvars,
                               no_args=no_args,
                               eager=eager)
        if isinstance(s.rvalue, (IndexExpr, CallExpr)):  # CallExpr is for `void = type(None)`
            s.rvalue.analyzed = TypeAliasExpr(alias_node)
            s.rvalue.analyzed.line = s.line
            # we use the column from resulting target, to get better location for errors
            s.rvalue.analyzed.column = res.column
        elif isinstance(s.rvalue, RefExpr):
            s.rvalue.is_alias_rvalue = True

        if existing:
            # An alias gets updated.
            updated = False
            if isinstance(existing.node, TypeAlias):
                if existing.node.target != res:
                    # Copy expansion to the existing alias, this matches how we update base classes
                    # for a TypeInfo _in place_ if there are nested placeholders.
                    existing.node.target = res
                    existing.node.alias_tvars = alias_tvars
                    existing.node.no_args = no_args
                    updated = True
            else:
                # Otherwise just replace existing placeholder with type alias.
                existing.node = alias_node
                updated = True
            if updated:
                if self.final_iteration:
                    self.cannot_resolve_name(lvalue.name, 'name', s)
                    return True
                else:
                    self.progress = True
                    # We need to defer so that this change can get propagated to base classes.
                    self.defer(s)
        else:
            self.add_symbol(lvalue.name, alias_node, s)
        if isinstance(rvalue, RefExpr) and isinstance(rvalue.node, TypeAlias):
            alias_node.normalized = rvalue.node.normalized
        return True

    def analyze_lvalue(self,
                       lval: Lvalue,
                       nested: bool = False,
                       explicit_type: bool = False,
                       is_final: bool = False,
                       escape_comprehensions: bool = False) -> None:
        """Analyze an lvalue or assignment target.

        Args:
            lval: The target lvalue
            nested: If true, the lvalue is within a tuple or list lvalue expression
            explicit_type: Assignment has type annotation
            escape_comprehensions: If we are inside a comprehension, set the variable
                in the enclosing scope instead. This implements
                https://www.python.org/dev/peps/pep-0572/#scope-of-the-target
        """
        if escape_comprehensions:
            assert isinstance(lval, NameExpr), "assignment expression target must be NameExpr"
        if isinstance(lval, NameExpr):
            self.analyze_name_lvalue(lval, explicit_type, is_final, escape_comprehensions)
        elif isinstance(lval, MemberExpr):
            self.analyze_member_lvalue(lval, explicit_type, is_final)
            if explicit_type and not self.is_self_member_ref(lval):
                self.fail('Type cannot be declared in assignment to non-self '
                          'attribute', lval)
        elif isinstance(lval, IndexExpr):
            if explicit_type:
                self.fail('Unexpected type declaration', lval)
            lval.accept(self)
        elif isinstance(lval, TupleExpr):
            self.analyze_tuple_or_list_lvalue(lval, explicit_type)
        elif isinstance(lval, StarExpr):
            if nested:
                self.analyze_lvalue(lval.expr, nested, explicit_type)
            else:
                self.fail('Starred assignment target must be in a list or tuple', lval)
        else:
            self.fail('Invalid assignment target', lval)

    def analyze_name_lvalue(self,
                            lvalue: NameExpr,
                            explicit_type: bool,
                            is_final: bool,
                            escape_comprehensions: bool) -> None:
        """Analyze an lvalue that targets a name expression.

        Arguments are similar to "analyze_lvalue".
        """
        if lvalue.node:
            # This has been bound already in a previous iteration.
            return

        name = lvalue.name
        if self.is_alias_for_final_name(name):
            if is_final:
                self.fail("Cannot redefine an existing name as final", lvalue)
            else:
                self.msg.cant_assign_to_final(name, self.type is not None, lvalue)

        kind = self.current_symbol_kind()
        names = self.current_symbol_table()
        existing = names.get(name)

        outer = self.is_global_or_nonlocal(name)
        if (not existing or isinstance(existing.node, PlaceholderNode)) and not outer:
            # Define new variable.
            var = self.make_name_lvalue_var(lvalue, kind, not explicit_type)
            added = self.add_symbol(name, var, lvalue, escape_comprehensions=escape_comprehensions)
            # Only bind expression if we successfully added name to symbol table.
            if added:
                lvalue.is_new_def = True
                lvalue.is_inferred_def = True
                lvalue.kind = kind
                lvalue.node = var
                if kind == GDEF:
                    lvalue.fullname = var._fullname
                else:
                    lvalue.fullname = lvalue.name
                if self.is_func_scope():
                    if unmangle(name) == '_':
                        # Special case for assignment to local named '_': always infer 'Any'.
                        typ = AnyType(TypeOfAny.special_form)
                        self.store_declared_types(lvalue, typ)
            if is_final and self.is_final_redefinition(kind, name):
                self.fail("Cannot redefine an existing name as final", lvalue)
        else:
            self.make_name_lvalue_point_to_existing_def(lvalue, explicit_type, is_final)

    def is_final_redefinition(self, kind: int, name: str) -> bool:
        if kind == GDEF:
            return self.is_mangled_global(name) and not self.is_initial_mangled_global(name)
        elif kind == MDEF and self.type:
            return unmangle(name) + "'" in self.type.names
        return False

    def is_alias_for_final_name(self, name: str) -> bool:
        if self.is_func_scope():
            if not name.endswith("'"):
                # Not a mangled name -- can't be an alias
                return False
            name = unmangle(name)
            assert self.locals[-1] is not None, "No locals at function scope"
            existing = self.locals[-1].get(name)
            return existing is not None and is_final_node(existing.node)
        elif self.type is not None:
            orig_name = unmangle(name) + "'"
            if name == orig_name:
                return False
            existing = self.type.names.get(orig_name)
            return existing is not None and is_final_node(existing.node)
        else:
            orig_name = unmangle(name) + "'"
            if name == orig_name:
                return False
            existing = self.globals.get(orig_name)
            return existing is not None and is_final_node(existing.node)

    def make_name_lvalue_var(self, lvalue: NameExpr, kind: int, inferred: bool) -> Var:
        """Return a Var node for an lvalue that is a name expression."""
        v = Var(lvalue.name)
        v.set_line(lvalue)
        v.is_inferred = inferred
        if kind == MDEF:
            assert self.type is not None
            v.info = self.type
            v.is_initialized_in_class = True
        if kind != LDEF:
            v._fullname = self.qualified_name(lvalue.name)
        else:
            # fullanme should never stay None
            v._fullname = lvalue.name
        v.is_ready = False  # Type not inferred yet
        return v

    def make_name_lvalue_point_to_existing_def(
            self,
            lval: NameExpr,
            explicit_type: bool,
            is_final: bool) -> None:
        """Update an lvalue to point to existing definition in the same scope.

        Arguments are similar to "analyze_lvalue".

        Assume that an existing name exists.
        """
        if is_final:
            # Redefining an existing name with final is always an error.
            self.fail("Cannot redefine an existing name as final", lval)
        original_def = self.lookup(lval.name, lval, suppress_errors=True)
        if original_def is None and self.type and not self.is_func_scope():
            # Workaround to allow "x, x = ..." in class body.
            original_def = self.type.get(lval.name)
        if explicit_type:
            # Don't re-bind if there is a type annotation.
            self.name_already_defined(lval.name, lval, original_def)
        else:
            # Bind to an existing name.
            if original_def:
                self.bind_name_expr(lval, original_def)
            else:
                self.name_not_defined(lval.name, lval)
            self.check_lvalue_validity(lval.node, lval)

    def analyze_tuple_or_list_lvalue(self, lval: TupleExpr,
                                     explicit_type: bool = False) -> None:
        """Analyze an lvalue or assignment target that is a list or tuple."""
        items = lval.items
        star_exprs = [item for item in items if isinstance(item, StarExpr)]

        if len(star_exprs) > 1:
            self.fail('Two starred expressions in assignment', lval)
        else:
            if len(star_exprs) == 1:
                star_exprs[0].valid = True
            for i in items:
                self.analyze_lvalue(i, nested=True, explicit_type=explicit_type)

    def analyze_member_lvalue(self, lval: MemberExpr, explicit_type: bool, is_final: bool) -> None:
        """Analyze lvalue that is a member expression.

        Arguments:
            lval: The target lvalue
            explicit_type: Assignment has type annotation
            is_final: Is the target final
        """
        if lval.node:
            # This has been bound already in a previous iteration.
            return
        lval.accept(self)
        if self.is_self_member_ref(lval):
            assert self.type, "Self member outside a class"
            cur_node = self.type.names.get(lval.name)
            node = self.type.get(lval.name)
            if cur_node and is_final:
                # Overrides will be checked in type checker.
                self.fail("Cannot redefine an existing name as final", lval)
            # On first encounter with this definition, if this attribute was defined before
            # with an inferred type and it's marked with an explicit type now, give an error.
            if (not lval.node and cur_node and isinstance(cur_node.node, Var) and
                    cur_node.node.is_inferred and explicit_type):
                self.attribute_already_defined(lval.name, lval, cur_node)
            # If the attribute of self is not defined in superclasses, create a new Var, ...
            if (node is None
                    or (isinstance(node.node, Var) and node.node.is_abstract_var)
                    # ... also an explicit declaration on self also creates a new Var.
                    # Note that `explicit_type` might has been erased for bare `Final`,
                    # so we also check if `is_final` is passed.
                    or (cur_node is None and (explicit_type or is_final))):
                if self.type.is_protocol and node is None:
                    self.fail("Protocol members cannot be defined via assignment to self", lval)
                else:
                    # Implicit attribute definition in __init__.
                    lval.is_new_def = True
                    lval.is_inferred_def = True
                    v = Var(lval.name)
                    v.set_line(lval)
                    v._fullname = self.qualified_name(lval.name)
                    v.info = self.type
                    v.is_ready = False
                    v.explicit_self_type = explicit_type or is_final
                    lval.def_var = v
                    lval.node = v
                    # TODO: should we also set lval.kind = MDEF?
                    self.type.names[lval.name] = SymbolTableNode(MDEF, v, implicit=True)
        self.check_lvalue_validity(lval.node, lval)

    def is_self_member_ref(self, memberexpr: MemberExpr) -> bool:
        """Does memberexpr to refer to an attribute of self?"""
        if not isinstance(memberexpr.expr, NameExpr):
            return False
        node = memberexpr.expr.node
        return isinstance(node, Var) and node.is_self

    def check_lvalue_validity(self, node: Union[Expression, SymbolNode, None],
                              ctx: Context) -> None:
        if isinstance(node, TypeVarExpr):
            self.fail('Invalid assignment target', ctx)
        elif isinstance(node, TypeInfo):
            self.fail(message_registry.CANNOT_ASSIGN_TO_TYPE, ctx)

    def store_declared_types(self, lvalue: Lvalue, typ: Type) -> None:
        if isinstance(typ, StarType) and not isinstance(lvalue, StarExpr):
            self.fail('Star type only allowed for starred expressions', lvalue)
        if isinstance(lvalue, RefExpr):
            lvalue.is_inferred_def = False
            if isinstance(lvalue.node, Var):
                var = lvalue.node
                var.type = typ
                var.is_ready = True
            # If node is not a variable, we'll catch it elsewhere.
        elif isinstance(lvalue, TupleExpr):
            typ = get_proper_type(typ)
            if isinstance(typ, TupleType):
                if len(lvalue.items) != len(typ.items):
                    self.fail('Incompatible number of tuple items', lvalue)
                    return
                for item, itemtype in zip(lvalue.items, typ.items):
                    self.store_declared_types(item, itemtype)
            else:
                self.fail('Tuple type expected for multiple variables',
                          lvalue)
        elif isinstance(lvalue, StarExpr):
            # Historical behavior for the old parser
            if isinstance(typ, StarType):
                self.store_declared_types(lvalue.expr, typ.type)
            else:
                self.store_declared_types(lvalue.expr, typ)
        else:
            # This has been flagged elsewhere as an error, so just ignore here.
            pass

    def process_typevar_declaration(self, s: AssignmentStmt) -> bool:
        """Check if s declares a TypeVar; it yes, store it in symbol table.

        Return True if this looks like a type variable declaration (but maybe
        with errors), otherwise return False.
        """
        call = self.get_typevarlike_declaration(s, ("typing.TypeVar",))
        if not call:
            return False

        lvalue = s.lvalues[0]
        assert isinstance(lvalue, NameExpr)
        if s.type:
            self.fail("Cannot declare the type of a type variable", s)
            return False

        name = lvalue.name
        if not self.check_typevarlike_name(call, name, s):
            return False

        # Constraining types
        n_values = call.arg_kinds[1:].count(ARG_POS)
        values = self.analyze_value_types(call.args[1:1 + n_values])

        res = self.process_typevar_parameters(call.args[1 + n_values:],
                                              call.arg_names[1 + n_values:],
                                              call.arg_kinds[1 + n_values:],
                                              n_values,
                                              s)
        if res is None:
            return False
        variance, upper_bound = res

        existing = self.current_symbol_table().get(name)
        if existing and not (isinstance(existing.node, PlaceholderNode) or
                             # Also give error for another type variable with the same name.
                             (isinstance(existing.node, TypeVarExpr) and
                              existing.node is call.analyzed)):
            self.fail('Cannot redefine "%s" as a type variable' % name, s)
            return False

        if self.options.disallow_any_unimported:
            for idx, constraint in enumerate(values, start=1):
                if has_any_from_unimported_type(constraint):
                    prefix = "Constraint {}".format(idx)
                    self.msg.unimported_type_becomes_any(prefix, constraint, s)

            if has_any_from_unimported_type(upper_bound):
                prefix = "Upper bound of type variable"
                self.msg.unimported_type_becomes_any(prefix, upper_bound, s)

        for t in values + [upper_bound]:
            check_for_explicit_any(t, self.options, self.is_typeshed_stub_file, self.msg,
                                   context=s)

        # mypyc suppresses making copies of a function to check each
        # possible type, so set the upper bound to Any to prevent that
        # from causing errors.
        if values and self.options.mypyc:
            upper_bound = AnyType(TypeOfAny.implementation_artifact)

        # Yes, it's a valid type variable definition! Add it to the symbol table.
        if not call.analyzed:
            type_var = TypeVarExpr(name, self.qualified_name(name),
                                   values, upper_bound, variance)
            type_var.line = call.line
            call.analyzed = type_var
        else:
            assert isinstance(call.analyzed, TypeVarExpr)
            if call.analyzed.values != values or call.analyzed.upper_bound != upper_bound:
                self.progress = True
            call.analyzed.upper_bound = upper_bound
            call.analyzed.values = values

        self.add_symbol(name, call.analyzed, s)
        return True

    def check_typevarlike_name(self, call: CallExpr, name: str, context: Context) -> bool:
        """Checks that the name of a TypeVar or ParamSpec matches its variable."""
        name = unmangle(name)
        assert isinstance(call.callee, RefExpr)
        typevarlike_type = (
            call.callee.name if isinstance(call.callee, NameExpr) else call.callee.fullname
        )
        if len(call.args) < 1:
            self.fail("Too few arguments for {}()".format(typevarlike_type), context)
            return False
        if (not isinstance(call.args[0], (StrExpr, BytesExpr, UnicodeExpr))
                or not call.arg_kinds[0] == ARG_POS):
            self.fail("{}() expects a string literal as first argument".format(typevarlike_type),
                      context)
            return False
        elif call.args[0].value != name:
            msg = 'String argument 1 "{}" to {}(...) does not match variable name "{}"'
            self.fail(msg.format(call.args[0].value, typevarlike_type, name), context)
            return False
        return True

    def get_typevarlike_declaration(self, s: AssignmentStmt,
                                    typevarlike_types: Tuple[str, ...]) -> Optional[CallExpr]:
        """Returns the call expression if `s` is a declaration of `typevarlike_type`
        (TypeVar or ParamSpec), or None otherwise.
        """
        if len(s.lvalues) != 1 or not isinstance(s.lvalues[0], NameExpr):
            return None
        if not isinstance(s.rvalue, CallExpr):
            return None
        call = s.rvalue
        callee = call.callee
        if not isinstance(callee, RefExpr):
            return None
        if callee.fullname not in typevarlike_types:
            return None
        return call

    def process_typevar_parameters(self, args: List[Expression],
                                   names: List[Optional[str]],
                                   kinds: List[ArgKind],
                                   num_values: int,
                                   context: Context) -> Optional[Tuple[int, Type]]:
        has_values = (num_values > 0)
        covariant = False
        contravariant = False
        upper_bound: Type = self.object_type()
        for param_value, param_name, param_kind in zip(args, names, kinds):
            if not param_kind == ARG_NAMED:
                self.fail("Unexpected argument to TypeVar()", context)
                return None
            if param_name == 'covariant':
                if isinstance(param_value, NameExpr):
                    if param_value.name == 'True':
                        covariant = True
                    else:
                        self.fail("TypeVar 'covariant' may only be 'True'", context)
                        return None
                else:
                    self.fail("TypeVar 'covariant' may only be 'True'", context)
                    return None
            elif param_name == 'contravariant':
                if isinstance(param_value, NameExpr):
                    if param_value.name == 'True':
                        contravariant = True
                    else:
                        self.fail("TypeVar 'contravariant' may only be 'True'", context)
                        return None
                else:
                    self.fail("TypeVar 'contravariant' may only be 'True'", context)
                    return None
            elif param_name == 'bound':
                if has_values:
                    self.fail("TypeVar cannot have both values and an upper bound", context)
                    return None
                try:
                    # We want to use our custom error message below, so we suppress
                    # the default error message for invalid types here.
                    analyzed = self.expr_to_analyzed_type(param_value,
                                                          allow_placeholder=True,
                                                          report_invalid_types=False)
                    if analyzed is None:
                        # Type variables are special: we need to place them in the symbol table
                        # soon, even if upper bound is not ready yet. Otherwise avoiding
                        # a "deadlock" in this common pattern would be tricky:
                        #     T = TypeVar('T', bound=Custom[Any])
                        #     class Custom(Generic[T]):
                        #         ...
                        analyzed = PlaceholderType(None, [], context.line)
                    upper_bound = get_proper_type(analyzed)
                    if isinstance(upper_bound, AnyType) and upper_bound.is_from_error:
                        self.fail('TypeVar "bound" must be a type', param_value)
                        # Note: we do not return 'None' here -- we want to continue
                        # using the AnyType as the upper bound.
                except TypeTranslationError:
                    self.fail('TypeVar "bound" must be a type', param_value)
                    return None
            elif param_name == 'values':
                # Probably using obsolete syntax with values=(...). Explain the current syntax.
                self.fail('TypeVar "values" argument not supported', context)
                self.fail("Use TypeVar('T', t, ...) instead of TypeVar('T', values=(t, ...))",
                          context)
                return None
            else:
                self.fail('Unexpected argument to TypeVar(): "{}"'.format(param_name), context)
                return None

        if covariant and contravariant:
            self.fail("TypeVar cannot be both covariant and contravariant", context)
            return None
        elif num_values == 1:
            self.fail("TypeVar cannot have only a single constraint", context)
            return None
        elif covariant:
            variance = COVARIANT
        elif contravariant:
            variance = CONTRAVARIANT
        else:
            variance = INVARIANT
        return variance, upper_bound

    def process_paramspec_declaration(self, s: AssignmentStmt) -> bool:
        """Checks if s declares a ParamSpec; if yes, store it in symbol table.

        Return True if this looks like a ParamSpec (maybe with errors), otherwise return False.

        In the future, ParamSpec may accept bounds and variance arguments, in which
        case more aggressive sharing of code with process_typevar_declaration should be pursued.
        """
        if not self.options.wip_pep_612:
            return False
        call = self.get_typevarlike_declaration(
            s, ("typing_extensions.ParamSpec", "typing.ParamSpec")
        )
        if not call:
            return False

        lvalue = s.lvalues[0]
        assert isinstance(lvalue, NameExpr)
        if s.type:
            self.fail("Cannot declare the type of a parameter specification", s)
            return False

        name = lvalue.name
        if not self.check_typevarlike_name(call, name, s):
            return False

        # PEP 612 reserves the right to define bound, covariant and contravariant arguments to
        # ParamSpec in a later PEP. If and when that happens, we should do something
        # on the lines of process_typevar_parameters

        if not call.analyzed:
            paramspec_var = ParamSpecExpr(
                name, self.qualified_name(name), self.object_type(), INVARIANT
            )
            paramspec_var.line = call.line
            call.analyzed = paramspec_var
        else:
            assert isinstance(call.analyzed, ParamSpecExpr)
        self.add_symbol(name, call.analyzed, s)
        return True

    def basic_new_typeinfo(self, name: str,
                           basetype_or_fallback: Instance,
                           line: int) -> TypeInfo:
        if self.is_func_scope() and not self.type and '@' not in name:
            name += '@' + str(line)
        class_def = ClassDef(name, Block([]))
        if self.is_func_scope() and not self.type:
            # Full names of generated classes should always be prefixed with the module names
            # even if they are nested in a function, since these classes will be (de-)serialized.
            # (Note that the caller should append @line to the name to avoid collisions.)
            # TODO: clean this up, see #6422.
            class_def.fullname = self.cur_mod_id + '.' + self.qualified_name(name)
        else:
            class_def.fullname = self.qualified_name(name)

        info = TypeInfo(SymbolTable(), class_def, self.cur_mod_id)
        class_def.info = info
        mro = basetype_or_fallback.type.mro
        if not mro:
            # Forward reference, MRO should be recalculated in third pass.
            mro = [basetype_or_fallback.type, self.object_type().type]
        info.mro = [info] + mro
        info.bases = [basetype_or_fallback]
        return info

    def analyze_value_types(self, items: List[Expression]) -> List[Type]:
        """Analyze types from values expressions in type variable definition."""
        result: List[Type] = []
        for node in items:
            try:
                analyzed = self.anal_type(self.expr_to_unanalyzed_type(node),
                                          allow_placeholder=True)
                if analyzed is None:
                    # Type variables are special: we need to place them in the symbol table
                    # soon, even if some value is not ready yet, see process_typevar_parameters()
                    # for an example.
                    analyzed = PlaceholderType(None, [], node.line)
                result.append(analyzed)
            except TypeTranslationError:
                self.fail('Type expected', node)
                result.append(AnyType(TypeOfAny.from_error))
        return result

    def check_classvar(self, s: AssignmentStmt) -> None:
        """Check if assignment defines a class variable."""
        lvalue = s.lvalues[0]
        if len(s.lvalues) != 1 or not isinstance(lvalue, RefExpr):
            return
        if not s.type or not self.is_classvar(s.type):
            return
        if self.is_class_scope() and isinstance(lvalue, NameExpr):
            node = lvalue.node
            if isinstance(node, Var):
                node.is_classvar = True
        elif not isinstance(lvalue, MemberExpr) or self.is_self_member_ref(lvalue):
            # In case of member access, report error only when assigning to self
            # Other kinds of member assignments should be already reported
            self.fail_invalid_classvar(lvalue)

    def is_classvar(self, typ: Type) -> bool:
        if not isinstance(typ, UnboundType):
            return False
        sym = self.lookup_qualified(typ.name, typ)
        if not sym or not sym.node:
            return False
        return sym.node.fullname == 'typing.ClassVar'

    def is_final_type(self, typ: Optional[Type]) -> bool:
        if not isinstance(typ, UnboundType):
            return False
        sym = self.lookup_qualified(typ.name, typ)
        if not sym or not sym.node:
            return False
        return sym.node.fullname in ('typing.Final', 'typing_extensions.Final')

    def fail_invalid_classvar(self, context: Context) -> None:
        self.fail('ClassVar can only be used for assignments in class body', context)

    def process_module_assignment(self, lvals: List[Lvalue], rval: Expression,
                                  ctx: AssignmentStmt) -> None:
        """Propagate module references across assignments.

        Recursively handles the simple form of iterable unpacking; doesn't
        handle advanced unpacking with *rest, dictionary unpacking, etc.

        In an expression like x = y = z, z is the rval and lvals will be [x,
        y].

        """
        if (isinstance(rval, (TupleExpr, ListExpr))
                and all(isinstance(v, TupleExpr) for v in lvals)):
            # rval and all lvals are either list or tuple, so we are dealing
            # with unpacking assignment like `x, y = a, b`. Mypy didn't
            # understand our all(isinstance(...)), so cast them as TupleExpr
            # so mypy knows it is safe to access their .items attribute.
            seq_lvals = cast(List[TupleExpr], lvals)
            # given an assignment like:
            #     (x, y) = (m, n) = (a, b)
            # we now have:
            #     seq_lvals = [(x, y), (m, n)]
            #     seq_rval = (a, b)
            # We now zip this into:
            #     elementwise_assignments = [(a, x, m), (b, y, n)]
            # where each elementwise assignment includes one element of rval and the
            # corresponding element of each lval. Basically we unpack
            #     (x, y) = (m, n) = (a, b)
            # into elementwise assignments
            #     x = m = a
            #     y = n = b
            # and then we recursively call this method for each of those assignments.
            # If the rval and all lvals are not all of the same length, zip will just ignore
            # extra elements, so no error will be raised here; mypy will later complain
            # about the length mismatch in type-checking.
            elementwise_assignments = zip(rval.items, *[v.items for v in seq_lvals])
            for rv, *lvs in elementwise_assignments:
                self.process_module_assignment(lvs, rv, ctx)
        elif isinstance(rval, RefExpr):
            rnode = self.lookup_type_node(rval)
            if rnode and isinstance(rnode.node, MypyFile):
                for lval in lvals:
                    if not isinstance(lval, RefExpr):
                        continue
                    # respect explicitly annotated type
                    if (isinstance(lval.node, Var) and lval.node.type is not None):
                        continue

                    # We can handle these assignments to locals and to self
                    if isinstance(lval, NameExpr):
                        lnode = self.current_symbol_table().get(lval.name)
                    elif isinstance(lval, MemberExpr) and self.is_self_member_ref(lval):
                        assert self.type is not None
                        lnode = self.type.names.get(lval.name)
                    else:
                        continue

                    if lnode:
                        if isinstance(lnode.node, MypyFile) and lnode.node is not rnode.node:
                            assert isinstance(lval, (NameExpr, MemberExpr))
                            self.fail(
                                'Cannot assign multiple modules to name "{}" '
                                'without explicit "types.ModuleType" annotation'.format(lval.name),
                                ctx)
                        # never create module alias except on initial var definition
                        elif lval.is_inferred_def:
                            assert rnode.node is not None
                            lnode.node = rnode.node

    def process__all__(self, s: AssignmentStmt) -> None:
        """Export names if argument is a __all__ assignment."""
        if (len(s.lvalues) == 1 and isinstance(s.lvalues[0], NameExpr) and
                s.lvalues[0].name == '__all__' and s.lvalues[0].kind == GDEF and
                isinstance(s.rvalue, (ListExpr, TupleExpr))):
            self.add_exports(s.rvalue.items)

    def process__deletable__(self, s: AssignmentStmt) -> None:
        if not self.options.mypyc:
            return
        if (len(s.lvalues) == 1 and isinstance(s.lvalues[0], NameExpr) and
                s.lvalues[0].name == '__deletable__' and s.lvalues[0].kind == MDEF):
            rvalue = s.rvalue
            if not isinstance(rvalue, (ListExpr, TupleExpr)):
                self.fail('"__deletable__" must be initialized with a list or tuple expression', s)
                return
            items = rvalue.items
            attrs = []
            for item in items:
                if not isinstance(item, StrExpr):
                    self.fail('Invalid "__deletable__" item; string literal expected', item)
                else:
                    attrs.append(item.value)
            assert self.type
            self.type.deletable_attributes = attrs

    #
    # Misc statements
    #

    def visit_block(self, b: Block) -> None:
        if b.is_unreachable:
            return
        self.block_depth[-1] += 1
        for s in b.body:
            self.accept(s)
        self.block_depth[-1] -= 1

    def visit_block_maybe(self, b: Optional[Block]) -> None:
        if b:
            self.visit_block(b)

    def visit_expression_stmt(self, s: ExpressionStmt) -> None:
        self.statement = s
        s.expr.accept(self)

    def visit_return_stmt(self, s: ReturnStmt) -> None:
        self.statement = s
        if not self.is_func_scope():
            self.fail('"return" outside function', s)
        if s.expr:
            s.expr.accept(self)

    def visit_raise_stmt(self, s: RaiseStmt) -> None:
        self.statement = s
        if s.expr:
            s.expr.accept(self)
        if s.from_expr:
            s.from_expr.accept(self)

    def visit_assert_stmt(self, s: AssertStmt) -> None:
        self.statement = s
        if s.expr:
            s.expr.accept(self)
        if s.msg:
            s.msg.accept(self)

    def visit_operator_assignment_stmt(self,
                                       s: OperatorAssignmentStmt) -> None:
        self.statement = s
        s.lvalue.accept(self)
        s.rvalue.accept(self)
        if (isinstance(s.lvalue, NameExpr) and s.lvalue.name == '__all__' and
                s.lvalue.kind == GDEF and isinstance(s.rvalue, (ListExpr, TupleExpr))):
            self.add_exports(s.rvalue.items)

    def visit_while_stmt(self, s: WhileStmt) -> None:
        self.statement = s
        s.expr.accept(self)
        self.loop_depth += 1
        s.body.accept(self)
        self.loop_depth -= 1
        self.visit_block_maybe(s.else_body)

    def visit_for_stmt(self, s: ForStmt) -> None:
        self.statement = s
        s.expr.accept(self)

        # Bind index variables and check if they define new names.
        self.analyze_lvalue(s.index, explicit_type=s.index_type is not None)
        if s.index_type:
            if self.is_classvar(s.index_type):
                self.fail_invalid_classvar(s.index)
            allow_tuple_literal = isinstance(s.index, TupleExpr)
            analyzed = self.anal_type(s.index_type, allow_tuple_literal=allow_tuple_literal)
            if analyzed is not None:
                self.store_declared_types(s.index, analyzed)
                s.index_type = analyzed

        self.loop_depth += 1
        self.visit_block(s.body)
        self.loop_depth -= 1

        self.visit_block_maybe(s.else_body)

    def visit_break_stmt(self, s: BreakStmt) -> None:
        self.statement = s
        if self.loop_depth == 0:
            self.fail('"break" outside loop', s, serious=True, blocker=True)

    def visit_continue_stmt(self, s: ContinueStmt) -> None:
        self.statement = s
        if self.loop_depth == 0:
            self.fail('"continue" outside loop', s, serious=True, blocker=True)

    def visit_if_stmt(self, s: IfStmt) -> None:
        self.statement = s
        infer_reachability_of_if_statement(s, self.options)
        for i in range(len(s.expr)):
            s.expr[i].accept(self)
            self.visit_block(s.body[i])
        self.visit_block_maybe(s.else_body)

    def visit_try_stmt(self, s: TryStmt) -> None:
        self.statement = s
        self.analyze_try_stmt(s, self)

    def analyze_try_stmt(self, s: TryStmt, visitor: NodeVisitor[None]) -> None:
        s.body.accept(visitor)
        for type, var, handler in zip(s.types, s.vars, s.handlers):
            if type:
                type.accept(visitor)
            if var:
                self.analyze_lvalue(var)
            handler.accept(visitor)
        if s.else_body:
            s.else_body.accept(visitor)
        if s.finally_body:
            s.finally_body.accept(visitor)

    def visit_with_stmt(self, s: WithStmt) -> None:
        self.statement = s
        types: List[Type] = []

        if s.unanalyzed_type:
            assert isinstance(s.unanalyzed_type, ProperType)
            actual_targets = [t for t in s.target if t is not None]
            if len(actual_targets) == 0:
                # We have a type for no targets
                self.fail('Invalid type comment: "with" statement has no targets', s)
            elif len(actual_targets) == 1:
                # We have one target and one type
                types = [s.unanalyzed_type]
            elif isinstance(s.unanalyzed_type, TupleType):
                # We have multiple targets and multiple types
                if len(actual_targets) == len(s.unanalyzed_type.items):
                    types = s.unanalyzed_type.items.copy()
                else:
                    # But it's the wrong number of items
                    self.fail('Incompatible number of types for "with" targets', s)
            else:
                # We have multiple targets and one type
                self.fail('Multiple types expected for multiple "with" targets', s)

        new_types: List[Type] = []
        for e, n in zip(s.expr, s.target):
            e.accept(self)
            if n:
                self.analyze_lvalue(n, explicit_type=s.unanalyzed_type is not None)

                # Since we have a target, pop the next type from types
                if types:
                    t = types.pop(0)
                    if self.is_classvar(t):
                        self.fail_invalid_classvar(n)
                    allow_tuple_literal = isinstance(n, TupleExpr)
                    analyzed = self.anal_type(t, allow_tuple_literal=allow_tuple_literal)
                    if analyzed is not None:
                        # TODO: Deal with this better
                        new_types.append(analyzed)
                        self.store_declared_types(n, analyzed)

        s.analyzed_types = new_types

        self.visit_block(s.body)

    def visit_del_stmt(self, s: DelStmt) -> None:
        self.statement = s
        s.expr.accept(self)
        if not self.is_valid_del_target(s.expr):
            self.fail('Invalid delete target', s)

    def is_valid_del_target(self, s: Expression) -> bool:
        if isinstance(s, (IndexExpr, NameExpr, MemberExpr)):
            return True
        elif isinstance(s, (TupleExpr, ListExpr)):
            return all(self.is_valid_del_target(item) for item in s.items)
        else:
            return False

    def visit_global_decl(self, g: GlobalDecl) -> None:
        self.statement = g
        for name in g.names:
            if name in self.nonlocal_decls[-1]:
                self.fail('Name "{}" is nonlocal and global'.format(name), g)
            self.global_decls[-1].add(name)

    def visit_nonlocal_decl(self, d: NonlocalDecl) -> None:
        self.statement = d
        if not self.is_func_scope():
            self.fail("nonlocal declaration not allowed at module level", d)
        else:
            for name in d.names:
                for table in reversed(self.locals[:-1]):
                    if table is not None and name in table:
                        break
                else:
                    self.fail('No binding for nonlocal "{}" found'.format(name), d)

                if self.locals[-1] is not None and name in self.locals[-1]:
                    self.fail('Name "{}" is already defined in local '
                              'scope before nonlocal declaration'.format(name), d)

                if name in self.global_decls[-1]:
                    self.fail('Name "{}" is nonlocal and global'.format(name), d)
                self.nonlocal_decls[-1].add(name)

    def visit_print_stmt(self, s: PrintStmt) -> None:
        self.statement = s
        for arg in s.args:
            arg.accept(self)
        if s.target:
            s.target.accept(self)

    def visit_exec_stmt(self, s: ExecStmt) -> None:
        self.statement = s
        s.expr.accept(self)
        if s.globals:
            s.globals.accept(self)
        if s.locals:
            s.locals.accept(self)

    #
    # Expressions
    #

    def visit_name_expr(self, expr: NameExpr) -> None:
        n = self.lookup(expr.name, expr)
        if n:
            self.bind_name_expr(expr, n)

    def bind_name_expr(self, expr: NameExpr, sym: SymbolTableNode) -> None:
        """Bind name expression to a symbol table node."""
        if isinstance(sym.node, TypeVarExpr) and self.tvar_scope.get_binding(sym):
            self.fail('"{}" is a type variable and only valid in type '
                      'context'.format(expr.name), expr)
        elif isinstance(sym.node, PlaceholderNode):
            self.process_placeholder(expr.name, 'name', expr)
        else:
            expr.kind = sym.kind
            expr.node = sym.node
            expr.fullname = sym.fullname

    def visit_super_expr(self, expr: SuperExpr) -> None:
        if not self.type and not expr.call.args:
            self.fail('"super" used outside class', expr)
            return
        expr.info = self.type
        for arg in expr.call.args:
            arg.accept(self)

    def visit_tuple_expr(self, expr: TupleExpr) -> None:
        for item in expr.items:
            if isinstance(item, StarExpr):
                item.valid = True
            item.accept(self)

    def visit_list_expr(self, expr: ListExpr) -> None:
        for item in expr.items:
            if isinstance(item, StarExpr):
                item.valid = True
            item.accept(self)

    def visit_set_expr(self, expr: SetExpr) -> None:
        for item in expr.items:
            if isinstance(item, StarExpr):
                item.valid = True
            item.accept(self)

    def visit_dict_expr(self, expr: DictExpr) -> None:
        for key, value in expr.items:
            if key is not None:
                key.accept(self)
            value.accept(self)

    def visit_star_expr(self, expr: StarExpr) -> None:
        if not expr.valid:
            # XXX TODO Change this error message
            self.fail('Can use starred expression only as assignment target', expr)
        else:
            expr.expr.accept(self)

    def visit_yield_from_expr(self, e: YieldFromExpr) -> None:
        if not self.is_func_scope():  # not sure
            self.fail('"yield from" outside function', e, serious=True, blocker=True)
        else:
            if self.function_stack[-1].is_coroutine:
                self.fail('"yield from" in async function', e, serious=True, blocker=True)
            else:
                self.function_stack[-1].is_generator = True
        if e.expr:
            e.expr.accept(self)

    def visit_call_expr(self, expr: CallExpr) -> None:
        """Analyze a call expression.

        Some call expressions are recognized as special forms, including
        cast(...).
        """
        expr.callee.accept(self)
        if refers_to_fullname(expr.callee, 'typing.cast'):
            # Special form cast(...).
            if not self.check_fixed_args(expr, 2, 'cast'):
                return
            # Translate first argument to an unanalyzed type.
            try:
                target = self.expr_to_unanalyzed_type(expr.args[0])
            except TypeTranslationError:
                self.fail('Cast target is not a type', expr)
                return
            # Piggyback CastExpr object to the CallExpr object; it takes
            # precedence over the CallExpr semantics.
            expr.analyzed = CastExpr(expr.args[1], target)
            expr.analyzed.line = expr.line
            expr.analyzed.column = expr.column
            expr.analyzed.accept(self)
        elif refers_to_fullname(expr.callee, 'builtins.reveal_type'):
            if not self.check_fixed_args(expr, 1, 'reveal_type'):
                return
            expr.analyzed = RevealExpr(kind=REVEAL_TYPE, expr=expr.args[0])
            expr.analyzed.line = expr.line
            expr.analyzed.column = expr.column
            expr.analyzed.accept(self)
        elif refers_to_fullname(expr.callee, 'builtins.reveal_locals'):
            # Store the local variable names into the RevealExpr for use in the
            # type checking pass
            local_nodes: List[Var] = []
            if self.is_module_scope():
                # try to determine just the variable declarations in module scope
                # self.globals.values() contains SymbolTableNode's
                # Each SymbolTableNode has an attribute node that is nodes.Var
                # look for variable nodes that marked as is_inferred
                # Each symboltable node has a Var node as .node
                local_nodes = [n.node
                               for name, n in self.globals.items()
                               if getattr(n.node, 'is_inferred', False)
                               and isinstance(n.node, Var)]
            elif self.is_class_scope():
                # type = None  # type: Optional[TypeInfo]
                if self.type is not None:
                    local_nodes = [st.node
                                   for st in self.type.names.values()
                                   if isinstance(st.node, Var)]
            elif self.is_func_scope():
                # locals = None  # type: List[Optional[SymbolTable]]
                if self.locals is not None:
                    symbol_table = self.locals[-1]
                    if symbol_table is not None:
                        local_nodes = [st.node
                                       for st in symbol_table.values()
                                       if isinstance(st.node, Var)]
            expr.analyzed = RevealExpr(kind=REVEAL_LOCALS, local_nodes=local_nodes)
            expr.analyzed.line = expr.line
            expr.analyzed.column = expr.column
            expr.analyzed.accept(self)
        elif refers_to_fullname(expr.callee, 'typing.Any'):
            # Special form Any(...) no longer supported.
            self.fail('Any(...) is no longer supported. Use cast(Any, ...) instead', expr)
        elif refers_to_fullname(expr.callee, 'typing._promote'):
            # Special form _promote(...).
            if not self.check_fixed_args(expr, 1, '_promote'):
                return
            # Translate first argument to an unanalyzed type.
            try:
                target = self.expr_to_unanalyzed_type(expr.args[0])
            except TypeTranslationError:
                self.fail('Argument 1 to _promote is not a type', expr)
                return
            expr.analyzed = PromoteExpr(target)
            expr.analyzed.line = expr.line
            expr.analyzed.accept(self)
        elif refers_to_fullname(expr.callee, 'builtins.dict'):
            expr.analyzed = self.translate_dict_call(expr)
        elif refers_to_fullname(expr.callee, 'builtins.divmod'):
            if not self.check_fixed_args(expr, 2, 'divmod'):
                return
            expr.analyzed = OpExpr('divmod', expr.args[0], expr.args[1])
            expr.analyzed.line = expr.line
            expr.analyzed.accept(self)
        else:
            # Normal call expression.
            for a in expr.args:
                a.accept(self)

            if (isinstance(expr.callee, MemberExpr) and
                    isinstance(expr.callee.expr, NameExpr) and
                    expr.callee.expr.name == '__all__' and
                    expr.callee.expr.kind == GDEF and
                    expr.callee.name in ('append', 'extend')):
                if expr.callee.name == 'append' and expr.args:
                    self.add_exports(expr.args[0])
                elif (expr.callee.name == 'extend' and expr.args and
                        isinstance(expr.args[0], (ListExpr, TupleExpr))):
                    self.add_exports(expr.args[0].items)

    def translate_dict_call(self, call: CallExpr) -> Optional[DictExpr]:
        """Translate 'dict(x=y, ...)' to {'x': y, ...} and 'dict()' to {}.

        For other variants of dict(...), return None.
        """
        if not all(kind == ARG_NAMED for kind in call.arg_kinds):
            # Must still accept those args.
            for a in call.args:
                a.accept(self)
            return None
        expr = DictExpr([(StrExpr(cast(str, key)), value)  # since they are all ARG_NAMED
                         for key, value in zip(call.arg_names, call.args)])
        expr.set_line(call)
        expr.accept(self)
        return expr

    def check_fixed_args(self, expr: CallExpr, numargs: int,
                         name: str) -> bool:
        """Verify that expr has specified number of positional args.

        Return True if the arguments are valid.
        """
        s = 's'
        if numargs == 1:
            s = ''
        if len(expr.args) != numargs:
            self.fail('"%s" expects %d argument%s' % (name, numargs, s),
                      expr)
            return False
        if expr.arg_kinds != [ARG_POS] * numargs:
            self.fail('"%s" must be called with %s positional argument%s' %
                      (name, numargs, s), expr)
            return False
        return True

    def visit_member_expr(self, expr: MemberExpr) -> None:
        base = expr.expr
        base.accept(self)
        if isinstance(base, RefExpr) and isinstance(base.node, MypyFile):
            # Handle module attribute.
            sym = self.get_module_symbol(base.node, expr.name)
            if sym:
                if isinstance(sym.node, PlaceholderNode):
                    self.process_placeholder(expr.name, 'attribute', expr)
                    return
                expr.kind = sym.kind
                expr.fullname = sym.fullname
                expr.node = sym.node
        elif isinstance(base, RefExpr):
            # This branch handles the case C.bar (or cls.bar or self.bar inside
            # a classmethod/method), where C is a class and bar is a type
            # definition or a module resulting from `import bar` (or a module
            # assignment) inside class C. We look up bar in the class' TypeInfo
            # namespace.  This is done only when bar is a module or a type;
            # other things (e.g. methods) are handled by other code in
            # checkmember.
            type_info = None
            if isinstance(base.node, TypeInfo):
                # C.bar where C is a class
                type_info = base.node
            elif isinstance(base.node, Var) and self.type and self.function_stack:
                # check for self.bar or cls.bar in method/classmethod
                func_def = self.function_stack[-1]
                if not func_def.is_static and isinstance(func_def.type, CallableType):
                    formal_arg = func_def.type.argument_by_name(base.node.name)
                    if formal_arg and formal_arg.pos == 0:
                        type_info = self.type
            elif isinstance(base.node, TypeAlias) and base.node.no_args:
                assert isinstance(base.node.target, ProperType)
                if isinstance(base.node.target, Instance):
                    type_info = base.node.target.type

            if type_info:
                n = type_info.names.get(expr.name)
                if n is not None and isinstance(n.node, (MypyFile, TypeInfo, TypeAlias)):
                    if not n:
                        return
                    expr.kind = n.kind
                    expr.fullname = n.fullname
                    expr.node = n.node

    def visit_op_expr(self, expr: OpExpr) -> None:
        expr.left.accept(self)

        if expr.op in ('and', 'or'):
            inferred = infer_condition_value(expr.left, self.options)
            if ((inferred in (ALWAYS_FALSE, MYPY_FALSE) and expr.op == 'and') or
                    (inferred in (ALWAYS_TRUE, MYPY_TRUE) and expr.op == 'or')):
                expr.right_unreachable = True
                return
            elif ((inferred in (ALWAYS_TRUE, MYPY_TRUE) and expr.op == 'and') or
                    (inferred in (ALWAYS_FALSE, MYPY_FALSE) and expr.op == 'or')):
                expr.right_always = True

        expr.right.accept(self)

    def visit_comparison_expr(self, expr: ComparisonExpr) -> None:
        for operand in expr.operands:
            operand.accept(self)

    def visit_unary_expr(self, expr: UnaryExpr) -> None:
        expr.expr.accept(self)

    def visit_index_expr(self, expr: IndexExpr) -> None:
        base = expr.base
        base.accept(self)
        if (isinstance(base, RefExpr)
                and isinstance(base.node, TypeInfo)
                and not base.node.is_generic()):
            expr.index.accept(self)
        elif ((isinstance(base, RefExpr) and isinstance(base.node, TypeAlias))
              or refers_to_class_or_function(base)):
            # We need to do full processing on every iteration, since some type
            # arguments may contain placeholder types.
            self.analyze_type_application(expr)
        else:
            expr.index.accept(self)

    def analyze_type_application(self, expr: IndexExpr) -> None:
        """Analyze special form -- type application (either direct or via type aliasing)."""
        types = self.analyze_type_application_args(expr)
        if types is None:
            return
        base = expr.base
        expr.analyzed = TypeApplication(base, types)
        expr.analyzed.line = expr.line
        expr.analyzed.column = expr.column
        # Types list, dict, set are not subscriptable, prohibit this if
        # subscripted either via type alias...
        if isinstance(base, RefExpr) and isinstance(base.node, TypeAlias):
            alias = base.node
            target = get_proper_type(alias.target)
            if isinstance(target, Instance):
                name = target.type.fullname
                if (alias.no_args and  # this avoids bogus errors for already reported aliases
                        name in get_nongen_builtins(self.options.python_version) and
                        not alias.normalized):
                    self.fail(no_subscript_builtin_alias(name, propose_alt=False), expr)
        # ...or directly.
        else:
            n = self.lookup_type_node(base)
            if (n and n.fullname in get_nongen_builtins(self.options.python_version) and
                    not self.is_stub_file):
                self.fail(no_subscript_builtin_alias(n.fullname, propose_alt=False), expr)

    def analyze_type_application_args(self, expr: IndexExpr) -> Optional[List[Type]]:
        """Analyze type arguments (index) in a type application.

        Return None if anything was incomplete.
        """
        index = expr.index
        tag = self.track_incomplete_refs()
        self.analyze_type_expr(index)
        if self.found_incomplete_ref(tag):
            return None
        types: List[Type] = []
        if isinstance(index, TupleExpr):
            items = index.items
            is_tuple = isinstance(expr.base, RefExpr) and expr.base.fullname == 'builtins.tuple'
            if is_tuple and len(items) == 2 and isinstance(items[-1], EllipsisExpr):
                items = items[:-1]
        else:
            items = [index]
        for item in items:
            try:
                typearg = self.expr_to_unanalyzed_type(item)
            except TypeTranslationError:
                self.fail('Type expected within [...]', expr)
                return None
            # We always allow unbound type variables in IndexExpr, since we
            # may be analysing a type alias definition rvalue. The error will be
            # reported elsewhere if it is not the case.
            analyzed = self.anal_type(typearg, allow_unbound_tvars=True,
                                      allow_placeholder=True)
            if analyzed is None:
                return None
            types.append(analyzed)
        return types

    def visit_slice_expr(self, expr: SliceExpr) -> None:
        if expr.begin_index:
            expr.begin_index.accept(self)
        if expr.end_index:
            expr.end_index.accept(self)
        if expr.stride:
            expr.stride.accept(self)

    def visit_cast_expr(self, expr: CastExpr) -> None:
        expr.expr.accept(self)
        analyzed = self.anal_type(expr.type)
        if analyzed is not None:
            expr.type = analyzed

    def visit_reveal_expr(self, expr: RevealExpr) -> None:
        if expr.kind == REVEAL_TYPE:
            if expr.expr is not None:
                expr.expr.accept(self)
        else:
            # Reveal locals doesn't have an inner expression, there's no
            # need to traverse inside it
            pass

    def visit_type_application(self, expr: TypeApplication) -> None:
        expr.expr.accept(self)
        for i in range(len(expr.types)):
            analyzed = self.anal_type(expr.types[i])
            if analyzed is not None:
                expr.types[i] = analyzed

    def visit_list_comprehension(self, expr: ListComprehension) -> None:
        expr.generator.accept(self)

    def visit_set_comprehension(self, expr: SetComprehension) -> None:
        expr.generator.accept(self)

    def visit_dictionary_comprehension(self, expr: DictionaryComprehension) -> None:
        self.enter(expr)
        self.analyze_comp_for(expr)
        expr.key.accept(self)
        expr.value.accept(self)
        self.leave()
        self.analyze_comp_for_2(expr)

    def visit_generator_expr(self, expr: GeneratorExpr) -> None:
        self.enter(expr)
        self.analyze_comp_for(expr)
        expr.left_expr.accept(self)
        self.leave()
        self.analyze_comp_for_2(expr)

    def analyze_comp_for(self, expr: Union[GeneratorExpr,
                                           DictionaryComprehension]) -> None:
        """Analyses the 'comp_for' part of comprehensions (part 1).

        That is the part after 'for' in (x for x in l if p). This analyzes
        variables and conditions which are analyzed in a local scope.
        """
        for i, (index, sequence, conditions) in enumerate(zip(expr.indices,
                                                              expr.sequences,
                                                              expr.condlists)):
            if i > 0:
                sequence.accept(self)
            # Bind index variables.
            self.analyze_lvalue(index)
            for cond in conditions:
                cond.accept(self)

    def analyze_comp_for_2(self, expr: Union[GeneratorExpr,
                                             DictionaryComprehension]) -> None:
        """Analyses the 'comp_for' part of comprehensions (part 2).

        That is the part after 'for' in (x for x in l if p). This analyzes
        the 'l' part which is analyzed in the surrounding scope.
        """
        expr.sequences[0].accept(self)

    def visit_lambda_expr(self, expr: LambdaExpr) -> None:
        self.analyze_arg_initializers(expr)
        self.analyze_function_body(expr)

    def visit_conditional_expr(self, expr: ConditionalExpr) -> None:
        expr.if_expr.accept(self)
        expr.cond.accept(self)
        expr.else_expr.accept(self)

    def visit_backquote_expr(self, expr: BackquoteExpr) -> None:
        expr.expr.accept(self)

    def visit__promote_expr(self, expr: PromoteExpr) -> None:
        analyzed = self.anal_type(expr.type)
        if analyzed is not None:
            expr.type = analyzed

    def visit_yield_expr(self, expr: YieldExpr) -> None:
        if not self.is_func_scope():
            self.fail('"yield" outside function', expr, serious=True, blocker=True)
        else:
            if self.function_stack[-1].is_coroutine:
                if self.options.python_version < (3, 6):
                    self.fail('"yield" in async function', expr, serious=True, blocker=True)
                else:
                    self.function_stack[-1].is_generator = True
                    self.function_stack[-1].is_async_generator = True
            else:
                self.function_stack[-1].is_generator = True
        if expr.expr:
            expr.expr.accept(self)

    def visit_await_expr(self, expr: AwaitExpr) -> None:
        if not self.is_func_scope():
            self.fail('"await" outside function', expr)
        elif not self.function_stack[-1].is_coroutine:
            self.fail('"await" outside coroutine ("async def")', expr)
        expr.expr.accept(self)

    #
    # Lookup functions
    #

    def lookup(self, name: str, ctx: Context,
               suppress_errors: bool = False) -> Optional[SymbolTableNode]:
        """Look up an unqualified (no dots) name in all active namespaces.

        Note that the result may contain a PlaceholderNode. The caller may
        want to defer in that case.

        Generate an error if the name is not defined unless suppress_errors
        is true or the current namespace is incomplete. In the latter case
        defer.
        """
        implicit_name = False
        # 1a. Name declared using 'global x' takes precedence
        if name in self.global_decls[-1]:
            if name in self.globals:
                return self.globals[name]
            if not suppress_errors:
                self.name_not_defined(name, ctx)
            return None
        # 1b. Name declared using 'nonlocal x' takes precedence
        if name in self.nonlocal_decls[-1]:
            for table in reversed(self.locals[:-1]):
                if table is not None and name in table:
                    return table[name]
            else:
                if not suppress_errors:
                    self.name_not_defined(name, ctx)
                return None
        # 2. Class attributes (if within class definition)
        if self.type and not self.is_func_scope() and name in self.type.names:
            node = self.type.names[name]
            if not node.implicit:
                if self.is_active_symbol_in_class_body(node.node):
                    return node
            else:
                # Defined through self.x assignment
                implicit_name = True
                implicit_node = node
        # 3. Local (function) scopes
        for table in reversed(self.locals):
            if table is not None and name in table:
                return table[name]
        # 4. Current file global scope
        if name in self.globals:
            return self.globals[name]
        # 5. Builtins
        b = self.globals.get('__builtins__', None)
        if b:
            assert isinstance(b.node, MypyFile)
            table = b.node.names
            if name in table:
                if name[0] == "_" and name[1] != "_":
                    if not suppress_errors:
                        self.name_not_defined(name, ctx)
                    return None
                node = table[name]
                return node
        # Give up.
        if not implicit_name and not suppress_errors:
            self.name_not_defined(name, ctx)
        else:
            if implicit_name:
                return implicit_node
        return None

    def is_active_symbol_in_class_body(self, node: Optional[SymbolNode]) -> bool:
        """Can a symbol defined in class body accessed at current statement?

        Only allow access to class attributes textually after
        the definition, so that it's possible to fall back to the
        outer scope. Example:

            class X: ...

            class C:
                X = X  # Initializer refers to outer scope

        Nested classes are an exception, since we want to support
        arbitrary forward references in type annotations.
        """
        # TODO: Forward reference to name imported in class body is not
        #       caught.
        assert self.statement  # we are at class scope
        return (node is None
                or self.is_textually_before_statement(node)
                or not self.is_defined_in_current_module(node.fullname)
                or isinstance(node, TypeInfo)
                or (isinstance(node, PlaceholderNode) and node.becomes_typeinfo))

    def is_textually_before_statement(self, node: SymbolNode) -> bool:
        """Check if a node is defined textually before the current statement

        Note that decorated functions' line number are the same as
        the top decorator.
        """
        assert self.statement
        line_diff = self.statement.line - node.line

        # The first branch handles reference an overloaded function variant inside itself,
        # this is a corner case where mypy technically deviates from runtime name resolution,
        # but it is fine because we want an overloaded function to be treated as a single unit.
        if self.is_overloaded_item(node, self.statement):
            return False
        elif isinstance(node, Decorator) and not node.is_overload:
            return line_diff > len(node.original_decorators)
        else:
            return line_diff > 0

    def is_overloaded_item(self, node: SymbolNode, statement: Statement) -> bool:
        """Check whether the function belongs to the overloaded variants"""
        if isinstance(node, OverloadedFuncDef) and isinstance(statement, FuncDef):
            in_items = statement in {item.func if isinstance(item, Decorator)
                                     else item for item in node.items}
            in_impl = (node.impl is not None and
                      ((isinstance(node.impl, Decorator) and statement is node.impl.func)
                       or statement is node.impl))
            return in_items or in_impl
        return False

    def is_defined_in_current_module(self, fullname: Optional[str]) -> bool:
        if fullname is None:
            return False
        return module_prefix(self.modules, fullname) == self.cur_mod_id

    def lookup_qualified(self, name: str, ctx: Context,
                         suppress_errors: bool = False) -> Optional[SymbolTableNode]:
        """Lookup a qualified name in all activate namespaces.

        Note that the result may contain a PlaceholderNode. The caller may
        want to defer in that case.

        Generate an error if the name is not defined unless suppress_errors
        is true or the current namespace is incomplete. In the latter case
        defer.
        """
        if '.' not in name:
            # Simple case: look up a short name.
            return self.lookup(name, ctx, suppress_errors=suppress_errors)
        parts = name.split('.')
        namespace = self.cur_mod_id
        sym = self.lookup(parts[0], ctx, suppress_errors=suppress_errors)
        if sym:
            for i in range(1, len(parts)):
                node = sym.node
                part = parts[i]
                if isinstance(node, TypeInfo):
                    nextsym = node.get(part)
                elif isinstance(node, MypyFile):
                    nextsym = self.get_module_symbol(node, part)
                    namespace = node.fullname
                elif isinstance(node, PlaceholderNode):
                    return sym
                elif isinstance(node, TypeAlias) and node.no_args:
                    assert isinstance(node.target, ProperType)
                    if isinstance(node.target, Instance):
                        nextsym = node.target.type.get(part)
                else:
                    if isinstance(node, Var):
                        typ = get_proper_type(node.type)
                        if isinstance(typ, AnyType):
                            # Allow access through Var with Any type without error.
                            return self.implicit_symbol(sym, name, parts[i:], typ)
                    # Lookup through invalid node, such as variable or function
                    nextsym = None
                if not nextsym or nextsym.module_hidden:
                    if not suppress_errors:
                        self.name_not_defined(name, ctx, namespace=namespace)
                    return None
                sym = nextsym
        return sym

    def lookup_type_node(self, expr: Expression) -> Optional[SymbolTableNode]:
        try:
            t = self.expr_to_unanalyzed_type(expr)
        except TypeTranslationError:
            return None
        if isinstance(t, UnboundType):
            n = self.lookup_qualified(t.name, expr, suppress_errors=True)
            return n
        return None

    def get_module_symbol(self, node: MypyFile, name: str) -> Optional[SymbolTableNode]:
        """Look up a symbol from a module.

        Return None if no matching symbol could be bound.
        """
        module = node.fullname
        names = node.names
        sym = names.get(name)
        if not sym:
            fullname = module + '.' + name
            if fullname in self.modules:
                sym = SymbolTableNode(GDEF, self.modules[fullname])
            elif self.is_incomplete_namespace(module):
                self.record_incomplete_ref()
            elif ('__getattr__' in names
                    and (node.is_stub
                         or self.options.python_version >= (3, 7))):
                gvar = self.create_getattr_var(names['__getattr__'], name, fullname)
                if gvar:
                    sym = SymbolTableNode(GDEF, gvar)
            elif self.is_missing_module(fullname):
                # We use the fullname of the original definition so that we can
                # detect whether two names refer to the same thing.
                var_type = AnyType(TypeOfAny.from_unimported_type)
                v = Var(name, type=var_type)
                v._fullname = fullname
                sym = SymbolTableNode(GDEF, v)
        elif sym.module_hidden:
            sym = None
        return sym

    def is_missing_module(self, module: str) -> bool:
        return module in self.missing_modules

    def implicit_symbol(self, sym: SymbolTableNode, name: str, parts: List[str],
                        source_type: AnyType) -> SymbolTableNode:
        """Create symbol for a qualified name reference through Any type."""
        if sym.node is None:
            basename = None
        else:
            basename = sym.node.fullname
        if basename is None:
            fullname = name
        else:
            fullname = basename + '.' + '.'.join(parts)
        var_type = AnyType(TypeOfAny.from_another_any, source_type)
        var = Var(parts[-1], var_type)
        var._fullname = fullname
        return SymbolTableNode(GDEF, var)

    def create_getattr_var(self, getattr_defn: SymbolTableNode,
                           name: str, fullname: str) -> Optional[Var]:
        """Create a dummy variable using module-level __getattr__ return type.

        If not possible, return None.

        Note that multiple Var nodes can be created for a single name. We
        can use the from_module_getattr and the fullname attributes to
        check if two dummy Var nodes refer to the same thing. Reusing Var
        nodes would require non-local mutable state, which we prefer to
        avoid.
        """
        if isinstance(getattr_defn.node, (FuncDef, Var)):
            node_type = get_proper_type(getattr_defn.node.type)
            if isinstance(node_type, CallableType):
                typ = node_type.ret_type
            else:
                typ = AnyType(TypeOfAny.from_error)
            v = Var(name, type=typ)
            v._fullname = fullname
            v.from_module_getattr = True
            return v
        return None

    def lookup_fully_qualified(self, name: str) -> SymbolTableNode:
        """Lookup a fully qualified name.

        Assume that the name is defined. This happens in the global namespace --
        the local module namespace is ignored.

        Note that this doesn't support visibility, module-level __getattr__, or
        nested classes.
        """
        parts = name.split('.')
        n = self.modules[parts[0]]
        for i in range(1, len(parts) - 1):
            next_sym = n.names[parts[i]]
            assert isinstance(next_sym.node, MypyFile)
            n = next_sym.node
        return n.names[parts[-1]]

    def lookup_fully_qualified_or_none(self, fullname: str) -> Optional[SymbolTableNode]:
        """Lookup a fully qualified name that refers to a module-level definition.

        Don't assume that the name is defined. This happens in the global namespace --
        the local module namespace is ignored. This does not dereference indirect
        refs.

        Note that this can't be used for names nested in class namespaces.
        """
        # TODO: unify/clean-up/simplify lookup methods, see #4157.
        # TODO: support nested classes (but consider performance impact,
        #       we might keep the module level only lookup for thing like 'builtins.int').
        assert '.' in fullname
        module, name = fullname.rsplit('.', maxsplit=1)
        if module not in self.modules:
            return None
        filenode = self.modules[module]
        result = filenode.names.get(name)
        if result is None and self.is_incomplete_namespace(module):
            # TODO: More explicit handling of incomplete refs?
            self.record_incomplete_ref()
        return result

    def builtin_type(self, fully_qualified_name: str) -> Instance:
        sym = self.lookup_fully_qualified(fully_qualified_name)
        node = sym.node
        assert isinstance(node, TypeInfo)
        return Instance(node, [AnyType(TypeOfAny.special_form)] * len(node.defn.type_vars))

    def object_type(self) -> Instance:
        return self.named_type('__builtins__.object')

    def str_type(self) -> Instance:
        return self.named_type('__builtins__.str')

    def named_type(self, qualified_name: str, args: Optional[List[Type]] = None) -> Instance:
        sym = self.lookup_qualified(qualified_name, Context())
        assert sym, "Internal error: attempted to construct unknown type"
        node = sym.node
        assert isinstance(node, TypeInfo)
        if args:
            # TODO: assert len(args) == len(node.defn.type_vars)
            return Instance(node, args)
        return Instance(node, [AnyType(TypeOfAny.special_form)] * len(node.defn.type_vars))

    def named_type_or_none(self, qualified_name: str,
                           args: Optional[List[Type]] = None) -> Optional[Instance]:
        sym = self.lookup_fully_qualified_or_none(qualified_name)
        if not sym or isinstance(sym.node, PlaceholderNode):
            return None
        node = sym.node
        if isinstance(node, TypeAlias):
            assert isinstance(node.target, Instance)  # type: ignore
            node = node.target.type
        assert isinstance(node, TypeInfo), node
        if args is not None:
            # TODO: assert len(args) == len(node.defn.type_vars)
            return Instance(node, args)
        return Instance(node, [AnyType(TypeOfAny.unannotated)] * len(node.defn.type_vars))

    def lookup_current_scope(self, name: str) -> Optional[SymbolTableNode]:
        if self.locals[-1] is not None:
            return self.locals[-1].get(name)
        elif self.type is not None:
            return self.type.names.get(name)
        else:
            return self.globals.get(name)

    #
    # Adding symbols
    #

    def add_symbol(self,
                   name: str,
                   node: SymbolNode,
                   context: Context,
                   module_public: bool = True,
                   module_hidden: bool = False,
                   can_defer: bool = True,
                   escape_comprehensions: bool = False) -> bool:
        """Add symbol to the currently active symbol table.

        Generally additions to symbol table should go through this method or
        one of the methods below so that kinds, redefinitions, conditional
        definitions, and skipped names are handled consistently.

        Return True if we actually added the symbol, or False if we refused to do so
        (because something is not ready).

        If can_defer is True, defer current target if adding a placeholder.
        """
        if self.is_func_scope():
            kind = LDEF
        elif self.type is not None:
            kind = MDEF
        else:
            kind = GDEF
        symbol = SymbolTableNode(kind,
                                 node,
                                 module_public=module_public,
                                 module_hidden=module_hidden)
        return self.add_symbol_table_node(name, symbol, context, can_defer, escape_comprehensions)

    def add_symbol_skip_local(self, name: str, node: SymbolNode) -> None:
        """Same as above, but skipping the local namespace.

        This doesn't check for previous definition and is only used
        for serialization of method-level classes.

        Classes defined within methods can be exposed through an
        attribute type, but method-level symbol tables aren't serialized.
        This method can be used to add such classes to an enclosing,
        serialized symbol table.
        """
        # TODO: currently this is only used by named tuples. Use this method
        # also by typed dicts and normal classes, see issue #6422.
        if self.type is not None:
            names = self.type.names
            kind = MDEF
        else:
            names = self.globals
            kind = GDEF
        symbol = SymbolTableNode(kind, node)
        names[name] = symbol

    def add_symbol_table_node(self,
                              name: str,
                              symbol: SymbolTableNode,
                              context: Optional[Context] = None,
                              can_defer: bool = True,
                              escape_comprehensions: bool = False) -> bool:
        """Add symbol table node to the currently active symbol table.

        Return True if we actually added the symbol, or False if we refused
        to do so (because something is not ready or it was a no-op).

        Generate an error if there is an invalid redefinition.

        If context is None, unconditionally add node, since we can't report
        an error. Note that this is used by plugins to forcibly replace nodes!

        TODO: Prevent plugins from replacing nodes, as it could cause problems?

        Args:
            name: short name of symbol
            symbol: Node to add
            can_defer: if True, defer current target if adding a placeholder
            context: error context (see above about None value)
        """
        names = self.current_symbol_table(escape_comprehensions=escape_comprehensions)
        existing = names.get(name)
        if isinstance(symbol.node, PlaceholderNode) and can_defer:
            self.defer(context)
        if (existing is not None
                and context is not None
                and not is_valid_replacement(existing, symbol)):
            # There is an existing node, so this may be a redefinition.
            # If the new node points to the same node as the old one,
            # or if both old and new nodes are placeholders, we don't
            # need to do anything.
            old = existing.node
            new = symbol.node
            if isinstance(new, PlaceholderNode):
                # We don't know whether this is okay. Let's wait until the next iteration.
                return False
            if not is_same_symbol(old, new):
                if isinstance(new, (FuncDef, Decorator, OverloadedFuncDef, TypeInfo)):
                    self.add_redefinition(names, name, symbol)
                if not (isinstance(new, (FuncDef, Decorator))
                        and self.set_original_def(old, new)):
                    self.name_already_defined(name, context, existing)
        elif (name not in self.missing_names[-1] and '*' not in self.missing_names[-1]):
            names[name] = symbol
            self.progress = True
            return True
        return False

    def add_redefinition(self,
                         names: SymbolTable,
                         name: str,
                         symbol: SymbolTableNode) -> None:
        """Add a symbol table node that reflects a redefinition as a function or a class.

        Redefinitions need to be added to the symbol table so that they can be found
        through AST traversal, but they have dummy names of form 'name-redefinition[N]',
        where N ranges over 2, 3, ... (omitted for the first redefinition).

        Note: we always store redefinitions independently of whether they are valid or not
        (so they will be semantically analyzed), the caller should give an error for invalid
        redefinitions (such as e.g. variable redefined as a class).
        """
        i = 1
        # Don't serialize redefined nodes. They are likely to have
        # busted internal references which can cause problems with
        # serialization and they can't have any external references to
        # them.
        symbol.no_serialize = True
        while True:
            if i == 1:
                new_name = '{}-redefinition'.format(name)
            else:
                new_name = '{}-redefinition{}'.format(name, i)
            existing = names.get(new_name)
            if existing is None:
                names[new_name] = symbol
                return
            elif existing.node is symbol.node:
                # Already there
                return
            i += 1

    def add_local(self, node: Union[Var, FuncDef, OverloadedFuncDef], context: Context) -> None:
        """Add local variable or function."""
        assert self.is_func_scope()
        name = node.name
        node._fullname = name
        self.add_symbol(name, node, context)

    def add_module_symbol(self,
                          id: str,
                          as_id: str,
                          context: Context,
                          module_public: bool,
                          module_hidden: bool) -> None:
        """Add symbol that is a reference to a module object."""
        if id in self.modules:
            node = self.modules[id]
            self.add_symbol(as_id, node, context,
                            module_public=module_public,
                            module_hidden=module_hidden)
        else:
            self.add_unknown_imported_symbol(
                as_id, context, target_name=id, module_public=module_public,
                module_hidden=module_hidden
            )

    def add_imported_symbol(self,
                            name: str,
                            node: SymbolTableNode,
                            context: Context,
                            module_public: bool,
                            module_hidden: bool) -> None:
        """Add an alias to an existing symbol through import."""
        assert not module_hidden or not module_public
        symbol = SymbolTableNode(node.kind, node.node,
                                 module_public=module_public,
                                 module_hidden=module_hidden)
        self.add_symbol_table_node(name, symbol, context)

    def add_unknown_imported_symbol(self,
                                    name: str,
                                    context: Context,
                                    target_name: Optional[str],
                                    module_public: bool,
                                    module_hidden: bool) -> None:
        """Add symbol that we don't know what it points to because resolving an import failed.

        This can happen if a module is missing, or it is present, but doesn't have
        the imported attribute. The `target_name` is the name of symbol in the namespace
        it is imported from. For example, for 'from mod import x as y' the target_name is
        'mod.x'. This is currently used only to track logical dependencies.
        """
        existing = self.current_symbol_table().get(name)
        if existing and isinstance(existing.node, Var) and existing.node.is_suppressed_import:
            # This missing import was already added -- nothing to do here.
            return
        var = Var(name)
        if self.options.logical_deps and target_name is not None:
            # This makes it possible to add logical fine-grained dependencies
            # from a missing module. We can't use this by default, since in a
            # few places we assume that the full name points to a real
            # definition, but this name may point to nothing.
            var._fullname = target_name
        elif self.type:
            var._fullname = self.type.fullname + "." + name
            var.info = self.type
        else:
            var._fullname = self.qualified_name(name)
        var.is_ready = True
        any_type = AnyType(TypeOfAny.from_unimported_type, missing_import_name=var._fullname)
        var.type = any_type
        var.is_suppressed_import = True
        self.add_symbol(
            name, var, context, module_public=module_public, module_hidden=module_hidden
        )

    #
    # Other helpers
    #

    @contextmanager
    def tvar_scope_frame(self, frame: TypeVarLikeScope) -> Iterator[None]:
        old_scope = self.tvar_scope
        self.tvar_scope = frame
        yield
        self.tvar_scope = old_scope

    def defer(self, debug_context: Optional[Context] = None) -> None:
        """Defer current analysis target to be analyzed again.

        This must be called if something in the current target is
        incomplete or has a placeholder node. However, this must *not*
        be called during the final analysis iteration! Instead, an error
        should be generated. Often 'process_placeholder' is a good
        way to either defer or generate an error.

        NOTE: Some methods, such as 'anal_type', 'mark_incomplete' and
              'record_incomplete_ref', call this implicitly, or when needed.
              They are usually preferable to a direct defer() call.
        """
        assert not self.final_iteration, 'Must not defer during final iteration'
        self.deferred = True
        # Store debug info for this deferral.
        line = (debug_context.line if debug_context else
                self.statement.line if self.statement else -1)
        self.deferral_debug_context.append((self.cur_mod_id, line))

    def track_incomplete_refs(self) -> Tag:
        """Return tag that can be used for tracking references to incomplete names."""
        return self.num_incomplete_refs

    def found_incomplete_ref(self, tag: Tag) -> bool:
        """Have we encountered an incomplete reference since starting tracking?"""
        return self.num_incomplete_refs != tag

    def record_incomplete_ref(self) -> None:
        """Record the encounter of an incomplete reference and defer current analysis target."""
        self.defer()
        self.num_incomplete_refs += 1

    def mark_incomplete(self, name: str, node: Node,
                        becomes_typeinfo: bool = False,
                        module_public: bool = True,
                        module_hidden: bool = False) -> None:
        """Mark a definition as incomplete (and defer current analysis target).

        Also potentially mark the current namespace as incomplete.

        Args:
            name: The name that we weren't able to define (or '*' if the name is unknown)
            node: The node that refers to the name (definition or lvalue)
            becomes_typeinfo: Pass this to PlaceholderNode (used by special forms like
                named tuples that will create TypeInfos).
        """
        self.defer(node)
        if name == '*':
            self.incomplete = True
        elif not self.is_global_or_nonlocal(name):
            fullname = self.qualified_name(name)
            assert self.statement
            placeholder = PlaceholderNode(fullname, node, self.statement.line,
                                          becomes_typeinfo=becomes_typeinfo)
            self.add_symbol(name, placeholder,
                            module_public=module_public, module_hidden=module_hidden,
                            context=dummy_context())
        self.missing_names[-1].add(name)

    def is_incomplete_namespace(self, fullname: str) -> bool:
        """Is a module or class namespace potentially missing some definitions?

        If a name is missing from an incomplete namespace, we'll need to defer the
        current analysis target.
        """
        return fullname in self.incomplete_namespaces

    def process_placeholder(self, name: str, kind: str, ctx: Context) -> None:
        """Process a reference targeting placeholder node.

        If this is not a final iteration, defer current node,
        otherwise report an error.

        The 'kind' argument indicates if this a name or attribute expression
        (used for better error message).
        """
        if self.final_iteration:
            self.cannot_resolve_name(name, kind, ctx)
        else:
            self.defer(ctx)

    def cannot_resolve_name(self, name: str, kind: str, ctx: Context) -> None:
        self.fail('Cannot resolve {} "{}" (possible cyclic definition)'.format(kind, name), ctx)

    def qualified_name(self, name: str) -> str:
        if self.type is not None:
            return self.type._fullname + '.' + name
        elif self.is_func_scope():
            return name
        else:
            return self.cur_mod_id + '.' + name

    def enter(self, function: Union[FuncItem, GeneratorExpr, DictionaryComprehension]) -> None:
        """Enter a function, generator or comprehension scope."""
        names = self.saved_locals.setdefault(function, SymbolTable())
        self.locals.append(names)
        is_comprehension = isinstance(function, (GeneratorExpr, DictionaryComprehension))
        self.is_comprehension_stack.append(is_comprehension)
        self.global_decls.append(set())
        self.nonlocal_decls.append(set())
        # -1 since entering block will increment this to 0.
        self.block_depth.append(-1)
        self.missing_names.append(set())

    def leave(self) -> None:
        self.locals.pop()
        self.is_comprehension_stack.pop()
        self.global_decls.pop()
        self.nonlocal_decls.pop()
        self.block_depth.pop()
        self.missing_names.pop()

    def is_func_scope(self) -> bool:
        return self.locals[-1] is not None

    def is_nested_within_func_scope(self) -> bool:
        """Are we underneath a function scope, even if we are in a nested class also?"""
        return any(l is not None for l in self.locals)

    def is_class_scope(self) -> bool:
        return self.type is not None and not self.is_func_scope()

    def is_module_scope(self) -> bool:
        return not (self.is_class_scope() or self.is_func_scope())

    def current_symbol_kind(self) -> int:
        if self.is_class_scope():
            kind = MDEF
        elif self.is_func_scope():
            kind = LDEF
        else:
            kind = GDEF
        return kind

    def current_symbol_table(self, escape_comprehensions: bool = False) -> SymbolTable:
        if self.is_func_scope():
            assert self.locals[-1] is not None
            if escape_comprehensions:
                assert len(self.locals) == len(self.is_comprehension_stack)
                # Retrieve the symbol table from the enclosing non-comprehension scope.
                for i, is_comprehension in enumerate(reversed(self.is_comprehension_stack)):
                    if not is_comprehension:
                        if i == len(self.locals) - 1:  # The last iteration.
                            # The caller of the comprehension is in the global space.
                            names = self.globals
                        else:
                            names_candidate = self.locals[-1 - i]
                            assert names_candidate is not None, \
                                "Escaping comprehension from invalid scope"
                            names = names_candidate
                        break
                else:
                    assert False, "Should have at least one non-comprehension scope"
            else:
                names = self.locals[-1]
            assert names is not None
        elif self.type is not None:
            names = self.type.names
        else:
            names = self.globals
        return names

    def is_global_or_nonlocal(self, name: str) -> bool:
        return (self.is_func_scope()
                and (name in self.global_decls[-1]
                     or name in self.nonlocal_decls[-1]))

    def add_exports(self, exp_or_exps: Union[Iterable[Expression], Expression]) -> None:
        exps = [exp_or_exps] if isinstance(exp_or_exps, Expression) else exp_or_exps
        for exp in exps:
            if isinstance(exp, StrExpr):
                self.all_exports.append(exp.value)

    def check_no_global(self,
                        name: str,
                        ctx: Context,
                        is_overloaded_func: bool = False) -> None:
        if name in self.globals:
            prev_is_overloaded = isinstance(self.globals[name], OverloadedFuncDef)
            if is_overloaded_func and prev_is_overloaded:
                self.fail("Nonconsecutive overload {} found".format(name), ctx)
            elif prev_is_overloaded:
                self.fail("Definition of '{}' missing 'overload'".format(name), ctx)
            else:
                self.name_already_defined(name, ctx, self.globals[name])

    def name_not_defined(self, name: str, ctx: Context, namespace: Optional[str] = None) -> None:
        incomplete = self.is_incomplete_namespace(namespace or self.cur_mod_id)
        if (namespace is None
                and self.type
                and not self.is_func_scope()
                and self.incomplete_type_stack[-1]
                and not self.final_iteration):
            # We are processing a class body for the first time, so it is incomplete.
            incomplete = True
        if incomplete:
            # Target namespace is incomplete, so it's possible that the name will be defined
            # later on. Defer current target.
            self.record_incomplete_ref()
            return
        message = 'Name "{}" is not defined'.format(name)
        self.fail(message, ctx, code=codes.NAME_DEFINED)

        if 'builtins.{}'.format(name) in SUGGESTED_TEST_FIXTURES:
            # The user probably has a missing definition in a test fixture. Let's verify.
            fullname = 'builtins.{}'.format(name)
            if self.lookup_fully_qualified_or_none(fullname) is None:
                # Yes. Generate a helpful note.
                self.msg.add_fixture_note(fullname, ctx)

        modules_with_unimported_hints = {
            name.split('.', 1)[0]
            for name in TYPES_FOR_UNIMPORTED_HINTS
        }
        lowercased = {
            name.lower(): name
            for name in TYPES_FOR_UNIMPORTED_HINTS
        }
        for module in modules_with_unimported_hints:
            fullname = '{}.{}'.format(module, name).lower()
            if fullname not in lowercased:
                continue
            # User probably forgot to import these types.
            hint = (
                'Did you forget to import it from "{module}"?'
                ' (Suggestion: "from {module} import {name}")'
            ).format(module=module, name=lowercased[fullname].rsplit('.', 1)[-1])
            self.note(hint, ctx, code=codes.NAME_DEFINED)

    def already_defined(self,
                        name: str,
                        ctx: Context,
                        original_ctx: Optional[Union[SymbolTableNode, SymbolNode]],
                        noun: str) -> None:
        if isinstance(original_ctx, SymbolTableNode):
            node: Optional[SymbolNode] = original_ctx.node
        elif isinstance(original_ctx, SymbolNode):
            node = original_ctx
        else:
            node = None

        if isinstance(original_ctx, SymbolTableNode) and isinstance(original_ctx.node, MypyFile):
            # Since this is an import, original_ctx.node points to the module definition.
            # Therefore its line number is always 1, which is not useful for this
            # error message.
            extra_msg = ' (by an import)'
        elif node and node.line != -1 and self.is_local_name(node.fullname):
            # TODO: Using previous symbol node may give wrong line. We should use
            #       the line number where the binding was established instead.
            extra_msg = ' on line {}'.format(node.line)
        else:
            extra_msg = ' (possibly by an import)'
        self.fail('{} "{}" already defined{}'.format(noun, unmangle(name), extra_msg), ctx,
                  code=codes.NO_REDEF)

    def name_already_defined(self,
                             name: str,
                             ctx: Context,
                             original_ctx: Optional[Union[SymbolTableNode, SymbolNode]] = None
                             ) -> None:
        self.already_defined(name, ctx, original_ctx, noun='Name')

    def attribute_already_defined(self,
                                  name: str,
                                  ctx: Context,
                                  original_ctx: Optional[Union[SymbolTableNode, SymbolNode]] = None
                                  ) -> None:
        self.already_defined(name, ctx, original_ctx, noun='Attribute')

    def is_local_name(self, name: str) -> bool:
        """Does name look like reference to a definition in the current module?"""
        return self.is_defined_in_current_module(name) or '.' not in name

    def fail(self,
             msg: str,
             ctx: Context,
             serious: bool = False,
             *,
             code: Optional[ErrorCode] = None,
             blocker: bool = False) -> None:
        if (not serious and
                not self.options.check_untyped_defs and
                self.function_stack and
                self.function_stack[-1].is_dynamic()):
            return
        # In case it's a bug and we don't really have context
        assert ctx is not None, msg
        self.errors.report(ctx.get_line(), ctx.get_column(), msg, blocker=blocker, code=code)

    def fail_blocker(self, msg: str, ctx: Context) -> None:
        self.fail(msg, ctx, blocker=True)

    def note(self, msg: str, ctx: Context, code: Optional[ErrorCode] = None) -> None:
        if (not self.options.check_untyped_defs and
                self.function_stack and
                self.function_stack[-1].is_dynamic()):
            return
        self.errors.report(ctx.get_line(), ctx.get_column(), msg, severity='note', code=code)

    def accept(self, node: Node) -> None:
        try:
            node.accept(self)
        except Exception as err:
            report_internal_error(err, self.errors.file, node.line, self.errors, self.options)

    def expr_to_analyzed_type(self,
                              expr: Expression,
                              report_invalid_types: bool = True,
                              allow_placeholder: bool = False) -> Optional[Type]:
        if isinstance(expr, CallExpr):
            expr.accept(self)
            internal_name, info = self.named_tuple_analyzer.check_namedtuple(expr, None,
                                                                             self.is_func_scope())
            if internal_name is None:
                # Some form of namedtuple is the only valid type that looks like a call
                # expression. This isn't a valid type.
                raise TypeTranslationError()
            elif not info:
                self.defer(expr)
                return None
            assert info.tuple_type, "NamedTuple without tuple type"
            fallback = Instance(info, [])
            return TupleType(info.tuple_type.items, fallback=fallback)
        typ = self.expr_to_unanalyzed_type(expr)
        return self.anal_type(typ, report_invalid_types=report_invalid_types,
                              allow_placeholder=allow_placeholder)

    def analyze_type_expr(self, expr: Expression) -> None:
        # There are certain expressions that mypy does not need to semantically analyze,
        # since they analyzed solely as type. (For example, indexes in type alias definitions
        # and base classes in class defs). External consumers of the mypy AST may need
        # them semantically analyzed, however, if they need to treat it as an expression
        # and not a type. (Which is to say, mypyc needs to do this.) Do the analysis
        # in a fresh tvar scope in order to suppress any errors about using type variables.
        with self.tvar_scope_frame(TypeVarLikeScope()):
            expr.accept(self)

    def type_analyzer(self, *,
                      tvar_scope: Optional[TypeVarLikeScope] = None,
                      allow_tuple_literal: bool = False,
                      allow_unbound_tvars: bool = False,
                      allow_placeholder: bool = False,
                      report_invalid_types: bool = True) -> TypeAnalyser:
        if tvar_scope is None:
            tvar_scope = self.tvar_scope
        tpan = TypeAnalyser(self,
                            tvar_scope,
                            self.plugin,
                            self.options,
                            self.is_typeshed_stub_file,
                            allow_unbound_tvars=allow_unbound_tvars,
                            allow_tuple_literal=allow_tuple_literal,
                            report_invalid_types=report_invalid_types,
                            allow_new_syntax=self.is_stub_file,
                            allow_placeholder=allow_placeholder)
        tpan.in_dynamic_func = bool(self.function_stack and self.function_stack[-1].is_dynamic())
        tpan.global_scope = not self.type and not self.function_stack
        return tpan

    def expr_to_unanalyzed_type(self, node: Expression) -> ProperType:
        return expr_to_unanalyzed_type(node, self.options, self.is_stub_file)

    def anal_type(self,
                  typ: Type, *,
                  tvar_scope: Optional[TypeVarLikeScope] = None,
                  allow_tuple_literal: bool = False,
                  allow_unbound_tvars: bool = False,
                  allow_placeholder: bool = False,
                  report_invalid_types: bool = True,
                  third_pass: bool = False) -> Optional[Type]:
        """Semantically analyze a type.

        Args:
            typ: Type to analyze (if already analyzed, this is a no-op)
            allow_placeholder: If True, may return PlaceholderType if
                encountering an incomplete definition
            third_pass: Unused; only for compatibility with old semantic
                analyzer

        Return None only if some part of the type couldn't be bound *and* it
        referred to an incomplete namespace or definition. In this case also
        defer as needed. During a final iteration this won't return None;
        instead report an error if the type can't be analyzed and return
        AnyType.

        In case of other errors, report an error message and return AnyType.

        NOTE: The caller shouldn't defer even if this returns None or a
              placeholder type.
        """
        a = self.type_analyzer(tvar_scope=tvar_scope,
                               allow_unbound_tvars=allow_unbound_tvars,
                               allow_tuple_literal=allow_tuple_literal,
                               allow_placeholder=allow_placeholder,
                               report_invalid_types=report_invalid_types)
        tag = self.track_incomplete_refs()
        typ = typ.accept(a)
        if self.found_incomplete_ref(tag):
            # Something could not be bound yet.
            return None
        self.add_type_alias_deps(a.aliases_used)
        return typ

    def class_type(self, self_type: Type) -> Type:
        return TypeType.make_normalized(self_type)

    def schedule_patch(self, priority: int, patch: Callable[[], None]) -> None:
        self.patches.append((priority, patch))

    def report_hang(self) -> None:
        print('Deferral trace:')
        for mod, line in self.deferral_debug_context:
            print('    {}:{}'.format(mod, line))
        self.errors.report(-1, -1,
                           'INTERNAL ERROR: maximum semantic analysis iteration count reached',
                           blocker=True)

    def add_plugin_dependency(self, trigger: str, target: Optional[str] = None) -> None:
        """Add dependency from trigger to a target.

        If the target is not given explicitly, use the current target.
        """
        if target is None:
            target = self.scope.current_target()
        self.cur_mod_node.plugin_deps.setdefault(trigger, set()).add(target)

    def add_type_alias_deps(self,
                            aliases_used: Iterable[str],
                            target: Optional[str] = None) -> None:
        """Add full names of type aliases on which the current node depends.

        This is used by fine-grained incremental mode to re-check the corresponding nodes.
        If `target` is None, then the target node used will be the current scope.
        """
        if not aliases_used:
            # A basic optimization to avoid adding targets with no dependencies to
            # the `alias_deps` dict.
            return
        if target is None:
            target = self.scope.current_target()
        self.cur_mod_node.alias_deps[target].update(aliases_used)

    def is_mangled_global(self, name: str) -> bool:
        # A global is mangled if there exists at least one renamed variant.
        return unmangle(name) + "'" in self.globals

    def is_initial_mangled_global(self, name: str) -> bool:
        # If there are renamed definitions for a global, the first one has exactly one prime.
        return name == unmangle(name) + "'"

    def parse_bool(self, expr: Expression) -> Optional[bool]:
        if isinstance(expr, NameExpr):
            if expr.fullname == 'builtins.True':
                return True
            if expr.fullname == 'builtins.False':
                return False
        return None

    def set_future_import_flags(self, module_name: str) -> None:
        if module_name in FUTURE_IMPORTS:
            self.future_import_flags.add(FUTURE_IMPORTS[module_name])

    def is_future_flag_set(self, flag: str) -> bool:
        return flag in self.future_import_flags


class HasPlaceholders(TypeQuery[bool]):
    def __init__(self) -> None:
        super().__init__(any)

    def visit_placeholder_type(self, t: PlaceholderType) -> bool:
        return True


def has_placeholder(typ: Type) -> bool:
    """Check if a type contains any placeholder types (recursively)."""
    return typ.accept(HasPlaceholders())


def replace_implicit_first_type(sig: FunctionLike, new: Type) -> FunctionLike:
    if isinstance(sig, CallableType):
        if len(sig.arg_types) == 0:
            return sig
        return sig.copy_modified(arg_types=[new] + sig.arg_types[1:])
    elif isinstance(sig, Overloaded):
        return Overloaded([cast(CallableType, replace_implicit_first_type(i, new))
                           for i in sig.items()])
    else:
        assert False


def refers_to_fullname(node: Expression, fullname: str) -> bool:
    """Is node a name or member expression with the given full name?"""
    if not isinstance(node, RefExpr):
        return False
    if node.fullname == fullname:
        return True
    if isinstance(node.node, TypeAlias):
        target = get_proper_type(node.node.target)
        if isinstance(target, Instance) and target.type.fullname == fullname:
            return True
    return False


def refers_to_class_or_function(node: Expression) -> bool:
    """Does semantically analyzed node refer to a class?"""
    return (isinstance(node, RefExpr) and
            isinstance(node.node, (TypeInfo, FuncDef, OverloadedFuncDef)))


def find_duplicate(list: List[T]) -> Optional[T]:
    """If the list has duplicates, return one of the duplicates.

    Otherwise, return None.
    """
    for i in range(1, len(list)):
        if list[i] in list[:i]:
            return list[i]
    return None


def remove_imported_names_from_symtable(names: SymbolTable,
                                        module: str) -> None:
    """Remove all imported names from the symbol table of a module."""
    removed: List[str] = []
    for name, node in names.items():
        if node.node is None:
            continue
        fullname = node.node.fullname
        prefix = fullname[:fullname.rfind('.')]
        if prefix != module:
            removed.append(name)
    for name in removed:
        del names[name]


def make_any_non_explicit(t: Type) -> Type:
    """Replace all Any types within in with Any that has attribute 'explicit' set to False"""
    return t.accept(MakeAnyNonExplicit())


class MakeAnyNonExplicit(TypeTranslator):
    def visit_any(self, t: AnyType) -> Type:
        if t.type_of_any == TypeOfAny.explicit:
            return t.copy_modified(TypeOfAny.special_form)
        return t

    def visit_type_alias_type(self, t: TypeAliasType) -> Type:
        return t.copy_modified(args=[a.accept(self) for a in t.args])


def apply_semantic_analyzer_patches(patches: List[Tuple[int, Callable[[], None]]]) -> None:
    """Call patch callbacks in the right order.

    This should happen after semantic analyzer pass 3.
    """
    patches_by_priority = sorted(patches, key=lambda x: x[0])
    for priority, patch_func in patches_by_priority:
        patch_func()


def names_modified_by_assignment(s: AssignmentStmt) -> List[NameExpr]:
    """Return all unqualified (short) names assigned to in an assignment statement."""
    result: List[NameExpr] = []
    for lvalue in s.lvalues:
        result += names_modified_in_lvalue(lvalue)
    return result


def names_modified_in_lvalue(lvalue: Lvalue) -> List[NameExpr]:
    """Return all NameExpr assignment targets in an Lvalue."""
    if isinstance(lvalue, NameExpr):
        return [lvalue]
    elif isinstance(lvalue, StarExpr):
        return names_modified_in_lvalue(lvalue.expr)
    elif isinstance(lvalue, (ListExpr, TupleExpr)):
        result: List[NameExpr] = []
        for item in lvalue.items:
            result += names_modified_in_lvalue(item)
        return result
    return []


def is_same_var_from_getattr(n1: Optional[SymbolNode], n2: Optional[SymbolNode]) -> bool:
    """Do n1 and n2 refer to the same Var derived from module-level __getattr__?"""
    return (isinstance(n1, Var)
            and n1.from_module_getattr
            and isinstance(n2, Var)
            and n2.from_module_getattr
            and n1.fullname == n2.fullname)


def dummy_context() -> Context:
    return TempNode(AnyType(TypeOfAny.special_form))


def is_valid_replacement(old: SymbolTableNode, new: SymbolTableNode) -> bool:
    """Can symbol table node replace an existing one?

    These are the only valid cases:

    1. Placeholder gets replaced with a non-placeholder
    2. Placeholder that isn't known to become type replaced with a
       placeholder that can become a type
    """
    if isinstance(old.node, PlaceholderNode):
        if isinstance(new.node, PlaceholderNode):
            return not old.node.becomes_typeinfo and new.node.becomes_typeinfo
        else:
            return True
    return False


def is_same_symbol(a: Optional[SymbolNode], b: Optional[SymbolNode]) -> bool:
    return (a == b
            or (isinstance(a, PlaceholderNode)
                and isinstance(b, PlaceholderNode))
            or is_same_var_from_getattr(a, b))<|MERGE_RESOLUTION|>--- conflicted
+++ resolved
@@ -1314,11 +1314,7 @@
             # grained incremental mode.
             defn.removed_base_type_exprs.append(defn.base_type_exprs[i])
             del base_type_exprs[i]
-<<<<<<< HEAD
-        tvar_defs = []  # type: List[TypeVarType]
-=======
-        tvar_defs: List[TypeVarDef] = []
->>>>>>> 2c909125
+        tvar_defs: List[TypeVarType] = []
         for name, tvar_expr in declared_tvars:
             tvar_def = self.tvar_scope.bind_new(name, tvar_expr)
             assert isinstance(tvar_def, TypeVarType), (
