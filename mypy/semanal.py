--- conflicted
+++ resolved
@@ -99,11 +99,8 @@
     TypeTranslator, TypeOfAny, TypeType, NoneType, PlaceholderType, TPDICT_NAMES, ProperType,
     get_proper_type, get_proper_types, TypeAliasType, TypeVarLikeType, Parameters, ParamSpecType,
     PROTOCOL_NAMES, TYPE_ALIAS_NAMES, FINAL_TYPE_NAMES, FINAL_DECORATOR_NAMES, REVEAL_TYPE_NAMES,
-<<<<<<< HEAD
-    ASSERT_TYPE_NAMES, OVERLOAD_NAMES, is_named_instance, SelfType, SELF_TYPE_NAMES,
-=======
     ASSERT_TYPE_NAMES, OVERLOAD_NAMES, TYPED_NAMEDTUPLE_NAMES, is_named_instance,
->>>>>>> b0e59b29
+    SelfType, SELF_TYPE_NAMES,
 )
 from mypy.typeops import function_type, get_type_vars
 from mypy.type_visitor import TypeQuery
