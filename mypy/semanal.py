"""The semantic analyzer.

Bind names to definitions and do various other simple consistency
checks. For example, consider this program:

  x = 1
  y = x

Here semantic analysis would detect that the assignment 'x = 1'
defines a new variable, the type of which is to be inferred (in a
later pass; type inference or type checking is not part of semantic
analysis).  Also, it would bind both references to 'x' to the same
module-level variable node.  The second assignment would also be
analyzed, and the type of 'y' marked as being inferred.

Semantic analysis is the first analysis pass after parsing, and it is
subdivided into three passes:

 * FirstPass looks up externally visible names defined in a module but
   ignores imports and local definitions.  It helps enable (some)
   cyclic references between modules, such as module 'a' that imports
   module 'b' and used names defined in b *and* vice versa.  The first
   pass can be performed before dependent modules have been processed.

 * SemanticAnalyzer is the second pass.  It does the bulk of the work.
   It assumes that dependent modules have been semantically analyzed,
   up to the second pass, unless there is a import cycle.

 * ThirdPass checks that type argument counts are valid; for example,
   it will reject Dict[int].  We don't do this in the second pass,
   since we infer the type argument counts of classes during this
   pass, and it is possible to refer to classes defined later in a
   file, which would not have the type argument count set yet. This
   pass also recomputes the method resolution order of each class, in
   case one of its bases belongs to a module involved in an import
   loop.

Semantic analysis of types is implemented in module mypy.typeanal.

TODO: Check if the third pass slows down type checking significantly.
  We could probably get rid of it -- for example, we could collect all
  analyzed types in a collection and check them without having to
  traverse the entire AST.
"""

from collections import OrderedDict
from typing import (
    List, Dict, Set, Tuple, cast, TypeVar, Union, Optional, Callable
)

from mypy.nodes import (
    MypyFile, TypeInfo, Node, AssignmentStmt, FuncDef, OverloadedFuncDef,
    ClassDef, Var, GDEF, MODULE_REF, FuncItem, Import, Expression, Lvalue,
    ImportFrom, ImportAll, Block, LDEF, NameExpr, MemberExpr,
    IndexExpr, TupleExpr, ListExpr, ExpressionStmt, ReturnStmt,
    RaiseStmt, AssertStmt, OperatorAssignmentStmt, WhileStmt,
    ForStmt, BreakStmt, ContinueStmt, IfStmt, TryStmt, WithStmt, DelStmt, PassStmt,
    GlobalDecl, SuperExpr, DictExpr, CallExpr, RefExpr, OpExpr, UnaryExpr,
    SliceExpr, CastExpr, RevealTypeExpr, TypeApplication, Context, SymbolTable,
    SymbolTableNode, BOUND_TVAR, UNBOUND_TVAR, ListComprehension, GeneratorExpr,
    FuncExpr, MDEF, FuncBase, Decorator, SetExpr, TypeVarExpr, NewTypeExpr,
    StrExpr, BytesExpr, PrintStmt, ConditionalExpr, PromoteExpr,
    ComparisonExpr, StarExpr, ARG_POS, ARG_NAMED, ARG_NAMED_OPT, MroError, type_aliases,
    YieldFromExpr, NamedTupleExpr, TypedDictExpr, NonlocalDecl, SymbolNode,
    SetComprehension, DictionaryComprehension, TYPE_ALIAS, TypeAliasExpr,
    YieldExpr, ExecStmt, Argument, BackquoteExpr, ImportBase, AwaitExpr,
    IntExpr, FloatExpr, UnicodeExpr, EllipsisExpr, TempNode,
    COVARIANT, CONTRAVARIANT, INVARIANT, UNBOUND_IMPORTED, LITERAL_YES, nongen_builtins,
    collections_type_aliases, get_member_expr_fullname,
)
from mypy.typevars import has_no_typevars, fill_typevars
from mypy.visitor import NodeVisitor
from mypy.traverser import TraverserVisitor
from mypy.errors import Errors, report_internal_error
from mypy.types import (
    NoneTyp, CallableType, Overloaded, Instance, Type, TypeVarType, AnyType,
    FunctionLike, UnboundType, TypeList, TypeVarDef, TypeType,
    TupleType, UnionType, StarType, EllipsisType, function_type, TypedDictType,
)
from mypy.nodes import implicit_module_attrs
from mypy.typeanal import (
    TypeAnalyser, TypeAnalyserPass3, analyze_type_alias, no_subscript_builtin_alias,
)
from mypy.exprtotype import expr_to_unanalyzed_type, TypeTranslationError
from mypy.sametypes import is_same_type
from mypy.options import Options
from mypy import join


T = TypeVar('T')


# Inferred truth value of an expression.
ALWAYS_TRUE = 1
MYPY_TRUE = 2  # True in mypy, False at runtime
ALWAYS_FALSE = 3
MYPY_FALSE = 4  # False in mypy, True at runtime
TRUTH_VALUE_UNKNOWN = 5

inverted_truth_mapping = {
    ALWAYS_TRUE: ALWAYS_FALSE,
    ALWAYS_FALSE: ALWAYS_TRUE,
    TRUTH_VALUE_UNKNOWN: TRUTH_VALUE_UNKNOWN,
    MYPY_TRUE: MYPY_FALSE,
    MYPY_FALSE: MYPY_TRUE,
}

# Map from obsolete name to the current spelling.
obsolete_name_mapping = {
    'typing.Function': 'typing.Callable',
    'typing.typevar': 'typing.TypeVar',
}

# Hard coded type promotions (shared between all Python versions).
# These add extra ad-hoc edges to the subtyping relation. For example,
# int is considered a subtype of float, even though there is no
# subclass relationship.
TYPE_PROMOTIONS = {
    'builtins.int': 'builtins.float',
    'builtins.float': 'builtins.complex',
}

# Hard coded type promotions for Python 3.
#
# Note that the bytearray -> bytes promotion is a little unsafe
# as some functions only accept bytes objects. Here convenience
# trumps safety.
TYPE_PROMOTIONS_PYTHON3 = TYPE_PROMOTIONS.copy()
TYPE_PROMOTIONS_PYTHON3.update({
    'builtins.bytearray': 'builtins.bytes',
})

# Hard coded type promotions for Python 2.
#
# These promotions are unsafe, but we are doing them anyway
# for convenience and also for Python 3 compatibility
# (bytearray -> str).
TYPE_PROMOTIONS_PYTHON2 = TYPE_PROMOTIONS.copy()
TYPE_PROMOTIONS_PYTHON2.update({
    'builtins.str': 'builtins.unicode',
    'builtins.bytearray': 'builtins.str',
})

# When analyzing a function, should we analyze the whole function in one go, or
# should we only perform one phase of the analysis? The latter is used for
# nested functions. In the first phase we add the function to the symbol table
# but don't process body. In the second phase we process function body. This
# way we can have mutually recursive nested functions.
FUNCTION_BOTH_PHASES = 0  # Everthing in one go
FUNCTION_FIRST_PHASE_POSTPONE_SECOND = 1  # Add to symbol table but postpone body
FUNCTION_SECOND_PHASE = 2  # Only analyze body


class SemanticAnalyzer(NodeVisitor):
    """Semantically analyze parsed mypy files.

    The analyzer binds names and does various consistency checks for a
    parse tree. Note that type checking is performed as a separate
    pass.

    This is the second phase of semantic analysis.
    """

    # Library search paths
    lib_path = None  # type: List[str]
    # Module name space
    modules = None  # type: Dict[str, MypyFile]
    # Global name space for current module
    globals = None  # type: SymbolTable
    # Names declared using "global" (separate set for each scope)
    global_decls = None  # type: List[Set[str]]
    # Names declated using "nonlocal" (separate set for each scope)
    nonlocal_decls = None  # type: List[Set[str]]
    # Local names of function scopes; None for non-function scopes.
    locals = None  # type: List[SymbolTable]
    # Nested block depths of scopes
    block_depth = None  # type: List[int]
    # TypeInfo of directly enclosing class (or None)
    type = None  # type: TypeInfo
    # Stack of outer classes (the second tuple item contains tvars).
    type_stack = None  # type: List[TypeInfo]
    # Type variables that are bound by the directly enclosing class
    bound_tvars = None  # type: List[SymbolTableNode]
    # Stack of type variables that were bound by outer classess
    tvar_stack = None  # type: List[List[SymbolTableNode]]
    # Per-module options
    options = None  # type: Options

    # Stack of functions being analyzed
    function_stack = None  # type: List[FuncItem]
    # Stack of next available function type variable ids
    next_function_tvar_id_stack = None  # type: List[int]

    # Status of postponing analysis of nested function bodies. By using this we
    # can have mutually recursive nested functions. Values are FUNCTION_x
    # constants. Note that separate phasea are not used for methods.
    postpone_nested_functions_stack = None  # type: List[int]
    # Postponed functions collected if
    # postpone_nested_functions_stack[-1] == FUNCTION_FIRST_PHASE_POSTPONE_SECOND.
    postponed_functions_stack = None  # type: List[List[Node]]

    loop_depth = 0         # Depth of breakable loops
    cur_mod_id = ''        # Current module id (or None) (phase 2)
    is_stub_file = False   # Are we analyzing a stub file?
    imports = None  # type: Set[str]  # Imported modules (during phase 2 analysis)
    errors = None  # type: Errors     # Keeps track of generated errors

    def __init__(self,
                 modules: Dict[str, MypyFile],
                 missing_modules: Set[str],
                 lib_path: List[str], errors: Errors) -> None:
        """Construct semantic analyzer.

        Use lib_path to search for modules, and report analysis errors
        using the Errors instance.
        """
        self.locals = [None]
        self.imports = set()
        self.type = None
        self.type_stack = []
        self.bound_tvars = None
        self.tvar_stack = []
        self.function_stack = []
        self.next_function_tvar_id_stack = [-1]
        self.block_depth = [0]
        self.loop_depth = 0
        self.lib_path = lib_path
        self.errors = errors
        self.modules = modules
        self.missing_modules = missing_modules
        self.postpone_nested_functions_stack = [FUNCTION_BOTH_PHASES]
        self.postponed_functions_stack = []
        self.all_exports = set()  # type: Set[str]

    def visit_file(self, file_node: MypyFile, fnam: str, options: Options) -> None:
        self.options = options
        self.errors.set_file(fnam)
        self.cur_mod_node = file_node
        self.cur_mod_id = file_node.fullname()
        self.is_stub_file = fnam.lower().endswith('.pyi')
        self.globals = file_node.names

        if 'builtins' in self.modules:
            self.globals['__builtins__'] = SymbolTableNode(
                MODULE_REF, self.modules['builtins'], self.cur_mod_id)

        for name in implicit_module_attrs:
            v = self.globals[name].node
            if isinstance(v, Var):
                v.type = self.anal_type(v.type)
                v.is_ready = True

        defs = file_node.defs
        for d in defs:
            self.accept(d)

        if self.cur_mod_id == 'builtins':
            remove_imported_names_from_symtable(self.globals, 'builtins')
            for alias_name in ['List', 'Dict', 'Set']:
                self.globals.pop(alias_name, None)

        if '__all__' in self.globals:
            for name, g in self.globals.items():
                if name not in self.all_exports:
                    g.module_public = False

        del self.options

    def visit_func_def(self, defn: FuncDef) -> None:
        phase_info = self.postpone_nested_functions_stack[-1]
        if phase_info != FUNCTION_SECOND_PHASE:
            self.function_stack.append(defn)
            # First phase of analysis for function.
            self.errors.push_function(defn.name())
            self.update_function_type_variables(defn)
            self.errors.pop_function()
            self.function_stack.pop()

            defn.is_conditional = self.block_depth[-1] > 0

            # TODO(jukka): Figure out how to share the various cases. It doesn't
            #   make sense to have (almost) duplicate code (here and elsewhere) for
            #   3 cases: module-level, class-level and local names. Maybe implement
            #   a common stack of namespaces. As the 3 kinds of namespaces have
            #   different semantics, this wouldn't always work, but it might still
            #   be a win.
            if self.is_class_scope():
                # Method definition
                defn.info = self.type
                if not defn.is_decorated and not defn.is_overload:
                    if defn.name() in self.type.names:
                        # Redefinition. Conditional redefinition is okay.
                        n = self.type.names[defn.name()].node
                        if not self.set_original_def(n, defn):
                            self.name_already_defined(defn.name(), defn)
                    self.type.names[defn.name()] = SymbolTableNode(MDEF, defn)
                self.prepare_method_signature(defn)
            elif self.is_func_scope():
                # Nested function
                if not defn.is_decorated and not defn.is_overload:
                    if defn.name() in self.locals[-1]:
                        # Redefinition. Conditional redefinition is okay.
                        n = self.locals[-1][defn.name()].node
                        if not self.set_original_def(n, defn):
                            self.name_already_defined(defn.name(), defn)
                    else:
                        self.add_local(defn, defn)
            else:
                # Top-level function
                if not defn.is_decorated and not defn.is_overload:
                    symbol = self.globals.get(defn.name())
                    if isinstance(symbol.node, FuncDef) and symbol.node != defn:
                        # This is redefinition. Conditional redefinition is okay.
                        if not self.set_original_def(symbol.node, defn):
                            # Report error.
                            self.check_no_global(defn.name(), defn, True)
            if phase_info == FUNCTION_FIRST_PHASE_POSTPONE_SECOND:
                # Postpone this function (for the second phase).
                self.postponed_functions_stack[-1].append(defn)
                return
        if phase_info != FUNCTION_FIRST_PHASE_POSTPONE_SECOND:
            # Second phase of analysis for function.
            self.errors.push_function(defn.name())
            self.analyze_function(defn)
            if defn.is_coroutine and isinstance(defn.type, CallableType):
                # A coroutine defined as `async def foo(...) -> T: ...`
                # has external return type `Awaitable[T]`.
                defn.type = defn.type.copy_modified(
                    ret_type = self.named_type_or_none('typing.Awaitable',
                                                       [defn.type.ret_type]))
            self.errors.pop_function()

    def prepare_method_signature(self, func: FuncDef) -> None:
        """Check basic signature validity and tweak annotation of self/cls argument."""
        # Only non-static methods are special.
        functype = func.type
        if not func.is_static:
            if not func.arguments:
                self.fail('Method must have at least one argument', func)
            elif isinstance(functype, CallableType):
                self_type = functype.arg_types[0]
                if isinstance(self_type, AnyType):
                    if func.is_class or func.name() in ('__new__', '__init_subclass__'):
                        leading_type = self.class_type(self.type)
                    else:
                        leading_type = fill_typevars(self.type)
                    func.type = replace_implicit_first_type(functype, leading_type)

    def set_original_def(self, previous: Node, new: FuncDef) -> bool:
        """If 'new' conditionally redefine 'previous', set 'previous' as original

        We reject straight redefinitions of functions, as they are usually
        a programming error. For example:

        . def f(): ...
        . def f(): ...  # Error: 'f' redefined
        """
        if isinstance(previous, (FuncDef, Var)) and new.is_conditional:
            new.original_def = previous
            return True
        else:
            return False

    def update_function_type_variables(self, defn: FuncDef) -> None:
        """Make any type variables in the signature of defn explicit.

        Update the signature of defn to contain type variable definitions
        if defn is generic.
        """
        if defn.type:
            assert isinstance(defn.type, CallableType)
            typevars = self.infer_type_variables(defn.type)
            # Do not define a new type variable if already defined in scope.
            typevars = [(name, tvar) for name, tvar in typevars
                        if not self.is_defined_type_var(name, defn)]
            if typevars:
                next_tvar_id = self.next_function_tvar_id()
                defs = [TypeVarDef(tvar[0], next_tvar_id - i,
                                   tvar[1].values, tvar[1].upper_bound,
                                   tvar[1].variance)
                        for i, tvar in enumerate(typevars)]
                defn.type.variables = defs

    def infer_type_variables(self,
                             type: CallableType) -> List[Tuple[str, TypeVarExpr]]:
        """Return list of unique type variables referred to in a callable."""
        names = []  # type: List[str]
        tvars = []  # type: List[TypeVarExpr]
        for arg in type.arg_types + [type.ret_type]:
            for name, tvar_expr in self.find_type_variables_in_type(arg):
                if name not in names:
                    names.append(name)
                    tvars.append(tvar_expr)
        return list(zip(names, tvars))

    def find_type_variables_in_type(self, type: Type) -> List[Tuple[str, TypeVarExpr]]:
        """Return a list of all unique type variable references in type.

        This effectively does partial name binding, results of which are mostly thrown away.
        """
        result = []  # type: List[Tuple[str, TypeVarExpr]]
        if isinstance(type, UnboundType):
            name = type.name
            node = self.lookup_qualified(name, type)
            if node and node.kind == UNBOUND_TVAR:
                assert isinstance(node.node, TypeVarExpr)
                result.append((name, node.node))
            for arg in type.args:
                result.extend(self.find_type_variables_in_type(arg))
        elif isinstance(type, TypeList):
            for item in type.items:
                result.extend(self.find_type_variables_in_type(item))
        elif isinstance(type, UnionType):
            for item in type.items:
                result.extend(self.find_type_variables_in_type(item))
        elif isinstance(type, AnyType):
            pass
        elif isinstance(type, EllipsisType) or isinstance(type, TupleType):
            pass
        else:
            assert False, 'Unsupported type %s' % type
        return result

    def is_defined_type_var(self, tvar: str, context: Context) -> bool:
        return self.lookup_qualified(tvar, context).kind == BOUND_TVAR

    def visit_overloaded_func_def(self, defn: OverloadedFuncDef) -> None:
        t = []  # type: List[CallableType]
        for i, item in enumerate(defn.items):
            # TODO support decorated overloaded functions properly
            item.is_overload = True
            item.func.is_overload = True
            item.accept(self)
            callable = function_type(item.func, self.builtin_type('builtins.function'))
            assert isinstance(callable, CallableType)
            t.append(callable)
            if item.func.is_property and i == 0:
                # This defines a property, probably with a setter and/or deleter.
                self.analyze_property_with_multi_part_definition(defn)
                break
            if not [dec for dec in item.decorators
                    if refers_to_fullname(dec, 'typing.overload')]:
                self.fail("'overload' decorator expected", item)

        defn.type = Overloaded(t)
        defn.type.line = defn.line

        if self.is_class_scope():
            self.type.names[defn.name()] = SymbolTableNode(MDEF, defn,
                                                           typ=defn.type)
            defn.info = self.type
        elif self.is_func_scope():
            self.add_local(defn, defn)

    def analyze_property_with_multi_part_definition(self, defn: OverloadedFuncDef) -> None:
        """Analyze a property defined using multiple methods (e.g., using @x.setter).

        Assume that the first method (@property) has already been analyzed.
        """
        defn.is_property = True
        items = defn.items
        for item in items[1:]:
            if len(item.decorators) == 1:
                node = item.decorators[0]
                if isinstance(node, MemberExpr):
                    if node.name == 'setter':
                        # The first item represents the entire property.
                        defn.items[0].var.is_settable_property = True
                        # Get abstractness from the original definition.
                        item.func.is_abstract = items[0].func.is_abstract
            else:
                self.fail("Decorated property not supported", item)
            item.func.accept(self)

    def next_function_tvar_id(self) -> int:
        return self.next_function_tvar_id_stack[-1]

    def analyze_function(self, defn: FuncItem) -> None:
        is_method = self.is_class_scope()

        tvarnodes = self.add_func_type_variables_to_symbol_table(defn)
        next_function_tvar_id = min([self.next_function_tvar_id()] +
                                    [n.tvar_def.id.raw_id - 1 for n in tvarnodes])
        self.next_function_tvar_id_stack.append(next_function_tvar_id)

        if defn.type:
            # Signature must be analyzed in the surrounding scope so that
            # class-level imported names and type variables are in scope.
            self.check_classvar_in_signature(defn.type)
            defn.type = self.anal_type(defn.type)
            self.check_function_signature(defn)
            if isinstance(defn, FuncDef):
                defn.type = set_callable_name(defn.type, defn)
        for arg in defn.arguments:
            if arg.initializer:
                arg.initializer.accept(self)
        self.function_stack.append(defn)
        self.enter()
        for arg in defn.arguments:
            self.add_local(arg.variable, defn)
        for arg in defn.arguments:
            if arg.initialization_statement:
                lvalue = arg.initialization_statement.lvalues[0]
                lvalue.accept(self)

        # The first argument of a non-static, non-class method is like 'self'
        # (though the name could be different), having the enclosing class's
        # instance type.
        if is_method and not defn.is_static and not defn.is_class and defn.arguments:
            defn.arguments[0].variable.is_self = True

        # First analyze body of the function but ignore nested functions.
        self.postpone_nested_functions_stack.append(FUNCTION_FIRST_PHASE_POSTPONE_SECOND)
        self.postponed_functions_stack.append([])
        defn.body.accept(self)

        # Analyze nested functions (if any) as a second phase.
        self.postpone_nested_functions_stack[-1] = FUNCTION_SECOND_PHASE
        for postponed in self.postponed_functions_stack[-1]:
            postponed.accept(self)
        self.postpone_nested_functions_stack.pop()
        self.postponed_functions_stack.pop()

        self.next_function_tvar_id_stack.pop()
        disable_typevars(tvarnodes)

        self.leave()
        self.function_stack.pop()

    def check_classvar_in_signature(self, typ: Type) -> None:
        t = None  # type: Type
        if isinstance(typ, Overloaded):
            for t in typ.items():
                self.check_classvar_in_signature(t)
            return
        if not isinstance(typ, CallableType):
            return
        for t in typ.arg_types + [typ.ret_type]:
            if self.is_classvar(t):
                self.fail_invalid_classvar(t)
                # Show only one error per signature
                break

    def add_func_type_variables_to_symbol_table(
            self, defn: FuncItem) -> List[SymbolTableNode]:
        nodes = []  # type: List[SymbolTableNode]
        if defn.type:
            tt = defn.type
            assert isinstance(tt, CallableType)
            items = tt.variables
            names = self.type_var_names()
            for item in items:
                name = item.name
                if name in names:
                    self.name_already_defined(name, defn)
                node = self.bind_type_var(name, item, defn)
                nodes.append(node)
                names.add(name)
        return nodes

    def type_var_names(self) -> Set[str]:
        if not self.type:
            return set()
        else:
            return set(self.type.type_vars)

    def bind_type_var(self, fullname: str, tvar_def: TypeVarDef,
                     context: Context) -> SymbolTableNode:
        node = self.lookup_qualified(fullname, context)
        node.kind = BOUND_TVAR
        node.tvar_def = tvar_def
        return node

    def check_function_signature(self, fdef: FuncItem) -> None:
        sig = fdef.type
        assert isinstance(sig, CallableType)
        if len(sig.arg_types) < len(fdef.arguments):
            self.fail('Type signature has too few arguments', fdef)
            # Add dummy Any arguments to prevent crashes later.
            extra_anys = [AnyType()] * (len(fdef.arguments) - len(sig.arg_types))
            sig.arg_types.extend(extra_anys)
        elif len(sig.arg_types) > len(fdef.arguments):
            self.fail('Type signature has too many arguments', fdef, blocker=True)

    def visit_class_def(self, defn: ClassDef) -> None:
        self.clean_up_bases_and_infer_type_variables(defn)
        if self.analyze_typeddict_classdef(defn):
            return
        if self.analyze_namedtuple_classdef(defn):
            return
        self.setup_class_def_analysis(defn)

        self.bind_class_type_vars(defn)

        self.analyze_base_classes(defn)
        self.analyze_metaclass(defn)

        for decorator in defn.decorators:
            self.analyze_class_decorator(defn, decorator)

        self.enter_class(defn)

        # Analyze class body.
        defn.defs.accept(self)

        self.calculate_abstract_status(defn.info)
        self.setup_type_promotion(defn)

        self.leave_class()
        self.unbind_class_type_vars()

    def enter_class(self, defn: ClassDef) -> None:
        # Remember previous active class
        self.type_stack.append(self.type)
        self.locals.append(None)  # Add class scope
        self.block_depth.append(-1)  # The class body increments this to 0
        self.postpone_nested_functions_stack.append(FUNCTION_BOTH_PHASES)
        self.type = defn.info

    def leave_class(self) -> None:
        """ Restore analyzer state. """
        self.postpone_nested_functions_stack.pop()
        self.block_depth.pop()
        self.locals.pop()
        self.type = self.type_stack.pop()

    def bind_class_type_vars(self, defn: ClassDef) -> None:
        """ Unbind type variables of previously active class and bind
        the type variables for the active class.
        """
        if self.bound_tvars:
            disable_typevars(self.bound_tvars)
        self.tvar_stack.append(self.bound_tvars)
        self.bound_tvars = self.bind_class_type_variables_in_symbol_table(defn.info)

    def unbind_class_type_vars(self) -> None:
        """ Unbind the active class' type vars and rebind the
        type vars of the previously active class.
        """
        disable_typevars(self.bound_tvars)
        self.bound_tvars = self.tvar_stack.pop()
        if self.bound_tvars:
            enable_typevars(self.bound_tvars)

    def analyze_class_decorator(self, defn: ClassDef, decorator: Expression) -> None:
        decorator.accept(self)

    def calculate_abstract_status(self, typ: TypeInfo) -> None:
        """Calculate abstract status of a class.

        Set is_abstract of the type to True if the type has an unimplemented
        abstract attribute.  Also compute a list of abstract attributes.
        """
        concrete = set()  # type: Set[str]
        abstract = []  # type: List[str]
        for base in typ.mro:
            for name, symnode in base.names.items():
                node = symnode.node
                if isinstance(node, OverloadedFuncDef):
                    # Unwrap an overloaded function definition. We can just
                    # check arbitrarily the first overload item. If the
                    # different items have a different abstract status, there
                    # should be an error reported elsewhere.
                    func = node.items[0]  # type: Node
                else:
                    func = node
                if isinstance(func, Decorator):
                    fdef = func.func
                    if fdef.is_abstract and name not in concrete:
                        typ.is_abstract = True
                        abstract.append(name)
                concrete.add(name)
        typ.abstract_attributes = sorted(abstract)

    def setup_type_promotion(self, defn: ClassDef) -> None:
        """Setup extra, ad-hoc subtyping relationships between classes (promotion).

        This includes things like 'int' being compatible with 'float'.
        """
        promote_target = None  # type: Type
        for decorator in defn.decorators:
            if isinstance(decorator, CallExpr):
                analyzed = decorator.analyzed
                if isinstance(analyzed, PromoteExpr):
                    # _promote class decorator (undocumented faeture).
                    promote_target = analyzed.type
        if not promote_target:
            promotions = (TYPE_PROMOTIONS_PYTHON3 if self.options.python_version[0] >= 3
                          else TYPE_PROMOTIONS_PYTHON2)
            if defn.fullname in promotions:
                promote_target = self.named_type_or_none(promotions[defn.fullname])
        defn.info._promote = promote_target

    def clean_up_bases_and_infer_type_variables(self, defn: ClassDef) -> None:
        """Remove extra base classes such as Generic and infer type vars.

        For example, consider this class:

        . class Foo(Bar, Generic[T]): ...

        Now we will remove Generic[T] from bases of Foo and infer that the
        type variable 'T' is a type argument of Foo.

        Note that this is performed *before* semantic analysis.
        """
        removed = []  # type: List[int]
        declared_tvars = []  # type: List[Tuple[str, TypeVarExpr]]
        type_vars = []  # type: List[TypeVarDef]
        for i, base_expr in enumerate(defn.base_type_exprs):
            try:
                base = expr_to_unanalyzed_type(base_expr)
            except TypeTranslationError:
                # This error will be caught later.
                continue
            tvars = self.analyze_typevar_declaration(base)
            if tvars is not None:
                if declared_tvars:
                    self.fail('Duplicate Generic in bases', defn)
                removed.append(i)
                declared_tvars.extend(tvars)

        all_tvars = self.get_all_bases_tvars(defn, removed)
        if declared_tvars:
            if len(self.remove_dups(declared_tvars)) < len(declared_tvars):
                self.fail("Duplicate type variables in Generic[...]", defn)
            declared_tvars = self.remove_dups(declared_tvars)
            if not set(all_tvars).issubset(set(declared_tvars)):
                self.fail("If Generic[...] is present it should list all type variables", defn)
                # In case of error, Generic tvars will go first
                declared_tvars = self.remove_dups(declared_tvars + all_tvars)
        else:
            declared_tvars = all_tvars
        for j, (name, tvar_expr) in enumerate(declared_tvars):
            type_vars.append(TypeVarDef(name, j + 1, tvar_expr.values,
                                        tvar_expr.upper_bound, tvar_expr.variance))
        if type_vars:
            defn.type_vars = type_vars
            if defn.info:
                defn.info.type_vars = [tv.name for tv in type_vars]
        for i in reversed(removed):
            del defn.base_type_exprs[i]

    def analyze_typevar_declaration(self, t: Type) -> Optional[List[Tuple[str, TypeVarExpr]]]:
        if not isinstance(t, UnboundType):
            return None
        unbound = t
        sym = self.lookup_qualified(unbound.name, unbound)
        if sym is None or sym.node is None:
            return None
        if sym.node.fullname() == 'typing.Generic':
            tvars = []  # type: List[Tuple[str, TypeVarExpr]]
            for arg in unbound.args:
                tvar = self.analyze_unbound_tvar(arg)
                if tvar:
                    tvars.append(tvar)
                else:
                    self.fail('Free type variable expected in %s[...]' %
                              sym.node.name(), t)
            return tvars
        return None

    def analyze_unbound_tvar(self, t: Type) -> Tuple[str, TypeVarExpr]:
        if not isinstance(t, UnboundType):
            return None
        unbound = t
        sym = self.lookup_qualified(unbound.name, unbound)
        if sym is not None and sym.kind == UNBOUND_TVAR:
            assert isinstance(sym.node, TypeVarExpr)
            return unbound.name, sym.node
        return None

    def get_all_bases_tvars(self, defn: ClassDef,
                            removed: List[int]) -> List[Tuple[str, TypeVarExpr]]:
        tvars = []  # type: List[Tuple[str, TypeVarExpr]]
        for i, base_expr in enumerate(defn.base_type_exprs):
            if i not in removed:
                try:
                    base = expr_to_unanalyzed_type(base_expr)
                except TypeTranslationError:
                    # This error will be caught later.
                    continue
                tvars.extend(self.get_tvars(base))
        return self.remove_dups(tvars)

    def get_tvars(self, tp: Type) -> List[Tuple[str, TypeVarExpr]]:
        tvars = []  # type: List[Tuple[str, TypeVarExpr]]
        if isinstance(tp, UnboundType):
            tp_args = tp.args
        elif isinstance(tp, TypeList):
            tp_args = tp.items
        else:
            return tvars
        for arg in tp_args:
            tvar = self.analyze_unbound_tvar(arg)
            if tvar:
                tvars.append(tvar)
            else:
                tvars.extend(self.get_tvars(arg))
        return self.remove_dups(tvars)

    def remove_dups(self, tvars: List[T]) -> List[T]:
        # Get unique elements in order of appearance
        all_tvars = set(tvars)
        new_tvars = []  # type: List[T]
        for t in tvars:
            if t in all_tvars:
                new_tvars.append(t)
                all_tvars.remove(t)
        return new_tvars

    def analyze_namedtuple_classdef(self, defn: ClassDef) -> bool:
        # special case for NamedTuple
        for base_expr in defn.base_type_exprs:
            if isinstance(base_expr, RefExpr):
                base_expr.accept(self)
                if base_expr.fullname == 'typing.NamedTuple':
                    node = self.lookup(defn.name, defn)
                    if node is not None:
                        node.kind = GDEF  # TODO in process_namedtuple_definition also applies here
                        items, types = self.check_namedtuple_classdef(defn)
                        node.node = self.build_namedtuple_typeinfo(defn.name, items, types)
                        return True
        return False

    def check_namedtuple_classdef(self, defn: ClassDef) -> Tuple[List[str], List[Type]]:
        NAMEDTUP_CLASS_ERROR = ('Invalid statement in NamedTuple definition; '
                               'expected "field_name: field_type"')
        if self.options.python_version < (3, 6):
            self.fail('NamedTuple class syntax is only supported in Python 3.6', defn)
            return [], []
        if len(defn.base_type_exprs) > 1:
            self.fail('NamedTuple should be a single base', defn)
        items = []  # type: List[str]
        types = []  # type: List[Type]
        for stmt in defn.defs.body:
            if not isinstance(stmt, AssignmentStmt):
                # Still allow pass or ... (for empty namedtuples).
                if (not isinstance(stmt, PassStmt) and
                    not (isinstance(stmt, ExpressionStmt) and
                         isinstance(stmt.expr, EllipsisExpr))):
                    self.fail(NAMEDTUP_CLASS_ERROR, stmt)
            elif len(stmt.lvalues) > 1 or not isinstance(stmt.lvalues[0], NameExpr):
                # An assignment, but an invalid one.
                self.fail(NAMEDTUP_CLASS_ERROR, stmt)
            else:
                # Append name and type in this case...
                name = stmt.lvalues[0].name
                items.append(name)
                types.append(AnyType() if stmt.type is None else self.anal_type(stmt.type))
                # ...despite possible minor failures that allow further analyzis.
                if name.startswith('_'):
                    self.fail('NamedTuple field name cannot start with an underscore: {}'
                              .format(name), stmt)
                if stmt.type is None or hasattr(stmt, 'new_syntax') and not stmt.new_syntax:
                    self.fail(NAMEDTUP_CLASS_ERROR, stmt)
                elif not isinstance(stmt.rvalue, TempNode):
                    # x: int assigns rvalue to TempNode(AnyType())
                    self.fail('Right hand side values are not supported in NamedTuple', stmt)
        return items, types

    def setup_class_def_analysis(self, defn: ClassDef) -> None:
        """Prepare for the analysis of a class definition."""
        if not defn.info:
            defn.info = TypeInfo(SymbolTable(), defn, self.cur_mod_id)
            defn.info._fullname = defn.info.name()
        if self.is_func_scope() or self.type:
            kind = MDEF
            if self.is_func_scope():
                kind = LDEF
            node = SymbolTableNode(kind, defn.info)
            self.add_symbol(defn.name, node, defn)
            if kind == LDEF:
                # We need to preserve local classes, let's store them
                # in globals under mangled unique names
                local_name = defn.info._fullname + '@' + str(defn.line)
                defn.info._fullname = self.cur_mod_id + '.' + local_name
                defn.fullname = defn.info._fullname
                self.globals[local_name] = node

    def analyze_base_classes(self, defn: ClassDef) -> None:
        """Analyze and set up base classes.

        This computes several attributes on the corresponding TypeInfo defn.info
        related to the base classes: defn.info.bases, defn.info.mro, and
        miscellaneous others (at least tuple_type, fallback_to_any, and is_enum.)
        """

        base_types = []  # type: List[Instance]
        info = defn.info
        for base_expr in defn.base_type_exprs:
            try:
                base = self.expr_to_analyzed_type(base_expr)
            except TypeTranslationError:
                self.fail('Invalid base class', base_expr)
                info.fallback_to_any = True
                continue

            if isinstance(base, TupleType):
                if info.tuple_type:
                    self.fail("Class has two incompatible bases derived from tuple", defn)
                    defn.has_incompatible_baseclass = True
                info.tuple_type = base
                base_types.append(base.fallback)
            elif isinstance(base, Instance):
                if base.type.is_newtype:
                    self.fail("Cannot subclass NewType", defn)
                base_types.append(base)
            elif isinstance(base, AnyType):
                if self.options.disallow_subclassing_any:
                    if isinstance(base_expr, (NameExpr, MemberExpr)):
                        msg = "Class cannot subclass '{}' (has type 'Any')".format(base_expr.name)
                    else:
                        msg = "Class cannot subclass value of type 'Any'"
                    self.fail(msg, base_expr)
                info.fallback_to_any = True
            else:
                self.fail('Invalid base class', base_expr)
                info.fallback_to_any = True

        # Add 'object' as implicit base if there is no other base class.
        if (not base_types and defn.fullname != 'builtins.object'):
            base_types.append(self.object_type())

        info.bases = base_types

        # Calculate the MRO. It might be incomplete at this point if
        # the bases of defn include classes imported from other
        # modules in an import loop. We'll recompute it in ThirdPass.
        if not self.verify_base_classes(defn):
            # Give it an MRO consisting of just the class itself and object.
            defn.info.mro = [defn.info, self.object_type().type]
            return
        calculate_class_mro(defn, self.fail_blocker)
        # If there are cyclic imports, we may be missing 'object' in
        # the MRO. Fix MRO if needed.
        if info.mro and info.mro[-1].fullname() != 'builtins.object':
            info.mro.append(self.object_type().type)

    def expr_to_analyzed_type(self, expr: Expression) -> Type:
        if isinstance(expr, CallExpr):
            expr.accept(self)
            info = self.check_namedtuple(expr)
            if info is None:
                # Some form of namedtuple is the only valid type that looks like a call
                # expression. This isn't a valid type.
                raise TypeTranslationError()
            fallback = Instance(info, [])
            return TupleType(info.tuple_type.items, fallback=fallback)
        typ = expr_to_unanalyzed_type(expr)
        return self.anal_type(typ)

    def verify_base_classes(self, defn: ClassDef) -> bool:
        info = defn.info
        for base in info.bases:
            baseinfo = base.type
            if self.is_base_class(info, baseinfo):
                self.fail('Cycle in inheritance hierarchy', defn, blocker=True)
                # Clear bases to forcefully get rid of the cycle.
                info.bases = []
            if baseinfo.fullname() == 'builtins.bool':
                self.fail("'%s' is not a valid base class" %
                          baseinfo.name(), defn, blocker=True)
                return False
        dup = find_duplicate(info.direct_base_classes())
        if dup:
            self.fail('Duplicate base class "%s"' % dup.name(), defn, blocker=True)
            return False
        return True

    def is_base_class(self, t: TypeInfo, s: TypeInfo) -> bool:
        """Determine if t is a base class of s (but do not use mro)."""
        # Search the base class graph for t, starting from s.
        worklist = [s]
        visited = {s}
        while worklist:
            nxt = worklist.pop()
            if nxt == t:
                return True
            for base in nxt.bases:
                if base.type not in visited:
                    worklist.append(base.type)
                    visited.add(base.type)
        return False

    def analyze_metaclass(self, defn: ClassDef) -> None:
        error_context = defn  # type: Context
        if defn.metaclass is None and self.options.python_version[0] == 2:
            # Look for "__metaclass__ = <metaclass>" in Python 2.
            for body_node in defn.defs.body:
                if isinstance(body_node, ClassDef) and body_node.name == "__metaclass__":
                    self.fail("Metaclasses defined as inner classes are not supported", body_node)
                    return
                elif isinstance(body_node, AssignmentStmt) and len(body_node.lvalues) == 1:
                    lvalue = body_node.lvalues[0]
                    if isinstance(lvalue, NameExpr) and lvalue.name == "__metaclass__":
                        error_context = body_node.rvalue
                        if isinstance(body_node.rvalue, NameExpr):
                            name = body_node.rvalue.name
                        elif isinstance(body_node.rvalue, MemberExpr):
                            name = get_member_expr_fullname(body_node.rvalue)
                        else:
                            name = None
                        if name:
                            defn.metaclass = name
                        else:
                            self.fail(
                                "Dynamic metaclass not supported for '%s'" % defn.name,
                                body_node
                            )
                            return
        if defn.metaclass:
            if defn.metaclass == '<error>':
                self.fail("Dynamic metaclass not supported for '%s'" % defn.name, error_context)
                return
            sym = self.lookup_qualified(defn.metaclass, error_context)
            if sym is None:
                # Probably a name error - it is already handled elsewhere
                return
            if isinstance(sym.node, Var) and isinstance(sym.node.type, AnyType):
                # 'Any' metaclass -- just ignore it.
                #
                # TODO: A better approach would be to record this information
                #       and assume that the type object supports arbitrary
                #       attributes, similar to an 'Any' base class.
                return
            if not isinstance(sym.node, TypeInfo) or sym.node.tuple_type is not None:
                self.fail("Invalid metaclass '%s'" % defn.metaclass, defn)
                return
            if not sym.node.is_metaclass():
                self.fail("Metaclasses not inheriting from 'type' are not supported", defn)
                return
            inst = fill_typevars(sym.node)
            assert isinstance(inst, Instance)
            defn.info.declared_metaclass = inst
        defn.info.metaclass_type = defn.info.calculate_metaclass_type()
        if defn.info.metaclass_type is None:
            # Inconsistency may happen due to multiple baseclasses even in classes that
            # do not declare explicit metaclass, but it's harder to catch at this stage
            if defn.metaclass:
                self.fail("Inconsistent metaclass structure for '%s'" % defn.name, defn)

    def object_type(self) -> Instance:
        return self.named_type('__builtins__.object')

    def str_type(self) -> Instance:
        return self.named_type('__builtins__.str')

    def class_type(self, info: TypeInfo) -> Type:
        # Construct a function type whose fallback is cls.
        from mypy import checkmember  # To avoid import cycle.
        leading_type = checkmember.type_object_type(info, self.builtin_type)
        if isinstance(leading_type, Overloaded):
            # Overloaded __init__ is too complex to handle.  Plus it's stubs only.
            return AnyType()
        else:
            return leading_type

    def named_type(self, qualified_name: str, args: List[Type] = None) -> Instance:
        sym = self.lookup_qualified(qualified_name, None)
        assert isinstance(sym.node, TypeInfo)
        return Instance(sym.node, args or [])

    def named_type_or_none(self, qualified_name: str, args: List[Type] = None) -> Instance:
        sym = self.lookup_fully_qualified_or_none(qualified_name)
        if not sym:
            return None
        assert isinstance(sym.node, TypeInfo)
        return Instance(sym.node, args or [])

    def bind_class_type_variables_in_symbol_table(
            self, info: TypeInfo) -> List[SymbolTableNode]:
        nodes = []  # type: List[SymbolTableNode]
        for var, binder in zip(info.type_vars, info.defn.type_vars):
            node = self.bind_type_var(var, binder, info)
            nodes.append(node)
        return nodes

    def is_typeddict(self, expr: Expression) -> bool:
        return (isinstance(expr, RefExpr) and isinstance(expr.node, TypeInfo) and
                expr.node.typeddict_type is not None)

    def analyze_typeddict_classdef(self, defn: ClassDef) -> bool:
        # special case for TypedDict
        possible = False
        for base_expr in defn.base_type_exprs:
            if isinstance(base_expr, RefExpr):
                base_expr.accept(self)
                if (base_expr.fullname == 'mypy_extensions.TypedDict' or
                        self.is_typeddict(base_expr)):
                    possible = True
        if possible:
            node = self.lookup(defn.name, defn)
            if node is not None:
                node.kind = GDEF  # TODO in process_namedtuple_definition also applies here
                if (len(defn.base_type_exprs) == 1 and
                        isinstance(defn.base_type_exprs[0], RefExpr) and
                        defn.base_type_exprs[0].fullname == 'mypy_extensions.TypedDict'):
                    # Building a new TypedDict
                    fields, types = self.check_typeddict_classdef(defn)
                    node.node = self.build_typeddict_typeinfo(defn.name, fields, types)
                    return True
                # Extending/merging existing TypedDicts
                if any(not isinstance(expr, RefExpr) or
                       expr.fullname != 'mypy_extensions.TypedDict' and
                       not self.is_typeddict(expr) for expr in defn.base_type_exprs):
                    self.fail("All bases of a new TypedDict must be TypedDict types", defn)
                typeddict_bases = list(filter(self.is_typeddict, defn.base_type_exprs))
                newfields = []  # type: List[str]
                newtypes = []  # type: List[Type]
                tpdict = None  # type: OrderedDict[str, Type]
                for base in typeddict_bases:
                    assert isinstance(base, RefExpr)
                    assert isinstance(base.node, TypeInfo)
                    assert isinstance(base.node.typeddict_type, TypedDictType)
                    tpdict = base.node.typeddict_type.items
                    newdict = tpdict.copy()
                    for key in tpdict:
                        if key in newfields:
                            self.fail('Cannot overwrite TypedDict field "{}" while merging'
                                      .format(key), defn)
                            newdict.pop(key)
                    newfields.extend(newdict.keys())
                    newtypes.extend(newdict.values())
                fields, types = self.check_typeddict_classdef(defn, newfields)
                newfields.extend(fields)
                newtypes.extend(types)
                node.node = self.build_typeddict_typeinfo(defn.name, newfields, newtypes)
                return True
        return False

    def check_typeddict_classdef(self, defn: ClassDef,
                                 oldfields: List[str] = None) -> Tuple[List[str], List[Type]]:
        TPDICT_CLASS_ERROR = ('Invalid statement in TypedDict definition; '
                              'expected "field_name: field_type"')
        if self.options.python_version < (3, 6):
            self.fail('TypedDict class syntax is only supported in Python 3.6', defn)
            return [], []
        fields = []  # type: List[str]
        types = []  # type: List[Type]
        for stmt in defn.defs.body:
            if not isinstance(stmt, AssignmentStmt):
                # Still allow pass or ... (for empty TypedDict's).
                if (not isinstance(stmt, PassStmt) and
                    not (isinstance(stmt, ExpressionStmt) and
                         isinstance(stmt.expr, EllipsisExpr))):
                    self.fail(TPDICT_CLASS_ERROR, stmt)
            elif len(stmt.lvalues) > 1 or not isinstance(stmt.lvalues[0], NameExpr):
                # An assignment, but an invalid one.
                self.fail(TPDICT_CLASS_ERROR, stmt)
            else:
                name = stmt.lvalues[0].name
                if name in (oldfields or []):
                    self.fail('Cannot overwrite TypedDict field "{}" while extending'
                              .format(name), stmt)
                    continue
                if name in fields:
                    self.fail('Duplicate TypedDict field "{}"'.format(name), stmt)
                    continue
                # Append name and type in this case...
                fields.append(name)
                types.append(AnyType() if stmt.type is None else self.anal_type(stmt.type))
                # ...despite possible minor failures that allow further analyzis.
                if stmt.type is None or hasattr(stmt, 'new_syntax') and not stmt.new_syntax:
                    self.fail(TPDICT_CLASS_ERROR, stmt)
                elif not isinstance(stmt.rvalue, TempNode):
                    # x: int assigns rvalue to TempNode(AnyType())
                    self.fail('Right hand side values are not supported in TypedDict', stmt)
        return fields, types

    def visit_import(self, i: Import) -> None:
        for id, as_id in i.ids:
            if as_id is not None:
                self.add_module_symbol(id, as_id, module_public=True, context=i)
            else:
                # Modules imported in a stub file without using 'as x' won't get exported when
                # doing 'from m import *'.
                module_public = not self.is_stub_file
                base = id.split('.')[0]
                self.add_module_symbol(base, base, module_public=module_public,
                                       context=i)
                self.add_submodules_to_parent_modules(id, module_public)

    def add_submodules_to_parent_modules(self, id: str, module_public: bool) -> None:
        """Recursively adds a reference to a newly loaded submodule to its parent.

        When you import a submodule in any way, Python will add a reference to that
        submodule to its parent. So, if you do something like `import A.B` or
        `from A import B` or `from A.B import Foo`, Python will add a reference to
        module A.B to A's namespace.

        Note that this "parent patching" process is completely independent from any
        changes made to the *importer's* namespace. For example, if you have a file
        named `foo.py` where you do `from A.B import Bar`, then foo's namespace will
        be modified to contain a reference to only Bar. Independently, A's namespace
        will be modified to contain a reference to `A.B`.
        """
        while '.' in id:
            parent, child = id.rsplit('.', 1)
            parent_mod = self.modules.get(parent)
            if parent_mod and child not in parent_mod.names:
                child_mod = self.modules.get(id)
                if child_mod:
                    sym = SymbolTableNode(MODULE_REF, child_mod, parent,
                                          module_public=module_public)
                    parent_mod.names[child] = sym
            id = parent

    def add_module_symbol(self, id: str, as_id: str, module_public: bool,
                          context: Context) -> None:
        if id in self.modules:
            m = self.modules[id]
            self.add_symbol(as_id, SymbolTableNode(MODULE_REF, m, self.cur_mod_id,
                                                   module_public=module_public), context)
        else:
            self.add_unknown_symbol(as_id, context, is_import=True)

    def visit_import_from(self, imp: ImportFrom) -> None:
        import_id = self.correct_relative_import(imp)
        self.add_submodules_to_parent_modules(import_id, True)
        module = self.modules.get(import_id)
        for id, as_id in imp.names:
            node = module.names.get(id) if module else None
            missing = False

            # If the module does not contain a symbol with the name 'id',
            # try checking if it's a module instead.
            if not node or node.kind == UNBOUND_IMPORTED:
                possible_module_id = import_id + '.' + id
                mod = self.modules.get(possible_module_id)
                if mod is not None:
                    node = SymbolTableNode(MODULE_REF, mod, import_id)
                    self.add_submodules_to_parent_modules(possible_module_id, True)
                elif possible_module_id in self.missing_modules:
                    missing = True

            if node and node.kind != UNBOUND_IMPORTED:
                node = self.normalize_type_alias(node, imp)
                if not node:
                    return
                imported_id = as_id or id
                existing_symbol = self.globals.get(imported_id)
                if existing_symbol:
                    # Import can redefine a variable. They get special treatment.
                    if self.process_import_over_existing_name(
                            imported_id, existing_symbol, node, imp):
                        continue
                # 'from m import x as x' exports x in a stub file.
                module_public = not self.is_stub_file or as_id is not None
                symbol = SymbolTableNode(node.kind, node.node,
                                         self.cur_mod_id,
                                         node.type_override,
                                         module_public=module_public,
                                         normalized=node.normalized)
                self.add_symbol(imported_id, symbol, imp)
            elif module and not missing:
                # Missing attribute.
                message = "Module '{}' has no attribute '{}'".format(import_id, id)
                extra = self.undefined_name_extra_info('{}.{}'.format(import_id, id))
                if extra:
                    message += " {}".format(extra)
                self.fail(message, imp)
            else:
                # Missing module.
                self.add_unknown_symbol(as_id or id, imp, is_import=True)

    def process_import_over_existing_name(self,
                                          imported_id: str, existing_symbol: SymbolTableNode,
                                          module_symbol: SymbolTableNode,
                                          import_node: ImportBase) -> bool:
        if (existing_symbol.kind in (LDEF, GDEF, MDEF) and
                isinstance(existing_symbol.node, (Var, FuncDef, TypeInfo))):
            # This is a valid import over an existing definition in the file. Construct a dummy
            # assignment that we'll use to type check the import.
            lvalue = NameExpr(imported_id)
            lvalue.kind = existing_symbol.kind
            lvalue.node = existing_symbol.node
            rvalue = NameExpr(imported_id)
            rvalue.kind = module_symbol.kind
            rvalue.node = module_symbol.node
            assignment = AssignmentStmt([lvalue], rvalue)
            for node in assignment, lvalue, rvalue:
                node.set_line(import_node)
            import_node.assignments.append(assignment)
            return True
        return False

    def normalize_type_alias(self, node: SymbolTableNode,
                             ctx: Context) -> SymbolTableNode:
        normalized = False
        if node.fullname in type_aliases:
            # Node refers to an aliased type such as typing.List; normalize.
            node = self.lookup_qualified(type_aliases[node.fullname], ctx)
            normalized = True
        if node.fullname in collections_type_aliases:
            # Similar, but for types from the collections module like typing.DefaultDict
            self.add_module_symbol('collections', '__mypy_collections__', False, ctx)
            node = self.lookup_qualified(collections_type_aliases[node.fullname], ctx)
            normalized = True
        if normalized:
            node = SymbolTableNode(node.kind, node.node,
                                   node.mod_id, node.type_override, normalized=True)
        return node

    def correct_relative_import(self, node: Union[ImportFrom, ImportAll]) -> str:
        if node.relative == 0:
            return node.id

        parts = self.cur_mod_id.split(".")
        cur_mod_id = self.cur_mod_id

        rel = node.relative
        if self.cur_mod_node.is_package_init_file():
            rel -= 1
        if len(parts) < rel:
            self.fail("Relative import climbs too many namespaces", node)
        if rel != 0:
            cur_mod_id = ".".join(parts[:-rel])

        return cur_mod_id + (("." + node.id) if node.id else "")

    def visit_import_all(self, i: ImportAll) -> None:
        i_id = self.correct_relative_import(i)
        if i_id in self.modules:
            m = self.modules[i_id]
            self.add_submodules_to_parent_modules(i_id, True)
            for name, node in m.names.items():
                node = self.normalize_type_alias(node, i)
                if not name.startswith('_') and node.module_public:
                    existing_symbol = self.globals.get(name)
                    if existing_symbol:
                        # Import can redefine a variable. They get special treatment.
                        if self.process_import_over_existing_name(
                                name, existing_symbol, node, i):
                            continue
                    self.add_symbol(name, SymbolTableNode(node.kind, node.node,
                                                          self.cur_mod_id,
                                                          node.type_override,
                                                          normalized=node.normalized), i)
        else:
            # Don't add any dummy symbols for 'from x import *' if 'x' is unknown.
            pass

    def add_unknown_symbol(self, name: str, context: Context, is_import: bool = False) -> None:
        var = Var(name)
        if self.type:
            var._fullname = self.type.fullname() + "." + name
        else:
            var._fullname = self.qualified_name(name)
        var.is_ready = True
        var.type = AnyType()
        var.is_suppressed_import = is_import
        self.add_symbol(name, SymbolTableNode(GDEF, var, self.cur_mod_id), context)

    #
    # Statements
    #

    def visit_block(self, b: Block) -> None:
        if b.is_unreachable:
            return
        self.block_depth[-1] += 1
        for s in b.body:
            self.accept(s)
        self.block_depth[-1] -= 1

    def visit_block_maybe(self, b: Block) -> None:
        if b:
            self.visit_block(b)

    def anal_type(self, t: Type, allow_tuple_literal: bool = False,
                  aliasing: bool = False) -> Type:
        if t:
            a = TypeAnalyser(self.lookup_qualified,
                             self.lookup_fully_qualified,
                             self.fail,
<<<<<<< HEAD
                             aliasing=aliasing, allow_unnormalized=self.is_stub_file)
=======
                             aliasing=aliasing,
                             allow_tuple_literal=allow_tuple_literal)
>>>>>>> fb0917d0
            return t.accept(a)
        else:
            return None

    def visit_assignment_stmt(self, s: AssignmentStmt) -> None:
        for lval in s.lvalues:
            self.analyze_lvalue(lval, explicit_type=s.type is not None)
        self.check_classvar(s)
        s.rvalue.accept(self)
        if s.type:
            allow_tuple_literal = isinstance(s.lvalues[-1], (TupleExpr, ListExpr))
            s.type = self.anal_type(s.type, allow_tuple_literal)
        else:
            # For simple assignments, allow binding type aliases.
            # Also set the type if the rvalue is a simple literal.
            if (s.type is None and len(s.lvalues) == 1 and
                    isinstance(s.lvalues[0], NameExpr)):
                if s.lvalues[0].is_def:
                    s.type = self.analyze_simple_literal_type(s.rvalue)
                res = analyze_type_alias(s.rvalue,
                                         self.lookup_qualified,
                                         self.lookup_fully_qualified,
                                         self.fail, allow_unnormalized=self.is_stub_file)
                if res and (not isinstance(res, Instance) or res.args):
                    # TODO: What if this gets reassigned?
                    name = s.lvalues[0]
                    node = self.lookup(name.name, name)
                    node.kind = TYPE_ALIAS
                    node.type_override = res
                    if isinstance(s.rvalue, IndexExpr):
                        s.rvalue.analyzed = TypeAliasExpr(res,
                                                          fallback=self.alias_fallback(res))
        if s.type:
            # Store type into nodes.
            for lvalue in s.lvalues:
                self.store_declared_types(lvalue, s.type)
        self.check_and_set_up_type_alias(s)
        self.process_newtype_declaration(s)
        self.process_typevar_declaration(s)
        self.process_namedtuple_definition(s)
        self.process_typeddict_definition(s)

        if (len(s.lvalues) == 1 and isinstance(s.lvalues[0], NameExpr) and
                s.lvalues[0].name == '__all__' and s.lvalues[0].kind == GDEF and
                isinstance(s.rvalue, (ListExpr, TupleExpr))):
            self.add_exports(*s.rvalue.items)

    def analyze_simple_literal_type(self, rvalue: Expression) -> Optional[Type]:
        """Return builtins.int if rvalue is an int literal, etc."""
        if self.options.semantic_analysis_only or self.function_stack:
            # Skip this if we're only doing the semantic analysis pass.
            # This is mostly to avoid breaking unit tests.
            # Also skip inside a function; this is to avoid confusing
            # the code that handles dead code due to isinstance()
            # inside type variables with value restrictions (like
            # AnyStr).
            return None
        if isinstance(rvalue, IntExpr):
            return self.named_type_or_none('builtins.int')
        if isinstance(rvalue, FloatExpr):
            return self.named_type_or_none('builtins.float')
        if isinstance(rvalue, StrExpr):
            return self.named_type_or_none('builtins.str')
        if isinstance(rvalue, BytesExpr):
            return self.named_type_or_none('builtins.bytes')
        if isinstance(rvalue, UnicodeExpr):
            return self.named_type_or_none('builtins.unicode')
        return None

    def alias_fallback(self, tp: Type) -> Instance:
        """Make a dummy Instance with no methods. It is used as a fallback type
        to detect errors for non-Instance aliases (i.e. Unions, Tuples, Callables).
        """
        kind = (' to Callable' if isinstance(tp, CallableType) else
                ' to Tuple' if isinstance(tp, TupleType) else
                ' to Union' if isinstance(tp, UnionType) else '')
        cdef = ClassDef('Type alias' + kind, Block([]))
        fb_info = TypeInfo(SymbolTable(), cdef, self.cur_mod_id)
        fb_info.bases = [self.object_type()]
        fb_info.mro = [fb_info, self.object_type().type]
        return Instance(fb_info, [])

    def check_and_set_up_type_alias(self, s: AssignmentStmt) -> None:
        """Check if assignment creates a type alias and set it up as needed."""
        # For now, type aliases only work at the top level of a module.
        if (len(s.lvalues) == 1 and not self.is_func_scope() and not self.type
                and not s.type):
            lvalue = s.lvalues[0]
            if isinstance(lvalue, NameExpr):
                if not lvalue.is_def:
                    # Only a definition can create a type alias, not regular assignment.
                    return
                rvalue = s.rvalue
                if isinstance(rvalue, RefExpr):
                    node = rvalue.node
                    if isinstance(node, TypeInfo):
                        # TODO: We should record the fact that this is a variable
                        #       that refers to a type, rather than making this
                        #       just an alias for the type.
                        sym = self.lookup_type_node(rvalue)
                        if sym:
                            self.globals[lvalue.name] = sym

    def analyze_lvalue(self, lval: Lvalue, nested: bool = False,
                       add_global: bool = False,
                       explicit_type: bool = False) -> None:
        """Analyze an lvalue or assignment target.

        Only if add_global is True, add name to globals table. If nested
        is true, the lvalue is within a tuple or list lvalue expression.
        """

        if isinstance(lval, NameExpr):
            # Top-level definitions within some statements (at least while) are
            # not handled in the first pass, so they have to be added now.
            nested_global = (not self.is_func_scope() and
                             self.block_depth[-1] > 0 and
                             not self.type)
            if (add_global or nested_global) and lval.name not in self.globals:
                # Define new global name.
                v = Var(lval.name)
                v.set_line(lval)
                v._fullname = self.qualified_name(lval.name)
                v.is_ready = False  # Type not inferred yet
                lval.node = v
                lval.is_def = True
                lval.kind = GDEF
                lval.fullname = v._fullname
                self.globals[lval.name] = SymbolTableNode(GDEF, v,
                                                          self.cur_mod_id)
            elif isinstance(lval.node, Var) and lval.is_def:
                # Since the is_def flag is set, this must have been analyzed
                # already in the first pass and added to the symbol table.
                assert lval.node.name() in self.globals
            elif (self.is_func_scope() and lval.name not in self.locals[-1] and
                  lval.name not in self.global_decls[-1] and
                  lval.name not in self.nonlocal_decls[-1]):
                # Define new local name.
                v = Var(lval.name)
                v.set_line(lval)
                lval.node = v
                lval.is_def = True
                lval.kind = LDEF
                lval.fullname = lval.name
                self.add_local(v, lval)
            elif not self.is_func_scope() and (self.type and
                                               lval.name not in self.type.names):
                # Define a new attribute within class body.
                v = Var(lval.name)
                v.info = self.type
                v.is_initialized_in_class = True
                v.set_line(lval)
                lval.node = v
                lval.is_def = True
                lval.kind = MDEF
                lval.fullname = lval.name
                self.type.names[lval.name] = SymbolTableNode(MDEF, v)
            elif explicit_type:
                # Don't re-bind types
                self.name_already_defined(lval.name, lval)
            else:
                # Bind to an existing name.
                lval.accept(self)
                self.check_lvalue_validity(lval.node, lval)
        elif isinstance(lval, MemberExpr):
            if not add_global:
                self.analyze_member_lvalue(lval)
            if explicit_type and not self.is_self_member_ref(lval):
                self.fail('Type cannot be declared in assignment to non-self '
                          'attribute', lval)
        elif isinstance(lval, IndexExpr):
            if explicit_type:
                self.fail('Unexpected type declaration', lval)
            if not add_global:
                lval.accept(self)
        elif (isinstance(lval, TupleExpr) or
              isinstance(lval, ListExpr)):
            items = lval.items
            if len(items) == 0 and isinstance(lval, TupleExpr):
                self.fail("can't assign to ()", lval)
            self.analyze_tuple_or_list_lvalue(lval, add_global, explicit_type)
        elif isinstance(lval, StarExpr):
            if nested:
                self.analyze_lvalue(lval.expr, nested, add_global, explicit_type)
            else:
                self.fail('Starred assignment target must be in a list or tuple', lval)
        else:
            self.fail('Invalid assignment target', lval)

    def analyze_tuple_or_list_lvalue(self, lval: Union[ListExpr, TupleExpr],
                                     add_global: bool = False,
                                     explicit_type: bool = False) -> None:
        """Analyze an lvalue or assignment target that is a list or tuple."""
        items = lval.items
        star_exprs = [item for item in items if isinstance(item, StarExpr)]

        if len(star_exprs) > 1:
            self.fail('Two starred expressions in assignment', lval)
        else:
            if len(star_exprs) == 1:
                star_exprs[0].valid = True
            for i in items:
                self.analyze_lvalue(i, nested=True, add_global=add_global,
                                    explicit_type = explicit_type)

    def analyze_member_lvalue(self, lval: MemberExpr) -> None:
        lval.accept(self)
        if (self.is_self_member_ref(lval) and
                self.type.get(lval.name) is None):
            # Implicit attribute definition in __init__.
            lval.is_def = True
            v = Var(lval.name)
            v.set_line(lval)
            v.info = self.type
            v.is_ready = False
            lval.def_var = v
            lval.node = v
            self.type.names[lval.name] = SymbolTableNode(MDEF, v)
        self.check_lvalue_validity(lval.node, lval)

    def is_self_member_ref(self, memberexpr: MemberExpr) -> bool:
        """Does memberexpr to refer to an attribute of self?"""
        if not isinstance(memberexpr.expr, NameExpr):
            return False
        node = memberexpr.expr.node
        return isinstance(node, Var) and node.is_self

    def check_lvalue_validity(self, node: Union[Expression, SymbolNode], ctx: Context) -> None:
        if isinstance(node, (TypeInfo, TypeVarExpr)):
            self.fail('Invalid assignment target', ctx)

    def store_declared_types(self, lvalue: Lvalue, typ: Type) -> None:
        if isinstance(typ, StarType) and not isinstance(lvalue, StarExpr):
            self.fail('Star type only allowed for starred expressions', lvalue)
        if isinstance(lvalue, RefExpr):
            lvalue.is_def = False
            if isinstance(lvalue.node, Var):
                var = lvalue.node
                var.type = typ
                var.is_ready = True
            # If node is not a variable, we'll catch it elsewhere.
        elif isinstance(lvalue, TupleExpr):
            if isinstance(typ, TupleType):
                if len(lvalue.items) != len(typ.items):
                    self.fail('Incompatible number of tuple items', lvalue)
                    return
                for item, itemtype in zip(lvalue.items, typ.items):
                    self.store_declared_types(item, itemtype)
            else:
                self.fail('Tuple type expected for multiple variables',
                          lvalue)
        elif isinstance(lvalue, StarExpr):
            # Historical behavior for the old parser
            if isinstance(typ, StarType):
                self.store_declared_types(lvalue.expr, typ.type)
            else:
                self.store_declared_types(lvalue.expr, typ)
        else:
            # This has been flagged elsewhere as an error, so just ignore here.
            pass

    def process_newtype_declaration(self, s: AssignmentStmt) -> None:
        """Check if s declares a NewType; if yes, store it in symbol table."""
        # Extract and check all information from newtype declaration
        name, call = self.analyze_newtype_declaration(s)
        if name is None or call is None:
            return

        old_type = self.check_newtype_args(name, call, s)
        call.analyzed = NewTypeExpr(name, old_type, line=call.line)
        if old_type is None:
            return

        # Create the corresponding class definition if the aliased type is subtypeable
        if isinstance(old_type, TupleType):
            newtype_class_info = self.build_newtype_typeinfo(name, old_type, old_type.fallback)
            newtype_class_info.tuple_type = old_type
        elif isinstance(old_type, Instance):
            newtype_class_info = self.build_newtype_typeinfo(name, old_type, old_type)
        else:
            message = "Argument 2 to NewType(...) must be subclassable (got {})"
            self.fail(message.format(old_type), s)
            return

        # If so, add it to the symbol table.
        node = self.lookup(name, s)
        if node is None:
            self.fail("Could not find {} in current namespace".format(name), s)
            return
        # TODO: why does NewType work in local scopes despite always being of kind GDEF?
        node.kind = GDEF
        call.analyzed.info = node.node = newtype_class_info

    def analyze_newtype_declaration(self,
            s: AssignmentStmt) -> Tuple[Optional[str], Optional[CallExpr]]:
        """Return the NewType call expression if `s` is a newtype declaration or None otherwise."""
        name, call = None, None
        if (len(s.lvalues) == 1
                and isinstance(s.lvalues[0], NameExpr)
                and isinstance(s.rvalue, CallExpr)
                and isinstance(s.rvalue.callee, RefExpr)
                and s.rvalue.callee.fullname == 'typing.NewType'):
            lvalue = s.lvalues[0]
            name = s.lvalues[0].name
            if not lvalue.is_def:
                if s.type:
                    self.fail("Cannot declare the type of a NewType declaration", s)
                else:
                    self.fail("Cannot redefine '%s' as a NewType" % name, s)

            # This dummy NewTypeExpr marks the call as sufficiently analyzed; it will be
            # overwritten later with a fully complete NewTypeExpr if there are no other
            # errors with the NewType() call.
            call = s.rvalue

        return name, call

    def check_newtype_args(self, name: str, call: CallExpr, context: Context) -> Optional[Type]:
        has_failed = False
        args, arg_kinds = call.args, call.arg_kinds
        if len(args) != 2 or arg_kinds[0] != ARG_POS or arg_kinds[1] != ARG_POS:
            self.fail("NewType(...) expects exactly two positional arguments", context)
            return None

        # Check first argument
        if not isinstance(args[0], (StrExpr, BytesExpr, UnicodeExpr)):
            self.fail("Argument 1 to NewType(...) must be a string literal", context)
            has_failed = True
        elif args[0].value != name:
            msg = "String argument 1 '{}' to NewType(...) does not match variable name '{}'"
            self.fail(msg.format(args[0].value, name), context)
            has_failed = True

        # Check second argument
        try:
            unanalyzed_type = expr_to_unanalyzed_type(args[1])
        except TypeTranslationError:
            self.fail("Argument 2 to NewType(...) must be a valid type", context)
            return None
        old_type = self.anal_type(unanalyzed_type)

        if isinstance(old_type, Instance) and old_type.type.is_newtype:
            self.fail("Argument 2 to NewType(...) cannot be another NewType", context)
            has_failed = True

        return None if has_failed else old_type

    def build_newtype_typeinfo(self, name: str, old_type: Type, base_type: Instance) -> TypeInfo:
        info = self.basic_new_typeinfo(name, base_type)
        info.is_newtype = True

        # Add __init__ method
        args = [Argument(Var('cls'), NoneTyp(), None, ARG_POS),
                self.make_argument('item', old_type)]
        signature = CallableType(
            arg_types=[cast(Type, None), old_type],
            arg_kinds=[arg.kind for arg in args],
            arg_names=['self', 'item'],
            ret_type=old_type,
            fallback=self.named_type('__builtins__.function'),
            name=name)
        init_func = FuncDef('__init__', args, Block([]), typ=signature)
        init_func.info = info
        info.names['__init__'] = SymbolTableNode(MDEF, init_func)

        return info

    def process_typevar_declaration(self, s: AssignmentStmt) -> None:
        """Check if s declares a TypeVar; it yes, store it in symbol table."""
        call = self.get_typevar_declaration(s)
        if not call:
            return

        lvalue = s.lvalues[0]
        assert isinstance(lvalue, NameExpr)
        name = lvalue.name
        if not lvalue.is_def:
            if s.type:
                self.fail("Cannot declare the type of a type variable", s)
            else:
                self.fail("Cannot redefine '%s' as a type variable" % name, s)
            return

        if not self.check_typevar_name(call, name, s):
            return

        # Constraining types
        n_values = call.arg_kinds[1:].count(ARG_POS)
        values = self.analyze_types(call.args[1:1 + n_values])

        res = self.process_typevar_parameters(call.args[1 + n_values:],
                                              call.arg_names[1 + n_values:],
                                              call.arg_kinds[1 + n_values:],
                                              bool(values),
                                              s)
        if res is None:
            return
        variance, upper_bound = res

        # Yes, it's a valid type variable definition! Add it to the symbol table.
        node = self.lookup(name, s)
        node.kind = UNBOUND_TVAR
        TypeVar = TypeVarExpr(name, node.fullname, values, upper_bound, variance)
        TypeVar.line = call.line
        call.analyzed = TypeVar
        node.node = TypeVar

    def check_typevar_name(self, call: CallExpr, name: str, context: Context) -> bool:
        if len(call.args) < 1:
            self.fail("Too few arguments for TypeVar()", context)
            return False
        if (not isinstance(call.args[0], (StrExpr, BytesExpr, UnicodeExpr))
                or not call.arg_kinds[0] == ARG_POS):
            self.fail("TypeVar() expects a string literal as first argument", context)
            return False
        elif call.args[0].value != name:
            msg = "String argument 1 '{}' to TypeVar(...) does not match variable name '{}'"
            self.fail(msg.format(call.args[0].value, name), context)
            return False
        return True

    def get_typevar_declaration(self, s: AssignmentStmt) -> Optional[CallExpr]:
        """Returns the TypeVar() call expression if `s` is a type var declaration
        or None otherwise.
        """
        if len(s.lvalues) != 1 or not isinstance(s.lvalues[0], NameExpr):
            return None
        if not isinstance(s.rvalue, CallExpr):
            return None
        call = s.rvalue
        callee = call.callee
        if not isinstance(callee, RefExpr):
            return None
        if callee.fullname != 'typing.TypeVar':
            return None
        return call

    def process_typevar_parameters(self, args: List[Expression],
                                   names: List[Optional[str]],
                                   kinds: List[int],
                                   has_values: bool,
                                   context: Context) -> Optional[Tuple[int, Type]]:
        covariant = False
        contravariant = False
        upper_bound = self.object_type()   # type: Type
        for param_value, param_name, param_kind in zip(args, names, kinds):
            if not param_kind == ARG_NAMED:
                self.fail("Unexpected argument to TypeVar()", context)
                return None
            if param_name == 'covariant':
                if isinstance(param_value, NameExpr):
                    if param_value.name == 'True':
                        covariant = True
                    else:
                        self.fail("TypeVar 'covariant' may only be 'True'", context)
                        return None
                else:
                    self.fail("TypeVar 'covariant' may only be 'True'", context)
                    return None
            elif param_name == 'contravariant':
                if isinstance(param_value, NameExpr):
                    if param_value.name == 'True':
                        contravariant = True
                    else:
                        self.fail("TypeVar 'contravariant' may only be 'True'", context)
                        return None
                else:
                    self.fail("TypeVar 'contravariant' may only be 'True'", context)
                    return None
            elif param_name == 'bound':
                if has_values:
                    self.fail("TypeVar cannot have both values and an upper bound", context)
                    return None
                try:
                    upper_bound = self.expr_to_analyzed_type(param_value)
                except TypeTranslationError:
                    self.fail("TypeVar 'bound' must be a type", param_value)
                    return None
            elif param_name == 'values':
                # Probably using obsolete syntax with values=(...). Explain the current syntax.
                self.fail("TypeVar 'values' argument not supported", context)
                self.fail("Use TypeVar('T', t, ...) instead of TypeVar('T', values=(t, ...))",
                          context)
                return None
            else:
                self.fail("Unexpected argument to TypeVar(): {}".format(param_name), context)
                return None

        if covariant and contravariant:
            self.fail("TypeVar cannot be both covariant and contravariant", context)
            return None
        elif covariant:
            variance = COVARIANT
        elif contravariant:
            variance = CONTRAVARIANT
        else:
            variance = INVARIANT
        return (variance, upper_bound)

    def process_namedtuple_definition(self, s: AssignmentStmt) -> None:
        """Check if s defines a namedtuple; if yes, store the definition in symbol table."""
        if len(s.lvalues) != 1 or not isinstance(s.lvalues[0], NameExpr):
            return
        lvalue = s.lvalues[0]
        name = lvalue.name
        named_tuple = self.check_namedtuple(s.rvalue, name)
        if named_tuple is None:
            return
        # Yes, it's a valid namedtuple definition. Add it to the symbol table.
        node = self.lookup(name, s)
        node.kind = GDEF   # TODO locally defined namedtuple
        node.node = named_tuple

    def check_namedtuple(self, node: Expression, var_name: str = None) -> Optional[TypeInfo]:
        """Check if a call defines a namedtuple.

        The optional var_name argument is the name of the variable to
        which this is assigned, if any.

        If it does, return the corresponding TypeInfo. Return None otherwise.

        If the definition is invalid but looks like a namedtuple,
        report errors but return (some) TypeInfo.
        """
        if not isinstance(node, CallExpr):
            return None
        call = node
        callee = call.callee
        if not isinstance(callee, RefExpr):
            return None
        fullname = callee.fullname
        if fullname not in ('collections.namedtuple', 'typing.NamedTuple'):
            return None
        items, types, ok = self.parse_namedtuple_args(call, fullname)
        if not ok:
            # Error. Construct dummy return value.
            return self.build_namedtuple_typeinfo('namedtuple', [], [])
        name = cast(StrExpr, call.args[0]).value
        if name != var_name or self.is_func_scope():
            # Give it a unique name derived from the line number.
            name += '@' + str(call.line)
        info = self.build_namedtuple_typeinfo(name, items, types)
        # Store it as a global just in case it would remain anonymous.
        # (Or in the nearest class if there is one.)
        stnode = SymbolTableNode(GDEF, info, self.cur_mod_id)
        if self.type:
            self.type.names[name] = stnode
        else:
            self.globals[name] = stnode
        call.analyzed = NamedTupleExpr(info)
        call.analyzed.set_line(call.line, call.column)
        return info

    def parse_namedtuple_args(self, call: CallExpr,
                              fullname: str) -> Tuple[List[str], List[Type], bool]:
        # TODO: Share code with check_argument_count in checkexpr.py?
        args = call.args
        if len(args) < 2:
            return self.fail_namedtuple_arg("Too few arguments for namedtuple()", call)
        if len(args) > 2:
            # FIX incorrect. There are two additional parameters
            return self.fail_namedtuple_arg("Too many arguments for namedtuple()", call)
        if call.arg_kinds != [ARG_POS, ARG_POS]:
            return self.fail_namedtuple_arg("Unexpected arguments to namedtuple()", call)
        if not isinstance(args[0], (StrExpr, BytesExpr, UnicodeExpr)):
            return self.fail_namedtuple_arg(
                "namedtuple() expects a string literal as the first argument", call)
        types = []  # type: List[Type]
        ok = True
        if not isinstance(args[1], (ListExpr, TupleExpr)):
            if (fullname == 'collections.namedtuple'
                    and isinstance(args[1], (StrExpr, BytesExpr, UnicodeExpr))):
                str_expr = cast(StrExpr, args[1])
                items = str_expr.value.replace(',', ' ').split()
            else:
                return self.fail_namedtuple_arg(
                    "List or tuple literal expected as the second argument to namedtuple()", call)
        else:
            listexpr = args[1]
            if fullname == 'collections.namedtuple':
                # The fields argument contains just names, with implicit Any types.
                if any(not isinstance(item, (StrExpr, BytesExpr, UnicodeExpr))
                       for item in listexpr.items):
                    return self.fail_namedtuple_arg("String literal expected as namedtuple() item",
                                                    call)
                items = [cast(StrExpr, item).value for item in listexpr.items]
            else:
                # The fields argument contains (name, type) tuples.
                items, types, ok = self.parse_namedtuple_fields_with_types(listexpr.items, call)
        if not types:
            types = [AnyType() for _ in items]
        underscore = [item for item in items if item.startswith('_')]
        if underscore:
            self.fail("namedtuple() field names cannot start with an underscore: "
                      + ', '.join(underscore), call)
        return items, types, ok

    def parse_namedtuple_fields_with_types(self, nodes: List[Expression],
                                           context: Context) -> Tuple[List[str], List[Type], bool]:
        items = []  # type: List[str]
        types = []  # type: List[Type]
        for item in nodes:
            if isinstance(item, TupleExpr):
                if len(item.items) != 2:
                    return self.fail_namedtuple_arg("Invalid NamedTuple field definition",
                                                    item)
                name, type_node = item.items
                if isinstance(name, (StrExpr, BytesExpr, UnicodeExpr)):
                    items.append(name.value)
                else:
                    return self.fail_namedtuple_arg("Invalid NamedTuple() field name", item)
                try:
                    type = expr_to_unanalyzed_type(type_node)
                except TypeTranslationError:
                    return self.fail_namedtuple_arg('Invalid field type', type_node)
                types.append(self.anal_type(type))
            else:
                return self.fail_namedtuple_arg("Tuple expected as NamedTuple() field", item)
        return items, types, True

    def fail_namedtuple_arg(self, message: str,
                            context: Context) -> Tuple[List[str], List[Type], bool]:
        self.fail(message, context)
        return [], [], False

    def basic_new_typeinfo(self, name: str, basetype_or_fallback: Instance) -> TypeInfo:
        class_def = ClassDef(name, Block([]))
        class_def.fullname = self.qualified_name(name)

        info = TypeInfo(SymbolTable(), class_def, self.cur_mod_id)
        info.mro = [info] + basetype_or_fallback.type.mro
        info.bases = [basetype_or_fallback]
        return info

    def build_namedtuple_typeinfo(self, name: str, items: List[str],
                                  types: List[Type]) -> TypeInfo:
        strtype = self.str_type()
        basetuple_type = self.named_type('__builtins__.tuple', [AnyType()])
        dictype = (self.named_type_or_none('builtins.dict', [strtype, AnyType()])
                   or self.object_type())
        # Actual signature should return OrderedDict[str, Union[types]]
        ordereddictype = (self.named_type_or_none('builtins.dict', [strtype, AnyType()])
                          or self.object_type())
        fallback = self.named_type('__builtins__.tuple', types)
        # Note: actual signature should accept an invariant version of Iterable[UnionType[types]].
        # but it can't be expressed. 'new' and 'len' should be callable types.
        iterable_type = self.named_type_or_none('typing.Iterable', [AnyType()])
        function_type = self.named_type('__builtins__.function')

        info = self.basic_new_typeinfo(name, fallback)
        info.is_named_tuple = True
        info.tuple_type = TupleType(types, fallback)

        def add_field(var: Var, is_initialized_in_class: bool = False,
                      is_property: bool = False) -> None:
            var.info = info
            var.is_initialized_in_class = is_initialized_in_class
            var.is_property = is_property
            info.names[var.name()] = SymbolTableNode(MDEF, var)

        vars = [Var(item, typ) for item, typ in zip(items, types)]
        for var in vars:
            add_field(var, is_property=True)

        tuple_of_strings = TupleType([strtype for _ in items], basetuple_type)
        add_field(Var('_fields', tuple_of_strings), is_initialized_in_class=True)
        add_field(Var('_field_types', dictype), is_initialized_in_class=True)
        add_field(Var('_source', strtype), is_initialized_in_class=True)

        tvd = TypeVarDef('NT', 1, [], info.tuple_type)
        selftype = TypeVarType(tvd)

        def add_method(funcname: str,
                       ret: Type,
                       args: List[Argument],
                       name: str = None,
                       is_classmethod: bool = False,
                       ) -> None:
            if is_classmethod:
                first = [Argument(Var('cls'), TypeType(selftype), None, ARG_POS)]
            else:
                first = [Argument(Var('self'), selftype, None, ARG_POS)]
            args = first + args

            types = [arg.type_annotation for arg in args]
            items = [arg.variable.name() for arg in args]
            arg_kinds = [arg.kind for arg in args]
            signature = CallableType(types, arg_kinds, items, ret, function_type,
                                     name=name or info.name() + '.' + funcname)
            signature.variables = [tvd]
            func = FuncDef(funcname, args, Block([]), typ=signature)
            func.info = info
            func.is_class = is_classmethod
            if is_classmethod:
                v = Var(funcname, signature)
                v.is_classmethod = True
                v.info = info
                dec = Decorator(func, [NameExpr('classmethod')], v)
                info.names[funcname] = SymbolTableNode(MDEF, dec)
            else:
                info.names[funcname] = SymbolTableNode(MDEF, func)

        add_method('_replace', ret=selftype,
                   args=[Argument(var, var.type, EllipsisExpr(), ARG_NAMED_OPT) for var in vars])
        add_method('__init__', ret=NoneTyp(), name=info.name(),
                   args=[Argument(var, var.type, None, ARG_POS) for var in vars])
        add_method('_asdict', args=[], ret=ordereddictype)
        add_method('_make', ret=selftype, is_classmethod=True,
                   args=[Argument(Var('iterable', iterable_type), iterable_type, None, ARG_POS),
                         Argument(Var('new'), AnyType(), EllipsisExpr(), ARG_NAMED_OPT),
                         Argument(Var('len'), AnyType(), EllipsisExpr(), ARG_NAMED_OPT)])
        return info

    def make_argument(self, name: str, type: Type) -> Argument:
        return Argument(Var(name), type, None, ARG_POS)

    def analyze_types(self, items: List[Expression]) -> List[Type]:
        result = []  # type: List[Type]
        for node in items:
            try:
                result.append(self.anal_type(expr_to_unanalyzed_type(node)))
            except TypeTranslationError:
                self.fail('Type expected', node)
                result.append(AnyType())
        return result

    def process_typeddict_definition(self, s: AssignmentStmt) -> None:
        """Check if s defines a TypedDict; if yes, store the definition in symbol table."""
        if len(s.lvalues) != 1 or not isinstance(s.lvalues[0], NameExpr):
            return
        lvalue = s.lvalues[0]
        name = lvalue.name
        typed_dict = self.check_typeddict(s.rvalue, name)
        if typed_dict is None:
            return
        # Yes, it's a valid TypedDict definition. Add it to the symbol table.
        node = self.lookup(name, s)
        if node:
            node.kind = GDEF   # TODO locally defined TypedDict
            node.node = typed_dict

    def check_typeddict(self, node: Expression, var_name: str = None) -> Optional[TypeInfo]:
        """Check if a call defines a TypedDict.

        The optional var_name argument is the name of the variable to
        which this is assigned, if any.

        If it does, return the corresponding TypeInfo. Return None otherwise.

        If the definition is invalid but looks like a TypedDict,
        report errors but return (some) TypeInfo.
        """
        if not isinstance(node, CallExpr):
            return None
        call = node
        callee = call.callee
        if not isinstance(callee, RefExpr):
            return None
        fullname = callee.fullname
        if fullname != 'mypy_extensions.TypedDict':
            return None
        items, types, ok = self.parse_typeddict_args(call, fullname)
        if not ok:
            # Error. Construct dummy return value.
            return self.build_typeddict_typeinfo('TypedDict', [], [])
        name = cast(StrExpr, call.args[0]).value
        if name != var_name or self.is_func_scope():
            # Give it a unique name derived from the line number.
            name += '@' + str(call.line)
        info = self.build_typeddict_typeinfo(name, items, types)
        # Store it as a global just in case it would remain anonymous.
        # (Or in the nearest class if there is one.)
        stnode = SymbolTableNode(GDEF, info, self.cur_mod_id)
        if self.type:
            self.type.names[name] = stnode
        else:
            self.globals[name] = stnode
        call.analyzed = TypedDictExpr(info)
        call.analyzed.set_line(call.line, call.column)
        return info

    def parse_typeddict_args(self, call: CallExpr,
                             fullname: str) -> Tuple[List[str], List[Type], bool]:
        # TODO: Share code with check_argument_count in checkexpr.py?
        args = call.args
        if len(args) < 2:
            return self.fail_typeddict_arg("Too few arguments for TypedDict()", call)
        if len(args) > 2:
            return self.fail_typeddict_arg("Too many arguments for TypedDict()", call)
        # TODO: Support keyword arguments
        if call.arg_kinds != [ARG_POS, ARG_POS]:
            return self.fail_typeddict_arg("Unexpected arguments to TypedDict()", call)
        if not isinstance(args[0], (StrExpr, BytesExpr, UnicodeExpr)):
            return self.fail_typeddict_arg(
                "TypedDict() expects a string literal as the first argument", call)
        if not isinstance(args[1], DictExpr):
            return self.fail_typeddict_arg(
                "TypedDict() expects a dictionary literal as the second argument", call)
        dictexpr = args[1]
        items, types, ok = self.parse_typeddict_fields_with_types(dictexpr.items, call)
        return items, types, ok

    def parse_typeddict_fields_with_types(self, dict_items: List[Tuple[Expression, Expression]],
                                          context: Context) -> Tuple[List[str], List[Type], bool]:
        items = []  # type: List[str]
        types = []  # type: List[Type]
        for (field_name_expr, field_type_expr) in dict_items:
            if isinstance(field_name_expr, (StrExpr, BytesExpr, UnicodeExpr)):
                items.append(field_name_expr.value)
            else:
                return self.fail_typeddict_arg("Invalid TypedDict() field name", field_name_expr)
            try:
                type = expr_to_unanalyzed_type(field_type_expr)
            except TypeTranslationError:
                return self.fail_typeddict_arg('Invalid field type', field_type_expr)
            types.append(self.anal_type(type))
        return items, types, True

    def fail_typeddict_arg(self, message: str,
                           context: Context) -> Tuple[List[str], List[Type], bool]:
        self.fail(message, context)
        return [], [], False

    def build_typeddict_typeinfo(self, name: str, items: List[str],
                                 types: List[Type]) -> TypeInfo:
        mapping_value_type = join.join_type_list(types)
        fallback = (self.named_type_or_none('typing.Mapping',
                                            [self.str_type(), mapping_value_type])
                    or self.object_type())

        info = self.basic_new_typeinfo(name, fallback)
        info.typeddict_type = TypedDictType(OrderedDict(zip(items, types)), fallback)

        return info

    def check_classvar(self, s: AssignmentStmt) -> None:
        lvalue = s.lvalues[0]
        if len(s.lvalues) != 1 or not isinstance(lvalue, RefExpr):
            return
        if not self.is_classvar(s.type):
            return
        if self.is_class_scope() and isinstance(lvalue, NameExpr):
            node = lvalue.node
            if isinstance(node, Var):
                node.is_classvar = True
        elif not isinstance(lvalue, MemberExpr) or self.is_self_member_ref(lvalue):
            # In case of member access, report error only when assigning to self
            # Other kinds of member assignments should be already reported
            self.fail_invalid_classvar(lvalue)

    def is_classvar(self, typ: Type) -> bool:
        if not isinstance(typ, UnboundType):
            return False
        sym = self.lookup_qualified(typ.name, typ)
        if not sym or not sym.node:
            return False
        return sym.node.fullname() == 'typing.ClassVar'

    def fail_invalid_classvar(self, context: Context) -> None:
        self.fail('ClassVar can only be used for assignments in class body', context)

    def visit_decorator(self, dec: Decorator) -> None:
        for d in dec.decorators:
            d.accept(self)
        removed = []  # type: List[int]
        no_type_check = False
        for i, d in enumerate(dec.decorators):
            # A bunch of decorators are special cased here.
            if refers_to_fullname(d, 'abc.abstractmethod'):
                removed.append(i)
                dec.func.is_abstract = True
                self.check_decorated_function_is_method('abstractmethod', dec)
            elif (refers_to_fullname(d, 'asyncio.coroutines.coroutine') or
                  refers_to_fullname(d, 'types.coroutine')):
                removed.append(i)
                dec.func.is_awaitable_coroutine = True
            elif refers_to_fullname(d, 'builtins.staticmethod'):
                removed.append(i)
                dec.func.is_static = True
                dec.var.is_staticmethod = True
                self.check_decorated_function_is_method('staticmethod', dec)
            elif refers_to_fullname(d, 'builtins.classmethod'):
                removed.append(i)
                dec.func.is_class = True
                dec.var.is_classmethod = True
                self.check_decorated_function_is_method('classmethod', dec)
            elif (refers_to_fullname(d, 'builtins.property') or
                  refers_to_fullname(d, 'abc.abstractproperty')):
                removed.append(i)
                dec.func.is_property = True
                dec.var.is_property = True
                if refers_to_fullname(d, 'abc.abstractproperty'):
                    dec.func.is_abstract = True
                self.check_decorated_function_is_method('property', dec)
                if len(dec.func.arguments) > 1:
                    self.fail('Too many arguments', dec.func)
            elif refers_to_fullname(d, 'typing.no_type_check'):
                dec.var.type = AnyType()
                no_type_check = True
        for i in reversed(removed):
            del dec.decorators[i]
        if not dec.is_overload or dec.var.is_property:
            if self.is_func_scope():
                self.add_symbol(dec.var.name(), SymbolTableNode(LDEF, dec),
                                dec)
            elif self.type:
                dec.var.info = self.type
                dec.var.is_initialized_in_class = True
                self.add_symbol(dec.var.name(), SymbolTableNode(MDEF, dec),
                                dec)
        if not no_type_check:
            dec.func.accept(self)
        if dec.decorators and dec.var.is_property:
            self.fail('Decorated property not supported', dec)

    def check_decorated_function_is_method(self, decorator: str,
                                           context: Context) -> None:
        if not self.type or self.is_func_scope():
            self.fail("'%s' used with a non-method" % decorator, context)

    def visit_expression_stmt(self, s: ExpressionStmt) -> None:
        s.expr.accept(self)

    def visit_return_stmt(self, s: ReturnStmt) -> None:
        if not self.is_func_scope():
            self.fail("'return' outside function", s)
        if s.expr:
            s.expr.accept(self)

    def visit_raise_stmt(self, s: RaiseStmt) -> None:
        if s.expr:
            s.expr.accept(self)
        if s.from_expr:
            s.from_expr.accept(self)

    def visit_assert_stmt(self, s: AssertStmt) -> None:
        if s.expr:
            s.expr.accept(self)
        if s.msg:
            s.msg.accept(self)

    def visit_operator_assignment_stmt(self,
                                       s: OperatorAssignmentStmt) -> None:
        s.lvalue.accept(self)
        s.rvalue.accept(self)
        if (isinstance(s.lvalue, NameExpr) and s.lvalue.name == '__all__' and
                s.lvalue.kind == GDEF and isinstance(s.rvalue, (ListExpr, TupleExpr))):
            self.add_exports(*s.rvalue.items)

    def visit_while_stmt(self, s: WhileStmt) -> None:
        s.expr.accept(self)
        self.loop_depth += 1
        s.body.accept(self)
        self.loop_depth -= 1
        self.visit_block_maybe(s.else_body)

    def visit_for_stmt(self, s: ForStmt) -> None:
        s.expr.accept(self)

        # Bind index variables and check if they define new names.
        self.analyze_lvalue(s.index, explicit_type=s.index_type is not None)
        if s.index_type:
            if self.is_classvar(s.index_type):
                self.fail_invalid_classvar(s.index)
            allow_tuple_literal = isinstance(s.index, (TupleExpr, ListExpr))
            s.index_type = self.anal_type(s.index_type, allow_tuple_literal)
            self.store_declared_types(s.index, s.index_type)

        self.loop_depth += 1
        self.visit_block(s.body)
        self.loop_depth -= 1

        self.visit_block_maybe(s.else_body)

    def visit_break_stmt(self, s: BreakStmt) -> None:
        if self.loop_depth == 0:
            self.fail("'break' outside loop", s, True, blocker=True)

    def visit_continue_stmt(self, s: ContinueStmt) -> None:
        if self.loop_depth == 0:
            self.fail("'continue' outside loop", s, True, blocker=True)

    def visit_if_stmt(self, s: IfStmt) -> None:
        infer_reachability_of_if_statement(s,
            pyversion=self.options.python_version,
            platform=self.options.platform)
        for i in range(len(s.expr)):
            s.expr[i].accept(self)
            self.visit_block(s.body[i])
        self.visit_block_maybe(s.else_body)

    def visit_try_stmt(self, s: TryStmt) -> None:
        self.analyze_try_stmt(s, self)

    def analyze_try_stmt(self, s: TryStmt, visitor: NodeVisitor,
                         add_global: bool = False) -> None:
        s.body.accept(visitor)
        for type, var, handler in zip(s.types, s.vars, s.handlers):
            if type:
                type.accept(visitor)
            if var:
                self.analyze_lvalue(var, add_global=add_global)
            handler.accept(visitor)
        if s.else_body:
            s.else_body.accept(visitor)
        if s.finally_body:
            s.finally_body.accept(visitor)

    def visit_with_stmt(self, s: WithStmt) -> None:
        types = []  # type: List[Type]

        if s.target_type:
            actual_targets = [t for t in s.target if t is not None]
            if len(actual_targets) == 0:
                # We have a type for no targets
                self.fail('Invalid type comment', s)
            elif len(actual_targets) == 1:
                # We have one target and one type
                types = [s.target_type]
            elif isinstance(s.target_type, TupleType):
                # We have multiple targets and multiple types
                if len(actual_targets) == len(s.target_type.items):
                    types = s.target_type.items
                else:
                    # But it's the wrong number of items
                    self.fail('Incompatible number of types for `with` targets', s)
            else:
                # We have multiple targets and one type
                self.fail('Multiple types expected for multiple `with` targets', s)

        new_types = []  # type: List[Type]
        for e, n in zip(s.expr, s.target):
            e.accept(self)
            if n:
                self.analyze_lvalue(n, explicit_type=s.target_type is not None)

                # Since we have a target, pop the next type from types
                if types:
                    t = types.pop(0)
                    if self.is_classvar(t):
                        self.fail_invalid_classvar(n)
                    allow_tuple_literal = isinstance(n, (TupleExpr, ListExpr))
                    t = self.anal_type(t, allow_tuple_literal)
                    new_types.append(t)
                    self.store_declared_types(n, t)

        # Reverse the logic above to correctly reassign target_type
        if new_types:
            if len(s.target) == 1:
                s.target_type = new_types[0]
            elif isinstance(s.target_type, TupleType):
                s.target_type = s.target_type.copy_modified(items=new_types)

        self.visit_block(s.body)

    def visit_del_stmt(self, s: DelStmt) -> None:
        s.expr.accept(self)
        if not self.is_valid_del_target(s.expr):
            self.fail('Invalid delete target', s)

    def is_valid_del_target(self, s: Expression) -> bool:
        if isinstance(s, (IndexExpr, NameExpr, MemberExpr)):
            return True
        elif isinstance(s, TupleExpr):
            return all(self.is_valid_del_target(item) for item in s.items)
        else:
            return False

    def visit_global_decl(self, g: GlobalDecl) -> None:
        for name in g.names:
            if name in self.nonlocal_decls[-1]:
                self.fail("Name '{}' is nonlocal and global".format(name), g)
            self.global_decls[-1].add(name)

    def visit_nonlocal_decl(self, d: NonlocalDecl) -> None:
        if not self.is_func_scope():
            self.fail("nonlocal declaration not allowed at module level", d)
        else:
            for name in d.names:
                for table in reversed(self.locals[:-1]):
                    if table is not None and name in table:
                        break
                else:
                    self.fail("No binding for nonlocal '{}' found".format(name), d)

                if self.locals[-1] is not None and name in self.locals[-1]:
                    self.fail("Name '{}' is already defined in local "
                              "scope before nonlocal declaration".format(name), d)

                if name in self.global_decls[-1]:
                    self.fail("Name '{}' is nonlocal and global".format(name), d)
                self.nonlocal_decls[-1].add(name)

    def visit_print_stmt(self, s: PrintStmt) -> None:
        for arg in s.args:
            arg.accept(self)
        if s.target:
            s.target.accept(self)

    def visit_exec_stmt(self, s: ExecStmt) -> None:
        s.expr.accept(self)
        if s.variables1:
            s.variables1.accept(self)
        if s.variables2:
            s.variables2.accept(self)

    #
    # Expressions
    #

    def visit_name_expr(self, expr: NameExpr) -> None:
        n = self.lookup(expr.name, expr)
        if n:
            if n.kind == BOUND_TVAR:
                self.fail("'{}' is a type variable and only valid in type "
                          "context".format(expr.name), expr)
            else:
                expr.kind = n.kind
                expr.node = n.node
                expr.fullname = n.fullname

    def visit_super_expr(self, expr: SuperExpr) -> None:
        if not self.type:
            self.fail('"super" used outside class', expr)
            return
        expr.info = self.type

    def visit_tuple_expr(self, expr: TupleExpr) -> None:
        for item in expr.items:
            if isinstance(item, StarExpr):
                item.valid = True
            item.accept(self)

    def visit_list_expr(self, expr: ListExpr) -> None:
        for item in expr.items:
            if isinstance(item, StarExpr):
                item.valid = True
            item.accept(self)

    def visit_set_expr(self, expr: SetExpr) -> None:
        for item in expr.items:
            if isinstance(item, StarExpr):
                item.valid = True
            item.accept(self)

    def visit_dict_expr(self, expr: DictExpr) -> None:
        for key, value in expr.items:
            if key is not None:
                key.accept(self)
            value.accept(self)

    def visit_star_expr(self, expr: StarExpr) -> None:
        if not expr.valid:
            # XXX TODO Change this error message
            self.fail('Can use starred expression only as assignment target', expr)
        else:
            expr.expr.accept(self)

    def visit_yield_from_expr(self, e: YieldFromExpr) -> None:
        if not self.is_func_scope():  # not sure
            self.fail("'yield from' outside function", e, True, blocker=True)
        else:
            if self.function_stack[-1].is_coroutine:
                self.fail("'yield from' in async function", e, True, blocker=True)
            else:
                self.function_stack[-1].is_generator = True
        if e.expr:
            e.expr.accept(self)

    def visit_call_expr(self, expr: CallExpr) -> None:
        """Analyze a call expression.

        Some call expressions are recognized as special forms, including
        cast(...).
        """
        expr.callee.accept(self)
        if refers_to_fullname(expr.callee, 'typing.cast'):
            # Special form cast(...).
            if not self.check_fixed_args(expr, 2, 'cast'):
                return
            # Translate first argument to an unanalyzed type.
            try:
                target = expr_to_unanalyzed_type(expr.args[0])
            except TypeTranslationError:
                self.fail('Cast target is not a type', expr)
                return
            # Piggyback CastExpr object to the CallExpr object; it takes
            # precedence over the CallExpr semantics.
            expr.analyzed = CastExpr(expr.args[1], target)
            expr.analyzed.line = expr.line
            expr.analyzed.accept(self)
        elif refers_to_fullname(expr.callee, 'builtins.reveal_type'):
            if not self.check_fixed_args(expr, 1, 'reveal_type'):
                return
            expr.analyzed = RevealTypeExpr(expr.args[0])
            expr.analyzed.line = expr.line
            expr.analyzed.column = expr.column
            expr.analyzed.accept(self)
        elif refers_to_fullname(expr.callee, 'typing.Any'):
            # Special form Any(...) no longer supported.
            self.fail('Any(...) is no longer supported. Use cast(Any, ...) instead', expr)
        elif refers_to_fullname(expr.callee, 'typing._promote'):
            # Special form _promote(...).
            if not self.check_fixed_args(expr, 1, '_promote'):
                return
            # Translate first argument to an unanalyzed type.
            try:
                target = expr_to_unanalyzed_type(expr.args[0])
            except TypeTranslationError:
                self.fail('Argument 1 to _promote is not a type', expr)
                return
            expr.analyzed = PromoteExpr(target)
            expr.analyzed.line = expr.line
            expr.analyzed.accept(self)
        elif refers_to_fullname(expr.callee, 'builtins.dict'):
            expr.analyzed = self.translate_dict_call(expr)
        else:
            # Normal call expression.
            for a in expr.args:
                a.accept(self)

            if (isinstance(expr.callee, MemberExpr) and
                    isinstance(expr.callee.expr, NameExpr) and
                    expr.callee.expr.name == '__all__' and
                    expr.callee.expr.kind == GDEF and
                    expr.callee.name in ('append', 'extend')):
                if expr.callee.name == 'append' and expr.args:
                    self.add_exports(expr.args[0])
                elif (expr.callee.name == 'extend' and expr.args and
                        isinstance(expr.args[0], (ListExpr, TupleExpr))):
                    self.add_exports(*expr.args[0].items)

    def translate_dict_call(self, call: CallExpr) -> Optional[DictExpr]:
        """Translate 'dict(x=y, ...)' to {'x': y, ...}.

        For other variants of dict(...), return None.
        """
        if not call.args:
            return None
        if not all(kind == ARG_NAMED for kind in call.arg_kinds):
            # Must still accept those args.
            for a in call.args:
                a.accept(self)
            return None
        expr = DictExpr([(StrExpr(key), value)
                         for key, value in zip(call.arg_names, call.args)])
        expr.set_line(call)
        expr.accept(self)
        return expr

    def check_fixed_args(self, expr: CallExpr, numargs: int,
                         name: str) -> bool:
        """Verify that expr has specified number of positional args.

        Return True if the arguments are valid.
        """
        s = 's'
        if numargs == 1:
            s = ''
        if len(expr.args) != numargs:
            self.fail("'%s' expects %d argument%s" % (name, numargs, s),
                      expr)
            return False
        if expr.arg_kinds != [ARG_POS] * numargs:
            self.fail("'%s' must be called with %s positional argument%s" %
                      (name, numargs, s), expr)
            return False
        return True

    def visit_member_expr(self, expr: MemberExpr) -> None:
        base = expr.expr
        base.accept(self)
        # Bind references to module attributes.
        if isinstance(base, RefExpr) and base.kind == MODULE_REF:
            # This branch handles the case foo.bar where foo is a module.
            # In this case base.node is the module's MypyFile and we look up
            # bar in its namespace.  This must be done for all types of bar.
            file = base.node
            assert isinstance(file, (MypyFile, type(None)))
            n = file.names.get(expr.name, None) if file is not None else None
            if n:
                n = self.normalize_type_alias(n, expr)
                if not n:
                    return
                expr.kind = n.kind
                expr.fullname = n.fullname
                expr.node = n.node
            else:
                # We only catch some errors here; the rest will be
                # catched during type checking.
                #
                # This way we can report a larger number of errors in
                # one type checker run. If we reported errors here,
                # the build would terminate after semantic analysis
                # and we wouldn't be able to report any type errors.
                full_name = '%s.%s' % (file.fullname() if file is not None else None, expr.name)
                mod_name = " '%s'" % file.fullname() if file is not None else ''
                if full_name in obsolete_name_mapping:
                    self.fail("Module%s has no attribute %r (it's now called %r)" % (
                        mod_name, expr.name, obsolete_name_mapping[full_name]), expr)
        elif isinstance(base, RefExpr) and isinstance(base.node, TypeInfo):
            # This branch handles the case C.bar where C is a class
            # and bar is a module resulting from `import bar` inside
            # class C.  Here base.node is a TypeInfo, and again we
            # look up the name in its namespace.  This is done only
            # when bar is a module; other things (e.g. methods)
            # are handled by other code in checkmember.
            n = base.node.names.get(expr.name)
            if n is not None and n.kind == MODULE_REF:
                n = self.normalize_type_alias(n, expr)
                if not n:
                    return
                expr.kind = n.kind
                expr.fullname = n.fullname
                expr.node = n.node

    def visit_op_expr(self, expr: OpExpr) -> None:
        expr.left.accept(self)
        expr.right.accept(self)

    def visit_comparison_expr(self, expr: ComparisonExpr) -> None:
        for operand in expr.operands:
            operand.accept(self)

    def visit_unary_expr(self, expr: UnaryExpr) -> None:
        expr.expr.accept(self)

    def visit_index_expr(self, expr: IndexExpr) -> None:
        expr.base.accept(self)
        if (isinstance(expr.base, RefExpr)
                and isinstance(expr.base.node, TypeInfo)
                and not expr.base.node.is_generic()):
            expr.index.accept(self)
        elif isinstance(expr.base, RefExpr) and expr.base.kind == TYPE_ALIAS:
            # Special form -- subscripting a generic type alias.
            # Perform the type substitution and create a new alias.
            res = analyze_type_alias(expr,
                                     self.lookup_qualified,
                                     self.lookup_fully_qualified,
                                     self.fail, allow_unnormalized=self.is_stub_file)
            expr.analyzed = TypeAliasExpr(res, fallback=self.alias_fallback(res),
                                          in_runtime=True)
        elif refers_to_class_or_function(expr.base):
            # Special form -- type application.
            # Translate index to an unanalyzed type.
            types = []  # type: List[Type]
            if isinstance(expr.index, TupleExpr):
                items = expr.index.items
            else:
                items = [expr.index]
            for item in items:
                try:
                    typearg = expr_to_unanalyzed_type(item)
                except TypeTranslationError:
                    self.fail('Type expected within [...]', expr)
                    return
                typearg = self.anal_type(typearg, aliasing=True)
                types.append(typearg)
            expr.analyzed = TypeApplication(expr.base, types)
            expr.analyzed.line = expr.line
            # list, dict, set are not directly subscriptable
            n = self.lookup_type_node(expr.base)
            if n and not n.normalized and n.fullname in nongen_builtins:
                self.fail(no_subscript_builtin_alias(n.fullname), expr)
        else:
            expr.index.accept(self)

    def lookup_type_node(self, expr: Expression) -> Optional[SymbolTableNode]:
        try:
            t = expr_to_unanalyzed_type(expr)
        except TypeTranslationError:
            return None
        if isinstance(t, UnboundType):
            n = self.lookup_qualified(t.name, expr)
            return n
        return None

    def visit_slice_expr(self, expr: SliceExpr) -> None:
        if expr.begin_index:
            expr.begin_index.accept(self)
        if expr.end_index:
            expr.end_index.accept(self)
        if expr.stride:
            expr.stride.accept(self)

    def visit_cast_expr(self, expr: CastExpr) -> None:
        expr.expr.accept(self)
        expr.type = self.anal_type(expr.type)

    def visit_reveal_type_expr(self, expr: RevealTypeExpr) -> None:
        expr.expr.accept(self)

    def visit_type_application(self, expr: TypeApplication) -> None:
        expr.expr.accept(self)
        for i in range(len(expr.types)):
            expr.types[i] = self.anal_type(expr.types[i])

    def visit_list_comprehension(self, expr: ListComprehension) -> None:
        expr.generator.accept(self)

    def visit_set_comprehension(self, expr: SetComprehension) -> None:
        expr.generator.accept(self)

    def visit_dictionary_comprehension(self, expr: DictionaryComprehension) -> None:
        self.enter()
        self.analyze_comp_for(expr)
        expr.key.accept(self)
        expr.value.accept(self)
        self.leave()
        self.analyze_comp_for_2(expr)

    def visit_generator_expr(self, expr: GeneratorExpr) -> None:
        self.enter()
        self.analyze_comp_for(expr)
        expr.left_expr.accept(self)
        self.leave()
        self.analyze_comp_for_2(expr)

    def analyze_comp_for(self, expr: Union[GeneratorExpr,
                                           DictionaryComprehension]) -> None:
        """Analyses the 'comp_for' part of comprehensions (part 1).

        That is the part after 'for' in (x for x in l if p). This analyzes
        variables and conditions which are analyzed in a local scope.
        """
        for i, (index, sequence, conditions) in enumerate(zip(expr.indices,
                                                              expr.sequences,
                                                              expr.condlists)):
            if i > 0:
                sequence.accept(self)
            # Bind index variables.
            self.analyze_lvalue(index)
            for cond in conditions:
                cond.accept(self)

    def analyze_comp_for_2(self, expr: Union[GeneratorExpr,
                                             DictionaryComprehension]) -> None:
        """Analyses the 'comp_for' part of comprehensions (part 2).

        That is the part after 'for' in (x for x in l if p). This analyzes
        the 'l' part which is analyzed in the surrounding scope.
        """
        expr.sequences[0].accept(self)

    def visit_func_expr(self, expr: FuncExpr) -> None:
        self.analyze_function(expr)

    def visit_conditional_expr(self, expr: ConditionalExpr) -> None:
        expr.if_expr.accept(self)
        expr.cond.accept(self)
        expr.else_expr.accept(self)

    def visit_backquote_expr(self, expr: BackquoteExpr) -> None:
        expr.expr.accept(self)

    def visit__promote_expr(self, expr: PromoteExpr) -> None:
        expr.type = self.anal_type(expr.type)

    def visit_yield_expr(self, expr: YieldExpr) -> None:
        if not self.is_func_scope():
            self.fail("'yield' outside function", expr, True, blocker=True)
        else:
            if self.function_stack[-1].is_coroutine:
                self.fail("'yield' in async function", expr, True, blocker=True)
            else:
                self.function_stack[-1].is_generator = True
        if expr.expr:
            expr.expr.accept(self)

    def visit_await_expr(self, expr: AwaitExpr) -> None:
        if not self.is_func_scope():
            self.fail("'await' outside function", expr)
        elif not self.function_stack[-1].is_coroutine:
            self.fail("'await' outside coroutine ('async def')", expr)
        expr.expr.accept(self)

    #
    # Helpers
    #

    def lookup(self, name: str, ctx: Context) -> SymbolTableNode:
        """Look up an unqualified name in all active namespaces."""
        # 1a. Name declared using 'global x' takes precedence
        if name in self.global_decls[-1]:
            if name in self.globals:
                return self.globals[name]
            else:
                self.name_not_defined(name, ctx)
                return None
        # 1b. Name declared using 'nonlocal x' takes precedence
        if name in self.nonlocal_decls[-1]:
            for table in reversed(self.locals[:-1]):
                if table is not None and name in table:
                    return table[name]
            else:
                self.name_not_defined(name, ctx)
                return None
        # 2. Class attributes (if within class definition)
        if self.is_class_scope() and name in self.type.names:
            return self.type.names[name]
        # 3. Local (function) scopes
        for table in reversed(self.locals):
            if table is not None and name in table:
                return table[name]
        # 4. Current file global scope
        if name in self.globals:
            return self.globals[name]
        # 5. Builtins
        b = self.globals.get('__builtins__', None)
        if b:
            assert isinstance(b.node, MypyFile)
            table = b.node.names
            if name in table:
                if name[0] == "_" and name[1] != "_":
                    self.name_not_defined(name, ctx)
                    return None
                node = table[name]
                return node
        # Give up.
        self.name_not_defined(name, ctx)
        self.check_for_obsolete_short_name(name, ctx)
        return None

    def check_for_obsolete_short_name(self, name: str, ctx: Context) -> None:
        matches = [obsolete_name
                   for obsolete_name in obsolete_name_mapping
                   if obsolete_name.rsplit('.', 1)[-1] == name]
        if len(matches) == 1:
            self.note("(Did you mean '{}'?)".format(obsolete_name_mapping[matches[0]]), ctx)

    def lookup_qualified(self, name: str, ctx: Context) -> SymbolTableNode:
        if '.' not in name:
            return self.lookup(name, ctx)
        else:
            parts = name.split('.')
            n = self.lookup(parts[0], ctx)  # type: SymbolTableNode
            if n:
                for i in range(1, len(parts)):
                    if isinstance(n.node, TypeInfo):
                        if n.node.mro is None:
                            # We haven't yet analyzed the class `n.node`.  Fall back to direct
                            # lookup in the names declared directly under it, without its base
                            # classes.  This can happen when we have a forward reference to a
                            # nested class, and the reference is bound before the outer class
                            # has been fully semantically analyzed.
                            #
                            # A better approach would be to introduce a new analysis pass or
                            # to move things around between passes, but this unblocks a common
                            # use case even though this is a little limited in case there is
                            # inheritance involved.
                            result = n.node.names.get(parts[i])
                        else:
                            result = n.node.get(parts[i])
                        n = result
                    elif isinstance(n.node, MypyFile):
                        n = n.node.names.get(parts[i], None)
                    # TODO: What if node is Var or FuncDef?
                    if not n:
                        self.name_not_defined(name, ctx)
                        break
                if n:
                    n = self.normalize_type_alias(n, ctx)
            return n

    def builtin_type(self, fully_qualified_name: str) -> Instance:
        node = self.lookup_fully_qualified(fully_qualified_name)
        assert isinstance(node.node, TypeInfo)
        return Instance(node.node, [])

    def lookup_fully_qualified(self, name: str) -> SymbolTableNode:
        """Lookup a fully qualified name.

        Assume that the name is defined. This happens in the global namespace -- the local
        module namespace is ignored.
        """
        assert '.' in name
        parts = name.split('.')
        n = self.modules[parts[0]]
        for i in range(1, len(parts) - 1):
            next_sym = n.names[parts[i]]
            assert isinstance(next_sym.node, MypyFile)
            n = next_sym.node
        return n.names.get(parts[-1])

    def lookup_fully_qualified_or_none(self, name: str) -> Optional[SymbolTableNode]:
        """Lookup a fully qualified name.

        Assume that the name is defined. This happens in the global namespace -- the local
        module namespace is ignored.
        """
        assert '.' in name
        parts = name.split('.')
        n = self.modules[parts[0]]
        for i in range(1, len(parts) - 1):
            next_sym = n.names.get(parts[i])
            if not next_sym:
                return None
            assert isinstance(next_sym.node, MypyFile)
            n = next_sym.node
        return n.names.get(parts[-1])

    def qualified_name(self, n: str) -> str:
        if self.type is not None:
            base = self.type._fullname
        else:
            base = self.cur_mod_id
        return base + '.' + n

    def enter(self) -> None:
        self.locals.append(SymbolTable())
        self.global_decls.append(set())
        self.nonlocal_decls.append(set())
        # -1 since entering block will increment this to 0.
        self.block_depth.append(-1)

    def leave(self) -> None:
        self.locals.pop()
        self.global_decls.pop()
        self.nonlocal_decls.pop()
        self.block_depth.pop()

    def is_func_scope(self) -> bool:
        return self.locals[-1] is not None

    def is_class_scope(self) -> bool:
        return self.type is not None and not self.is_func_scope()

    def is_module_scope(self) -> bool:
        return not (self.is_class_scope() or self.is_func_scope())

    def add_symbol(self, name: str, node: SymbolTableNode,
                   context: Context) -> None:
        if self.is_func_scope():
            if name in self.locals[-1]:
                # Flag redefinition unless this is a reimport of a module.
                if not (node.kind == MODULE_REF and
                        self.locals[-1][name].node == node.node):
                    self.name_already_defined(name, context)
            self.locals[-1][name] = node
        elif self.type:
            self.type.names[name] = node
        else:
            existing = self.globals.get(name)
            if existing and (not isinstance(node.node, MypyFile) or
                             existing.node != node.node) and existing.kind != UNBOUND_IMPORTED:
                # Modules can be imported multiple times to support import
                # of multiple submodules of a package (e.g. a.x and a.y).
                ok = False
                # Only report an error if the symbol collision provides a different type.
                if existing.type and node.type and is_same_type(existing.type, node.type):
                    ok = True
                if not ok:
                    self.name_already_defined(name, context)
            self.globals[name] = node

    def add_local(self, node: Union[Var, FuncDef, OverloadedFuncDef], ctx: Context) -> None:
        name = node.name()
        if name in self.locals[-1]:
            self.name_already_defined(name, ctx)
        node._fullname = name
        self.locals[-1][name] = SymbolTableNode(LDEF, node)

    def add_exports(self, *exps: Expression) -> None:
        for exp in exps:
            if isinstance(exp, StrExpr):
                self.all_exports.add(exp.value)

    def check_no_global(self, n: str, ctx: Context,
                        is_overloaded_func: bool = False) -> None:
        if n in self.globals:
            prev_is_overloaded = isinstance(self.globals[n], OverloadedFuncDef)
            if is_overloaded_func and prev_is_overloaded:
                self.fail("Nonconsecutive overload {} found".format(n), ctx)
            elif prev_is_overloaded:
                self.fail("Definition of '{}' missing 'overload'".format(n), ctx)
            else:
                self.name_already_defined(n, ctx)

    def name_not_defined(self, name: str, ctx: Context) -> None:
        message = "Name '{}' is not defined".format(name)
        extra = self.undefined_name_extra_info(name)
        if extra:
            message += ' {}'.format(extra)
        self.fail(message, ctx)

    def name_already_defined(self, name: str, ctx: Context) -> None:
        self.fail("Name '{}' already defined".format(name), ctx)

    def fail(self, msg: str, ctx: Context, serious: bool = False, *,
             blocker: bool = False) -> None:
        if (not serious and
                not self.options.check_untyped_defs and
                self.function_stack and
                self.function_stack[-1].is_dynamic()):
            return
        # In case it's a bug and we don't really have context
        assert ctx is not None, msg
        self.errors.report(ctx.get_line(), ctx.get_column(), msg, blocker=blocker)

    def fail_blocker(self, msg: str, ctx: Context) -> None:
        self.fail(msg, ctx, blocker=True)

    def note(self, msg: str, ctx: Context) -> None:
        if (not self.options.check_untyped_defs and
                self.function_stack and
                self.function_stack[-1].is_dynamic()):
            return
        self.errors.report(ctx.get_line(), ctx.get_column(), msg, severity='note')

    def undefined_name_extra_info(self, fullname: str) -> Optional[str]:
        if fullname in obsolete_name_mapping:
            return "(it's now called '{}')".format(obsolete_name_mapping[fullname])
        else:
            return None

    def accept(self, node: Node) -> None:
        try:
            node.accept(self)
        except Exception as err:
            report_internal_error(err, self.errors.file, node.line, self.errors, self.options)


class FirstPass(NodeVisitor):
    """First phase of semantic analysis.

    See docstring of 'analyze()' below for a description of what this does.
    """

    def __init__(self, sem: SemanticAnalyzer) -> None:
        self.sem = sem

    def visit_file(self, file: MypyFile, fnam: str, mod_id: str, options: Options) -> None:
        """Perform the first analysis pass.

        Populate module global table.  Resolve the full names of
        definitions not nested within functions and construct type
        info structures, but do not resolve inter-definition
        references such as base classes.

        Also add implicit definitions such as __name__.

        In this phase we don't resolve imports. For 'from ... import',
        we generate dummy symbol table nodes for the imported names,
        and these will get resolved in later phases of semantic
        analysis.
        """
        sem = self.sem
        self.sem.options = options  # Needed because we sometimes call into it
        self.pyversion = options.python_version
        self.platform = options.platform
        sem.cur_mod_id = mod_id
        sem.errors.set_file(fnam)
        sem.globals = SymbolTable()
        sem.global_decls = [set()]
        sem.nonlocal_decls = [set()]
        sem.block_depth = [0]

        defs = file.defs

        # Add implicit definitions of module '__name__' etc.
        for name, t in implicit_module_attrs.items():
            # unicode docstrings should be accepted in Python 2
            if name == '__doc__':
                if self.pyversion >= (3, 0):
                    typ = UnboundType('__builtins__.str')  # type: Type
                else:
                    typ = UnionType([UnboundType('__builtins__.str'),
                                     UnboundType('__builtins__.unicode')])
            else:
                assert t is not None, 'type should be specified for {}'.format(name)
                typ = UnboundType(t)
            v = Var(name, typ)
            v._fullname = self.sem.qualified_name(name)
            self.sem.globals[name] = SymbolTableNode(GDEF, v, self.sem.cur_mod_id)

        for d in defs:
            d.accept(self)

        # Add implicit definition of literals/keywords to builtins, as we
        # cannot define a variable with them explicitly.
        if mod_id == 'builtins':
            literal_types = [
                ('None', NoneTyp()),
                # reveal_type is a mypy-only function that gives an error with the type of its arg
                ('reveal_type', AnyType()),
            ]  # type: List[Tuple[str, Type]]

            # TODO(ddfisher): This guard is only needed because mypy defines
            # fake builtins for its tests which often don't define bool.  If
            # mypy is fast enough that we no longer need those, this
            # conditional check should be removed.
            if 'bool' in self.sem.globals:
                bool_type = self.sem.named_type('bool')
                literal_types.extend([
                    ('True', bool_type),
                    ('False', bool_type),
                    ('__debug__', bool_type),
                ])

            for name, typ in literal_types:
                v = Var(name, typ)
                v._fullname = self.sem.qualified_name(name)
                self.sem.globals[name] = SymbolTableNode(GDEF, v, self.sem.cur_mod_id)

        del self.sem.options

    def visit_block(self, b: Block) -> None:
        if b.is_unreachable:
            return
        self.sem.block_depth[-1] += 1
        for node in b.body:
            node.accept(self)
        self.sem.block_depth[-1] -= 1

    def visit_assignment_stmt(self, s: AssignmentStmt) -> None:
        if self.sem.is_module_scope():
            for lval in s.lvalues:
                self.analyze_lvalue(lval, explicit_type=s.type is not None)

    def visit_func_def(self, func: FuncDef) -> None:
        sem = self.sem
        func.is_conditional = sem.block_depth[-1] > 0
        func._fullname = sem.qualified_name(func.name())
        at_module = sem.is_module_scope()
        if at_module and func.name() in sem.globals:
            # Already defined in this module.
            original_sym = sem.globals[func.name()]
            if original_sym.kind == UNBOUND_IMPORTED:
                # Ah this is an imported name. We can't resolve them now, so we'll postpone
                # this until the main phase of semantic analysis.
                return
            if not sem.set_original_def(original_sym.node, func):
                # Report error.
                sem.check_no_global(func.name(), func)
        else:
            if at_module:
                sem.globals[func.name()] = SymbolTableNode(GDEF, func, sem.cur_mod_id)
            # Also analyze the function body (in case there are conditional imports).
            sem.function_stack.append(func)
            sem.errors.push_function(func.name())
            sem.enter()
            func.body.accept(self)
            sem.leave()
            sem.errors.pop_function()
            sem.function_stack.pop()

    def visit_overloaded_func_def(self, func: OverloadedFuncDef) -> None:
        kind = self.kind_by_scope()
        if kind == GDEF:
            self.sem.check_no_global(func.name(), func, True)
        func._fullname = self.sem.qualified_name(func.name())
        if kind == GDEF:
            self.sem.globals[func.name()] = SymbolTableNode(kind, func, self.sem.cur_mod_id)

    def visit_class_def(self, cdef: ClassDef) -> None:
        kind = self.kind_by_scope()
        if kind == LDEF:
            return
        elif kind == GDEF:
            self.sem.check_no_global(cdef.name, cdef)
        cdef.fullname = self.sem.qualified_name(cdef.name)
        info = TypeInfo(SymbolTable(), cdef, self.sem.cur_mod_id)
        info.set_line(cdef.line, cdef.column)
        cdef.info = info
        if kind == GDEF:
            self.sem.globals[cdef.name] = SymbolTableNode(kind, info, self.sem.cur_mod_id)
        self.process_nested_classes(cdef)

    def process_nested_classes(self, outer_def: ClassDef) -> None:
        self.sem.enter_class(outer_def)
        for node in outer_def.defs.body:
            if isinstance(node, ClassDef):
                node.info = TypeInfo(SymbolTable(), node, self.sem.cur_mod_id)
                if outer_def.fullname:
                    node.info._fullname = outer_def.fullname + '.' + node.info.name()
                else:
                    node.info._fullname = node.info.name()
                node.fullname = node.info._fullname
                symbol = SymbolTableNode(MDEF, node.info)
                outer_def.info.names[node.name] = symbol
                self.process_nested_classes(node)
            elif isinstance(node, (ImportFrom, Import, ImportAll, IfStmt)):
                node.accept(self)
        self.sem.leave_class()

    def visit_import_from(self, node: ImportFrom) -> None:
        # We can't bind module names during the first pass, as the target module might be
        # unprocessed. However, we add dummy unbound imported names to the symbol table so
        # that we at least know that the name refers to a module.
        at_module = self.sem.is_module_scope()
        node.is_top_level = at_module
        if not at_module:
            return
        for name, as_name in node.names:
            imported_name = as_name or name
            if imported_name not in self.sem.globals:
                self.sem.add_symbol(imported_name, SymbolTableNode(UNBOUND_IMPORTED, None), node)

    def visit_import(self, node: Import) -> None:
        node.is_top_level = self.sem.is_module_scope()
        # This is similar to visit_import_from -- see the comment there.
        if not self.sem.is_module_scope():
            return
        for id, as_id in node.ids:
            imported_id = as_id or id
            if imported_id not in self.sem.globals:
                self.sem.add_symbol(imported_id, SymbolTableNode(UNBOUND_IMPORTED, None), node)
            else:
                # If the previous symbol is a variable, this should take precedence.
                self.sem.globals[imported_id] = SymbolTableNode(UNBOUND_IMPORTED, None)

    def visit_import_all(self, node: ImportAll) -> None:
        node.is_top_level = self.sem.is_module_scope()

    def visit_while_stmt(self, s: WhileStmt) -> None:
        if self.sem.is_module_scope():
            s.body.accept(self)
            if s.else_body:
                s.else_body.accept(self)

    def visit_for_stmt(self, s: ForStmt) -> None:
        if self.sem.is_module_scope():
            self.analyze_lvalue(s.index, explicit_type=s.index_type is not None)
            s.body.accept(self)
            if s.else_body:
                s.else_body.accept(self)

    def visit_with_stmt(self, s: WithStmt) -> None:
        if self.sem.is_module_scope():
            for n in s.target:
                if n:
                    self.analyze_lvalue(n, explicit_type=s.target_type is not None)
            s.body.accept(self)

    def visit_decorator(self, d: Decorator) -> None:
        d.var._fullname = self.sem.qualified_name(d.var.name())
        self.sem.add_symbol(d.var.name(), SymbolTableNode(self.kind_by_scope(), d.var), d)

    def visit_if_stmt(self, s: IfStmt) -> None:
        infer_reachability_of_if_statement(s, pyversion=self.pyversion, platform=self.platform)
        for node in s.body:
            node.accept(self)
        if s.else_body:
            s.else_body.accept(self)

    def visit_try_stmt(self, s: TryStmt) -> None:
        if self.sem.is_module_scope():
            self.sem.analyze_try_stmt(s, self, add_global=self.sem.is_module_scope())

    def analyze_lvalue(self, lvalue: Lvalue, explicit_type: bool = False) -> None:
        self.sem.analyze_lvalue(lvalue, add_global=self.sem.is_module_scope(),
                                explicit_type=explicit_type)

    def kind_by_scope(self) -> int:
        if self.sem.is_module_scope():
            return GDEF
        elif self.sem.is_class_scope():
            return MDEF
        elif self.sem.is_func_scope():
            return LDEF
        else:
            assert False, "Couldn't determine scope"


class ThirdPass(TraverserVisitor):
    """The third and final pass of semantic analysis.

    Check type argument counts and values of generic types, and perform some
    straightforward type inference.
    """

    def __init__(self, modules: Dict[str, MypyFile], errors: Errors) -> None:
        self.modules = modules
        self.errors = errors

    def visit_file(self, file_node: MypyFile, fnam: str, options: Options) -> None:
        self.errors.set_file(fnam)
        self.options = options
        self.accept(file_node)

    def accept(self, node: Node) -> None:
        try:
            node.accept(self)
        except Exception as err:
            report_internal_error(err, self.errors.file, node.line, self.errors, self.options)

    def visit_block(self, b: Block) -> None:
        if b.is_unreachable:
            return
        super().visit_block(b)

    def visit_func_def(self, fdef: FuncDef) -> None:
        self.errors.push_function(fdef.name())
        self.analyze(fdef.type)
        super().visit_func_def(fdef)
        self.errors.pop_function()

    def visit_class_def(self, tdef: ClassDef) -> None:
        for type in tdef.info.bases:
            self.analyze(type)
        # Recompute MRO now that we have analyzed all modules, to pick
        # up superclasses of bases imported from other modules in an
        # import loop. (Only do so if we succeeded the first time.)
        if tdef.info.mro:
            tdef.info.mro = []  # Force recomputation
            calculate_class_mro(tdef, self.fail_blocker)
        super().visit_class_def(tdef)

    def visit_decorator(self, dec: Decorator) -> None:
        """Try to infer the type of the decorated function.

        This lets us resolve references to decorated functions during
        type checking when there are cyclic imports, as otherwise the
        type might not be available when we need it.

        This basically uses a simple special-purpose type inference
        engine just for decorators.
        """
        super().visit_decorator(dec)
        if dec.var.is_property:
            # Decorators are expected to have a callable type (it's a little odd).
            if dec.func.type is None:
                dec.var.type = CallableType(
                    [AnyType()],
                    [ARG_POS],
                    [None],
                    AnyType(),
                    self.builtin_type('function'),
                    name=dec.var.name())
            elif isinstance(dec.func.type, CallableType):
                dec.var.type = dec.func.type
            return
        decorator_preserves_type = True
        for expr in dec.decorators:
            preserve_type = False
            if isinstance(expr, RefExpr) and isinstance(expr.node, FuncDef):
                if is_identity_signature(expr.node.type):
                    preserve_type = True
            if not preserve_type:
                decorator_preserves_type = False
                break
        if decorator_preserves_type:
            # No non-identity decorators left. We can trivially infer the type
            # of the function here.
            dec.var.type = function_type(dec.func, self.builtin_type('function'))
        if dec.decorators:
            if returns_any_if_called(dec.decorators[0]):
                # The outermost decorator will return Any so we know the type of the
                # decorated function.
                dec.var.type = AnyType()
            sig = find_fixed_callable_return(dec.decorators[0])
            if sig:
                # The outermost decorator always returns the same kind of function,
                # so we know that this is the type of the decoratored function.
                orig_sig = function_type(dec.func, self.builtin_type('function'))
                sig.name = orig_sig.items()[0].name
                dec.var.type = sig

    def visit_assignment_stmt(self, s: AssignmentStmt) -> None:
        self.analyze(s.type)
        if isinstance(s.rvalue, IndexExpr) and isinstance(s.rvalue.analyzed, TypeAliasExpr):
            self.analyze(s.rvalue.analyzed.type)
        super().visit_assignment_stmt(s)

    def visit_cast_expr(self, e: CastExpr) -> None:
        self.analyze(e.type)
        super().visit_cast_expr(e)

    def visit_reveal_type_expr(self, e: RevealTypeExpr) -> None:
        super().visit_reveal_type_expr(e)

    def visit_type_application(self, e: TypeApplication) -> None:
        for type in e.types:
            self.analyze(type)
        super().visit_type_application(e)

    # Helpers

    def analyze(self, type: Type) -> None:
        if type:
            analyzer = TypeAnalyserPass3(self.fail)
            type.accept(analyzer)

    def fail(self, msg: str, ctx: Context, *, blocker: bool = False) -> None:
        self.errors.report(ctx.get_line(), ctx.get_column(), msg)

    def fail_blocker(self, msg: str, ctx: Context) -> None:
        self.fail(msg, ctx, blocker=True)

    def builtin_type(self, name: str, args: List[Type] = None) -> Instance:
        names = self.modules['builtins']
        sym = names.names[name]
        assert isinstance(sym.node, TypeInfo)
        return Instance(sym.node, args or [])


def replace_implicit_first_type(sig: FunctionLike, new: Type) -> FunctionLike:
    if isinstance(sig, CallableType):
        return sig.copy_modified(arg_types=[new] + sig.arg_types[1:])
    elif isinstance(sig, Overloaded):
        return Overloaded([cast(CallableType, replace_implicit_first_type(i, new))
                           for i in sig.items()])
    else:
        assert False


def set_callable_name(sig: Type, fdef: FuncDef) -> Type:
    if isinstance(sig, FunctionLike):
        if fdef.info:
            return sig.with_name(
                '"{}" of "{}"'.format(fdef.name(), fdef.info.name()))
        else:
            return sig.with_name('"{}"'.format(fdef.name()))
    else:
        return sig


def refers_to_fullname(node: Expression, fullname: str) -> bool:
    """Is node a name or member expression with the given full name?"""
    return isinstance(node, RefExpr) and node.fullname == fullname


def refers_to_class_or_function(node: Expression) -> bool:
    """Does semantically analyzed node refer to a class?"""
    return (isinstance(node, RefExpr) and
            isinstance(node.node, (TypeInfo, FuncDef, OverloadedFuncDef)))


def calculate_class_mro(defn: ClassDef, fail: Callable[[str, Context], None]) -> None:
    try:
        defn.info.calculate_mro()
    except MroError:
        fail("Cannot determine consistent method resolution order "
             '(MRO) for "%s"' % defn.name, defn)
        defn.info.mro = []
    # The property of falling back to Any is inherited.
    defn.info.fallback_to_any = any(baseinfo.fallback_to_any for baseinfo in defn.info.mro)


def find_duplicate(list: List[T]) -> T:
    """If the list has duplicates, return one of the duplicates.

    Otherwise, return None.
    """
    for i in range(1, len(list)):
        if list[i] in list[:i]:
            return list[i]
    return None


def disable_typevars(nodes: List[SymbolTableNode]) -> None:
    for node in nodes:
        assert node.kind in (BOUND_TVAR, UNBOUND_TVAR)
        node.kind = UNBOUND_TVAR


def enable_typevars(nodes: List[SymbolTableNode]) -> None:
    for node in nodes:
        assert node.kind in (BOUND_TVAR, UNBOUND_TVAR)
        node.kind = BOUND_TVAR


def remove_imported_names_from_symtable(names: SymbolTable,
                                        module: str) -> None:
    """Remove all imported names from the symbol table of a module."""
    removed = []  # type: List[str]
    for name, node in names.items():
        if node.node is None:
            continue
        fullname = node.node.fullname()
        prefix = fullname[:fullname.rfind('.')]
        if prefix != module:
            removed.append(name)
    for name in removed:
        del names[name]


def infer_reachability_of_if_statement(s: IfStmt,
                                       pyversion: Tuple[int, int],
                                       platform: str) -> None:
    for i in range(len(s.expr)):
        result = infer_if_condition_value(s.expr[i], pyversion, platform)
        if result in (ALWAYS_FALSE, MYPY_FALSE):
            # The condition is considered always false, so we skip the if/elif body.
            mark_block_unreachable(s.body[i])
        elif result in (ALWAYS_TRUE, MYPY_TRUE):
            # This condition is considered always true, so all of the remaining
            # elif/else bodies should not be checked.
            if result == MYPY_TRUE:
                # This condition is false at runtime; this will affect
                # import priorities.
                mark_block_mypy_only(s.body[i])
            for body in s.body[i + 1:]:
                mark_block_unreachable(body)
            if s.else_body:
                mark_block_unreachable(s.else_body)
            break


def infer_if_condition_value(expr: Expression, pyversion: Tuple[int, int], platform: str) -> int:
    """Infer whether if condition is always true/false.

    Return ALWAYS_TRUE if always true, ALWAYS_FALSE if always false,
    MYPY_TRUE if true under mypy and false at runtime, MYPY_FALSE if
    false under mypy and true at runtime, else TRUTH_VALUE_UNKNOWN.
    """
    name = ''
    negated = False
    alias = expr
    if isinstance(alias, UnaryExpr):
        if alias.op == 'not':
            expr = alias.expr
            negated = True
    result = TRUTH_VALUE_UNKNOWN
    if isinstance(expr, NameExpr):
        name = expr.name
    elif isinstance(expr, MemberExpr):
        name = expr.name
    else:
        result = consider_sys_version_info(expr, pyversion)
        if result == TRUTH_VALUE_UNKNOWN:
            result = consider_sys_platform(expr, platform)
    if result == TRUTH_VALUE_UNKNOWN:
        if name == 'PY2':
            result = ALWAYS_TRUE if pyversion[0] == 2 else ALWAYS_FALSE
        elif name == 'PY3':
            result = ALWAYS_TRUE if pyversion[0] == 3 else ALWAYS_FALSE
        elif name == 'MYPY' or name == 'TYPE_CHECKING':
            result = MYPY_TRUE
    if negated:
        result = inverted_truth_mapping[result]
    return result


def consider_sys_version_info(expr: Expression, pyversion: Tuple[int, ...]) -> int:
    """Consider whether expr is a comparison involving sys.version_info.

    Return ALWAYS_TRUE, ALWAYS_FALSE, or TRUTH_VALUE_UNKNOWN.
    """
    # Cases supported:
    # - sys.version_info[<int>] <compare_op> <int>
    # - sys.version_info[:<int>] <compare_op> <tuple_of_n_ints>
    # - sys.version_info <compare_op> <tuple_of_1_or_2_ints>
    #   (in this case <compare_op> must be >, >=, <, <=, but cannot be ==, !=)
    if not isinstance(expr, ComparisonExpr):
        return TRUTH_VALUE_UNKNOWN
    # Let's not yet support chained comparisons.
    if len(expr.operators) > 1:
        return TRUTH_VALUE_UNKNOWN
    op = expr.operators[0]
    if op not in ('==', '!=', '<=', '>=', '<', '>'):
        return TRUTH_VALUE_UNKNOWN
    thing = contains_int_or_tuple_of_ints(expr.operands[1])
    if thing is None:
        return TRUTH_VALUE_UNKNOWN
    index = contains_sys_version_info(expr.operands[0])
    if isinstance(index, int) and isinstance(thing, int):
        # sys.version_info[i] <compare_op> k
        if 0 <= index <= 1:
            return fixed_comparison(pyversion[index], op, thing)
        else:
            return TRUTH_VALUE_UNKNOWN
    elif isinstance(index, tuple) and isinstance(thing, tuple):
        # Why doesn't mypy see that index can't be None here?
        lo, hi = cast(tuple, index)
        if lo is None:
            lo = 0
        if hi is None:
            hi = 2
        if 0 <= lo < hi <= 2:
            val = pyversion[lo:hi]
            if len(val) == len(thing) or len(val) > len(thing) and op not in ('==', '!='):
                return fixed_comparison(val, op, thing)
    return TRUTH_VALUE_UNKNOWN


def consider_sys_platform(expr: Expression, platform: str) -> int:
    """Consider whether expr is a comparison involving sys.platform.

    Return ALWAYS_TRUE, ALWAYS_FALSE, or TRUTH_VALUE_UNKNOWN.
    """
    # Cases supported:
    # - sys.platform == 'posix'
    # - sys.platform != 'win32'
    # - sys.platform.startswith('win')
    if isinstance(expr, ComparisonExpr):
        # Let's not yet support chained comparisons.
        if len(expr.operators) > 1:
            return TRUTH_VALUE_UNKNOWN
        op = expr.operators[0]
        if op not in ('==', '!='):
            return TRUTH_VALUE_UNKNOWN
        if not is_sys_attr(expr.operands[0], 'platform'):
            return TRUTH_VALUE_UNKNOWN
        right = expr.operands[1]
        if not isinstance(right, (StrExpr, UnicodeExpr)):
            return TRUTH_VALUE_UNKNOWN
        return fixed_comparison(platform, op, right.value)
    elif isinstance(expr, CallExpr):
        if not isinstance(expr.callee, MemberExpr):
            return TRUTH_VALUE_UNKNOWN
        if len(expr.args) != 1 or not isinstance(expr.args[0], (StrExpr, UnicodeExpr)):
            return TRUTH_VALUE_UNKNOWN
        if not is_sys_attr(expr.callee.expr, 'platform'):
            return TRUTH_VALUE_UNKNOWN
        if expr.callee.name != 'startswith':
            return TRUTH_VALUE_UNKNOWN
        if platform.startswith(expr.args[0].value):
            return ALWAYS_TRUE
        else:
            return ALWAYS_FALSE
    else:
        return TRUTH_VALUE_UNKNOWN


Targ = TypeVar('Targ', int, str, Tuple[int, ...])


def fixed_comparison(left: Targ, op: str, right: Targ) -> int:
    rmap = {False: ALWAYS_FALSE, True: ALWAYS_TRUE}
    if op == '==':
        return rmap[left == right]
    if op == '!=':
        return rmap[left != right]
    if op == '<=':
        return rmap[left <= right]
    if op == '>=':
        return rmap[left >= right]
    if op == '<':
        return rmap[left < right]
    if op == '>':
        return rmap[left > right]
    return TRUTH_VALUE_UNKNOWN


def contains_int_or_tuple_of_ints(expr: Expression
                                  ) -> Union[None, int, Tuple[int], Tuple[int, ...]]:
    if isinstance(expr, IntExpr):
        return expr.value
    if isinstance(expr, TupleExpr):
        if expr.literal == LITERAL_YES:
            thing = []
            for x in expr.items:
                if not isinstance(x, IntExpr):
                    return None
                thing.append(x.value)
            return tuple(thing)
    return None


def contains_sys_version_info(expr: Expression
                              ) -> Union[None, int, Tuple[Optional[int], Optional[int]]]:
    if is_sys_attr(expr, 'version_info'):
        return (None, None)  # Same as sys.version_info[:]
    if isinstance(expr, IndexExpr) and is_sys_attr(expr.base, 'version_info'):
        index = expr.index
        if isinstance(index, IntExpr):
            return index.value
        if isinstance(index, SliceExpr):
            if index.stride is not None:
                if not isinstance(index.stride, IntExpr) or index.stride.value != 1:
                    return None
            begin = end = None
            if index.begin_index is not None:
                if not isinstance(index.begin_index, IntExpr):
                    return None
                begin = index.begin_index.value
            if index.end_index is not None:
                if not isinstance(index.end_index, IntExpr):
                    return None
                end = index.end_index.value
            return (begin, end)
    return None


def is_sys_attr(expr: Expression, name: str) -> bool:
    # TODO: This currently doesn't work with code like this:
    # - import sys as _sys
    # - from sys import version_info
    if isinstance(expr, MemberExpr) and expr.name == name:
        if isinstance(expr.expr, NameExpr) and expr.expr.name == 'sys':
            # TODO: Guard against a local named sys, etc.
            # (Though later passes will still do most checking.)
            return True
    return False


def mark_block_unreachable(block: Block) -> None:
    block.is_unreachable = True
    block.accept(MarkImportsUnreachableVisitor())


class MarkImportsUnreachableVisitor(TraverserVisitor):
    """Visitor that flags all imports nested within a node as unreachable."""

    def visit_import(self, node: Import) -> None:
        node.is_unreachable = True

    def visit_import_from(self, node: ImportFrom) -> None:
        node.is_unreachable = True

    def visit_import_all(self, node: ImportAll) -> None:
        node.is_unreachable = True


def mark_block_mypy_only(block: Block) -> None:
    block.accept(MarkImportsMypyOnlyVisitor())


class MarkImportsMypyOnlyVisitor(TraverserVisitor):
    """Visitor that sets is_mypy_only (which affects priority)."""

    def visit_import(self, node: Import) -> None:
        node.is_mypy_only = True

    def visit_import_from(self, node: ImportFrom) -> None:
        node.is_mypy_only = True

    def visit_import_all(self, node: ImportAll) -> None:
        node.is_mypy_only = True


def is_identity_signature(sig: Type) -> bool:
    """Is type a callable of form T -> T (where T is a type variable)?"""
    if isinstance(sig, CallableType) and sig.arg_kinds == [ARG_POS]:
        if isinstance(sig.arg_types[0], TypeVarType) and isinstance(sig.ret_type, TypeVarType):
            return sig.arg_types[0].id == sig.ret_type.id
    return False


def returns_any_if_called(expr: Expression) -> bool:
    """Return True if we can predict that expr will return Any if called.

    This only uses information available during semantic analysis so this
    will sometimes return False because of insufficient information (as
    type inference hasn't run yet).
    """
    if isinstance(expr, RefExpr):
        if isinstance(expr.node, FuncDef):
            typ = expr.node.type
            if typ is None:
                # No signature -> default to Any.
                return True
            # Explicit Any return?
            return isinstance(typ, CallableType) and isinstance(typ.ret_type, AnyType)
        elif isinstance(expr.node, Var):
            typ = expr.node.type
            return typ is None or isinstance(typ, AnyType)
    elif isinstance(expr, CallExpr):
        return returns_any_if_called(expr.callee)
    return False


def find_fixed_callable_return(expr: Expression) -> Optional[CallableType]:
    if isinstance(expr, RefExpr):
        if isinstance(expr.node, FuncDef):
            typ = expr.node.type
            if typ:
                if isinstance(typ, CallableType) and has_no_typevars(typ.ret_type):
                    if isinstance(typ.ret_type, CallableType):
                        return typ.ret_type
    elif isinstance(expr, CallExpr):
        t = find_fixed_callable_return(expr.callee)
        if t:
            if isinstance(t.ret_type, CallableType):
                return t.ret_type
    return None<|MERGE_RESOLUTION|>--- conflicted
+++ resolved
@@ -1373,12 +1373,9 @@
             a = TypeAnalyser(self.lookup_qualified,
                              self.lookup_fully_qualified,
                              self.fail,
-<<<<<<< HEAD
-                             aliasing=aliasing, allow_unnormalized=self.is_stub_file)
-=======
                              aliasing=aliasing,
-                             allow_tuple_literal=allow_tuple_literal)
->>>>>>> fb0917d0
+                             allow_tuple_literal=allow_tuple_literal,
+                             allow_unnormalized=self.is_stub_file)
             return t.accept(a)
         else:
             return None
