--- conflicted
+++ resolved
@@ -4539,12 +4539,7 @@
 
     def visit_star_expr(self, expr: StarExpr) -> None:
         if not expr.valid:
-<<<<<<< HEAD
-            self.fail('Can use starred expression only as assignment target', expr, blocker=True)
-=======
-            # XXX TODO Change this error message
-            self.fail("Can use starred expression only as assignment target", expr)
->>>>>>> 67855fab
+            self.fail("Can use starred expression only as assignment target", expr, blocker=True)
         else:
             expr.expr.accept(self)
 
