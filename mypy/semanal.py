--- conflicted
+++ resolved
@@ -3834,13 +3834,10 @@
         name: str,
         rvalue: Expression,
         allow_placeholder: bool = False,
-<<<<<<< HEAD
         builtin_type_is_type_type: bool = False,
-=======
         declared_type_vars: TypeVarLikeList | None = None,
         all_declared_type_params_names: list[str] | None = None,
         python_3_12_type_alias: bool = False,
->>>>>>> 1f200dde
     ) -> tuple[Type | None, list[TypeVarLikeType], set[str], list[str], bool]:
         """Check if 'rvalue' is a valid type allowed for aliasing (e.g. not a type variable).
 
@@ -3887,12 +3884,9 @@
                 in_dynamic_func=dynamic,
                 global_scope=global_scope,
                 allowed_alias_tvars=tvar_defs,
-<<<<<<< HEAD
                 builtin_type_is_type_type=builtin_type_is_type_type,
-=======
                 alias_type_params_names=all_declared_type_params_names,
                 python_3_12_type_alias=python_3_12_type_alias,
->>>>>>> 1f200dde
             )
 
         # There can be only one variadic variable at most, the error is reported elsewhere.
@@ -4010,14 +4004,11 @@
                 lvalue.name,
                 rvalue,
                 allow_placeholder=True,
-<<<<<<< HEAD
                 builtin_type_is_type_type=(
                     (s.type is not None) or not refers_to_fullname(s.rvalue, "builtins.type")
                 ),
-=======
                 declared_type_vars=type_params,
                 all_declared_type_params_names=all_type_params_names,
->>>>>>> 1f200dde
             )
             if not res:
                 return False
@@ -7378,11 +7369,7 @@
         report_invalid_types: bool = True,
         prohibit_self_type: str | None = None,
         allow_type_any: bool = False,
-<<<<<<< HEAD
         builtin_type_is_type_type: bool = True,
-        third_pass: bool = False,
-=======
->>>>>>> 1f200dde
     ) -> Type | None:
         """Semantically analyze a type.
 
