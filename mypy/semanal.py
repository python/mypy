--- conflicted
+++ resolved
@@ -77,25 +77,16 @@
 from mypy.errors import Errors, report_internal_error
 from mypy.messages import CANNOT_ASSIGN_TO_TYPE, MessageBuilder
 from mypy.types import (
-<<<<<<< HEAD
     NoneTyp, CallableType, Overloaded, Instance, Type, TypeVarType, AnyType, FunctionLike,
-    UnboundType, TypeVarDef, TypeType, TupleType, UnionType, StarType, function_type, TypedDictType
-=======
+    UnboundType, TypeVarDef, TypeType, TupleType, UnionType, StarType, function_type, TypedDictType,
     NoneTyp, CallableType, Overloaded, Instance, Type, TypeVarType, AnyType,
-    FunctionLike, UnboundType, TypeList, TypeVarDef, TypeType,
-    TupleType, UnionType, StarType, EllipsisType, function_type, TypedDictType,
     TypeTranslator,
->>>>>>> 7f9fb926
 )
 from mypy.nodes import implicit_module_attrs
 from mypy.typeanal import (
     TypeAnalyser, TypeAnalyserPass3, analyze_type_alias, no_subscript_builtin_alias,
-<<<<<<< HEAD
-    TypeVariableQuery, TypeVarList, remove_dups, has_any_from_unimported_type, collect_any_types
-=======
     TypeVariableQuery, TypeVarList, remove_dups, has_any_from_unimported_type,
-    check_for_explicit_any
->>>>>>> 7f9fb926
+    check_for_explicit_any, collect_any_types,
 )
 from mypy.exprtotype import expr_to_unanalyzed_type, TypeTranslationError
 from mypy.sametypes import is_same_type
@@ -240,11 +231,7 @@
     loop_depth = 0         # Depth of breakable loops
     cur_mod_id = ''        # Current module id (or None) (phase 2)
     is_stub_file = False   # Are we analyzing a stub file?
-<<<<<<< HEAD
     is_typeshed_stub_file = False  # Are we analyzing a typeshed stub file?
-=======
-    is_typeshed_stub_file = False   # Are we analyzing a typeshed stub file?
->>>>>>> 7f9fb926
     imports = None  # type: Set[str]  # Imported modules (during phase 2 analysis)
     errors = None  # type: Errors     # Keeps track of generated errors
     plugin = None  # type: Plugin     # Mypy plugin for special casing of library features
