--- conflicted
+++ resolved
@@ -2636,14 +2636,7 @@
                 self.fail('Unexpected type declaration', lval)
             lval.accept(self)
         elif isinstance(lval, TupleExpr):
-<<<<<<< HEAD
-            self.analyze_tuple_or_list_lvalue(lval, add_global, explicit_type)
-=======
-            items = lval.items
-            if len(items) == 0 and isinstance(lval, TupleExpr):
-                self.fail("can't assign to ()", lval)
             self.analyze_tuple_or_list_lvalue(lval, explicit_type)
->>>>>>> 5db3e1a0
         elif isinstance(lval, StarExpr):
             if nested:
                 self.analyze_lvalue(lval.expr, nested, explicit_type)
