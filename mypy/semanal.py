--- conflicted
+++ resolved
@@ -2465,161 +2465,6 @@
                 result.append(AnyType(TypeOfAny.from_error))
         return result
 
-<<<<<<< HEAD
-=======
-    def process_typeddict_definition(self, s: AssignmentStmt) -> None:
-        """Check if s defines a TypedDict; if yes, store the definition in symbol table."""
-        if len(s.lvalues) != 1 or not isinstance(s.lvalues[0], NameExpr):
-            return
-        lvalue = s.lvalues[0]
-        name = lvalue.name
-        typed_dict = self.check_typeddict(s.rvalue, name)
-        if typed_dict is None:
-            return
-        # Yes, it's a valid TypedDict definition. Add it to the symbol table.
-        node = self.lookup(name, s)
-        if node:
-            node.kind = GDEF   # TODO locally defined TypedDict
-            node.node = typed_dict
-
-    def check_typeddict(self, node: Expression,
-                        var_name: Optional[str] = None) -> Optional[TypeInfo]:
-        """Check if a call defines a TypedDict.
-
-        The optional var_name argument is the name of the variable to
-        which this is assigned, if any.
-
-        If it does, return the corresponding TypeInfo. Return None otherwise.
-
-        If the definition is invalid but looks like a TypedDict,
-        report errors but return (some) TypeInfo.
-        """
-        if not isinstance(node, CallExpr):
-            return None
-        call = node
-        callee = call.callee
-        if not isinstance(callee, RefExpr):
-            return None
-        fullname = callee.fullname
-        if fullname != 'mypy_extensions.TypedDict':
-            return None
-        items, types, total, ok = self.parse_typeddict_args(call)
-        if not ok:
-            # Error. Construct dummy return value.
-            info = self.build_typeddict_typeinfo('TypedDict', [], [], set())
-        else:
-            name = cast(StrExpr, call.args[0]).value
-            if var_name is not None and name != var_name:
-                self.fail(
-                    "First argument '{}' to TypedDict() does not match variable name '{}'".format(
-                        name, var_name), node)
-            if name != var_name or self.is_func_scope():
-                # Give it a unique name derived from the line number.
-                name += '@' + str(call.line)
-            required_keys = set(items) if total else set()
-            info = self.build_typeddict_typeinfo(name, items, types, required_keys)
-            # Store it as a global just in case it would remain anonymous.
-            # (Or in the nearest class if there is one.)
-            stnode = SymbolTableNode(GDEF, info)
-            if self.type:
-                self.type.names[name] = stnode
-            else:
-                self.globals[name] = stnode
-        call.analyzed = TypedDictExpr(info)
-        call.analyzed.set_line(call.line, call.column)
-        return info
-
-    def parse_typeddict_args(self, call: CallExpr) -> Tuple[List[str], List[Type], bool, bool]:
-        # TODO: Share code with check_argument_count in checkexpr.py?
-        args = call.args
-        if len(args) < 2:
-            return self.fail_typeddict_arg("Too few arguments for TypedDict()", call)
-        if len(args) > 3:
-            return self.fail_typeddict_arg("Too many arguments for TypedDict()", call)
-        # TODO: Support keyword arguments
-        if call.arg_kinds not in ([ARG_POS, ARG_POS], [ARG_POS, ARG_POS, ARG_NAMED]):
-            return self.fail_typeddict_arg("Unexpected arguments to TypedDict()", call)
-        if len(args) == 3 and call.arg_names[2] != 'total':
-            return self.fail_typeddict_arg(
-                'Unexpected keyword argument "{}" for "TypedDict"'.format(call.arg_names[2]), call)
-        if not isinstance(args[0], (StrExpr, BytesExpr, UnicodeExpr)):
-            return self.fail_typeddict_arg(
-                "TypedDict() expects a string literal as the first argument", call)
-        if not isinstance(args[1], DictExpr):
-            return self.fail_typeddict_arg(
-                "TypedDict() expects a dictionary literal as the second argument", call)
-        total = True  # type: Optional[bool]
-        if len(args) == 3:
-            total = self.parse_bool(call.args[2])
-            if total is None:
-                return self.fail_typeddict_arg(
-                    'TypedDict() "total" argument must be True or False', call)
-        dictexpr = args[1]
-        items, types, ok = self.parse_typeddict_fields_with_types(dictexpr.items, call)
-        for t in types:
-            check_for_explicit_any(t, self.options, self.is_typeshed_stub_file, self.msg,
-                                   context=call)
-
-        if self.options.disallow_any_unimported:
-            for t in types:
-                if has_any_from_unimported_type(t):
-                    self.msg.unimported_type_becomes_any("Type of a TypedDict key", t, dictexpr)
-        assert total is not None
-        return items, types, total, ok
-
-    def parse_bool(self, expr: Expression) -> Optional[bool]:
-        if isinstance(expr, NameExpr):
-            if expr.fullname == 'builtins.True':
-                return True
-            if expr.fullname == 'builtins.False':
-                return False
-        return None
-
-    def parse_typeddict_fields_with_types(self, dict_items: List[Tuple[Expression, Expression]],
-                                          context: Context) -> Tuple[List[str], List[Type], bool]:
-        items = []  # type: List[str]
-        types = []  # type: List[Type]
-        for (field_name_expr, field_type_expr) in dict_items:
-            if isinstance(field_name_expr, (StrExpr, BytesExpr, UnicodeExpr)):
-                items.append(field_name_expr.value)
-            else:
-                self.fail_typeddict_arg("Invalid TypedDict() field name", field_name_expr)
-                return [], [], False
-            try:
-                type = expr_to_unanalyzed_type(field_type_expr)
-            except TypeTranslationError:
-                self.fail_typeddict_arg('Invalid field type', field_type_expr)
-                return [], [], False
-            types.append(self.anal_type(type))
-        return items, types, True
-
-    def fail_typeddict_arg(self, message: str,
-                           context: Context) -> Tuple[List[str], List[Type], bool, bool]:
-        self.fail(message, context)
-        return [], [], True, False
-
-    def build_typeddict_typeinfo(self, name: str, items: List[str],
-                                 types: List[Type],
-                                 required_keys: Set[str]) -> TypeInfo:
-        fallback = (self.named_type_or_none('typing.Mapping',
-                                            [self.str_type(), self.object_type()])
-                    or self.object_type())
-        info = self.basic_new_typeinfo(name, fallback)
-        info.typeddict_type = TypedDictType(OrderedDict(zip(items, types)), required_keys,
-                                            fallback)
-
-        def patch() -> None:
-            # Calculate the correct value type for the fallback Mapping.
-            assert info.typeddict_type, "TypedDict type deleted before calling the patch"
-            fallback.args[1] = join.join_type_list(list(info.typeddict_type.items.values()))
-
-        # We can't calculate the complete fallback type until after semantic
-        # analysis, since otherwise MROs might be incomplete. Postpone a callback
-        # function that patches the fallback.
-        self.patches.append(patch)
-        return info
-
->>>>>>> 9587bfaa
     def check_classvar(self, s: AssignmentStmt) -> None:
         lvalue = s.lvalues[0]
         if len(s.lvalues) != 1 or not isinstance(lvalue, RefExpr):
