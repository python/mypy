--- conflicted
+++ resolved
@@ -3718,20 +3718,15 @@
         self.errors.pop_function()
 
     def visit_class_def(self, tdef: ClassDef) -> None:
-<<<<<<< HEAD
-        for type in tdef.info.bases:
-            self.analyze(type)
-            if tdef.info.is_protocol:
-                if not isinstance(type, Instance) or not type.type.is_protocol:
-                    if type.type.fullname() != 'builtins.object':
-                        self.fail('All bases of a protocol must be protocols', tdef)
-=======
         # NamedTuple base classes are validated in check_namedtuple_classdef; we don't have to
         # check them again here.
         if not tdef.info.is_named_tuple:
             for type in tdef.info.bases:
                 self.analyze(type)
->>>>>>> 3cd62e17
+                if tdef.info.is_protocol:
+                    if not isinstance(type, Instance) or not type.type.is_protocol:
+                        if type.type.fullname() != 'builtins.object':
+                            self.fail('All bases of a protocol must be protocols', tdef)              
         # Recompute MRO now that we have analyzed all modules, to pick
         # up superclasses of bases imported from other modules in an
         # import loop. (Only do so if we succeeded the first time.)
