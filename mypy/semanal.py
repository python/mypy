--- conflicted
+++ resolved
@@ -1541,15 +1541,9 @@
             new_node = self.lookup_qualified(collections_type_aliases[fullname], ctx)
             normalized = True
         if normalized:
-<<<<<<< HEAD
             assert new_node is not None, "Collection node not found"
-            node = SymbolTableNode(new_node.kind, new_node.node,
-                                   new_node.mod_id, new_node.type_override,
+            node = SymbolTableNode(new_node.kind, new_node.node, new_node.type_override,
                                    normalized=True, alias_tvars=new_node.alias_tvars)
-=======
-            node = SymbolTableNode(node.kind, node.node, node.type_override,
-                                   normalized=True, alias_tvars=node.alias_tvars)
->>>>>>> b1f61fb5
         return node
 
     def add_fixture_note(self, fullname: str, ctx: Context) -> None:
@@ -1593,18 +1587,10 @@
                         if self.process_import_over_existing_name(
                                 name, existing_symbol, new_node, i):
                             continue
-<<<<<<< HEAD
                     self.add_symbol(name, SymbolTableNode(new_node.kind, new_node.node,
-                                                          self.cur_mod_id,
                                                           new_node.type_override,
                                                           normalized=new_node.normalized,
                                                           alias_tvars=new_node.alias_tvars), i)
-=======
-                    self.add_symbol(name, SymbolTableNode(node.kind, node.node,
-                                                          node.type_override,
-                                                          normalized=node.normalized,
-                                                          alias_tvars=node.alias_tvars), i)
->>>>>>> b1f61fb5
         else:
             # Don't add any dummy symbols for 'from x import *' if 'x' is unknown.
             pass
