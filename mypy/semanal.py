--- conflicted
+++ resolved
@@ -43,11 +43,7 @@
   traverse the entire AST.
 """
 
-<<<<<<< HEAD
-=======
-from collections import OrderedDict
 from contextlib import contextmanager
->>>>>>> 737434b7
 from typing import (
     List, Dict, Set, Tuple, cast, TypeVar, Union, Optional, Callable, Iterator
 )
@@ -703,12 +699,8 @@
     @contextmanager
     def analyze_class_body(self, defn: ClassDef) -> Iterator[bool]:
         self.clean_up_bases_and_infer_type_variables(defn)
-<<<<<<< HEAD
         if self.specialtype.analyze_typeddict_classdef(defn):
-=======
-        if self.analyze_typeddict_classdef(defn):
-            yield False
->>>>>>> 737434b7
+            yield Fals
             return
         if self.specialtype.analyze_namedtuple_classdef(defn):
             # just analyze the class body so we catch type errors in default values
