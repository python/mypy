--- conflicted
+++ resolved
@@ -13,19 +13,12 @@
 import shutil
 import sys
 import tempfile
-<<<<<<< HEAD
-from select import select
-from types import TracebackType
-from typing import Any, Callable, Final
-
-from librt.internal import ReadBuffer, WriteBuffer
-
-from mypy.cache import read_json, write_json
-=======
 from collections.abc import Callable
 from types import TracebackType
-from typing import Final
->>>>>>> 9c1406cb
+from typing import Any, Final
+
+from librt.internal import ReadBuffer, WriteBuffer
+
 
 if sys.platform == "win32":
     # This may be private, but it is needed for IPC on Windows, and is basically stable
