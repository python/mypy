"""
Format expression type checker.

This file is conceptually part of ExpressionChecker and TypeChecker. Main functionality
is located in StringFormatterChecker.check_str_format_call() for '{}'.format(), and in
StringFormatterChecker.check_str_interpolation() for printf-style % interpolation.

Note that although at runtime format strings are parsed using custom parsers,
here we use a regexp-based approach. This way we 99% match runtime behaviour while keeping
implementation simple.
"""

from __future__ import annotations

import re
from re import Match, Pattern
from typing import Callable, Final, Union, cast
from typing_extensions import TypeAlias as _TypeAlias

import mypy.errorcodes as codes
from mypy import message_registry
from mypy.checker_shared import TypeCheckerSharedApi
from mypy.errors import Errors
from mypy.maptype import map_instance_to_supertype
from mypy.messages import MessageBuilder
from mypy.nodes import (
    ARG_NAMED,
    ARG_POS,
    ARG_STAR,
    ARG_STAR2,
    BytesExpr,
    CallExpr,
    Context,
    DictExpr,
    Expression,
    ExpressionStmt,
    IndexExpr,
    IntExpr,
    MemberExpr,
    MypyFile,
    NameExpr,
    Node,
    StarExpr,
    StrExpr,
    TempNode,
    TupleExpr,
)
from mypy.parse import parse
from mypy.subtypes import is_subtype
from mypy.typeops import custom_special_method
from mypy.types import (
    AnyType,
    DeletedType,
    Instance,
    LiteralType,
    NoneType,
    TupleType,
    Type,
    TypeOfAny,
    TypeType,
    TypeVarTupleType,
    TypeVarType,
    UnionType,
    UnpackType,
    find_unpack_in_list,
    get_proper_type,
    get_proper_types,
)

FormatStringExpr: _TypeAlias = Union[StrExpr, BytesExpr]
Checkers: _TypeAlias = tuple[Callable[[Expression], None], Callable[[Type], bool]]
MatchMap: _TypeAlias = dict[tuple[int, int], Match[str]]  # span -> match


def compile_format_re() -> Pattern[str]:
    """Construct regexp to match format conversion specifiers in % interpolation.

    See https://docs.python.org/3/library/stdtypes.html#printf-style-string-formatting
    The regexp is intentionally a bit wider to report better errors.
    """
    key_re = r"(\((?P<key>[^)]*)\))?"  # (optional) parenthesised sequence of characters.
    flags_re = r"(?P<flags>[#0\-+ ]*)"  # (optional) sequence of flags.
    width_re = r"(?P<width>[1-9][0-9]*|\*)?"  # (optional) minimum field width (* or numbers).
    precision_re = r"(?:\.(?P<precision>\*|[0-9]+)?)?"  # (optional) . followed by * of numbers.
    length_mod_re = r"[hlL]?"  # (optional) length modifier (unused).
    type_re = r"(?P<type>.)?"  # conversion type.
    format_re = "%" + key_re + flags_re + width_re + precision_re + length_mod_re + type_re
    return re.compile(format_re)


def compile_new_format_re(custom_spec: bool) -> Pattern[str]:
    """Construct regexps to match format conversion specifiers in str.format() calls.

    See After https://docs.python.org/3/library/string.html#formatspec for
    specifications. The regexps are intentionally wider, to report better errors,
    instead of just not matching.
    """

    # Field (optional) is an integer/identifier possibly followed by several .attr and [index].
    field = r"(?P<field>(?P<key>[^.[!:]*)([^:!]+)?)"

    # Conversion (optional) is ! followed by one of letters for forced repr(), str(), or ascii().
    conversion = r"(?P<conversion>![^:])?"
    # Format specification (optional) follows its own mini-language:
    if not custom_spec:
        # Fill and align is valid for all builtin types.
        fill_align = r"(?P<fill_align>.?[<>=^])?"
        # Number formatting options are only valid for int, float, complex, and Decimal,
        # except if only width is given (it is valid for all types).
        # This contains sign, flags (sign, # and/or 0), width, grouping (_ or ,) and precision.
        num_spec = r"(?P<flags>[+\- ]?#?0?)(?P<width>\d+)?[_,]?(?P<precision>\.\d+)?"
        # The last element is type.
        conv_type = r"(?P<type>.)?"  # only some are supported, but we want to give a better error
        format_spec = r"(?P<format_spec>:" + fill_align + num_spec + conv_type + r")?"
    else:
        # Custom types can define their own form_spec using __format__().
        format_spec = r"(?P<format_spec>:.*)?"
    return re.compile(field + conversion + format_spec)


FORMAT_RE: Final = compile_format_re()
FORMAT_RE_NEW: Final = compile_new_format_re(False)
FORMAT_RE_NEW_CUSTOM: Final = compile_new_format_re(True)
DUMMY_FIELD_NAME: Final = "__dummy_name__"

# Types that require either int or float.
NUMERIC_TYPES_OLD: Final = {"d", "i", "o", "u", "x", "X", "e", "E", "f", "F", "g", "G"}
NUMERIC_TYPES_NEW: Final = {"b", "d", "o", "e", "E", "f", "F", "g", "G", "n", "x", "X", "%"}

# These types accept _only_ int.
REQUIRE_INT_OLD: Final = {"o", "x", "X"}
REQUIRE_INT_NEW: Final = {"b", "d", "o", "x", "X"}

# These types fall back to SupportsFloat with % (other fall back to SupportsInt)
FLOAT_TYPES: Final = {"e", "E", "f", "F", "g", "G"}


class ConversionSpecifier:
    def __init__(
        self, match: Match[str], start_pos: int = -1, non_standard_format_spec: bool = False
    ) -> None:
        self.whole_seq = match.group()
        self.start_pos = start_pos

        m_dict = match.groupdict()
        self.key = m_dict.get("key")

        # Replace unmatched optional groups with empty matches (for convenience).
        self.conv_type = m_dict.get("type", "")
        self.flags = m_dict.get("flags", "")
        self.width = m_dict.get("width", "")
        self.precision = m_dict.get("precision", "")

        # Used only for str.format() calls (it may be custom for types with __format__()).
        self.format_spec = m_dict.get("format_spec")
        self.non_standard_format_spec = non_standard_format_spec
        # Used only for str.format() calls.
        self.conversion = m_dict.get("conversion")
        # Full formatted expression (i.e. key plus following attributes and/or indexes).
        # Used only for str.format() calls.
        self.field = m_dict.get("field")

    def has_key(self) -> bool:
        return self.key is not None

    def has_star(self) -> bool:
        return self.width == "*" or self.precision == "*"


def parse_conversion_specifiers(format_str: str) -> list[ConversionSpecifier]:
    """Parse c-printf-style format string into list of conversion specifiers."""
    specifiers: list[ConversionSpecifier] = []
    for m in re.finditer(FORMAT_RE, format_str):
        specifiers.append(ConversionSpecifier(m, start_pos=m.start()))
    return specifiers


def parse_format_value(
    format_value: str, ctx: Context, msg: MessageBuilder, nested: bool = False
) -> list[ConversionSpecifier] | None:
    """Parse format string into list of conversion specifiers.

    The specifiers may be nested (two levels maximum), in this case they are ordered as
    '{0:{1}}, {2:{3}{4}}'. Return None in case of an error.
    """
    top_targets = find_non_escaped_targets(format_value, ctx, msg)
    if top_targets is None:
        return None

    result: list[ConversionSpecifier] = []
    for target, start_pos in top_targets:
        match = FORMAT_RE_NEW.fullmatch(target)
        if match:
            conv_spec = ConversionSpecifier(match, start_pos=start_pos)
        else:
            custom_match = FORMAT_RE_NEW_CUSTOM.fullmatch(target)
            if custom_match:
                conv_spec = ConversionSpecifier(
                    custom_match, start_pos=start_pos, non_standard_format_spec=True
                )
            else:
                msg.fail(
                    "Invalid conversion specifier in format string",
                    ctx,
                    code=codes.STRING_FORMATTING,
                )
                return None

        if conv_spec.key and ("{" in conv_spec.key or "}" in conv_spec.key):
            msg.fail("Conversion value must not contain { or }", ctx, code=codes.STRING_FORMATTING)
            return None
        result.append(conv_spec)

        # Parse nested conversions that are allowed in format specifier.
        if (
            conv_spec.format_spec
            and conv_spec.non_standard_format_spec
            and ("{" in conv_spec.format_spec or "}" in conv_spec.format_spec)
        ):
            if nested:
                msg.fail(
                    "Formatting nesting must be at most two levels deep",
                    ctx,
                    code=codes.STRING_FORMATTING,
                )
                return None
            sub_conv_specs = parse_format_value(conv_spec.format_spec, ctx, msg, nested=True)
            if sub_conv_specs is None:
                return None
            result.extend(sub_conv_specs)
    return result


def find_non_escaped_targets(
    format_value: str, ctx: Context, msg: MessageBuilder
) -> list[tuple[str, int]] | None:
    """Return list of raw (un-parsed) format specifiers in format string.

    Format specifiers don't include enclosing braces. We don't use regexp for
    this because they don't work well with nested/repeated patterns
    (both greedy and non-greedy), and these are heavily used internally for
    representation of f-strings.

    Return None in case of an error.
    """
    result = []
    next_spec = ""
    pos = 0
    nesting = 0
    while pos < len(format_value):
        c = format_value[pos]
        if not nesting:
            # Skip any paired '{{' and '}}', enter nesting on '{', report error on '}'.
            if c == "{":
                if pos < len(format_value) - 1 and format_value[pos + 1] == "{":
                    pos += 1
                else:
                    nesting = 1
            if c == "}":
                if pos < len(format_value) - 1 and format_value[pos + 1] == "}":
                    pos += 1
                else:
                    msg.fail(
                        "Invalid conversion specifier in format string: unexpected }",
                        ctx,
                        code=codes.STRING_FORMATTING,
                    )
                    return None
        else:
            # Adjust nesting level, then either continue adding chars or move on.
            if c == "{":
                nesting += 1
            if c == "}":
                nesting -= 1
            if nesting:
                next_spec += c
            else:
                result.append((next_spec, pos - len(next_spec)))
                next_spec = ""
        pos += 1
    if nesting:
        msg.fail(
            "Invalid conversion specifier in format string: unmatched {",
            ctx,
            code=codes.STRING_FORMATTING,
        )
        return None
    return result


class StringFormatterChecker:
    """String interpolation/formatter type checker.

    This class works closely together with checker.ExpressionChecker.
    """

    # Some services are provided by a TypeChecker instance.
    chk: TypeCheckerSharedApi
    # This is shared with TypeChecker, but stored also here for convenience.
    msg: MessageBuilder

    def __init__(self, chk: TypeCheckerSharedApi, msg: MessageBuilder) -> None:
        """Construct an expression type checker."""
        self.chk = chk
        self.msg = msg

    def check_str_format_call(self, call: CallExpr, format_value: str) -> None:
        """Perform more precise checks for str.format() calls when possible.

        Currently the checks are performed for:
          * Actual string literals
          * Literal types with string values
          * Final names with string values

        The checks that we currently perform:
          * Check generic validity (e.g. unmatched { or }, and {} in invalid positions)
          * Check consistency of specifiers' auto-numbering
          * Verify that replacements can be found for all conversion specifiers,
            and all arguments were used
          * Non-standard format specs are only allowed for types with custom __format__
          * Type check replacements with accessors applied (if any).
          * Verify that specifier type is known and matches replacement type
          * Perform special checks for some specifier types:
            - 'c' requires a single character string
            - 's' must not accept bytes
            - non-empty flags are only allowed for numeric types
        """
        conv_specs = parse_format_value(format_value, call, self.msg)
        if conv_specs is None:
            return
        if not self.auto_generate_keys(conv_specs, call):
            return
        self.check_specs_in_format_call(call, conv_specs, format_value)

    def check_specs_in_format_call(
        self, call: CallExpr, specs: list[ConversionSpecifier], format_value: str
    ) -> None:
        """Perform pairwise checks for conversion specifiers vs their replacements.

        The core logic for format checking is implemented in this method.
        """
<<<<<<< HEAD
        # print("in format call")
=======
>>>>>>> e3d002e2
        assert all(s.key for s in specs), "Keys must be auto-generated first!"
        replacements = self.find_replacements_in_call(call, [cast(str, s.key) for s in specs])
        assert len(replacements) == len(specs)
        for spec, repl in zip(specs, replacements):
            repl = self.apply_field_accessors(spec, repl, ctx=call)
            actual_type = repl.type if isinstance(repl, TempNode) else self.chk.lookup_type(repl)
            assert actual_type is not None

            # Special case custom formatting.
            if (
                spec.format_spec
                and spec.non_standard_format_spec
                and
                # Exclude "dynamic" specifiers (i.e. containing nested formatting).
                not ("{" in spec.format_spec or "}" in spec.format_spec)
            ):
                if (
                    not custom_special_method(actual_type, "__format__", check_all=True)
                    or spec.conversion
                ):
                    # TODO: add support for some custom specs like datetime?
                    self.msg.fail(
                        f'Unrecognized format specification "{spec.format_spec[1:]}"',
                        call,
                        code=codes.STRING_FORMATTING,
                    )
                    continue
            # Adjust expected and actual types.
            if not spec.conv_type:
                expected_type: Type | None = AnyType(TypeOfAny.special_form)
            else:
                assert isinstance(call.callee, MemberExpr)
                if isinstance(call.callee.expr, StrExpr):
                    format_str = call.callee.expr
                else:
                    format_str = StrExpr(format_value)
                expected_type = self.conversion_type(
                    spec.conv_type, call, format_str, format_call=True
                )
            if spec.conversion is not None:
                # If the explicit conversion is given, then explicit conversion is called _first_.
                if spec.conversion[1] not in "rsa":
                    self.msg.fail(
                        (
                            f'Invalid conversion type "{spec.conversion[1]}", '
                            f'must be one of "r", "s" or "a"'
                        ),
                        call,
                        code=codes.STRING_FORMATTING,
                    )
                actual_type = self.named_type("builtins.str")

            # Perform the checks for given types.
            if expected_type is None:
                continue

            a_type = get_proper_type(actual_type)
            actual_items = (
                get_proper_types(a_type.items) if isinstance(a_type, UnionType) else [a_type]
            )
            for a_type in actual_items:
                if custom_special_method(a_type, "__format__"):
                    continue
                self.check_placeholder_type(a_type, expected_type, call)
                self.perform_special_format_checks(spec, call, repl, a_type, expected_type)

    def perform_special_format_checks(
        self,
        spec: ConversionSpecifier,
        call: CallExpr,
        repl: Expression,
        actual_type: Type,
        expected_type: Type,
    ) -> None:
        # TODO: try refactoring to combine this logic with % formatting.
        if spec.conv_type == "c":
            if isinstance(repl, (StrExpr, BytesExpr)) and len(repl.value) != 1:
                self.msg.requires_int_or_char(call, format_call=True)
            c_typ = get_proper_type(self.chk.lookup_type(repl))
            if isinstance(c_typ, Instance) and c_typ.last_known_value:
                c_typ = c_typ.last_known_value
            if isinstance(c_typ, LiteralType) and isinstance(c_typ.value, str):
                if len(c_typ.value) != 1:
                    self.msg.requires_int_or_char(call, format_call=True)
        if (not spec.conv_type or spec.conv_type == "s") and not spec.conversion:
            if has_type_component(actual_type, "builtins.bytes") and not custom_special_method(
                actual_type, "__str__"
            ):
                self.msg.fail(
                    'If x = b\'abc\' then f"{x}" or "{}".format(x) produces "b\'abc\'", '
                    'not "abc". If this is desired behavior, use f"{x!r}" or "{!r}".format(x). '
                    "Otherwise, decode the bytes",
                    call,
                    code=codes.STR_BYTES_PY3,
                )
        if spec.flags:
            numeric_types = UnionType(
                [self.named_type("builtins.int"), self.named_type("builtins.float")]
            )
            if (
                spec.conv_type
                and spec.conv_type not in NUMERIC_TYPES_NEW
                or not spec.conv_type
                and not is_subtype(actual_type, numeric_types)
                and not custom_special_method(actual_type, "__format__")
            ):
                self.msg.fail(
                    "Numeric flags are only allowed for numeric types",
                    call,
                    code=codes.STRING_FORMATTING,
                )
<<<<<<< HEAD
        actual_type = get_proper_type(actual_type)
        if isinstance(actual_type, NoneType):
=======
        a_type = get_proper_type(actual_type)
        if isinstance(a_type, NoneType):
>>>>>>> e3d002e2
            # Perform type check of alignment specifiers on None
            if spec.format_spec and any(c in spec.format_spec for c in "<>^"):
                specifierIndex = -1
                for i in range(len("<>^")):
                    if spec.format_spec[i] in "<>^":
                        specifierIndex = i
                if specifierIndex > -1:
                    self.msg.fail(
                        (
                            f"Alignment format specifier "
                            f'"{spec.format_spec[specifierIndex]}" '
                            f"is not supported for None"
                        ),
                        call,
                        code=codes.STRING_FORMATTING,
                    )
<<<<<<< HEAD
        if spec.format_spec and not self.type_supports_formatting(actual_type):
            self.msg.fail(
                f'"{actual_type}" does not support custom formatting (no __format__ method)',
                call,
                code=codes.STRING_FORMATTING,
            )

    def type_supports_formatting(self, actual_type: Type) -> bool:
        actual_type = get_proper_type(actual_type)
        if isinstance(
            actual_type, (NoneType, LiteralType, AnyType, TupleType, TypeType, DeletedType)
        ):
            return True
        if isinstance(actual_type, Instance):
            fullname = actual_type.type.fullname
            substring = [
                "builtins.",
                "mypy.",
                "mypyc.",
                "typing.",
                "types.",
                "uuid.",
                "pathlib.",
                "_pytest.",
                "inspect.",
                "os.",
                "sys.",
                "re.",
                "collections.",
            ]
            for s in substring:
                if s in fullname:
                    return True
        return False
=======
>>>>>>> e3d002e2

    def find_replacements_in_call(self, call: CallExpr, keys: list[str]) -> list[Expression]:
        """Find replacement expression for every specifier in str.format() call.

        In case of an error use TempNode(AnyType).
        """
        result: list[Expression] = []
        used: set[Expression] = set()
        for key in keys:
            if key.isdecimal():
                expr = self.get_expr_by_position(int(key), call)
                if not expr:
                    self.msg.fail(
                        f"Cannot find replacement for positional format specifier {key}",
                        call,
                        code=codes.STRING_FORMATTING,
                    )
                    expr = TempNode(AnyType(TypeOfAny.from_error))
            else:
                expr = self.get_expr_by_name(key, call)
                if not expr:
                    self.msg.fail(
                        f'Cannot find replacement for named format specifier "{key}"',
                        call,
                        code=codes.STRING_FORMATTING,
                    )
                    expr = TempNode(AnyType(TypeOfAny.from_error))
            result.append(expr)
            if not isinstance(expr, TempNode):
                used.add(expr)
        # Strictly speaking not using all replacements is not a type error, but most likely
        # a typo in user code, so we show an error like we do for % formatting.
        total_explicit = len([kind for kind in call.arg_kinds if kind in (ARG_POS, ARG_NAMED)])
        if len(used) < total_explicit:
            self.msg.too_many_string_formatting_arguments(call)
        return result

    def get_expr_by_position(self, pos: int, call: CallExpr) -> Expression | None:
        """Get positional replacement expression from '{0}, {1}'.format(x, y, ...) call.

        If the type is from *args, return TempNode(<item type>). Return None in case of
        an error.
        """
        pos_args = [arg for arg, kind in zip(call.args, call.arg_kinds) if kind == ARG_POS]
        if pos < len(pos_args):
            return pos_args[pos]
        star_args = [arg for arg, kind in zip(call.args, call.arg_kinds) if kind == ARG_STAR]
        if not star_args:
            return None

        # Fall back to *args when present in call.
        star_arg = star_args[0]
        varargs_type = get_proper_type(self.chk.lookup_type(star_arg))
        if not isinstance(varargs_type, Instance) or not varargs_type.type.has_base(
            "typing.Sequence"
        ):
            # Error should be already reported.
            return TempNode(AnyType(TypeOfAny.special_form))
        iter_info = self.chk.named_generic_type(
            "typing.Sequence", [AnyType(TypeOfAny.special_form)]
        ).type
        return TempNode(map_instance_to_supertype(varargs_type, iter_info).args[0])

    def get_expr_by_name(self, key: str, call: CallExpr) -> Expression | None:
        """Get named replacement expression from '{name}'.format(name=...) call.

        If the type is from **kwargs, return TempNode(<item type>). Return None in case of
        an error.
        """
        named_args = [
            arg
            for arg, kind, name in zip(call.args, call.arg_kinds, call.arg_names)
            if kind == ARG_NAMED and name == key
        ]
        if named_args:
            return named_args[0]
        star_args_2 = [arg for arg, kind in zip(call.args, call.arg_kinds) if kind == ARG_STAR2]
        if not star_args_2:
            return None
        star_arg_2 = star_args_2[0]
        kwargs_type = get_proper_type(self.chk.lookup_type(star_arg_2))
        if not isinstance(kwargs_type, Instance) or not kwargs_type.type.has_base(
            "typing.Mapping"
        ):
            # Error should be already reported.
            return TempNode(AnyType(TypeOfAny.special_form))
        any_type = AnyType(TypeOfAny.special_form)
        mapping_info = self.chk.named_generic_type("typing.Mapping", [any_type, any_type]).type
        return TempNode(map_instance_to_supertype(kwargs_type, mapping_info).args[1])

    def auto_generate_keys(self, all_specs: list[ConversionSpecifier], ctx: Context) -> bool:
        """Translate '{} {name} {}' to '{0} {name} {1}'.

        Return True if generation was successful, otherwise report an error and return false.
        """
        some_defined = any(s.key and s.key.isdecimal() for s in all_specs)
        all_defined = all(bool(s.key) for s in all_specs)
        if some_defined and not all_defined:
            self.msg.fail(
                "Cannot combine automatic field numbering and manual field specification",
                ctx,
                code=codes.STRING_FORMATTING,
            )
            return False
        if all_defined:
            return True
        next_index = 0
        for spec in all_specs:
            if not spec.key:
                str_index = str(next_index)
                spec.key = str_index
                # Update also the full field (i.e. turn {.x} into {0.x}).
                if not spec.field:
                    spec.field = str_index
                else:
                    spec.field = str_index + spec.field
                next_index += 1
        return True

    def apply_field_accessors(
        self, spec: ConversionSpecifier, repl: Expression, ctx: Context
    ) -> Expression:
        """Transform and validate expr in '{.attr[item]}'.format(expr) into expr.attr['item'].

        If validation fails, return TempNode(AnyType).
        """
        assert spec.key, "Keys must be auto-generated first!"
        if spec.field == spec.key:
            return repl
        assert spec.field

        temp_errors = Errors(self.chk.options)
        dummy = DUMMY_FIELD_NAME + spec.field[len(spec.key) :]
        temp_ast: Node = parse(
            dummy, fnam="<format>", module=None, options=self.chk.options, errors=temp_errors
        )
        if temp_errors.is_errors():
            self.msg.fail(
                f'Syntax error in format specifier "{spec.field}"',
                ctx,
                code=codes.STRING_FORMATTING,
            )
            return TempNode(AnyType(TypeOfAny.from_error))

        # These asserts are guaranteed by the original regexp.
        assert isinstance(temp_ast, MypyFile)
        temp_ast = temp_ast.defs[0]
        assert isinstance(temp_ast, ExpressionStmt)
        temp_ast = temp_ast.expr
        if not self.validate_and_transform_accessors(temp_ast, repl, spec, ctx=ctx):
            return TempNode(AnyType(TypeOfAny.from_error))

        # Check if there are any other errors (like missing members).
        # TODO: fix column to point to actual start of the format specifier _within_ string.
        temp_ast.line = ctx.line
        temp_ast.column = ctx.column
        self.chk.expr_checker.accept(temp_ast)
        return temp_ast

    def validate_and_transform_accessors(
        self,
        temp_ast: Expression,
        original_repl: Expression,
        spec: ConversionSpecifier,
        ctx: Context,
    ) -> bool:
        """Validate and transform (in-place) format field accessors.

        On error, report it and return False. The transformations include replacing the dummy
        variable with actual replacement expression and translating any name expressions in an
        index into strings, so that this will work:

            class User(TypedDict):
                name: str
                id: int
            u: User
            '{[id]:d} -> {[name]}'.format(u)
        """
        if not isinstance(temp_ast, (MemberExpr, IndexExpr)):
            self.msg.fail(
                "Only index and member expressions are allowed in"
                ' format field accessors; got "{}"'.format(spec.field),
                ctx,
                code=codes.STRING_FORMATTING,
            )
            return False
        if isinstance(temp_ast, MemberExpr):
            node = temp_ast.expr
        else:
            node = temp_ast.base
            if not isinstance(temp_ast.index, (NameExpr, IntExpr)):
                assert spec.key, "Call this method only after auto-generating keys!"
                assert spec.field
                self.msg.fail(
                    'Invalid index expression in format field accessor "{}"'.format(
                        spec.field[len(spec.key) :]
                    ),
                    ctx,
                    code=codes.STRING_FORMATTING,
                )
                return False
            if isinstance(temp_ast.index, NameExpr):
                temp_ast.index = StrExpr(temp_ast.index.name)
        if isinstance(node, NameExpr) and node.name == DUMMY_FIELD_NAME:
            # Replace it with the actual replacement expression.
            assert isinstance(temp_ast, (IndexExpr, MemberExpr))  # XXX: this is redundant
            if isinstance(temp_ast, IndexExpr):
                temp_ast.base = original_repl
            else:
                temp_ast.expr = original_repl
            return True
        node.line = ctx.line
        node.column = ctx.column
        return self.validate_and_transform_accessors(
            node, original_repl=original_repl, spec=spec, ctx=ctx
        )

    # TODO: In Python 3, the bytes formatting has a more restricted set of options
    #       compared to string formatting.
    def check_str_interpolation(self, expr: FormatStringExpr, replacements: Expression) -> Type:
        """Check the types of the 'replacements' in a string interpolation
        expression: str % replacements.
        """
        self.chk.expr_checker.accept(expr)
        specifiers = parse_conversion_specifiers(expr.value)
        has_mapping_keys = self.analyze_conversion_specifiers(specifiers, expr)
        if has_mapping_keys is None:
            pass  # Error was reported
        elif has_mapping_keys:
            self.check_mapping_str_interpolation(specifiers, replacements, expr)
        else:
            self.check_simple_str_interpolation(specifiers, replacements, expr)

        if isinstance(expr, BytesExpr):
            return self.named_type("builtins.bytes")
        elif isinstance(expr, StrExpr):
            return self.named_type("builtins.str")
        else:
            assert False

    def analyze_conversion_specifiers(
        self, specifiers: list[ConversionSpecifier], context: Context
    ) -> bool | None:
        has_star = any(specifier.has_star() for specifier in specifiers)
        has_key = any(specifier.has_key() for specifier in specifiers)
        all_have_keys = all(
            specifier.has_key() or specifier.conv_type == "%" for specifier in specifiers
        )

        if has_key and has_star:
            self.msg.string_interpolation_with_star_and_key(context)
            return None
        if has_key and not all_have_keys:
            self.msg.string_interpolation_mixing_key_and_non_keys(context)
            return None
        return has_key

    def check_simple_str_interpolation(
        self,
        specifiers: list[ConversionSpecifier],
        replacements: Expression,
        expr: FormatStringExpr,
    ) -> None:
        """Check % string interpolation with positional specifiers '%s, %d' % ('yes, 42')."""
        checkers = self.build_replacement_checkers(specifiers, replacements, expr)
        if checkers is None:
            return

        rhs_type = get_proper_type(self.accept(replacements))
        rep_types: list[Type] = []
        if isinstance(rhs_type, TupleType):
            rep_types = rhs_type.items
            unpack_index = find_unpack_in_list(rep_types)
            if unpack_index is not None:
                # TODO: we should probably warn about potentially short tuple.
                # However, without special-casing for tuple(f(i) for in other_tuple)
                # this causes false positive on mypy self-check in report.py.
                extras = max(0, len(checkers) - len(rep_types) + 1)
                unpacked = rep_types[unpack_index]
                assert isinstance(unpacked, UnpackType)
                unpacked = get_proper_type(unpacked.type)
                if isinstance(unpacked, TypeVarTupleType):
                    unpacked = get_proper_type(unpacked.upper_bound)
                assert (
                    isinstance(unpacked, Instance) and unpacked.type.fullname == "builtins.tuple"
                )
                unpack_items = [unpacked.args[0]] * extras
                rep_types = rep_types[:unpack_index] + unpack_items + rep_types[unpack_index + 1 :]
        elif isinstance(rhs_type, AnyType):
            return
        elif isinstance(rhs_type, Instance) and rhs_type.type.fullname == "builtins.tuple":
            # Assume that an arbitrary-length tuple has the right number of items.
            rep_types = [rhs_type.args[0]] * len(checkers)
        elif isinstance(rhs_type, UnionType):
            for typ in rhs_type.relevant_items():
                temp_node = TempNode(typ)
                temp_node.line = replacements.line
                self.check_simple_str_interpolation(specifiers, temp_node, expr)
            return
        else:
            rep_types = [rhs_type]

        if len(checkers) > len(rep_types):
            # Only check the fix-length Tuple type. Other Iterable types would skip.
            if is_subtype(rhs_type, self.chk.named_type("typing.Iterable")) and not isinstance(
                rhs_type, TupleType
            ):
                return
            else:
                self.msg.too_few_string_formatting_arguments(replacements)
        elif len(checkers) < len(rep_types):
            self.msg.too_many_string_formatting_arguments(replacements)
        else:
            if len(checkers) == 1:
                check_node, check_type = checkers[0]
                if isinstance(rhs_type, TupleType) and len(rhs_type.items) == 1:
                    check_type(rhs_type.items[0])
                else:
                    check_node(replacements)
            elif isinstance(replacements, TupleExpr) and not any(
                isinstance(item, StarExpr) for item in replacements.items
            ):
                for checks, rep_node in zip(checkers, replacements.items):
                    check_node, check_type = checks
                    check_node(rep_node)
            else:
                for checks, rep_type in zip(checkers, rep_types):
                    check_node, check_type = checks
                    check_type(rep_type)

    def check_mapping_str_interpolation(
        self,
        specifiers: list[ConversionSpecifier],
        replacements: Expression,
        expr: FormatStringExpr,
    ) -> None:
        """Check % string interpolation with names specifiers '%(name)s' % {'name': 'John'}."""
        if isinstance(replacements, DictExpr) and all(
            isinstance(k, (StrExpr, BytesExpr)) for k, v in replacements.items
        ):
            mapping: dict[str, Type] = {}
            for k, v in replacements.items:
                if isinstance(expr, BytesExpr):
                    # Special case: for bytes formatting keys must be bytes.
                    if not isinstance(k, BytesExpr):
                        self.msg.fail(
                            "Dictionary keys in bytes formatting must be bytes, not strings",
                            expr,
                            code=codes.STRING_FORMATTING,
                        )
                key_str = cast(FormatStringExpr, k).value
                mapping[key_str] = self.accept(v)

            for specifier in specifiers:
                if specifier.conv_type == "%":
                    # %% is allowed in mappings, no checking is required
                    continue
                assert specifier.key is not None
                if specifier.key not in mapping:
                    self.msg.key_not_in_mapping(specifier.key, replacements)
                    return
                rep_type = mapping[specifier.key]
                assert specifier.conv_type is not None
                expected_type = self.conversion_type(specifier.conv_type, replacements, expr)
                if expected_type is None:
                    return
                self.chk.check_subtype(
                    rep_type,
                    expected_type,
                    replacements,
                    message_registry.INCOMPATIBLE_TYPES_IN_STR_INTERPOLATION,
                    "expression has type",
                    f"placeholder with key '{specifier.key}' has type",
                    code=codes.STRING_FORMATTING,
                )
                if specifier.conv_type == "s":
                    self.check_s_special_cases(expr, rep_type, expr)
        else:
            rep_type = self.accept(replacements)
            dict_type = self.build_dict_type(expr)
            self.chk.check_subtype(
                rep_type,
                dict_type,
                replacements,
                message_registry.FORMAT_REQUIRES_MAPPING,
                "expression has type",
                "expected type for mapping is",
                code=codes.STRING_FORMATTING,
            )

    def build_dict_type(self, expr: FormatStringExpr) -> Type:
        """Build expected mapping type for right operand in % formatting."""
        any_type = AnyType(TypeOfAny.special_form)
        if isinstance(expr, BytesExpr):
            bytes_type = self.chk.named_generic_type("builtins.bytes", [])
            return self.chk.named_generic_type(
                "_typeshed.SupportsKeysAndGetItem", [bytes_type, any_type]
            )
        elif isinstance(expr, StrExpr):
            str_type = self.chk.named_generic_type("builtins.str", [])
            return self.chk.named_generic_type(
                "_typeshed.SupportsKeysAndGetItem", [str_type, any_type]
            )
        else:
            assert False, "Unreachable"

    def build_replacement_checkers(
        self, specifiers: list[ConversionSpecifier], context: Context, expr: FormatStringExpr
    ) -> list[Checkers] | None:
        checkers: list[Checkers] = []
        for specifier in specifiers:
            checker = self.replacement_checkers(specifier, context, expr)
            if checker is None:
                return None
            checkers.extend(checker)
        return checkers

    def replacement_checkers(
        self, specifier: ConversionSpecifier, context: Context, expr: FormatStringExpr
    ) -> list[Checkers] | None:
        """Returns a list of tuples of two functions that check whether a replacement is
        of the right type for the specifier. The first function takes a node and checks
        its type in the right type context. The second function just checks a type.
        """
        checkers: list[Checkers] = []

        if specifier.width == "*":
            checkers.append(self.checkers_for_star(context))
        if specifier.precision == "*":
            checkers.append(self.checkers_for_star(context))

        if specifier.conv_type == "c":
            c = self.checkers_for_c_type(specifier.conv_type, context, expr)
            if c is None:
                return None
            checkers.append(c)
        elif specifier.conv_type is not None and specifier.conv_type != "%":
            c = self.checkers_for_regular_type(specifier.conv_type, context, expr)
            if c is None:
                return None
            checkers.append(c)
        return checkers

    def checkers_for_star(self, context: Context) -> Checkers:
        """Returns a tuple of check functions that check whether, respectively,
        a node or a type is compatible with a star in a conversion specifier.
        """
        expected = self.named_type("builtins.int")

        def check_type(type: Type) -> bool:
            expected = self.named_type("builtins.int")
            return self.chk.check_subtype(
                type, expected, context, "* wants int", code=codes.STRING_FORMATTING
            )

        def check_expr(expr: Expression) -> None:
            type = self.accept(expr, expected)
            check_type(type)

        return check_expr, check_type

    def check_placeholder_type(self, typ: Type, expected_type: Type, context: Context) -> bool:
        return self.chk.check_subtype(
            typ,
            expected_type,
            context,
            message_registry.INCOMPATIBLE_TYPES_IN_STR_INTERPOLATION,
            "expression has type",
            "placeholder has type",
            code=codes.STRING_FORMATTING,
        )

    def checkers_for_regular_type(
        self, conv_type: str, context: Context, expr: FormatStringExpr
    ) -> Checkers | None:
        """Returns a tuple of check functions that check whether, respectively,
        a node or a type is compatible with 'type'. Return None in case of an error.
        """
        expected_type = self.conversion_type(conv_type, context, expr)
        if expected_type is None:
            return None

        def check_type(typ: Type) -> bool:
            assert expected_type is not None
            ret = self.check_placeholder_type(typ, expected_type, context)
            if ret and conv_type == "s":
                ret = self.check_s_special_cases(expr, typ, context)
            return ret

        def check_expr(expr: Expression) -> None:
            type = self.accept(expr, expected_type)
            check_type(type)

        return check_expr, check_type

    def check_s_special_cases(self, expr: FormatStringExpr, typ: Type, context: Context) -> bool:
        """Additional special cases for %s in bytes vs string context."""
        if isinstance(expr, StrExpr):
            # Couple special cases for string formatting.
            if has_type_component(typ, "builtins.bytes"):
                self.msg.fail(
                    'If x = b\'abc\' then "%s" % x produces "b\'abc\'", not "abc". '
                    'If this is desired behavior use "%r" % x. Otherwise, decode the bytes',
                    context,
                    code=codes.STR_BYTES_PY3,
                )
                return False
        if isinstance(expr, BytesExpr):
            # A special case for bytes formatting: b'%s' actually requires bytes on Python 3.
            if has_type_component(typ, "builtins.str"):
                self.msg.fail(
                    "On Python 3 b'%s' requires bytes, not string",
                    context,
                    code=codes.STRING_FORMATTING,
                )
                return False
        return True

    def checkers_for_c_type(
        self, type: str, context: Context, format_expr: FormatStringExpr
    ) -> Checkers | None:
        """Returns a tuple of check functions that check whether, respectively,
        a node or a type is compatible with 'type' that is a character type.
        """
        expected_type = self.conversion_type(type, context, format_expr)
        if expected_type is None:
            return None

        def check_type(type: Type) -> bool:
            assert expected_type is not None
            if isinstance(format_expr, BytesExpr):
                err_msg = '"%c" requires an integer in range(256) or a single byte'
            else:
                err_msg = '"%c" requires int or char'
            return self.chk.check_subtype(
                type,
                expected_type,
                context,
                err_msg,
                "expression has type",
                code=codes.STRING_FORMATTING,
            )

        def check_expr(expr: Expression) -> None:
            """int, or str with length 1"""
            type = self.accept(expr, expected_type)
            # We need further check with expr to make sure that
            # it has exact one char or one single byte.
            if check_type(type):
                # Python 3 doesn't support b'%c' % str
                if (
                    isinstance(format_expr, BytesExpr)
                    and isinstance(expr, BytesExpr)
                    and len(expr.value) != 1
                ):
                    self.msg.requires_int_or_single_byte(context)
                elif isinstance(expr, (StrExpr, BytesExpr)) and len(expr.value) != 1:
                    self.msg.requires_int_or_char(context)

        return check_expr, check_type

    def conversion_type(
        self, p: str, context: Context, expr: FormatStringExpr, format_call: bool = False
    ) -> Type | None:
        """Return the type that is accepted for a string interpolation conversion specifier type.

        Note that both Python's float (e.g. %f) and integer (e.g. %d)
        specifier types accept both float and integers.

        The 'format_call' argument indicates whether this type came from % interpolation or from
        a str.format() call, the meaning of few formatting types are different.
        """
        NUMERIC_TYPES = NUMERIC_TYPES_NEW if format_call else NUMERIC_TYPES_OLD
        INT_TYPES = REQUIRE_INT_NEW if format_call else REQUIRE_INT_OLD
        if p == "b" and not format_call:
            if not isinstance(expr, BytesExpr):
                self.msg.fail(
                    'Format character "b" is only supported on bytes patterns',
                    context,
                    code=codes.STRING_FORMATTING,
                )
                return None
            return self.named_type("builtins.bytes")
        elif p == "a":
            # TODO: return type object?
            return AnyType(TypeOfAny.special_form)
        elif p in ["s", "r"]:
            return AnyType(TypeOfAny.special_form)
        elif p in NUMERIC_TYPES:
            if p in INT_TYPES:
                numeric_types = [self.named_type("builtins.int")]
            else:
                numeric_types = [
                    self.named_type("builtins.int"),
                    self.named_type("builtins.float"),
                ]
                if not format_call:
                    if p in FLOAT_TYPES:
                        numeric_types.append(self.named_type("typing.SupportsFloat"))
                    else:
                        numeric_types.append(self.named_type("typing.SupportsInt"))
            return UnionType.make_union(numeric_types)
        elif p in ["c"]:
            if isinstance(expr, BytesExpr):
                return UnionType(
                    [self.named_type("builtins.int"), self.named_type("builtins.bytes")]
                )
            else:
                return UnionType(
                    [self.named_type("builtins.int"), self.named_type("builtins.str")]
                )
        else:
            self.msg.unsupported_placeholder(p, context)
            return None

    #
    # Helpers
    #

    def named_type(self, name: str) -> Instance:
        """Return an instance type with type given by the name and no type
        arguments. Alias for TypeChecker.named_type.
        """
        return self.chk.named_type(name)

    def accept(self, expr: Expression, context: Type | None = None) -> Type:
        """Type check a node. Alias for TypeChecker.accept."""
        return self.chk.expr_checker.accept(expr, context)


def has_type_component(typ: Type, fullname: str) -> bool:
    """Is this a specific instance type, or a union that contains it?

    We use this ad-hoc function instead of a proper visitor or subtype check
    because some str vs bytes errors are strictly speaking not runtime errors,
    but rather highly counter-intuitive behavior. This is similar to what is used for
    --strict-equality.
    """
    typ = get_proper_type(typ)
    if isinstance(typ, Instance):
        return typ.type.has_base(fullname)
    elif isinstance(typ, TypeVarType):
        return has_type_component(typ.upper_bound, fullname) or any(
            has_type_component(v, fullname) for v in typ.values
        )
    elif isinstance(typ, UnionType):
        return any(has_type_component(t, fullname) for t in typ.relevant_items())
    return False<|MERGE_RESOLUTION|>--- conflicted
+++ resolved
@@ -339,10 +339,7 @@
 
         The core logic for format checking is implemented in this method.
         """
-<<<<<<< HEAD
-        # print("in format call")
-=======
->>>>>>> e3d002e2
+
         assert all(s.key for s in specs), "Keys must be auto-generated first!"
         replacements = self.find_replacements_in_call(call, [cast(str, s.key) for s in specs])
         assert len(replacements) == len(specs)
@@ -454,13 +451,9 @@
                     call,
                     code=codes.STRING_FORMATTING,
                 )
-<<<<<<< HEAD
-        actual_type = get_proper_type(actual_type)
-        if isinstance(actual_type, NoneType):
-=======
+
         a_type = get_proper_type(actual_type)
         if isinstance(a_type, NoneType):
->>>>>>> e3d002e2
             # Perform type check of alignment specifiers on None
             if spec.format_spec and any(c in spec.format_spec for c in "<>^"):
                 specifierIndex = -1
@@ -477,43 +470,6 @@
                         call,
                         code=codes.STRING_FORMATTING,
                     )
-<<<<<<< HEAD
-        if spec.format_spec and not self.type_supports_formatting(actual_type):
-            self.msg.fail(
-                f'"{actual_type}" does not support custom formatting (no __format__ method)',
-                call,
-                code=codes.STRING_FORMATTING,
-            )
-
-    def type_supports_formatting(self, actual_type: Type) -> bool:
-        actual_type = get_proper_type(actual_type)
-        if isinstance(
-            actual_type, (NoneType, LiteralType, AnyType, TupleType, TypeType, DeletedType)
-        ):
-            return True
-        if isinstance(actual_type, Instance):
-            fullname = actual_type.type.fullname
-            substring = [
-                "builtins.",
-                "mypy.",
-                "mypyc.",
-                "typing.",
-                "types.",
-                "uuid.",
-                "pathlib.",
-                "_pytest.",
-                "inspect.",
-                "os.",
-                "sys.",
-                "re.",
-                "collections.",
-            ]
-            for s in substring:
-                if s in fullname:
-                    return True
-        return False
-=======
->>>>>>> e3d002e2
 
     def find_replacements_in_call(self, call: CallExpr, keys: list[str]) -> list[Expression]:
         """Find replacement expression for every specifier in str.format() call.
