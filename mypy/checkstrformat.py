--- conflicted
+++ resolved
@@ -98,23 +98,8 @@
 DUMMY_FIELD_NAME: Final = "__dummy_name__"
 
 # Format types supported by str.format() for builtin classes.
-SUPPORTED_TYPES_NEW: Final = {
-    "b",
-    "c",
-    "d",
-    "e",
-    "E",
-    "f",
-    "F",
-    "g",
-    "G",
-    "n",
-    "o",
-    "s",
-    "x",
-    "X",
-    "%",
-}
+SUPPORTED_TYPES_NEW: Final = {"b", "c", "d", "e", "E", "f", "F",
+                              "g", "G", "n", "o", "s", "x", "X", "%"}
 
 # Types that require either int or float.
 NUMERIC_TYPES_OLD: Final = {"d", "i", "o", "u", "x", "X", "e", "E", "f", "F", "g", "G"}
@@ -899,7 +884,6 @@
         def check_expr(expr: Expression) -> None:
             """int, or str with length 1"""
             type = self.accept(expr, expected_type)
-<<<<<<< HEAD
             # We need further check with expr to make sure that
             # it has exact one char or one single byte.
             if check_type(type):
@@ -911,15 +895,6 @@
                 # In Python 2, b'%c' is the same as '%c'
                 if isinstance(expr, (StrExpr, BytesExpr)) and len(expr.value) != 1:
                     self.msg.requires_int_or_char(context)
-=======
-            # TODO: Use the same the error message when incompatible types match %c
-            # Python 3 doesn't support b'%c' % str
-            if not (self.chk.options.python_version >= (3, 0)
-                    and isinstance(format_expr, BytesExpr)):
-                if isinstance(expr, (StrExpr, BytesExpr)) and len(expr.value) != 1:
-                    self.msg.requires_int_or_char(context)
-            check_type(type)
->>>>>>> b3b32427
 
         return check_expr, check_type
 
