--- conflicted
+++ resolved
@@ -64,20 +64,12 @@
 INCOMPATIBLE_TYPES_IN_YIELD: Final = ErrorMessage('Incompatible types in "yield"')
 INCOMPATIBLE_TYPES_IN_YIELD_FROM: Final = ErrorMessage('Incompatible types in "yield from"')
 INCOMPATIBLE_TYPES_IN_STR_INTERPOLATION: Final = "Incompatible types in string interpolation"
-<<<<<<< HEAD
-INCOMPATIBLE_TYPES_IN_CAPTURE: Final = 'Incompatible types in capture pattern'
-MUST_HAVE_NONE_RETURN_TYPE: Final = 'The return type of "{}" must be None'
-INVALID_TUPLE_INDEX_TYPE: Final = "Invalid tuple index type"
-TUPLE_INDEX_OUT_OF_RANGE: Final = "Tuple index out of range"
-INVALID_SLICE_INDEX: Final = "Slice index must be an integer or None"
-CANNOT_INFER_LAMBDA_TYPE: Final = "Cannot infer type of lambda"
-=======
+INCOMPATIBLE_TYPES_IN_CAPTURE: Final = ErrorMessage('Incompatible types in capture pattern')
 MUST_HAVE_NONE_RETURN_TYPE: Final = ErrorMessage('The return type of "{}" must be None')
 INVALID_TUPLE_INDEX_TYPE: Final = ErrorMessage("Invalid tuple index type")
 TUPLE_INDEX_OUT_OF_RANGE: Final = ErrorMessage("Tuple index out of range")
 INVALID_SLICE_INDEX: Final = ErrorMessage("Slice index must be an integer or None")
 CANNOT_INFER_LAMBDA_TYPE: Final = ErrorMessage("Cannot infer type of lambda")
->>>>>>> 9898ea4e
 CANNOT_ACCESS_INIT: Final = 'Cannot access "__init__" directly'
 NON_INSTANCE_NEW_TYPE: Final = ErrorMessage('"__new__" must return a class instance (got {})')
 INVALID_NEW_TYPE: Final = ErrorMessage('Incompatible return type for "__new__"')
@@ -230,8 +222,14 @@
 RUNTIME_PROTOCOL_EXPECTED: Final = ErrorMessage(
     "Only @runtime_checkable protocols can be used with instance and class checks"
 )
-<<<<<<< HEAD
-CANNOT_INSTANTIATE_PROTOCOL: Final = 'Cannot instantiate protocol class "{}"'
+CANNOT_INSTANTIATE_PROTOCOL: Final = ErrorMessage('Cannot instantiate protocol class "{}"')
+TOO_MANY_UNION_COMBINATIONS: Final = ErrorMessage(
+    "Not all union combinations were tried because there are too many unions"
+)
+
+CONTIGUOUS_ITERABLE_EXPECTED: Final = ErrorMessage("Contiguous iterable with same type expected")
+ITERABLE_TYPE_EXPECTED: Final = ErrorMessage("Invalid type '{}' for *expr (iterable expected)")
+TYPE_GUARD_POS_ARG_REQUIRED: Final = ErrorMessage("Type guard requires positional argument")
 
 # Match Statement
 MISSING_MATCH_ARGS: Final = 'Class "{}" doesn\'t define "__match_args__"'
@@ -246,14 +244,4 @@
 )
 CLASS_PATTERN_DUPLICATE_KEYWORD_PATTERN: Final = 'Duplicate keyword pattern "{}"'
 CLASS_PATTERN_UNKNOWN_KEYWORD: Final = 'Class "{}" has no attribute "{}"'
-MULTIPLE_ASSIGNMENTS_IN_PATTERN: Final = 'Multiple assignments to name "{}" in pattern'
-=======
-CANNOT_INSTANTIATE_PROTOCOL: Final = ErrorMessage('Cannot instantiate protocol class "{}"')
-TOO_MANY_UNION_COMBINATIONS: Final = ErrorMessage(
-    "Not all union combinations were tried because there are too many unions"
-)
-
-CONTIGUOUS_ITERABLE_EXPECTED: Final = ErrorMessage("Contiguous iterable with same type expected")
-ITERABLE_TYPE_EXPECTED: Final = ErrorMessage("Invalid type '{}' for *expr (iterable expected)")
-TYPE_GUARD_POS_ARG_REQUIRED: Final = ErrorMessage("Type guard requires positional argument")
->>>>>>> 9898ea4e
+MULTIPLE_ASSIGNMENTS_IN_PATTERN: Final = 'Multiple assignments to name "{}" in pattern'