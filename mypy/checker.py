"""Mypy type checker."""

from __future__ import annotations

import itertools
from collections import defaultdict
from collections.abc import Iterable, Iterator, Mapping, Sequence, Set as AbstractSet
from contextlib import ExitStack, contextmanager
<<<<<<< HEAD
from typing import (
    AbstractSet,
    Callable,
    Dict,
    Final,
    Generic,
    Iterable,
    Iterator,
    Mapping,
    NamedTuple,
    Optional,
    Sequence,
    Tuple,
    TypeVar,
    Union,
    cast,
    overload, TypeGuard,
)
=======
from typing import Callable, Final, Generic, NamedTuple, Optional, TypeVar, Union, cast, overload
>>>>>>> f8092047
from typing_extensions import TypeAlias as _TypeAlias

import mypy.checkexpr
from mypy import errorcodes as codes, join, message_registry, nodes, operators
from mypy.binder import ConditionalTypeBinder, Frame, get_declaration
from mypy.checkmember import (
    MemberContext,
    analyze_decorator_or_funcbase_access,
    analyze_descriptor_access,
    analyze_member_access,
    type_object_type,
)
from mypy.checkpattern import PatternChecker
from mypy.constraints import SUPERTYPE_OF
from mypy.erasetype import erase_type, erase_typevars, remove_instance_last_known_values
from mypy.errorcodes import TYPE_VAR, UNUSED_AWAITABLE, UNUSED_COROUTINE, ErrorCode
from mypy.errors import Errors, ErrorWatcher, report_internal_error
from mypy.expandtype import expand_self_type, expand_type, expand_type_by_instance
from mypy.literals import Key, extract_var_from_literal_hash, literal, literal_hash
from mypy.maptype import map_instance_to_supertype
from mypy.meet import is_overlapping_erased_types, is_overlapping_types, meet_types
from mypy.message_registry import ErrorMessage
from mypy.messages import (
    SUGGESTED_TEST_FIXTURES,
    MessageBuilder,
    append_invariance_notes,
    append_union_note,
    format_type,
    format_type_bare,
    format_type_distinctly,
    make_inferred_type_note,
    pretty_seq,
)
from mypy.mro import MroError, calculate_mro
from mypy.nodes import (
    ARG_NAMED,
    ARG_POS,
    ARG_STAR,
    CONTRAVARIANT,
    COVARIANT,
    FUNC_NO_INFO,
    GDEF,
    IMPLICITLY_ABSTRACT,
    INVARIANT,
    IS_ABSTRACT,
    LDEF,
    LITERAL_TYPE,
    MDEF,
    NOT_ABSTRACT,
    AssertStmt,
    AssignmentExpr,
    AssignmentStmt,
    Block,
    BreakStmt,
    BytesExpr,
    CallExpr,
    ClassDef,
    ComparisonExpr,
    Context,
    ContinueStmt,
    Decorator,
    DelStmt,
    EllipsisExpr,
    Expression,
    ExpressionStmt,
    FloatExpr,
    ForStmt,
    FuncBase,
    FuncDef,
    FuncItem,
    IfStmt,
    Import,
    ImportAll,
    ImportBase,
    ImportFrom,
    IndexExpr,
    IntExpr,
    LambdaExpr,
    ListExpr,
    Lvalue,
    MatchStmt,
    MemberExpr,
    MypyFile,
    NameExpr,
    Node,
    OperatorAssignmentStmt,
    OpExpr,
    OverloadedFuncDef,
    PassStmt,
    PromoteExpr,
    RaiseStmt,
    RefExpr,
    ReturnStmt,
    StarExpr,
    Statement,
    StrExpr,
    SymbolNode,
    SymbolTable,
    SymbolTableNode,
    TempNode,
    TryStmt,
    TupleExpr,
    TypeAlias,
    TypeAliasStmt,
    TypeInfo,
    TypeVarExpr,
    UnaryExpr,
    Var,
    WhileStmt,
    WithStmt,
    YieldExpr,
    is_final_node,
)
from mypy.operators import flip_ops, int_op_to_method, neg_ops
from mypy.options import PRECISE_TUPLE_TYPES, Options
from mypy.patterns import AsPattern, StarredPattern
from mypy.plugin import CheckerPluginInterface, Plugin
from mypy.plugins import dataclasses as dataclasses_plugin
from mypy.scope import Scope
from mypy.semanal import is_trivial_body, refers_to_fullname, set_callable_name
from mypy.semanal_enum import ENUM_BASES, ENUM_SPECIAL_PROPS
from mypy.sharedparse import BINARY_MAGIC_METHODS
from mypy.state import state
from mypy.subtypes import (
    find_member,
    infer_class_variances,
    is_callable_compatible,
    is_equivalent,
    is_more_precise,
    is_proper_subtype,
    is_same_type,
    is_subtype,
    restrict_subtype_away,
    unify_generic_callable,
)
from mypy.traverser import TraverserVisitor, all_return_statements, has_return_statement
from mypy.treetransform import TransformVisitor
from mypy.typeanal import check_for_explicit_any, has_any_from_unimported_type, make_optional_type
from mypy.typeops import (
    bind_self,
    coerce_to_literal,
    custom_special_method,
    erase_def_to_union_or_bound,
    erase_to_bound,
    erase_to_union_or_bound,
    false_only,
    fixup_partial_type,
    function_type,
    is_literal_type_like,
    is_singleton_type,
    make_simplified_union,
    map_type_from_supertype,
    true_only,
    try_expanding_sum_type_to_union,
    try_getting_int_literals_from_type,
    try_getting_str_literals,
    try_getting_str_literals_from_type,
    tuple_fallback,
)
from mypy.types import (
    ANY_STRATEGY,
    MYPYC_NATIVE_INT_NAMES,
    OVERLOAD_NAMES,
    AnyType,
    BoolTypeQuery,
    CallableType,
    DeletedType,
    ErasedType,
    FunctionLike,
    Instance,
    LiteralType,
    NoneType,
    Overloaded,
    PartialType,
    ProperType,
    TupleType,
    Type,
    TypeAliasType,
    TypedDictType,
    TypeGuardedType,
    TypeOfAny,
    TypeTranslator,
    TypeType,
    TypeVarId,
    TypeVarLikeType,
    TypeVarTupleType,
    TypeVarType,
    UnboundType,
    UninhabitedType,
    UnionType,
    UnpackType,
    find_unpack_in_list,
    flatten_nested_unions,
    get_proper_type,
    get_proper_types,
    is_literal_type,
    is_named_instance,
)
from mypy.types_utils import is_overlapping_none, remove_optional, store_argument_type, strip_type
from mypy.typetraverser import TypeTraverserVisitor
from mypy.typevars import fill_typevars, fill_typevars_with_any, has_no_typevars
from mypy.util import is_dunder, is_sunder
from mypy.visitor import NodeVisitor

T = TypeVar("T")

DEFAULT_LAST_PASS: Final = 1  # Pass numbers start at 0

# Maximum length of fixed tuple types inferred when narrowing from variadic tuples.
MAX_PRECISE_TUPLE_SIZE: Final = 8

DeferredNodeType: _TypeAlias = Union[FuncDef, LambdaExpr, OverloadedFuncDef, Decorator]
FineGrainedDeferredNodeType: _TypeAlias = Union[FuncDef, MypyFile, OverloadedFuncDef]


# A node which is postponed to be processed during the next pass.
# In normal mode one can defer functions and methods (also decorated and/or overloaded)
# and lambda expressions. Nested functions can't be deferred -- only top-level functions
# and methods of classes not defined within a function can be deferred.
class DeferredNode(NamedTuple):
    node: DeferredNodeType
    # And its TypeInfo (for semantic analysis self type handling
    active_typeinfo: TypeInfo | None


# Same as above, but for fine-grained mode targets. Only top-level functions/methods
# and module top levels are allowed as such.
class FineGrainedDeferredNode(NamedTuple):
    node: FineGrainedDeferredNodeType
    active_typeinfo: TypeInfo | None


# Data structure returned by find_isinstance_check representing
# information learned from the truth or falsehood of a condition.  The
# dict maps nodes representing expressions like 'a[0].x' to their
# refined types under the assumption that the condition has a
# particular truth value. A value of None means that the condition can
# never have that truth value.

# NB: The keys of this dict are nodes in the original source program,
# which are compared by reference equality--effectively, being *the
# same* expression of the program, not just two identical expressions
# (such as two references to the same variable). TODO: it would
# probably be better to have the dict keyed by the nodes' literal_hash
# field instead.
TypeMap: _TypeAlias = Optional[dict[Expression, Type]]


# An object that represents either a precise type or a type with an upper bound;
# it is important for correct type inference with isinstance.
class TypeRange(NamedTuple):
    item: Type
    is_upper_bound: bool  # False => precise type


# Keeps track of partial types in a single scope. In fine-grained incremental
# mode partial types initially defined at the top level cannot be completed in
# a function, and we use the 'is_function' attribute to enforce this.
class PartialTypeScope(NamedTuple):
    map: dict[Var, Context]
    is_function: bool
    is_local: bool


class TypeChecker(NodeVisitor[None], CheckerPluginInterface):
    """Mypy type checker.

    Type check mypy source files that have been semantically analyzed.

    You must create a separate instance for each source file.
    """

    # Are we type checking a stub?
    is_stub = False
    # Error message reporter
    errors: Errors
    # Utility for generating messages
    msg: MessageBuilder
    # Types of type checked nodes. The first item is the "master" type
    # map that will store the final, exported types. Additional items
    # are temporary type maps used during type inference, and these
    # will be eventually popped and either discarded or merged into
    # the master type map.
    #
    # Avoid accessing this directly, but prefer the lookup_type(),
    # has_type() etc. helpers instead.
    _type_maps: list[dict[Expression, Type]]

    # Helper for managing conditional types
    binder: ConditionalTypeBinder
    # Helper for type checking expressions
    expr_checker: mypy.checkexpr.ExpressionChecker

    pattern_checker: PatternChecker

    tscope: Scope
    scope: CheckerScope
    # Stack of function return types
    return_types: list[Type]
    # Flags; true for dynamically typed functions
    dynamic_funcs: list[bool]
    # Stack of collections of variables with partial types
    partial_types: list[PartialTypeScope]
    # Vars for which partial type errors are already reported
    # (to avoid logically duplicate errors with different error context).
    partial_reported: set[Var]
    globals: SymbolTable
    modules: dict[str, MypyFile]
    # Nodes that couldn't be checked because some types weren't available. We'll run
    # another pass and try these again.
    deferred_nodes: list[DeferredNode]
    # Type checking pass number (0 = first pass)
    pass_num = 0
    # Last pass number to take
    last_pass = DEFAULT_LAST_PASS
    # Have we deferred the current function? If yes, don't infer additional
    # types during this pass within the function.
    current_node_deferred = False
    # Is this file a typeshed stub?
    is_typeshed_stub = False
    options: Options
    # Used for collecting inferred attribute types so that they can be checked
    # for consistency.
    inferred_attribute_types: dict[Var, Type] | None = None
    # Don't infer partial None types if we are processing assignment from Union
    no_partial_types: bool = False

    # The set of all dependencies (suppressed or not) that this module accesses, either
    # directly or indirectly.
    module_refs: set[str]

    # A map from variable nodes to a snapshot of the frame ids of the
    # frames that were active when the variable was declared. This can
    # be used to determine nearest common ancestor frame of a variable's
    # declaration and the current frame, which lets us determine if it
    # was declared in a different branch of the same `if` statement
    # (if that frame is a conditional_frame).
    var_decl_frames: dict[Var, set[int]]

    # Plugin that provides special type checking rules for specific library
    # functions such as open(), etc.
    plugin: Plugin

    def __init__(
        self,
        errors: Errors,
        modules: dict[str, MypyFile],
        options: Options,
        tree: MypyFile,
        path: str,
        plugin: Plugin,
        per_line_checking_time_ns: dict[int, int],
    ) -> None:
        """Construct a type checker.

        Use errors to report type check errors.
        """
        self.errors = errors
        self.modules = modules
        self.options = options
        self.tree = tree
        self.path = path
        self.msg = MessageBuilder(errors, modules)
        self.plugin = plugin
        self.tscope = Scope()
        self.scope = CheckerScope(tree)
        self.binder = ConditionalTypeBinder()
        self.globals = tree.names
        self.return_types = []
        self.dynamic_funcs = []
        self.partial_types = []
        self.partial_reported = set()
        self.var_decl_frames = {}
        self.deferred_nodes = []
        self._type_maps = [{}]
        self.module_refs = set()
        self.pass_num = 0
        self.current_node_deferred = False
        self.is_stub = tree.is_stub
        self.is_typeshed_stub = tree.is_typeshed_file(options)
        self.inferred_attribute_types = None

        # If True, process function definitions. If False, don't. This is used
        # for processing module top levels in fine-grained incremental mode.
        self.recurse_into_functions = True
        # This internal flag is used to track whether we a currently type-checking
        # a final declaration (assignment), so that some errors should be suppressed.
        # Should not be set manually, use get_final_context/enter_final_context instead.
        # NOTE: we use the context manager to avoid "threading" an additional `is_final_def`
        # argument through various `checker` and `checkmember` functions.
        self._is_final_def = False

        # This flag is set when we run type-check or attribute access check for the purpose
        # of giving a note on possibly missing "await". It is used to avoid infinite recursion.
        self.checking_missing_await = False

        # While this is True, allow passing an abstract class where Type[T] is expected.
        # although this is technically unsafe, this is desirable in some context, for
        # example when type-checking class decorators.
        self.allow_abstract_call = False

        # Child checker objects for specific AST node types
        self.expr_checker = mypy.checkexpr.ExpressionChecker(
            self, self.msg, self.plugin, per_line_checking_time_ns
        )
        self.pattern_checker = PatternChecker(self, self.msg, self.plugin, options)

    @property
    def type_context(self) -> list[Type | None]:
        return self.expr_checker.type_context

    def reset(self) -> None:
        """Cleanup stale state that might be left over from a typechecking run.

        This allows us to reuse TypeChecker objects in fine-grained
        incremental mode.
        """
        # TODO: verify this is still actually worth it over creating new checkers
        self.partial_reported.clear()
        self.module_refs.clear()
        self.binder = ConditionalTypeBinder()
        self._type_maps[1:] = []
        self._type_maps[0].clear()
        self.temp_type_map = None
        self.expr_checker.reset()

        assert self.inferred_attribute_types is None
        assert self.partial_types == []
        assert self.deferred_nodes == []
        assert len(self.scope.stack) == 1
        assert self.partial_types == []

    def check_first_pass(self) -> None:
        """Type check the entire file, but defer functions with unresolved references.

        Unresolved references are forward references to variables
        whose types haven't been inferred yet.  They may occur later
        in the same file or in a different file that's being processed
        later (usually due to an import cycle).

        Deferred functions will be processed by check_second_pass().
        """
        self.recurse_into_functions = True
        with state.strict_optional_set(self.options.strict_optional):
            self.errors.set_file(
                self.path, self.tree.fullname, scope=self.tscope, options=self.options
            )
            with self.tscope.module_scope(self.tree.fullname):
                with self.enter_partial_types(), self.binder.top_frame_context():
                    for d in self.tree.defs:
                        if self.binder.is_unreachable():
                            if not self.should_report_unreachable_issues():
                                break
                            if not self.is_noop_for_reachability(d):
                                self.msg.unreachable_statement(d)
                                break
                        else:
                            self.accept(d)

                assert not self.current_node_deferred

                all_ = self.globals.get("__all__")
                if all_ is not None and all_.type is not None:
                    all_node = all_.node
                    assert all_node is not None
                    seq_str = self.named_generic_type(
                        "typing.Sequence", [self.named_type("builtins.str")]
                    )
                    if not is_subtype(all_.type, seq_str):
                        str_seq_s, all_s = format_type_distinctly(
                            seq_str, all_.type, options=self.options
                        )
                        self.fail(
                            message_registry.ALL_MUST_BE_SEQ_STR.format(str_seq_s, all_s), all_node
                        )

    def check_second_pass(
        self, todo: Sequence[DeferredNode | FineGrainedDeferredNode] | None = None
    ) -> bool:
        """Run second or following pass of type checking.

        This goes through deferred nodes, returning True if there were any.
        """
        self.recurse_into_functions = True
        with state.strict_optional_set(self.options.strict_optional):
            if not todo and not self.deferred_nodes:
                return False
            self.errors.set_file(
                self.path, self.tree.fullname, scope=self.tscope, options=self.options
            )
            with self.tscope.module_scope(self.tree.fullname):
                self.pass_num += 1
                if not todo:
                    todo = self.deferred_nodes
                else:
                    assert not self.deferred_nodes
                self.deferred_nodes = []
                done: set[DeferredNodeType | FineGrainedDeferredNodeType] = set()
                for node, active_typeinfo in todo:
                    if node in done:
                        continue
                    # This is useful for debugging:
                    # print("XXX in pass %d, class %s, function %s" %
                    #       (self.pass_num, type_name, node.fullname or node.name))
                    done.add(node)
                    with ExitStack() as stack:
                        if active_typeinfo:
                            stack.enter_context(self.tscope.class_scope(active_typeinfo))
                            stack.enter_context(self.scope.push_class(active_typeinfo))
                        self.check_partial(node)
            return True

    def check_partial(self, node: DeferredNodeType | FineGrainedDeferredNodeType) -> None:
        if isinstance(node, MypyFile):
            self.check_top_level(node)
        else:
            self.recurse_into_functions = True
            with self.binder.top_frame_context():
                if isinstance(node, LambdaExpr):
                    self.expr_checker.accept(node)
                else:
                    self.accept(node)

    def check_top_level(self, node: MypyFile) -> None:
        """Check only the top-level of a module, skipping function definitions."""
        self.recurse_into_functions = False
        with self.enter_partial_types():
            with self.binder.top_frame_context():
                for d in node.defs:
                    d.accept(self)

        assert not self.current_node_deferred
        # TODO: Handle __all__

    def defer_node(self, node: DeferredNodeType, enclosing_class: TypeInfo | None) -> None:
        """Defer a node for processing during next type-checking pass.

        Args:
            node: function/method being deferred
            enclosing_class: for methods, the class where the method is defined
        NOTE: this can't handle nested functions/methods.
        """
        # We don't freeze the entire scope since only top-level functions and methods
        # can be deferred. Only module/class level scope information is needed.
        # Module-level scope information is preserved in the TypeChecker instance.
        self.deferred_nodes.append(DeferredNode(node, enclosing_class))

    def handle_cannot_determine_type(self, name: str, context: Context) -> None:
        node = self.scope.top_non_lambda_function()
        if self.pass_num < self.last_pass and isinstance(node, FuncDef):
            # Don't report an error yet. Just defer. Note that we don't defer
            # lambdas because they are coupled to the surrounding function
            # through the binder and the inferred type of the lambda, so it
            # would get messy.
            enclosing_class = self.scope.enclosing_class()
            self.defer_node(node, enclosing_class)
            # Set a marker so that we won't infer additional types in this
            # function. Any inferred types could be bogus, because there's at
            # least one type that we don't know.
            self.current_node_deferred = True
        else:
            self.msg.cannot_determine_type(name, context)

    def accept(self, stmt: Statement) -> None:
        """Type check a node in the given type context."""
        try:
            stmt.accept(self)
        except Exception as err:
            report_internal_error(err, self.errors.file, stmt.line, self.errors, self.options)

    def accept_loop(
        self,
        body: Statement,
        else_body: Statement | None = None,
        *,
        exit_condition: Expression | None = None,
    ) -> None:
        """Repeatedly type check a loop body until the frame doesn't change."""

        # The outer frame accumulates the results of all iterations:
        with self.binder.frame_context(can_skip=False, conditional_frame=True):

            # Check for potential decreases in the number of partial types so as not to stop the
            # iteration too early:
            partials_old = sum(len(pts.map) for pts in self.partial_types)

            # Disable error types that we cannot safely identify in intermediate iteration steps:
            warn_unreachable = self.options.warn_unreachable
            warn_redundant = codes.REDUNDANT_EXPR in self.options.enabled_error_codes
            self.options.warn_unreachable = False
            self.options.enabled_error_codes.discard(codes.REDUNDANT_EXPR)

            while True:
                with self.binder.frame_context(can_skip=True, break_frame=2, continue_frame=1):
                    self.accept(body)
                partials_new = sum(len(pts.map) for pts in self.partial_types)
                if (partials_new == partials_old) and not self.binder.last_pop_changed:
                    break
                partials_old = partials_new

            # If necessary, reset the modified options and make up for the postponed error checks:
            self.options.warn_unreachable = warn_unreachable
            if warn_redundant:
                self.options.enabled_error_codes.add(codes.REDUNDANT_EXPR)
            if warn_unreachable or warn_redundant:
                with self.binder.frame_context(can_skip=True, break_frame=2, continue_frame=1):
                    self.accept(body)

            # If exit_condition is set, assume it must be False on exit from the loop:
            if exit_condition:
                _, else_map = self.find_isinstance_check(exit_condition)
                self.push_type_map(else_map)

            # Check the else body:
            if else_body:
                self.accept(else_body)

    #
    # Definitions
    #

    def visit_overloaded_func_def(self, defn: OverloadedFuncDef) -> None:
        if not self.recurse_into_functions:
            return
        with self.tscope.function_scope(defn):
            self._visit_overloaded_func_def(defn)

    def _visit_overloaded_func_def(self, defn: OverloadedFuncDef) -> None:
        num_abstract = 0
        if not defn.items:
            # In this case we have already complained about none of these being
            # valid overloads.
            return
        if len(defn.items) == 1:
            self.fail(message_registry.MULTIPLE_OVERLOADS_REQUIRED, defn)

        if defn.is_property:
            # HACK: Infer the type of the property.
            assert isinstance(defn.items[0], Decorator)
            self.visit_decorator(defn.items[0])
            assert isinstance(defn.items[1], Decorator)
            self.visit_decorator(defn.items[1])
            defn.items[0].var.setter_type = defn.items[1].func.type
        for fdef in defn.items:
            assert isinstance(fdef, Decorator)
            if defn.is_property:
                self.check_func_item(fdef.func, name=fdef.func.name, allow_empty=True)
            else:
                # Perform full check for real overloads to infer type of all decorated
                # overload variants.
                self.visit_decorator_inner(fdef, allow_empty=True)
            if fdef.func.abstract_status in (IS_ABSTRACT, IMPLICITLY_ABSTRACT):
                num_abstract += 1
        if num_abstract not in (0, len(defn.items)):
            self.fail(message_registry.INCONSISTENT_ABSTRACT_OVERLOAD, defn)
        if defn.impl:
            defn.impl.accept(self)
        if not defn.is_property:
            self.check_overlapping_overloads(defn)
            if defn.type is None:
                item_types = []
                for item in defn.items:
                    assert isinstance(item, Decorator)
                    item_type = self.extract_callable_type(item.var.type, item)
                    if item_type is not None:
                        item_types.append(item_type)
                if item_types:
                    defn.type = Overloaded(item_types)
        # Check override validity after we analyzed current definition.
        if defn.info:
            found_method_base_classes = self.check_method_override(defn)
            if (
                defn.is_explicit_override
                and not found_method_base_classes
                and found_method_base_classes is not None
            ):
                self.msg.no_overridable_method(defn.name, defn)
            self.check_explicit_override_decorator(defn, found_method_base_classes, defn.impl)
            self.check_inplace_operator_method(defn)

    def extract_callable_type(self, inner_type: Type | None, ctx: Context) -> CallableType | None:
        """Get type as seen by an overload item caller."""
        inner_type = get_proper_type(inner_type)
        outer_type: CallableType | None = None
        if inner_type is not None and not isinstance(inner_type, AnyType):
            if isinstance(inner_type, TypeVarLikeType):
                inner_type = get_proper_type(inner_type.upper_bound)
            if isinstance(inner_type, TypeType):
                inner_type = get_proper_type(
                    self.expr_checker.analyze_type_type_callee(inner_type.item, ctx)
                )

            if isinstance(inner_type, CallableType):
                outer_type = inner_type
            elif isinstance(inner_type, Instance):
                inner_call = get_proper_type(
                    analyze_member_access(
                        name="__call__",
                        typ=inner_type,
                        context=ctx,
                        is_lvalue=False,
                        is_super=False,
                        is_operator=True,
                        msg=self.msg,
                        original_type=inner_type,
                        chk=self,
                    )
                )
                if isinstance(inner_call, CallableType):
                    outer_type = inner_call
            elif isinstance(inner_type, UnionType):
                union_type = make_simplified_union(inner_type.items)
                if isinstance(union_type, UnionType):
                    items = []
                    for item in union_type.items:
                        callable_item = self.extract_callable_type(item, ctx)
                        if callable_item is None:
                            break
                        items.append(callable_item)
                    else:
                        joined_type = get_proper_type(join.join_type_list(items))
                        if isinstance(joined_type, CallableType):
                            outer_type = joined_type
                else:
                    return self.extract_callable_type(union_type, ctx)
            if outer_type is None:
                self.msg.not_callable(inner_type, ctx)
        return outer_type

    def check_overlapping_overloads(self, defn: OverloadedFuncDef) -> None:
        # At this point we should have set the impl already, and all remaining
        # items are decorators

        if self.msg.errors.file in self.msg.errors.ignored_files or (
            self.is_typeshed_stub and self.options.test_env
        ):
            # This is a little hacky, however, the quadratic check here is really expensive, this
            # method has no side effects, so we should skip it if we aren't going to report
            # anything. In some other places we swallow errors in stubs, but this error is very
            # useful for stubs!
            return

        # Compute some info about the implementation (if it exists) for use below
        impl_type: CallableType | None = None
        if defn.impl:
            if isinstance(defn.impl, FuncDef):
                inner_type: Type | None = defn.impl.type
            elif isinstance(defn.impl, Decorator):
                inner_type = defn.impl.var.type
            else:
                assert False, "Impl isn't the right type"

            # This can happen if we've got an overload with a different
            # decorator or if the implementation is untyped -- we gave up on the types.
            impl_type = self.extract_callable_type(inner_type, defn.impl)

        is_descriptor_get = defn.info and defn.name == "__get__"
        for i, item in enumerate(defn.items):
            assert isinstance(item, Decorator)
            sig1 = self.extract_callable_type(item.var.type, item)
            if sig1 is None:
                continue

            for j, item2 in enumerate(defn.items[i + 1 :]):
                assert isinstance(item2, Decorator)
                sig2 = self.extract_callable_type(item2.var.type, item2)
                if sig2 is None:
                    continue

                if not are_argument_counts_overlapping(sig1, sig2):
                    continue

                if overload_can_never_match(sig1, sig2):
                    self.msg.overloaded_signature_will_never_match(i + 1, i + j + 2, item2.func)
                elif not is_descriptor_get:
                    # Note: we force mypy to check overload signatures in strict-optional mode
                    # so we don't incorrectly report errors when a user tries typing an overload
                    # that happens to have a 'if the argument is None' fallback.
                    #
                    # For example, the following is fine in strict-optional mode but would throw
                    # the unsafe overlap error when strict-optional is disabled:
                    #
                    #     @overload
                    #     def foo(x: None) -> int: ...
                    #     @overload
                    #     def foo(x: str) -> str: ...
                    #
                    # See Python 2's map function for a concrete example of this kind of overload.
                    current_class = self.scope.active_class()
                    type_vars = current_class.defn.type_vars if current_class else []
                    with state.strict_optional_set(True):
                        if is_unsafe_overlapping_overload_signatures(sig1, sig2, type_vars):
                            flip_note = (
                                j == 0
                                and not is_unsafe_overlapping_overload_signatures(
                                    sig2, sig1, type_vars
                                )
                                and not overload_can_never_match(sig2, sig1)
                            )
                            self.msg.overloaded_signatures_overlap(
                                i + 1, i + j + 2, flip_note, item.func
                            )

            if impl_type is not None:
                assert defn.impl is not None

                # This is what we want from implementation, it should accept all arguments
                # of an overload, but the return types should go the opposite way.
                if is_callable_compatible(
                    impl_type,
                    sig1,
                    is_compat=is_subtype,
                    is_proper_subtype=False,
                    is_compat_return=lambda l, r: is_subtype(r, l),
                ):
                    continue
                # If the above check didn't work, we repeat some key steps in
                # is_callable_compatible() to give a better error message.

                # We perform a unification step that's very similar to what
                # 'is_callable_compatible' does -- the only difference is that
                # we check and see if the impl_type's return value is a
                # *supertype* of the overload alternative, not a *subtype*.
                #
                # This is to match the direction the implementation's return
                # needs to be compatible in.
                if impl_type.variables:
                    impl: CallableType | None = unify_generic_callable(
                        # Normalize both before unifying
                        impl_type.with_unpacked_kwargs(),
                        sig1.with_unpacked_kwargs(),
                        ignore_return=False,
                        return_constraint_direction=SUPERTYPE_OF,
                    )
                    if impl is None:
                        self.msg.overloaded_signatures_typevar_specific(i + 1, defn.impl)
                        continue
                else:
                    impl = impl_type

                # Prevent extra noise from inconsistent use of @classmethod by copying
                # the first arg from the method being checked against.
                if sig1.arg_types and defn.info:
                    impl = impl.copy_modified(arg_types=[sig1.arg_types[0]] + impl.arg_types[1:])

                # Is the overload alternative's arguments subtypes of the implementation's?
                if not is_callable_compatible(
                    impl, sig1, is_compat=is_subtype, is_proper_subtype=False, ignore_return=True
                ):
                    self.msg.overloaded_signatures_arg_specific(i + 1, defn.impl)

                # Is the overload alternative's return type a subtype of the implementation's?
                if not (
                    is_subtype(sig1.ret_type, impl.ret_type)
                    or is_subtype(impl.ret_type, sig1.ret_type)
                ):
                    self.msg.overloaded_signatures_ret_specific(i + 1, defn.impl)

    # Here's the scoop about generators and coroutines.
    #
    # There are two kinds of generators: classic generators (functions
    # with `yield` or `yield from` in the body) and coroutines
    # (functions declared with `async def`).  The latter are specified
    # in PEP 492 and only available in Python >= 3.5.
    #
    # Classic generators can be parameterized with three types:
    # - ty is the Yield type (the type of y in `yield y`)
    # - tc is the type reCeived by yield (the type of c in `c = yield`).
    # - tr is the Return type (the type of r in `return r`)
    #
    # A classic generator must define a return type that's either
    # `Generator[ty, tc, tr]`, Iterator[ty], or Iterable[ty] (or
    # object or Any).  If tc/tr are not given, both are None.
    #
    # A coroutine must define a return type corresponding to tr; the
    # other two are unconstrained.  The "external" return type (seen
    # by the caller) is Awaitable[tr].
    #
    # In addition, there's the synthetic type AwaitableGenerator: it
    # inherits from both Awaitable and Generator and can be used both
    # in `yield from` and in `await`.  This type is set automatically
    # for functions decorated with `@types.coroutine` or
    # `@asyncio.coroutine`.  Its single parameter corresponds to tr.
    #
    # PEP 525 adds a new type, the asynchronous generator, which was
    # first released in Python 3.6. Async generators are `async def`
    # functions that can also `yield` values. They can be parameterized
    # with two types, ty and tc, because they cannot return a value.
    #
    # There are several useful methods, each taking a type t and a
    # flag c indicating whether it's for a generator or coroutine:
    #
    # - is_generator_return_type(t, c) returns whether t is a Generator,
    #   Iterator, Iterable (if not c), or Awaitable (if c), or
    #   AwaitableGenerator (regardless of c).
    # - is_async_generator_return_type(t) returns whether t is an
    #   AsyncGenerator.
    # - get_generator_yield_type(t, c) returns ty.
    # - get_generator_receive_type(t, c) returns tc.
    # - get_generator_return_type(t, c) returns tr.

    def is_generator_return_type(self, typ: Type, is_coroutine: bool) -> bool:
        """Is `typ` a valid type for a generator/coroutine?

        True if `typ` is a *supertype* of Generator or Awaitable.
        Also true it it's *exactly* AwaitableGenerator (modulo type parameters).
        """
        typ = get_proper_type(typ)
        if is_coroutine:
            # This means we're in Python 3.5 or later.
            at = self.named_generic_type("typing.Awaitable", [AnyType(TypeOfAny.special_form)])
            if is_subtype(at, typ):
                return True
        else:
            any_type = AnyType(TypeOfAny.special_form)
            gt = self.named_generic_type("typing.Generator", [any_type, any_type, any_type])
            if is_subtype(gt, typ):
                return True
        return isinstance(typ, Instance) and typ.type.fullname == "typing.AwaitableGenerator"

    def is_async_generator_return_type(self, typ: Type) -> bool:
        """Is `typ` a valid type for an async generator?

        True if `typ` is a supertype of AsyncGenerator.
        """
        try:
            any_type = AnyType(TypeOfAny.special_form)
            agt = self.named_generic_type("typing.AsyncGenerator", [any_type, any_type])
        except KeyError:
            # we're running on a version of typing that doesn't have AsyncGenerator yet
            return False
        return is_subtype(agt, typ)

    def get_generator_yield_type(self, return_type: Type, is_coroutine: bool) -> Type:
        """Given the declared return type of a generator (t), return the type it yields (ty)."""
        return_type = get_proper_type(return_type)

        if isinstance(return_type, AnyType):
            return AnyType(TypeOfAny.from_another_any, source_any=return_type)
        elif isinstance(return_type, UnionType):
            return make_simplified_union(
                [self.get_generator_yield_type(item, is_coroutine) for item in return_type.items]
            )
        elif not self.is_generator_return_type(
            return_type, is_coroutine
        ) and not self.is_async_generator_return_type(return_type):
            # If the function doesn't have a proper Generator (or
            # Awaitable) return type, anything is permissible.
            return AnyType(TypeOfAny.from_error)
        elif not isinstance(return_type, Instance):
            # Same as above, but written as a separate branch so the typechecker can understand.
            return AnyType(TypeOfAny.from_error)
        elif return_type.type.fullname == "typing.Awaitable":
            # Awaitable: ty is Any.
            return AnyType(TypeOfAny.special_form)
        elif return_type.args:
            # AwaitableGenerator, Generator, AsyncGenerator, Iterator, or Iterable; ty is args[0].
            ret_type = return_type.args[0]
            # TODO not best fix, better have dedicated yield token
            return ret_type
        else:
            # If the function's declared supertype of Generator has no type
            # parameters (i.e. is `object`), then the yielded values can't
            # be accessed so any type is acceptable.  IOW, ty is Any.
            # (However, see https://github.com/python/mypy/issues/1933)
            return AnyType(TypeOfAny.special_form)

    def get_generator_receive_type(self, return_type: Type, is_coroutine: bool) -> Type:
        """Given a declared generator return type (t), return the type its yield receives (tc)."""
        return_type = get_proper_type(return_type)

        if isinstance(return_type, AnyType):
            return AnyType(TypeOfAny.from_another_any, source_any=return_type)
        elif isinstance(return_type, UnionType):
            return make_simplified_union(
                [self.get_generator_receive_type(item, is_coroutine) for item in return_type.items]
            )
        elif not self.is_generator_return_type(
            return_type, is_coroutine
        ) and not self.is_async_generator_return_type(return_type):
            # If the function doesn't have a proper Generator (or
            # Awaitable) return type, anything is permissible.
            return AnyType(TypeOfAny.from_error)
        elif not isinstance(return_type, Instance):
            # Same as above, but written as a separate branch so the typechecker can understand.
            return AnyType(TypeOfAny.from_error)
        elif return_type.type.fullname == "typing.Awaitable":
            # Awaitable, AwaitableGenerator: tc is Any.
            return AnyType(TypeOfAny.special_form)
        elif (
            return_type.type.fullname in ("typing.Generator", "typing.AwaitableGenerator")
            and len(return_type.args) >= 3
        ):
            # Generator: tc is args[1].
            return return_type.args[1]
        elif return_type.type.fullname == "typing.AsyncGenerator" and len(return_type.args) >= 2:
            return return_type.args[1]
        else:
            # `return_type` is a supertype of Generator, so callers won't be able to send it
            # values.  IOW, tc is None.
            return NoneType()

    def get_coroutine_return_type(self, return_type: Type) -> Type:
        return_type = get_proper_type(return_type)
        if isinstance(return_type, AnyType):
            return AnyType(TypeOfAny.from_another_any, source_any=return_type)
        assert isinstance(return_type, Instance), "Should only be called on coroutine functions."
        # Note: return type is the 3rd type parameter of Coroutine.
        return return_type.args[2]

    def get_generator_return_type(self, return_type: Type, is_coroutine: bool) -> Type:
        """Given the declared return type of a generator (t), return the type it returns (tr)."""
        return_type = get_proper_type(return_type)

        if isinstance(return_type, AnyType):
            return AnyType(TypeOfAny.from_another_any, source_any=return_type)
        elif isinstance(return_type, UnionType):
            return make_simplified_union(
                [self.get_generator_return_type(item, is_coroutine) for item in return_type.items]
            )
        elif not self.is_generator_return_type(return_type, is_coroutine):
            # If the function doesn't have a proper Generator (or
            # Awaitable) return type, anything is permissible.
            return AnyType(TypeOfAny.from_error)
        elif not isinstance(return_type, Instance):
            # Same as above, but written as a separate branch so the typechecker can understand.
            return AnyType(TypeOfAny.from_error)
        elif return_type.type.fullname == "typing.Awaitable" and len(return_type.args) == 1:
            # Awaitable: tr is args[0].
            return return_type.args[0]
        elif (
            return_type.type.fullname in ("typing.Generator", "typing.AwaitableGenerator")
            and len(return_type.args) >= 3
        ):
            # AwaitableGenerator, Generator: tr is args[2].
            return return_type.args[2]
        else:
            # We have a supertype of Generator (Iterator, Iterable, object)
            # Treat `Iterator[X]` as a shorthand for `Generator[X, Any, None]`.
            return NoneType()

    def visit_func_def(self, defn: FuncDef) -> None:
        if not self.recurse_into_functions:
            return
        with self.tscope.function_scope(defn):
            self._visit_func_def(defn)

    def _visit_func_def(self, defn: FuncDef) -> None:
        """Type check a function definition."""
        self.check_func_item(defn, name=defn.name)
        if defn.info:
            if not defn.is_overload and not defn.is_decorated:
                # If the definition is the implementation for an
                # overload, the legality of the override has already
                # been typechecked, and decorated methods will be
                # checked when the decorator is.
                found_method_base_classes = self.check_method_override(defn)
                self.check_explicit_override_decorator(defn, found_method_base_classes)
            self.check_inplace_operator_method(defn)
        if defn.original_def:
            # Override previous definition.
            new_type = self.function_type(defn)
            self.check_func_def_override(defn, new_type)

    def check_func_item(
        self,
        defn: FuncItem,
        type_override: CallableType | None = None,
        name: str | None = None,
        allow_empty: bool = False,
    ) -> None:
        """Type check a function.

        If type_override is provided, use it as the function type.
        """
        self.dynamic_funcs.append(defn.is_dynamic() and not type_override)

        with self.enter_partial_types(is_function=True):
            typ = self.function_type(defn)
            if type_override:
                typ = type_override.copy_modified(line=typ.line, column=typ.column)
            if isinstance(typ, CallableType):
                with self.enter_attribute_inference_context():
                    self.check_func_def(defn, typ, name, allow_empty)
            else:
                raise RuntimeError("Not supported")

        self.dynamic_funcs.pop()
        self.current_node_deferred = False

        if name == "__exit__":
            self.check__exit__return_type(defn)
        # TODO: the following logic should move to the dataclasses plugin
        #  https://github.com/python/mypy/issues/15515
        if name == "__post_init__":
            if dataclasses_plugin.is_processed_dataclass(defn.info):
                dataclasses_plugin.check_post_init(self, defn, defn.info)

    def check_func_def_override(self, defn: FuncDef, new_type: FunctionLike) -> None:
        assert defn.original_def is not None
        if isinstance(defn.original_def, FuncDef):
            # Function definition overrides function definition.
            old_type = self.function_type(defn.original_def)
            if not is_same_type(new_type, old_type):
                self.msg.incompatible_conditional_function_def(defn, old_type, new_type)
        else:
            # Function definition overrides a variable initialized via assignment or a
            # decorated function.
            orig_type = defn.original_def.type
            if orig_type is None:
                # If other branch is unreachable, we don't type check it and so we might
                # not have a type for the original definition
                return
            if isinstance(orig_type, PartialType):
                if orig_type.type is None:
                    # Ah this is a partial type. Give it the type of the function.
                    orig_def = defn.original_def
                    if isinstance(orig_def, Decorator):
                        var = orig_def.var
                    else:
                        var = orig_def
                    partial_types = self.find_partial_types(var)
                    if partial_types is not None:
                        var.type = new_type
                        del partial_types[var]
                else:
                    # Trying to redefine something like partial empty list as function.
                    self.fail(message_registry.INCOMPATIBLE_REDEFINITION, defn)
            else:
                name_expr = NameExpr(defn.name)
                name_expr.node = defn.original_def
                self.binder.assign_type(name_expr, new_type, orig_type)
                self.check_subtype(
                    new_type,
                    orig_type,
                    defn,
                    message_registry.INCOMPATIBLE_REDEFINITION,
                    "redefinition with type",
                    "original type",
                )

    @contextmanager
    def enter_attribute_inference_context(self) -> Iterator[None]:
        old_types = self.inferred_attribute_types
        self.inferred_attribute_types = {}
        yield None
        self.inferred_attribute_types = old_types

    def check_func_def(
        self, defn: FuncItem, typ: CallableType, name: str | None, allow_empty: bool = False
    ) -> None:
        """Type check a function definition."""
        # Expand type variables with value restrictions to ordinary types.
        self.check_typevar_defaults(typ.variables)
        expanded = self.expand_typevars(defn, typ)
        original_typ = typ
        for item, typ in expanded:
            old_binder = self.binder
            self.binder = ConditionalTypeBinder()
            with self.binder.top_frame_context():
                defn.expanded.append(item)

                # We may be checking a function definition or an anonymous
                # function. In the first case, set up another reference with the
                # precise type.
                if isinstance(item, FuncDef):
                    fdef = item
                    # Check if __init__ has an invalid return type.
                    if (
                        fdef.info
                        and fdef.name in ("__init__", "__init_subclass__")
                        and not isinstance(
                            get_proper_type(typ.ret_type), (NoneType, UninhabitedType)
                        )
                        and not self.dynamic_funcs[-1]
                    ):
                        self.fail(
                            message_registry.MUST_HAVE_NONE_RETURN_TYPE.format(fdef.name), item
                        )

                    # Check validity of __new__ signature
                    if fdef.info and fdef.name == "__new__":
                        self.check___new___signature(fdef, typ)

                    self.check_for_missing_annotations(fdef)
                    if self.options.disallow_any_unimported:
                        if fdef.type and isinstance(fdef.type, CallableType):
                            ret_type = fdef.type.ret_type
                            if has_any_from_unimported_type(ret_type):
                                self.msg.unimported_type_becomes_any("Return type", ret_type, fdef)
                            for idx, arg_type in enumerate(fdef.type.arg_types):
                                if has_any_from_unimported_type(arg_type):
                                    prefix = f'Argument {idx + 1} to "{fdef.name}"'
                                    self.msg.unimported_type_becomes_any(prefix, arg_type, fdef)
                    check_for_explicit_any(
                        fdef.type, self.options, self.is_typeshed_stub, self.msg, context=fdef
                    )

                if name:  # Special method names
                    if defn.info and self.is_reverse_op_method(name):
                        self.check_reverse_op_method(item, typ, name, defn)
                    elif name in ("__getattr__", "__getattribute__"):
                        self.check_getattr_method(typ, defn, name)
                    elif name == "__setattr__":
                        self.check_setattr_method(typ, defn)

                # Refuse contravariant return type variable
                if isinstance(typ.ret_type, TypeVarType):
                    if typ.ret_type.variance == CONTRAVARIANT:
                        self.fail(
                            message_registry.RETURN_TYPE_CANNOT_BE_CONTRAVARIANT, typ.ret_type
                        )
                    self.check_unbound_return_typevar(typ)
                elif (
                    isinstance(original_typ.ret_type, TypeVarType) and original_typ.ret_type.values
                ):
                    # Since type vars with values are expanded, the return type is changed
                    # to a raw value. This is a hack to get it back.
                    self.check_unbound_return_typevar(original_typ)

                # Check that Generator functions have the appropriate return type.
                if defn.is_generator:
                    if defn.is_async_generator:
                        if not self.is_async_generator_return_type(typ.ret_type):
                            self.fail(
                                message_registry.INVALID_RETURN_TYPE_FOR_ASYNC_GENERATOR, typ
                            )
                    else:
                        if not self.is_generator_return_type(typ.ret_type, defn.is_coroutine):
                            self.fail(message_registry.INVALID_RETURN_TYPE_FOR_GENERATOR, typ)

                # Fix the type if decorated with `@types.coroutine` or `@asyncio.coroutine`.
                if defn.is_awaitable_coroutine:
                    # Update the return type to AwaitableGenerator.
                    # (This doesn't exist in typing.py, only in typing.pyi.)
                    t = typ.ret_type
                    c = defn.is_coroutine
                    ty = self.get_generator_yield_type(t, c)
                    tc = self.get_generator_receive_type(t, c)
                    if c:
                        tr = self.get_coroutine_return_type(t)
                    else:
                        tr = self.get_generator_return_type(t, c)
                    ret_type = self.named_generic_type(
                        "typing.AwaitableGenerator", [ty, tc, tr, t]
                    )
                    typ = typ.copy_modified(ret_type=ret_type)
                    defn.type = typ

                # Push return type.
                self.return_types.append(typ.ret_type)

                with self.scope.push_function(defn):
                    # We temporary push the definition to get the self type as
                    # visible from *inside* of this function/method.
                    ref_type: Type | None = self.scope.active_self_type()

                if typ.type_is:
                    arg_index = 0
                    # For methods and classmethods, we want the second parameter
                    if ref_type is not None and (not defn.is_static or defn.name == "__new__"):
                        arg_index = 1
                    if arg_index < len(typ.arg_types) and not is_subtype(
                        typ.type_is, typ.arg_types[arg_index]
                    ):
                        self.fail(
                            message_registry.NARROWED_TYPE_NOT_SUBTYPE.format(
                                format_type(typ.type_is, self.options),
                                format_type(typ.arg_types[arg_index], self.options),
                            ),
                            item,
                        )

                # Store argument types.
                for i in range(len(typ.arg_types)):
                    arg_type = typ.arg_types[i]
                    if (
                        isinstance(defn, FuncDef)
                        and ref_type is not None
                        and i == 0
                        and (not defn.is_static or defn.name == "__new__")
                        and typ.arg_kinds[0] not in [nodes.ARG_STAR, nodes.ARG_STAR2]
                    ):
                        if defn.is_class or defn.name == "__new__":
                            ref_type = mypy.types.TypeType.make_normalized(ref_type)
                        if not is_same_type(arg_type, ref_type):
                            # This level of erasure matches the one in checkmember.check_self_arg(),
                            # better keep these two checks consistent.
                            erased = get_proper_type(erase_typevars(erase_to_bound(arg_type)))
                            if not is_subtype(ref_type, erased, ignore_type_params=True):
                                if (
                                    isinstance(erased, Instance)
                                    and erased.type.is_protocol
                                    or isinstance(erased, TypeType)
                                    and isinstance(erased.item, Instance)
                                    and erased.item.type.is_protocol
                                ):
                                    # We allow the explicit self-type to be not a supertype of
                                    # the current class if it is a protocol. For such cases
                                    # the consistency check will be performed at call sites.
                                    msg = None
                                elif typ.arg_names[i] in {"self", "cls"}:
                                    msg = message_registry.ERASED_SELF_TYPE_NOT_SUPERTYPE.format(
                                        erased.str_with_options(self.options),
                                        ref_type.str_with_options(self.options),
                                    )
                                else:
                                    msg = message_registry.MISSING_OR_INVALID_SELF_TYPE
                                if msg:
                                    self.fail(msg, defn)
                    elif isinstance(arg_type, TypeVarType):
                        # Refuse covariant parameter type variables
                        # TODO: check recursively for inner type variables
                        if (
                            arg_type.variance == COVARIANT
                            and defn.name not in ("__init__", "__new__", "__post_init__")
                            and not is_private(defn.name)  # private methods are not inherited
                        ):
                            ctx: Context = arg_type
                            if ctx.line < 0:
                                ctx = typ
                            self.fail(message_registry.FUNCTION_PARAMETER_CANNOT_BE_COVARIANT, ctx)
                    # Need to store arguments again for the expanded item.
                    store_argument_type(item, i, typ, self.named_generic_type)

                # Type check initialization expressions.
                body_is_trivial = is_trivial_body(defn.body)
                self.check_default_args(item, body_is_trivial)

            # Type check body in a new scope.
            with self.binder.top_frame_context():
                # Copy some type narrowings from an outer function when it seems safe enough
                # (i.e. we can't find an assignment that might change the type of the
                # variable afterwards).
                new_frame: Frame | None = None
                for frame in old_binder.frames:
                    for key, narrowed_type in frame.types.items():
                        key_var = extract_var_from_literal_hash(key)
                        if key_var is not None and not self.is_var_redefined_in_outer_context(
                            key_var, defn.line
                        ):
                            # It seems safe to propagate the type narrowing to a nested scope.
                            if new_frame is None:
                                new_frame = self.binder.push_frame()
                            new_frame.types[key] = narrowed_type
                            self.binder.declarations[key] = old_binder.declarations[key]
                with self.scope.push_function(defn):
                    # We suppress reachability warnings for empty generator functions
                    # (return; yield) which have a "yield" that's unreachable by definition
                    # since it's only there to promote the function into a generator function.
                    #
                    # We also suppress reachability warnings when we use TypeVars with value
                    # restrictions: we only want to report a warning if a certain statement is
                    # marked as being suppressed in *all* of the expansions, but we currently
                    # have no good way of doing this.
                    #
                    # TODO: Find a way of working around this limitation
                    if _is_empty_generator_function(item) or len(expanded) >= 2:
                        self.binder.suppress_unreachable_warnings()
                    self.accept(item.body)
                unreachable = self.binder.is_unreachable()
                if new_frame is not None:
                    self.binder.pop_frame(True, 0)

            if not unreachable:
                if defn.is_generator or is_named_instance(
                    self.return_types[-1], "typing.AwaitableGenerator"
                ):
                    return_type = self.get_generator_return_type(
                        self.return_types[-1], defn.is_coroutine
                    )
                elif defn.is_coroutine:
                    return_type = self.get_coroutine_return_type(self.return_types[-1])
                else:
                    return_type = self.return_types[-1]
                return_type = get_proper_type(return_type)

                allow_empty = allow_empty or self.options.allow_empty_bodies

                show_error = (
                    not body_is_trivial
                    or
                    # Allow empty bodies for abstract methods, overloads, in tests and stubs.
                    (
                        not allow_empty
                        and not (
                            isinstance(defn, FuncDef) and defn.abstract_status != NOT_ABSTRACT
                        )
                        and not self.is_stub
                    )
                )

                # Ignore plugin generated methods, these usually don't need any bodies.
                if defn.info is not FUNC_NO_INFO and (
                    defn.name not in defn.info.names or defn.info.names[defn.name].plugin_generated
                ):
                    show_error = False

                # Ignore also definitions that appear in `if TYPE_CHECKING: ...` blocks.
                # These can't be called at runtime anyway (similar to plugin-generated).
                if isinstance(defn, FuncDef) and defn.is_mypy_only:
                    show_error = False

                # We want to minimize the fallout from checking empty bodies
                # that was absent in many mypy versions.
                if body_is_trivial and is_subtype(NoneType(), return_type):
                    show_error = False

                may_be_abstract = (
                    body_is_trivial
                    and defn.info is not FUNC_NO_INFO
                    and defn.info.metaclass_type is not None
                    and defn.info.metaclass_type.type.has_base("abc.ABCMeta")
                )

                if self.options.warn_no_return:
                    if (
                        not self.current_node_deferred
                        and not isinstance(return_type, (NoneType, AnyType))
                        and show_error
                    ):
                        # Control flow fell off the end of a function that was
                        # declared to return a non-None type.
                        if isinstance(return_type, UninhabitedType):
                            # This is a NoReturn function
                            msg = message_registry.INVALID_IMPLICIT_RETURN
                        else:
                            msg = message_registry.MISSING_RETURN_STATEMENT
                        if body_is_trivial:
                            msg = msg._replace(code=codes.EMPTY_BODY)
                        self.fail(msg, defn)
                        if may_be_abstract:
                            self.note(message_registry.EMPTY_BODY_ABSTRACT, defn)
                elif show_error:
                    msg = message_registry.INCOMPATIBLE_RETURN_VALUE_TYPE
                    if body_is_trivial:
                        msg = msg._replace(code=codes.EMPTY_BODY)
                    # similar to code in check_return_stmt
                    if (
                        not self.check_subtype(
                            subtype_label="implicitly returns",
                            subtype=NoneType(),
                            supertype_label="expected",
                            supertype=return_type,
                            context=defn,
                            msg=msg,
                        )
                        and may_be_abstract
                    ):
                        self.note(message_registry.EMPTY_BODY_ABSTRACT, defn)

            self.return_types.pop()

            self.binder = old_binder

    def is_var_redefined_in_outer_context(self, v: Var, after_line: int) -> bool:
        """Can the variable be assigned to at module top level or outer function?

        Note that this doesn't do a full CFG analysis but uses a line number based
        heuristic that isn't correct in some (rare) cases.
        """
        outers = self.tscope.outer_functions()
        if not outers:
            # Top-level function -- outer context is top level, and we can't reason about
            # globals
            return True
        for outer in outers:
            if isinstance(outer, FuncDef):
                if find_last_var_assignment_line(outer.body, v) >= after_line:
                    return True
        return False

    def check_unbound_return_typevar(self, typ: CallableType) -> None:
        """Fails when the return typevar is not defined in arguments."""
        if isinstance(typ.ret_type, TypeVarType) and typ.ret_type in typ.variables:
            arg_type_visitor = CollectArgTypeVarTypes()
            for argtype in typ.arg_types:
                argtype.accept(arg_type_visitor)

            if typ.ret_type not in arg_type_visitor.arg_types:
                self.fail(message_registry.UNBOUND_TYPEVAR, typ.ret_type, code=TYPE_VAR)
                upper_bound = get_proper_type(typ.ret_type.upper_bound)
                if not (
                    isinstance(upper_bound, Instance)
                    and upper_bound.type.fullname == "builtins.object"
                ):
                    self.note(
                        "Consider using the upper bound "
                        f"{format_type(typ.ret_type.upper_bound, self.options)} instead",
                        context=typ.ret_type,
                    )

    def check_default_args(self, item: FuncItem, body_is_trivial: bool) -> None:
        for arg in item.arguments:
            if arg.initializer is None:
                continue
            if body_is_trivial and isinstance(arg.initializer, EllipsisExpr):
                continue
            name = arg.variable.name
            msg = "Incompatible default for "
            if name.startswith("__tuple_arg_"):
                msg += f"tuple argument {name[12:]}"
            else:
                msg += f'argument "{name}"'
            if (
                not self.options.implicit_optional
                and isinstance(arg.initializer, NameExpr)
                and arg.initializer.fullname == "builtins.None"
            ):
                notes = [
                    "PEP 484 prohibits implicit Optional. "
                    "Accordingly, mypy has changed its default to no_implicit_optional=True",
                    "Use https://github.com/hauntsaninja/no_implicit_optional to automatically "
                    "upgrade your codebase",
                ]
            else:
                notes = None
            self.check_simple_assignment(
                arg.variable.type,
                arg.initializer,
                context=arg.initializer,
                msg=ErrorMessage(msg, code=codes.ASSIGNMENT),
                lvalue_name="argument",
                rvalue_name="default",
                notes=notes,
            )

    def is_forward_op_method(self, method_name: str) -> bool:
        return method_name in operators.reverse_op_methods

    def is_reverse_op_method(self, method_name: str) -> bool:
        return method_name in operators.reverse_op_method_set

    def check_for_missing_annotations(self, fdef: FuncItem) -> None:
        # Check for functions with unspecified/not fully specified types.
        def is_unannotated_any(t: Type) -> bool:
            if not isinstance(t, ProperType):
                return False
            return isinstance(t, AnyType) and t.type_of_any == TypeOfAny.unannotated

        has_explicit_annotation = isinstance(fdef.type, CallableType) and any(
            not is_unannotated_any(t) for t in fdef.type.arg_types + [fdef.type.ret_type]
        )

        show_untyped = not self.is_typeshed_stub or self.options.warn_incomplete_stub
        check_incomplete_defs = self.options.disallow_incomplete_defs and has_explicit_annotation
        if show_untyped and (self.options.disallow_untyped_defs or check_incomplete_defs):
            if fdef.type is None and self.options.disallow_untyped_defs:
                if not fdef.arguments or (
                    len(fdef.arguments) == 1
                    and (fdef.arg_names[0] == "self" or fdef.arg_names[0] == "cls")
                ):
                    self.fail(message_registry.RETURN_TYPE_EXPECTED, fdef)
                    if not has_return_statement(fdef) and not fdef.is_generator:
                        self.note(
                            'Use "-> None" if function does not return a value',
                            fdef,
                            code=codes.NO_UNTYPED_DEF,
                        )
                else:
                    self.fail(message_registry.FUNCTION_TYPE_EXPECTED, fdef)
            elif isinstance(fdef.type, CallableType):
                ret_type = get_proper_type(fdef.type.ret_type)
                if is_unannotated_any(ret_type):
                    self.fail(message_registry.RETURN_TYPE_EXPECTED, fdef)
                elif fdef.is_generator:
                    if is_unannotated_any(
                        self.get_generator_return_type(ret_type, fdef.is_coroutine)
                    ):
                        self.fail(message_registry.RETURN_TYPE_EXPECTED, fdef)
                elif fdef.is_coroutine and isinstance(ret_type, Instance):
                    if is_unannotated_any(self.get_coroutine_return_type(ret_type)):
                        self.fail(message_registry.RETURN_TYPE_EXPECTED, fdef)
                if any(is_unannotated_any(t) for t in fdef.type.arg_types):
                    self.fail(message_registry.ARGUMENT_TYPE_EXPECTED, fdef)

    def check___new___signature(self, fdef: FuncDef, typ: CallableType) -> None:
        self_type = fill_typevars_with_any(fdef.info)
        bound_type = bind_self(typ, self_type, is_classmethod=True)
        # Check that __new__ (after binding cls) returns an instance
        # type (or any).
        if fdef.info.is_metaclass():
            # This is a metaclass, so it must return a new unrelated type.
            self.check_subtype(
                bound_type.ret_type,
                self.type_type(),
                fdef,
                message_registry.INVALID_NEW_TYPE,
                "returns",
                "but must return a subtype of",
            )
        elif not isinstance(
            get_proper_type(bound_type.ret_type), (AnyType, Instance, TupleType, UninhabitedType)
        ):
            self.fail(
                message_registry.NON_INSTANCE_NEW_TYPE.format(
                    format_type(bound_type.ret_type, self.options)
                ),
                fdef,
            )
        else:
            # And that it returns a subtype of the class
            self.check_subtype(
                bound_type.ret_type,
                self_type,
                fdef,
                message_registry.INVALID_NEW_TYPE,
                "returns",
                "but must return a subtype of",
            )

    def check_reverse_op_method(
        self, defn: FuncItem, reverse_type: CallableType, reverse_name: str, context: Context
    ) -> None:
        """Check a reverse operator method such as __radd__."""
        # Decides whether it's worth calling check_overlapping_op_methods().

        # This used to check for some very obscure scenario.  It now
        # just decides whether it's worth calling
        # check_overlapping_op_methods().

        assert defn.info

        # First check for a valid signature
        method_type = CallableType(
            [AnyType(TypeOfAny.special_form), AnyType(TypeOfAny.special_form)],
            [nodes.ARG_POS, nodes.ARG_POS],
            [None, None],
            AnyType(TypeOfAny.special_form),
            self.named_type("builtins.function"),
        )
        if not is_subtype(reverse_type, method_type):
            self.msg.invalid_signature(reverse_type, context)
            return

        if reverse_name in ("__eq__", "__ne__"):
            # These are defined for all objects => can't cause trouble.
            return

        # With 'Any' or 'object' return type we are happy, since any possible
        # return value is valid.
        ret_type = get_proper_type(reverse_type.ret_type)
        if isinstance(ret_type, AnyType):
            return
        if isinstance(ret_type, Instance):
            if ret_type.type.fullname == "builtins.object":
                return
        if reverse_type.arg_kinds[0] == ARG_STAR:
            reverse_type = reverse_type.copy_modified(
                arg_types=[reverse_type.arg_types[0]] * 2,
                arg_kinds=[ARG_POS] * 2,
                arg_names=[reverse_type.arg_names[0], "_"],
            )
        assert len(reverse_type.arg_types) >= 2

        forward_name = operators.normal_from_reverse_op[reverse_name]
        forward_inst = get_proper_type(reverse_type.arg_types[1])
        if isinstance(forward_inst, TypeVarType):
            forward_inst = get_proper_type(forward_inst.upper_bound)
        elif isinstance(forward_inst, TupleType):
            forward_inst = tuple_fallback(forward_inst)
        elif isinstance(forward_inst, (FunctionLike, TypedDictType, LiteralType)):
            forward_inst = forward_inst.fallback
        if isinstance(forward_inst, TypeType):
            item = forward_inst.item
            if isinstance(item, Instance):
                opt_meta = item.type.metaclass_type
                if opt_meta is not None:
                    forward_inst = opt_meta

        def has_readable_member(typ: UnionType | Instance, name: str) -> bool:
            # TODO: Deal with attributes of TupleType etc.
            if isinstance(typ, Instance):
                return typ.type.has_readable_member(name)
            return all(
                (isinstance(x, UnionType) and has_readable_member(x, name))
                or (isinstance(x, Instance) and x.type.has_readable_member(name))
                for x in get_proper_types(typ.relevant_items())
            )

        if not (
            isinstance(forward_inst, (Instance, UnionType))
            and has_readable_member(forward_inst, forward_name)
        ):
            return
        forward_base = reverse_type.arg_types[1]
        forward_type = self.expr_checker.analyze_external_member_access(
            forward_name, forward_base, context=defn
        )
        self.check_overlapping_op_methods(
            reverse_type,
            reverse_name,
            defn.info,
            forward_type,
            forward_name,
            forward_base,
            context=defn,
        )

    def check_overlapping_op_methods(
        self,
        reverse_type: CallableType,
        reverse_name: str,
        reverse_class: TypeInfo,
        forward_type: Type,
        forward_name: str,
        forward_base: Type,
        context: Context,
    ) -> None:
        """Check for overlapping method and reverse method signatures.

        This function assumes that:

        -   The reverse method has valid argument count and kinds.
        -   If the reverse operator method accepts some argument of type
            X, the forward operator method also belong to class X.

            For example, if we have the reverse operator `A.__radd__(B)`, then the
            corresponding forward operator must have the type `B.__add__(...)`.
        """

        # Note: Suppose we have two operator methods "A.__rOP__(B) -> R1" and
        # "B.__OP__(C) -> R2". We check if these two methods are unsafely overlapping
        # by using the following algorithm:
        #
        # 1. Rewrite "B.__OP__(C) -> R1"  to "temp1(B, C) -> R1"
        #
        # 2. Rewrite "A.__rOP__(B) -> R2" to "temp2(B, A) -> R2"
        #
        # 3. Treat temp1 and temp2 as if they were both variants in the same
        #    overloaded function. (This mirrors how the Python runtime calls
        #    operator methods: we first try __OP__, then __rOP__.)
        #
        #    If the first signature is unsafely overlapping with the second,
        #    report an error.
        #
        # 4. However, if temp1 shadows temp2 (e.g. the __rOP__ method can never
        #    be called), do NOT report an error.
        #
        #    This behavior deviates from how we handle overloads -- many of the
        #    modules in typeshed seem to define __OP__ methods that shadow the
        #    corresponding __rOP__ method.
        #
        # Note: we do not attempt to handle unsafe overlaps related to multiple
        # inheritance. (This is consistent with how we handle overloads: we also
        # do not try checking unsafe overlaps due to multiple inheritance there.)

        for forward_item in flatten_nested_unions([forward_type]):
            forward_item = get_proper_type(forward_item)
            if isinstance(forward_item, CallableType):
                if self.is_unsafe_overlapping_op(forward_item, forward_base, reverse_type):
                    self.msg.operator_method_signatures_overlap(
                        reverse_class, reverse_name, forward_base, forward_name, context
                    )
            elif isinstance(forward_item, Overloaded):
                for item in forward_item.items:
                    if self.is_unsafe_overlapping_op(item, forward_base, reverse_type):
                        self.msg.operator_method_signatures_overlap(
                            reverse_class, reverse_name, forward_base, forward_name, context
                        )
            elif not isinstance(forward_item, AnyType):
                self.msg.forward_operator_not_callable(forward_name, context)

    def is_unsafe_overlapping_op(
        self, forward_item: CallableType, forward_base: Type, reverse_type: CallableType
    ) -> bool:
        # TODO: check argument kinds?
        if len(forward_item.arg_types) < 1:
            # Not a valid operator method -- can't succeed anyway.
            return False

        # Erase the type if necessary to make sure we don't have a single
        # TypeVar in forward_tweaked. (Having a function signature containing
        # just a single TypeVar can lead to unpredictable behavior.)
        forward_base_erased = forward_base
        if isinstance(forward_base, TypeVarType):
            forward_base_erased = erase_to_bound(forward_base)

        # Construct normalized function signatures corresponding to the
        # operator methods. The first argument is the left operand and the
        # second operand is the right argument -- we switch the order of
        # the arguments of the reverse method.

        # TODO: this manipulation is dangerous if callables are generic.
        # Shuffling arguments between callables can create meaningless types.
        forward_tweaked = forward_item.copy_modified(
            arg_types=[forward_base_erased, forward_item.arg_types[0]],
            arg_kinds=[nodes.ARG_POS] * 2,
            arg_names=[None] * 2,
        )
        reverse_tweaked = reverse_type.copy_modified(
            arg_types=[reverse_type.arg_types[1], reverse_type.arg_types[0]],
            arg_kinds=[nodes.ARG_POS] * 2,
            arg_names=[None] * 2,
        )

        reverse_base_erased = reverse_type.arg_types[0]
        if isinstance(reverse_base_erased, TypeVarType):
            reverse_base_erased = erase_to_bound(reverse_base_erased)

        if is_same_type(reverse_base_erased, forward_base_erased):
            return False
        elif is_subtype(reverse_base_erased, forward_base_erased):
            first = reverse_tweaked
            second = forward_tweaked
        else:
            first = forward_tweaked
            second = reverse_tweaked

        current_class = self.scope.active_class()
        type_vars = current_class.defn.type_vars if current_class else []
        return is_unsafe_overlapping_overload_signatures(
            first, second, type_vars, partial_only=False
        )

    def check_inplace_operator_method(self, defn: FuncBase) -> None:
        """Check an inplace operator method such as __iadd__.

        They cannot arbitrarily overlap with __add__.
        """
        method = defn.name
        if method not in operators.inplace_operator_methods:
            return
        typ = bind_self(self.function_type(defn))
        cls = defn.info
        other_method = "__" + method[3:]
        if cls.has_readable_member(other_method):
            instance = fill_typevars(cls)
            typ2 = get_proper_type(
                self.expr_checker.analyze_external_member_access(other_method, instance, defn)
            )
            fail = False
            if isinstance(typ2, FunctionLike):
                if not is_more_general_arg_prefix(typ, typ2):
                    fail = True
            else:
                # TODO overloads
                fail = True
            if fail:
                self.msg.signatures_incompatible(method, other_method, defn)

    def check_getattr_method(self, typ: Type, context: Context, name: str) -> None:
        if len(self.scope.stack) == 1:
            # module scope
            if name == "__getattribute__":
                self.fail(message_registry.MODULE_LEVEL_GETATTRIBUTE, context)
                return
            # __getattr__ is fine at the module level as of Python 3.7 (PEP 562). We could
            # show an error for Python < 3.7, but that would be annoying in code that supports
            # both 3.7 and older versions.
            method_type = CallableType(
                [self.named_type("builtins.str")],
                [nodes.ARG_POS],
                [None],
                AnyType(TypeOfAny.special_form),
                self.named_type("builtins.function"),
            )
        elif self.scope.active_class():
            method_type = CallableType(
                [AnyType(TypeOfAny.special_form), self.named_type("builtins.str")],
                [nodes.ARG_POS, nodes.ARG_POS],
                [None, None],
                AnyType(TypeOfAny.special_form),
                self.named_type("builtins.function"),
            )
        else:
            return
        if not is_subtype(typ, method_type):
            self.msg.invalid_signature_for_special_method(typ, context, name)

    def check_setattr_method(self, typ: Type, context: Context) -> None:
        if not self.scope.active_class():
            return
        method_type = CallableType(
            [
                AnyType(TypeOfAny.special_form),
                self.named_type("builtins.str"),
                AnyType(TypeOfAny.special_form),
            ],
            [nodes.ARG_POS, nodes.ARG_POS, nodes.ARG_POS],
            [None, None, None],
            NoneType(),
            self.named_type("builtins.function"),
        )
        if not is_subtype(typ, method_type):
            self.msg.invalid_signature_for_special_method(typ, context, "__setattr__")

    def check_slots_definition(self, typ: Type, context: Context) -> None:
        """Check the type of __slots__."""
        str_type = self.named_type("builtins.str")
        expected_type = UnionType(
            [str_type, self.named_generic_type("typing.Iterable", [str_type])]
        )
        self.check_subtype(
            typ,
            expected_type,
            context,
            message_registry.INVALID_TYPE_FOR_SLOTS,
            "actual type",
            "expected type",
            code=codes.ASSIGNMENT,
        )

    def check_match_args(self, var: Var, typ: Type, context: Context) -> None:
        """Check that __match_args__ contains literal strings"""
        if not self.scope.active_class():
            return
        typ = get_proper_type(typ)
        if not isinstance(typ, TupleType) or not all(
            is_string_literal(item) for item in typ.items
        ):
            self.msg.note(
                "__match_args__ must be a tuple containing string literals for checking "
                "of match statements to work",
                context,
                code=codes.LITERAL_REQ,
            )

    def expand_typevars(
        self, defn: FuncItem, typ: CallableType
    ) -> list[tuple[FuncItem, CallableType]]:
        # TODO use generator
        subst: list[list[tuple[TypeVarId, Type]]] = []
        tvars = list(typ.variables) or []
        if defn.info:
            # Class type variables
            tvars += defn.info.defn.type_vars or []
        for tvar in tvars:
            if isinstance(tvar, TypeVarType) and tvar.values:
                subst.append([(tvar.id, value) for value in tvar.values])
        # Make a copy of the function to check for each combination of
        # value restricted type variables. (Except when running mypyc,
        # where we need one canonical version of the function.)
        if subst and not (self.options.mypyc or self.options.inspections):
            result: list[tuple[FuncItem, CallableType]] = []
            for substitutions in itertools.product(*subst):
                mapping = dict(substitutions)
                result.append((expand_func(defn, mapping), expand_type(typ, mapping)))
            return result
        else:
            return [(defn, typ)]

    def check_explicit_override_decorator(
        self,
        defn: FuncDef | OverloadedFuncDef,
        found_method_base_classes: list[TypeInfo] | None,
        context: Context | None = None,
    ) -> None:
        plugin_generated = False
        if defn.info and (node := defn.info.get(defn.name)) and node.plugin_generated:
            # Do not report issues for plugin generated nodes,
            # they can't realistically use `@override` for their methods.
            plugin_generated = True

        if (
            not plugin_generated
            and found_method_base_classes
            and not defn.is_explicit_override
            and defn.name not in ("__init__", "__new__")
            and not is_private(defn.name)
        ):
            self.msg.explicit_override_decorator_missing(
                defn.name, found_method_base_classes[0].fullname, context or defn
            )

    def check_method_override(
        self, defn: FuncDef | OverloadedFuncDef | Decorator
    ) -> list[TypeInfo] | None:
        """Check if function definition is compatible with base classes.

        This may defer the method if a signature is not available in at least one base class.
        Return ``None`` if that happens.

        Return a list of base classes which contain an attribute with the method name.
        """
        # Check against definitions in base classes.
        check_override_compatibility = (
            defn.name not in ("__init__", "__new__", "__init_subclass__", "__post_init__")
            and (self.options.check_untyped_defs or not defn.is_dynamic())
            and (
                # don't check override for synthesized __replace__ methods from dataclasses
                defn.name != "__replace__"
                or defn.info.metadata.get("dataclass_tag") is None
            )
        )
        found_method_base_classes: list[TypeInfo] = []
        for base in defn.info.mro[1:]:
            result = self.check_method_or_accessor_override_for_base(
                defn, base, check_override_compatibility
            )
            if result is None:
                # Node was deferred, we will have another attempt later.
                return None
            if result:
                found_method_base_classes.append(base)
        return found_method_base_classes

    def check_method_or_accessor_override_for_base(
        self,
        defn: FuncDef | OverloadedFuncDef | Decorator,
        base: TypeInfo,
        check_override_compatibility: bool,
    ) -> bool | None:
        """Check if method definition is compatible with a base class.

        Return ``None`` if the node was deferred because one of the corresponding
        superclass nodes is not ready.

        Return ``True`` if an attribute with the method name was found in the base class.
        """
        found_base_method = False
        if base:
            name = defn.name
            base_attr = base.names.get(name)
            if base_attr:
                # First, check if we override a final (always an error, even with Any types).
                if is_final_node(base_attr.node) and not is_private(name):
                    self.msg.cant_override_final(name, base.name, defn)
                # Second, final can't override anything writeable independently of types.
                if defn.is_final:
                    self.check_if_final_var_override_writable(name, base_attr.node, defn)
                found_base_method = True
            if check_override_compatibility:
                # Check compatibility of the override signature
                # (__init__, __new__, __init_subclass__ are special).
                if self.check_method_override_for_base_with_name(defn, name, base):
                    return None
                if name in operators.inplace_operator_methods:
                    # Figure out the name of the corresponding operator method.
                    method = "__" + name[3:]
                    # An inplace operator method such as __iadd__ might not be
                    # always introduced safely if a base class defined __add__.
                    # TODO can't come up with an example where this is
                    #      necessary; now it's "just in case"
                    if self.check_method_override_for_base_with_name(defn, method, base):
                        return None
        return found_base_method

    def check_setter_type_override(
        self, defn: OverloadedFuncDef, base_node: OverloadedFuncDef | Var, base: TypeInfo
    ) -> None:
        # TODO: implement actual logic.
        setter_type = get_setter_type(defn)
        original_setter_type = get_setter_type(base_node)

    def check_method_override_for_base_with_name(
        self, defn: FuncDef | OverloadedFuncDef | Decorator, name: str, base: TypeInfo
    ) -> bool:
        """Check if overriding an attribute `name` of `base` with `defn` is valid.

        Return True if the supertype node was not analysed yet, and `defn` was deferred.
        """
        base_attr = base.names.get(name)
        if not base_attr:
            return False
        # The name of the method is defined in the base class.

        # Point errors at the 'def' line (important for backward compatibility
        # of type ignores).
        if not isinstance(defn, Decorator):
            context = defn
        else:
            context = defn.func

        # Construct the type of the overriding method.
        # TODO: this logic is much less complete than similar one in checkmember.py
        if isinstance(defn, (FuncDef, OverloadedFuncDef)):
            typ: Type = self.function_type(defn)
            override_class_or_static = defn.is_class or defn.is_static
            override_class = defn.is_class
        else:
            assert defn.var.is_ready
            assert defn.var.type is not None
            typ = defn.var.type
            override_class_or_static = defn.func.is_class or defn.func.is_static
            override_class = defn.func.is_class
        typ = get_proper_type(typ)
        if isinstance(typ, FunctionLike) and not is_static(context):
            typ = bind_self(typ, self.scope.active_self_type(), is_classmethod=override_class)
        # Map the overridden method type to subtype context so that
        # it can be checked for compatibility.
        original_type = get_proper_type(base_attr.type)
        original_node = base_attr.node
        always_allow_covariant = False
        if is_settable_property(defn) and (
            is_settable_property(original_node) or isinstance(original_node, Var)
        ):
            if is_custom_settable_property(defn) or (
                is_custom_settable_property(original_node)
            ):
                always_allow_covariant = True
                self.check_setter_type_override(defn, original_node, base)
        # `original_type` can be partial if (e.g.) it is originally an
        # instance variable from an `__init__` block that becomes deferred.
        if original_type is None or isinstance(original_type, PartialType):
            if self.pass_num < self.last_pass:
                # If there are passes left, defer this node until next pass,
                # otherwise try reconstructing the method type from available information.
                self.defer_node(defn, defn.info)
                return True
            elif isinstance(original_node, (FuncDef, OverloadedFuncDef)):
                original_type = self.function_type(original_node)
            elif isinstance(original_node, Decorator):
                original_type = self.function_type(original_node.func)
            elif isinstance(original_node, Var):
                # Super type can define method as an attribute.
                # See https://github.com/python/mypy/issues/10134

                # We also check that sometimes `original_node.type` is None.
                # This is the case when we use something like `__hash__ = None`.
                if original_node.type is not None:
                    original_type = get_proper_type(original_node.type)
                else:
                    original_type = NoneType()
            else:
                # Will always fail to typecheck below, since we know the node is a method
                original_type = NoneType()
        if isinstance(original_node, (FuncDef, OverloadedFuncDef)):
            original_class_or_static = original_node.is_class or original_node.is_static
        elif isinstance(original_node, Decorator):
            fdef = original_node.func
            original_class_or_static = fdef.is_class or fdef.is_static
        else:
            original_class_or_static = False  # a variable can't be class or static

<<<<<<< HEAD
        if isinstance(original_type, FunctionLike):
            original_type = self.bind_and_map_method(base_attr, original_type, defn.info, base)
            if original_node and is_property(original_node):
                original_type = get_property_type(original_type)
=======
            if isinstance(original_node, Var):
                expanded_type = map_type_from_supertype(original_type, defn.info, base)
                expanded_type = expand_self_type(
                    original_node, expanded_type, fill_typevars(defn.info)
                )
                original_type = get_proper_type(expanded_type)

            if is_property(defn):
                inner: FunctionLike | None
                if isinstance(typ, FunctionLike):
                    inner = typ
                else:
                    inner = self.extract_callable_type(typ, context)
                if inner is not None:
                    typ = inner
                    typ = get_property_type(typ)
                    if (
                        isinstance(original_node, Var)
                        and not original_node.is_final
                        and (not original_node.is_property or original_node.is_settable_property)
                        and isinstance(defn, Decorator)
                    ):
                        # We only give an error where no other similar errors will be given.
                        if not isinstance(original_type, AnyType):
                            self.msg.fail(
                                "Cannot override writeable attribute with read-only property",
                                # Give an error on function line to match old behaviour.
                                defn.func,
                                code=codes.OVERRIDE,
                            )
>>>>>>> f8092047

        if is_property(defn):
            inner: FunctionLike | None
            if isinstance(typ, FunctionLike):
                inner = typ
            else:
                inner = self.extract_callable_type(typ, context)
            if inner is not None:
                typ = inner
                typ = get_property_type(typ)
                if (
                    isinstance(original_node, Var)
                    and not original_node.is_final
                    and (not original_node.is_property or original_node.is_settable_property)
                    and isinstance(defn, Decorator)
                ):
                    # We only give an error where no other similar errors will be given.
                    if not isinstance(original_type, AnyType):
                        self.msg.fail(
                            "Cannot override writeable attribute with read-only property",
                            # Give an error on function line to match old behaviour.
                            defn.func,
                            code=codes.OVERRIDE,
                        )

        if isinstance(original_type, AnyType) or isinstance(typ, AnyType):
            pass
        elif isinstance(original_type, FunctionLike) and isinstance(typ, FunctionLike):
            # Check that the types are compatible.
            ok = self.check_override(
                typ,
                original_type,
                defn.name,
                name,
                base.name,
                original_class_or_static,
                override_class_or_static,
                context,
            )
            # Check if this override is covariant.
            if (
                ok
                and original_node
                and codes.MUTABLE_OVERRIDE in self.options.enabled_error_codes
                and self.is_writable_attribute(original_node)
                and not always_allow_covariant
                and not is_subtype(original_type, typ, ignore_pos_arg_names=True)
            ):
                base_str, override_str = format_type_distinctly(
                    original_type, typ, options=self.options
                )
                msg = message_registry.COVARIANT_OVERRIDE_OF_MUTABLE_ATTRIBUTE.with_additional_msg(
                    f' (base class "{base.name}" defined the type as {base_str},'
                    f" override has type {override_str})"
                )
                self.fail(msg, context)
        elif isinstance(original_type, UnionType) and any(
            is_subtype(typ, orig_typ, ignore_pos_arg_names=True)
            for orig_typ in original_type.items
        ):
            # This method is a subtype of at least one union variant.
            if (
                original_node
                and codes.MUTABLE_OVERRIDE in self.options.enabled_error_codes
                and self.is_writable_attribute(original_node)
                and not always_allow_covariant
            ):
                # Covariant override of mutable attribute.
                base_str, override_str = format_type_distinctly(
                    original_type, typ, options=self.options
                )
                msg = message_registry.COVARIANT_OVERRIDE_OF_MUTABLE_ATTRIBUTE.with_additional_msg(
                    f' (base class "{base.name}" defined the type as {base_str},'
                    f" override has type {override_str})"
                )
                self.fail(msg, context)
        elif is_equivalent(original_type, typ):
            # Assume invariance for a non-callable attribute here. Note
            # that this doesn't affect read-only properties which can have
            # covariant overrides.
            pass
        elif (
            original_node
            and (not self.is_writable_attribute(original_node) or always_allow_covariant)
            and is_subtype(typ, original_type)
        ):
            # If the attribute is read-only, allow covariance
            pass
        else:
            self.msg.signature_incompatible_with_supertype(
                defn.name, name, base.name, context, original=original_type, override=typ
            )

    def bind_and_map_method(
        self, sym: SymbolTableNode, typ: FunctionLike, sub_info: TypeInfo, super_info: TypeInfo
    ) -> FunctionLike:
        """Bind self-type and map type variables for a method.

        Arguments:
            sym: a symbol that points to method definition
            typ: method type on the definition
            sub_info: class where the method is used
            super_info: class where the method was defined
        """
        if isinstance(sym.node, (FuncDef, OverloadedFuncDef, Decorator)) and not is_static(
            sym.node
        ):
            if isinstance(sym.node, Decorator):
                is_class_method = sym.node.func.is_class
            else:
                is_class_method = sym.node.is_class

            mapped_typ = cast(FunctionLike, map_type_from_supertype(typ, sub_info, super_info))
            active_self_type = fill_typevars(sub_info)
            if isinstance(mapped_typ, Overloaded):
                # If we have an overload, filter to overloads that match the self type.
                # This avoids false positives for concrete subclasses of generic classes,
                # see testSelfTypeOverrideCompatibility for an example.
                filtered_items = []
                for item in mapped_typ.items:
                    if not item.arg_types:
                        filtered_items.append(item)
                    item_arg = item.arg_types[0]
                    if isinstance(item_arg, TypeVarType):
                        item_arg = item_arg.upper_bound
                    if is_subtype(active_self_type, item_arg):
                        filtered_items.append(item)
                # If we don't have any filtered_items, maybe it's always a valid override
                # of the superclass? However if you get to that point you're in murky type
                # territory anyway, so we just preserve the type and have the behaviour match
                # that of older versions of mypy.
                if filtered_items:
                    mapped_typ = Overloaded(filtered_items)

            return bind_self(mapped_typ, active_self_type, is_class_method)
        else:
            return cast(FunctionLike, map_type_from_supertype(typ, sub_info, super_info))

    def get_op_other_domain(self, tp: FunctionLike) -> Type | None:
        if isinstance(tp, CallableType):
            if tp.arg_kinds and tp.arg_kinds[0] == ARG_POS:
                # For generic methods, domain comparison is tricky, as a first
                # approximation erase all remaining type variables.
                return erase_typevars(tp.arg_types[0], {v.id for v in tp.variables})
            return None
        elif isinstance(tp, Overloaded):
            raw_items = [self.get_op_other_domain(it) for it in tp.items]
            items = [it for it in raw_items if it]
            if items:
                return make_simplified_union(items)
            return None
        else:
            assert False, "Need to check all FunctionLike subtypes here"

    def check_override(
        self,
        override: FunctionLike,
        original: FunctionLike,
        name: str,
        name_in_super: str,
        supertype: str,
        original_class_or_static: bool,
        override_class_or_static: bool,
        node: Context,
    ) -> bool:
        """Check a method override with given signatures.

        Arguments:
          override:                 The signature of the overriding method.
          original:                 The signature of the original supertype method.
          name:                     The name of the overriding method.
                                    Used primarily for generating error messages.
          name_in_super:            The name of the overridden in the superclass.
                                    Used for generating error messages only.
          supertype:                The name of the supertype.
          original_class_or_static: Indicates whether the original method (from the superclass)
                                    is either a class method or a static method.
          override_class_or_static: Indicates whether the overriding method (from the subclass)
                                    is either a class method or a static method.
          node:                     Context node.
        """
        # Use boolean variable to clarify code.
        fail = False
        op_method_wider_note = False
        if not is_subtype(override, original, ignore_pos_arg_names=True):
            fail = True
        elif isinstance(override, Overloaded) and self.is_forward_op_method(name):
            # Operator method overrides cannot extend the domain, as
            # this could be unsafe with reverse operator methods.
            original_domain = self.get_op_other_domain(original)
            override_domain = self.get_op_other_domain(override)
            if (
                original_domain
                and override_domain
                and not is_subtype(override_domain, original_domain)
            ):
                fail = True
                op_method_wider_note = True
        if isinstance(override, FunctionLike):
            if original_class_or_static and not override_class_or_static:
                fail = True
            elif isinstance(original, CallableType) and isinstance(override, CallableType):
                if original.type_guard is not None and override.type_guard is None:
                    fail = True
                if original.type_is is not None and override.type_is is None:
                    fail = True

        if is_private(name):
            fail = False

        if fail:
            emitted_msg = False

            offset_arguments = isinstance(override, CallableType) and override.unpack_kwargs
            # Normalize signatures, so we get better diagnostics.
            if isinstance(override, (CallableType, Overloaded)):
                override = override.with_unpacked_kwargs()
            if isinstance(original, (CallableType, Overloaded)):
                original = original.with_unpacked_kwargs()

            if (
                isinstance(override, CallableType)
                and isinstance(original, CallableType)
                and len(override.arg_types) == len(original.arg_types)
                and override.min_args == original.min_args
            ):
                # Give more detailed messages for the common case of both
                # signatures having the same number of arguments and no
                # overloads.

                # override might have its own generic function type
                # variables. If an argument or return type of override
                # does not have the correct subtyping relationship
                # with the original type even after these variables
                # are erased, then it is definitely an incompatibility.

                override_ids = override.type_var_ids()
                type_name = None
                if isinstance(override.definition, FuncDef):
                    type_name = override.definition.info.name

                def erase_override(t: Type) -> Type:
                    return erase_typevars(t, ids_to_erase=override_ids)

                for i, (sub_kind, super_kind) in enumerate(
                    zip(override.arg_kinds, original.arg_kinds)
                ):
                    if sub_kind.is_positional() and super_kind.is_positional():
                        override_arg_type = override.arg_types[i]
                        original_arg_type = original.arg_types[i]
                    elif sub_kind.is_named() and super_kind.is_named() and not offset_arguments:
                        arg_name = override.arg_names[i]
                        if arg_name in original.arg_names:
                            override_arg_type = override.arg_types[i]
                            original_i = original.arg_names.index(arg_name)
                            original_arg_type = original.arg_types[original_i]
                        else:
                            continue
                    else:
                        continue
                    if not is_subtype(original_arg_type, erase_override(override_arg_type)):
                        context: Context = node
                        if isinstance(node, FuncDef) and not node.is_property:
                            arg_node = node.arguments[i + len(override.bound_args)]
                            if arg_node.line != -1:
                                context = arg_node
                        self.msg.argument_incompatible_with_supertype(
                            i + 1,
                            name,
                            type_name,
                            name_in_super,
                            original_arg_type,
                            supertype,
                            context,
                            secondary_context=node,
                        )
                        emitted_msg = True

                if not is_subtype(erase_override(override.ret_type), original.ret_type):
                    self.msg.return_type_incompatible_with_supertype(
                        name, name_in_super, supertype, original.ret_type, override.ret_type, node
                    )
                    emitted_msg = True
            elif isinstance(override, Overloaded) and isinstance(original, Overloaded):
                # Give a more detailed message in the case where the user is trying to
                # override an overload, and the subclass's overload is plausible, except
                # that the order of the variants are wrong.
                #
                # For example, if the parent defines the overload f(int) -> int and f(str) -> str
                # (in that order), and if the child swaps the two and does f(str) -> str and
                # f(int) -> int
                order = []
                for child_variant in override.items:
                    for i, parent_variant in enumerate(original.items):
                        if is_subtype(child_variant, parent_variant):
                            order.append(i)
                            break

                if len(order) == len(original.items) and order != sorted(order):
                    self.msg.overload_signature_incompatible_with_supertype(
                        name, name_in_super, supertype, node
                    )
                    emitted_msg = True

            if not emitted_msg:
                # Fall back to generic incompatibility message.
                self.msg.signature_incompatible_with_supertype(
                    name, name_in_super, supertype, node, original=original, override=override
                )
            if op_method_wider_note:
                self.note(
                    "Overloaded operator methods can't have wider argument types in overrides",
                    node,
                    code=codes.OVERRIDE,
                )
        return not fail

    def check__exit__return_type(self, defn: FuncItem) -> None:
        """Generate error if the return type of __exit__ is problematic.

        If __exit__ always returns False but the return type is declared
        as bool, mypy thinks that a with statement may "swallow"
        exceptions even though this is not the case, resulting in
        invalid reachability inference.
        """
        if not defn.type or not isinstance(defn.type, CallableType):
            return

        ret_type = get_proper_type(defn.type.ret_type)
        if not has_bool_item(ret_type):
            return

        returns = all_return_statements(defn)
        if not returns:
            return

        if all(
            isinstance(ret.expr, NameExpr) and ret.expr.fullname == "builtins.False"
            for ret in returns
        ):
            self.msg.incorrect__exit__return(defn)

    def visit_class_def(self, defn: ClassDef) -> None:
        """Type check a class definition."""
        typ = defn.info
        for base in typ.mro[1:]:
            if base.is_final:
                self.fail(message_registry.CANNOT_INHERIT_FROM_FINAL.format(base.name), defn)
        with self.tscope.class_scope(defn.info), self.enter_partial_types(is_class=True):
            old_binder = self.binder
            self.binder = ConditionalTypeBinder()
            with self.binder.top_frame_context():
                with self.scope.push_class(defn.info):
                    self.accept(defn.defs)
            self.binder = old_binder
            if not (defn.info.typeddict_type or defn.info.tuple_type or defn.info.is_enum):
                # If it is not a normal class (not a special form) check class keywords.
                self.check_init_subclass(defn)
            if not defn.has_incompatible_baseclass:
                # Otherwise we've already found errors; more errors are not useful
                self.check_multiple_inheritance(typ)
            self.check_metaclass_compatibility(typ)
            self.check_final_deletable(typ)

            if defn.decorators:
                sig: Type = type_object_type(defn.info, self.named_type)
                # Decorators are applied in reverse order.
                for decorator in reversed(defn.decorators):
                    if isinstance(decorator, CallExpr) and isinstance(
                        decorator.analyzed, PromoteExpr
                    ):
                        # _promote is a special type checking related construct.
                        continue

                    dec = self.expr_checker.accept(decorator)
                    temp = self.temp_node(sig, context=decorator)
                    fullname = None
                    if isinstance(decorator, RefExpr):
                        fullname = decorator.fullname or None

                    # TODO: Figure out how to have clearer error messages.
                    # (e.g. "class decorator must be a function that accepts a type."
                    old_allow_abstract_call = self.allow_abstract_call
                    self.allow_abstract_call = True
                    sig, _ = self.expr_checker.check_call(
                        dec, [temp], [nodes.ARG_POS], defn, callable_name=fullname
                    )
                    self.allow_abstract_call = old_allow_abstract_call
                # TODO: Apply the sig to the actual TypeInfo so we can handle decorators
                # that completely swap out the type.  (e.g. Callable[[Type[A]], Type[B]])
        if typ.defn.type_vars and typ.defn.type_args is None:
            for base_inst in typ.bases:
                for base_tvar, base_decl_tvar in zip(
                    base_inst.args, base_inst.type.defn.type_vars
                ):
                    if (
                        isinstance(base_tvar, TypeVarType)
                        and base_tvar.variance != INVARIANT
                        and isinstance(base_decl_tvar, TypeVarType)
                        and base_decl_tvar.variance != base_tvar.variance
                    ):
                        self.fail(
                            f'Variance of TypeVar "{base_tvar.name}" incompatible '
                            "with variance in parent type",
                            context=defn,
                            code=codes.TYPE_VAR,
                        )
        if typ.defn.type_vars:
            self.check_typevar_defaults(typ.defn.type_vars)

        if typ.is_protocol and typ.defn.type_vars:
            self.check_protocol_variance(defn)
        if not defn.has_incompatible_baseclass and defn.info.is_enum:
            self.check_enum(defn)
        infer_class_variances(defn.info)

    def check_final_deletable(self, typ: TypeInfo) -> None:
        # These checks are only for mypyc. Only perform some checks that are easier
        # to implement here than in mypyc.
        for attr in typ.deletable_attributes:
            node = typ.names.get(attr)
            if node and isinstance(node.node, Var) and node.node.is_final:
                self.fail(message_registry.CANNOT_MAKE_DELETABLE_FINAL, node.node)

    def check_init_subclass(self, defn: ClassDef) -> None:
        """Check that keywords in a class definition are valid arguments for __init_subclass__().

        In this example:
            1   class Base:
            2       def __init_subclass__(cls, thing: int):
            3           pass
            4   class Child(Base, thing=5):
            5       def __init_subclass__(cls):
            6           pass
            7   Child()

        Base.__init_subclass__(thing=5) is called at line 4. This is what we simulate here.
        Child.__init_subclass__ is never called.
        """
        if defn.info.metaclass_type and defn.info.metaclass_type.type.fullname not in (
            "builtins.type",
            "abc.ABCMeta",
        ):
            # We can't safely check situations when both __init_subclass__ and a custom
            # metaclass are present.
            return
        # At runtime, only Base.__init_subclass__ will be called, so
        # we skip the current class itself.
        for base in defn.info.mro[1:]:
            if "__init_subclass__" not in base.names:
                continue
            name_expr = NameExpr(defn.name)
            name_expr.node = base
            callee = MemberExpr(name_expr, "__init_subclass__")
            args = list(defn.keywords.values())
            arg_names: list[str | None] = list(defn.keywords.keys())
            # 'metaclass' keyword is consumed by the rest of the type machinery,
            # and is never passed to __init_subclass__ implementations
            if "metaclass" in arg_names:
                idx = arg_names.index("metaclass")
                arg_names.pop(idx)
                args.pop(idx)
            arg_kinds = [ARG_NAMED] * len(args)
            call_expr = CallExpr(callee, args, arg_kinds, arg_names)
            call_expr.line = defn.line
            call_expr.column = defn.column
            call_expr.end_line = defn.end_line
            self.expr_checker.accept(call_expr, allow_none_return=True, always_allow_any=True)
            # We are only interested in the first Base having __init_subclass__,
            # all other bases have already been checked.
            break

    def check_typevar_defaults(self, tvars: Sequence[TypeVarLikeType]) -> None:
        for tv in tvars:
            if not (isinstance(tv, TypeVarType) and tv.has_default()):
                continue
            if not is_subtype(tv.default, tv.upper_bound):
                self.fail("TypeVar default must be a subtype of the bound type", tv)
            if tv.values and not any(tv.default == value for value in tv.values):
                self.fail("TypeVar default must be one of the constraint types", tv)

    def check_enum(self, defn: ClassDef) -> None:
        assert defn.info.is_enum
        if defn.info.fullname not in ENUM_BASES and "__members__" in defn.info.names:
            sym = defn.info.names["__members__"]
            if isinstance(sym.node, Var) and sym.node.has_explicit_value:
                # `__members__` will always be overwritten by `Enum` and is considered
                # read-only so we disallow assigning a value to it
                self.fail(message_registry.ENUM_MEMBERS_ATTR_WILL_BE_OVERRIDDEN, sym.node)
        for base in defn.info.mro[1:-1]:  # we don't need self and `object`
            if base.is_enum and base.fullname not in ENUM_BASES:
                self.check_final_enum(defn, base)

        if self.is_stub and self.tree.fullname not in {"enum", "_typeshed"}:
            if not defn.info.enum_members:
                self.fail(
                    f'Detected enum "{defn.info.fullname}" in a type stub with zero members. '
                    "There is a chance this is due to a recent change in the semantics of "
                    "enum membership. If so, use `member = value` to mark an enum member, "
                    "instead of `member: type`",
                    defn,
                )
                self.note(
                    "See https://typing.readthedocs.io/en/latest/spec/enums.html#defining-members",
                    defn,
                )

        self.check_enum_bases(defn)
        self.check_enum_new(defn)

    def check_final_enum(self, defn: ClassDef, base: TypeInfo) -> None:
        for sym in base.names.values():
            if self.is_final_enum_value(sym):
                self.fail(f'Cannot extend enum with existing members: "{base.name}"', defn)
                break

    def is_final_enum_value(self, sym: SymbolTableNode) -> bool:
        if isinstance(sym.node, (FuncBase, Decorator)):
            return False  # A method is fine
        if not isinstance(sym.node, Var):
            return True  # Can be a class or anything else

        # Now, only `Var` is left, we need to check:
        # 1. Private name like in `__prop = 1`
        # 2. Dunder name like `__hash__ = some_hasher`
        # 3. Sunder name like `_order_ = 'a, b, c'`
        # 4. If it is a method / descriptor like in `method = classmethod(func)`
        if (
            is_private(sym.node.name)
            or is_dunder(sym.node.name)
            or is_sunder(sym.node.name)
            # TODO: make sure that `x = @class/staticmethod(func)`
            # and `x = property(prop)` both work correctly.
            # Now they are incorrectly counted as enum members.
            or isinstance(get_proper_type(sym.node.type), FunctionLike)
        ):
            return False

        return self.is_stub or sym.node.has_explicit_value

    def check_enum_bases(self, defn: ClassDef) -> None:
        """
        Non-enum mixins cannot appear after enum bases; this is disallowed at runtime:

            class Foo: ...
            class Bar(enum.Enum, Foo): ...

        But any number of enum mixins can appear in a class definition
        (even if multiple enum bases define __new__). So this is fine:

            class Foo(enum.Enum):
                def __new__(cls, val): ...
            class Bar(enum.Enum):
                def __new__(cls, val): ...
            class Baz(int, Foo, Bar, enum.Flag): ...
        """
        enum_base: Instance | None = None
        for base in defn.info.bases:
            if enum_base is None and base.type.is_enum:
                enum_base = base
                continue
            elif enum_base is not None and not base.type.is_enum:
                self.fail(
                    f'No non-enum mixin classes are allowed after "{enum_base.str_with_options(self.options)}"',
                    defn,
                )
                break

    def check_enum_new(self, defn: ClassDef) -> None:
        def has_new_method(info: TypeInfo) -> bool:
            new_method = info.get("__new__")
            return bool(
                new_method
                and new_method.node
                and new_method.node.fullname != "builtins.object.__new__"
            )

        has_new = False
        for base in defn.info.bases:
            candidate = False

            if base.type.is_enum:
                # If we have an `Enum`, then we need to check all its bases.
                candidate = any(not b.is_enum and has_new_method(b) for b in base.type.mro[1:-1])
            else:
                candidate = has_new_method(base.type)

            if candidate and has_new:
                self.fail(
                    "Only a single data type mixin is allowed for Enum subtypes, "
                    'found extra "{}"'.format(base.str_with_options(self.options)),
                    defn,
                )
            elif candidate:
                has_new = True

    def check_protocol_variance(self, defn: ClassDef) -> None:
        """Check that protocol definition is compatible with declared
        variances of type variables.

        Note that we also prohibit declaring protocol classes as invariant
        if they are actually covariant/contravariant, since this may break
        transitivity of subtyping, see PEP 544.
        """
        if defn.type_args is not None:
            # Using new-style syntax (PEP 695), so variance will be inferred
            return
        info = defn.info
        object_type = Instance(info.mro[-1], [])
        tvars = info.defn.type_vars
        for i, tvar in enumerate(tvars):
            if not isinstance(tvar, TypeVarType):
                # Variance of TypeVarTuple and ParamSpec is underspecified by PEPs.
                continue
            up_args: list[Type] = [
                object_type if i == j else AnyType(TypeOfAny.special_form)
                for j, _ in enumerate(tvars)
            ]
            down_args: list[Type] = [
                UninhabitedType() if i == j else AnyType(TypeOfAny.special_form)
                for j, _ in enumerate(tvars)
            ]
            up, down = Instance(info, up_args), Instance(info, down_args)
            # TODO: add advanced variance checks for recursive protocols
            if is_subtype(down, up, ignore_declared_variance=True):
                expected = COVARIANT
            elif is_subtype(up, down, ignore_declared_variance=True):
                expected = CONTRAVARIANT
            else:
                expected = INVARIANT
            if expected != tvar.variance:
                self.msg.bad_proto_variance(tvar.variance, tvar.name, expected, defn)

    def check_multiple_inheritance(self, typ: TypeInfo) -> None:
        """Check for multiple inheritance related errors."""
        if len(typ.bases) <= 1:
            # No multiple inheritance.
            return
        # Verify that inherited attributes are compatible.
        mro = typ.mro[1:]
        all_names = {name for base in mro for name in base.names}
        for name in sorted(all_names - typ.names.keys()):
            # Sort for reproducible message order.
            # Attributes defined in both the type and base are skipped.
            # Normal checks for attribute compatibility should catch any problems elsewhere.
            if is_private(name):
                continue
            # Compare the first base defining a name with the rest.
            # Remaining bases may not be pairwise compatible as the first base provides
            # the used definition.
            i, base = next((i, base) for i, base in enumerate(mro) if name in base.names)
            for base2 in mro[i + 1 :]:
                if name in base2.names and base2 not in base.mro:
                    self.check_compatibility(name, base, base2, typ)

    def determine_type_of_member(self, sym: SymbolTableNode) -> Type | None:
        if sym.type is not None:
            return sym.type
        if isinstance(sym.node, FuncBase):
            return self.function_type(sym.node)
        if isinstance(sym.node, TypeInfo):
            if sym.node.typeddict_type:
                # We special-case TypedDict, because they don't define any constructor.
                return self.expr_checker.typeddict_callable(sym.node)
            else:
                return type_object_type(sym.node, self.named_type)
        if isinstance(sym.node, TypeVarExpr):
            # Use of TypeVars is rejected in an expression/runtime context, so
            # we don't need to check supertype compatibility for them.
            return AnyType(TypeOfAny.special_form)
        if isinstance(sym.node, TypeAlias):
            with self.msg.filter_errors():
                # Suppress any errors, they will be given when analyzing the corresponding node.
                # Here we may have incorrect options and location context.
                return self.expr_checker.alias_type_in_runtime_context(sym.node, ctx=sym.node)
        # TODO: handle more node kinds here.
        return None

    def check_compatibility(
        self, name: str, base1: TypeInfo, base2: TypeInfo, ctx: TypeInfo
    ) -> None:
        """Check if attribute name in base1 is compatible with base2 in multiple inheritance.

        Assume base1 comes before base2 in the MRO, and that base1 and base2 don't have
        a direct subclass relationship (i.e., the compatibility requirement only derives from
        multiple inheritance).

        This check verifies that a definition taken from base1 (and mapped to the current
        class ctx), is type compatible with the definition taken from base2 (also mapped), so
        that unsafe subclassing like this can be detected:
            class A(Generic[T]):
                def foo(self, x: T) -> None: ...

            class B:
                def foo(self, x: str) -> None: ...

            class C(B, A[int]): ...  # this is unsafe because...

            x: A[int] = C()
            x.foo  # ...runtime type is (str) -> None, while static type is (int) -> None
        """
        if name in ("__init__", "__new__", "__init_subclass__"):
            # __init__ and friends can be incompatible -- it's a special case.
            return
        first = base1.names[name]
        second = base2.names[name]
        first_type = get_proper_type(self.determine_type_of_member(first))
        second_type = get_proper_type(self.determine_type_of_member(second))

        # TODO: use more principled logic to decide is_subtype() vs is_equivalent().
        # We should rely on mutability of superclass node, not on types being Callable.
        # (in particular handle settable properties with setter type different from getter).

        # start with the special case that Instance can be a subtype of FunctionLike
        call = None
        if isinstance(first_type, Instance):
            call = find_member("__call__", first_type, first_type, is_operator=True)
        if call and isinstance(second_type, FunctionLike):
            second_sig = self.bind_and_map_method(second, second_type, ctx, base2)
            ok = is_subtype(call, second_sig, ignore_pos_arg_names=True)
        elif isinstance(first_type, FunctionLike) and isinstance(second_type, FunctionLike):
            if first_type.is_type_obj() and second_type.is_type_obj():
                # For class objects only check the subtype relationship of the classes,
                # since we allow incompatible overrides of '__init__'/'__new__'
                ok = is_subtype(
                    left=fill_typevars_with_any(first_type.type_object()),
                    right=fill_typevars_with_any(second_type.type_object()),
                )
            else:
                # First bind/map method types when necessary.
                first_sig = self.bind_and_map_method(first, first_type, ctx, base1)
                second_sig = self.bind_and_map_method(second, second_type, ctx, base2)
                ok = is_subtype(first_sig, second_sig, ignore_pos_arg_names=True)
        elif first_type and second_type:
            if isinstance(first.node, Var):
                first_type = get_proper_type(map_type_from_supertype(first_type, ctx, base1))
                first_type = expand_self_type(first.node, first_type, fill_typevars(ctx))
            if isinstance(second.node, Var):
                second_type = get_proper_type(map_type_from_supertype(second_type, ctx, base2))
                second_type = expand_self_type(second.node, second_type, fill_typevars(ctx))
            ok = is_equivalent(first_type, second_type)
            if not ok:
                second_node = base2[name].node
                if (
                    isinstance(second_type, FunctionLike)
                    and second_node is not None
                    and is_property(second_node)
                ):
                    second_type = get_property_type(second_type)
                    ok = is_subtype(first_type, second_type)
        else:
            if first_type is None:
                self.msg.cannot_determine_type_in_base(name, base1.name, ctx)
            if second_type is None:
                self.msg.cannot_determine_type_in_base(name, base2.name, ctx)
            ok = True
        # Final attributes can never be overridden, but can override
        # non-final read-only attributes.
        if is_final_node(second.node) and not is_private(name):
            self.msg.cant_override_final(name, base2.name, ctx)
        if is_final_node(first.node):
            self.check_if_final_var_override_writable(name, second.node, ctx)
        # Some attributes like __slots__ and __deletable__ are special, and the type can
        # vary across class hierarchy.
        if isinstance(second.node, Var) and second.node.allow_incompatible_override:
            ok = True
        if not ok:
            self.msg.base_class_definitions_incompatible(name, base1, base2, ctx)

    def check_metaclass_compatibility(self, typ: TypeInfo) -> None:
        """Ensures that metaclasses of all parent types are compatible."""
        if (
            typ.is_metaclass()
            or typ.is_protocol
            or typ.is_named_tuple
            or typ.is_enum
            or typ.typeddict_type is not None
        ):
            return  # Reasonable exceptions from this check

        metaclasses = [
            entry.metaclass_type
            for entry in typ.mro[1:-1]
            if entry.metaclass_type
            and not is_named_instance(entry.metaclass_type, "builtins.type")
        ]
        if not metaclasses:
            return
        if typ.metaclass_type is not None and all(
            is_subtype(typ.metaclass_type, meta) for meta in metaclasses
        ):
            return
        self.fail(
            "Metaclass conflict: the metaclass of a derived class must be "
            "a (non-strict) subclass of the metaclasses of all its bases",
            typ,
        )

    def visit_import_from(self, node: ImportFrom) -> None:
        for name, _ in node.names:
            if (sym := self.globals.get(name)) is not None:
                self.warn_deprecated(sym.node, node)
        self.check_import(node)

    def visit_import_all(self, node: ImportAll) -> None:
        self.check_import(node)

    def visit_import(self, node: Import) -> None:
        self.check_import(node)

    def check_import(self, node: ImportBase) -> None:
        for assign in node.assignments:
            lvalue = assign.lvalues[0]
            lvalue_type, _, __ = self.check_lvalue(lvalue)
            if lvalue_type is None:
                # TODO: This is broken.
                lvalue_type = AnyType(TypeOfAny.special_form)
            assert isinstance(assign.rvalue, NameExpr)
            message = message_registry.INCOMPATIBLE_IMPORT_OF.format(assign.rvalue.name)
            self.check_simple_assignment(
                lvalue_type,
                assign.rvalue,
                node,
                msg=message,
                lvalue_name="local name",
                rvalue_name="imported name",
            )

    #
    # Statements
    #

    def visit_block(self, b: Block) -> None:
        if b.is_unreachable:
            # This block was marked as being unreachable during semantic analysis.
            # It turns out any blocks marked in this way are *intentionally* marked
            # as unreachable -- so we don't display an error.
            self.binder.unreachable()
            return
        for s in b.body:
            if self.binder.is_unreachable():
                if not self.should_report_unreachable_issues():
                    break
                if not self.is_noop_for_reachability(s):
                    self.msg.unreachable_statement(s)
                    break
            else:
                self.accept(s)

    def should_report_unreachable_issues(self) -> bool:
        return (
            self.in_checked_function()
            and self.options.warn_unreachable
            and not self.current_node_deferred
            and not self.binder.is_unreachable_warning_suppressed()
        )

    def is_noop_for_reachability(self, s: Statement) -> bool:
        """Returns 'true' if the given statement either throws an error of some kind
        or is a no-op.

        We use this function while handling the '--warn-unreachable' flag. When
        that flag is present, we normally report an error on any unreachable statement.
        But if that statement is just something like a 'pass' or a just-in-case 'assert False',
        reporting an error would be annoying.
        """
        if isinstance(s, AssertStmt) and is_false_literal(s.expr):
            return True
        elif isinstance(s, (RaiseStmt, PassStmt)):
            return True
        elif isinstance(s, ExpressionStmt):
            if isinstance(s.expr, EllipsisExpr):
                return True
            elif isinstance(s.expr, CallExpr):
                with self.expr_checker.msg.filter_errors():
                    typ = get_proper_type(
                        self.expr_checker.accept(
                            s.expr, allow_none_return=True, always_allow_any=True
                        )
                    )

                if isinstance(typ, UninhabitedType):
                    return True
        return False

    def visit_assignment_stmt(self, s: AssignmentStmt) -> None:
        """Type check an assignment statement.

        Handle all kinds of assignment statements (simple, indexed, multiple).
        """

        # Avoid type checking type aliases in stubs to avoid false
        # positives about modern type syntax available in stubs such
        # as X | Y.
        if not (s.is_alias_def and self.is_stub):
            with self.enter_final_context(s.is_final_def):
                self.check_assignment(s.lvalues[-1], s.rvalue, s.type is None, s.new_syntax)

        if s.is_alias_def:
            self.check_type_alias_rvalue(s)

        if (
            s.type is not None
            and self.options.disallow_any_unimported
            and has_any_from_unimported_type(s.type)
        ):
            if isinstance(s.lvalues[-1], TupleExpr):
                # This is a multiple assignment. Instead of figuring out which type is problematic,
                # give a generic error message.
                self.msg.unimported_type_becomes_any(
                    "A type on this line", AnyType(TypeOfAny.special_form), s
                )
            else:
                self.msg.unimported_type_becomes_any("Type of variable", s.type, s)
        check_for_explicit_any(s.type, self.options, self.is_typeshed_stub, self.msg, context=s)

        if len(s.lvalues) > 1:
            # Chained assignment (e.g. x = y = ...).
            # Make sure that rvalue type will not be reinferred.
            if not self.has_type(s.rvalue):
                self.expr_checker.accept(s.rvalue)
            rvalue = self.temp_node(self.lookup_type(s.rvalue), s)
            for lv in s.lvalues[:-1]:
                with self.enter_final_context(s.is_final_def):
                    self.check_assignment(lv, rvalue, s.type is None)

        self.check_final(s)
        if (
            s.is_final_def
            and s.type
            and not has_no_typevars(s.type)
            and self.scope.active_class() is not None
        ):
            self.fail(message_registry.DEPENDENT_FINAL_IN_CLASS_BODY, s)

        if s.unanalyzed_type and not self.in_checked_function():
            self.msg.annotation_in_unchecked_function(context=s)

    def check_type_alias_rvalue(self, s: AssignmentStmt) -> None:
        with self.msg.filter_errors():
            alias_type = self.expr_checker.accept(s.rvalue)
        self.store_type(s.lvalues[-1], alias_type)

    def check_assignment(
        self,
        lvalue: Lvalue,
        rvalue: Expression,
        infer_lvalue_type: bool = True,
        new_syntax: bool = False,
    ) -> None:
        """Type check a single assignment: lvalue = rvalue."""
        if isinstance(lvalue, (TupleExpr, ListExpr)):
            self.check_assignment_to_multiple_lvalues(
                lvalue.items, rvalue, rvalue, infer_lvalue_type
            )
        else:
            self.try_infer_partial_generic_type_from_assignment(lvalue, rvalue, "=")
            lvalue_type, index_lvalue, inferred = self.check_lvalue(lvalue)
            # If we're assigning to __getattr__ or similar methods, check that the signature is
            # valid.
            if isinstance(lvalue, NameExpr) and lvalue.node:
                name = lvalue.node.name
                if name in ("__setattr__", "__getattribute__", "__getattr__"):
                    # If an explicit type is given, use that.
                    if lvalue_type:
                        signature = lvalue_type
                    else:
                        signature = self.expr_checker.accept(rvalue)
                    if signature:
                        if name == "__setattr__":
                            self.check_setattr_method(signature, lvalue)
                        else:
                            self.check_getattr_method(signature, lvalue, name)

                if name == "__slots__":
                    typ = lvalue_type or self.expr_checker.accept(rvalue)
                    self.check_slots_definition(typ, lvalue)
                if name == "__match_args__" and inferred is not None:
                    typ = self.expr_checker.accept(rvalue)
                    self.check_match_args(inferred, typ, lvalue)
                if name == "__post_init__":
                    active_class = self.scope.active_class()
                    if active_class and dataclasses_plugin.is_processed_dataclass(active_class):
                        self.fail(message_registry.DATACLASS_POST_INIT_MUST_BE_A_FUNCTION, rvalue)

            # Defer PartialType's super type checking.
            if (
                isinstance(lvalue, RefExpr)
                and not (isinstance(lvalue_type, PartialType) and lvalue_type.type is None)
                and not (isinstance(lvalue, NameExpr) and lvalue.name == "__match_args__")
            ):
                if self.check_compatibility_all_supers(lvalue, lvalue_type, rvalue):
                    # We hit an error on this line; don't check for any others
                    return

            if isinstance(lvalue, MemberExpr) and lvalue.name == "__match_args__":
                self.fail(message_registry.CANNOT_MODIFY_MATCH_ARGS, lvalue)

            if lvalue_type:
                if isinstance(lvalue_type, PartialType) and lvalue_type.type is None:
                    # Try to infer a proper type for a variable with a partial None type.
                    rvalue_type = self.expr_checker.accept(rvalue)
                    if isinstance(get_proper_type(rvalue_type), NoneType):
                        # This doesn't actually provide any additional information -- multiple
                        # None initializers preserve the partial None type.
                        return

                    var = lvalue_type.var
                    if is_valid_inferred_type(rvalue_type, is_lvalue_final=var.is_final):
                        partial_types = self.find_partial_types(var)
                        if partial_types is not None:
                            if not self.current_node_deferred:
                                # Partial type can't be final, so strip any literal values.
                                rvalue_type = remove_instance_last_known_values(rvalue_type)
                                inferred_type = make_simplified_union([rvalue_type, NoneType()])
                                self.set_inferred_type(var, lvalue, inferred_type)
                            else:
                                var.type = None
                            del partial_types[var]
                            lvalue_type = var.type
                    else:
                        # Try to infer a partial type. No need to check the return value, as
                        # an error will be reported elsewhere.
                        self.infer_partial_type(lvalue_type.var, lvalue, rvalue_type)
                    # Handle None PartialType's super type checking here, after it's resolved.
                    if isinstance(lvalue, RefExpr) and self.check_compatibility_all_supers(
                        lvalue, lvalue_type, rvalue
                    ):
                        # We hit an error on this line; don't check for any others
                        return
                elif (
                    is_literal_none(rvalue)
                    and isinstance(lvalue, NameExpr)
                    and isinstance(lvalue.node, Var)
                    and lvalue.node.is_initialized_in_class
                    and not new_syntax
                ):
                    # Allow None's to be assigned to class variables with non-Optional types.
                    rvalue_type = lvalue_type
                elif (
                    isinstance(lvalue, MemberExpr) and lvalue.kind is None
                ):  # Ignore member access to modules
                    instance_type = self.expr_checker.accept(lvalue.expr)
                    rvalue_type, lvalue_type, infer_lvalue_type = self.check_member_assignment(
                        lvalue, instance_type, lvalue_type, rvalue, context=rvalue
                    )
                else:
                    # Hacky special case for assigning a literal None
                    # to a variable defined in a previous if
                    # branch. When we detect this, we'll go back and
                    # make the type optional. This is somewhat
                    # unpleasant, and a generalization of this would
                    # be an improvement!
                    if (
                        is_literal_none(rvalue)
                        and isinstance(lvalue, NameExpr)
                        and lvalue.kind == LDEF
                        and isinstance(lvalue.node, Var)
                        and lvalue.node.type
                        and lvalue.node in self.var_decl_frames
                        and not isinstance(get_proper_type(lvalue_type), AnyType)
                    ):
                        decl_frame_map = self.var_decl_frames[lvalue.node]
                        # Check if the nearest common ancestor frame for the definition site
                        # and the current site is the enclosing frame of an if/elif/else block.
                        has_if_ancestor = False
                        for frame in reversed(self.binder.frames):
                            if frame.id in decl_frame_map:
                                has_if_ancestor = frame.conditional_frame
                                break
                        if has_if_ancestor:
                            lvalue_type = make_optional_type(lvalue_type)
                            self.set_inferred_type(lvalue.node, lvalue, lvalue_type)

                    rvalue_type = self.check_simple_assignment(lvalue_type, rvalue, context=rvalue)

                # Special case: only non-abstract non-protocol classes can be assigned to
                # variables with explicit type Type[A], where A is protocol or abstract.
                p_rvalue_type = get_proper_type(rvalue_type)
                p_lvalue_type = get_proper_type(lvalue_type)
                if (
                    isinstance(p_rvalue_type, FunctionLike)
                    and p_rvalue_type.is_type_obj()
                    and (
                        p_rvalue_type.type_object().is_abstract
                        or p_rvalue_type.type_object().is_protocol
                    )
                    and isinstance(p_lvalue_type, TypeType)
                    and isinstance(p_lvalue_type.item, Instance)
                    and (
                        p_lvalue_type.item.type.is_abstract or p_lvalue_type.item.type.is_protocol
                    )
                ):
                    self.msg.concrete_only_assign(p_lvalue_type, rvalue)
                    return
                if rvalue_type and infer_lvalue_type and not isinstance(lvalue_type, PartialType):
                    # Don't use type binder for definitions of special forms, like named tuples.
                    if not (isinstance(lvalue, NameExpr) and lvalue.is_special_form):
                        self.binder.assign_type(lvalue, rvalue_type, lvalue_type, False)
                        if (
                            isinstance(lvalue, NameExpr)
                            and isinstance(lvalue.node, Var)
                            and lvalue.node.is_inferred
                            and lvalue.node.is_index_var
                            and lvalue_type is not None
                        ):
                            lvalue.node.type = remove_instance_last_known_values(lvalue_type)

            elif index_lvalue:
                self.check_indexed_assignment(index_lvalue, rvalue, lvalue)

            if inferred:
                type_context = self.get_variable_type_context(inferred)
                rvalue_type = self.expr_checker.accept(rvalue, type_context=type_context)
                if not (
                    inferred.is_final
                    or inferred.is_index_var
                    or (isinstance(lvalue, NameExpr) and lvalue.name == "__match_args__")
                ):
                    rvalue_type = remove_instance_last_known_values(rvalue_type)
                self.infer_variable_type(inferred, lvalue, rvalue_type, rvalue)
            self.check_assignment_to_slots(lvalue)

    # (type, operator) tuples for augmented assignments supported with partial types
    partial_type_augmented_ops: Final = {("builtins.list", "+"), ("builtins.set", "|")}

    def get_variable_type_context(self, inferred: Var) -> Type | None:
        type_contexts = []
        if inferred.info:
            for base in inferred.info.mro[1:]:
                base_type, base_node = self.lvalue_type_from_base(inferred, base)
                if (
                    base_type
                    and not (isinstance(base_node, Var) and base_node.invalid_partial_type)
                    and not isinstance(base_type, PartialType)
                ):
                    type_contexts.append(base_type)
        # Use most derived supertype as type context if available.
        if not type_contexts:
            return None
        candidate = type_contexts[0]
        for other in type_contexts:
            if is_proper_subtype(other, candidate):
                candidate = other
            elif not is_subtype(candidate, other):
                # Multiple incompatible candidates, cannot use any of them as context.
                return None
        return candidate

    def try_infer_partial_generic_type_from_assignment(
        self, lvalue: Lvalue, rvalue: Expression, op: str
    ) -> None:
        """Try to infer a precise type for partial generic type from assignment.

        'op' is '=' for normal assignment and a binary operator ('+', ...) for
        augmented assignment.

        Example where this happens:

            x = []
            if foo():
                x = [1]  # Infer List[int] as type of 'x'
        """
        var = None
        if (
            isinstance(lvalue, NameExpr)
            and isinstance(lvalue.node, Var)
            and isinstance(lvalue.node.type, PartialType)
        ):
            var = lvalue.node
        elif isinstance(lvalue, MemberExpr):
            var = self.expr_checker.get_partial_self_var(lvalue)
        if var is not None:
            typ = var.type
            assert isinstance(typ, PartialType)
            if typ.type is None:
                return
            # Return if this is an unsupported augmented assignment.
            if op != "=" and (typ.type.fullname, op) not in self.partial_type_augmented_ops:
                return
            # TODO: some logic here duplicates the None partial type counterpart
            #       inlined in check_assignment(), see #8043.
            partial_types = self.find_partial_types(var)
            if partial_types is None:
                return
            rvalue_type = self.expr_checker.accept(rvalue)
            rvalue_type = get_proper_type(rvalue_type)
            if isinstance(rvalue_type, Instance):
                if rvalue_type.type == typ.type and is_valid_inferred_type(rvalue_type):
                    var.type = rvalue_type
                    del partial_types[var]
            elif isinstance(rvalue_type, AnyType):
                var.type = fill_typevars_with_any(typ.type)
                del partial_types[var]

    def check_compatibility_all_supers(
        self, lvalue: RefExpr, lvalue_type: Type | None, rvalue: Expression
    ) -> bool:
        lvalue_node = lvalue.node
        # Check if we are a class variable with at least one base class
        if (
            isinstance(lvalue_node, Var)
            and lvalue.kind in (MDEF, None)
            and len(lvalue_node.info.bases) > 0  # None for Vars defined via self
        ):
            for base in lvalue_node.info.mro[1:]:
                tnode = base.names.get(lvalue_node.name)
                if tnode is not None:
                    if not self.check_compatibility_classvar_super(lvalue_node, base, tnode.node):
                        # Show only one error per variable
                        break

                    if not self.check_compatibility_final_super(lvalue_node, base, tnode.node):
                        # Show only one error per variable
                        break

            direct_bases = lvalue_node.info.direct_base_classes()
            last_immediate_base = direct_bases[-1] if direct_bases else None

            for base in lvalue_node.info.mro[1:]:
                # The type of "__slots__" and some other attributes usually doesn't need to
                # be compatible with a base class. We'll still check the type of "__slots__"
                # against "object" as an exception.
                if lvalue_node.allow_incompatible_override and not (
                    lvalue_node.name == "__slots__" and base.fullname == "builtins.object"
                ):
                    continue

                if is_private(lvalue_node.name):
                    continue

                base_type, base_node = self.lvalue_type_from_base(lvalue_node, base)
                if isinstance(base_type, PartialType):
                    base_type = None

                if base_type:
                    assert base_node is not None
                    if not self.check_compatibility_super(
                        lvalue, lvalue_type, rvalue, base, base_type, base_node
                    ):
                        # Only show one error per variable; even if other
                        # base classes are also incompatible
                        return True
                    if base is last_immediate_base:
                        # At this point, the attribute was found to be compatible with all
                        # immediate parents.
                        break
        return False

    def check_compatibility_super(
        self,
        lvalue: RefExpr,
        lvalue_type: Type | None,
        rvalue: Expression,
        base: TypeInfo,
        base_type: Type,
        base_node: Node,
    ) -> bool:
        lvalue_node = lvalue.node
        assert isinstance(lvalue_node, Var)

        # Do not check whether the rvalue is compatible if the
        # lvalue had a type defined; this is handled by other
        # parts, and all we have to worry about in that case is
        # that lvalue is compatible with the base class.
        compare_node = None
        if lvalue_type:
            compare_type = lvalue_type
            compare_node = lvalue.node
        else:
            compare_type = self.expr_checker.accept(rvalue, base_type)
            if isinstance(rvalue, NameExpr):
                compare_node = rvalue.node
                if isinstance(compare_node, Decorator):
                    compare_node = compare_node.func

        base_type = get_proper_type(base_type)
        compare_type = get_proper_type(compare_type)
        if compare_type:
            if isinstance(base_type, CallableType) and isinstance(compare_type, CallableType):
                base_static = is_node_static(base_node)
                compare_static = is_node_static(compare_node)

                # In case compare_static is unknown, also check
                # if 'definition' is set. The most common case for
                # this is with TempNode(), where we lose all
                # information about the real rvalue node (but only get
                # the rvalue type)
                if compare_static is None and compare_type.definition:
                    compare_static = is_node_static(compare_type.definition)

                # Compare against False, as is_node_static can return None
                if base_static is False and compare_static is False:
                    # Class-level function objects and classmethods become bound
                    # methods: the former to the instance, the latter to the
                    # class
                    base_type = bind_self(base_type, self.scope.active_self_type())
                    compare_type = bind_self(compare_type, self.scope.active_self_type())

                # If we are a static method, ensure to also tell the
                # lvalue it now contains a static method
                if base_static and compare_static:
                    lvalue_node.is_staticmethod = True

            ok = self.check_subtype(
                compare_type,
                base_type,
                rvalue,
                message_registry.INCOMPATIBLE_TYPES_IN_ASSIGNMENT,
                "expression has type",
                f'base class "{base.name}" defined the type as',
            )
            if (
                ok
                and codes.MUTABLE_OVERRIDE in self.options.enabled_error_codes
                and self.is_writable_attribute(base_node)
            ):
                ok = self.check_subtype(
                    base_type,
                    compare_type,
                    rvalue,
                    message_registry.COVARIANT_OVERRIDE_OF_MUTABLE_ATTRIBUTE,
                    f'base class "{base.name}" defined the type as',
                    "expression has type",
                )
            return ok
        return True

    def lvalue_type_from_base(
        self, expr_node: Var, base: TypeInfo
    ) -> tuple[Type | None, Node | None]:
        """For a NameExpr that is part of a class, walk all base classes and try
        to find the first class that defines a Type for the same name."""
        expr_name = expr_node.name
        base_var = base.names.get(expr_name)

        if base_var:
            base_node = base_var.node
            base_type = base_var.type
            if isinstance(base_node, Var) and base_type is not None:
                base_type = expand_self_type(base_node, base_type, fill_typevars(expr_node.info))
            if isinstance(base_node, Decorator):
                base_node = base_node.func
                base_type = base_node.type

            if base_type:
                if not has_no_typevars(base_type):
                    self_type = self.scope.active_self_type()
                    assert self_type is not None, "Internal error: base lookup outside class"
                    if isinstance(self_type, TupleType):
                        instance = tuple_fallback(self_type)
                    else:
                        instance = self_type
                    itype = map_instance_to_supertype(instance, base)
                    base_type = expand_type_by_instance(base_type, itype)

                base_type = get_proper_type(base_type)
                if isinstance(base_type, CallableType) and isinstance(base_node, FuncDef):
                    # If we are a property, return the Type of the return
                    # value, not the Callable
                    if base_node.is_property:
                        base_type = get_proper_type(base_type.ret_type)
                if isinstance(base_type, FunctionLike) and isinstance(
                    base_node, OverloadedFuncDef
                ):
                    # Same for properties with setter
                    if base_node.is_property:
                        base_type = base_type.items[0].ret_type

                return base_type, base_node

        return None, None

    def check_compatibility_classvar_super(
        self, node: Var, base: TypeInfo, base_node: Node | None
    ) -> bool:
        if not isinstance(base_node, Var):
            return True
        if node.is_classvar and not base_node.is_classvar:
            self.fail(message_registry.CANNOT_OVERRIDE_INSTANCE_VAR.format(base.name), node)
            return False
        elif not node.is_classvar and base_node.is_classvar:
            self.fail(message_registry.CANNOT_OVERRIDE_CLASS_VAR.format(base.name), node)
            return False
        return True

    def check_compatibility_final_super(
        self, node: Var, base: TypeInfo, base_node: Node | None
    ) -> bool:
        """Check if an assignment overrides a final attribute in a base class.

        This only checks situations where either a node in base class is not a variable
        but a final method, or where override is explicitly declared as final.
        In these cases we give a more detailed error message. In addition, we check that
        a final variable doesn't override writeable attribute, which is not safe.

        Other situations are checked in `check_final()`.
        """
        if not isinstance(base_node, (Var, FuncBase, Decorator)):
            return True
        if is_private(node.name):
            return True
        if base_node.is_final and (node.is_final or not isinstance(base_node, Var)):
            # Give this error only for explicit override attempt with `Final`, or
            # if we are overriding a final method with variable.
            # Other override attempts will be flagged as assignment to constant
            # in `check_final()`.
            self.msg.cant_override_final(node.name, base.name, node)
            return False
        if node.is_final:
            if base.fullname in ENUM_BASES or node.name in ENUM_SPECIAL_PROPS:
                return True
            self.check_if_final_var_override_writable(node.name, base_node, node)
        return True

    def check_if_final_var_override_writable(
        self, name: str, base_node: Node | None, ctx: Context
    ) -> None:
        """Check that a final variable doesn't override writeable attribute.

        This is done to prevent situations like this:
            class C:
                attr = 1
            class D(C):
                attr: Final = 2

            x: C = D()
            x.attr = 3  # Oops!
        """
        writable = True
        if base_node:
            writable = self.is_writable_attribute(base_node)
        if writable:
            self.msg.final_cant_override_writable(name, ctx)

    def get_final_context(self) -> bool:
        """Check whether we a currently checking a final declaration."""
        return self._is_final_def

    @contextmanager
    def enter_final_context(self, is_final_def: bool) -> Iterator[None]:
        """Store whether the current checked assignment is a final declaration."""
        old_ctx = self._is_final_def
        self._is_final_def = is_final_def
        try:
            yield
        finally:
            self._is_final_def = old_ctx

    def check_final(self, s: AssignmentStmt | OperatorAssignmentStmt | AssignmentExpr) -> None:
        """Check if this assignment does not assign to a final attribute.

        This function performs the check only for name assignments at module
        and class scope. The assignments to `obj.attr` and `Cls.attr` are checked
        in checkmember.py.
        """
        if isinstance(s, AssignmentStmt):
            lvs = self.flatten_lvalues(s.lvalues)
        elif isinstance(s, AssignmentExpr):
            lvs = [s.target]
        else:
            lvs = [s.lvalue]
        is_final_decl = s.is_final_def if isinstance(s, AssignmentStmt) else False
        if is_final_decl and (active_class := self.scope.active_class()):
            lv = lvs[0]
            assert isinstance(lv, RefExpr)
            if lv.node is not None:
                assert isinstance(lv.node, Var)
                if (
                    lv.node.final_unset_in_class
                    and not lv.node.final_set_in_init
                    and not self.is_stub  # It is OK to skip initializer in stub files.
                    and
                    # Avoid extra error messages, if there is no type in Final[...],
                    # then we already reported the error about missing r.h.s.
                    isinstance(s, AssignmentStmt)
                    and s.type is not None
                    # Avoid extra error message for NamedTuples,
                    # they were reported during semanal
                    and not active_class.is_named_tuple
                ):
                    self.msg.final_without_value(s)
        for lv in lvs:
            if isinstance(lv, RefExpr) and isinstance(lv.node, Var):
                name = lv.node.name
                cls = self.scope.active_class()
                if cls is not None:
                    # These additional checks exist to give more error messages
                    # even if the final attribute was overridden with a new symbol
                    # (which is itself an error)...
                    for base in cls.mro[1:]:
                        sym = base.names.get(name)
                        # We only give this error if base node is variable,
                        # overriding final method will be caught in
                        # `check_compatibility_final_super()`.
                        if sym and isinstance(sym.node, Var):
                            if sym.node.is_final and not is_final_decl:
                                self.msg.cant_assign_to_final(name, sym.node.info is None, s)
                                # ...but only once
                                break
                if lv.node.is_final and not is_final_decl:
                    self.msg.cant_assign_to_final(name, lv.node.info is None, s)

    def check_assignment_to_slots(self, lvalue: Lvalue) -> None:
        if not isinstance(lvalue, MemberExpr):
            return

        inst = get_proper_type(self.expr_checker.accept(lvalue.expr))
        if not isinstance(inst, Instance):
            return
        if inst.type.slots is None:
            return  # Slots do not exist, we can allow any assignment
        if lvalue.name in inst.type.slots:
            return  # We are assigning to an existing slot
        for base_info in inst.type.mro[:-1]:
            if base_info.names.get("__setattr__") is not None:
                # When type has `__setattr__` defined,
                # we can assign any dynamic value.
                # We exclude object, because it always has `__setattr__`.
                return

        definition = inst.type.get(lvalue.name)
        if definition is None:
            # We don't want to duplicate
            # `"SomeType" has no attribute "some_attr"`
            # error twice.
            return
        if self.is_assignable_slot(lvalue, definition.type):
            return

        self.fail(
            message_registry.NAME_NOT_IN_SLOTS.format(lvalue.name, inst.type.fullname), lvalue
        )

    def is_assignable_slot(self, lvalue: Lvalue, typ: Type | None) -> bool:
        if getattr(lvalue, "node", None):
            return False  # This is a definition

        typ = get_proper_type(typ)
        if typ is None or isinstance(typ, AnyType):
            return True  # Any can be literally anything, like `@property`
        if isinstance(typ, Instance):
            # When working with instances, we need to know if they contain
            # `__set__` special method. Like `@property` does.
            # This makes assigning to properties possible,
            # even without extra slot spec.
            return typ.type.get("__set__") is not None
        if isinstance(typ, FunctionLike):
            return True  # Can be a property, or some other magic
        if isinstance(typ, UnionType):
            return all(self.is_assignable_slot(lvalue, u) for u in typ.items)
        return False

    def flatten_rvalues(self, rvalues: list[Expression]) -> list[Expression]:
        """Flatten expression list by expanding those * items that have tuple type.

        For each regular type item in the tuple type use a TempNode(), for an Unpack
        item use a corresponding StarExpr(TempNode()).
        """
        new_rvalues = []
        for rv in rvalues:
            if not isinstance(rv, StarExpr):
                new_rvalues.append(rv)
                continue
            typ = get_proper_type(self.expr_checker.accept(rv.expr))
            if not isinstance(typ, TupleType):
                new_rvalues.append(rv)
                continue
            for t in typ.items:
                if not isinstance(t, UnpackType):
                    new_rvalues.append(TempNode(t))
                else:
                    unpacked = get_proper_type(t.type)
                    if isinstance(unpacked, TypeVarTupleType):
                        fallback = unpacked.upper_bound
                    else:
                        assert (
                            isinstance(unpacked, Instance)
                            and unpacked.type.fullname == "builtins.tuple"
                        )
                        fallback = unpacked
                    new_rvalues.append(StarExpr(TempNode(fallback)))
        return new_rvalues

    def check_assignment_to_multiple_lvalues(
        self,
        lvalues: list[Lvalue],
        rvalue: Expression,
        context: Context,
        infer_lvalue_type: bool = True,
    ) -> None:
        if isinstance(rvalue, (TupleExpr, ListExpr)):
            # Recursively go into Tuple or List expression rhs instead of
            # using the type of rhs, because this allows more fine-grained
            # control in cases like: a, b = [int, str] where rhs would get
            # type List[object]
            rvalues: list[Expression] = []
            iterable_type: Type | None = None
            last_idx: int | None = None
            for idx_rval, rval in enumerate(self.flatten_rvalues(rvalue.items)):
                if isinstance(rval, StarExpr):
                    typs = get_proper_type(self.expr_checker.accept(rval.expr))
                    if self.type_is_iterable(typs) and isinstance(typs, Instance):
                        if iterable_type is not None and iterable_type != self.iterable_item_type(
                            typs, rvalue
                        ):
                            self.fail(message_registry.CONTIGUOUS_ITERABLE_EXPECTED, context)
                        else:
                            if last_idx is None or last_idx + 1 == idx_rval:
                                rvalues.append(rval)
                                last_idx = idx_rval
                                iterable_type = self.iterable_item_type(typs, rvalue)
                            else:
                                self.fail(message_registry.CONTIGUOUS_ITERABLE_EXPECTED, context)
                    else:
                        self.fail(message_registry.ITERABLE_TYPE_EXPECTED.format(typs), context)
                else:
                    rvalues.append(rval)
            iterable_start: int | None = None
            iterable_end: int | None = None
            for i, rval in enumerate(rvalues):
                if isinstance(rval, StarExpr):
                    typs = get_proper_type(self.expr_checker.accept(rval.expr))
                    if self.type_is_iterable(typs) and isinstance(typs, Instance):
                        if iterable_start is None:
                            iterable_start = i
                        iterable_end = i
            if (
                iterable_start is not None
                and iterable_end is not None
                and iterable_type is not None
            ):
                iterable_num = iterable_end - iterable_start + 1
                rvalue_needed = len(lvalues) - (len(rvalues) - iterable_num)
                if rvalue_needed > 0:
                    rvalues = (
                        rvalues[0:iterable_start]
                        + [TempNode(iterable_type) for i in range(rvalue_needed)]
                        + rvalues[iterable_end + 1 :]
                    )

            if self.check_rvalue_count_in_assignment(lvalues, len(rvalues), context):
                star_index = next(
                    (i for i, lv in enumerate(lvalues) if isinstance(lv, StarExpr)), len(lvalues)
                )

                left_lvs = lvalues[:star_index]
                star_lv = (
                    cast(StarExpr, lvalues[star_index]) if star_index != len(lvalues) else None
                )
                right_lvs = lvalues[star_index + 1 :]

                left_rvs, star_rvs, right_rvs = self.split_around_star(
                    rvalues, star_index, len(lvalues)
                )

                lr_pairs = list(zip(left_lvs, left_rvs))
                if star_lv:
                    rv_list = ListExpr(star_rvs)
                    rv_list.set_line(rvalue)
                    lr_pairs.append((star_lv.expr, rv_list))
                lr_pairs.extend(zip(right_lvs, right_rvs))

                for lv, rv in lr_pairs:
                    self.check_assignment(lv, rv, infer_lvalue_type)
        else:
            self.check_multi_assignment(lvalues, rvalue, context, infer_lvalue_type)

    def check_rvalue_count_in_assignment(
        self,
        lvalues: list[Lvalue],
        rvalue_count: int,
        context: Context,
        rvalue_unpack: int | None = None,
    ) -> bool:
        if rvalue_unpack is not None:
            if not any(isinstance(e, StarExpr) for e in lvalues):
                self.fail("Variadic tuple unpacking requires a star target", context)
                return False
            if len(lvalues) > rvalue_count:
                self.fail(message_registry.TOO_MANY_TARGETS_FOR_VARIADIC_UNPACK, context)
                return False
            left_star_index = next(i for i, lv in enumerate(lvalues) if isinstance(lv, StarExpr))
            left_prefix = left_star_index
            left_suffix = len(lvalues) - left_star_index - 1
            right_prefix = rvalue_unpack
            right_suffix = rvalue_count - rvalue_unpack - 1
            if left_suffix > right_suffix or left_prefix > right_prefix:
                # Case of asymmetric unpack like:
                #     rv: tuple[int, *Ts, int, int]
                #     x, y, *xs, z = rv
                # it is technically valid, but is tricky to reason about.
                # TODO: support this (at least if the r.h.s. unpack is a homogeneous tuple).
                self.fail(message_registry.TOO_MANY_TARGETS_FOR_VARIADIC_UNPACK, context)
            return True
        if any(isinstance(lvalue, StarExpr) for lvalue in lvalues):
            if len(lvalues) - 1 > rvalue_count:
                self.msg.wrong_number_values_to_unpack(rvalue_count, len(lvalues) - 1, context)
                return False
        elif rvalue_count != len(lvalues):
            self.msg.wrong_number_values_to_unpack(rvalue_count, len(lvalues), context)
            return False
        return True

    def check_multi_assignment(
        self,
        lvalues: list[Lvalue],
        rvalue: Expression,
        context: Context,
        infer_lvalue_type: bool = True,
        rv_type: Type | None = None,
        undefined_rvalue: bool = False,
    ) -> None:
        """Check the assignment of one rvalue to a number of lvalues."""

        # Infer the type of an ordinary rvalue expression.
        # TODO: maybe elsewhere; redundant.
        rvalue_type = get_proper_type(rv_type or self.expr_checker.accept(rvalue))

        if isinstance(rvalue_type, TypeVarLikeType):
            rvalue_type = get_proper_type(rvalue_type.upper_bound)

        if isinstance(rvalue_type, UnionType):
            # If this is an Optional type in non-strict Optional code, unwrap it.
            relevant_items = rvalue_type.relevant_items()
            if len(relevant_items) == 1:
                rvalue_type = get_proper_type(relevant_items[0])

        if (
            isinstance(rvalue_type, TupleType)
            and find_unpack_in_list(rvalue_type.items) is not None
        ):
            # Normalize for consistent handling with "old-style" homogeneous tuples.
            rvalue_type = expand_type(rvalue_type, {})

        if isinstance(rvalue_type, AnyType):
            for lv in lvalues:
                if isinstance(lv, StarExpr):
                    lv = lv.expr
                temp_node = self.temp_node(
                    AnyType(TypeOfAny.from_another_any, source_any=rvalue_type), context
                )
                self.check_assignment(lv, temp_node, infer_lvalue_type)
        elif isinstance(rvalue_type, TupleType):
            self.check_multi_assignment_from_tuple(
                lvalues, rvalue, rvalue_type, context, undefined_rvalue, infer_lvalue_type
            )
        elif isinstance(rvalue_type, UnionType):
            self.check_multi_assignment_from_union(
                lvalues, rvalue, rvalue_type, context, infer_lvalue_type
            )
        elif isinstance(rvalue_type, Instance) and rvalue_type.type.fullname == "builtins.str":
            self.msg.unpacking_strings_disallowed(context)
        else:
            self.check_multi_assignment_from_iterable(
                lvalues, rvalue_type, context, infer_lvalue_type
            )

    def check_multi_assignment_from_union(
        self,
        lvalues: list[Expression],
        rvalue: Expression,
        rvalue_type: UnionType,
        context: Context,
        infer_lvalue_type: bool,
    ) -> None:
        """Check assignment to multiple lvalue targets when rvalue type is a Union[...].
        For example:

            t: Union[Tuple[int, int], Tuple[str, str]]
            x, y = t
            reveal_type(x)  # Union[int, str]

        The idea in this case is to process the assignment for every item of the union.
        Important note: the types are collected in two places, 'union_types' contains
        inferred types for first assignments, 'assignments' contains the narrowed types
        for binder.
        """
        self.no_partial_types = True
        transposed: tuple[list[Type], ...] = tuple([] for _ in self.flatten_lvalues(lvalues))
        # Notify binder that we want to defer bindings and instead collect types.
        with self.binder.accumulate_type_assignments() as assignments:
            for item in rvalue_type.items:
                # Type check the assignment separately for each union item and collect
                # the inferred lvalue types for each union item.
                self.check_multi_assignment(
                    lvalues,
                    rvalue,
                    context,
                    infer_lvalue_type=infer_lvalue_type,
                    rv_type=item,
                    undefined_rvalue=True,
                )
                for t, lv in zip(transposed, self.flatten_lvalues(lvalues)):
                    # We can access _type_maps directly since temporary type maps are
                    # only created within expressions.
                    t.append(self._type_maps[0].pop(lv, AnyType(TypeOfAny.special_form)))
        union_types = tuple(make_simplified_union(col) for col in transposed)
        for expr, items in assignments.items():
            # Bind a union of types collected in 'assignments' to every expression.
            if isinstance(expr, StarExpr):
                expr = expr.expr

            # TODO: See todo in binder.py, ConditionalTypeBinder.assign_type
            # It's unclear why the 'declared_type' param is sometimes 'None'
            clean_items: list[tuple[Type, Type]] = []
            for type, declared_type in items:
                assert declared_type is not None
                clean_items.append((type, declared_type))

            types, declared_types = zip(*clean_items)
            self.binder.assign_type(
                expr,
                make_simplified_union(list(types)),
                make_simplified_union(list(declared_types)),
                False,
            )
        for union, lv in zip(union_types, self.flatten_lvalues(lvalues)):
            # Properly store the inferred types.
            _1, _2, inferred = self.check_lvalue(lv)
            if inferred:
                self.set_inferred_type(inferred, lv, union)
            else:
                self.store_type(lv, union)
        self.no_partial_types = False

    def flatten_lvalues(self, lvalues: list[Expression]) -> list[Expression]:
        res: list[Expression] = []
        for lv in lvalues:
            if isinstance(lv, (TupleExpr, ListExpr)):
                res.extend(self.flatten_lvalues(lv.items))
            if isinstance(lv, StarExpr):
                # Unwrap StarExpr, since it is unwrapped by other helpers.
                lv = lv.expr
            res.append(lv)
        return res

    def check_multi_assignment_from_tuple(
        self,
        lvalues: list[Lvalue],
        rvalue: Expression,
        rvalue_type: TupleType,
        context: Context,
        undefined_rvalue: bool,
        infer_lvalue_type: bool = True,
    ) -> None:
        rvalue_unpack = find_unpack_in_list(rvalue_type.items)
        if self.check_rvalue_count_in_assignment(
            lvalues, len(rvalue_type.items), context, rvalue_unpack=rvalue_unpack
        ):
            star_index = next(
                (i for i, lv in enumerate(lvalues) if isinstance(lv, StarExpr)), len(lvalues)
            )

            left_lvs = lvalues[:star_index]
            star_lv = cast(StarExpr, lvalues[star_index]) if star_index != len(lvalues) else None
            right_lvs = lvalues[star_index + 1 :]

            if not undefined_rvalue:
                # Infer rvalue again, now in the correct type context.
                lvalue_type = self.lvalue_type_for_inference(lvalues, rvalue_type)
                reinferred_rvalue_type = get_proper_type(
                    self.expr_checker.accept(rvalue, lvalue_type)
                )

                if isinstance(reinferred_rvalue_type, TypeVarLikeType):
                    reinferred_rvalue_type = get_proper_type(reinferred_rvalue_type.upper_bound)
                if isinstance(reinferred_rvalue_type, UnionType):
                    # If this is an Optional type in non-strict Optional code, unwrap it.
                    relevant_items = reinferred_rvalue_type.relevant_items()
                    if len(relevant_items) == 1:
                        reinferred_rvalue_type = get_proper_type(relevant_items[0])
                if isinstance(reinferred_rvalue_type, UnionType):
                    self.check_multi_assignment_from_union(
                        lvalues, rvalue, reinferred_rvalue_type, context, infer_lvalue_type
                    )
                    return
                if isinstance(reinferred_rvalue_type, AnyType):
                    # We can get Any if the current node is
                    # deferred. Doing more inference in deferred nodes
                    # is hard, so give up for now.  We can also get
                    # here if reinferring types above changes the
                    # inferred return type for an overloaded function
                    # to be ambiguous.
                    return
                assert isinstance(reinferred_rvalue_type, TupleType)
                rvalue_type = reinferred_rvalue_type

            left_rv_types, star_rv_types, right_rv_types = self.split_around_star(
                rvalue_type.items, star_index, len(lvalues)
            )

            for lv, rv_type in zip(left_lvs, left_rv_types):
                self.check_assignment(lv, self.temp_node(rv_type, context), infer_lvalue_type)
            if star_lv:
                list_expr = ListExpr(
                    [
                        (
                            self.temp_node(rv_type, context)
                            if not isinstance(rv_type, UnpackType)
                            else StarExpr(self.temp_node(rv_type.type, context))
                        )
                        for rv_type in star_rv_types
                    ]
                )
                list_expr.set_line(context)
                self.check_assignment(star_lv.expr, list_expr, infer_lvalue_type)
            for lv, rv_type in zip(right_lvs, right_rv_types):
                self.check_assignment(lv, self.temp_node(rv_type, context), infer_lvalue_type)
        else:
            # Store meaningful Any types for lvalues, errors are already given
            # by check_rvalue_count_in_assignment()
            if infer_lvalue_type:
                for lv in lvalues:
                    if (
                        isinstance(lv, NameExpr)
                        and isinstance(lv.node, Var)
                        and lv.node.type is None
                    ):
                        lv.node.type = AnyType(TypeOfAny.from_error)
                    elif isinstance(lv, StarExpr):
                        if (
                            isinstance(lv.expr, NameExpr)
                            and isinstance(lv.expr.node, Var)
                            and lv.expr.node.type is None
                        ):
                            lv.expr.node.type = self.named_generic_type(
                                "builtins.list", [AnyType(TypeOfAny.from_error)]
                            )

    def lvalue_type_for_inference(self, lvalues: list[Lvalue], rvalue_type: TupleType) -> Type:
        star_index = next(
            (i for i, lv in enumerate(lvalues) if isinstance(lv, StarExpr)), len(lvalues)
        )
        left_lvs = lvalues[:star_index]
        star_lv = cast(StarExpr, lvalues[star_index]) if star_index != len(lvalues) else None
        right_lvs = lvalues[star_index + 1 :]
        left_rv_types, star_rv_types, right_rv_types = self.split_around_star(
            rvalue_type.items, star_index, len(lvalues)
        )

        type_parameters: list[Type] = []

        def append_types_for_inference(lvs: list[Expression], rv_types: list[Type]) -> None:
            for lv, rv_type in zip(lvs, rv_types):
                sub_lvalue_type, index_expr, inferred = self.check_lvalue(lv)
                if sub_lvalue_type and not isinstance(sub_lvalue_type, PartialType):
                    type_parameters.append(sub_lvalue_type)
                else:  # index lvalue
                    # TODO Figure out more precise type context, probably
                    #      based on the type signature of the _set method.
                    type_parameters.append(rv_type)

        append_types_for_inference(left_lvs, left_rv_types)

        if star_lv:
            sub_lvalue_type, index_expr, inferred = self.check_lvalue(star_lv.expr)
            if sub_lvalue_type and not isinstance(sub_lvalue_type, PartialType):
                type_parameters.extend([sub_lvalue_type] * len(star_rv_types))
            else:  # index lvalue
                # TODO Figure out more precise type context, probably
                #      based on the type signature of the _set method.
                type_parameters.extend(star_rv_types)

        append_types_for_inference(right_lvs, right_rv_types)

        return TupleType(type_parameters, self.named_type("builtins.tuple"))

    def split_around_star(
        self, items: list[T], star_index: int, length: int
    ) -> tuple[list[T], list[T], list[T]]:
        """Splits a list of items in three to match another list of length 'length'
        that contains a starred expression at 'star_index' in the following way:

        star_index = 2, length = 5 (i.e., [a,b,*,c,d]), items = [1,2,3,4,5,6,7]
        returns in: ([1,2], [3,4,5], [6,7])
        """
        nr_right_of_star = length - star_index - 1
        right_index = -nr_right_of_star if nr_right_of_star != 0 else len(items)
        left = items[:star_index]
        star = items[star_index:right_index]
        right = items[right_index:]
        return left, star, right

    def type_is_iterable(self, type: Type) -> bool:
        type = get_proper_type(type)
        if isinstance(type, FunctionLike) and type.is_type_obj():
            type = type.fallback
        return is_subtype(
            type, self.named_generic_type("typing.Iterable", [AnyType(TypeOfAny.special_form)])
        )

    def check_multi_assignment_from_iterable(
        self,
        lvalues: list[Lvalue],
        rvalue_type: Type,
        context: Context,
        infer_lvalue_type: bool = True,
    ) -> None:
        rvalue_type = get_proper_type(rvalue_type)
        if self.type_is_iterable(rvalue_type) and isinstance(
            rvalue_type, (Instance, CallableType, TypeType, Overloaded)
        ):
            item_type = self.iterable_item_type(rvalue_type, context)
            for lv in lvalues:
                if isinstance(lv, StarExpr):
                    items_type = self.named_generic_type("builtins.list", [item_type])
                    self.check_assignment(
                        lv.expr, self.temp_node(items_type, context), infer_lvalue_type
                    )
                else:
                    self.check_assignment(
                        lv, self.temp_node(item_type, context), infer_lvalue_type
                    )
        else:
            self.msg.type_not_iterable(rvalue_type, context)

    def check_lvalue(self, lvalue: Lvalue) -> tuple[Type | None, IndexExpr | None, Var | None]:
        lvalue_type = None
        index_lvalue = None
        inferred = None

        if self.is_definition(lvalue) and (
            not isinstance(lvalue, NameExpr) or isinstance(lvalue.node, Var)
        ):
            if isinstance(lvalue, NameExpr):
                assert isinstance(lvalue.node, Var)
                inferred = lvalue.node
            else:
                assert isinstance(lvalue, MemberExpr)
                self.expr_checker.accept(lvalue.expr)
                inferred = lvalue.def_var
        elif isinstance(lvalue, IndexExpr):
            index_lvalue = lvalue
        elif isinstance(lvalue, MemberExpr):
            lvalue_type = self.expr_checker.analyze_ordinary_member_access(lvalue, True)
            self.store_type(lvalue, lvalue_type)
        elif isinstance(lvalue, NameExpr):
            lvalue_type = self.expr_checker.analyze_ref_expr(lvalue, lvalue=True)
            self.store_type(lvalue, lvalue_type)
        elif isinstance(lvalue, (TupleExpr, ListExpr)):
            types = [
                self.check_lvalue(sub_expr)[0] or
                # This type will be used as a context for further inference of rvalue,
                # we put Uninhabited if there is no information available from lvalue.
                UninhabitedType()
                for sub_expr in lvalue.items
            ]
            lvalue_type = TupleType(types, self.named_type("builtins.tuple"))
        elif isinstance(lvalue, StarExpr):
            lvalue_type, _, _ = self.check_lvalue(lvalue.expr)
        else:
            lvalue_type = self.expr_checker.accept(lvalue)

        return lvalue_type, index_lvalue, inferred

    def is_definition(self, s: Lvalue) -> bool:
        if isinstance(s, NameExpr):
            if s.is_inferred_def:
                return True
            # If the node type is not defined, this must the first assignment
            # that we process => this is a definition, even though the semantic
            # analyzer did not recognize this as such. This can arise in code
            # that uses isinstance checks, if type checking of the primary
            # definition is skipped due to an always False type check.
            node = s.node
            if isinstance(node, Var):
                return node.type is None
        elif isinstance(s, MemberExpr):
            return s.is_inferred_def
        return False

    def infer_variable_type(
        self, name: Var, lvalue: Lvalue, init_type: Type, context: Context
    ) -> None:
        """Infer the type of initialized variables from initializer type."""
        if isinstance(init_type, DeletedType):
            self.msg.deleted_as_rvalue(init_type, context)
        elif (
            not is_valid_inferred_type(init_type, is_lvalue_final=name.is_final)
            and not self.no_partial_types
        ):
            # We cannot use the type of the initialization expression for full type
            # inference (it's not specific enough), but we might be able to give
            # partial type which will be made more specific later. A partial type
            # gets generated in assignment like 'x = []' where item type is not known.
            if not self.infer_partial_type(name, lvalue, init_type):
                self.msg.need_annotation_for_var(name, context, self.options.python_version)
                self.set_inference_error_fallback_type(name, lvalue, init_type)
        elif (
            isinstance(lvalue, MemberExpr)
            and self.inferred_attribute_types is not None
            and lvalue.def_var
            and lvalue.def_var in self.inferred_attribute_types
            and not is_same_type(self.inferred_attribute_types[lvalue.def_var], init_type)
        ):
            # Multiple, inconsistent types inferred for an attribute.
            self.msg.need_annotation_for_var(name, context, self.options.python_version)
            name.type = AnyType(TypeOfAny.from_error)
        else:
            # Infer type of the target.

            # Make the type more general (strip away function names etc.).
            init_type = strip_type(init_type)

            self.set_inferred_type(name, lvalue, init_type)

    def infer_partial_type(self, name: Var, lvalue: Lvalue, init_type: Type) -> bool:
        init_type = get_proper_type(init_type)
        if isinstance(init_type, NoneType):
            partial_type = PartialType(None, name)
        elif isinstance(init_type, Instance):
            fullname = init_type.type.fullname
            is_ref = isinstance(lvalue, RefExpr)
            if (
                is_ref
                and (
                    fullname == "builtins.list"
                    or fullname == "builtins.set"
                    or fullname == "builtins.dict"
                    or fullname == "collections.OrderedDict"
                )
                and all(
                    isinstance(t, (NoneType, UninhabitedType))
                    for t in get_proper_types(init_type.args)
                )
            ):
                partial_type = PartialType(init_type.type, name)
            elif is_ref and fullname == "collections.defaultdict":
                arg0 = get_proper_type(init_type.args[0])
                arg1 = get_proper_type(init_type.args[1])
                if isinstance(
                    arg0, (NoneType, UninhabitedType)
                ) and self.is_valid_defaultdict_partial_value_type(arg1):
                    arg1 = erase_type(arg1)
                    assert isinstance(arg1, Instance)
                    partial_type = PartialType(init_type.type, name, arg1)
                else:
                    return False
            else:
                return False
        else:
            return False
        self.set_inferred_type(name, lvalue, partial_type)
        self.partial_types[-1].map[name] = lvalue
        return True

    def is_valid_defaultdict_partial_value_type(self, t: ProperType) -> bool:
        """Check if t can be used as the basis for a partial defaultdict value type.

        Examples:

          * t is 'int' --> True
          * t is 'list[Never]' --> True
          * t is 'dict[...]' --> False (only generic types with a single type
            argument supported)
        """
        if not isinstance(t, Instance):
            return False
        if len(t.args) == 0:
            return True
        if len(t.args) == 1:
            arg = get_proper_type(t.args[0])
            if self.options.old_type_inference:
                # Allow leaked TypeVars for legacy inference logic.
                allowed = isinstance(arg, (UninhabitedType, NoneType, TypeVarType))
            else:
                allowed = isinstance(arg, (UninhabitedType, NoneType))
            if allowed:
                return True
        return False

    def set_inferred_type(self, var: Var, lvalue: Lvalue, type: Type) -> None:
        """Store inferred variable type.

        Store the type to both the variable node and the expression node that
        refers to the variable (lvalue). If var is None, do nothing.
        """
        if var and not self.current_node_deferred:
            var.type = type
            var.is_inferred = True
            if var not in self.var_decl_frames:
                # Used for the hack to improve optional type inference in conditionals
                self.var_decl_frames[var] = {frame.id for frame in self.binder.frames}
            if isinstance(lvalue, MemberExpr) and self.inferred_attribute_types is not None:
                # Store inferred attribute type so that we can check consistency afterwards.
                if lvalue.def_var is not None:
                    self.inferred_attribute_types[lvalue.def_var] = type
            self.store_type(lvalue, type)

    def set_inference_error_fallback_type(self, var: Var, lvalue: Lvalue, type: Type) -> None:
        """Store best known type for variable if type inference failed.

        If a program ignores error on type inference error, the variable should get some
        inferred type so that if can used later on in the program. Example:

          x = []  # type: ignore
          x.append(1)   # Should be ok!

        We implement this here by giving x a valid type (replacing inferred Never with Any).
        """
        fallback = self.inference_error_fallback_type(type)
        self.set_inferred_type(var, lvalue, fallback)

    def inference_error_fallback_type(self, type: Type) -> Type:
        fallback = type.accept(SetNothingToAny())
        # Type variables may leak from inference, see https://github.com/python/mypy/issues/5738,
        # we therefore need to erase them.
        return erase_typevars(fallback)

    def simple_rvalue(self, rvalue: Expression) -> bool:
        """Returns True for expressions for which inferred type should not depend on context.

        Note that this function can still return False for some expressions where inferred type
        does not depend on context. It only exists for performance optimizations.
        """
        if isinstance(rvalue, (IntExpr, StrExpr, BytesExpr, FloatExpr, RefExpr)):
            return True
        if isinstance(rvalue, CallExpr):
            if isinstance(rvalue.callee, RefExpr) and isinstance(rvalue.callee.node, FuncBase):
                typ = rvalue.callee.node.type
                if isinstance(typ, CallableType):
                    return not typ.variables
                elif isinstance(typ, Overloaded):
                    return not any(item.variables for item in typ.items)
        return False

    def check_simple_assignment(
        self,
        lvalue_type: Type | None,
        rvalue: Expression,
        context: Context,
        msg: ErrorMessage = message_registry.INCOMPATIBLE_TYPES_IN_ASSIGNMENT,
        lvalue_name: str = "variable",
        rvalue_name: str = "expression",
        *,
        notes: list[str] | None = None,
    ) -> Type:
        if self.is_stub and isinstance(rvalue, EllipsisExpr):
            # '...' is always a valid initializer in a stub.
            return AnyType(TypeOfAny.special_form)
        else:
            always_allow_any = lvalue_type is not None and not isinstance(
                get_proper_type(lvalue_type), AnyType
            )
            rvalue_type = self.expr_checker.accept(
                rvalue, lvalue_type, always_allow_any=always_allow_any
            )
            if (
                isinstance(get_proper_type(lvalue_type), UnionType)
                # Skip literal types, as they have special logic (for better errors).
                and not isinstance(get_proper_type(rvalue_type), LiteralType)
                and not self.simple_rvalue(rvalue)
            ):
                # Try re-inferring r.h.s. in empty context, and use that if it
                # results in a narrower type. We don't do this always because this
                # may cause some perf impact, plus we want to partially preserve
                # the old behavior. This helps with various practical examples, see
                # e.g. testOptionalTypeNarrowedByGenericCall.
                with self.msg.filter_errors() as local_errors, self.local_type_map() as type_map:
                    alt_rvalue_type = self.expr_checker.accept(
                        rvalue, None, always_allow_any=always_allow_any
                    )
                if (
                    not local_errors.has_new_errors()
                    # Skip Any type, since it is special cased in binder.
                    and not isinstance(get_proper_type(alt_rvalue_type), AnyType)
                    and is_valid_inferred_type(alt_rvalue_type)
                    and is_proper_subtype(alt_rvalue_type, rvalue_type)
                ):
                    rvalue_type = alt_rvalue_type
                    self.store_types(type_map)
            if isinstance(rvalue_type, DeletedType):
                self.msg.deleted_as_rvalue(rvalue_type, context)
            if isinstance(lvalue_type, DeletedType):
                self.msg.deleted_as_lvalue(lvalue_type, context)
            elif lvalue_type:
                self.check_subtype(
                    # Preserve original aliases for error messages when possible.
                    rvalue_type,
                    lvalue_type,
                    context,
                    msg,
                    f"{rvalue_name} has type",
                    f"{lvalue_name} has type",
                    notes=notes,
                )
            return rvalue_type

    def check_member_assignment(
        self,
        lvalue: MemberExpr,
        instance_type: Type,
        attribute_type: Type,
        rvalue: Expression,
        context: Context,
    ) -> tuple[Type, Type, bool]:
        """Type member assignment.

        This defers to check_simple_assignment, unless the member expression
        is a descriptor, in which case this checks descriptor semantics as well.

        Return the inferred rvalue_type, inferred lvalue_type, and whether to use the binder
        for this assignment.

        Note: this method exists here and not in checkmember.py, because we need to take
        care about interaction between binder and __set__().
        """
        instance_type = get_proper_type(instance_type)
        attribute_type = get_proper_type(attribute_type)
        # Descriptors don't participate in class-attribute access
        if (isinstance(instance_type, FunctionLike) and instance_type.is_type_obj()) or isinstance(
            instance_type, TypeType
        ):
            rvalue_type = self.check_simple_assignment(attribute_type, rvalue, context)
            return rvalue_type, attribute_type, True

        with self.msg.filter_errors():
            get_lvalue_type = self.expr_checker.analyze_ordinary_member_access(
                lvalue, is_lvalue=False
            )
            use_binder = is_same_type(get_lvalue_type, attribute_type)

        if not isinstance(attribute_type, Instance):
            # TODO: support __set__() for union types.
            rvalue_type = self.check_simple_assignment(attribute_type, rvalue, context)
            return rvalue_type, attribute_type, use_binder

        mx = MemberContext(
            is_lvalue=False,
            is_super=False,
            is_operator=False,
            original_type=instance_type,
            context=context,
            self_type=None,
            msg=self.msg,
            chk=self,
        )
        get_type = analyze_descriptor_access(attribute_type, mx, assignment=True)
        if not attribute_type.type.has_readable_member("__set__"):
            # If there is no __set__, we type-check that the assigned value matches
            # the return type of __get__. This doesn't match the python semantics,
            # (which allow you to override the descriptor with any value), but preserves
            # the type of accessing the attribute (even after the override).
            rvalue_type = self.check_simple_assignment(get_type, rvalue, context)
            return rvalue_type, get_type, use_binder

        dunder_set = attribute_type.type.get_method("__set__")
        if dunder_set is None:
            self.fail(
                message_registry.DESCRIPTOR_SET_NOT_CALLABLE.format(
                    attribute_type.str_with_options(self.options)
                ),
                context,
            )
            return AnyType(TypeOfAny.from_error), get_type, False

        bound_method = analyze_decorator_or_funcbase_access(
            defn=dunder_set,
            itype=attribute_type,
            info=attribute_type.type,
            self_type=attribute_type,
            name="__set__",
            mx=mx,
        )
        typ = map_instance_to_supertype(attribute_type, dunder_set.info)
        dunder_set_type = expand_type_by_instance(bound_method, typ)

        callable_name = self.expr_checker.method_fullname(attribute_type, "__set__")
        dunder_set_type = self.expr_checker.transform_callee_type(
            callable_name,
            dunder_set_type,
            [TempNode(instance_type, context=context), rvalue],
            [nodes.ARG_POS, nodes.ARG_POS],
            context,
            object_type=attribute_type,
        )

        # For non-overloaded setters, the result should be type-checked like a regular assignment.
        # Hence, we first only try to infer the type by using the rvalue as type context.
        type_context = rvalue
        with self.msg.filter_errors():
            _, inferred_dunder_set_type = self.expr_checker.check_call(
                dunder_set_type,
                [TempNode(instance_type, context=context), type_context],
                [nodes.ARG_POS, nodes.ARG_POS],
                context,
                object_type=attribute_type,
                callable_name=callable_name,
            )

        # And now we in fact type check the call, to show errors related to wrong arguments
        # count, etc., replacing the type context for non-overloaded setters only.
        inferred_dunder_set_type = get_proper_type(inferred_dunder_set_type)
        if isinstance(inferred_dunder_set_type, CallableType):
            type_context = TempNode(AnyType(TypeOfAny.special_form), context=context)
        self.expr_checker.check_call(
            dunder_set_type,
            [TempNode(instance_type, context=context), type_context],
            [nodes.ARG_POS, nodes.ARG_POS],
            context,
            object_type=attribute_type,
            callable_name=callable_name,
        )

        # Search for possible deprecations:
        mx.chk.check_deprecated(dunder_set, mx.context)
        mx.chk.warn_deprecated_overload_item(
            dunder_set, mx.context, target=inferred_dunder_set_type, selftype=attribute_type
        )

        # In the following cases, a message already will have been recorded in check_call.
        if (not isinstance(inferred_dunder_set_type, CallableType)) or (
            len(inferred_dunder_set_type.arg_types) < 2
        ):
            return AnyType(TypeOfAny.from_error), get_type, False

        set_type = inferred_dunder_set_type.arg_types[1]
        # Special case: if the rvalue_type is a subtype of both '__get__' and '__set__' types,
        # and '__get__' type is narrower than '__set__', then we invoke the binder to narrow type
        # by this assignment. Technically, this is not safe, but in practice this is
        # what a user expects.
        rvalue_type = self.check_simple_assignment(set_type, rvalue, context)
        infer = is_subtype(rvalue_type, get_type) and is_subtype(get_type, set_type)
        return rvalue_type if infer else set_type, get_type, infer

    def check_indexed_assignment(
        self, lvalue: IndexExpr, rvalue: Expression, context: Context
    ) -> None:
        """Type check indexed assignment base[index] = rvalue.

        The lvalue argument is the base[index] expression.
        """
        self.try_infer_partial_type_from_indexed_assignment(lvalue, rvalue)
        basetype = get_proper_type(self.expr_checker.accept(lvalue.base))
        method_type = self.expr_checker.analyze_external_member_access(
            "__setitem__", basetype, lvalue
        )

        lvalue.method_type = method_type
        res_type, _ = self.expr_checker.check_method_call(
            "__setitem__",
            basetype,
            method_type,
            [lvalue.index, rvalue],
            [nodes.ARG_POS, nodes.ARG_POS],
            context,
        )
        res_type = get_proper_type(res_type)
        if isinstance(res_type, UninhabitedType) and not res_type.ambiguous:
            self.binder.unreachable()

    def try_infer_partial_type_from_indexed_assignment(
        self, lvalue: IndexExpr, rvalue: Expression
    ) -> None:
        # TODO: Should we share some of this with try_infer_partial_type?
        var = None
        if isinstance(lvalue.base, RefExpr) and isinstance(lvalue.base.node, Var):
            var = lvalue.base.node
        elif isinstance(lvalue.base, MemberExpr):
            var = self.expr_checker.get_partial_self_var(lvalue.base)
        if isinstance(var, Var):
            if isinstance(var.type, PartialType):
                type_type = var.type.type
                if type_type is None:
                    return  # The partial type is None.
                partial_types = self.find_partial_types(var)
                if partial_types is None:
                    return
                typename = type_type.fullname
                if (
                    typename == "builtins.dict"
                    or typename == "collections.OrderedDict"
                    or typename == "collections.defaultdict"
                ):
                    # TODO: Don't infer things twice.
                    key_type = self.expr_checker.accept(lvalue.index)
                    value_type = self.expr_checker.accept(rvalue)
                    if (
                        is_valid_inferred_type(key_type)
                        and is_valid_inferred_type(value_type)
                        and not self.current_node_deferred
                        and not (
                            typename == "collections.defaultdict"
                            and var.type.value_type is not None
                            and not is_equivalent(value_type, var.type.value_type)
                        )
                    ):
                        var.type = self.named_generic_type(typename, [key_type, value_type])
                        del partial_types[var]

    def type_requires_usage(self, typ: Type) -> tuple[str, ErrorCode] | None:
        """Some types require usage in all cases. The classic example is
        an unused coroutine.

        In the case that it does require usage, returns a note to attach
        to the error message.
        """
        proper_type = get_proper_type(typ)
        if isinstance(proper_type, Instance):
            # We use different error codes for generic awaitable vs coroutine.
            # Coroutines are on by default, whereas generic awaitables are not.
            if proper_type.type.fullname == "typing.Coroutine":
                return ("Are you missing an await?", UNUSED_COROUTINE)
            if proper_type.type.get("__await__") is not None:
                return ("Are you missing an await?", UNUSED_AWAITABLE)
        return None

    def visit_expression_stmt(self, s: ExpressionStmt) -> None:
        expr_type = self.expr_checker.accept(s.expr, allow_none_return=True, always_allow_any=True)
        error_note_and_code = self.type_requires_usage(expr_type)
        if error_note_and_code:
            error_note, code = error_note_and_code
            self.fail(
                message_registry.TYPE_MUST_BE_USED.format(format_type(expr_type, self.options)),
                s,
                code=code,
            )
            self.note(error_note, s, code=code)

    def visit_return_stmt(self, s: ReturnStmt) -> None:
        """Type check a return statement."""
        self.check_return_stmt(s)
        self.binder.unreachable()

    def check_return_stmt(self, s: ReturnStmt) -> None:
        defn = self.scope.top_function()
        if defn is not None:
            if defn.is_generator:
                return_type = self.get_generator_return_type(
                    self.return_types[-1], defn.is_coroutine
                )
            elif defn.is_coroutine:
                return_type = self.get_coroutine_return_type(self.return_types[-1])
            else:
                return_type = self.return_types[-1]
            return_type = get_proper_type(return_type)

            is_lambda = isinstance(self.scope.top_function(), LambdaExpr)
            if isinstance(return_type, UninhabitedType):
                # Avoid extra error messages for failed inference in lambdas
                if not is_lambda and not return_type.ambiguous:
                    self.fail(message_registry.NO_RETURN_EXPECTED, s)
                    return

            if s.expr:
                declared_none_return = isinstance(return_type, NoneType)
                declared_any_return = isinstance(return_type, AnyType)

                # This controls whether or not we allow a function call that
                # returns None as the expression of this return statement.
                # E.g. `return f()` for some `f` that returns None.  We allow
                # this only if we're in a lambda or in a function that returns
                # `None` or `Any`.
                allow_none_func_call = is_lambda or declared_none_return or declared_any_return

                # Return with a value.
                typ = get_proper_type(
                    self.expr_checker.accept(
                        s.expr, return_type, allow_none_return=allow_none_func_call
                    )
                )
                # Treat NotImplemented as having type Any, consistent with its
                # definition in typeshed prior to python/typeshed#4222.
                if (
                    isinstance(typ, Instance)
                    and typ.type.fullname == "builtins._NotImplementedType"
                ):
                    typ = AnyType(TypeOfAny.special_form)

                if defn.is_async_generator:
                    self.fail(message_registry.RETURN_IN_ASYNC_GENERATOR, s)
                    return
                # Returning a value of type Any is always fine.
                if isinstance(typ, AnyType):
                    # (Unless you asked to be warned in that case, and the
                    # function is not declared to return Any)
                    if (
                        self.options.warn_return_any
                        and not self.current_node_deferred
                        and not is_proper_subtype(AnyType(TypeOfAny.special_form), return_type)
                        and not (
                            defn.name in BINARY_MAGIC_METHODS
                            and is_literal_not_implemented(s.expr)
                        )
                        and not (
                            isinstance(return_type, Instance)
                            and return_type.type.fullname == "builtins.object"
                        )
                        and not is_lambda
                    ):
                        self.msg.incorrectly_returning_any(return_type, s)
                    return

                # Disallow return expressions in functions declared to return
                # None, subject to two exceptions below.
                if declared_none_return:
                    # Lambdas are allowed to have None returns.
                    # Functions returning a value of type None are allowed to have a None return.
                    if is_lambda or isinstance(typ, NoneType):
                        return
                    self.fail(message_registry.NO_RETURN_VALUE_EXPECTED, s)
                else:
                    self.check_subtype(
                        subtype_label="got",
                        subtype=typ,
                        supertype_label="expected",
                        supertype=return_type,
                        context=s.expr,
                        outer_context=s,
                        msg=message_registry.INCOMPATIBLE_RETURN_VALUE_TYPE,
                    )
            else:
                # Empty returns are valid in Generators with Any typed returns, but not in
                # coroutines.
                if (
                    defn.is_generator
                    and not defn.is_coroutine
                    and isinstance(return_type, AnyType)
                ):
                    return

                if isinstance(return_type, (NoneType, AnyType)):
                    return

                if self.in_checked_function():
                    self.fail(message_registry.RETURN_VALUE_EXPECTED, s)

    def visit_if_stmt(self, s: IfStmt) -> None:
        """Type check an if statement."""
        # This frame records the knowledge from previous if/elif clauses not being taken.
        # Fall-through to the original frame is handled explicitly in each block.
        with self.binder.frame_context(can_skip=False, conditional_frame=True, fall_through=0):
            for e, b in zip(s.expr, s.body):
                t = get_proper_type(self.expr_checker.accept(e))

                if isinstance(t, DeletedType):
                    self.msg.deleted_as_rvalue(t, s)

                if_map, else_map = self.find_isinstance_check(e)

                # XXX Issue a warning if condition is always False?
                with self.binder.frame_context(can_skip=True, fall_through=2):
                    self.push_type_map(if_map, from_assignment=False)
                    self.accept(b)

                # XXX Issue a warning if condition is always True?
                self.push_type_map(else_map, from_assignment=False)

            with self.binder.frame_context(can_skip=False, fall_through=2):
                if s.else_body:
                    self.accept(s.else_body)

    def visit_while_stmt(self, s: WhileStmt) -> None:
        """Type check a while statement."""
        if_stmt = IfStmt([s.expr], [s.body], None)
        if_stmt.set_line(s)
        self.accept_loop(if_stmt, s.else_body, exit_condition=s.expr)

    def visit_operator_assignment_stmt(self, s: OperatorAssignmentStmt) -> None:
        """Type check an operator assignment statement, e.g. x += 1."""
        self.try_infer_partial_generic_type_from_assignment(s.lvalue, s.rvalue, s.op)
        if isinstance(s.lvalue, MemberExpr):
            # Special case, some additional errors may be given for
            # assignments to read-only or final attributes.
            lvalue_type = self.expr_checker.visit_member_expr(s.lvalue, True)
        else:
            lvalue_type = self.expr_checker.accept(s.lvalue)
        inplace, method = infer_operator_assignment_method(lvalue_type, s.op)
        if inplace:
            # There is __ifoo__, treat as x = x.__ifoo__(y)
            rvalue_type, method_type = self.expr_checker.check_op(method, lvalue_type, s.rvalue, s)
            if isinstance(inst := get_proper_type(lvalue_type), Instance) and isinstance(
                defn := inst.type.get_method(method), OverloadedFuncDef
            ):
                for item in defn.items:
                    if (
                        isinstance(item, Decorator)
                        and isinstance(typ := item.func.type, CallableType)
                        and (bind_self(typ) == method_type)
                    ):
                        self.warn_deprecated(item.func, s)
            if not is_subtype(rvalue_type, lvalue_type):
                self.msg.incompatible_operator_assignment(s.op, s)
        else:
            # There is no __ifoo__, treat as x = x <foo> y
            expr = OpExpr(s.op, s.lvalue, s.rvalue)
            expr.set_line(s)
            self.check_assignment(
                lvalue=s.lvalue, rvalue=expr, infer_lvalue_type=True, new_syntax=False
            )
        self.check_final(s)

    def visit_assert_stmt(self, s: AssertStmt) -> None:
        self.expr_checker.accept(s.expr)

        if isinstance(s.expr, TupleExpr) and len(s.expr.items) > 0:
            self.fail(message_registry.MALFORMED_ASSERT, s)

        # If this is asserting some isinstance check, bind that type in the following code
        true_map, else_map = self.find_isinstance_check(s.expr)
        if s.msg is not None:
            self.expr_checker.analyze_cond_branch(
                else_map, s.msg, None, suppress_unreachable_errors=False
            )
        self.push_type_map(true_map)

    def visit_raise_stmt(self, s: RaiseStmt) -> None:
        """Type check a raise statement."""
        if s.expr:
            self.type_check_raise(s.expr, s)
        if s.from_expr:
            self.type_check_raise(s.from_expr, s, optional=True)
        self.binder.unreachable()

    def type_check_raise(self, e: Expression, s: RaiseStmt, optional: bool = False) -> None:
        typ = get_proper_type(self.expr_checker.accept(e))
        if isinstance(typ, DeletedType):
            self.msg.deleted_as_rvalue(typ, e)
            return

        exc_type = self.named_type("builtins.BaseException")
        expected_type_items = [exc_type, TypeType(exc_type)]
        if optional:
            # This is used for `x` part in a case like `raise e from x`,
            # where we allow `raise e from None`.
            expected_type_items.append(NoneType())

        self.check_subtype(
            typ, UnionType.make_union(expected_type_items), s, message_registry.INVALID_EXCEPTION
        )

        if isinstance(typ, FunctionLike):
            # https://github.com/python/mypy/issues/11089
            self.expr_checker.check_call(typ, [], [], e)

        if isinstance(typ, Instance) and typ.type.fullname == "builtins._NotImplementedType":
            self.fail(
                message_registry.INVALID_EXCEPTION.with_additional_msg(
                    '; did you mean "NotImplementedError"?'
                ),
                s,
            )

    def visit_try_stmt(self, s: TryStmt) -> None:
        """Type check a try statement."""
        # Our enclosing frame will get the result if the try/except falls through.
        # This one gets all possible states after the try block exited abnormally
        # (by exception, return, break, etc.)
        with self.binder.frame_context(can_skip=False, fall_through=0):
            # Not only might the body of the try statement exit
            # abnormally, but so might an exception handler or else
            # clause. The finally clause runs in *all* cases, so we
            # need an outer try frame to catch all intermediate states
            # in case an exception is raised during an except or else
            # clause. As an optimization, only create the outer try
            # frame when there actually is a finally clause.
            self.visit_try_without_finally(s, try_frame=bool(s.finally_body))
            if s.finally_body:
                # First we check finally_body is type safe on all abnormal exit paths
                self.accept(s.finally_body)

        if s.finally_body:
            # Then we try again for the more restricted set of options
            # that can fall through. (Why do we need to check the
            # finally clause twice? Depending on whether the finally
            # clause was reached by the try clause falling off the end
            # or exiting abnormally, after completing the finally clause
            # either flow will continue to after the entire try statement
            # or the exception/return/etc. will be processed and control
            # flow will escape. We need to check that the finally clause
            # type checks in both contexts, but only the resulting types
            # from the latter context affect the type state in the code
            # that follows the try statement.)
            if not self.binder.is_unreachable():
                self.accept(s.finally_body)

    def visit_try_without_finally(self, s: TryStmt, try_frame: bool) -> None:
        """Type check a try statement, ignoring the finally block.

        On entry, the top frame should receive all flow that exits the
        try block abnormally (i.e., such that the else block does not
        execute), and its parent should receive all flow that exits
        the try block normally.
        """
        # This frame will run the else block if the try fell through.
        # In that case, control flow continues to the parent of what
        # was the top frame on entry.
        with self.binder.frame_context(can_skip=False, fall_through=2, try_frame=try_frame):
            # This frame receives exit via exception, and runs exception handlers
            with self.binder.frame_context(can_skip=False, conditional_frame=True, fall_through=2):
                # Finally, the body of the try statement
                with self.binder.frame_context(can_skip=False, fall_through=2, try_frame=True):
                    self.accept(s.body)
                for i in range(len(s.handlers)):
                    with self.binder.frame_context(can_skip=True, fall_through=4):
                        typ = s.types[i]
                        if typ:
                            t = self.check_except_handler_test(typ, s.is_star)
                            var = s.vars[i]
                            if var:
                                # To support local variables, we make this a definition line,
                                # causing assignment to set the variable's type.
                                var.is_inferred_def = True
                                self.check_assignment(var, self.temp_node(t, var))
                        self.accept(s.handlers[i])
                        var = s.vars[i]
                        if var:
                            # Exception variables are deleted.
                            # Unfortunately, this doesn't let us detect usage before the
                            # try/except block.
                            source = var.name
                            if isinstance(var.node, Var):
                                var.node.type = DeletedType(source=source)
                            self.binder.cleanse(var)
            if s.else_body:
                self.accept(s.else_body)

    def check_except_handler_test(self, n: Expression, is_star: bool) -> Type:
        """Type check an exception handler test clause."""
        typ = self.expr_checker.accept(n)

        all_types: list[Type] = []
        test_types = self.get_types_from_except_handler(typ, n)

        for ttype in get_proper_types(test_types):
            if isinstance(ttype, AnyType):
                all_types.append(ttype)
                continue

            if isinstance(ttype, FunctionLike):
                item = ttype.items[0]
                if not item.is_type_obj():
                    self.fail(message_registry.INVALID_EXCEPTION_TYPE, n)
                    return self.default_exception_type(is_star)
                exc_type = erase_typevars(item.ret_type)
            elif isinstance(ttype, TypeType):
                exc_type = ttype.item
            else:
                self.fail(message_registry.INVALID_EXCEPTION_TYPE, n)
                return self.default_exception_type(is_star)

            if not is_subtype(exc_type, self.named_type("builtins.BaseException")):
                self.fail(message_registry.INVALID_EXCEPTION_TYPE, n)
                return self.default_exception_type(is_star)

            all_types.append(exc_type)

        if is_star:
            new_all_types: list[Type] = []
            for typ in all_types:
                if is_proper_subtype(typ, self.named_type("builtins.BaseExceptionGroup")):
                    self.fail(message_registry.INVALID_EXCEPTION_GROUP, n)
                    new_all_types.append(AnyType(TypeOfAny.from_error))
                else:
                    new_all_types.append(typ)
            return self.wrap_exception_group(new_all_types)
        return make_simplified_union(all_types)

    def default_exception_type(self, is_star: bool) -> Type:
        """Exception type to return in case of a previous type error."""
        any_type = AnyType(TypeOfAny.from_error)
        if is_star:
            return self.named_generic_type("builtins.ExceptionGroup", [any_type])
        return any_type

    def wrap_exception_group(self, types: Sequence[Type]) -> Type:
        """Transform except* variable type into an appropriate exception group."""
        arg = make_simplified_union(types)
        if is_subtype(arg, self.named_type("builtins.Exception")):
            base = "builtins.ExceptionGroup"
        else:
            base = "builtins.BaseExceptionGroup"
        return self.named_generic_type(base, [arg])

    def get_types_from_except_handler(self, typ: Type, n: Expression) -> list[Type]:
        """Helper for check_except_handler_test to retrieve handler types."""
        typ = get_proper_type(typ)
        if isinstance(typ, TupleType):
            return typ.items
        elif isinstance(typ, UnionType):
            return [
                union_typ
                for item in typ.relevant_items()
                for union_typ in self.get_types_from_except_handler(item, n)
            ]
        elif is_named_instance(typ, "builtins.tuple"):
            # variadic tuple
            return [typ.args[0]]
        else:
            return [typ]

    def visit_for_stmt(self, s: ForStmt) -> None:
        """Type check a for statement."""
        if s.is_async:
            iterator_type, item_type = self.analyze_async_iterable_item_type(s.expr)
        else:
            iterator_type, item_type = self.analyze_iterable_item_type(s.expr)
        s.inferred_item_type = item_type
        s.inferred_iterator_type = iterator_type
        self.analyze_index_variables(s.index, item_type, s.index_type is None, s)
        self.accept_loop(s.body, s.else_body)

    def analyze_async_iterable_item_type(self, expr: Expression) -> tuple[Type, Type]:
        """Analyse async iterable expression and return iterator and iterator item types."""
        echk = self.expr_checker
        iterable = echk.accept(expr)
        iterator = echk.check_method_call_by_name("__aiter__", iterable, [], [], expr)[0]
        awaitable = echk.check_method_call_by_name("__anext__", iterator, [], [], expr)[0]
        item_type = echk.check_awaitable_expr(
            awaitable, expr, message_registry.INCOMPATIBLE_TYPES_IN_ASYNC_FOR
        )
        return iterator, item_type

    def analyze_iterable_item_type(self, expr: Expression) -> tuple[Type, Type]:
        """Analyse iterable expression and return iterator and iterator item types."""
        iterator, iterable = self.analyze_iterable_item_type_without_expression(
            self.expr_checker.accept(expr), context=expr
        )
        int_type = self.analyze_range_native_int_type(expr)
        if int_type:
            return iterator, int_type
        return iterator, iterable

    def analyze_iterable_item_type_without_expression(
        self, type: Type, context: Context
    ) -> tuple[Type, Type]:
        """Analyse iterable type and return iterator and iterator item types."""
        echk = self.expr_checker
        iterable: Type
        iterable = get_proper_type(type)
        iterator = echk.check_method_call_by_name("__iter__", iterable, [], [], context)[0]

        if (
            isinstance(iterable, TupleType)
            and iterable.partial_fallback.type.fullname == "builtins.tuple"
        ):
            return iterator, tuple_fallback(iterable).args[0]
        else:
            # Non-tuple iterable.
            iterable = echk.check_method_call_by_name("__next__", iterator, [], [], context)[0]
            return iterator, iterable

    def analyze_range_native_int_type(self, expr: Expression) -> Type | None:
        """Try to infer native int item type from arguments to range(...).

        For example, return i64 if the expression is "range(0, i64(n))".

        Return None if unsuccessful.
        """
        if (
            isinstance(expr, CallExpr)
            and isinstance(expr.callee, RefExpr)
            and expr.callee.fullname == "builtins.range"
            and 1 <= len(expr.args) <= 3
            and all(kind == ARG_POS for kind in expr.arg_kinds)
        ):
            native_int: Type | None = None
            ok = True
            for arg in expr.args:
                argt = get_proper_type(self.lookup_type(arg))
                if isinstance(argt, Instance) and argt.type.fullname in MYPYC_NATIVE_INT_NAMES:
                    if native_int is None:
                        native_int = argt
                    elif argt != native_int:
                        ok = False
            if ok and native_int:
                return native_int
        return None

    def analyze_container_item_type(self, typ: Type) -> Type | None:
        """Check if a type is a nominal container of a union of such.

        Return the corresponding container item type.
        """
        typ = get_proper_type(typ)
        if isinstance(typ, UnionType):
            types: list[Type] = []
            for item in typ.items:
                c_type = self.analyze_container_item_type(item)
                if c_type:
                    types.append(c_type)
            return UnionType.make_union(types)
        if isinstance(typ, Instance) and typ.type.has_base("typing.Container"):
            supertype = self.named_type("typing.Container").type
            super_instance = map_instance_to_supertype(typ, supertype)
            assert len(super_instance.args) == 1
            return super_instance.args[0]
        if isinstance(typ, TupleType):
            return self.analyze_container_item_type(tuple_fallback(typ))
        return None

    def analyze_index_variables(
        self, index: Expression, item_type: Type, infer_lvalue_type: bool, context: Context
    ) -> None:
        """Type check or infer for loop or list comprehension index vars."""
        self.check_assignment(index, self.temp_node(item_type, context), infer_lvalue_type)

    def visit_del_stmt(self, s: DelStmt) -> None:
        if isinstance(s.expr, IndexExpr):
            e = s.expr
            m = MemberExpr(e.base, "__delitem__")
            m.line = s.line
            m.column = s.column
            c = CallExpr(m, [e.index], [nodes.ARG_POS], [None])
            c.line = s.line
            c.column = s.column
            self.expr_checker.accept(c, allow_none_return=True)
        else:
            s.expr.accept(self.expr_checker)
            for elt in flatten(s.expr):
                if isinstance(elt, NameExpr):
                    self.binder.assign_type(
                        elt, DeletedType(source=elt.name), get_declaration(elt), False
                    )

    def visit_decorator(self, e: Decorator) -> None:
        for d in e.decorators:
            if isinstance(d, RefExpr):
                if d.fullname == "typing.no_type_check":
                    e.var.type = AnyType(TypeOfAny.special_form)
                    e.var.is_ready = True
                    return
        self.visit_decorator_inner(e)

    def visit_decorator_inner(self, e: Decorator, allow_empty: bool = False) -> None:
        if self.recurse_into_functions:
            with self.tscope.function_scope(e.func):
                self.check_func_item(e.func, name=e.func.name, allow_empty=allow_empty)

        # Process decorators from the inside out to determine decorated signature, which
        # may be different from the declared signature.
        sig: Type = self.function_type(e.func)
        for d in reversed(e.decorators):
            if refers_to_fullname(d, OVERLOAD_NAMES):
                if not allow_empty:
                    self.fail(message_registry.MULTIPLE_OVERLOADS_REQUIRED, e)
                continue
            if refers_to_fullname(d, "abc.abstractmethod"):
                # Normally these would be removed, except for abstract settable properties,
                # where it is non-trivial to remove.
                continue
            dec = self.expr_checker.accept(d)
            temp = self.temp_node(sig, context=d)
            fullname = None
            if isinstance(d, RefExpr):
                fullname = d.fullname or None
            # if this is a expression like @b.a where b is an object, get the type of b
            # so we can pass it the method hook in the plugins
            object_type: Type | None = None
            if fullname is None and isinstance(d, MemberExpr) and self.has_type(d.expr):
                object_type = self.lookup_type(d.expr)
                fullname = self.expr_checker.method_fullname(object_type, d.name)
            self.check_for_untyped_decorator(e.func, dec, d)
            sig, t2 = self.expr_checker.check_call(
                dec, [temp], [nodes.ARG_POS], e, callable_name=fullname, object_type=object_type
            )
        self.check_untyped_after_decorator(sig, e.func)
        sig = set_callable_name(sig, e.func)
        e.var.type = sig
        e.var.is_ready = True
        if e.func.is_property:
            if isinstance(sig, CallableType):
                if len([k for k in sig.arg_kinds if k.is_required()]) > 1:
                    self.msg.fail("Too many arguments for property", e)
            self.check_incompatible_property_override(e)
        # For overloaded functions we already checked override for overload as a whole.
        if allow_empty:
            return
        if e.func.info and not e.func.is_dynamic() and not e.is_overload:
            found_method_base_classes = self.check_method_override(e)
            if (
                e.func.is_explicit_override
                and not found_method_base_classes
                and found_method_base_classes is not None
            ):
                self.msg.no_overridable_method(e.func.name, e.func)
            self.check_explicit_override_decorator(e.func, found_method_base_classes)

        if e.func.info and e.func.name in ("__init__", "__new__"):
            if e.type and not isinstance(get_proper_type(e.type), (FunctionLike, AnyType)):
                self.fail(message_registry.BAD_CONSTRUCTOR_TYPE, e)

        if e.func.original_def and isinstance(sig, FunctionLike):
            # Function definition overrides function definition.
            self.check_func_def_override(e.func, sig)

    def check_for_untyped_decorator(
        self, func: FuncDef, dec_type: Type, dec_expr: Expression
    ) -> None:
        if (
            self.options.disallow_untyped_decorators
            and is_typed_callable(func.type)
            and is_untyped_decorator(dec_type)
        ):
            self.msg.typed_function_untyped_decorator(func.name, dec_expr)

    def check_incompatible_property_override(self, e: Decorator) -> None:
        if not e.var.is_settable_property and e.func.info:
            name = e.func.name
            for base in e.func.info.mro[1:]:
                base_attr = base.names.get(name)
                if not base_attr:
                    continue
                if (
                    isinstance(base_attr.node, OverloadedFuncDef)
                    and base_attr.node.is_property
                    and cast(Decorator, base_attr.node.items[0]).var.is_settable_property
                ):
                    self.fail(message_registry.READ_ONLY_PROPERTY_OVERRIDES_READ_WRITE, e)

    def visit_with_stmt(self, s: WithStmt) -> None:
        exceptions_maybe_suppressed = False
        for expr, target in zip(s.expr, s.target):
            if s.is_async:
                exit_ret_type = self.check_async_with_item(expr, target, s.unanalyzed_type is None)
            else:
                exit_ret_type = self.check_with_item(expr, target, s.unanalyzed_type is None)

            # Based on the return type, determine if this context manager 'swallows'
            # exceptions or not. We determine this using a heuristic based on the
            # return type of the __exit__ method -- see the discussion in
            # https://github.com/python/mypy/issues/7214 and the section about context managers
            # in https://github.com/python/typeshed/blob/main/CONTRIBUTING.md#conventions
            # for more details.

            exit_ret_type = get_proper_type(exit_ret_type)
            if is_literal_type(exit_ret_type, "builtins.bool", False):
                continue

            if is_literal_type(exit_ret_type, "builtins.bool", True) or (
                isinstance(exit_ret_type, Instance)
                and exit_ret_type.type.fullname == "builtins.bool"
                and state.strict_optional
            ):
                # Note: if strict-optional is disabled, this bool instance
                # could actually be an Optional[bool].
                exceptions_maybe_suppressed = True

        if exceptions_maybe_suppressed:
            # Treat this 'with' block in the same way we'd treat a 'try: BODY; except: pass'
            # block. This means control flow can continue after the 'with' even if the 'with'
            # block immediately returns.
            with self.binder.frame_context(can_skip=True, try_frame=True):
                self.accept(s.body)
        else:
            self.accept(s.body)

    def check_untyped_after_decorator(self, typ: Type, func: FuncDef) -> None:
        if not self.options.disallow_any_decorated or self.is_stub:
            return

        if mypy.checkexpr.has_any_type(typ):
            self.msg.untyped_decorated_function(typ, func)

    def check_async_with_item(
        self, expr: Expression, target: Expression | None, infer_lvalue_type: bool
    ) -> Type:
        echk = self.expr_checker
        ctx = echk.accept(expr)
        obj = echk.check_method_call_by_name("__aenter__", ctx, [], [], expr)[0]
        obj = echk.check_awaitable_expr(
            obj, expr, message_registry.INCOMPATIBLE_TYPES_IN_ASYNC_WITH_AENTER
        )
        if target:
            self.check_assignment(target, self.temp_node(obj, expr), infer_lvalue_type)
        arg = self.temp_node(AnyType(TypeOfAny.special_form), expr)
        res, _ = echk.check_method_call_by_name(
            "__aexit__", ctx, [arg] * 3, [nodes.ARG_POS] * 3, expr
        )
        return echk.check_awaitable_expr(
            res, expr, message_registry.INCOMPATIBLE_TYPES_IN_ASYNC_WITH_AEXIT
        )

    def check_with_item(
        self, expr: Expression, target: Expression | None, infer_lvalue_type: bool
    ) -> Type:
        echk = self.expr_checker
        ctx = echk.accept(expr)
        obj = echk.check_method_call_by_name("__enter__", ctx, [], [], expr)[0]
        if target:
            self.check_assignment(target, self.temp_node(obj, expr), infer_lvalue_type)
        arg = self.temp_node(AnyType(TypeOfAny.special_form), expr)
        res, _ = echk.check_method_call_by_name(
            "__exit__", ctx, [arg] * 3, [nodes.ARG_POS] * 3, expr
        )
        return res

    def visit_break_stmt(self, s: BreakStmt) -> None:
        self.binder.handle_break()

    def visit_continue_stmt(self, s: ContinueStmt) -> None:
        self.binder.handle_continue()
        return

    def visit_match_stmt(self, s: MatchStmt) -> None:
        named_subject: Expression
        if isinstance(s.subject, CallExpr):
            # Create a dummy subject expression to handle cases where a match statement's subject
            # is not a literal value. This lets us correctly narrow types and check exhaustivity
            # This is hack!
            id = s.subject.callee.fullname if isinstance(s.subject.callee, RefExpr) else ""
            name = "dummy-match-" + id
            v = Var(name)
            named_subject = NameExpr(name)
            named_subject.node = v
        else:
            named_subject = s.subject

        with self.binder.frame_context(can_skip=False, fall_through=0):
            subject_type = get_proper_type(self.expr_checker.accept(s.subject))

            if isinstance(subject_type, DeletedType):
                self.msg.deleted_as_rvalue(subject_type, s)

            # We infer types of patterns twice. The first pass is used
            # to infer the types of capture variables. The type of a
            # capture variable may depend on multiple patterns (it
            # will be a union of all capture types). This pass ignores
            # guard expressions.
            pattern_types = [self.pattern_checker.accept(p, subject_type) for p in s.patterns]
            type_maps: list[TypeMap] = [t.captures for t in pattern_types]
            inferred_types = self.infer_variable_types_from_type_maps(type_maps)

            # The second pass narrows down the types and type checks bodies.
            for p, g, b in zip(s.patterns, s.guards, s.bodies):
                current_subject_type = self.expr_checker.narrow_type_from_binder(
                    named_subject, subject_type
                )
                pattern_type = self.pattern_checker.accept(p, current_subject_type)
                with self.binder.frame_context(can_skip=True, fall_through=2):
                    if b.is_unreachable or isinstance(
                        get_proper_type(pattern_type.type), UninhabitedType
                    ):
                        self.push_type_map(None, from_assignment=False)
                        else_map: TypeMap = {}
                    else:
                        pattern_map, else_map = conditional_types_to_typemaps(
                            named_subject, pattern_type.type, pattern_type.rest_type
                        )
                        self.remove_capture_conflicts(pattern_type.captures, inferred_types)
                        self.push_type_map(pattern_map, from_assignment=False)
                        if pattern_map:
                            for expr, typ in pattern_map.items():
                                self.push_type_map(
                                    self._get_recursive_sub_patterns_map(expr, typ),
                                    from_assignment=False,
                                )
                        self.push_type_map(pattern_type.captures, from_assignment=False)
                    if g is not None:
                        with self.binder.frame_context(can_skip=False, fall_through=3):
                            gt = get_proper_type(self.expr_checker.accept(g))

                            if isinstance(gt, DeletedType):
                                self.msg.deleted_as_rvalue(gt, s)

                            guard_map, guard_else_map = self.find_isinstance_check(g)
                            else_map = or_conditional_maps(else_map, guard_else_map)

                            # If the guard narrowed the subject, copy the narrowed types over
                            if isinstance(p, AsPattern):
                                case_target = p.pattern or p.name
                                if isinstance(case_target, NameExpr):
                                    for type_map in (guard_map, else_map):
                                        if not type_map:
                                            continue
                                        for expr in list(type_map):
                                            if not (
                                                isinstance(expr, NameExpr)
                                                and expr.fullname == case_target.fullname
                                            ):
                                                continue
                                            type_map[named_subject] = type_map[expr]

                            self.push_type_map(guard_map, from_assignment=False)
                            self.accept(b)
                    else:
                        self.accept(b)
                self.push_type_map(else_map, from_assignment=False)

            # This is needed due to a quirk in frame_context. Without it types will stay narrowed
            # after the match.
            with self.binder.frame_context(can_skip=False, fall_through=2):
                pass

    def _get_recursive_sub_patterns_map(
        self, expr: Expression, typ: Type
    ) -> dict[Expression, Type]:
        sub_patterns_map: dict[Expression, Type] = {}
        typ_ = get_proper_type(typ)
        if isinstance(expr, TupleExpr) and isinstance(typ_, TupleType):
            # When matching a tuple expression with a sequence pattern, narrow individual tuple items
            assert len(expr.items) == len(typ_.items)
            for item_expr, item_typ in zip(expr.items, typ_.items):
                sub_patterns_map[item_expr] = item_typ
                sub_patterns_map.update(self._get_recursive_sub_patterns_map(item_expr, item_typ))

        return sub_patterns_map

    def infer_variable_types_from_type_maps(
        self, type_maps: list[TypeMap]
    ) -> dict[SymbolNode, Type]:
        # Type maps may contain variables inherited from previous code which are not
        # necessary `Var`s (e.g. a function defined earlier with the same name).
        all_captures: dict[SymbolNode, list[tuple[NameExpr, Type]]] = defaultdict(list)
        for tm in type_maps:
            if tm is not None:
                for expr, typ in tm.items():
                    if isinstance(expr, NameExpr):
                        node = expr.node
                        assert node is not None
                        all_captures[node].append((expr, typ))

        inferred_types: dict[SymbolNode, Type] = {}
        for var, captures in all_captures.items():
            already_exists = False
            types: list[Type] = []
            for expr, typ in captures:
                types.append(typ)

                previous_type, _, _ = self.check_lvalue(expr)
                if previous_type is not None:
                    already_exists = True
                    if self.check_subtype(
                        typ,
                        previous_type,
                        expr,
                        msg=message_registry.INCOMPATIBLE_TYPES_IN_CAPTURE,
                        subtype_label="pattern captures type",
                        supertype_label="variable has type",
                    ):
                        inferred_types[var] = previous_type

            if not already_exists:
                new_type = UnionType.make_union(types)
                # Infer the union type at the first occurrence
                first_occurrence, _ = captures[0]
                # If it didn't exist before ``match``, it's a Var.
                assert isinstance(var, Var)
                inferred_types[var] = new_type
                self.infer_variable_type(var, first_occurrence, new_type, first_occurrence)
        return inferred_types

    def remove_capture_conflicts(
        self, type_map: TypeMap, inferred_types: dict[SymbolNode, Type]
    ) -> None:
        if type_map:
            for expr, typ in list(type_map.items()):
                if isinstance(expr, NameExpr):
                    node = expr.node
                    if node not in inferred_types or not is_subtype(typ, inferred_types[node]):
                        del type_map[expr]

    def visit_type_alias_stmt(self, o: TypeAliasStmt) -> None:
        if o.alias_node:
            self.check_typevar_defaults(o.alias_node.alias_tvars)

        with self.msg.filter_errors():
            self.expr_checker.accept(o.value)

    def make_fake_typeinfo(
        self,
        curr_module_fullname: str,
        class_gen_name: str,
        class_short_name: str,
        bases: list[Instance],
    ) -> tuple[ClassDef, TypeInfo]:
        # Build the fake ClassDef and TypeInfo together.
        # The ClassDef is full of lies and doesn't actually contain a body.
        # Use format_bare to generate a nice name for error messages.
        # We skip fully filling out a handful of TypeInfo fields because they
        # should be irrelevant for a generated type like this:
        # is_protocol, protocol_members, is_abstract
        cdef = ClassDef(class_short_name, Block([]))
        cdef.fullname = curr_module_fullname + "." + class_gen_name
        info = TypeInfo(SymbolTable(), cdef, curr_module_fullname)
        cdef.info = info
        info.bases = bases
        calculate_mro(info)
        info.metaclass_type = info.calculate_metaclass_type()
        return cdef, info

    def intersect_instances(
        self, instances: tuple[Instance, Instance], errors: list[tuple[str, str]]
    ) -> Instance | None:
        """Try creating an ad-hoc intersection of the given instances.

        Note that this function does *not* try and create a full-fledged
        intersection type. Instead, it returns an instance of a new ad-hoc
        subclass of the given instances.

        This is mainly useful when you need a way of representing some
        theoretical subclass of the instances the user may be trying to use
        the generated intersection can serve as a placeholder.

        This function will create a fresh subclass every time you call it,
        even if you pass in the exact same arguments. So this means calling
        `self.intersect_intersection([inst_1, inst_2], ctx)` twice will result
        in instances of two distinct subclasses of inst_1 and inst_2.

        This is by design: we want each ad-hoc intersection to be unique since
        they're supposed represent some other unknown subclass.

        Returns None if creating the subclass is impossible (e.g. due to
        MRO errors or incompatible signatures). If we do successfully create
        a subclass, its TypeInfo will automatically be added to the global scope.
        """
        curr_module = self.scope.stack[0]
        assert isinstance(curr_module, MypyFile)

        # First, retry narrowing while allowing promotions (they are disabled by default
        # for isinstance() checks, etc). This way we will still type-check branches like
        # x: complex = 1
        # if isinstance(x, int):
        #     ...
        left, right = instances
        if is_proper_subtype(left, right, ignore_promotions=False):
            return left
        if is_proper_subtype(right, left, ignore_promotions=False):
            return right

        def _get_base_classes(instances_: tuple[Instance, Instance]) -> list[Instance]:
            base_classes_ = []
            for inst in instances_:
                if inst.type.is_intersection:
                    expanded = inst.type.bases
                else:
                    expanded = [inst]

                for expanded_inst in expanded:
                    base_classes_.append(expanded_inst)
            return base_classes_

        def _make_fake_typeinfo_and_full_name(
            base_classes_: list[Instance], curr_module_: MypyFile
        ) -> tuple[TypeInfo, str]:
            names_list = pretty_seq([x.type.name for x in base_classes_], "and")
            short_name = f"<subclass of {names_list}>"
            full_name_ = gen_unique_name(short_name, curr_module_.names)
            cdef, info_ = self.make_fake_typeinfo(
                curr_module_.fullname, full_name_, short_name, base_classes_
            )
            return info_, full_name_

        base_classes = _get_base_classes(instances)
        # We use the pretty_names_list for error messages but can't
        # use it for the real name that goes into the symbol table
        # because it can have dots in it.
        pretty_names_list = pretty_seq(
            format_type_distinctly(*base_classes, options=self.options, bare=True), "and"
        )

        new_errors = []
        for base in base_classes:
            if base.type.is_final:
                new_errors.append((pretty_names_list, f'"{base.type.name}" is final'))
        if new_errors:
            errors.extend(new_errors)
            return None

        try:
            info, full_name = _make_fake_typeinfo_and_full_name(base_classes, curr_module)
            with self.msg.filter_errors() as local_errors:
                self.check_multiple_inheritance(info)
            if local_errors.has_new_errors():
                # "class A(B, C)" unsafe, now check "class A(C, B)":
                base_classes = _get_base_classes(instances[::-1])
                info, full_name = _make_fake_typeinfo_and_full_name(base_classes, curr_module)
                with self.msg.filter_errors() as local_errors:
                    self.check_multiple_inheritance(info)
            info.is_intersection = True
        except MroError:
            errors.append((pretty_names_list, "would have inconsistent method resolution order"))
            return None
        if local_errors.has_new_errors():
            errors.append((pretty_names_list, "would have incompatible method signatures"))
            return None

        curr_module.names[full_name] = SymbolTableNode(GDEF, info)
        return Instance(info, [], extra_attrs=instances[0].extra_attrs or instances[1].extra_attrs)

    def intersect_instance_callable(self, typ: Instance, callable_type: CallableType) -> Instance:
        """Creates a fake type that represents the intersection of an Instance and a CallableType.

        It operates by creating a bare-minimum dummy TypeInfo that
        subclasses type and adds a __call__ method matching callable_type.
        """

        # In order for this to work in incremental mode, the type we generate needs to
        # have a valid fullname and a corresponding entry in a symbol table. We generate
        # a unique name inside the symbol table of the current module.
        cur_module = self.scope.stack[0]
        assert isinstance(cur_module, MypyFile)
        gen_name = gen_unique_name(f"<callable subtype of {typ.type.name}>", cur_module.names)

        # Synthesize a fake TypeInfo
        short_name = format_type_bare(typ, self.options)
        cdef, info = self.make_fake_typeinfo(cur_module.fullname, gen_name, short_name, [typ])

        # Build up a fake FuncDef so we can populate the symbol table.
        func_def = FuncDef("__call__", [], Block([]), callable_type)
        func_def._fullname = cdef.fullname + ".__call__"
        func_def.info = info
        info.names["__call__"] = SymbolTableNode(MDEF, func_def)

        cur_module.names[gen_name] = SymbolTableNode(GDEF, info)

        return Instance(info, [], extra_attrs=typ.extra_attrs)

    def make_fake_callable(self, typ: Instance) -> Instance:
        """Produce a new type that makes type Callable with a generic callable type."""

        fallback = self.named_type("builtins.function")
        callable_type = CallableType(
            [AnyType(TypeOfAny.explicit), AnyType(TypeOfAny.explicit)],
            [nodes.ARG_STAR, nodes.ARG_STAR2],
            [None, None],
            ret_type=AnyType(TypeOfAny.explicit),
            fallback=fallback,
            is_ellipsis_args=True,
        )

        return self.intersect_instance_callable(typ, callable_type)

    def partition_by_callable(
        self, typ: Type, unsound_partition: bool
    ) -> tuple[list[Type], list[Type]]:
        """Partitions a type into callable subtypes and uncallable subtypes.

        Thus, given:
        `callables, uncallables = partition_by_callable(type)`

        If we assert `callable(type)` then `type` has type Union[*callables], and
        If we assert `not callable(type)` then `type` has type Union[*uncallables]

        If unsound_partition is set, assume that anything that is not
        clearly callable is in fact not callable. Otherwise we generate a
        new subtype that *is* callable.

        Guaranteed to not return [], [].
        """
        typ = get_proper_type(typ)

        if isinstance(typ, (FunctionLike, TypeType)):
            return [typ], []

        if isinstance(typ, AnyType):
            return [typ], [typ]

        if isinstance(typ, NoneType):
            return [], [typ]

        if isinstance(typ, UnionType):
            callables = []
            uncallables = []
            for subtype in typ.items:
                # Use unsound_partition when handling unions in order to
                # allow the expected type discrimination.
                subcallables, subuncallables = self.partition_by_callable(
                    subtype, unsound_partition=True
                )
                callables.extend(subcallables)
                uncallables.extend(subuncallables)
            return callables, uncallables

        if isinstance(typ, TypeVarType):
            # We could do better probably?
            # Refine the type variable's bound as our type in the case that
            # callable() is true. This unfortunately loses the information that
            # the type is a type variable in that branch.
            # This matches what is done for isinstance, but it may be possible to
            # do better.
            # If it is possible for the false branch to execute, return the original
            # type to avoid losing type information.
            callables, uncallables = self.partition_by_callable(
                erase_to_union_or_bound(typ), unsound_partition
            )
            uncallables = [typ] if uncallables else []
            return callables, uncallables

        # A TupleType is callable if its fallback is, but needs special handling
        # when we dummy up a new type.
        ityp = typ
        if isinstance(typ, TupleType):
            ityp = tuple_fallback(typ)

        if isinstance(ityp, Instance):
            method = ityp.type.get_method("__call__")
            if method and method.type:
                callables, uncallables = self.partition_by_callable(
                    method.type, unsound_partition=False
                )
                if callables and not uncallables:
                    # Only consider the type callable if its __call__ method is
                    # definitely callable.
                    return [typ], []

            if not unsound_partition:
                fake = self.make_fake_callable(ityp)
                if isinstance(typ, TupleType):
                    fake.type.tuple_type = TupleType(typ.items, fake)
                    return [fake.type.tuple_type], [typ]
                return [fake], [typ]

        if unsound_partition:
            return [], [typ]
        else:
            # We don't know how properly make the type callable.
            return [typ], [typ]

    def conditional_callable_type_map(
        self, expr: Expression, current_type: Type | None
    ) -> tuple[TypeMap, TypeMap]:
        """Takes in an expression and the current type of the expression.

        Returns a 2-tuple: The first element is a map from the expression to
        the restricted type if it were callable. The second element is a
        map from the expression to the type it would hold if it weren't
        callable.
        """
        if not current_type:
            return {}, {}

        if isinstance(get_proper_type(current_type), AnyType):
            return {}, {}

        callables, uncallables = self.partition_by_callable(current_type, unsound_partition=False)

        if callables and uncallables:
            callable_map = {expr: UnionType.make_union(callables)} if callables else None
            uncallable_map = {expr: UnionType.make_union(uncallables)} if uncallables else None
            return callable_map, uncallable_map

        elif callables:
            return {}, None

        return None, {}

    def conditional_types_for_iterable(
        self, item_type: Type, iterable_type: Type
    ) -> tuple[Type | None, Type | None]:
        """
        Narrows the type of `iterable_type` based on the type of `item_type`.
        For now, we only support narrowing unions of TypedDicts based on left operand being literal string(s).
        """
        if_types: list[Type] = []
        else_types: list[Type] = []

        iterable_type = get_proper_type(iterable_type)
        if isinstance(iterable_type, UnionType):
            possible_iterable_types = get_proper_types(iterable_type.relevant_items())
        else:
            possible_iterable_types = [iterable_type]

        item_str_literals = try_getting_str_literals_from_type(item_type)

        for possible_iterable_type in possible_iterable_types:
            if item_str_literals and isinstance(possible_iterable_type, TypedDictType):
                for key in item_str_literals:
                    if key in possible_iterable_type.required_keys:
                        if_types.append(possible_iterable_type)
                    elif (
                        key in possible_iterable_type.items or not possible_iterable_type.is_final
                    ):
                        if_types.append(possible_iterable_type)
                        else_types.append(possible_iterable_type)
                    else:
                        else_types.append(possible_iterable_type)
            else:
                if_types.append(possible_iterable_type)
                else_types.append(possible_iterable_type)

        return (
            UnionType.make_union(if_types) if if_types else None,
            UnionType.make_union(else_types) if else_types else None,
        )

    def _is_truthy_type(self, t: ProperType) -> bool:
        return (
            (
                isinstance(t, Instance)
                and bool(t.type)
                and not t.type.has_readable_member("__bool__")
                and not t.type.has_readable_member("__len__")
                and t.type.fullname != "builtins.object"
            )
            or isinstance(t, FunctionLike)
            or (
                isinstance(t, UnionType)
                and all(self._is_truthy_type(t) for t in get_proper_types(t.items))
            )
        )

    def check_for_truthy_type(self, t: Type, expr: Expression) -> None:
        """
        Check if a type can have a truthy value.

        Used in checks like::

            if x: # <---

            not x  # <---
        """
        if not state.strict_optional:
            return  # if everything can be None, all bets are off

        t = get_proper_type(t)
        if not self._is_truthy_type(t):
            return

        def format_expr_type() -> str:
            typ = format_type(t, self.options)
            if isinstance(expr, MemberExpr):
                return f'Member "{expr.name}" has type {typ}'
            elif isinstance(expr, RefExpr) and expr.fullname:
                return f'"{expr.fullname}" has type {typ}'
            elif isinstance(expr, CallExpr):
                if isinstance(expr.callee, MemberExpr):
                    return f'"{expr.callee.name}" returns {typ}'
                elif isinstance(expr.callee, RefExpr) and expr.callee.fullname:
                    return f'"{expr.callee.fullname}" returns {typ}'
                return f"Call returns {typ}"
            else:
                return f"Expression has type {typ}"

        def get_expr_name() -> str:
            if isinstance(expr, (NameExpr, MemberExpr)):
                return f'"{expr.name}"'
            else:
                # return type if expr has no name
                return format_type(t, self.options)

        if isinstance(t, FunctionLike):
            self.fail(message_registry.FUNCTION_ALWAYS_TRUE.format(get_expr_name()), expr)
        elif isinstance(t, UnionType):
            self.fail(message_registry.TYPE_ALWAYS_TRUE_UNIONTYPE.format(format_expr_type()), expr)
        elif isinstance(t, Instance) and t.type.fullname == "typing.Iterable":
            _, info = self.make_fake_typeinfo("typing", "Collection", "Collection", [])
            self.fail(
                message_registry.ITERABLE_ALWAYS_TRUE.format(
                    format_expr_type(), format_type(Instance(info, t.args), self.options)
                ),
                expr,
            )
        else:
            self.fail(message_registry.TYPE_ALWAYS_TRUE.format(format_expr_type()), expr)

    def find_type_equals_check(
        self, node: ComparisonExpr, expr_indices: list[int]
    ) -> tuple[TypeMap, TypeMap]:
        """Narrow types based on any checks of the type ``type(x) == T``

        Args:
            node: The node that might contain the comparison
            expr_indices: The list of indices of expressions in ``node`` that are being
                compared
        """

        def is_type_call(expr: CallExpr) -> bool:
            """Is expr a call to type with one argument?"""
            return refers_to_fullname(expr.callee, "builtins.type") and len(expr.args) == 1

        # exprs that are being passed into type
        exprs_in_type_calls: list[Expression] = []
        # type that is being compared to type(expr)
        type_being_compared: list[TypeRange] | None = None
        # whether the type being compared to is final
        is_final = False

        for index in expr_indices:
            expr = node.operands[index]

            if isinstance(expr, CallExpr) and is_type_call(expr):
                exprs_in_type_calls.append(expr.args[0])
            else:
                current_type = self.get_isinstance_type(expr)
                if current_type is None:
                    continue
                if type_being_compared is not None:
                    # It doesn't really make sense to have several types being
                    # compared to the output of type (like type(x) == int == str)
                    # because whether that's true is solely dependent on what the
                    # types being compared are, so we don't try to narrow types any
                    # further because we can't really get any information about the
                    # type of x from that check
                    return {}, {}
                else:
                    if isinstance(expr, RefExpr) and isinstance(expr.node, TypeInfo):
                        is_final = expr.node.is_final
                    type_being_compared = current_type

        if not exprs_in_type_calls:
            return {}, {}

        if_maps: list[TypeMap] = []
        else_maps: list[TypeMap] = []
        for expr in exprs_in_type_calls:
            current_if_type, current_else_type = self.conditional_types_with_intersection(
                self.lookup_type(expr), type_being_compared, expr
            )
            current_if_map, current_else_map = conditional_types_to_typemaps(
                expr, current_if_type, current_else_type
            )
            if_maps.append(current_if_map)
            else_maps.append(current_else_map)

        def combine_maps(list_maps: list[TypeMap]) -> TypeMap:
            """Combine all typemaps in list_maps into one typemap"""
            result_map = {}
            for d in list_maps:
                if d is not None:
                    result_map.update(d)
            return result_map

        if_map = combine_maps(if_maps)
        # type(x) == T is only true when x has the same type as T, meaning
        # that it can be false if x is an instance of a subclass of T. That means
        # we can't do any narrowing in the else case unless T is final, in which
        # case T can't be subclassed
        if is_final:
            else_map = combine_maps(else_maps)
        else:
            else_map = {}
        return if_map, else_map

    def find_isinstance_check(
        self, node: Expression, *, in_boolean_context: bool = True
    ) -> tuple[TypeMap, TypeMap]:
        """Find any isinstance checks (within a chain of ands).  Includes
        implicit and explicit checks for None and calls to callable.
        Also includes TypeGuard and TypeIs functions.

        Return value is a map of variables to their types if the condition
        is true and a map of variables to their types if the condition is false.

        If either of the values in the tuple is None, then that particular
        branch can never occur.

        If `in_boolean_context=True` is passed, it means that we handle
        a walrus expression. We treat rhs values
        in expressions like `(a := A())` specially:
        for example, some errors are suppressed.

        May return {}, {}.
        Can return None, None in situations involving NoReturn.
        """
        if_map, else_map = self.find_isinstance_check_helper(
            node, in_boolean_context=in_boolean_context
        )
        new_if_map = self.propagate_up_typemap_info(if_map)
        new_else_map = self.propagate_up_typemap_info(else_map)
        return new_if_map, new_else_map

    def find_isinstance_check_helper(
        self, node: Expression, *, in_boolean_context: bool = True
    ) -> tuple[TypeMap, TypeMap]:
        if is_true_literal(node):
            return {}, None
        if is_false_literal(node):
            return None, {}

        if isinstance(node, CallExpr) and len(node.args) != 0:
            expr = collapse_walrus(node.args[0])
            if refers_to_fullname(node.callee, "builtins.isinstance"):
                if len(node.args) != 2:  # the error will be reported elsewhere
                    return {}, {}
                if literal(expr) == LITERAL_TYPE:
                    return conditional_types_to_typemaps(
                        expr,
                        *self.conditional_types_with_intersection(
                            self.lookup_type(expr), self.get_isinstance_type(node.args[1]), expr
                        ),
                    )
            elif refers_to_fullname(node.callee, "builtins.issubclass"):
                if len(node.args) != 2:  # the error will be reported elsewhere
                    return {}, {}
                if literal(expr) == LITERAL_TYPE:
                    return self.infer_issubclass_maps(node, expr)
            elif refers_to_fullname(node.callee, "builtins.callable"):
                if len(node.args) != 1:  # the error will be reported elsewhere
                    return {}, {}
                if literal(expr) == LITERAL_TYPE:
                    vartype = self.lookup_type(expr)
                    return self.conditional_callable_type_map(expr, vartype)
            elif refers_to_fullname(node.callee, "builtins.hasattr"):
                if len(node.args) != 2:  # the error will be reported elsewhere
                    return {}, {}
                attr = try_getting_str_literals(node.args[1], self.lookup_type(node.args[1]))
                if literal(expr) == LITERAL_TYPE and attr and len(attr) == 1:
                    return self.hasattr_type_maps(expr, self.lookup_type(expr), attr[0])
            elif isinstance(node.callee, RefExpr):
                if node.callee.type_guard is not None or node.callee.type_is is not None:
                    # TODO: Follow *args, **kwargs
                    if node.arg_kinds[0] != nodes.ARG_POS:
                        # the first argument might be used as a kwarg
                        called_type = get_proper_type(self.lookup_type(node.callee))

                        # TODO: there are some more cases in check_call() to handle.
                        if isinstance(called_type, Instance):
                            call = find_member(
                                "__call__", called_type, called_type, is_operator=True
                            )
                            if call is not None:
                                called_type = get_proper_type(call)

                        # *assuming* the overloaded function is correct, there's a couple cases:
                        #  1) The first argument has different names, but is pos-only. We don't
                        #     care about this case, the argument must be passed positionally.
                        #  2) The first argument allows keyword reference, therefore must be the
                        #     same between overloads.
                        if isinstance(called_type, (CallableType, Overloaded)):
                            name = called_type.items[0].arg_names[0]
                            if name in node.arg_names:
                                idx = node.arg_names.index(name)
                                # we want the idx-th variable to be narrowed
                                expr = collapse_walrus(node.args[idx])
                            else:
                                kind = (
                                    "guard" if node.callee.type_guard is not None else "narrower"
                                )
                                self.fail(
                                    message_registry.TYPE_GUARD_POS_ARG_REQUIRED.format(kind), node
                                )
                                return {}, {}
                    if literal(expr) == LITERAL_TYPE:
                        # Note: we wrap the target type, so that we can special case later.
                        # Namely, for isinstance() we use a normal meet, while TypeGuard is
                        # considered "always right" (i.e. even if the types are not overlapping).
                        # Also note that a care must be taken to unwrap this back at read places
                        # where we use this to narrow down declared type.
                        if node.callee.type_guard is not None:
                            return {expr: TypeGuardedType(node.callee.type_guard)}, {}
                        else:
                            assert node.callee.type_is is not None
                            return conditional_types_to_typemaps(
                                expr,
                                *self.conditional_types_with_intersection(
                                    self.lookup_type(expr),
                                    [TypeRange(node.callee.type_is, is_upper_bound=False)],
                                    expr,
                                ),
                            )
        elif isinstance(node, ComparisonExpr):
            return self.comparison_type_narrowing_helper(node)
        elif isinstance(node, AssignmentExpr):
            if_map: dict[Expression, Type] | None
            else_map: dict[Expression, Type] | None
            if_map = {}
            else_map = {}

            if_assignment_map, else_assignment_map = self.find_isinstance_check(node.target)

            if if_assignment_map is not None:
                if_map.update(if_assignment_map)
            if else_assignment_map is not None:
                else_map.update(else_assignment_map)

            if_condition_map, else_condition_map = self.find_isinstance_check(
                node.value, in_boolean_context=False
            )

            if if_condition_map is not None:
                if_map.update(if_condition_map)
            if else_condition_map is not None:
                else_map.update(else_condition_map)

            return (
                (None if if_assignment_map is None or if_condition_map is None else if_map),
                (None if else_assignment_map is None or else_condition_map is None else else_map),
            )
        elif isinstance(node, OpExpr) and node.op == "and":
            left_if_vars, left_else_vars = self.find_isinstance_check(node.left)
            right_if_vars, right_else_vars = self.find_isinstance_check(node.right)

            # (e1 and e2) is true if both e1 and e2 are true,
            # and false if at least one of e1 and e2 is false.
            return (
                and_conditional_maps(left_if_vars, right_if_vars),
                # Note that if left else type is Any, we can't add any additional
                # types to it, since the right maps were computed assuming
                # the left is True, which may be not the case in the else branch.
                or_conditional_maps(left_else_vars, right_else_vars, coalesce_any=True),
            )
        elif isinstance(node, OpExpr) and node.op == "or":
            left_if_vars, left_else_vars = self.find_isinstance_check(node.left)
            right_if_vars, right_else_vars = self.find_isinstance_check(node.right)

            # (e1 or e2) is true if at least one of e1 or e2 is true,
            # and false if both e1 and e2 are false.
            return (
                or_conditional_maps(left_if_vars, right_if_vars),
                and_conditional_maps(left_else_vars, right_else_vars),
            )
        elif isinstance(node, UnaryExpr) and node.op == "not":
            left, right = self.find_isinstance_check(node.expr)
            return right, left
        elif (
            literal(node) == LITERAL_TYPE
            and self.has_type(node)
            and self.can_be_narrowed_with_len(self.lookup_type(node))
            # Only translate `if x` to `if len(x) > 0` when possible.
            and not custom_special_method(self.lookup_type(node), "__bool__")
            and self.options.strict_optional
        ):
            # Combine a `len(x) > 0` check with the default logic below.
            yes_type, no_type = self.narrow_with_len(self.lookup_type(node), ">", 0)
            if yes_type is not None:
                yes_type = true_only(yes_type)
            else:
                yes_type = UninhabitedType()
            if no_type is not None:
                no_type = false_only(no_type)
            else:
                no_type = UninhabitedType()
            if_map = {node: yes_type} if not isinstance(yes_type, UninhabitedType) else None
            else_map = {node: no_type} if not isinstance(no_type, UninhabitedType) else None
            return if_map, else_map

        # Restrict the type of the variable to True-ish/False-ish in the if and else branches
        # respectively
        original_vartype = self.lookup_type(node)
        if in_boolean_context:
            # We don't check `:=` values in expressions like `(a := A())`,
            # because they produce two error messages.
            self.check_for_truthy_type(original_vartype, node)
        vartype = try_expanding_sum_type_to_union(original_vartype, "builtins.bool")

        if_type = true_only(vartype)
        else_type = false_only(vartype)
        if_map = {node: if_type} if not isinstance(if_type, UninhabitedType) else None
        else_map = {node: else_type} if not isinstance(else_type, UninhabitedType) else None
        return if_map, else_map

    def comparison_type_narrowing_helper(self, node: ComparisonExpr) -> tuple[TypeMap, TypeMap]:
        """Infer type narrowing from a comparison expression."""
        # Step 1: Obtain the types of each operand and whether or not we can
        # narrow their types. (For example, we shouldn't try narrowing the
        # types of literal string or enum expressions).

        operands = [collapse_walrus(x) for x in node.operands]
        operand_types = []
        narrowable_operand_index_to_hash = {}
        for i, expr in enumerate(operands):
            if not self.has_type(expr):
                return {}, {}
            expr_type = self.lookup_type(expr)
            operand_types.append(expr_type)

            if (
                literal(expr) == LITERAL_TYPE
                and not is_literal_none(expr)
                and not self.is_literal_enum(expr)
            ):
                h = literal_hash(expr)
                if h is not None:
                    narrowable_operand_index_to_hash[i] = h

        # Step 2: Group operands chained by either the 'is' or '==' operands
        # together. For all other operands, we keep them in groups of size 2.
        # So the expression:
        #
        #   x0 == x1 == x2 < x3 < x4 is x5 is x6 is not x7 is not x8
        #
        # ...is converted into the simplified operator list:
        #
        #  [("==", [0, 1, 2]), ("<", [2, 3]), ("<", [3, 4]),
        #   ("is", [4, 5, 6]), ("is not", [6, 7]), ("is not", [7, 8])]
        #
        # We group identity/equality expressions so we can propagate information
        # we discover about one operand across the entire chain. We don't bother
        # handling 'is not' and '!=' chains in a special way: those are very rare
        # in practice.

        simplified_operator_list = group_comparison_operands(
            node.pairwise(), narrowable_operand_index_to_hash, {"==", "is"}
        )

        # Step 3: Analyze each group and infer more precise type maps for each
        # assignable operand, if possible. We combine these type maps together
        # in the final step.

        partial_type_maps = []
        for operator, expr_indices in simplified_operator_list:
            if operator in {"is", "is not", "==", "!="}:
                if_map, else_map = self.equality_type_narrowing_helper(
                    node,
                    operator,
                    operands,
                    operand_types,
                    expr_indices,
                    narrowable_operand_index_to_hash,
                )
            elif operator in {"in", "not in"}:
                assert len(expr_indices) == 2
                left_index, right_index = expr_indices
                item_type = operand_types[left_index]
                iterable_type = operand_types[right_index]

                if_map, else_map = {}, {}

                if left_index in narrowable_operand_index_to_hash:
                    # We only try and narrow away 'None' for now
                    if is_overlapping_none(item_type):
                        collection_item_type = get_proper_type(builtin_item_type(iterable_type))
                        if (
                            collection_item_type is not None
                            and not is_overlapping_none(collection_item_type)
                            and not (
                                isinstance(collection_item_type, Instance)
                                and collection_item_type.type.fullname == "builtins.object"
                            )
                            and is_overlapping_erased_types(item_type, collection_item_type)
                        ):
                            if_map[operands[left_index]] = remove_optional(item_type)

                if right_index in narrowable_operand_index_to_hash:
                    if_type, else_type = self.conditional_types_for_iterable(
                        item_type, iterable_type
                    )
                    expr = operands[right_index]
                    if if_type is None:
                        if_map = None
                    else:
                        if_map[expr] = if_type
                    if else_type is None:
                        else_map = None
                    else:
                        else_map[expr] = else_type

            else:
                if_map = {}
                else_map = {}

            if operator in {"is not", "!=", "not in"}:
                if_map, else_map = else_map, if_map

            partial_type_maps.append((if_map, else_map))

        # If we have found non-trivial restrictions from the regular comparisons,
        # then return soon. Otherwise try to infer restrictions involving `len(x)`.
        # TODO: support regular and len() narrowing in the same chain.
        if any(m != ({}, {}) for m in partial_type_maps):
            return reduce_conditional_maps(partial_type_maps)
        else:
            # Use meet for `and` maps to get correct results for chained checks
            # like `if 1 < len(x) < 4: ...`
            return reduce_conditional_maps(self.find_tuple_len_narrowing(node), use_meet=True)

    def equality_type_narrowing_helper(
        self,
        node: ComparisonExpr,
        operator: str,
        operands: list[Expression],
        operand_types: list[Type],
        expr_indices: list[int],
        narrowable_operand_index_to_hash: dict[int, tuple[Key, ...]],
    ) -> tuple[TypeMap, TypeMap]:
        """Calculate type maps for '==', '!=', 'is' or 'is not' expression."""
        # is_valid_target:
        #   Controls which types we're allowed to narrow exprs to. Note that
        #   we cannot use 'is_literal_type_like' in both cases since doing
        #   'x = 10000 + 1; x is 10001' is not always True in all Python
        #   implementations.
        #
        # coerce_only_in_literal_context:
        #   If true, coerce types into literal types only if one or more of
        #   the provided exprs contains an explicit Literal type. This could
        #   technically be set to any arbitrary value, but it seems being liberal
        #   with narrowing when using 'is' and conservative when using '==' seems
        #   to break the least amount of real-world code.
        #
        # should_narrow_by_identity:
        #   Set to 'false' only if the user defines custom __eq__ or __ne__ methods
        #   that could cause identity-based narrowing to produce invalid results.
        if operator in {"is", "is not"}:
            is_valid_target: Callable[[Type], bool] = is_singleton_type
            coerce_only_in_literal_context = False
            should_narrow_by_identity = True
        else:

            def is_exactly_literal_type(t: Type) -> bool:
                return isinstance(get_proper_type(t), LiteralType)

            def has_no_custom_eq_checks(t: Type) -> bool:
                return not custom_special_method(
                    t, "__eq__", check_all=False
                ) and not custom_special_method(t, "__ne__", check_all=False)

            is_valid_target = is_exactly_literal_type
            coerce_only_in_literal_context = True

            expr_types = [operand_types[i] for i in expr_indices]
            should_narrow_by_identity = all(
                map(has_no_custom_eq_checks, expr_types)
            ) and not is_ambiguous_mix_of_enums(expr_types)

        if_map: TypeMap = {}
        else_map: TypeMap = {}
        if should_narrow_by_identity:
            if_map, else_map = self.refine_identity_comparison_expression(
                operands,
                operand_types,
                expr_indices,
                narrowable_operand_index_to_hash.keys(),
                is_valid_target,
                coerce_only_in_literal_context,
            )

        if if_map == {} and else_map == {}:
            if_map, else_map = self.refine_away_none_in_comparison(
                operands, operand_types, expr_indices, narrowable_operand_index_to_hash.keys()
            )

        # If we haven't been able to narrow types yet, we might be dealing with a
        # explicit type(x) == some_type check
        if if_map == {} and else_map == {}:
            if_map, else_map = self.find_type_equals_check(node, expr_indices)
        return if_map, else_map

    def propagate_up_typemap_info(self, new_types: TypeMap) -> TypeMap:
        """Attempts refining parent expressions of any MemberExpr or IndexExprs in new_types.

        Specifically, this function accepts two mappings of expression to original types:
        the original mapping (existing_types), and a new mapping (new_types) intended to
        update the original.

        This function iterates through new_types and attempts to use the information to try
        refining any parent types that happen to be unions.

        For example, suppose there are two types "A = Tuple[int, int]" and "B = Tuple[str, str]".
        Next, suppose that 'new_types' specifies the expression 'foo[0]' has a refined type
        of 'int' and that 'foo' was previously deduced to be of type Union[A, B].

        Then, this function will observe that since A[0] is an int and B[0] is not, the type of
        'foo' can be further refined from Union[A, B] into just B.

        We perform this kind of "parent narrowing" for member lookup expressions and indexing
        expressions into tuples, namedtuples, and typeddicts. We repeat this narrowing
        recursively if the parent is also a "lookup expression". So for example, if we have
        the expression "foo['bar'].baz[0]", we'd potentially end up refining types for the
        expressions "foo", "foo['bar']", and "foo['bar'].baz".

        We return the newly refined map. This map is guaranteed to be a superset of 'new_types'.
        """
        if new_types is None:
            return None
        output_map = {}
        for expr, expr_type in new_types.items():
            # The original inferred type should always be present in the output map, of course
            output_map[expr] = expr_type

            # Next, try using this information to refine the parent types, if applicable.
            new_mapping = self.refine_parent_types(expr, expr_type)
            for parent_expr, proposed_parent_type in new_mapping.items():
                # We don't try inferring anything if we've already inferred something for
                # the parent expression.
                # TODO: Consider picking the narrower type instead of always discarding this?
                if parent_expr in new_types:
                    continue
                output_map[parent_expr] = proposed_parent_type
        return output_map

    def refine_parent_types(self, expr: Expression, expr_type: Type) -> Mapping[Expression, Type]:
        """Checks if the given expr is a 'lookup operation' into a union and iteratively refines
        the parent types based on the 'expr_type'.

        For example, if 'expr' is an expression like 'a.b.c.d', we'll potentially return refined
        types for expressions 'a', 'a.b', and 'a.b.c'.

        For more details about what a 'lookup operation' is and how we use the expr_type to refine
        the parent types of lookup_expr, see the docstring in 'propagate_up_typemap_info'.
        """
        output: dict[Expression, Type] = {}

        # Note: parent_expr and parent_type are progressively refined as we crawl up the
        # parent lookup chain.
        while True:
            # First, check if this expression is one that's attempting to
            # "lookup" some key in the parent type. If so, save the parent type
            # and create function that will try replaying the same lookup
            # operation against arbitrary types.
            if isinstance(expr, MemberExpr):
                parent_expr = collapse_walrus(expr.expr)
                parent_type = self.lookup_type_or_none(parent_expr)
                member_name = expr.name

                def replay_lookup(new_parent_type: ProperType) -> Type | None:
                    with self.msg.filter_errors() as w:
                        member_type = analyze_member_access(
                            name=member_name,
                            typ=new_parent_type,
                            context=parent_expr,
                            is_lvalue=False,
                            is_super=False,
                            is_operator=False,
                            msg=self.msg,
                            original_type=new_parent_type,
                            chk=self,
                            in_literal_context=False,
                        )
                    if w.has_new_errors():
                        return None
                    else:
                        return member_type

            elif isinstance(expr, IndexExpr):
                parent_expr = collapse_walrus(expr.base)
                parent_type = self.lookup_type_or_none(parent_expr)

                index_type = self.lookup_type_or_none(expr.index)
                if index_type is None:
                    return output

                str_literals = try_getting_str_literals_from_type(index_type)
                if str_literals is not None:
                    # Refactoring these two indexing replay functions is surprisingly
                    # tricky -- see https://github.com/python/mypy/pull/7917, which
                    # was blocked by https://github.com/mypyc/mypyc/issues/586
                    def replay_lookup(new_parent_type: ProperType) -> Type | None:
                        if not isinstance(new_parent_type, TypedDictType):
                            return None
                        try:
                            assert str_literals is not None
                            member_types = [new_parent_type.items[key] for key in str_literals]
                        except KeyError:
                            return None
                        return make_simplified_union(member_types)

                else:
                    int_literals = try_getting_int_literals_from_type(index_type)
                    if int_literals is not None:

                        def replay_lookup(new_parent_type: ProperType) -> Type | None:
                            if not isinstance(new_parent_type, TupleType):
                                return None
                            try:
                                assert int_literals is not None
                                member_types = [new_parent_type.items[key] for key in int_literals]
                            except IndexError:
                                return None
                            return make_simplified_union(member_types)

                    else:
                        return output
            else:
                return output

            # If we somehow didn't previously derive the parent type, abort completely
            # with what we have so far: something went wrong at an earlier stage.
            if parent_type is None:
                return output

            # We currently only try refining the parent type if it's a Union.
            # If not, there's no point in trying to refine any further parents
            # since we have no further information we can use to refine the lookup
            # chain, so we end early as an optimization.
            parent_type = get_proper_type(parent_type)
            if not isinstance(parent_type, UnionType):
                return output

            # Take each element in the parent union and replay the original lookup procedure
            # to figure out which parents are compatible.
            new_parent_types = []
            for item in flatten_nested_unions(parent_type.items):
                member_type = replay_lookup(get_proper_type(item))
                if member_type is None:
                    # We were unable to obtain the member type. So, we give up on refining this
                    # parent type entirely and abort.
                    return output

                if is_overlapping_types(member_type, expr_type):
                    new_parent_types.append(item)

            # If none of the parent types overlap (if we derived an empty union), something
            # went wrong. We should never hit this case, but deriving the uninhabited type or
            # reporting an error both seem unhelpful. So we abort.
            if not new_parent_types:
                return output

            expr = parent_expr
            expr_type = output[parent_expr] = make_simplified_union(new_parent_types)

    def refine_identity_comparison_expression(
        self,
        operands: list[Expression],
        operand_types: list[Type],
        chain_indices: list[int],
        narrowable_operand_indices: AbstractSet[int],
        is_valid_target: Callable[[ProperType], bool],
        coerce_only_in_literal_context: bool,
    ) -> tuple[TypeMap, TypeMap]:
        """Produce conditional type maps refining expressions by an identity/equality comparison.

        The 'operands' and 'operand_types' lists should be the full list of operands used
        in the overall comparison expression. The 'chain_indices' list is the list of indices
        actually used within this identity comparison chain.

        So if we have the expression:

            a <= b is c is d <= e

        ...then 'operands' and 'operand_types' would be lists of length 5 and 'chain_indices'
        would be the list [1, 2, 3].

        The 'narrowable_operand_indices' parameter is the set of all indices we are allowed
        to refine the types of: that is, all operands that will potentially be a part of
        the output TypeMaps.

        Although this function could theoretically try setting the types of the operands
        in the chains to the meet, doing that causes too many issues in real-world code.
        Instead, we use 'is_valid_target' to identify which of the given chain types
        we could plausibly use as the refined type for the expressions in the chain.

        Similarly, 'coerce_only_in_literal_context' controls whether we should try coercing
        expressions in the chain to a Literal type. Performing this coercion is sometimes
        too aggressive of a narrowing, depending on context.
        """
        should_coerce = True
        if coerce_only_in_literal_context:

            def should_coerce_inner(typ: Type) -> bool:
                typ = get_proper_type(typ)
                return is_literal_type_like(typ) or (
                    isinstance(typ, Instance) and typ.type.is_enum
                )

            should_coerce = any(should_coerce_inner(operand_types[i]) for i in chain_indices)

        target: Type | None = None
        possible_target_indices = []
        for i in chain_indices:
            expr_type = operand_types[i]
            if should_coerce:
                expr_type = coerce_to_literal(expr_type)
            if not is_valid_target(get_proper_type(expr_type)):
                continue
            if target and not is_same_type(target, expr_type):
                # We have multiple disjoint target types. So the 'if' branch
                # must be unreachable.
                return None, {}
            target = expr_type
            possible_target_indices.append(i)

        # There's nothing we can currently infer if none of the operands are valid targets,
        # so we end early and infer nothing.
        if target is None:
            return {}, {}

        # If possible, use an unassignable expression as the target.
        # We skip refining the type of the target below, so ideally we'd
        # want to pick an expression we were going to skip anyways.
        singleton_index = -1
        for i in possible_target_indices:
            if i not in narrowable_operand_indices:
                singleton_index = i

        # But if none of the possible singletons are unassignable ones, we give up
        # and arbitrarily pick the last item, mostly because other parts of the
        # type narrowing logic bias towards picking the rightmost item and it'd be
        # nice to stay consistent.
        #
        # That said, it shouldn't matter which index we pick. For example, suppose we
        # have this if statement, where 'x' and 'y' both have singleton types:
        #
        #     if x is y:
        #         reveal_type(x)
        #         reveal_type(y)
        #     else:
        #         reveal_type(x)
        #         reveal_type(y)
        #
        # At this point, 'x' and 'y' *must* have the same singleton type: we would have
        # ended early in the first for-loop in this function if they weren't.
        #
        # So, we should always get the same result in the 'if' case no matter which
        # index we pick. And while we do end up getting different results in the 'else'
        # case depending on the index (e.g. if we pick 'y', then its type stays the same
        # while 'x' is narrowed to '<uninhabited>'), this distinction is also moot: mypy
        # currently will just mark the whole branch as unreachable if either operand is
        # narrowed to <uninhabited>.
        if singleton_index == -1:
            singleton_index = possible_target_indices[-1]

        sum_type_name = None
        target = get_proper_type(target)
        if isinstance(target, LiteralType) and (
            target.is_enum_literal() or isinstance(target.value, bool)
        ):
            sum_type_name = target.fallback.type.fullname

        target_type = [TypeRange(target, is_upper_bound=False)]

        partial_type_maps = []
        for i in chain_indices:
            # If we try refining a type against itself, conditional_type_map
            # will end up assuming that the 'else' branch is unreachable. This is
            # typically not what we want: generally the user will intend for the
            # target type to be some fixed 'sentinel' value and will want to refine
            # the other exprs against this one instead.
            if i == singleton_index:
                continue

            # Naturally, we can't refine operands which are not permitted to be refined.
            if i not in narrowable_operand_indices:
                continue

            expr = operands[i]
            expr_type = coerce_to_literal(operand_types[i])

            if sum_type_name is not None:
                expr_type = try_expanding_sum_type_to_union(expr_type, sum_type_name)

            # We intentionally use 'conditional_types' directly here instead of
            # 'self.conditional_types_with_intersection': we only compute ad-hoc
            # intersections when working with pure instances.
            types = conditional_types(expr_type, target_type)
            partial_type_maps.append(conditional_types_to_typemaps(expr, *types))

        return reduce_conditional_maps(partial_type_maps)

    def refine_away_none_in_comparison(
        self,
        operands: list[Expression],
        operand_types: list[Type],
        chain_indices: list[int],
        narrowable_operand_indices: AbstractSet[int],
    ) -> tuple[TypeMap, TypeMap]:
        """Produces conditional type maps refining away None in an identity/equality chain.

        For more details about what the different arguments mean, see the
        docstring of 'refine_identity_comparison_expression' up above.
        """

        non_optional_types = []
        for i in chain_indices:
            typ = operand_types[i]
            if not is_overlapping_none(typ):
                non_optional_types.append(typ)

        if_map, else_map = {}, {}

        if not non_optional_types or (len(non_optional_types) != len(chain_indices)):

            # Narrow e.g. `Optional[A] == "x"` or `Optional[A] is "x"` to `A` (which may be
            # convenient but is strictly not type-safe):
            for i in narrowable_operand_indices:
                expr_type = operand_types[i]
                if not is_overlapping_none(expr_type):
                    continue
                if any(is_overlapping_erased_types(expr_type, t) for t in non_optional_types):
                    if_map[operands[i]] = remove_optional(expr_type)

            # Narrow e.g. `Optional[A] != None` to `A` (which is stricter than the above step and
            # so type-safe but less convenient, because e.g. `Optional[A] == None` still results
            # in `Optional[A]`):
            if any(isinstance(get_proper_type(ot), NoneType) for ot in operand_types):
                for i in narrowable_operand_indices:
                    expr_type = operand_types[i]
                    if is_overlapping_none(expr_type):
                        else_map[operands[i]] = remove_optional(expr_type)

        return if_map, else_map

    def is_len_of_tuple(self, expr: Expression) -> bool:
        """Is this expression a `len(x)` call where x is a tuple or union of tuples?"""
        if not isinstance(expr, CallExpr):
            return False
        if not refers_to_fullname(expr.callee, "builtins.len"):
            return False
        if len(expr.args) != 1:
            return False
        expr = expr.args[0]
        if literal(expr) != LITERAL_TYPE:
            return False
        if not self.has_type(expr):
            return False
        return self.can_be_narrowed_with_len(self.lookup_type(expr))

    def can_be_narrowed_with_len(self, typ: Type) -> bool:
        """Is this a type that can benefit from length check type restrictions?

        Currently supported types are TupleTypes, Instances of builtins.tuple, and
        unions involving such types.
        """
        if custom_special_method(typ, "__len__"):
            # If user overrides builtin behavior, we can't do anything.
            return False
        p_typ = get_proper_type(typ)
        # Note: we are conservative about tuple subclasses, because some code may rely on
        # the fact that tuple_type of fallback TypeInfo matches the original TupleType.
        if isinstance(p_typ, TupleType):
            if any(isinstance(t, UnpackType) for t in p_typ.items):
                return p_typ.partial_fallback.type.fullname == "builtins.tuple"
            return True
        if isinstance(p_typ, Instance):
            return p_typ.type.has_base("builtins.tuple")
        if isinstance(p_typ, UnionType):
            return any(self.can_be_narrowed_with_len(t) for t in p_typ.items)
        return False

    def literal_int_expr(self, expr: Expression) -> int | None:
        """Is this expression an int literal, or a reference to an int constant?

        If yes, return the corresponding int value, otherwise return None.
        """
        if not self.has_type(expr):
            return None
        expr_type = self.lookup_type(expr)
        expr_type = coerce_to_literal(expr_type)
        proper_type = get_proper_type(expr_type)
        if not isinstance(proper_type, LiteralType):
            return None
        if not isinstance(proper_type.value, int):
            return None
        return proper_type.value

    def find_tuple_len_narrowing(self, node: ComparisonExpr) -> list[tuple[TypeMap, TypeMap]]:
        """Top-level logic to find type restrictions from a length check on tuples.

        We try to detect `if` checks like the following:
            x: tuple[int, int] | tuple[int, int, int]
            y: tuple[int, int] | tuple[int, int, int]
            if len(x) == len(y) == 2:
                a, b = x  # OK
                c, d = y  # OK

            z: tuple[int, ...]
            if 1 < len(z) < 4:
                x = z  # OK
        and report corresponding type restrictions to the binder.
        """
        # First step: group consecutive `is` and `==` comparisons together.
        # This is essentially a simplified version of group_comparison_operands(),
        # tuned to the len()-like checks. Note that we don't propagate indirect
        # restrictions like e.g. `len(x) > foo() > 1` yet, since it is tricky.
        # TODO: propagate indirect len() comparison restrictions.
        chained = []
        last_group = set()
        for op, left, right in node.pairwise():
            if isinstance(left, AssignmentExpr):
                left = left.value
            if isinstance(right, AssignmentExpr):
                right = right.value
            if op in ("is", "=="):
                last_group.add(left)
                last_group.add(right)
            else:
                if last_group:
                    chained.append(("==", list(last_group)))
                    last_group = set()
                if op in {"is not", "!=", "<", "<=", ">", ">="}:
                    chained.append((op, [left, right]))
        if last_group:
            chained.append(("==", list(last_group)))

        # Second step: infer type restrictions from each group found above.
        type_maps = []
        for op, items in chained:
            # TODO: support unions of literal types as len() comparison targets.
            if not any(self.literal_int_expr(it) is not None for it in items):
                continue
            if not any(self.is_len_of_tuple(it) for it in items):
                continue

            # At this step we know there is at least one len(x) and one literal in the group.
            if op in ("is", "=="):
                literal_values = set()
                tuples = []
                for it in items:
                    lit = self.literal_int_expr(it)
                    if lit is not None:
                        literal_values.add(lit)
                        continue
                    if self.is_len_of_tuple(it):
                        assert isinstance(it, CallExpr)
                        tuples.append(it.args[0])
                if len(literal_values) > 1:
                    # More than one different literal value found, like 1 == len(x) == 2,
                    # so the corresponding branch is unreachable.
                    return [(None, {})]
                size = literal_values.pop()
                if size > MAX_PRECISE_TUPLE_SIZE:
                    # Avoid creating huge tuples from checks like if len(x) == 300.
                    continue
                for tpl in tuples:
                    yes_type, no_type = self.narrow_with_len(self.lookup_type(tpl), op, size)
                    yes_map = None if yes_type is None else {tpl: yes_type}
                    no_map = None if no_type is None else {tpl: no_type}
                    type_maps.append((yes_map, no_map))
            else:
                left, right = items
                if self.is_len_of_tuple(right):
                    # Normalize `1 < len(x)` and similar as `len(x) > 1`.
                    left, right = right, left
                    op = flip_ops.get(op, op)
                r_size = self.literal_int_expr(right)
                assert r_size is not None
                if r_size > MAX_PRECISE_TUPLE_SIZE:
                    # Avoid creating huge unions from checks like if len(x) > 300.
                    continue
                assert isinstance(left, CallExpr)
                yes_type, no_type = self.narrow_with_len(
                    self.lookup_type(left.args[0]), op, r_size
                )
                yes_map = None if yes_type is None else {left.args[0]: yes_type}
                no_map = None if no_type is None else {left.args[0]: no_type}
                type_maps.append((yes_map, no_map))
        return type_maps

    def narrow_with_len(self, typ: Type, op: str, size: int) -> tuple[Type | None, Type | None]:
        """Dispatch tuple type narrowing logic depending on the kind of type we got."""
        typ = get_proper_type(typ)
        if isinstance(typ, TupleType):
            return self.refine_tuple_type_with_len(typ, op, size)
        elif isinstance(typ, Instance):
            return self.refine_instance_type_with_len(typ, op, size)
        elif isinstance(typ, UnionType):
            yes_types = []
            no_types = []
            other_types = []
            for t in typ.items:
                if not self.can_be_narrowed_with_len(t):
                    other_types.append(t)
                    continue
                yt, nt = self.narrow_with_len(t, op, size)
                if yt is not None:
                    yes_types.append(yt)
                if nt is not None:
                    no_types.append(nt)
            yes_types += other_types
            no_types += other_types
            if yes_types:
                yes_type = make_simplified_union(yes_types)
            else:
                yes_type = None
            if no_types:
                no_type = make_simplified_union(no_types)
            else:
                no_type = None
            return yes_type, no_type
        else:
            assert False, "Unsupported type for len narrowing"

    def refine_tuple_type_with_len(
        self, typ: TupleType, op: str, size: int
    ) -> tuple[Type | None, Type | None]:
        """Narrow a TupleType using length restrictions."""
        unpack_index = find_unpack_in_list(typ.items)
        if unpack_index is None:
            # For fixed length tuple situation is trivial, it is either reachable or not,
            # depending on the current length, expected length, and the comparison op.
            method = int_op_to_method[op]
            if method(typ.length(), size):
                return typ, None
            return None, typ
        unpack = typ.items[unpack_index]
        assert isinstance(unpack, UnpackType)
        unpacked = get_proper_type(unpack.type)
        if isinstance(unpacked, TypeVarTupleType):
            # For tuples involving TypeVarTuple unpack we can't do much except
            # inferring reachability, and recording the restrictions on TypeVarTuple
            # for further "manual" use elsewhere.
            min_len = typ.length() - 1 + unpacked.min_len
            if op in ("==", "is"):
                if min_len <= size:
                    return typ, typ
                return None, typ
            elif op in ("<", "<="):
                if op == "<=":
                    size += 1
                if min_len < size:
                    prefix = typ.items[:unpack_index]
                    suffix = typ.items[unpack_index + 1 :]
                    # TODO: also record max_len to avoid false negatives?
                    unpack = UnpackType(unpacked.copy_modified(min_len=size - typ.length() + 1))
                    return typ, typ.copy_modified(items=prefix + [unpack] + suffix)
                return None, typ
            else:
                yes_type, no_type = self.refine_tuple_type_with_len(typ, neg_ops[op], size)
                return no_type, yes_type
        # Homogeneous variadic item is the case where we are most flexible. Essentially,
        # we adjust the variadic item by "eating away" from it to satisfy the restriction.
        assert isinstance(unpacked, Instance) and unpacked.type.fullname == "builtins.tuple"
        min_len = typ.length() - 1
        arg = unpacked.args[0]
        prefix = typ.items[:unpack_index]
        suffix = typ.items[unpack_index + 1 :]
        if op in ("==", "is"):
            if min_len <= size:
                # TODO: return fixed union + prefixed variadic tuple for no_type?
                return typ.copy_modified(items=prefix + [arg] * (size - min_len) + suffix), typ
            return None, typ
        elif op in ("<", "<="):
            if op == "<=":
                size += 1
            if min_len < size:
                # Note: there is some ambiguity w.r.t. to where to put the additional
                # items: before or after the unpack. However, such types are equivalent,
                # so we always put them before for consistency.
                no_type = typ.copy_modified(
                    items=prefix + [arg] * (size - min_len) + [unpack] + suffix
                )
                yes_items = []
                for n in range(size - min_len):
                    yes_items.append(typ.copy_modified(items=prefix + [arg] * n + suffix))
                return UnionType.make_union(yes_items, typ.line, typ.column), no_type
            return None, typ
        else:
            yes_type, no_type = self.refine_tuple_type_with_len(typ, neg_ops[op], size)
            return no_type, yes_type

    def refine_instance_type_with_len(
        self, typ: Instance, op: str, size: int
    ) -> tuple[Type | None, Type | None]:
        """Narrow a homogeneous tuple using length restrictions."""
        base = map_instance_to_supertype(typ, self.lookup_typeinfo("builtins.tuple"))
        arg = base.args[0]
        # Again, we are conservative about subclasses until we gain more confidence.
        allow_precise = (
            PRECISE_TUPLE_TYPES in self.options.enable_incomplete_feature
        ) and typ.type.fullname == "builtins.tuple"
        if op in ("==", "is"):
            # TODO: return fixed union + prefixed variadic tuple for no_type?
            return TupleType(items=[arg] * size, fallback=typ), typ
        elif op in ("<", "<="):
            if op == "<=":
                size += 1
            if allow_precise:
                unpack = UnpackType(self.named_generic_type("builtins.tuple", [arg]))
                no_type: Type | None = TupleType(items=[arg] * size + [unpack], fallback=typ)
            else:
                no_type = typ
            if allow_precise:
                items = []
                for n in range(size):
                    items.append(TupleType([arg] * n, fallback=typ))
                yes_type: Type | None = UnionType.make_union(items, typ.line, typ.column)
            else:
                yes_type = typ
            return yes_type, no_type
        else:
            yes_type, no_type = self.refine_instance_type_with_len(typ, neg_ops[op], size)
            return no_type, yes_type

    #
    # Helpers
    #
    @overload
    def check_subtype(
        self,
        subtype: Type,
        supertype: Type,
        context: Context,
        msg: str,
        subtype_label: str | None = None,
        supertype_label: str | None = None,
        *,
        notes: list[str] | None = None,
        code: ErrorCode | None = None,
        outer_context: Context | None = None,
    ) -> bool: ...

    @overload
    def check_subtype(
        self,
        subtype: Type,
        supertype: Type,
        context: Context,
        msg: ErrorMessage,
        subtype_label: str | None = None,
        supertype_label: str | None = None,
        *,
        notes: list[str] | None = None,
        outer_context: Context | None = None,
    ) -> bool: ...

    def check_subtype(
        self,
        subtype: Type,
        supertype: Type,
        context: Context,
        msg: str | ErrorMessage,
        subtype_label: str | None = None,
        supertype_label: str | None = None,
        *,
        notes: list[str] | None = None,
        code: ErrorCode | None = None,
        outer_context: Context | None = None,
    ) -> bool:
        """Generate an error if the subtype is not compatible with supertype."""
        if is_subtype(subtype, supertype, options=self.options):
            return True

        if isinstance(msg, str):
            msg = ErrorMessage(msg, code=code)

        if self.msg.prefer_simple_messages():
            self.fail(msg, context)  # Fast path -- skip all fancy logic
            return False

        orig_subtype = subtype
        subtype = get_proper_type(subtype)
        orig_supertype = supertype
        supertype = get_proper_type(supertype)
        if self.msg.try_report_long_tuple_assignment_error(
            subtype, supertype, context, msg, subtype_label, supertype_label
        ):
            return False
        extra_info: list[str] = []
        note_msg = ""
        notes = notes or []
        if subtype_label is not None or supertype_label is not None:
            subtype_str, supertype_str = format_type_distinctly(
                orig_subtype, orig_supertype, options=self.options
            )
            if subtype_label is not None:
                extra_info.append(subtype_label + " " + subtype_str)
            if supertype_label is not None:
                extra_info.append(supertype_label + " " + supertype_str)
            note_msg = make_inferred_type_note(
                outer_context or context, subtype, supertype, supertype_str
            )
            if isinstance(subtype, Instance) and isinstance(supertype, Instance):
                notes = append_invariance_notes(notes, subtype, supertype)
            if isinstance(subtype, UnionType) and isinstance(supertype, UnionType):
                notes = append_union_note(notes, subtype, supertype, self.options)
        if extra_info:
            msg = msg.with_additional_msg(" (" + ", ".join(extra_info) + ")")

        self.fail(msg, context)
        for note in notes:
            self.msg.note(note, context, code=msg.code)
        if note_msg:
            self.note(note_msg, context, code=msg.code)
        self.msg.maybe_note_concatenate_pos_args(subtype, supertype, context, code=msg.code)
        if (
            isinstance(supertype, Instance)
            and supertype.type.is_protocol
            and isinstance(subtype, (CallableType, Instance, TupleType, TypedDictType))
        ):
            self.msg.report_protocol_problems(subtype, supertype, context, code=msg.code)
        if isinstance(supertype, CallableType) and isinstance(subtype, Instance):
            call = find_member("__call__", subtype, subtype, is_operator=True)
            if call:
                self.msg.note_call(subtype, call, context, code=msg.code)
        if isinstance(subtype, (CallableType, Overloaded)) and isinstance(supertype, Instance):
            if supertype.type.is_protocol and "__call__" in supertype.type.protocol_members:
                call = find_member("__call__", supertype, subtype, is_operator=True)
                assert call is not None
                if not is_subtype(subtype, call, options=self.options):
                    self.msg.note_call(supertype, call, context, code=msg.code)
        self.check_possible_missing_await(subtype, supertype, context, code=msg.code)
        return False

    def get_precise_awaitable_type(self, typ: Type, local_errors: ErrorWatcher) -> Type | None:
        """If type implements Awaitable[X] with non-Any X, return X.

        In all other cases return None. This method must be called in context
        of local_errors.
        """
        if isinstance(get_proper_type(typ), PartialType):
            # Partial types are special, ignore them here.
            return None
        try:
            aw_type = self.expr_checker.check_awaitable_expr(
                typ, Context(), "", ignore_binder=True
            )
        except KeyError:
            # This is a hack to speed up tests by not including Awaitable in all typing stubs.
            return None
        if local_errors.has_new_errors():
            return None
        if isinstance(get_proper_type(aw_type), (AnyType, UnboundType)):
            return None
        return aw_type

    @contextmanager
    def checking_await_set(self) -> Iterator[None]:
        self.checking_missing_await = True
        try:
            yield
        finally:
            self.checking_missing_await = False

    def check_possible_missing_await(
        self, subtype: Type, supertype: Type, context: Context, code: ErrorCode | None
    ) -> None:
        """Check if the given type becomes a subtype when awaited."""
        if self.checking_missing_await:
            # Avoid infinite recursion.
            return
        with self.checking_await_set(), self.msg.filter_errors() as local_errors:
            aw_type = self.get_precise_awaitable_type(subtype, local_errors)
            if aw_type is None:
                return
            if not self.check_subtype(
                aw_type, supertype, context, msg=message_registry.INCOMPATIBLE_TYPES
            ):
                return
        self.msg.possible_missing_await(context, code)

    def named_type(self, name: str) -> Instance:
        """Return an instance type with given name and implicit Any type args.

        For example, named_type('builtins.object') produces the 'object' type.
        """
        # Assume that the name refers to a type.
        sym = self.lookup_qualified(name)
        node = sym.node
        if isinstance(node, TypeAlias):
            assert isinstance(node.target, Instance)  # type: ignore[misc]
            node = node.target.type
        assert isinstance(node, TypeInfo)
        any_type = AnyType(TypeOfAny.from_omitted_generics)
        return Instance(node, [any_type] * len(node.defn.type_vars))

    def named_generic_type(self, name: str, args: list[Type]) -> Instance:
        """Return an instance with the given name and type arguments.

        Assume that the number of arguments is correct.  Assume that
        the name refers to a compatible generic type.
        """
        info = self.lookup_typeinfo(name)
        args = [remove_instance_last_known_values(arg) for arg in args]
        # TODO: assert len(args) == len(info.defn.type_vars)
        return Instance(info, args)

    def lookup_typeinfo(self, fullname: str) -> TypeInfo:
        # Assume that the name refers to a class.
        sym = self.lookup_qualified(fullname)
        node = sym.node
        assert isinstance(node, TypeInfo)
        return node

    def type_type(self) -> Instance:
        """Return instance type 'type'."""
        return self.named_type("builtins.type")

    def str_type(self) -> Instance:
        """Return instance type 'str'."""
        return self.named_type("builtins.str")

    def store_type(self, node: Expression, typ: Type) -> None:
        """Store the type of a node in the type map."""
        self._type_maps[-1][node] = typ

    def has_type(self, node: Expression) -> bool:
        return any(node in m for m in reversed(self._type_maps))

    def lookup_type_or_none(self, node: Expression) -> Type | None:
        for m in reversed(self._type_maps):
            if node in m:
                return m[node]
        return None

    def lookup_type(self, node: Expression) -> Type:
        for m in reversed(self._type_maps):
            t = m.get(node)
            if t is not None:
                return t
        raise KeyError(node)

    def store_types(self, d: dict[Expression, Type]) -> None:
        self._type_maps[-1].update(d)

    @contextmanager
    def local_type_map(self) -> Iterator[dict[Expression, Type]]:
        """Store inferred types into a temporary type map (returned).

        This can be used to perform type checking "experiments" without
        affecting exported types (which are used by mypyc).
        """
        temp_type_map: dict[Expression, Type] = {}
        self._type_maps.append(temp_type_map)
        yield temp_type_map
        self._type_maps.pop()

    def in_checked_function(self) -> bool:
        """Should we type-check the current function?

        - Yes if --check-untyped-defs is set.
        - Yes outside functions.
        - Yes in annotated functions.
        - No otherwise.
        """
        return (
            self.options.check_untyped_defs or not self.dynamic_funcs or not self.dynamic_funcs[-1]
        )

    def lookup(self, name: str) -> SymbolTableNode:
        """Look up a definition from the symbol table with the given name."""
        if name in self.globals:
            return self.globals[name]
        else:
            b = self.globals.get("__builtins__", None)
            if b:
                assert isinstance(b.node, MypyFile)
                table = b.node.names
                if name in table:
                    return table[name]
            raise KeyError(f"Failed lookup: {name}")

    def lookup_qualified(self, name: str) -> SymbolTableNode:
        if "." not in name:
            return self.lookup(name)
        else:
            parts = name.split(".")
            n = self.modules[parts[0]]
            for i in range(1, len(parts) - 1):
                sym = n.names.get(parts[i])
                assert sym is not None, "Internal error: attempted lookup of unknown name"
                assert isinstance(sym.node, MypyFile)
                n = sym.node
            last = parts[-1]
            if last in n.names:
                return n.names[last]
            elif len(parts) == 2 and parts[0] in ("builtins", "typing"):
                fullname = ".".join(parts)
                if fullname in SUGGESTED_TEST_FIXTURES:
                    suggestion = ", e.g. add '[{} fixtures/{}]' to your test".format(
                        parts[0], SUGGESTED_TEST_FIXTURES[fullname]
                    )
                else:
                    suggestion = ""
                raise KeyError(
                    "Could not find builtin symbol '{}' (If you are running a "
                    "test case, use a fixture that "
                    "defines this symbol{})".format(last, suggestion)
                )
            else:
                msg = "Failed qualified lookup: '{}' (fullname = '{}')."
                raise KeyError(msg.format(last, name))

    @contextmanager
    def enter_partial_types(
        self, *, is_function: bool = False, is_class: bool = False
    ) -> Iterator[None]:
        """Enter a new scope for collecting partial types.

        Also report errors for (some) variables which still have partial
        types, i.e. we couldn't infer a complete type.
        """
        is_local = (self.partial_types and self.partial_types[-1].is_local) or is_function
        self.partial_types.append(PartialTypeScope({}, is_function, is_local))
        yield

        # Don't complain about not being able to infer partials if it is
        # at the toplevel (with allow_untyped_globals) or if it is in an
        # untyped function being checked with check_untyped_defs.
        permissive = (self.options.allow_untyped_globals and not is_local) or (
            self.options.check_untyped_defs and self.dynamic_funcs and self.dynamic_funcs[-1]
        )

        partial_types, _, _ = self.partial_types.pop()
        if not self.current_node_deferred:
            for var, context in partial_types.items():
                # If we require local partial types, there are a few exceptions where
                # we fall back to inferring just "None" as the type from a None initializer:
                #
                # 1. If all happens within a single function this is acceptable, since only
                #    the topmost function is a separate target in fine-grained incremental mode.
                #    We primarily want to avoid "splitting" partial types across targets.
                #
                # 2. A None initializer in the class body if the attribute is defined in a base
                #    class is fine, since the attribute is already defined and it's currently okay
                #    to vary the type of an attribute covariantly. The None type will still be
                #    checked for compatibility with base classes elsewhere. Without this exception
                #    mypy could require an annotation for an attribute that already has been
                #    declared in a base class, which would be bad.
                allow_none = (
                    not self.options.local_partial_types
                    or is_function
                    or (is_class and self.is_defined_in_base_class(var))
                )
                if (
                    allow_none
                    and isinstance(var.type, PartialType)
                    and var.type.type is None
                    and not permissive
                ):
                    var.type = NoneType()
                else:
                    if var not in self.partial_reported and not permissive:
                        self.msg.need_annotation_for_var(var, context, self.options.python_version)
                        self.partial_reported.add(var)
                    if var.type:
                        fixed = fixup_partial_type(var.type)
                        var.invalid_partial_type = fixed != var.type
                        var.type = fixed

    def handle_partial_var_type(
        self, typ: PartialType, is_lvalue: bool, node: Var, context: Context
    ) -> Type:
        """Handle a reference to a partial type through a var.

        (Used by checkexpr and checkmember.)
        """
        in_scope, is_local, partial_types = self.find_partial_types_in_all_scopes(node)
        if typ.type is None and in_scope:
            # 'None' partial type. It has a well-defined type. In an lvalue context
            # we want to preserve the knowledge of it being a partial type.
            if not is_lvalue:
                return NoneType()
            else:
                return typ
        else:
            if partial_types is not None and not self.current_node_deferred:
                if in_scope:
                    context = partial_types[node]
                    if is_local or not self.options.allow_untyped_globals:
                        self.msg.need_annotation_for_var(
                            node, context, self.options.python_version
                        )
                        self.partial_reported.add(node)
                else:
                    # Defer the node -- we might get a better type in the outer scope
                    self.handle_cannot_determine_type(node.name, context)
            return fixup_partial_type(typ)

    def is_defined_in_base_class(self, var: Var) -> bool:
        if not var.info:
            return False
        return var.info.fallback_to_any or any(
            base.get(var.name) is not None for base in var.info.mro[1:]
        )

    def find_partial_types(self, var: Var) -> dict[Var, Context] | None:
        """Look for an active partial type scope containing variable.

        A scope is active if assignments in the current context can refine a partial
        type originally defined in the scope. This is affected by the local_partial_types
        configuration option.
        """
        in_scope, _, partial_types = self.find_partial_types_in_all_scopes(var)
        if in_scope:
            return partial_types
        return None

    def find_partial_types_in_all_scopes(
        self, var: Var
    ) -> tuple[bool, bool, dict[Var, Context] | None]:
        """Look for partial type scope containing variable.

        Return tuple (is the scope active, is the scope a local scope, scope).
        """
        for scope in reversed(self.partial_types):
            if var in scope.map:
                # All scopes within the outermost function are active. Scopes out of
                # the outermost function are inactive to allow local reasoning (important
                # for fine-grained incremental mode).
                disallow_other_scopes = self.options.local_partial_types

                if isinstance(var.type, PartialType) and var.type.type is not None and var.info:
                    # This is an ugly hack to make partial generic self attributes behave
                    # as if --local-partial-types is always on (because it used to be like this).
                    disallow_other_scopes = True

                scope_active = (
                    not disallow_other_scopes or scope.is_local == self.partial_types[-1].is_local
                )
                return scope_active, scope.is_local, scope.map
        return False, False, None

    def temp_node(self, t: Type, context: Context | None = None) -> TempNode:
        """Create a temporary node with the given, fixed type."""
        return TempNode(t, context=context)

    def fail(
        self, msg: str | ErrorMessage, context: Context, *, code: ErrorCode | None = None
    ) -> None:
        """Produce an error message."""
        if isinstance(msg, ErrorMessage):
            self.msg.fail(msg.value, context, code=msg.code)
            return
        self.msg.fail(msg, context, code=code)

    def note(
        self,
        msg: str | ErrorMessage,
        context: Context,
        offset: int = 0,
        *,
        code: ErrorCode | None = None,
    ) -> None:
        """Produce a note."""
        if isinstance(msg, ErrorMessage):
            self.msg.note(msg.value, context, code=msg.code)
            return
        self.msg.note(msg, context, offset=offset, code=code)

    def iterable_item_type(
        self, it: Instance | CallableType | TypeType | Overloaded, context: Context
    ) -> Type:
        if isinstance(it, Instance):
            iterable = map_instance_to_supertype(it, self.lookup_typeinfo("typing.Iterable"))
            item_type = iterable.args[0]
            if not isinstance(get_proper_type(item_type), AnyType):
                # This relies on 'map_instance_to_supertype' returning 'Iterable[Any]'
                # in case there is no explicit base class.
                return item_type
        # Try also structural typing.
        return self.analyze_iterable_item_type_without_expression(it, context)[1]

    def function_type(self, func: FuncBase) -> FunctionLike:
        return function_type(func, self.named_type("builtins.function"))

    def push_type_map(self, type_map: TypeMap, *, from_assignment: bool = True) -> None:
        if type_map is None:
            self.binder.unreachable()
        else:
            for expr, type in type_map.items():
                self.binder.put(expr, type, from_assignment=from_assignment)

    def infer_issubclass_maps(self, node: CallExpr, expr: Expression) -> tuple[TypeMap, TypeMap]:
        """Infer type restrictions for an expression in issubclass call."""
        vartype = self.lookup_type(expr)
        type = self.get_isinstance_type(node.args[1])
        if isinstance(vartype, TypeVarType):
            vartype = vartype.upper_bound
        vartype = get_proper_type(vartype)
        if isinstance(vartype, UnionType):
            union_list = []
            for t in get_proper_types(vartype.items):
                if isinstance(t, TypeType):
                    union_list.append(t.item)
                else:
                    # This is an error that should be reported earlier
                    # if we reach here, we refuse to do any type inference.
                    return {}, {}
            vartype = UnionType(union_list)
        elif isinstance(vartype, TypeType):
            vartype = vartype.item
        elif isinstance(vartype, Instance) and vartype.type.is_metaclass():
            vartype = self.named_type("builtins.object")
        else:
            # Any other object whose type we don't know precisely
            # for example, Any or a custom metaclass.
            return {}, {}  # unknown type
        yes_type, no_type = self.conditional_types_with_intersection(vartype, type, expr)
        yes_map, no_map = conditional_types_to_typemaps(expr, yes_type, no_type)
        yes_map, no_map = map(convert_to_typetype, (yes_map, no_map))
        return yes_map, no_map

    @overload
    def conditional_types_with_intersection(
        self,
        expr_type: Type,
        type_ranges: list[TypeRange] | None,
        ctx: Context,
        default: None = None,
    ) -> tuple[Type | None, Type | None]: ...

    @overload
    def conditional_types_with_intersection(
        self, expr_type: Type, type_ranges: list[TypeRange] | None, ctx: Context, default: Type
    ) -> tuple[Type, Type]: ...

    def conditional_types_with_intersection(
        self,
        expr_type: Type,
        type_ranges: list[TypeRange] | None,
        ctx: Context,
        default: Type | None = None,
    ) -> tuple[Type | None, Type | None]:
        initial_types = conditional_types(expr_type, type_ranges, default)
        # For some reason, doing "yes_map, no_map = conditional_types_to_typemaps(...)"
        # doesn't work: mypyc will decide that 'yes_map' is of type None if we try.
        yes_type: Type | None = initial_types[0]
        no_type: Type | None = initial_types[1]

        if not isinstance(get_proper_type(yes_type), UninhabitedType) or type_ranges is None:
            return yes_type, no_type

        # If conditional_types was unable to successfully narrow the expr_type
        # using the type_ranges and concluded if-branch is unreachable, we try
        # computing it again using a different algorithm that tries to generate
        # an ad-hoc intersection between the expr_type and the type_ranges.
        proper_type = get_proper_type(expr_type)
        if isinstance(proper_type, UnionType):
            possible_expr_types = get_proper_types(proper_type.relevant_items())
        else:
            possible_expr_types = [proper_type]

        possible_target_types = []
        for tr in type_ranges:
            item = get_proper_type(tr.item)
            if isinstance(item, (Instance, NoneType)):
                possible_target_types.append(item)
        if not possible_target_types:
            return yes_type, no_type

        out = []
        errors: list[tuple[str, str]] = []
        for v in possible_expr_types:
            if not isinstance(v, Instance):
                return yes_type, no_type
            for t in possible_target_types:
                if isinstance(t, NoneType):
                    errors.append((f'"{v.type.name}" and "NoneType"', '"NoneType" is final'))
                    continue
                intersection = self.intersect_instances((v, t), errors)
                if intersection is None:
                    continue
                out.append(intersection)
        if not out:
            # Only report errors if no element in the union worked.
            if self.should_report_unreachable_issues():
                for types, reason in errors:
                    self.msg.impossible_intersection(types, reason, ctx)
            return UninhabitedType(), expr_type
        new_yes_type = make_simplified_union(out)
        return new_yes_type, expr_type

    def is_writable_attribute(self, node: Node) -> bool:
        """Check if an attribute is writable"""
        if isinstance(node, Var):
            if node.is_property and not node.is_settable_property:
                return False
            return True
        elif isinstance(node, OverloadedFuncDef) and node.is_property:
            first_item = node.items[0]
            assert isinstance(first_item, Decorator)
            return first_item.var.is_settable_property
        return False

    def get_isinstance_type(self, expr: Expression) -> list[TypeRange] | None:
        if isinstance(expr, OpExpr) and expr.op == "|":
            left = self.get_isinstance_type(expr.left)
            if left is None and is_literal_none(expr.left):
                left = [TypeRange(NoneType(), is_upper_bound=False)]
            right = self.get_isinstance_type(expr.right)
            if right is None and is_literal_none(expr.right):
                right = [TypeRange(NoneType(), is_upper_bound=False)]
            if left is None or right is None:
                return None
            return left + right
        all_types = get_proper_types(flatten_types(self.lookup_type(expr)))
        types: list[TypeRange] = []
        for typ in all_types:
            if isinstance(typ, FunctionLike) and typ.is_type_obj():
                # Type variables may be present -- erase them, which is the best
                # we can do (outside disallowing them here).
                erased_type = erase_typevars(typ.items[0].ret_type)
                types.append(TypeRange(erased_type, is_upper_bound=False))
            elif isinstance(typ, TypeType):
                # Type[A] means "any type that is a subtype of A" rather than "precisely type A"
                # we indicate this by setting is_upper_bound flag
                is_upper_bound = True
                if isinstance(typ.item, NoneType):
                    # except for Type[None], because "'NoneType' is not an acceptable base type"
                    is_upper_bound = False
                types.append(TypeRange(typ.item, is_upper_bound=is_upper_bound))
            elif isinstance(typ, Instance) and typ.type.fullname == "builtins.type":
                object_type = Instance(typ.type.mro[-1], [])
                types.append(TypeRange(object_type, is_upper_bound=True))
            elif isinstance(typ, Instance) and typ.type.fullname == "types.UnionType" and typ.args:
                types.append(TypeRange(UnionType(typ.args), is_upper_bound=False))
            elif isinstance(typ, AnyType):
                types.append(TypeRange(typ, is_upper_bound=False))
            else:  # we didn't see an actual type, but rather a variable with unknown value
                return None
        if not types:
            # this can happen if someone has empty tuple as 2nd argument to isinstance
            # strictly speaking, we should return UninhabitedType but for simplicity we will simply
            # refuse to do any type inference for now
            return None
        return types

    def is_literal_enum(self, n: Expression) -> bool:
        """Returns true if this expression (with the given type context) is an Enum literal.

        For example, if we had an enum:

            class Foo(Enum):
                A = 1
                B = 2

        ...and if the expression 'Foo' referred to that enum within the current type context,
        then the expression 'Foo.A' would be a literal enum. However, if we did 'a = Foo.A',
        then the variable 'a' would *not* be a literal enum.

        We occasionally special-case expressions like 'Foo.A' and treat them as a single primitive
        unit for the same reasons we sometimes treat 'True', 'False', or 'None' as a single
        primitive unit.
        """
        if not isinstance(n, MemberExpr) or not isinstance(n.expr, NameExpr):
            return False

        parent_type = self.lookup_type_or_none(n.expr)
        member_type = self.lookup_type_or_none(n)
        if member_type is None or parent_type is None:
            return False

        parent_type = get_proper_type(parent_type)
        member_type = get_proper_type(coerce_to_literal(member_type))
        if not isinstance(parent_type, FunctionLike) or not isinstance(member_type, LiteralType):
            return False

        if not parent_type.is_type_obj():
            return False

        return (
            member_type.is_enum_literal()
            and member_type.fallback.type == parent_type.type_object()
        )

    def add_any_attribute_to_type(self, typ: Type, name: str) -> Type:
        """Inject an extra attribute with Any type using fallbacks."""
        orig_typ = typ
        typ = get_proper_type(typ)
        any_type = AnyType(TypeOfAny.unannotated)
        if isinstance(typ, Instance):
            result = typ.copy_with_extra_attr(name, any_type)
            # For instances, we erase the possible module name, so that restrictions
            # become anonymous types.ModuleType instances, allowing hasattr() to
            # have effect on modules.
            assert result.extra_attrs is not None
            result.extra_attrs.mod_name = None
            return result
        if isinstance(typ, TupleType):
            fallback = typ.partial_fallback.copy_with_extra_attr(name, any_type)
            return typ.copy_modified(fallback=fallback)
        if isinstance(typ, CallableType):
            fallback = typ.fallback.copy_with_extra_attr(name, any_type)
            return typ.copy_modified(fallback=fallback)
        if isinstance(typ, TypeType) and isinstance(typ.item, Instance):
            return TypeType.make_normalized(self.add_any_attribute_to_type(typ.item, name))
        if isinstance(typ, TypeVarType):
            return typ.copy_modified(
                upper_bound=self.add_any_attribute_to_type(typ.upper_bound, name),
                values=[self.add_any_attribute_to_type(v, name) for v in typ.values],
            )
        if isinstance(typ, UnionType):
            with_attr, without_attr = self.partition_union_by_attr(typ, name)
            return make_simplified_union(
                with_attr + [self.add_any_attribute_to_type(typ, name) for typ in without_attr]
            )
        return orig_typ

    def hasattr_type_maps(
        self, expr: Expression, source_type: Type, name: str
    ) -> tuple[TypeMap, TypeMap]:
        """Simple support for hasattr() checks.

        Essentially the logic is following:
            * In the if branch, keep types that already has a valid attribute as is,
              for other inject an attribute with `Any` type.
            * In the else branch, remove types that already have a valid attribute,
              while keeping the rest.
        """
        if self.has_valid_attribute(source_type, name):
            return {expr: source_type}, {}

        source_type = get_proper_type(source_type)
        if isinstance(source_type, UnionType):
            _, without_attr = self.partition_union_by_attr(source_type, name)
            yes_map = {expr: self.add_any_attribute_to_type(source_type, name)}
            return yes_map, {expr: make_simplified_union(without_attr)}

        type_with_attr = self.add_any_attribute_to_type(source_type, name)
        if type_with_attr != source_type:
            return {expr: type_with_attr}, {}
        return {}, {}

    def partition_union_by_attr(
        self, source_type: UnionType, name: str
    ) -> tuple[list[Type], list[Type]]:
        with_attr = []
        without_attr = []
        for item in source_type.items:
            if self.has_valid_attribute(item, name):
                with_attr.append(item)
            else:
                without_attr.append(item)
        return with_attr, without_attr

    def has_valid_attribute(self, typ: Type, name: str) -> bool:
        p_typ = get_proper_type(typ)
        if isinstance(p_typ, AnyType):
            return False
        if isinstance(p_typ, Instance) and p_typ.extra_attrs and p_typ.extra_attrs.mod_name:
            # Presence of module_symbol_table means this check will skip ModuleType.__getattr__
            module_symbol_table = p_typ.type.names
        else:
            module_symbol_table = None
        with self.msg.filter_errors() as watcher:
            analyze_member_access(
                name,
                typ,
                TempNode(AnyType(TypeOfAny.special_form)),
                is_lvalue=False,
                is_super=False,
                is_operator=False,
                msg=self.msg,
                original_type=typ,
                chk=self,
                # This is not a real attribute lookup so don't mess with deferring nodes.
                no_deferral=True,
                module_symbol_table=module_symbol_table,
            )
        return not watcher.has_new_errors()

    def get_expression_type(self, node: Expression, type_context: Type | None = None) -> Type:
        return self.expr_checker.accept(node, type_context=type_context)

    def check_deprecated(self, node: Node | None, context: Context) -> None:
        """Warn if deprecated and not directly imported with a `from` statement."""
        if isinstance(node, Decorator):
            node = node.func
        if isinstance(node, (FuncDef, OverloadedFuncDef, TypeInfo)) and (
            node.deprecated is not None
        ):
            for imp in self.tree.imports:
                if isinstance(imp, ImportFrom) and any(node.name == n[0] for n in imp.names):
                    break
            else:
                self.warn_deprecated(node, context)

    def warn_deprecated(self, node: Node | None, context: Context) -> None:
        """Warn if deprecated."""
        if isinstance(node, Decorator):
            node = node.func
        if (
            isinstance(node, (FuncDef, OverloadedFuncDef, TypeInfo))
            and ((deprecated := node.deprecated) is not None)
            and not self.is_typeshed_stub
        ):
            warn = self.msg.note if self.options.report_deprecated_as_note else self.msg.fail
            warn(deprecated, context, code=codes.DEPRECATED)

    def warn_deprecated_overload_item(
        self, node: Node | None, context: Context, *, target: Type, selftype: Type | None = None
    ) -> None:
        """Warn if the overload item corresponding to the given callable is deprecated."""
        target = get_proper_type(target)
        if isinstance(node, OverloadedFuncDef) and isinstance(target, CallableType):
            for item in node.items:
                if isinstance(item, Decorator) and isinstance(
                    candidate := item.func.type, CallableType
                ):
                    if selftype is not None:
                        candidate = bind_self(candidate, selftype)
                    if candidate == target:
                        self.warn_deprecated(item.func, context)


class CollectArgTypeVarTypes(TypeTraverserVisitor):
    """Collects the non-nested argument types in a set."""

    def __init__(self) -> None:
        self.arg_types: set[TypeVarType] = set()

    def visit_type_var(self, t: TypeVarType) -> None:
        self.arg_types.add(t)


@overload
def conditional_types(
    current_type: Type, proposed_type_ranges: list[TypeRange] | None, default: None = None
) -> tuple[Type | None, Type | None]: ...


@overload
def conditional_types(
    current_type: Type, proposed_type_ranges: list[TypeRange] | None, default: Type
) -> tuple[Type, Type]: ...


def conditional_types(
    current_type: Type, proposed_type_ranges: list[TypeRange] | None, default: Type | None = None
) -> tuple[Type | None, Type | None]:
    """Takes in the current type and a proposed type of an expression.

    Returns a 2-tuple: The first element is the proposed type, if the expression
    can be the proposed type. The second element is the type it would hold
    if it was not the proposed type, if any. UninhabitedType means unreachable.
    None means no new information can be inferred. If default is set it is returned
    instead."""
    if proposed_type_ranges:
        if len(proposed_type_ranges) == 1:
            target = proposed_type_ranges[0].item
            target = get_proper_type(target)
            if isinstance(target, LiteralType) and (
                target.is_enum_literal() or isinstance(target.value, bool)
            ):
                enum_name = target.fallback.type.fullname
                current_type = try_expanding_sum_type_to_union(current_type, enum_name)
        proposed_items = [type_range.item for type_range in proposed_type_ranges]
        proposed_type = make_simplified_union(proposed_items)
        if isinstance(proposed_type, AnyType):
            # We don't really know much about the proposed type, so we shouldn't
            # attempt to narrow anything. Instead, we broaden the expr to Any to
            # avoid false positives
            return proposed_type, default
        elif not any(
            type_range.is_upper_bound for type_range in proposed_type_ranges
        ) and is_proper_subtype(current_type, proposed_type, ignore_promotions=True):
            # Expression is always of one of the types in proposed_type_ranges
            return default, UninhabitedType()
        elif not is_overlapping_types(current_type, proposed_type, ignore_promotions=True):
            # Expression is never of any type in proposed_type_ranges
            return UninhabitedType(), default
        else:
            # we can only restrict when the type is precise, not bounded
            proposed_precise_type = UnionType.make_union(
                [
                    type_range.item
                    for type_range in proposed_type_ranges
                    if not type_range.is_upper_bound
                ]
            )
            remaining_type = restrict_subtype_away(current_type, proposed_precise_type)
            return proposed_type, remaining_type
    else:
        # An isinstance check, but we don't understand the type
        return current_type, default


def conditional_types_to_typemaps(
    expr: Expression, yes_type: Type | None, no_type: Type | None
) -> tuple[TypeMap, TypeMap]:
    expr = collapse_walrus(expr)
    maps: list[TypeMap] = []
    for typ in (yes_type, no_type):
        proper_type = get_proper_type(typ)
        if isinstance(proper_type, UninhabitedType):
            maps.append(None)
        elif proper_type is None:
            maps.append({})
        else:
            assert typ is not None
            maps.append({expr: typ})

    return cast(tuple[TypeMap, TypeMap], tuple(maps))


def gen_unique_name(base: str, table: SymbolTable) -> str:
    """Generate a name that does not appear in table by appending numbers to base."""
    if base not in table:
        return base
    i = 1
    while base + str(i) in table:
        i += 1
    return base + str(i)


def is_true_literal(n: Expression) -> bool:
    """Returns true if this expression is the 'True' literal/keyword."""
    return refers_to_fullname(n, "builtins.True") or isinstance(n, IntExpr) and n.value != 0


def is_false_literal(n: Expression) -> bool:
    """Returns true if this expression is the 'False' literal/keyword."""
    return refers_to_fullname(n, "builtins.False") or isinstance(n, IntExpr) and n.value == 0


def is_literal_none(n: Expression) -> bool:
    """Returns true if this expression is the 'None' literal/keyword."""
    return isinstance(n, NameExpr) and n.fullname == "builtins.None"


def is_literal_not_implemented(n: Expression) -> bool:
    return isinstance(n, NameExpr) and n.fullname == "builtins.NotImplemented"


def _is_empty_generator_function(func: FuncItem) -> bool:
    """
    Checks whether a function's body is 'return; yield' (the yield being added only
    to promote the function into a generator function).
    """
    body = func.body.body
    return (
        len(body) == 2
        and isinstance(ret_stmt := body[0], ReturnStmt)
        and (ret_stmt.expr is None or is_literal_none(ret_stmt.expr))
        and isinstance(expr_stmt := body[1], ExpressionStmt)
        and isinstance(yield_expr := expr_stmt.expr, YieldExpr)
        and (yield_expr.expr is None or is_literal_none(yield_expr.expr))
    )


def builtin_item_type(tp: Type) -> Type | None:
    """Get the item type of a builtin container.

    If 'tp' is not one of the built containers (these includes NamedTuple and TypedDict)
    or if the container is not parameterized (like List or List[Any])
    return None. This function is used to narrow optional types in situations like this:

        x: Optional[int]
        if x in (1, 2, 3):
            x + 42  # OK

    Note: this is only OK for built-in containers, where we know the behavior
    of __contains__.
    """
    tp = get_proper_type(tp)

    if isinstance(tp, Instance):
        if tp.type.fullname in [
            "builtins.list",
            "builtins.tuple",
            "builtins.dict",
            "builtins.set",
            "builtins.frozenset",
            "_collections_abc.dict_keys",
            "typing.KeysView",
        ]:
            if not tp.args:
                # TODO: fix tuple in lib-stub/builtins.pyi (it should be generic).
                return None
            if not isinstance(get_proper_type(tp.args[0]), AnyType):
                return tp.args[0]
    elif isinstance(tp, TupleType):
        normalized_items = []
        for it in tp.items:
            # This use case is probably rare, but not handling unpacks here can cause crashes.
            if isinstance(it, UnpackType):
                unpacked = get_proper_type(it.type)
                if isinstance(unpacked, TypeVarTupleType):
                    unpacked = get_proper_type(unpacked.upper_bound)
                assert (
                    isinstance(unpacked, Instance) and unpacked.type.fullname == "builtins.tuple"
                )
                normalized_items.append(unpacked.args[0])
            else:
                normalized_items.append(it)
        if all(not isinstance(it, AnyType) for it in get_proper_types(normalized_items)):
            return make_simplified_union(normalized_items)  # this type is not externally visible
    elif isinstance(tp, TypedDictType):
        # TypedDict always has non-optional string keys. Find the key type from the Mapping
        # base class.
        for base in tp.fallback.type.mro:
            if base.fullname == "typing.Mapping":
                return map_instance_to_supertype(tp.fallback, base).args[0]
        assert False, "No Mapping base class found for TypedDict fallback"
    return None


def and_conditional_maps(m1: TypeMap, m2: TypeMap, use_meet: bool = False) -> TypeMap:
    """Calculate what information we can learn from the truth of (e1 and e2)
    in terms of the information that we can learn from the truth of e1 and
    the truth of e2.
    """

    if m1 is None or m2 is None:
        # One of the conditions can never be true.
        return None
    # Both conditions can be true; combine the information. Anything
    # we learn from either conditions' truth is valid. If the same
    # expression's type is refined by both conditions, we somewhat
    # arbitrarily give precedence to m2 unless m1 value is Any.
    # In the future, we could use an intersection type or meet_types().
    result = m2.copy()
    m2_keys = {literal_hash(n2) for n2 in m2}
    for n1 in m1:
        if literal_hash(n1) not in m2_keys or isinstance(get_proper_type(m1[n1]), AnyType):
            result[n1] = m1[n1]
    if use_meet:
        # For now, meet common keys only if specifically requested.
        # This is currently used for tuple types narrowing, where having
        # a precise result is important.
        for n1 in m1:
            for n2 in m2:
                if literal_hash(n1) == literal_hash(n2):
                    result[n1] = meet_types(m1[n1], m2[n2])
    return result


def or_conditional_maps(m1: TypeMap, m2: TypeMap, coalesce_any: bool = False) -> TypeMap:
    """Calculate what information we can learn from the truth of (e1 or e2)
    in terms of the information that we can learn from the truth of e1 and
    the truth of e2. If coalesce_any is True, consider Any a supertype when
    joining restrictions.
    """

    if m1 is None:
        return m2
    if m2 is None:
        return m1
    # Both conditions can be true. Combine information about
    # expressions whose type is refined by both conditions. (We do not
    # learn anything about expressions whose type is refined by only
    # one condition.)
    result: dict[Expression, Type] = {}
    for n1 in m1:
        for n2 in m2:
            if literal_hash(n1) == literal_hash(n2):
                if coalesce_any and isinstance(get_proper_type(m1[n1]), AnyType):
                    result[n1] = m1[n1]
                else:
                    result[n1] = make_simplified_union([m1[n1], m2[n2]])
    return result


def reduce_conditional_maps(
    type_maps: list[tuple[TypeMap, TypeMap]], use_meet: bool = False
) -> tuple[TypeMap, TypeMap]:
    """Reduces a list containing pairs of if/else TypeMaps into a single pair.

    We "and" together all of the if TypeMaps and "or" together the else TypeMaps. So
    for example, if we had the input:

        [
            ({x: TypeIfX, shared: TypeIfShared1}, {x: TypeElseX, shared: TypeElseShared1}),
            ({y: TypeIfY, shared: TypeIfShared2}, {y: TypeElseY, shared: TypeElseShared2}),
        ]

    ...we'd return the output:

        (
            {x: TypeIfX,   y: TypeIfY,   shared: PseudoIntersection[TypeIfShared1, TypeIfShared2]},
            {shared: Union[TypeElseShared1, TypeElseShared2]},
        )

    ...where "PseudoIntersection[X, Y] == Y" because mypy actually doesn't understand intersections
    yet, so we settle for just arbitrarily picking the right expr's type.

    We only retain the shared expression in the 'else' case because we don't actually know
    whether x was refined or y was refined -- only just that one of the two was refined.
    """
    if len(type_maps) == 0:
        return {}, {}
    elif len(type_maps) == 1:
        return type_maps[0]
    else:
        final_if_map, final_else_map = type_maps[0]
        for if_map, else_map in type_maps[1:]:
            final_if_map = and_conditional_maps(final_if_map, if_map, use_meet=use_meet)
            final_else_map = or_conditional_maps(final_else_map, else_map)

        return final_if_map, final_else_map


def convert_to_typetype(type_map: TypeMap) -> TypeMap:
    converted_type_map: dict[Expression, Type] = {}
    if type_map is None:
        return None
    for expr, typ in type_map.items():
        t = typ
        if isinstance(t, TypeVarType):
            t = t.upper_bound
        # TODO: should we only allow unions of instances as per PEP 484?
        if not isinstance(get_proper_type(t), (UnionType, Instance, NoneType)):
            # unknown type; error was likely reported earlier
            return {}
        converted_type_map[expr] = TypeType.make_normalized(typ)
    return converted_type_map


def flatten(t: Expression) -> list[Expression]:
    """Flatten a nested sequence of tuples/lists into one list of nodes."""
    if isinstance(t, (TupleExpr, ListExpr)):
        return [b for a in t.items for b in flatten(a)]
    elif isinstance(t, StarExpr):
        return flatten(t.expr)
    else:
        return [t]


def flatten_types(t: Type) -> list[Type]:
    """Flatten a nested sequence of tuples into one list of nodes."""
    t = get_proper_type(t)
    if isinstance(t, TupleType):
        return [b for a in t.items for b in flatten_types(a)]
    elif is_named_instance(t, "builtins.tuple"):
        return [t.args[0]]
    else:
        return [t]


def expand_func(defn: FuncItem, map: dict[TypeVarId, Type]) -> FuncItem:
    visitor = TypeTransformVisitor(map)
    ret = visitor.node(defn)
    assert isinstance(ret, FuncItem)
    return ret


class TypeTransformVisitor(TransformVisitor):
    def __init__(self, map: dict[TypeVarId, Type]) -> None:
        super().__init__()
        self.map = map

    def type(self, type: Type) -> Type:
        return expand_type(type, self.map)


def are_argument_counts_overlapping(t: CallableType, s: CallableType) -> bool:
    """Can a single call match both t and s, based just on positional argument counts?"""
    min_args = max(t.min_args, s.min_args)
    max_args = min(t.max_possible_positional_args(), s.max_possible_positional_args())
    return min_args <= max_args


def expand_callable_variants(c: CallableType) -> list[CallableType]:
    """Expand a generic callable using all combinations of type variables' values/bounds."""
    for tv in c.variables:
        # We need to expand self-type before other variables, because this is the only
        # type variable that can have other type variables in the upper bound.
        if tv.id.is_self():
            c = expand_type(c, {tv.id: tv.upper_bound}).copy_modified(
                variables=[v for v in c.variables if not v.id.is_self()]
            )
            break

    if not c.is_generic():
        # Fast path.
        return [c]

    tvar_values = []
    for tvar in c.variables:
        if isinstance(tvar, TypeVarType) and tvar.values:
            tvar_values.append(tvar.values)
        else:
            tvar_values.append([tvar.upper_bound])

    variants = []
    for combination in itertools.product(*tvar_values):
        tvar_map = {tv.id: subst for (tv, subst) in zip(c.variables, combination)}
        variants.append(expand_type(c, tvar_map).copy_modified(variables=[]))
    return variants


def is_unsafe_overlapping_overload_signatures(
    signature: CallableType,
    other: CallableType,
    class_type_vars: list[TypeVarLikeType],
    partial_only: bool = True,
) -> bool:
    """Check if two overloaded signatures are unsafely overlapping or partially overlapping.

    We consider two functions 's' and 't' to be unsafely overlapping if three
    conditions hold:

    1.  s's parameters are partially overlapping with t's. i.e. there are calls that are
        valid for both signatures.
    2.  for these common calls, some of t's parameters types are wider that s's.
    3.  s's return type is NOT a subset of t's.

    Note that we use subset rather than subtype relationship in these checks because:
    * Overload selection happens at runtime, not statically.
    * This results in more lenient behavior.
    This can cause false negatives (e.g. if overloaded function returns an externally
    visible attribute with invariant type), but such situations are rare. In general,
    overloads in Python are generally unsafe, so we intentionally try to avoid giving
    non-actionable errors (see more details in comments below).

    Assumes that 'signature' appears earlier in the list of overload
    alternatives then 'other' and that their argument counts are overlapping.
    """
    # Try detaching callables from the containing class so that all TypeVars
    # are treated as being free, i.e. the signature is as seen from inside the class,
    # where "self" is not yet bound to anything.
    signature = detach_callable(signature, class_type_vars)
    other = detach_callable(other, class_type_vars)

    # Note: We repeat this check twice in both directions compensate for slight
    # asymmetries in 'is_callable_compatible'.

    for sig_variant in expand_callable_variants(signature):
        for other_variant in expand_callable_variants(other):
            # Using only expanded callables may cause false negatives, we can add
            # more variants (e.g. using inference between callables) in the future.
            if is_subset_no_promote(sig_variant.ret_type, other_variant.ret_type):
                continue
            if not (
                is_callable_compatible(
                    sig_variant,
                    other_variant,
                    is_compat=is_overlapping_types_for_overload,
                    check_args_covariantly=False,
                    is_proper_subtype=False,
                    is_compat_return=lambda l, r: not is_subset_no_promote(l, r),
                    allow_partial_overlap=True,
                )
                or is_callable_compatible(
                    other_variant,
                    sig_variant,
                    is_compat=is_overlapping_types_for_overload,
                    check_args_covariantly=True,
                    is_proper_subtype=False,
                    is_compat_return=lambda l, r: not is_subset_no_promote(r, l),
                    allow_partial_overlap=True,
                )
            ):
                continue
            # Using the same `allow_partial_overlap` flag as before, can cause false
            # negatives in case where star argument is used in a catch-all fallback overload.
            # But again, practicality beats purity here.
            if not partial_only or not is_callable_compatible(
                other_variant,
                sig_variant,
                is_compat=is_subset_no_promote,
                check_args_covariantly=True,
                is_proper_subtype=False,
                ignore_return=True,
                allow_partial_overlap=True,
            ):
                return True
    return False


def detach_callable(typ: CallableType, class_type_vars: list[TypeVarLikeType]) -> CallableType:
    """Ensures that the callable's type variables are 'detached' and independent of the context.

    A callable normally keeps track of the type variables it uses within its 'variables' field.
    However, if the callable is from a method and that method is using a class type variable,
    the callable will not keep track of that type variable since it belongs to the class.
    """
    if not class_type_vars:
        # Fast path, nothing to update.
        return typ
    return typ.copy_modified(variables=list(typ.variables) + class_type_vars)


def overload_can_never_match(signature: CallableType, other: CallableType) -> bool:
    """Check if the 'other' method can never be matched due to 'signature'.

    This can happen if signature's parameters are all strictly broader then
    other's parameters.

    Assumes that both signatures have overlapping argument counts.
    """
    # The extra erasure is needed to prevent spurious errors
    # in situations where an `Any` overload is used as a fallback
    # for an overload with type variables. The spurious error appears
    # because the type variables turn into `Any` during unification in
    # the below subtype check and (surprisingly?) `is_proper_subtype(Any, Any)`
    # returns `True`.
    # TODO: find a cleaner solution instead of this ad-hoc erasure.
    exp_signature = expand_type(
        signature, {tvar.id: erase_def_to_union_or_bound(tvar) for tvar in signature.variables}
    )
    return is_callable_compatible(
        exp_signature, other, is_compat=is_more_precise, is_proper_subtype=True, ignore_return=True
    )


def is_more_general_arg_prefix(t: FunctionLike, s: FunctionLike) -> bool:
    """Does t have wider arguments than s?"""
    # TODO should an overload with additional items be allowed to be more
    #      general than one with fewer items (or just one item)?
    if isinstance(t, CallableType):
        if isinstance(s, CallableType):
            return is_callable_compatible(
                t, s, is_compat=is_proper_subtype, is_proper_subtype=True, ignore_return=True
            )
    elif isinstance(t, FunctionLike):
        if isinstance(s, FunctionLike):
            if len(t.items) == len(s.items):
                return all(
                    is_same_arg_prefix(items, itemt) for items, itemt in zip(t.items, s.items)
                )
    return False


def is_same_arg_prefix(t: CallableType, s: CallableType) -> bool:
    return is_callable_compatible(
        t,
        s,
        is_compat=is_same_type,
        is_proper_subtype=True,
        ignore_return=True,
        check_args_covariantly=True,
        ignore_pos_arg_names=True,
    )


def infer_operator_assignment_method(typ: Type, operator: str) -> tuple[bool, str]:
    """Determine if operator assignment on given value type is in-place, and the method name.

    For example, if operator is '+', return (True, '__iadd__') or (False, '__add__')
    depending on which method is supported by the type.
    """
    typ = get_proper_type(typ)
    method = operators.op_methods[operator]
    existing_method = None
    if isinstance(typ, Instance):
        existing_method = _find_inplace_method(typ, method, operator)
    elif isinstance(typ, TypedDictType):
        existing_method = _find_inplace_method(typ.fallback, method, operator)

    if existing_method is not None:
        return True, existing_method
    return False, method


def _find_inplace_method(inst: Instance, method: str, operator: str) -> str | None:
    if operator in operators.ops_with_inplace_method:
        inplace_method = "__i" + method[2:]
        if inst.type.has_readable_member(inplace_method):
            return inplace_method
    return None


def is_valid_inferred_type(typ: Type, is_lvalue_final: bool = False) -> bool:
    """Is an inferred type valid and needs no further refinement?

    Examples of invalid types include the None type (when we are not assigning
    None to a final lvalue) or List[<uninhabited>].

    When not doing strict Optional checking, all types containing None are
    invalid.  When doing strict Optional checking, only None and types that are
    incompletely defined (i.e. contain UninhabitedType) are invalid.
    """
    proper_type = get_proper_type(typ)
    if isinstance(proper_type, NoneType):
        # If the lvalue is final, we may immediately infer NoneType when the
        # initializer is None.
        #
        # If not, we want to defer making this decision. The final inferred
        # type could either be NoneType or an Optional type, depending on
        # the context. This resolution happens in leave_partial_types when
        # we pop a partial types scope.
        return is_lvalue_final
    elif isinstance(proper_type, UninhabitedType):
        return False
    return not typ.accept(InvalidInferredTypes())


class InvalidInferredTypes(BoolTypeQuery):
    """Find type components that are not valid for an inferred type.

    These include <Erased> type, and any uninhabited types resulting from failed
    (ambiguous) type inference.
    """

    def __init__(self) -> None:
        super().__init__(ANY_STRATEGY)

    def visit_uninhabited_type(self, t: UninhabitedType) -> bool:
        return t.ambiguous

    def visit_erased_type(self, t: ErasedType) -> bool:
        # This can happen inside a lambda.
        return True

    def visit_type_var(self, t: TypeVarType) -> bool:
        # This is needed to prevent leaking into partial types during
        # multi-step type inference.
        return t.id.is_meta_var()


class SetNothingToAny(TypeTranslator):
    """Replace all ambiguous Uninhabited types with Any (to avoid spurious extra errors)."""

    def visit_uninhabited_type(self, t: UninhabitedType) -> Type:
        if t.ambiguous:
            return AnyType(TypeOfAny.from_error)
        return t

    def visit_type_alias_type(self, t: TypeAliasType) -> Type:
        # Target of the alias cannot be an ambiguous UninhabitedType, so we just
        # replace the arguments.
        return t.copy_modified(args=[a.accept(self) for a in t.args])


def is_node_static(node: Node | None) -> bool | None:
    """Find out if a node describes a static function method."""

    if isinstance(node, FuncDef):
        return node.is_static

    if isinstance(node, Var):
        return node.is_staticmethod

    return None


class CheckerScope:
    # We keep two stacks combined, to maintain the relative order
    stack: list[TypeInfo | FuncItem | MypyFile]

    def __init__(self, module: MypyFile) -> None:
        self.stack = [module]

    def top_function(self) -> FuncItem | None:
        for e in reversed(self.stack):
            if isinstance(e, FuncItem):
                return e
        return None

    def top_non_lambda_function(self) -> FuncItem | None:
        for e in reversed(self.stack):
            if isinstance(e, FuncItem) and not isinstance(e, LambdaExpr):
                return e
        return None

    def active_class(self) -> TypeInfo | None:
        if isinstance(self.stack[-1], TypeInfo):
            return self.stack[-1]
        return None

    def enclosing_class(self) -> TypeInfo | None:
        """Is there a class *directly* enclosing this function?"""
        top = self.top_function()
        assert top, "This method must be called from inside a function"
        index = self.stack.index(top)
        assert index, "CheckerScope stack must always start with a module"
        enclosing = self.stack[index - 1]
        if isinstance(enclosing, TypeInfo):
            return enclosing
        return None

    def active_self_type(self) -> Instance | TupleType | None:
        """An instance or tuple type representing the current class.

        This returns None unless we are in class body or in a method.
        In particular, inside a function nested in method this returns None.
        """
        info = self.active_class()
        if not info and self.top_function():
            info = self.enclosing_class()
        if info:
            return fill_typevars(info)
        return None

    @contextmanager
    def push_function(self, item: FuncItem) -> Iterator[None]:
        self.stack.append(item)
        yield
        self.stack.pop()

    @contextmanager
    def push_class(self, info: TypeInfo) -> Iterator[None]:
        self.stack.append(info)
        yield
        self.stack.pop()


TKey = TypeVar("TKey")
TValue = TypeVar("TValue")


class DisjointDict(Generic[TKey, TValue]):
    """An variation of the union-find algorithm/data structure where instead of keeping
    track of just disjoint sets, we keep track of disjoint dicts -- keep track of multiple
    Set[Key] -> Set[Value] mappings, where each mapping's keys are guaranteed to be disjoint.

    This data structure is currently used exclusively by 'group_comparison_operands' below
    to merge chains of '==' and 'is' comparisons when two or more chains use the same expression
    in best-case O(n), where n is the number of operands.

    Specifically, the `add_mapping()` function and `items()` functions will take on average
    O(k + v) and O(n) respectively, where k and v are the number of keys and values we're adding
    for a given chain. Note that k <= n and v <= n.

    We hit these average/best-case scenarios for most user code: e.g. when the user has just
    a single chain like 'a == b == c == d == ...' or multiple disjoint chains like
    'a==b < c==d < e==f < ...'. (Note that a naive iterative merging would be O(n^2) for
    the latter case).

    In comparison, this data structure will make 'group_comparison_operands' have a worst-case
    runtime of O(n*log(n)): 'add_mapping()' and 'items()' are worst-case O(k*log(n) + v) and
    O(k*log(n)) respectively. This happens only in the rare case where the user keeps repeatedly
    making disjoint mappings before merging them in a way that persistently dodges the path
    compression optimization in '_lookup_root_id', which would end up constructing a single
    tree of height log_2(n). This makes root lookups no longer amoritized constant time when we
    finally call 'items()'.
    """

    def __init__(self) -> None:
        # Each key maps to a unique ID
        self._key_to_id: dict[TKey, int] = {}

        # Each id points to the parent id, forming a forest of upwards-pointing trees. If the
        # current id already is the root, it points to itself. We gradually flatten these trees
        # as we perform root lookups: eventually all nodes point directly to its root.
        self._id_to_parent_id: dict[int, int] = {}

        # Each root id in turn maps to the set of values.
        self._root_id_to_values: dict[int, set[TValue]] = {}

    def add_mapping(self, keys: set[TKey], values: set[TValue]) -> None:
        """Adds a 'Set[TKey] -> Set[TValue]' mapping. If there already exists a mapping
        containing one or more of the given keys, we merge the input mapping with the old one.

        Note that the given set of keys must be non-empty -- otherwise, nothing happens.
        """
        if not keys:
            return

        subtree_roots = [self._lookup_or_make_root_id(key) for key in keys]
        new_root = subtree_roots[0]

        root_values = self._root_id_to_values[new_root]
        root_values.update(values)
        for subtree_root in subtree_roots[1:]:
            if subtree_root == new_root or subtree_root not in self._root_id_to_values:
                continue
            self._id_to_parent_id[subtree_root] = new_root
            root_values.update(self._root_id_to_values.pop(subtree_root))

    def items(self) -> list[tuple[set[TKey], set[TValue]]]:
        """Returns all disjoint mappings in key-value pairs."""
        root_id_to_keys: dict[int, set[TKey]] = {}
        for key in self._key_to_id:
            root_id = self._lookup_root_id(key)
            if root_id not in root_id_to_keys:
                root_id_to_keys[root_id] = set()
            root_id_to_keys[root_id].add(key)

        output = []
        for root_id, keys in root_id_to_keys.items():
            output.append((keys, self._root_id_to_values[root_id]))

        return output

    def _lookup_or_make_root_id(self, key: TKey) -> int:
        if key in self._key_to_id:
            return self._lookup_root_id(key)
        else:
            new_id = len(self._key_to_id)
            self._key_to_id[key] = new_id
            self._id_to_parent_id[new_id] = new_id
            self._root_id_to_values[new_id] = set()
            return new_id

    def _lookup_root_id(self, key: TKey) -> int:
        i = self._key_to_id[key]
        while i != self._id_to_parent_id[i]:
            # Optimization: make keys directly point to their grandparents to speed up
            # future traversals. This prevents degenerate trees of height n from forming.
            new_parent = self._id_to_parent_id[self._id_to_parent_id[i]]
            self._id_to_parent_id[i] = new_parent
            i = new_parent
        return i


def group_comparison_operands(
    pairwise_comparisons: Iterable[tuple[str, Expression, Expression]],
    operand_to_literal_hash: Mapping[int, Key],
    operators_to_group: set[str],
) -> list[tuple[str, list[int]]]:
    """Group a series of comparison operands together chained by any operand
    in the 'operators_to_group' set. All other pairwise operands are kept in
    groups of size 2.

    For example, suppose we have the input comparison expression:

        x0 == x1 == x2 < x3 < x4 is x5 is x6 is not x7 is not x8

    If we get these expressions in a pairwise way (e.g. by calling ComparisonExpr's
    'pairwise()' method), we get the following as input:

        [('==', x0, x1), ('==', x1, x2), ('<', x2, x3), ('<', x3, x4),
         ('is', x4, x5), ('is', x5, x6), ('is not', x6, x7), ('is not', x7, x8)]

    If `operators_to_group` is the set {'==', 'is'}, this function will produce
    the following "simplified operator list":

       [("==", [0, 1, 2]), ("<", [2, 3]), ("<", [3, 4]),
        ("is", [4, 5, 6]), ("is not", [6, 7]), ("is not", [7, 8])]

    Note that (a) we yield *indices* to the operands rather then the operand
    expressions themselves and that (b) operands used in a consecutive chain
    of '==' or 'is' are grouped together.

    If two of these chains happen to contain operands with the same underlying
    literal hash (e.g. are assignable and correspond to the same expression),
    we combine those chains together. For example, if we had:

        same == x < y == same

    ...and if 'operand_to_literal_hash' contained the same values for the indices
    0 and 3, we'd produce the following output:

        [("==", [0, 1, 2, 3]), ("<", [1, 2])]

    But if the 'operand_to_literal_hash' did *not* contain an entry, we'd instead
    default to returning:

        [("==", [0, 1]), ("<", [1, 2]), ("==", [2, 3])]

    This function is currently only used to assist with type-narrowing refinements
    and is extracted out to a helper function so we can unit test it.
    """
    groups: dict[str, DisjointDict[Key, int]] = {op: DisjointDict() for op in operators_to_group}

    simplified_operator_list: list[tuple[str, list[int]]] = []
    last_operator: str | None = None
    current_indices: set[int] = set()
    current_hashes: set[Key] = set()
    for i, (operator, left_expr, right_expr) in enumerate(pairwise_comparisons):
        if last_operator is None:
            last_operator = operator

        if current_indices and (operator != last_operator or operator not in operators_to_group):
            # If some of the operands in the chain are assignable, defer adding it: we might
            # end up needing to merge it with other chains that appear later.
            if not current_hashes:
                simplified_operator_list.append((last_operator, sorted(current_indices)))
            else:
                groups[last_operator].add_mapping(current_hashes, current_indices)
            last_operator = operator
            current_indices = set()
            current_hashes = set()

        # Note: 'i' corresponds to the left operand index, so 'i + 1' is the
        # right operand.
        current_indices.add(i)
        current_indices.add(i + 1)

        # We only ever want to combine operands/combine chains for these operators
        if operator in operators_to_group:
            left_hash = operand_to_literal_hash.get(i)
            if left_hash is not None:
                current_hashes.add(left_hash)
            right_hash = operand_to_literal_hash.get(i + 1)
            if right_hash is not None:
                current_hashes.add(right_hash)

    if last_operator is not None:
        if not current_hashes:
            simplified_operator_list.append((last_operator, sorted(current_indices)))
        else:
            groups[last_operator].add_mapping(current_hashes, current_indices)

    # Now that we know which chains happen to contain the same underlying expressions
    # and can be merged together, add in this info back to the output.
    for operator, disjoint_dict in groups.items():
        for keys, indices in disjoint_dict.items():
            simplified_operator_list.append((operator, sorted(indices)))

    # For stability, reorder list by the first operand index to appear
    simplified_operator_list.sort(key=lambda item: item[1][0])
    return simplified_operator_list


def is_typed_callable(c: Type | None) -> bool:
    c = get_proper_type(c)
    if not c or not isinstance(c, CallableType):
        return False
    return not all(
        isinstance(t, AnyType) and t.type_of_any == TypeOfAny.unannotated
        for t in get_proper_types(c.arg_types + [c.ret_type])
    )


def is_untyped_decorator(typ: Type | None) -> bool:
    typ = get_proper_type(typ)
    if not typ:
        return True
    elif isinstance(typ, CallableType):
        return not is_typed_callable(typ)
    elif isinstance(typ, Instance):
        method = typ.type.get_method("__call__")
        if method:
            if isinstance(method, Decorator):
                return is_untyped_decorator(method.func.type) or is_untyped_decorator(
                    method.var.type
                )

            if isinstance(method.type, Overloaded):
                return any(is_untyped_decorator(item) for item in method.type.items)
            else:
                return not is_typed_callable(method.type)
        else:
            return False
    elif isinstance(typ, Overloaded):
        return any(is_untyped_decorator(item) for item in typ.items)
    return True


def is_static(func: FuncBase | Decorator) -> bool:
    if isinstance(func, Decorator):
        return is_static(func.func)
    elif isinstance(func, FuncBase):
        return func.is_static
    assert False, f"Unexpected func type: {type(func)}"


def is_property(defn: SymbolNode) -> bool:
    if isinstance(defn, Decorator):
        return defn.func.is_property
    if isinstance(defn, OverloadedFuncDef):
        if defn.items and isinstance(defn.items[0], Decorator):
            return defn.items[0].func.is_property
    return False


def is_settable_property(defn: SymbolNode | None) -> TypeGuard[OverloadedFuncDef]:
    if isinstance(defn, OverloadedFuncDef):
        if defn.items and isinstance(defn.items[0], Decorator):
            return defn.items[0].func.is_property
    return False


def is_custom_settable_property(defn: SymbolNode) -> bool:
    if not is_settable_property(defn):
        return False
    first_item = defn.items[0]
    assert isinstance(first_item, Decorator)
    if not first_item.var.is_settable_property:
        return False
    var = first_item.var
    if var.setter_type is None:
        return False
    return not is_same_type(
        get_property_type(get_proper_type(var.type)), get_setter_type(var.setter_type)
    )


def get_setter_type(t: ProperType) -> ProperType:
    # TODO: handle deferrals.
    if isinstance(t, CallableType):
        return get_proper_type(t.arg_types[0])
    return t


def get_property_type(t: ProperType) -> ProperType:
    if isinstance(t, CallableType):
        return get_proper_type(t.ret_type)
    if isinstance(t, Overloaded):
        return get_proper_type(t.items[0].ret_type)
    return t


def is_subset_no_promote(left: Type, right: Type) -> bool:
    return is_subtype(left, right, ignore_promotions=True, always_covariant=True)


def is_overlapping_types_for_overload(left: Type, right: Type) -> bool:
    # Note that among other effects 'overlap_for_overloads' flag will effectively
    # ignore possible overlap between type variables and None. This is technically
    # unsafe, but unsafety is tiny and this prevents some common use cases like:
    #     @overload
    #     def foo(x: None) -> None: ..
    #     @overload
    #     def foo(x: T) -> Foo[T]: ...
    return is_overlapping_types(
        left,
        right,
        ignore_promotions=True,
        prohibit_none_typevar_overlap=True,
        overlap_for_overloads=True,
    )


def is_private(node_name: str) -> bool:
    """Check if node is private to class definition."""
    return node_name.startswith("__") and not node_name.endswith("__")


def is_string_literal(typ: Type) -> bool:
    strs = try_getting_str_literals_from_type(typ)
    return strs is not None and len(strs) == 1


def has_bool_item(typ: ProperType) -> bool:
    """Return True if type is 'bool' or a union with a 'bool' item."""
    if is_named_instance(typ, "builtins.bool"):
        return True
    if isinstance(typ, UnionType):
        return any(is_named_instance(item, "builtins.bool") for item in typ.items)
    return False


def collapse_walrus(e: Expression) -> Expression:
    """If an expression is an AssignmentExpr, pull out the assignment target.

    We don't make any attempt to pull out all the targets in code like `x := (y := z)`.
    We could support narrowing those if that sort of code turns out to be common.
    """
    if isinstance(e, AssignmentExpr):
        return e.target
    return e


def find_last_var_assignment_line(n: Node, v: Var) -> int:
    """Find the highest line number of a potential assignment to variable within node.

    This supports local and global variables.

    Return -1 if no assignment was found.
    """
    visitor = VarAssignVisitor(v)
    n.accept(visitor)
    return visitor.last_line


class VarAssignVisitor(TraverserVisitor):
    def __init__(self, v: Var) -> None:
        self.last_line = -1
        self.lvalue = False
        self.var_node = v

    def visit_assignment_stmt(self, s: AssignmentStmt) -> None:
        self.lvalue = True
        for lv in s.lvalues:
            lv.accept(self)
        self.lvalue = False

    def visit_name_expr(self, e: NameExpr) -> None:
        if self.lvalue and e.node is self.var_node:
            self.last_line = max(self.last_line, e.line)

    def visit_member_expr(self, e: MemberExpr) -> None:
        old_lvalue = self.lvalue
        self.lvalue = False
        super().visit_member_expr(e)
        self.lvalue = old_lvalue

    def visit_index_expr(self, e: IndexExpr) -> None:
        old_lvalue = self.lvalue
        self.lvalue = False
        super().visit_index_expr(e)
        self.lvalue = old_lvalue

    def visit_with_stmt(self, s: WithStmt) -> None:
        self.lvalue = True
        for lv in s.target:
            if lv is not None:
                lv.accept(self)
        self.lvalue = False
        s.body.accept(self)

    def visit_for_stmt(self, s: ForStmt) -> None:
        self.lvalue = True
        s.index.accept(self)
        self.lvalue = False
        s.body.accept(self)
        if s.else_body:
            s.else_body.accept(self)

    def visit_assignment_expr(self, e: AssignmentExpr) -> None:
        self.lvalue = True
        e.target.accept(self)
        self.lvalue = False
        e.value.accept(self)

    def visit_as_pattern(self, p: AsPattern) -> None:
        if p.pattern is not None:
            p.pattern.accept(self)
        if p.name is not None:
            self.lvalue = True
            p.name.accept(self)
            self.lvalue = False

    def visit_starred_pattern(self, p: StarredPattern) -> None:
        if p.capture is not None:
            self.lvalue = True
            p.capture.accept(self)
            self.lvalue = False


def is_ambiguous_mix_of_enums(types: list[Type]) -> bool:
    """Do types have IntEnum/StrEnum types that are potentially overlapping with other types?

    If True, we shouldn't attempt type narrowing based on enum values, as it gets
    too ambiguous.

    For example, return True if there's an 'int' type together with an IntEnum literal.
    However, IntEnum together with a literal of the same IntEnum type is not ambiguous.
    """
    # We need these things for this to be ambiguous:
    #  (1) an IntEnum or StrEnum type
    #  (2) either a different IntEnum/StrEnum type or a non-enum type ("<other>")
    #
    # It would be slightly more correct to calculate this separately for IntEnum and
    # StrEnum related types, as an IntEnum can't be confused with a StrEnum.
    return len(_ambiguous_enum_variants(types)) > 1


def _ambiguous_enum_variants(types: list[Type]) -> set[str]:
    result = set()
    for t in types:
        t = get_proper_type(t)
        if isinstance(t, UnionType):
            result.update(_ambiguous_enum_variants(t.items))
        elif isinstance(t, Instance):
            if t.last_known_value:
                result.update(_ambiguous_enum_variants([t.last_known_value]))
            elif t.type.is_enum and any(
                base.fullname in ("enum.IntEnum", "enum.StrEnum") for base in t.type.mro
            ):
                result.add(t.type.fullname)
            elif not t.type.is_enum:
                # These might compare equal to IntEnum/StrEnum types (e.g. Decimal), so
                # let's be conservative
                result.add("<other>")
        elif isinstance(t, LiteralType):
            result.update(_ambiguous_enum_variants([t.fallback]))
        elif isinstance(t, NoneType):
            pass
        else:
            result.add("<other>")
    return result<|MERGE_RESOLUTION|>--- conflicted
+++ resolved
@@ -6,28 +6,7 @@
 from collections import defaultdict
 from collections.abc import Iterable, Iterator, Mapping, Sequence, Set as AbstractSet
 from contextlib import ExitStack, contextmanager
-<<<<<<< HEAD
-from typing import (
-    AbstractSet,
-    Callable,
-    Dict,
-    Final,
-    Generic,
-    Iterable,
-    Iterator,
-    Mapping,
-    NamedTuple,
-    Optional,
-    Sequence,
-    Tuple,
-    TypeVar,
-    Union,
-    cast,
-    overload, TypeGuard,
-)
-=======
-from typing import Callable, Final, Generic, NamedTuple, Optional, TypeVar, Union, cast, overload
->>>>>>> f8092047
+from typing import Callable, Final, Generic, NamedTuple, Optional, TypeVar, Union, cast, overload, TypeGuard
 from typing_extensions import TypeAlias as _TypeAlias
 
 import mypy.checkexpr
@@ -2153,43 +2132,16 @@
         else:
             original_class_or_static = False  # a variable can't be class or static
 
-<<<<<<< HEAD
         if isinstance(original_type, FunctionLike):
             original_type = self.bind_and_map_method(base_attr, original_type, defn.info, base)
             if original_node and is_property(original_node):
                 original_type = get_property_type(original_type)
-=======
-            if isinstance(original_node, Var):
-                expanded_type = map_type_from_supertype(original_type, defn.info, base)
-                expanded_type = expand_self_type(
-                    original_node, expanded_type, fill_typevars(defn.info)
-                )
-                original_type = get_proper_type(expanded_type)
-
-            if is_property(defn):
-                inner: FunctionLike | None
-                if isinstance(typ, FunctionLike):
-                    inner = typ
-                else:
-                    inner = self.extract_callable_type(typ, context)
-                if inner is not None:
-                    typ = inner
-                    typ = get_property_type(typ)
-                    if (
-                        isinstance(original_node, Var)
-                        and not original_node.is_final
-                        and (not original_node.is_property or original_node.is_settable_property)
-                        and isinstance(defn, Decorator)
-                    ):
-                        # We only give an error where no other similar errors will be given.
-                        if not isinstance(original_type, AnyType):
-                            self.msg.fail(
-                                "Cannot override writeable attribute with read-only property",
-                                # Give an error on function line to match old behaviour.
-                                defn.func,
-                                code=codes.OVERRIDE,
-                            )
->>>>>>> f8092047
+        if isinstance(original_node, Var):
+            expanded_type = map_type_from_supertype(original_type, defn.info, base)
+            expanded_type = expand_self_type(
+                original_node, expanded_type, fill_typevars(defn.info)
+            )
+            original_type = get_proper_type(expanded_type)
 
         if is_property(defn):
             inner: FunctionLike | None
