--- conflicted
+++ resolved
@@ -3560,7 +3560,6 @@
                     continue
 
                 base_type, base_node = self.node_type_from_base(lvalue_node.name, base, lvalue)
-<<<<<<< HEAD
                 # The type of "__slots__" and some other attributes usually doesn't need to
                 # be compatible with a base class. We'll still check the type of "__slots__"
                 # against "object" as an exception.
@@ -3572,9 +3571,6 @@
                     )
                 ):
                     continue
-=======
-                # TODO: if the r.h.s. is a descriptor, we should check setter override as well.
->>>>>>> e30128b1
                 custom_setter = is_custom_settable_property(base_node)
                 if isinstance(base_type, PartialType):
                     base_type = None
