"""Mypy type checker."""

from __future__ import annotations

import itertools
from collections import defaultdict
from collections.abc import Iterable, Iterator, Mapping, Sequence, Set as AbstractSet
from contextlib import ExitStack, contextmanager
from typing import Callable, Final, Generic, NamedTuple, Optional, TypeVar, Union, cast, overload
from typing_extensions import TypeAlias as _TypeAlias, TypeGuard

import mypy.checkexpr
from mypy import errorcodes as codes, join, message_registry, nodes, operators
from mypy.binder import ConditionalTypeBinder, Frame, get_declaration
from mypy.checker_shared import CheckerScope, TypeCheckerSharedApi, TypeRange
from mypy.checker_state import checker_state
from mypy.checkmember import (
    MemberContext,
    analyze_class_attribute_access,
    analyze_instance_member_access,
    analyze_member_access,
    is_instance_var,
)
from mypy.checkpattern import PatternChecker
from mypy.constraints import SUPERTYPE_OF
from mypy.erasetype import erase_type, erase_typevars, remove_instance_last_known_values
from mypy.errorcodes import TYPE_VAR, UNUSED_AWAITABLE, UNUSED_COROUTINE, ErrorCode
from mypy.errors import (
    ErrorInfo,
    Errors,
    ErrorWatcher,
    IterationDependentErrors,
    IterationErrorWatcher,
    report_internal_error,
)
from mypy.expandtype import expand_type
from mypy.literals import Key, extract_var_from_literal_hash, literal, literal_hash
from mypy.maptype import map_instance_to_supertype
from mypy.meet import is_overlapping_erased_types, is_overlapping_types, meet_types
from mypy.message_registry import ErrorMessage
from mypy.messages import (
    SUGGESTED_TEST_FIXTURES,
    MessageBuilder,
    append_invariance_notes,
    append_union_note,
    format_type,
    format_type_bare,
    format_type_distinctly,
    make_inferred_type_note,
    pretty_seq,
)
from mypy.mro import MroError, calculate_mro
from mypy.nodes import (
    ARG_NAMED,
    ARG_POS,
    ARG_STAR,
    CONTRAVARIANT,
    COVARIANT,
    FUNC_NO_INFO,
    GDEF,
    IMPLICITLY_ABSTRACT,
    INVARIANT,
    IS_ABSTRACT,
    LDEF,
    LITERAL_TYPE,
    MDEF,
    NOT_ABSTRACT,
    SYMBOL_FUNCBASE_TYPES,
    AssertStmt,
    AssignmentExpr,
    AssignmentStmt,
    Block,
    BreakStmt,
    BytesExpr,
    CallExpr,
    ClassDef,
    ComparisonExpr,
    Context,
    ContinueStmt,
    Decorator,
    DelStmt,
    EllipsisExpr,
    Expression,
    ExpressionStmt,
    FloatExpr,
    ForStmt,
    FuncBase,
    FuncDef,
    FuncItem,
    GlobalDecl,
    IfStmt,
    Import,
    ImportAll,
    ImportBase,
    ImportFrom,
    IndexExpr,
    IntExpr,
    LambdaExpr,
    ListExpr,
    Lvalue,
    MatchStmt,
    MemberExpr,
    MypyFile,
    NameExpr,
    Node,
    NonlocalDecl,
    OperatorAssignmentStmt,
    OpExpr,
    OverloadedFuncDef,
    OverloadPart,
    PassStmt,
    PromoteExpr,
    RaiseStmt,
    RefExpr,
    ReturnStmt,
    StarExpr,
    Statement,
    StrExpr,
    SymbolNode,
    SymbolTable,
    SymbolTableNode,
    TempNode,
    TryStmt,
    TupleExpr,
    TypeAlias,
    TypeAliasStmt,
    TypeInfo,
    UnaryExpr,
    Var,
    WhileStmt,
    WithStmt,
    YieldExpr,
    is_final_node,
)
from mypy.operators import flip_ops, int_op_to_method, neg_ops
from mypy.options import PRECISE_TUPLE_TYPES, Options
from mypy.patterns import AsPattern, StarredPattern
from mypy.plugin import Plugin
from mypy.plugins import dataclasses as dataclasses_plugin
from mypy.scope import Scope
from mypy.semanal import is_trivial_body, refers_to_fullname, set_callable_name
from mypy.semanal_enum import ENUM_BASES, ENUM_SPECIAL_PROPS
from mypy.sharedparse import BINARY_MAGIC_METHODS
from mypy.state import state
from mypy.subtypes import (
    find_member,
    infer_class_variances,
    is_callable_compatible,
    is_equivalent,
    is_more_precise,
    is_proper_subtype,
    is_same_type,
    is_subtype,
    restrict_subtype_away,
    unify_generic_callable,
)
from mypy.traverser import TraverserVisitor, all_return_statements, has_return_statement
from mypy.treetransform import TransformVisitor
from mypy.typeanal import check_for_explicit_any, has_any_from_unimported_type, make_optional_type
from mypy.typeops import (
    bind_self,
    coerce_to_literal,
    custom_special_method,
    erase_def_to_union_or_bound,
    erase_to_bound,
    erase_to_union_or_bound,
    false_only,
    fixup_partial_type,
    function_type,
    is_literal_type_like,
    is_singleton_type,
    make_simplified_union,
    true_only,
    try_expanding_sum_type_to_union,
    try_getting_int_literals_from_type,
    try_getting_str_literals,
    try_getting_str_literals_from_type,
    tuple_fallback,
    type_object_type,
)
from mypy.types import (
    ANY_STRATEGY,
    MYPYC_NATIVE_INT_NAMES,
    OVERLOAD_NAMES,
    AnyType,
    BoolTypeQuery,
    CallableType,
    DeletedType,
    ErasedType,
    FunctionLike,
    Instance,
    LiteralType,
    NoneType,
    Overloaded,
    PartialType,
    ProperType,
    TupleType,
    Type,
    TypeAliasType,
    TypedDictType,
    TypeGuardedType,
    TypeOfAny,
    TypeTranslator,
    TypeType,
    TypeVarId,
    TypeVarLikeType,
    TypeVarTupleType,
    TypeVarType,
    UnboundType,
    UninhabitedType,
    UnionType,
    UnpackType,
    find_unpack_in_list,
    flatten_nested_unions,
    get_proper_type,
    get_proper_types,
    is_literal_type,
    is_named_instance,
)
from mypy.types_utils import is_overlapping_none, remove_optional, store_argument_type, strip_type
from mypy.typetraverser import TypeTraverserVisitor
from mypy.typevars import fill_typevars, fill_typevars_with_any, has_no_typevars
from mypy.util import is_dunder, is_sunder
from mypy.visitor import NodeVisitor

T = TypeVar("T")

DEFAULT_LAST_PASS: Final = 2  # Pass numbers start at 0

# Maximum length of fixed tuple types inferred when narrowing from variadic tuples.
MAX_PRECISE_TUPLE_SIZE: Final = 8

DeferredNodeType: _TypeAlias = Union[FuncDef, OverloadedFuncDef, Decorator]
FineGrainedDeferredNodeType: _TypeAlias = Union[FuncDef, MypyFile, OverloadedFuncDef]


# A node which is postponed to be processed during the next pass.
# In normal mode one can defer functions and methods (also decorated and/or overloaded)
# but not lambda expressions. Nested functions can't be deferred -- only top-level functions
# and methods of classes not defined within a function can be deferred.
class DeferredNode(NamedTuple):
    node: DeferredNodeType
    # And its TypeInfo (for semantic analysis self type handling)
    active_typeinfo: TypeInfo | None


# Same as above, but for fine-grained mode targets. Only top-level functions/methods
# and module top levels are allowed as such.
class FineGrainedDeferredNode(NamedTuple):
    node: FineGrainedDeferredNodeType
    active_typeinfo: TypeInfo | None


# Data structure returned by find_isinstance_check representing
# information learned from the truth or falsehood of a condition.  The
# dict maps nodes representing expressions like 'a[0].x' to their
# refined types under the assumption that the condition has a
# particular truth value. A value of None means that the condition can
# never have that truth value.

# NB: The keys of this dict are nodes in the original source program,
# which are compared by reference equality--effectively, being *the
# same* expression of the program, not just two identical expressions
# (such as two references to the same variable). TODO: it would
# probably be better to have the dict keyed by the nodes' literal_hash
# field instead.
TypeMap: _TypeAlias = Optional[dict[Expression, Type]]


# Keeps track of partial types in a single scope. In fine-grained incremental
# mode partial types initially defined at the top level cannot be completed in
# a function, and we use the 'is_function' attribute to enforce this.
class PartialTypeScope(NamedTuple):
    map: dict[Var, Context]
    is_function: bool
    is_local: bool


class TypeChecker(NodeVisitor[None], TypeCheckerSharedApi):
    """Mypy type checker.

    Type check mypy source files that have been semantically analyzed.

    You must create a separate instance for each source file.
    """

    # Are we type checking a stub?
    is_stub = False
    # Error message reporter
    errors: Errors
    # Utility for generating messages
    msg: MessageBuilder
    # Types of type checked nodes. The first item is the "master" type
    # map that will store the final, exported types. Additional items
    # are temporary type maps used during type inference, and these
    # will be eventually popped and either discarded or merged into
    # the master type map.
    #
    # Avoid accessing this directly, but prefer the lookup_type(),
    # has_type() etc. helpers instead.
    _type_maps: list[dict[Expression, Type]]

    # Helper for managing conditional types
    binder: ConditionalTypeBinder
    # Helper for type checking expressions
    _expr_checker: mypy.checkexpr.ExpressionChecker

    pattern_checker: PatternChecker

    tscope: Scope
    scope: CheckerScope
    # Stack of function return types
    return_types: list[Type]
    # Flags; true for dynamically typed functions
    dynamic_funcs: list[bool]
    # Stack of collections of variables with partial types
    partial_types: list[PartialTypeScope]
    # Vars for which partial type errors are already reported
    # (to avoid logically duplicate errors with different error context).
    partial_reported: set[Var]
    # Short names of Var nodes whose previous inferred type has been widened via assignment.
    # NOTE: The names might not be unique, they are only for debugging purposes.
    widened_vars: list[str]
    globals: SymbolTable
    modules: dict[str, MypyFile]
    # Nodes that couldn't be checked because some types weren't available. We'll run
    # another pass and try these again.
    deferred_nodes: list[DeferredNode]
    # Type checking pass number (0 = first pass)
    pass_num = 0
    # Last pass number to take
    last_pass = DEFAULT_LAST_PASS
    # Have we deferred the current function? If yes, don't infer additional
    # types during this pass within the function.
    current_node_deferred = False
    # Is this file a typeshed stub?
    is_typeshed_stub = False
    options: Options
    # Used for collecting inferred attribute types so that they can be checked
    # for consistency.
    inferred_attribute_types: dict[Var, Type] | None = None
    # Don't infer partial None types if we are processing assignment from Union
    no_partial_types: bool = False

    # The set of all dependencies (suppressed or not) that this module accesses, either
    # directly or indirectly.
    module_refs: set[str]

    # A map from variable nodes to a snapshot of the frame ids of the
    # frames that were active when the variable was declared. This can
    # be used to determine nearest common ancestor frame of a variable's
    # declaration and the current frame, which lets us determine if it
    # was declared in a different branch of the same `if` statement
    # (if that frame is a conditional_frame).
    var_decl_frames: dict[Var, set[int]]

    # Plugin that provides special type checking rules for specific library
    # functions such as open(), etc.
    plugin: Plugin

    def __init__(
        self,
        errors: Errors,
        modules: dict[str, MypyFile],
        options: Options,
        tree: MypyFile,
        path: str,
        plugin: Plugin,
        per_line_checking_time_ns: dict[int, int],
    ) -> None:
        """Construct a type checker.

        Use errors to report type check errors.
        """
        self.errors = errors
        self.modules = modules
        self.options = options
        self.tree = tree
        self.path = path
        self.msg = MessageBuilder(errors, modules)
        self.plugin = plugin
        self.tscope = Scope()
        self.scope = CheckerScope(tree)
        self.binder = ConditionalTypeBinder(options)
        self.globals = tree.names
        self.return_types = []
        self.dynamic_funcs = []
        self.partial_types = []
        self.partial_reported = set()
        self.var_decl_frames = {}
        self.deferred_nodes = []
        self.widened_vars = []
        self._type_maps = [{}]
        self.module_refs = set()
        self.pass_num = 0
        self.current_node_deferred = False
        self.is_stub = tree.is_stub
        self.is_typeshed_stub = tree.is_typeshed_file(options)
        self.inferred_attribute_types = None

        # If True, process function definitions. If False, don't. This is used
        # for processing module top levels in fine-grained incremental mode.
        self.recurse_into_functions = True
        # This internal flag is used to track whether we a currently type-checking
        # a final declaration (assignment), so that some errors should be suppressed.
        # Should not be set manually, use get_final_context/enter_final_context instead.
        # NOTE: we use the context manager to avoid "threading" an additional `is_final_def`
        # argument through various `checker` and `checkmember` functions.
        self._is_final_def = False

        # Track when we enter an overload implementation. Some checks should not be applied
        # to the implementation signature when specific overloads are available.
        # Use `enter_overload_impl` to modify.
        self.overload_impl_stack: list[OverloadPart] = []

        # This flag is set when we run type-check or attribute access check for the purpose
        # of giving a note on possibly missing "await". It is used to avoid infinite recursion.
        self.checking_missing_await = False

        # While this is True, allow passing an abstract class where Type[T] is expected.
        # although this is technically unsafe, this is desirable in some context, for
        # example when type-checking class decorators.
        self.allow_abstract_call = False

        # Child checker objects for specific AST node types
        self._expr_checker = mypy.checkexpr.ExpressionChecker(
            self, self.msg, self.plugin, per_line_checking_time_ns
        )
        self.pattern_checker = PatternChecker(self, self.msg, self.plugin, options)

    @property
    def expr_checker(self) -> mypy.checkexpr.ExpressionChecker:
        return self._expr_checker

    @property
    def type_context(self) -> list[Type | None]:
        return self._expr_checker.type_context

    def reset(self) -> None:
        """Cleanup stale state that might be left over from a typechecking run.

        This allows us to reuse TypeChecker objects in fine-grained
        incremental mode.
        """
        # TODO: verify this is still actually worth it over creating new checkers
        self.partial_reported.clear()
        self.module_refs.clear()
        self.binder = ConditionalTypeBinder(self.options)
        self._type_maps[1:] = []
        self._type_maps[0].clear()
        self.temp_type_map = None
        self.expr_checker.reset()
        self.deferred_nodes = []
        self.partial_types = []
        self.inferred_attribute_types = None
        self.scope = CheckerScope(self.tree)

    def check_first_pass(self) -> None:
        """Type check the entire file, but defer functions with unresolved references.

        Unresolved references are forward references to variables
        whose types haven't been inferred yet.  They may occur later
        in the same file or in a different file that's being processed
        later (usually due to an import cycle).

        Deferred functions will be processed by check_second_pass().
        """
        self.recurse_into_functions = True
        with state.strict_optional_set(self.options.strict_optional), checker_state.set(self):
            self.errors.set_file(
                self.path, self.tree.fullname, scope=self.tscope, options=self.options
            )
            with self.tscope.module_scope(self.tree.fullname):
                with self.enter_partial_types(), self.binder.top_frame_context():
                    for d in self.tree.defs:
                        if self.binder.is_unreachable():
                            if not self.should_report_unreachable_issues():
                                break
                            if not self.is_noop_for_reachability(d):
                                self.msg.unreachable_statement(d)
                                break
                        else:
                            self.accept(d)

                assert not self.current_node_deferred

                all_ = self.globals.get("__all__")
                if all_ is not None and all_.type is not None:
                    all_node = all_.node
                    assert all_node is not None
                    seq_str = self.named_generic_type(
                        "typing.Sequence", [self.named_type("builtins.str")]
                    )
                    if not is_subtype(all_.type, seq_str):
                        str_seq_s, all_s = format_type_distinctly(
                            seq_str, all_.type, options=self.options
                        )
                        self.fail(
                            message_registry.ALL_MUST_BE_SEQ_STR.format(str_seq_s, all_s), all_node
                        )

    def check_second_pass(
        self, todo: Sequence[DeferredNode | FineGrainedDeferredNode] | None = None
    ) -> bool:
        """Run second or following pass of type checking.

        This goes through deferred nodes, returning True if there were any.
        """
        self.recurse_into_functions = True
        with state.strict_optional_set(self.options.strict_optional), checker_state.set(self):
            if not todo and not self.deferred_nodes:
                return False
            self.errors.set_file(
                self.path, self.tree.fullname, scope=self.tscope, options=self.options
            )
            with self.tscope.module_scope(self.tree.fullname):
                self.pass_num += 1
                if not todo:
                    todo = self.deferred_nodes
                else:
                    assert not self.deferred_nodes
                self.deferred_nodes = []
                done: set[DeferredNodeType | FineGrainedDeferredNodeType] = set()
                for node, active_typeinfo in todo:
                    if node in done:
                        continue
                    # This is useful for debugging:
                    # print("XXX in pass %d, class %s, function %s" %
                    #       (self.pass_num, type_name, node.fullname or node.name))
                    done.add(node)
                    with ExitStack() as stack:
                        if active_typeinfo:
                            stack.enter_context(self.tscope.class_scope(active_typeinfo))
                            stack.enter_context(self.scope.push_class(active_typeinfo))
                        self.check_partial(node)
            return True

    def check_partial(self, node: DeferredNodeType | FineGrainedDeferredNodeType) -> None:
        self.widened_vars = []
        if isinstance(node, MypyFile):
            self.check_top_level(node)
        else:
            self.recurse_into_functions = True
            with self.binder.top_frame_context():
                self.accept(node)

    def check_top_level(self, node: MypyFile) -> None:
        """Check only the top-level of a module, skipping function definitions."""
        self.recurse_into_functions = False
        with self.enter_partial_types():
            with self.binder.top_frame_context():
                for d in node.defs:
                    d.accept(self)

        assert not self.current_node_deferred
        # TODO: Handle __all__

    def defer_node(self, node: DeferredNodeType, enclosing_class: TypeInfo | None) -> None:
        """Defer a node for processing during next type-checking pass.

        Args:
            node: function/method being deferred
            enclosing_class: for methods, the class where the method is defined
        NOTE: this can't handle nested functions/methods.
        """
        # We don't freeze the entire scope since only top-level functions and methods
        # can be deferred. Only module/class level scope information is needed.
        # Module-level scope information is preserved in the TypeChecker instance.
        self.deferred_nodes.append(DeferredNode(node, enclosing_class))

    def handle_cannot_determine_type(self, name: str, context: Context) -> None:
        node = self.scope.top_level_function()
        if self.pass_num < self.last_pass and isinstance(node, FuncDef):
            # Don't report an error yet. Just defer. Note that we don't defer
            # lambdas because they are coupled to the surrounding function
            # through the binder and the inferred type of the lambda, so it
            # would get messy.
            enclosing_class = self.scope.enclosing_class(node)
            self.defer_node(node, enclosing_class)
            # Set a marker so that we won't infer additional types in this
            # function. Any inferred types could be bogus, because there's at
            # least one type that we don't know.
            self.current_node_deferred = True
        else:
            self.msg.cannot_determine_type(name, context)

    def accept(self, stmt: Statement) -> None:
        """Type check a node in the given type context."""
        try:
            stmt.accept(self)
        except Exception as err:
            report_internal_error(err, self.errors.file, stmt.line, self.errors, self.options)

    def accept_loop(
        self,
        body: Statement,
        else_body: Statement | None = None,
        *,
        exit_condition: Expression | None = None,
        on_enter_body: Callable[[], None] | None = None,
    ) -> None:
        """Repeatedly type check a loop body until the frame doesn't change."""

        # The outer frame accumulates the results of all iterations:
        with self.binder.frame_context(can_skip=False, conditional_frame=True):
            # Check for potential decreases in the number of partial types so as not to stop the
            # iteration too early:
            partials_old = sum(len(pts.map) for pts in self.partial_types)
            # Check if assignment widened the inferred type of a variable; in this case we
            # need to iterate again (we only do one extra iteration, since this could go
            # on without bound otherwise)
            widened_old = len(self.widened_vars)

            iter_errors = IterationDependentErrors()
            iter = 1
            while True:
                with self.binder.frame_context(can_skip=True, break_frame=2, continue_frame=1):
                    if on_enter_body is not None:
                        on_enter_body()

                    with IterationErrorWatcher(self.msg.errors, iter_errors) as watcher:
                        self.accept(body)

                partials_new = sum(len(pts.map) for pts in self.partial_types)
                widened_new = len(self.widened_vars)
                # Perform multiple iterations if something changed that might affect
                # inferred types. Also limit the number of iterations. The limits are
                # somewhat arbitrary, but they were chosen to 1) avoid slowdown from
                # multiple iterations in common cases and 2) support common, valid use
                # cases. Limits are needed since otherwise we could infer infinitely
                # complex types.
                if (
                    (partials_new == partials_old)
                    and (not self.binder.last_pop_changed or iter > 3)
                    and (widened_new == widened_old or iter > 1)
                ):
                    break
                partials_old = partials_new
                widened_old = widened_new
                iter += 1
                if iter == 20:
                    raise RuntimeError("Too many iterations when checking a loop")

            for error_info in watcher.yield_error_infos():
                self.msg.fail(*error_info[:2], code=error_info[2])
            for note_info in watcher.yield_note_infos(self.options):
                self.note(*note_info)

            # If exit_condition is set, assume it must be False on exit from the loop:
            if exit_condition:
                _, else_map = self.find_isinstance_check(exit_condition)
                self.push_type_map(else_map)

            # Check the else body:
            if else_body:
                self.accept(else_body)

    #
    # Definitions
    #

    def visit_overloaded_func_def(self, defn: OverloadedFuncDef) -> None:
        if not self.recurse_into_functions:
            return
        with self.tscope.function_scope(defn):
            self._visit_overloaded_func_def(defn)

    def _visit_overloaded_func_def(self, defn: OverloadedFuncDef) -> None:
        num_abstract = 0
        if not defn.items:
            # In this case we have already complained about none of these being
            # valid overloads.
            return
        if len(defn.items) == 1:
            self.fail(message_registry.MULTIPLE_OVERLOADS_REQUIRED, defn)

        if defn.is_property:
            # HACK: Infer the type of the property.
            assert isinstance(defn.items[0], Decorator)
            self.visit_decorator(defn.items[0])
            if defn.items[0].var.is_settable_property:
                # Perform a reduced visit just to infer the actual setter type.
                self.visit_decorator_inner(defn.setter, skip_first_item=True)
                setter_type = defn.setter.var.type
                # Check if the setter can accept two positional arguments.
                any_type = AnyType(TypeOfAny.special_form)
                fallback_setter_type = CallableType(
                    arg_types=[any_type, any_type],
                    arg_kinds=[ARG_POS, ARG_POS],
                    arg_names=[None, None],
                    ret_type=any_type,
                    fallback=self.named_type("builtins.function"),
                )
                if setter_type and not is_subtype(setter_type, fallback_setter_type):
                    self.fail("Invalid property setter signature", defn.setter.func)
                setter_type = self.extract_callable_type(setter_type, defn)
                if not isinstance(setter_type, CallableType) or len(setter_type.arg_types) != 2:
                    # TODO: keep precise type for callables with tricky but valid signatures.
                    setter_type = fallback_setter_type
                defn.items[0].var.setter_type = setter_type
        for i, fdef in enumerate(defn.items):
            assert isinstance(fdef, Decorator)
            if defn.is_property:
                assert isinstance(defn.items[0], Decorator)
                settable = defn.items[0].var.is_settable_property
                # Do not visit the second time the items we checked above.
                if (settable and i > 1) or (not settable and i > 0):
                    self.check_func_item(fdef.func, name=fdef.func.name, allow_empty=True)
            else:
                # Perform full check for real overloads to infer type of all decorated
                # overload variants.
                self.visit_decorator_inner(fdef, allow_empty=True)
            if fdef.func.abstract_status in (IS_ABSTRACT, IMPLICITLY_ABSTRACT):
                num_abstract += 1
        if num_abstract not in (0, len(defn.items)):
            self.fail(message_registry.INCONSISTENT_ABSTRACT_OVERLOAD, defn)
        if defn.impl:
            with self.enter_overload_impl(defn.impl):
                defn.impl.accept(self)
        if not defn.is_property:
            self.check_overlapping_overloads(defn)
            if defn.type is None:
                item_types = []
                for item in defn.items:
                    assert isinstance(item, Decorator)
                    item_type = self.extract_callable_type(item.var.type, item)
                    if item_type is not None:
                        item_types.append(item_type)
                if item_types:
                    defn.type = Overloaded(item_types)
        elif defn.type is None:
            # We store the getter type as an overall overload type, as some
            # code paths are getting property type this way.
            assert isinstance(defn.items[0], Decorator)
            var_type = self.extract_callable_type(defn.items[0].var.type, defn)
            if not isinstance(var_type, CallableType):
                # Construct a fallback type, invalid types should be already reported.
                any_type = AnyType(TypeOfAny.special_form)
                var_type = CallableType(
                    arg_types=[any_type],
                    arg_kinds=[ARG_POS],
                    arg_names=[None],
                    ret_type=any_type,
                    fallback=self.named_type("builtins.function"),
                )
            defn.type = Overloaded([var_type])
        # Check override validity after we analyzed current definition.
        if defn.info:
            found_method_base_classes = self.check_method_override(defn)
            if (
                defn.is_explicit_override
                and not found_method_base_classes
                and found_method_base_classes is not None
                # If the class has Any fallback, we can't be certain that a method
                # is really missing - it might come from unfollowed import.
                and not defn.info.fallback_to_any
            ):
                self.msg.no_overridable_method(defn.name, defn)
            self.check_explicit_override_decorator(defn, found_method_base_classes, defn.impl)
            self.check_inplace_operator_method(defn)

    @contextmanager
    def enter_overload_impl(self, impl: OverloadPart) -> Iterator[None]:
        self.overload_impl_stack.append(impl)
        try:
            yield
        finally:
            assert self.overload_impl_stack.pop() == impl

    def extract_callable_type(self, inner_type: Type | None, ctx: Context) -> CallableType | None:
        """Get type as seen by an overload item caller."""
        inner_type = get_proper_type(inner_type)
        outer_type: FunctionLike | None = None
        if inner_type is None or isinstance(inner_type, AnyType):
            return None
        if isinstance(inner_type, TypeVarLikeType):
            inner_type = get_proper_type(inner_type.upper_bound)
        if isinstance(inner_type, TypeType):
            inner_type = get_proper_type(
                self.expr_checker.analyze_type_type_callee(inner_type.item, ctx)
            )

        if isinstance(inner_type, FunctionLike):
            outer_type = inner_type
        elif isinstance(inner_type, Instance):
            inner_call = get_proper_type(
                analyze_member_access(
                    name="__call__",
                    typ=inner_type,
                    context=ctx,
                    is_lvalue=False,
                    is_super=False,
                    is_operator=True,
                    original_type=inner_type,
                    chk=self,
                )
            )
            if isinstance(inner_call, FunctionLike):
                outer_type = inner_call
        elif isinstance(inner_type, UnionType):
            union_type = make_simplified_union(inner_type.items)
            if isinstance(union_type, UnionType):
                items = []
                for item in union_type.items:
                    callable_item = self.extract_callable_type(item, ctx)
                    if callable_item is None:
                        break
                    items.append(callable_item)
                else:
                    joined_type = get_proper_type(join.join_type_list(items))
                    if isinstance(joined_type, FunctionLike):
                        outer_type = joined_type
            else:
                return self.extract_callable_type(union_type, ctx)

        if outer_type is None:
            self.msg.not_callable(inner_type, ctx)
            return None
        if isinstance(outer_type, Overloaded):
            return None

        assert isinstance(outer_type, CallableType)
        return outer_type

    def check_overlapping_overloads(self, defn: OverloadedFuncDef) -> None:
        # At this point we should have set the impl already, and all remaining
        # items are decorators

        if self.msg.errors.file in self.msg.errors.ignored_files or (
            self.is_typeshed_stub and self.options.test_env
        ):
            # This is a little hacky, however, the quadratic check here is really expensive, this
            # method has no side effects, so we should skip it if we aren't going to report
            # anything. In some other places we swallow errors in stubs, but this error is very
            # useful for stubs!
            return

        # Compute some info about the implementation (if it exists) for use below
        impl_type: CallableType | None = None
        if defn.impl:
            if isinstance(defn.impl, FuncDef):
                inner_type: Type | None = defn.impl.type
            elif isinstance(defn.impl, Decorator):
                inner_type = defn.impl.var.type
            else:
                assert False, "Impl isn't the right type"

            # This can happen if we've got an overload with a different
            # decorator or if the implementation is untyped -- we gave up on the types.
            impl_type = self.extract_callable_type(inner_type, defn.impl)

        is_descriptor_get = defn.info and defn.name == "__get__"
        for i, item in enumerate(defn.items):
            assert isinstance(item, Decorator)
            sig1 = self.extract_callable_type(item.var.type, item)
            if sig1 is None:
                continue

            for j, item2 in enumerate(defn.items[i + 1 :]):
                assert isinstance(item2, Decorator)
                sig2 = self.extract_callable_type(item2.var.type, item2)
                if sig2 is None:
                    continue

                if not are_argument_counts_overlapping(sig1, sig2):
                    continue

                if overload_can_never_match(sig1, sig2):
                    self.msg.overloaded_signature_will_never_match(i + 1, i + j + 2, item2.func)
                elif not is_descriptor_get:
                    # Note: we force mypy to check overload signatures in strict-optional mode
                    # so we don't incorrectly report errors when a user tries typing an overload
                    # that happens to have a 'if the argument is None' fallback.
                    #
                    # For example, the following is fine in strict-optional mode but would throw
                    # the unsafe overlap error when strict-optional is disabled:
                    #
                    #     @overload
                    #     def foo(x: None) -> int: ...
                    #     @overload
                    #     def foo(x: str) -> str: ...
                    #
                    # See Python 2's map function for a concrete example of this kind of overload.
                    current_class = self.scope.active_class()
                    type_vars = current_class.defn.type_vars if current_class else []
                    with state.strict_optional_set(True):
                        if is_unsafe_overlapping_overload_signatures(sig1, sig2, type_vars):
                            flip_note = (
                                j == 0
                                and not is_unsafe_overlapping_overload_signatures(
                                    sig2, sig1, type_vars
                                )
                                and not overload_can_never_match(sig2, sig1)
                            )
                            self.msg.overloaded_signatures_overlap(
                                i + 1, i + j + 2, flip_note, item.func
                            )

            if impl_type is not None:
                assert defn.impl is not None

                # This is what we want from implementation, it should accept all arguments
                # of an overload, but the return types should go the opposite way.
                if is_callable_compatible(
                    impl_type,
                    sig1,
                    is_compat=is_subtype,
                    is_proper_subtype=False,
                    is_compat_return=lambda l, r: is_subtype(r, l),
                ):
                    continue
                # If the above check didn't work, we repeat some key steps in
                # is_callable_compatible() to give a better error message.

                # We perform a unification step that's very similar to what
                # 'is_callable_compatible' does -- the only difference is that
                # we check and see if the impl_type's return value is a
                # *supertype* of the overload alternative, not a *subtype*.
                #
                # This is to match the direction the implementation's return
                # needs to be compatible in.
                if impl_type.variables:
                    impl: CallableType | None = unify_generic_callable(
                        # Normalize both before unifying
                        impl_type.with_unpacked_kwargs(),
                        sig1.with_unpacked_kwargs(),
                        ignore_return=False,
                        return_constraint_direction=SUPERTYPE_OF,
                    )
                    if impl is None:
                        self.msg.overloaded_signatures_typevar_specific(i + 1, defn.impl)
                        continue
                else:
                    impl = impl_type

                # Prevent extra noise from inconsistent use of @classmethod by copying
                # the first arg from the method being checked against.
                if sig1.arg_types and defn.info:
                    impl = impl.copy_modified(arg_types=[sig1.arg_types[0]] + impl.arg_types[1:])

                # Is the overload alternative's arguments subtypes of the implementation's?
                if not is_callable_compatible(
                    impl, sig1, is_compat=is_subtype, is_proper_subtype=False, ignore_return=True
                ):
                    self.msg.overloaded_signatures_arg_specific(i + 1, defn.impl)

                # Is the overload alternative's return type a subtype of the implementation's?
                if not (
                    is_subtype(sig1.ret_type, impl.ret_type)
                    or is_subtype(impl.ret_type, sig1.ret_type)
                ):
                    self.msg.overloaded_signatures_ret_specific(i + 1, defn.impl)

    # Here's the scoop about generators and coroutines.
    #
    # There are two kinds of generators: classic generators (functions
    # with `yield` or `yield from` in the body) and coroutines
    # (functions declared with `async def`).  The latter are specified
    # in PEP 492 and only available in Python >= 3.5.
    #
    # Classic generators can be parameterized with three types:
    # - ty is the Yield type (the type of y in `yield y`)
    # - tc is the type reCeived by yield (the type of c in `c = yield`).
    # - tr is the Return type (the type of r in `return r`)
    #
    # A classic generator must define a return type that's either
    # `Generator[ty, tc, tr]`, Iterator[ty], or Iterable[ty] (or
    # object or Any).  If tc/tr are not given, both are None.
    #
    # A coroutine must define a return type corresponding to tr; the
    # other two are unconstrained.  The "external" return type (seen
    # by the caller) is Awaitable[tr].
    #
    # In addition, there's the synthetic type AwaitableGenerator: it
    # inherits from both Awaitable and Generator and can be used both
    # in `yield from` and in `await`.  This type is set automatically
    # for functions decorated with `@types.coroutine` or
    # `@asyncio.coroutine`.  Its single parameter corresponds to tr.
    #
    # PEP 525 adds a new type, the asynchronous generator, which was
    # first released in Python 3.6. Async generators are `async def`
    # functions that can also `yield` values. They can be parameterized
    # with two types, ty and tc, because they cannot return a value.
    #
    # There are several useful methods, each taking a type t and a
    # flag c indicating whether it's for a generator or coroutine:
    #
    # - is_generator_return_type(t, c) returns whether t is a Generator,
    #   Iterator, Iterable (if not c), or Awaitable (if c), or
    #   AwaitableGenerator (regardless of c).
    # - is_async_generator_return_type(t) returns whether t is an
    #   AsyncGenerator.
    # - get_generator_yield_type(t, c) returns ty.
    # - get_generator_receive_type(t, c) returns tc.
    # - get_generator_return_type(t, c) returns tr.

    def is_generator_return_type(self, typ: Type, is_coroutine: bool) -> bool:
        """Is `typ` a valid type for a generator/coroutine?

        True if `typ` is a *supertype* of Generator or Awaitable.
        Also true it it's *exactly* AwaitableGenerator (modulo type parameters).
        """
        typ = get_proper_type(typ)
        if is_coroutine:
            # This means we're in Python 3.5 or later.
            at = self.named_generic_type("typing.Awaitable", [AnyType(TypeOfAny.special_form)])
            if is_subtype(at, typ):
                return True
        else:
            any_type = AnyType(TypeOfAny.special_form)
            gt = self.named_generic_type("typing.Generator", [any_type, any_type, any_type])
            if is_subtype(gt, typ):
                return True
        return isinstance(typ, Instance) and typ.type.fullname == "typing.AwaitableGenerator"

    def is_async_generator_return_type(self, typ: Type) -> bool:
        """Is `typ` a valid type for an async generator?

        True if `typ` is a supertype of AsyncGenerator.
        """
        try:
            any_type = AnyType(TypeOfAny.special_form)
            agt = self.named_generic_type("typing.AsyncGenerator", [any_type, any_type])
        except KeyError:
            # we're running on a version of typing that doesn't have AsyncGenerator yet
            return False
        return is_subtype(agt, typ)

    def get_generator_yield_type(self, return_type: Type, is_coroutine: bool) -> Type:
        """Given the declared return type of a generator (t), return the type it yields (ty)."""
        return_type = get_proper_type(return_type)

        if isinstance(return_type, AnyType):
            return AnyType(TypeOfAny.from_another_any, source_any=return_type)
        elif isinstance(return_type, UnionType):
            return make_simplified_union(
                [self.get_generator_yield_type(item, is_coroutine) for item in return_type.items]
            )
        elif not self.is_generator_return_type(
            return_type, is_coroutine
        ) and not self.is_async_generator_return_type(return_type):
            # If the function doesn't have a proper Generator (or
            # Awaitable) return type, anything is permissible.
            return AnyType(TypeOfAny.from_error)
        elif not isinstance(return_type, Instance):
            # Same as above, but written as a separate branch so the typechecker can understand.
            return AnyType(TypeOfAny.from_error)
        elif return_type.type.fullname == "typing.Awaitable":
            # Awaitable: ty is Any.
            return AnyType(TypeOfAny.special_form)
        elif return_type.args:
            # AwaitableGenerator, Generator, AsyncGenerator, Iterator, or Iterable; ty is args[0].
            ret_type = return_type.args[0]
            # TODO not best fix, better have dedicated yield token
            return ret_type
        else:
            # If the function's declared supertype of Generator has no type
            # parameters (i.e. is `object`), then the yielded values can't
            # be accessed so any type is acceptable.  IOW, ty is Any.
            # (However, see https://github.com/python/mypy/issues/1933)
            return AnyType(TypeOfAny.special_form)

    def get_generator_receive_type(self, return_type: Type, is_coroutine: bool) -> Type:
        """Given a declared generator return type (t), return the type its yield receives (tc)."""
        return_type = get_proper_type(return_type)

        if isinstance(return_type, AnyType):
            return AnyType(TypeOfAny.from_another_any, source_any=return_type)
        elif isinstance(return_type, UnionType):
            return make_simplified_union(
                [self.get_generator_receive_type(item, is_coroutine) for item in return_type.items]
            )
        elif not self.is_generator_return_type(
            return_type, is_coroutine
        ) and not self.is_async_generator_return_type(return_type):
            # If the function doesn't have a proper Generator (or
            # Awaitable) return type, anything is permissible.
            return AnyType(TypeOfAny.from_error)
        elif not isinstance(return_type, Instance):
            # Same as above, but written as a separate branch so the typechecker can understand.
            return AnyType(TypeOfAny.from_error)
        elif return_type.type.fullname == "typing.Awaitable":
            # Awaitable, AwaitableGenerator: tc is Any.
            return AnyType(TypeOfAny.special_form)
        elif (
            return_type.type.fullname in ("typing.Generator", "typing.AwaitableGenerator")
            and len(return_type.args) >= 3
        ):
            # Generator: tc is args[1].
            return return_type.args[1]
        elif return_type.type.fullname == "typing.AsyncGenerator" and len(return_type.args) >= 2:
            return return_type.args[1]
        else:
            # `return_type` is a supertype of Generator, so callers won't be able to send it
            # values.  IOW, tc is None.
            return NoneType()

    def get_coroutine_return_type(self, return_type: Type) -> Type:
        return_type = get_proper_type(return_type)
        if isinstance(return_type, AnyType):
            return AnyType(TypeOfAny.from_another_any, source_any=return_type)
        assert isinstance(return_type, Instance), "Should only be called on coroutine functions."
        # Note: return type is the 3rd type parameter of Coroutine.
        return return_type.args[2]

    def get_generator_return_type(self, return_type: Type, is_coroutine: bool) -> Type:
        """Given the declared return type of a generator (t), return the type it returns (tr)."""
        return_type = get_proper_type(return_type)

        if isinstance(return_type, AnyType):
            return AnyType(TypeOfAny.from_another_any, source_any=return_type)
        elif isinstance(return_type, UnionType):
            return make_simplified_union(
                [self.get_generator_return_type(item, is_coroutine) for item in return_type.items]
            )
        elif not self.is_generator_return_type(return_type, is_coroutine):
            # If the function doesn't have a proper Generator (or
            # Awaitable) return type, anything is permissible.
            return AnyType(TypeOfAny.from_error)
        elif not isinstance(return_type, Instance):
            # Same as above, but written as a separate branch so the typechecker can understand.
            return AnyType(TypeOfAny.from_error)
        elif return_type.type.fullname == "typing.Awaitable" and len(return_type.args) == 1:
            # Awaitable: tr is args[0].
            return return_type.args[0]
        elif (
            return_type.type.fullname in ("typing.Generator", "typing.AwaitableGenerator")
            and len(return_type.args) >= 3
        ):
            # AwaitableGenerator, Generator: tr is args[2].
            return return_type.args[2]
        else:
            # We have a supertype of Generator (Iterator, Iterable, object)
            # Treat `Iterator[X]` as a shorthand for `Generator[X, Any, None]`.
            return NoneType()

    def visit_func_def(self, defn: FuncDef) -> None:
        if not self.recurse_into_functions:
            return
        with self.tscope.function_scope(defn):
            self._visit_func_def(defn)

    def _visit_func_def(self, defn: FuncDef) -> None:
        """Type check a function definition."""
        self.check_func_item(defn, name=defn.name)
        if defn.info:
            if not defn.is_overload and not defn.is_decorated:
                # If the definition is the implementation for an
                # overload, the legality of the override has already
                # been typechecked, and decorated methods will be
                # checked when the decorator is.
                found_method_base_classes = self.check_method_override(defn)
                self.check_explicit_override_decorator(defn, found_method_base_classes)
            self.check_inplace_operator_method(defn)
        if defn.original_def:
            # Override previous definition.
            new_type = self.function_type(defn)
            self.check_func_def_override(defn, new_type)

    def check_func_item(
        self,
        defn: FuncItem,
        type_override: CallableType | None = None,
        name: str | None = None,
        allow_empty: bool = False,
    ) -> None:
        """Type check a function.

        If type_override is provided, use it as the function type.
        """
        self.dynamic_funcs.append(defn.is_dynamic() and not type_override)

        enclosing_node_deferred = self.current_node_deferred
        with self.enter_partial_types(is_function=True):
            typ = self.function_type(defn)
            if type_override:
                typ = type_override.copy_modified(line=typ.line, column=typ.column)
            if isinstance(typ, CallableType):
                with self.enter_attribute_inference_context():
                    self.check_func_def(defn, typ, name, allow_empty)
            else:
                raise RuntimeError("Not supported")

        self.dynamic_funcs.pop()
        self.current_node_deferred = enclosing_node_deferred

        if name == "__exit__":
            self.check__exit__return_type(defn)
        # TODO: the following logic should move to the dataclasses plugin
        #  https://github.com/python/mypy/issues/15515
        if name == "__post_init__":
            if dataclasses_plugin.is_processed_dataclass(defn.info):
                dataclasses_plugin.check_post_init(self, defn, defn.info)

    def check_func_def_override(self, defn: FuncDef, new_type: FunctionLike) -> None:
        assert defn.original_def is not None
        if isinstance(defn.original_def, FuncDef):
            # Function definition overrides function definition.
            old_type = self.function_type(defn.original_def)
            if not is_same_type(new_type, old_type):
                self.msg.incompatible_conditional_function_def(defn, old_type, new_type)
        else:
            # Function definition overrides a variable initialized via assignment or a
            # decorated function.
            orig_type = defn.original_def.type
            if orig_type is None:
                # If other branch is unreachable, we don't type check it and so we might
                # not have a type for the original definition
                return
            if isinstance(orig_type, PartialType):
                if orig_type.type is None:
                    # Ah this is a partial type. Give it the type of the function.
                    orig_def = defn.original_def
                    if isinstance(orig_def, Decorator):
                        var = orig_def.var
                    else:
                        var = orig_def
                    partial_types = self.find_partial_types(var)
                    if partial_types is not None:
                        var.type = new_type
                        del partial_types[var]
                else:
                    # Trying to redefine something like partial empty list as function.
                    self.fail(message_registry.INCOMPATIBLE_REDEFINITION, defn)
            else:
                name_expr = NameExpr(defn.name)
                name_expr.node = defn.original_def
                self.binder.assign_type(name_expr, new_type, orig_type)
                self.check_subtype(
                    new_type,
                    orig_type,
                    defn,
                    message_registry.INCOMPATIBLE_REDEFINITION,
                    "redefinition with type",
                    "original type",
                )

    @contextmanager
    def enter_attribute_inference_context(self) -> Iterator[None]:
        old_types = self.inferred_attribute_types
        self.inferred_attribute_types = {}
        yield None
        self.inferred_attribute_types = old_types

    def check_func_def(
        self, defn: FuncItem, typ: CallableType, name: str | None, allow_empty: bool = False
    ) -> None:
        """Type check a function definition."""
        # Expand type variables with value restrictions to ordinary types.
        self.check_typevar_defaults(typ.variables)
        expanded = self.expand_typevars(defn, typ)
        original_typ = typ
        for item, typ in expanded:
            old_binder = self.binder
            self.binder = ConditionalTypeBinder(self.options)
            with self.binder.top_frame_context():
                defn.expanded.append(item)

                # We may be checking a function definition or an anonymous
                # function. In the first case, set up another reference with the
                # precise type.
                if isinstance(item, FuncDef):
                    fdef = item
                    # Check if __init__ has an invalid return type.
                    if (
                        fdef.info
                        and fdef.name in ("__init__", "__init_subclass__")
                        and not isinstance(
                            get_proper_type(typ.ret_type), (NoneType, UninhabitedType)
                        )
                        and not self.dynamic_funcs[-1]
                    ):
                        self.fail(
                            message_registry.MUST_HAVE_NONE_RETURN_TYPE.format(fdef.name), item
                        )

                    # Check validity of __new__ signature
                    if fdef.info and fdef.name == "__new__":
                        self.check___new___signature(fdef, typ)

                    self.check_for_missing_annotations(fdef)
                    if self.options.disallow_any_unimported:
                        if fdef.type and isinstance(fdef.type, CallableType):
                            ret_type = fdef.type.ret_type
                            if has_any_from_unimported_type(ret_type):
                                self.msg.unimported_type_becomes_any("Return type", ret_type, fdef)
                            for idx, arg_type in enumerate(fdef.type.arg_types):
                                if has_any_from_unimported_type(arg_type):
                                    prefix = f'Argument {idx + 1} to "{fdef.name}"'
                                    self.msg.unimported_type_becomes_any(prefix, arg_type, fdef)
                    check_for_explicit_any(
                        fdef.type, self.options, self.is_typeshed_stub, self.msg, context=fdef
                    )

                if name:  # Special method names
                    if (
                        defn.info
                        and self.is_reverse_op_method(name)
                        and defn not in self.overload_impl_stack
                    ):
                        self.check_reverse_op_method(item, typ, name, defn)
                    elif name in ("__getattr__", "__getattribute__"):
                        self.check_getattr_method(typ, defn, name)
                    elif name == "__setattr__":
                        self.check_setattr_method(typ, defn)

                # Refuse contravariant return type variable
                if isinstance(typ.ret_type, TypeVarType):
                    if typ.ret_type.variance == CONTRAVARIANT:
                        self.fail(
                            message_registry.RETURN_TYPE_CANNOT_BE_CONTRAVARIANT, typ.ret_type
                        )
                    self.check_unbound_return_typevar(typ)
                elif (
                    isinstance(original_typ.ret_type, TypeVarType) and original_typ.ret_type.values
                ):
                    # Since type vars with values are expanded, the return type is changed
                    # to a raw value. This is a hack to get it back.
                    self.check_unbound_return_typevar(original_typ)

                # Check that Generator functions have the appropriate return type.
                if defn.is_generator:
                    if defn.is_async_generator:
                        if not self.is_async_generator_return_type(typ.ret_type):
                            self.fail(
                                message_registry.INVALID_RETURN_TYPE_FOR_ASYNC_GENERATOR, typ
                            )
                    else:
                        if not self.is_generator_return_type(typ.ret_type, defn.is_coroutine):
                            self.fail(message_registry.INVALID_RETURN_TYPE_FOR_GENERATOR, typ)

                # Fix the type if decorated with `@types.coroutine` or `@asyncio.coroutine`.
                if defn.is_awaitable_coroutine:
                    # Update the return type to AwaitableGenerator.
                    # (This doesn't exist in typing.py, only in typing.pyi.)
                    t = typ.ret_type
                    c = defn.is_coroutine
                    ty = self.get_generator_yield_type(t, c)
                    tc = self.get_generator_receive_type(t, c)
                    if c:
                        tr = self.get_coroutine_return_type(t)
                    else:
                        tr = self.get_generator_return_type(t, c)
                    ret_type = self.named_generic_type(
                        "typing.AwaitableGenerator", [ty, tc, tr, t]
                    )
                    typ = typ.copy_modified(ret_type=ret_type)
                    defn.type = typ

                # Push return type.
                self.return_types.append(typ.ret_type)

                with self.scope.push_function(defn):
                    # We temporary push the definition to get the self type as
                    # visible from *inside* of this function/method.
                    ref_type: Type | None = self.scope.active_self_type()

                if typ.type_is:
                    arg_index = 0
                    # For methods and classmethods, we want the second parameter
                    if ref_type is not None and defn.has_self_or_cls_argument:
                        arg_index = 1
                    if arg_index < len(typ.arg_types) and not is_subtype(
                        typ.type_is, typ.arg_types[arg_index]
                    ):
                        self.fail(
                            message_registry.NARROWED_TYPE_NOT_SUBTYPE.format(
                                format_type(typ.type_is, self.options),
                                format_type(typ.arg_types[arg_index], self.options),
                            ),
                            item,
                        )

                # Store argument types.
                for i in range(len(typ.arg_types)):
                    arg_type = typ.arg_types[i]
                    if (
                        isinstance(defn, FuncDef)
                        and ref_type is not None
                        and i == 0
                        and defn.has_self_or_cls_argument
                        and typ.arg_kinds[0] not in [nodes.ARG_STAR, nodes.ARG_STAR2]
                    ):
                        if defn.is_class or defn.name == "__new__":
                            ref_type = mypy.types.TypeType.make_normalized(ref_type)
                        if not is_same_type(arg_type, ref_type):
                            # This level of erasure matches the one in checkmember.check_self_arg(),
                            # better keep these two checks consistent.
                            erased = get_proper_type(erase_typevars(erase_to_bound(arg_type)))
                            if not is_subtype(ref_type, erased, ignore_type_params=True):
                                if (
                                    isinstance(erased, Instance)
                                    and erased.type.is_protocol
                                    or isinstance(erased, TypeType)
                                    and isinstance(erased.item, Instance)
                                    and erased.item.type.is_protocol
                                ):
                                    # We allow the explicit self-type to be not a supertype of
                                    # the current class if it is a protocol. For such cases
                                    # the consistency check will be performed at call sites.
                                    msg = None
                                elif typ.arg_names[i] in {"self", "cls"}:
                                    msg = message_registry.ERASED_SELF_TYPE_NOT_SUPERTYPE.format(
                                        erased.str_with_options(self.options),
                                        ref_type.str_with_options(self.options),
                                    )
                                else:
                                    msg = message_registry.MISSING_OR_INVALID_SELF_TYPE
                                if msg:
                                    self.fail(msg, defn)
                    elif isinstance(arg_type, TypeVarType):
                        # Refuse covariant parameter type variables
                        # TODO: check recursively for inner type variables
                        if (
                            arg_type.variance == COVARIANT
                            and defn.name not in ("__init__", "__new__", "__post_init__")
                            and not is_private(defn.name)  # private methods are not inherited
                        ):
                            ctx: Context = arg_type
                            if ctx.line < 0:
                                ctx = typ
                            self.fail(message_registry.FUNCTION_PARAMETER_CANNOT_BE_COVARIANT, ctx)
                    # Need to store arguments again for the expanded item.
                    store_argument_type(item, i, typ, self.named_generic_type)

                # Type check initialization expressions.
                body_is_trivial = is_trivial_body(defn.body)
                self.check_default_args(item, body_is_trivial)

            # Type check body in a new scope.
            with self.binder.top_frame_context():
                # Copy some type narrowings from an outer function when it seems safe enough
                # (i.e. we can't find an assignment that might change the type of the
                # variable afterwards).
                new_frame: Frame | None = None
                for frame in old_binder.frames:
                    for key, narrowed_type in frame.types.items():
                        key_var = extract_var_from_literal_hash(key)
                        if key_var is not None and not self.is_var_redefined_in_outer_context(
                            key_var, defn.line
                        ):
                            # It seems safe to propagate the type narrowing to a nested scope.
                            if new_frame is None:
                                new_frame = self.binder.push_frame()
                            new_frame.types[key] = narrowed_type
                            self.binder.declarations[key] = old_binder.declarations[key]

                if self.options.allow_redefinition_new and not self.is_stub:
                    # Add formal argument types to the binder.
                    for arg in defn.arguments:
                        # TODO: Add these directly using a fast path (possibly "put")
                        v = arg.variable
                        if v.type is not None:
                            n = NameExpr(v.name)
                            n.node = v
                            self.binder.assign_type(n, v.type, v.type)

                with self.scope.push_function(defn):
                    # We suppress reachability warnings for empty generator functions
                    # (return; yield) which have a "yield" that's unreachable by definition
                    # since it's only there to promote the function into a generator function.
                    #
                    # We also suppress reachability warnings when we use TypeVars with value
                    # restrictions: we only want to report a warning if a certain statement is
                    # marked as being suppressed in *all* of the expansions, but we currently
                    # have no good way of doing this.
                    #
                    # TODO: Find a way of working around this limitation
                    if _is_empty_generator_function(item) or len(expanded) >= 2:
                        self.binder.suppress_unreachable_warnings()
                    self.accept(item.body)
                unreachable = self.binder.is_unreachable()
                if new_frame is not None:
                    self.binder.pop_frame(True, 0)

            if not unreachable:
                if defn.is_generator or is_named_instance(
                    self.return_types[-1], "typing.AwaitableGenerator"
                ):
                    return_type = self.get_generator_return_type(
                        self.return_types[-1], defn.is_coroutine
                    )
                elif defn.is_coroutine:
                    return_type = self.get_coroutine_return_type(self.return_types[-1])
                else:
                    return_type = self.return_types[-1]
                return_type = get_proper_type(return_type)

                allow_empty = allow_empty or self.options.allow_empty_bodies

                show_error = (
                    not body_is_trivial
                    or
                    # Allow empty bodies for abstract methods, overloads, in tests and stubs.
                    (
                        not allow_empty
                        and not (
                            isinstance(defn, FuncDef) and defn.abstract_status != NOT_ABSTRACT
                        )
                        and not self.is_stub
                    )
                )

                # Ignore plugin generated methods, these usually don't need any bodies.
                if defn.info is not FUNC_NO_INFO and (
                    defn.name not in defn.info.names or defn.info.names[defn.name].plugin_generated
                ):
                    show_error = False

                # Ignore also definitions that appear in `if TYPE_CHECKING: ...` blocks.
                # These can't be called at runtime anyway (similar to plugin-generated).
                if isinstance(defn, FuncDef) and defn.is_mypy_only:
                    show_error = False

                # We want to minimize the fallout from checking empty bodies
                # that was absent in many mypy versions.
                if body_is_trivial and is_subtype(NoneType(), return_type):
                    show_error = False

                may_be_abstract = (
                    body_is_trivial
                    and defn.info is not FUNC_NO_INFO
                    and defn.info.metaclass_type is not None
                    and defn.info.metaclass_type.type.has_base("abc.ABCMeta")
                )

                if self.options.warn_no_return:
                    if (
                        not self.current_node_deferred
                        and not isinstance(return_type, (NoneType, AnyType))
                        and show_error
                    ):
                        # Control flow fell off the end of a function that was
                        # declared to return a non-None type.
                        if isinstance(return_type, UninhabitedType):
                            # This is a NoReturn function
                            msg = message_registry.INVALID_IMPLICIT_RETURN
                        else:
                            msg = message_registry.MISSING_RETURN_STATEMENT
                        if body_is_trivial:
                            msg = msg._replace(code=codes.EMPTY_BODY)
                        self.fail(msg, defn)
                        if may_be_abstract:
                            self.note(message_registry.EMPTY_BODY_ABSTRACT, defn)
                elif show_error:
                    msg = message_registry.INCOMPATIBLE_RETURN_VALUE_TYPE
                    if body_is_trivial:
                        msg = msg._replace(code=codes.EMPTY_BODY)
                    # similar to code in check_return_stmt
                    if (
                        not self.check_subtype(
                            subtype_label="implicitly returns",
                            subtype=NoneType(),
                            supertype_label="expected",
                            supertype=return_type,
                            context=defn,
                            msg=msg,
                        )
                        and may_be_abstract
                    ):
                        self.note(message_registry.EMPTY_BODY_ABSTRACT, defn)

            self.return_types.pop()

            self.binder = old_binder

    def is_var_redefined_in_outer_context(self, v: Var, after_line: int) -> bool:
        """Can the variable be assigned to at module top level or outer function?

        Note that this doesn't do a full CFG analysis but uses a line number based
        heuristic that isn't correct in some (rare) cases.
        """
        if v.is_final:
            # Final vars are definitely never reassigned.
            return False

        outers = self.tscope.outer_functions()
        if not outers:
            # Top-level function -- outer context is top level, and we can't reason about
            # globals
            return True
        for outer in outers:
            if isinstance(outer, FuncDef):
                if find_last_var_assignment_line(outer.body, v) >= after_line:
                    return True
        return False

    def check_unbound_return_typevar(self, typ: CallableType) -> None:
        """Fails when the return typevar is not defined in arguments."""
        if isinstance(typ.ret_type, TypeVarType) and typ.ret_type in typ.variables:
            arg_type_visitor = CollectArgTypeVarTypes()
            for argtype in typ.arg_types:
                argtype.accept(arg_type_visitor)

            if typ.ret_type not in arg_type_visitor.arg_types:
                self.fail(message_registry.UNBOUND_TYPEVAR, typ.ret_type, code=TYPE_VAR)
                upper_bound = get_proper_type(typ.ret_type.upper_bound)
                if not (
                    isinstance(upper_bound, Instance)
                    and upper_bound.type.fullname == "builtins.object"
                ):
                    self.note(
                        "Consider using the upper bound "
                        f"{format_type(typ.ret_type.upper_bound, self.options)} instead",
                        context=typ.ret_type,
                    )

    def check_default_args(self, item: FuncItem, body_is_trivial: bool) -> None:
        for arg in item.arguments:
            if arg.initializer is None:
                continue
            if body_is_trivial and isinstance(arg.initializer, EllipsisExpr):
                continue
            name = arg.variable.name
            msg = "Incompatible default for "
            if name.startswith("__tuple_arg_"):
                msg += f"tuple argument {name[12:]}"
            else:
                msg += f'argument "{name}"'
            if (
                not self.options.implicit_optional
                and isinstance(arg.initializer, NameExpr)
                and arg.initializer.fullname == "builtins.None"
            ):
                notes = [
                    "PEP 484 prohibits implicit Optional. "
                    "Accordingly, mypy has changed its default to no_implicit_optional=True",
                    "Use https://github.com/hauntsaninja/no_implicit_optional to automatically "
                    "upgrade your codebase",
                ]
            else:
                notes = None
            self.check_simple_assignment(
                arg.variable.type,
                arg.initializer,
                context=arg.initializer,
                msg=ErrorMessage(msg, code=codes.ASSIGNMENT),
                lvalue_name="argument",
                rvalue_name="default",
                notes=notes,
            )

    def is_forward_op_method(self, method_name: str) -> bool:
        return method_name in operators.reverse_op_methods

    def is_reverse_op_method(self, method_name: str) -> bool:
        return method_name in operators.reverse_op_method_set

    def check_for_missing_annotations(self, fdef: FuncItem) -> None:
        # Check for functions with unspecified/not fully specified types.
        def is_unannotated_any(t: Type) -> bool:
            if not isinstance(t, ProperType):
                return False
            return isinstance(t, AnyType) and t.type_of_any == TypeOfAny.unannotated

        has_explicit_annotation = isinstance(fdef.type, CallableType) and any(
            not is_unannotated_any(t) for t in fdef.type.arg_types + [fdef.type.ret_type]
        )

        show_untyped = not self.is_typeshed_stub or self.options.warn_incomplete_stub
        check_incomplete_defs = self.options.disallow_incomplete_defs and has_explicit_annotation
        if show_untyped and (self.options.disallow_untyped_defs or check_incomplete_defs):
            if fdef.type is None and self.options.disallow_untyped_defs:
                if not fdef.arguments or (
                    len(fdef.arguments) == 1
                    and (fdef.arg_names[0] == "self" or fdef.arg_names[0] == "cls")
                ):
                    self.fail(message_registry.RETURN_TYPE_EXPECTED, fdef)
                    if not has_return_statement(fdef) and not fdef.is_generator:
                        self.note(
                            'Use "-> None" if function does not return a value',
                            fdef,
                            code=codes.NO_UNTYPED_DEF,
                        )
                else:
                    self.fail(message_registry.FUNCTION_TYPE_EXPECTED, fdef)
            elif isinstance(fdef.type, CallableType):
                ret_type = get_proper_type(fdef.type.ret_type)
                if is_unannotated_any(ret_type):
                    self.fail(message_registry.RETURN_TYPE_EXPECTED, fdef)
                elif fdef.is_generator:
                    if is_unannotated_any(
                        self.get_generator_return_type(ret_type, fdef.is_coroutine)
                    ):
                        self.fail(message_registry.RETURN_TYPE_EXPECTED, fdef)
                elif fdef.is_coroutine and isinstance(ret_type, Instance):
                    if is_unannotated_any(self.get_coroutine_return_type(ret_type)):
                        self.fail(message_registry.RETURN_TYPE_EXPECTED, fdef)
                if any(is_unannotated_any(t) for t in fdef.type.arg_types):
                    self.fail(message_registry.ARGUMENT_TYPE_EXPECTED, fdef)

    def check___new___signature(self, fdef: FuncDef, typ: CallableType) -> None:
        self_type = fill_typevars_with_any(fdef.info)
        bound_type = bind_self(typ, self_type, is_classmethod=True)
        # Check that __new__ (after binding cls) returns an instance
        # type (or any).
        if fdef.info.is_metaclass():
            # This is a metaclass, so it must return a new unrelated type.
            self.check_subtype(
                bound_type.ret_type,
                self.type_type(),
                fdef,
                message_registry.INVALID_NEW_TYPE,
                "returns",
                "but must return a subtype of",
            )
        elif not isinstance(
            get_proper_type(bound_type.ret_type), (AnyType, Instance, TupleType, UninhabitedType)
        ):
            self.fail(
                message_registry.NON_INSTANCE_NEW_TYPE.format(
                    format_type(bound_type.ret_type, self.options)
                ),
                fdef,
            )
        else:
            # And that it returns a subtype of the class
            self.check_subtype(
                bound_type.ret_type,
                self_type,
                fdef,
                message_registry.INVALID_NEW_TYPE,
                "returns",
                "but must return a subtype of",
            )

    def check_reverse_op_method(
        self, defn: FuncItem, reverse_type: CallableType, reverse_name: str, context: Context
    ) -> None:
        """Check a reverse operator method such as __radd__."""
        # Decides whether it's worth calling check_overlapping_op_methods().

        # This used to check for some very obscure scenario.  It now
        # just decides whether it's worth calling
        # check_overlapping_op_methods().

        assert defn.info

        # First check for a valid signature
        method_type = CallableType(
            [AnyType(TypeOfAny.special_form), AnyType(TypeOfAny.special_form)],
            [nodes.ARG_POS, nodes.ARG_POS],
            [None, None],
            AnyType(TypeOfAny.special_form),
            self.named_type("builtins.function"),
        )
        if not is_subtype(reverse_type, method_type):
            self.msg.invalid_signature(reverse_type, context)
            return

        if reverse_name in ("__eq__", "__ne__"):
            # These are defined for all objects => can't cause trouble.
            return

        # With 'Any' or 'object' return type we are happy, since any possible
        # return value is valid.
        ret_type = get_proper_type(reverse_type.ret_type)
        if isinstance(ret_type, AnyType):
            return
        if isinstance(ret_type, Instance):
            if ret_type.type.fullname == "builtins.object":
                return
        if reverse_type.arg_kinds[0] == ARG_STAR:
            reverse_type = reverse_type.copy_modified(
                arg_types=[reverse_type.arg_types[0]] * 2,
                arg_kinds=[ARG_POS] * 2,
                arg_names=[reverse_type.arg_names[0], "_"],
            )
        assert len(reverse_type.arg_types) >= 2

        forward_name = operators.normal_from_reverse_op[reverse_name]
        forward_inst = get_proper_type(reverse_type.arg_types[1])
        if isinstance(forward_inst, TypeVarType):
            forward_inst = get_proper_type(forward_inst.upper_bound)
        elif isinstance(forward_inst, TupleType):
            forward_inst = tuple_fallback(forward_inst)
        elif isinstance(forward_inst, (FunctionLike, TypedDictType, LiteralType)):
            forward_inst = forward_inst.fallback
        if isinstance(forward_inst, TypeType):
            item = forward_inst.item
            if isinstance(item, Instance):
                opt_meta = item.type.metaclass_type
                if opt_meta is not None:
                    forward_inst = opt_meta

        def has_readable_member(typ: UnionType | Instance, name: str) -> bool:
            # TODO: Deal with attributes of TupleType etc.
            if isinstance(typ, Instance):
                return typ.type.has_readable_member(name)
            return all(
                (isinstance(x, UnionType) and has_readable_member(x, name))
                or (isinstance(x, Instance) and x.type.has_readable_member(name))
                for x in get_proper_types(typ.relevant_items())
            )

        if not (
            isinstance(forward_inst, (Instance, UnionType))
            and has_readable_member(forward_inst, forward_name)
        ):
            return
        forward_base = reverse_type.arg_types[1]
        forward_type = self.expr_checker.analyze_external_member_access(
            forward_name, forward_base, context=defn
        )
        self.check_overlapping_op_methods(
            reverse_type,
            reverse_name,
            defn.info,
            forward_type,
            forward_name,
            forward_base,
            context=defn,
        )

    def check_overlapping_op_methods(
        self,
        reverse_type: CallableType,
        reverse_name: str,
        reverse_class: TypeInfo,
        forward_type: Type,
        forward_name: str,
        forward_base: Type,
        context: Context,
    ) -> None:
        """Check for overlapping method and reverse method signatures.

        This function assumes that:

        -   The reverse method has valid argument count and kinds.
        -   If the reverse operator method accepts some argument of type
            X, the forward operator method also belong to class X.

            For example, if we have the reverse operator `A.__radd__(B)`, then the
            corresponding forward operator must have the type `B.__add__(...)`.
        """

        # Note: Suppose we have two operator methods "A.__rOP__(B) -> R1" and
        # "B.__OP__(C) -> R2". We check if these two methods are unsafely overlapping
        # by using the following algorithm:
        #
        # 1. Rewrite "B.__OP__(C) -> R1"  to "temp1(B, C) -> R1"
        #
        # 2. Rewrite "A.__rOP__(B) -> R2" to "temp2(B, A) -> R2"
        #
        # 3. Treat temp1 and temp2 as if they were both variants in the same
        #    overloaded function. (This mirrors how the Python runtime calls
        #    operator methods: we first try __OP__, then __rOP__.)
        #
        #    If the first signature is unsafely overlapping with the second,
        #    report an error.
        #
        # 4. However, if temp1 shadows temp2 (e.g. the __rOP__ method can never
        #    be called), do NOT report an error.
        #
        #    This behavior deviates from how we handle overloads -- many of the
        #    modules in typeshed seem to define __OP__ methods that shadow the
        #    corresponding __rOP__ method.
        #
        # Note: we do not attempt to handle unsafe overlaps related to multiple
        # inheritance. (This is consistent with how we handle overloads: we also
        # do not try checking unsafe overlaps due to multiple inheritance there.)

        for forward_item in flatten_nested_unions([forward_type]):
            forward_item = get_proper_type(forward_item)
            if isinstance(forward_item, CallableType):
                if self.is_unsafe_overlapping_op(forward_item, forward_base, reverse_type):
                    self.msg.operator_method_signatures_overlap(
                        reverse_class, reverse_name, forward_base, forward_name, context
                    )
            elif isinstance(forward_item, Overloaded):
                for item in forward_item.items:
                    if self.is_unsafe_overlapping_op(item, forward_base, reverse_type):
                        self.msg.operator_method_signatures_overlap(
                            reverse_class, reverse_name, forward_base, forward_name, context
                        )
            elif not isinstance(forward_item, AnyType):
                self.msg.forward_operator_not_callable(forward_name, context)

    def is_unsafe_overlapping_op(
        self, forward_item: CallableType, forward_base: Type, reverse_type: CallableType
    ) -> bool:
        # TODO: check argument kinds?
        if len(forward_item.arg_types) < 1:
            # Not a valid operator method -- can't succeed anyway.
            return False

        # Erase the type if necessary to make sure we don't have a single
        # TypeVar in forward_tweaked. (Having a function signature containing
        # just a single TypeVar can lead to unpredictable behavior.)
        forward_base_erased = forward_base
        if isinstance(forward_base, TypeVarType):
            forward_base_erased = erase_to_bound(forward_base)

        # Construct normalized function signatures corresponding to the
        # operator methods. The first argument is the left operand and the
        # second operand is the right argument -- we switch the order of
        # the arguments of the reverse method.

        # TODO: this manipulation is dangerous if callables are generic.
        # Shuffling arguments between callables can create meaningless types.
        forward_tweaked = forward_item.copy_modified(
            arg_types=[forward_base_erased, forward_item.arg_types[0]],
            arg_kinds=[nodes.ARG_POS] * 2,
            arg_names=[None] * 2,
        )
        reverse_tweaked = reverse_type.copy_modified(
            arg_types=[reverse_type.arg_types[1], reverse_type.arg_types[0]],
            arg_kinds=[nodes.ARG_POS] * 2,
            arg_names=[None] * 2,
        )

        reverse_base_erased = reverse_type.arg_types[0]
        if isinstance(reverse_base_erased, TypeVarType):
            reverse_base_erased = erase_to_bound(reverse_base_erased)

        if is_same_type(reverse_base_erased, forward_base_erased):
            return False
        elif is_subtype(reverse_base_erased, forward_base_erased):
            first = reverse_tweaked
            second = forward_tweaked
        else:
            first = forward_tweaked
            second = reverse_tweaked

        current_class = self.scope.active_class()
        type_vars = current_class.defn.type_vars if current_class else []
        return is_unsafe_overlapping_overload_signatures(
            first, second, type_vars, partial_only=False
        )

    def check_inplace_operator_method(self, defn: FuncBase) -> None:
        """Check an inplace operator method such as __iadd__.

        They cannot arbitrarily overlap with __add__.
        """
        method = defn.name
        if method not in operators.inplace_operator_methods:
            return
        typ = bind_self(self.function_type(defn))
        cls = defn.info
        other_method = "__" + method[3:]
        if cls.has_readable_member(other_method):
            instance = fill_typevars(cls)
            typ2 = get_proper_type(
                self.expr_checker.analyze_external_member_access(other_method, instance, defn)
            )
            fail = False
            if isinstance(typ2, FunctionLike):
                if not is_more_general_arg_prefix(typ, typ2):
                    fail = True
            else:
                # TODO overloads
                fail = True
            if fail:
                self.msg.signatures_incompatible(method, other_method, defn)

    def check_getattr_method(self, typ: Type, context: Context, name: str) -> None:
        if len(self.scope.stack) == 1:
            # module scope
            if name == "__getattribute__":
                self.fail(message_registry.MODULE_LEVEL_GETATTRIBUTE, context)
                return
            # __getattr__ is fine at the module level as of Python 3.7 (PEP 562). We could
            # show an error for Python < 3.7, but that would be annoying in code that supports
            # both 3.7 and older versions.
            method_type = CallableType(
                [self.named_type("builtins.str")],
                [nodes.ARG_POS],
                [None],
                AnyType(TypeOfAny.special_form),
                self.named_type("builtins.function"),
            )
        elif self.scope.active_class():
            method_type = CallableType(
                [AnyType(TypeOfAny.special_form), self.named_type("builtins.str")],
                [nodes.ARG_POS, nodes.ARG_POS],
                [None, None],
                AnyType(TypeOfAny.special_form),
                self.named_type("builtins.function"),
            )
        else:
            return
        if not is_subtype(typ, method_type):
            self.msg.invalid_signature_for_special_method(typ, context, name)

    def check_setattr_method(self, typ: Type, context: Context) -> None:
        if not self.scope.active_class():
            return
        method_type = CallableType(
            [
                AnyType(TypeOfAny.special_form),
                self.named_type("builtins.str"),
                AnyType(TypeOfAny.special_form),
            ],
            [nodes.ARG_POS, nodes.ARG_POS, nodes.ARG_POS],
            [None, None, None],
            NoneType(),
            self.named_type("builtins.function"),
        )
        if not is_subtype(typ, method_type):
            self.msg.invalid_signature_for_special_method(typ, context, "__setattr__")

    def check_slots_definition(self, typ: Type, context: Context) -> None:
        """Check the type of __slots__."""
        str_type = self.named_type("builtins.str")
        expected_type = UnionType(
            [str_type, self.named_generic_type("typing.Iterable", [str_type])]
        )
        self.check_subtype(
            typ,
            expected_type,
            context,
            message_registry.INVALID_TYPE_FOR_SLOTS,
            "actual type",
            "expected type",
            code=codes.ASSIGNMENT,
        )

    def check_match_args(self, var: Var, typ: Type, context: Context) -> None:
        """Check that __match_args__ contains literal strings"""
        if not self.scope.active_class():
            return
        typ = get_proper_type(typ)
        if not isinstance(typ, TupleType) or not all(
            is_string_literal(item) for item in typ.items
        ):
            self.msg.note(
                "__match_args__ must be a tuple containing string literals for checking "
                "of match statements to work",
                context,
                code=codes.LITERAL_REQ,
            )

    def expand_typevars(
        self, defn: FuncItem, typ: CallableType
    ) -> list[tuple[FuncItem, CallableType]]:
        # TODO use generator
        subst: list[list[tuple[TypeVarId, Type]]] = []
        tvars = list(typ.variables) or []
        if defn.info:
            # Class type variables
            tvars += defn.info.defn.type_vars or []
        for tvar in tvars:
            if isinstance(tvar, TypeVarType) and tvar.values:
                subst.append([(tvar.id, value) for value in tvar.values])
        # Make a copy of the function to check for each combination of
        # value restricted type variables. (Except when running mypyc,
        # where we need one canonical version of the function.)
        if subst and not (self.options.mypyc or self.options.inspections):
            result: list[tuple[FuncItem, CallableType]] = []
            for substitutions in itertools.product(*subst):
                mapping = dict(substitutions)
                result.append((expand_func(defn, mapping), expand_type(typ, mapping)))
            return result
        else:
            return [(defn, typ)]

    def check_explicit_override_decorator(
        self,
        defn: FuncDef | OverloadedFuncDef,
        found_method_base_classes: list[TypeInfo] | None,
        context: Context | None = None,
    ) -> None:
        plugin_generated = False
        if defn.info and (node := defn.info.get(defn.name)) and node.plugin_generated:
            # Do not report issues for plugin generated nodes,
            # they can't realistically use `@override` for their methods.
            plugin_generated = True

        if (
            not plugin_generated
            and found_method_base_classes
            and not defn.is_explicit_override
            and defn.name not in ("__init__", "__new__")
            and not is_private(defn.name)
        ):
            self.msg.explicit_override_decorator_missing(
                defn.name, found_method_base_classes[0].fullname, context or defn
            )

    def check_method_override(
        self, defn: FuncDef | OverloadedFuncDef | Decorator
    ) -> list[TypeInfo] | None:
        """Check if function definition is compatible with base classes.

        This may defer the method if a signature is not available in at least one base class.
        Return ``None`` if that happens.

        Return a list of base classes which contain an attribute with the method name.
        """
        # Check against definitions in base classes.
        check_override_compatibility = (
            defn.name not in ("__init__", "__new__", "__init_subclass__", "__post_init__")
            and (self.options.check_untyped_defs or not defn.is_dynamic())
            and (
                # don't check override for synthesized __replace__ methods from dataclasses
                defn.name != "__replace__"
                or defn.info.metadata.get("dataclass_tag") is None
            )
        )
        found_method_base_classes: list[TypeInfo] = []
        for base in defn.info.mro[1:]:
            result = self.check_method_or_accessor_override_for_base(
                defn, base, check_override_compatibility
            )
            if result is None:
                # Node was deferred, we will have another attempt later.
                return None
            if result:
                found_method_base_classes.append(base)
        return found_method_base_classes

    def check_method_or_accessor_override_for_base(
        self,
        defn: FuncDef | OverloadedFuncDef | Decorator,
        base: TypeInfo,
        check_override_compatibility: bool,
    ) -> bool | None:
        """Check if method definition is compatible with a base class.

        Return ``None`` if the node was deferred because one of the corresponding
        superclass nodes is not ready.

        Return ``True`` if an attribute with the method name was found in the base class.
        """
        found_base_method = False
        if base:
            name = defn.name
            base_attr = base.names.get(name)
            if base_attr:
                # First, check if we override a final (always an error, even with Any types).
                if is_final_node(base_attr.node) and not is_private(name):
                    self.msg.cant_override_final(name, base.name, defn)
                # Second, final can't override anything writeable independently of types.
                if defn.is_final:
                    self.check_if_final_var_override_writable(name, base_attr.node, defn)
                found_base_method = True
            if check_override_compatibility:
                # Check compatibility of the override signature
                # (__init__, __new__, __init_subclass__ are special).
                if self.check_method_override_for_base_with_name(defn, name, base):
                    return None
                if name in operators.inplace_operator_methods:
                    # Figure out the name of the corresponding operator method.
                    method = "__" + name[3:]
                    # An inplace operator method such as __iadd__ might not be
                    # always introduced safely if a base class defined __add__.
                    # TODO can't come up with an example where this is
                    #      necessary; now it's "just in case"
                    if self.check_method_override_for_base_with_name(defn, method, base):
                        return None
        return found_base_method

    def check_setter_type_override(self, defn: OverloadedFuncDef, base: TypeInfo) -> None:
        """Check override of a setter type of a mutable attribute.

        Currently, this should be only called when either base node or the current node
        is a custom settable property (i.e. where setter type is different from getter type).
        Note that this check is contravariant.
        """
        typ, _ = self.node_type_from_base(defn.name, defn.info, defn, setter_type=True)
        original_type, _ = self.node_type_from_base(defn.name, base, defn, setter_type=True)
        # The caller should handle deferrals.
        assert typ is not None and original_type is not None

        if not is_subtype(original_type, typ):
            self.msg.incompatible_setter_override(defn.setter, typ, original_type, base)

    def check_method_override_for_base_with_name(
        self, defn: FuncDef | OverloadedFuncDef | Decorator, name: str, base: TypeInfo
    ) -> bool:
        """Check if overriding an attribute `name` of `base` with `defn` is valid.

        Return True if the supertype node was not analysed yet, and `defn` was deferred.
        """
        base_attr = base.names.get(name)
        if not base_attr:
            return False
        # The name of the method is defined in the base class.

        # Point errors at the 'def' line (important for backward compatibility
        # of type ignores).
        if not isinstance(defn, Decorator):
            context = defn
        else:
            context = defn.func

        # Construct the type of the overriding method.
        if isinstance(defn, (FuncDef, OverloadedFuncDef)):
            override_class_or_static = defn.is_class or defn.is_static
        else:
            override_class_or_static = defn.func.is_class or defn.func.is_static
        typ, _ = self.node_type_from_base(defn.name, defn.info, defn)
        assert typ is not None

        original_node = base_attr.node
        # `original_type` can be partial if (e.g.) it is originally an
        # instance variable from an `__init__` block that becomes deferred.
        supertype_ready = True
        original_type, _ = self.node_type_from_base(name, base, defn)
        if original_type is None:
            supertype_ready = False
            if self.pass_num < self.last_pass:
                # If there are passes left, defer this node until next pass,
                # otherwise try reconstructing the method type from available information.
                # For consistency, defer an enclosing top-level function (if any).
                top_level = self.scope.top_level_function()
                if isinstance(top_level, FuncDef):
                    self.defer_node(top_level, self.scope.enclosing_class(top_level))
                else:
                    # Specify enclosing class explicitly, as we check type override before
                    # entering e.g. decorators or overloads.
                    self.defer_node(defn, defn.info)
                return True
            elif isinstance(original_node, (FuncDef, OverloadedFuncDef)):
                original_type = self.function_type(original_node)
            elif isinstance(original_node, Decorator):
                original_type = self.function_type(original_node.func)
            elif isinstance(original_node, Var):
                # Super type can define method as an attribute.
                # See https://github.com/python/mypy/issues/10134

                # We also check that sometimes `original_node.type` is None.
                # This is the case when we use something like `__hash__ = None`.
                if original_node.type is not None:
                    original_type = get_proper_type(original_node.type)
                else:
                    original_type = NoneType()
            else:
                # Will always fail to typecheck below, since we know the node is a method
                original_type = NoneType()

        always_allow_covariant = False
        if is_settable_property(defn) and (
            is_settable_property(original_node) or isinstance(original_node, Var)
        ):
            if is_custom_settable_property(defn) or (is_custom_settable_property(original_node)):
                # Unlike with getter, where we try to construct some fallback type in case of
                # deferral during last_pass, we can't make meaningful setter checks if the
                # supertype is not known precisely.
                if supertype_ready:
                    always_allow_covariant = True
                    self.check_setter_type_override(defn, base)

        if isinstance(original_node, (FuncDef, OverloadedFuncDef)):
            original_class_or_static = original_node.is_class or original_node.is_static
        elif isinstance(original_node, Decorator):
            fdef = original_node.func
            original_class_or_static = fdef.is_class or fdef.is_static
        else:
            original_class_or_static = False  # a variable can't be class or static

        typ = get_proper_type(typ)
        original_type = get_proper_type(original_type)

        if (
            is_property(defn)
            and isinstance(original_node, Var)
            and not original_node.is_final
            and (not original_node.is_property or original_node.is_settable_property)
            and isinstance(defn, Decorator)
        ):
            # We only give an error where no other similar errors will be given.
            if not isinstance(original_type, AnyType):
                self.msg.fail(
                    "Cannot override writeable attribute with read-only property",
                    # Give an error on function line to match old behaviour.
                    defn.func,
                    code=codes.OVERRIDE,
                )

        if isinstance(original_type, AnyType) or isinstance(typ, AnyType):
            pass
        elif isinstance(original_type, FunctionLike) and isinstance(typ, FunctionLike):
            # Check that the types are compatible.
            ok = self.check_override(
                typ,
                original_type,
                defn.name,
                name,
                base.name if base.module_name == self.tree.fullname else base.fullname,
                original_class_or_static,
                override_class_or_static,
                context,
            )
            # Check if this override is covariant.
            if (
                ok
                and original_node
                and codes.MUTABLE_OVERRIDE in self.options.enabled_error_codes
                and self.is_writable_attribute(original_node)
                and not always_allow_covariant
                and not is_subtype(original_type, typ, ignore_pos_arg_names=True)
            ):
                base_str, override_str = format_type_distinctly(
                    original_type, typ, options=self.options
                )
                msg = message_registry.COVARIANT_OVERRIDE_OF_MUTABLE_ATTRIBUTE.with_additional_msg(
                    f' (base class "{base.name}" defined the type as {base_str},'
                    f" override has type {override_str})"
                )
                self.fail(msg, context)
        elif isinstance(original_type, UnionType) and any(
            is_subtype(typ, orig_typ, ignore_pos_arg_names=True)
            for orig_typ in original_type.items
        ):
            # This method is a subtype of at least one union variant.
            if (
                original_node
                and codes.MUTABLE_OVERRIDE in self.options.enabled_error_codes
                and self.is_writable_attribute(original_node)
                and not always_allow_covariant
            ):
                # Covariant override of mutable attribute.
                base_str, override_str = format_type_distinctly(
                    original_type, typ, options=self.options
                )
                msg = message_registry.COVARIANT_OVERRIDE_OF_MUTABLE_ATTRIBUTE.with_additional_msg(
                    f' (base class "{base.name}" defined the type as {base_str},'
                    f" override has type {override_str})"
                )
                self.fail(msg, context)
        elif is_equivalent(original_type, typ):
            # Assume invariance for a non-callable attribute here. Note
            # that this doesn't affect read-only properties which can have
            # covariant overrides.
            pass
        elif (
            original_node
            and (not self.is_writable_attribute(original_node) or always_allow_covariant)
            and is_subtype(typ, original_type)
        ):
            # If the attribute is read-only, allow covariance
            pass
        else:
            self.msg.signature_incompatible_with_supertype(
                defn.name, name, base.name, context, original=original_type, override=typ
            )
        return False

    def get_op_other_domain(self, tp: FunctionLike) -> Type | None:
        if isinstance(tp, CallableType):
            if tp.arg_kinds and tp.arg_kinds[0] == ARG_POS:
                # For generic methods, domain comparison is tricky, as a first
                # approximation erase all remaining type variables.
                return erase_typevars(tp.arg_types[0], {v.id for v in tp.variables})
            return None
        elif isinstance(tp, Overloaded):
            raw_items = [self.get_op_other_domain(it) for it in tp.items]
            items = [it for it in raw_items if it]
            if items:
                return make_simplified_union(items)
            return None
        else:
            assert False, "Need to check all FunctionLike subtypes here"

    def check_override(
        self,
        override: FunctionLike,
        original: FunctionLike,
        name: str,
        name_in_super: str,
        supertype: str,
        original_class_or_static: bool,
        override_class_or_static: bool,
        node: Context,
    ) -> bool:
        """Check a method override with given signatures.

        Arguments:
          override:                 The signature of the overriding method.
          original:                 The signature of the original supertype method.
          name:                     The name of the overriding method.
                                    Used primarily for generating error messages.
          name_in_super:            The name of the overridden in the superclass.
                                    Used for generating error messages only.
          supertype:                The name of the supertype.
          original_class_or_static: Indicates whether the original method (from the superclass)
                                    is either a class method or a static method.
          override_class_or_static: Indicates whether the overriding method (from the subclass)
                                    is either a class method or a static method.
          node:                     Context node.
        """
        # Use boolean variable to clarify code.
        fail = False
        op_method_wider_note = False
        if not is_subtype(override, original, ignore_pos_arg_names=True):
            fail = True
        elif isinstance(override, Overloaded) and self.is_forward_op_method(name):
            # Operator method overrides cannot extend the domain, as
            # this could be unsafe with reverse operator methods.
            original_domain = self.get_op_other_domain(original)
            override_domain = self.get_op_other_domain(override)
            if (
                original_domain
                and override_domain
                and not is_subtype(override_domain, original_domain)
            ):
                fail = True
                op_method_wider_note = True
        if isinstance(override, FunctionLike):
            if original_class_or_static and not override_class_or_static:
                fail = True
            elif isinstance(original, CallableType) and isinstance(override, CallableType):
                if original.type_guard is not None and override.type_guard is None:
                    fail = True
                if original.type_is is not None and override.type_is is None:
                    fail = True

        if is_private(name):
            fail = False

        if fail:
            emitted_msg = False

            offset_arguments = isinstance(override, CallableType) and override.unpack_kwargs
            # Normalize signatures, so we get better diagnostics.
            if isinstance(override, (CallableType, Overloaded)):
                override = override.with_unpacked_kwargs()
            if isinstance(original, (CallableType, Overloaded)):
                original = original.with_unpacked_kwargs()

            if (
                isinstance(override, CallableType)
                and isinstance(original, CallableType)
                and len(override.arg_types) == len(original.arg_types)
                and override.min_args == original.min_args
            ):
                # Give more detailed messages for the common case of both
                # signatures having the same number of arguments and no
                # overloads.

                # override might have its own generic function type
                # variables. If an argument or return type of override
                # does not have the correct subtyping relationship
                # with the original type even after these variables
                # are erased, then it is definitely an incompatibility.

                override_ids = override.type_var_ids()
                type_name = None
                if isinstance(override.definition, FuncDef):
                    type_name = override.definition.info.name

                def erase_override(t: Type) -> Type:
                    return erase_typevars(t, ids_to_erase=override_ids)

                for i, (sub_kind, super_kind) in enumerate(
                    zip(override.arg_kinds, original.arg_kinds)
                ):
                    if sub_kind.is_positional() and super_kind.is_positional():
                        override_arg_type = override.arg_types[i]
                        original_arg_type = original.arg_types[i]
                    elif sub_kind.is_named() and super_kind.is_named() and not offset_arguments:
                        arg_name = override.arg_names[i]
                        if arg_name in original.arg_names:
                            override_arg_type = override.arg_types[i]
                            original_i = original.arg_names.index(arg_name)
                            original_arg_type = original.arg_types[original_i]
                        else:
                            continue
                    else:
                        continue
                    if not is_subtype(original_arg_type, erase_override(override_arg_type)):
                        context: Context = node
                        if isinstance(node, FuncDef) and not node.is_property:
                            arg_node = node.arguments[i + override.bound()]
                            if arg_node.line != -1:
                                context = arg_node
                        self.msg.argument_incompatible_with_supertype(
                            i + 1,
                            name,
                            type_name,
                            name_in_super,
                            original_arg_type,
                            supertype,
                            context,
                            secondary_context=node,
                        )
                        emitted_msg = True

                if not is_subtype(erase_override(override.ret_type), original.ret_type):
                    self.msg.return_type_incompatible_with_supertype(
                        name, name_in_super, supertype, original.ret_type, override.ret_type, node
                    )
                    emitted_msg = True
            elif isinstance(override, Overloaded) and isinstance(original, Overloaded):
                # Give a more detailed message in the case where the user is trying to
                # override an overload, and the subclass's overload is plausible, except
                # that the order of the variants are wrong.
                #
                # For example, if the parent defines the overload f(int) -> int and f(str) -> str
                # (in that order), and if the child swaps the two and does f(str) -> str and
                # f(int) -> int
                order = []
                for child_variant in override.items:
                    for i, parent_variant in enumerate(original.items):
                        if is_subtype(child_variant, parent_variant):
                            order.append(i)
                            break

                if len(order) == len(original.items) and order != sorted(order):
                    self.msg.overload_signature_incompatible_with_supertype(
                        name, name_in_super, supertype, node
                    )
                    emitted_msg = True

            if not emitted_msg:
                # Fall back to generic incompatibility message.
                self.msg.signature_incompatible_with_supertype(
                    name, name_in_super, supertype, node, original=original, override=override
                )
            if op_method_wider_note:
                self.note(
                    "Overloaded operator methods can't have wider argument types in overrides",
                    node,
                    code=codes.OVERRIDE,
                )
        return not fail

    def check__exit__return_type(self, defn: FuncItem) -> None:
        """Generate error if the return type of __exit__ is problematic.

        If __exit__ always returns False but the return type is declared
        as bool, mypy thinks that a with statement may "swallow"
        exceptions even though this is not the case, resulting in
        invalid reachability inference.
        """
        if not defn.type or not isinstance(defn.type, CallableType):
            return

        ret_type = get_proper_type(defn.type.ret_type)
        if not has_bool_item(ret_type):
            return

        returns = all_return_statements(defn)
        if not returns:
            return

        if all(
            isinstance(ret.expr, NameExpr) and ret.expr.fullname == "builtins.False"
            for ret in returns
        ):
            self.msg.incorrect__exit__return(defn)

    def visit_class_def(self, defn: ClassDef) -> None:
        """Type check a class definition."""
        typ = defn.info
        for base in typ.mro[1:]:
            if base.is_final:
                self.fail(message_registry.CANNOT_INHERIT_FROM_FINAL.format(base.name), defn)
        with self.tscope.class_scope(defn.info), self.enter_partial_types(is_class=True):
            old_binder = self.binder
            self.binder = ConditionalTypeBinder(self.options)
            with self.binder.top_frame_context():
                with self.scope.push_class(defn.info):
                    self.accept(defn.defs)
            self.binder = old_binder
            if not (defn.info.typeddict_type or defn.info.tuple_type or defn.info.is_enum):
                # If it is not a normal class (not a special form) check class keywords.
                self.check_init_subclass(defn)
            if not defn.has_incompatible_baseclass:
                # Otherwise we've already found errors; more errors are not useful
                self.check_multiple_inheritance(typ)
            self.check_metaclass_compatibility(typ)
            self.check_final_deletable(typ)

            if defn.decorators:
                sig: Type = type_object_type(defn.info, self.named_type)
                # Decorators are applied in reverse order.
                for decorator in reversed(defn.decorators):
                    if isinstance(decorator, CallExpr) and isinstance(
                        decorator.analyzed, PromoteExpr
                    ):
                        # _promote is a special type checking related construct.
                        continue

                    dec = self.expr_checker.accept(decorator)
                    temp = self.temp_node(sig, context=decorator)
                    fullname = None
                    if isinstance(decorator, RefExpr):
                        fullname = decorator.fullname or None

                    # TODO: Figure out how to have clearer error messages.
                    # (e.g. "class decorator must be a function that accepts a type."
                    old_allow_abstract_call = self.allow_abstract_call
                    self.allow_abstract_call = True
                    sig, _ = self.expr_checker.check_call(
                        dec, [temp], [nodes.ARG_POS], defn, callable_name=fullname
                    )
                    self.allow_abstract_call = old_allow_abstract_call
                # TODO: Apply the sig to the actual TypeInfo so we can handle decorators
                # that completely swap out the type.  (e.g. Callable[[Type[A]], Type[B]])
        if typ.defn.type_vars and typ.defn.type_args is None:
            for base_inst in typ.bases:
                for base_tvar, base_decl_tvar in zip(
                    base_inst.args, base_inst.type.defn.type_vars
                ):
                    if (
                        isinstance(base_tvar, TypeVarType)
                        and base_tvar.variance != INVARIANT
                        and isinstance(base_decl_tvar, TypeVarType)
                        and base_decl_tvar.variance != base_tvar.variance
                    ):
                        self.fail(
                            f'Variance of TypeVar "{base_tvar.name}" incompatible '
                            "with variance in parent type",
                            context=defn,
                            code=codes.TYPE_VAR,
                        )
        if typ.defn.type_vars:
            self.check_typevar_defaults(typ.defn.type_vars)

        if typ.is_protocol and typ.defn.type_vars:
            self.check_protocol_variance(defn)
        if not defn.has_incompatible_baseclass and defn.info.is_enum:
            self.check_enum(defn)
        infer_class_variances(defn.info)

    def check_final_deletable(self, typ: TypeInfo) -> None:
        # These checks are only for mypyc. Only perform some checks that are easier
        # to implement here than in mypyc.
        for attr in typ.deletable_attributes:
            node = typ.names.get(attr)
            if node and isinstance(node.node, Var) and node.node.is_final:
                self.fail(message_registry.CANNOT_MAKE_DELETABLE_FINAL, node.node)

    def check_init_subclass(self, defn: ClassDef) -> None:
        """Check that keywords in a class definition are valid arguments for __init_subclass__().

        In this example:
            1   class Base:
            2       def __init_subclass__(cls, thing: int):
            3           pass
            4   class Child(Base, thing=5):
            5       def __init_subclass__(cls):
            6           pass
            7   Child()

        Base.__init_subclass__(thing=5) is called at line 4. This is what we simulate here.
        Child.__init_subclass__ is never called.
        """
        if defn.info.metaclass_type and defn.info.metaclass_type.type.fullname not in (
            "builtins.type",
            "abc.ABCMeta",
        ):
            # We can't safely check situations when both __init_subclass__ and a custom
            # metaclass are present.
            return
        # At runtime, only Base.__init_subclass__ will be called, so
        # we skip the current class itself.
        for base in defn.info.mro[1:]:
            if "__init_subclass__" not in base.names:
                continue
            name_expr = NameExpr(defn.name)
            name_expr.node = base
            callee = MemberExpr(name_expr, "__init_subclass__")
            args = list(defn.keywords.values())
            arg_names: list[str | None] = list(defn.keywords.keys())
            # 'metaclass' keyword is consumed by the rest of the type machinery,
            # and is never passed to __init_subclass__ implementations
            if "metaclass" in arg_names:
                idx = arg_names.index("metaclass")
                arg_names.pop(idx)
                args.pop(idx)
            arg_kinds = [ARG_NAMED] * len(args)
            call_expr = CallExpr(callee, args, arg_kinds, arg_names)
            call_expr.line = defn.line
            call_expr.column = defn.column
            call_expr.end_line = defn.end_line
            self.expr_checker.accept(call_expr, allow_none_return=True, always_allow_any=True)
            # We are only interested in the first Base having __init_subclass__,
            # all other bases have already been checked.
            break

    def check_typevar_defaults(self, tvars: Sequence[TypeVarLikeType]) -> None:
        for tv in tvars:
            if not (isinstance(tv, TypeVarType) and tv.has_default()):
                continue
            if not is_subtype(tv.default, tv.upper_bound):
                self.fail("TypeVar default must be a subtype of the bound type", tv)
            if tv.values and not any(is_same_type(tv.default, value) for value in tv.values):
                self.fail("TypeVar default must be one of the constraint types", tv)

    def check_enum(self, defn: ClassDef) -> None:
        assert defn.info.is_enum
        if defn.info.fullname not in ENUM_BASES and "__members__" in defn.info.names:
            sym = defn.info.names["__members__"]
            if isinstance(sym.node, Var) and sym.node.has_explicit_value:
                # `__members__` will always be overwritten by `Enum` and is considered
                # read-only so we disallow assigning a value to it
                self.fail(message_registry.ENUM_MEMBERS_ATTR_WILL_BE_OVERRIDDEN, sym.node)
        for base in defn.info.mro[1:-1]:  # we don't need self and `object`
            if base.is_enum and base.fullname not in ENUM_BASES:
                self.check_final_enum(defn, base)

        if self.is_stub and self.tree.fullname not in {"enum", "_typeshed"}:
            if not defn.info.enum_members:
                self.fail(
                    f'Detected enum "{defn.info.fullname}" in a type stub with zero members. '
                    "There is a chance this is due to a recent change in the semantics of "
                    "enum membership. If so, use `member = value` to mark an enum member, "
                    "instead of `member: type`",
                    defn,
                )
                self.note(
                    "See https://typing.readthedocs.io/en/latest/spec/enums.html#defining-members",
                    defn,
                )

        self.check_enum_bases(defn)
        self.check_enum_new(defn)

    def check_final_enum(self, defn: ClassDef, base: TypeInfo) -> None:
        if base.enum_members:
            self.fail(f'Cannot extend enum with existing members: "{base.name}"', defn)

    def is_final_enum_value(self, sym: SymbolTableNode) -> bool:
        if isinstance(sym.node, (FuncBase, Decorator)):
            return False  # A method is fine
        if not isinstance(sym.node, Var):
            return True  # Can be a class or anything else

        # Now, only `Var` is left, we need to check:
        # 1. Private name like in `__prop = 1`
        # 2. Dunder name like `__hash__ = some_hasher`
        # 3. Sunder name like `_order_ = 'a, b, c'`
        # 4. If it is a method / descriptor like in `method = classmethod(func)`
        if (
            is_private(sym.node.name)
            or is_dunder(sym.node.name)
            or is_sunder(sym.node.name)
            # TODO: make sure that `x = @class/staticmethod(func)`
            # and `x = property(prop)` both work correctly.
            # Now they are incorrectly counted as enum members.
            or isinstance(get_proper_type(sym.node.type), FunctionLike)
        ):
            return False

        return self.is_stub or sym.node.has_explicit_value

    def check_enum_bases(self, defn: ClassDef) -> None:
        """
        Non-enum mixins cannot appear after enum bases; this is disallowed at runtime:

            class Foo: ...
            class Bar(enum.Enum, Foo): ...

        But any number of enum mixins can appear in a class definition
        (even if multiple enum bases define __new__). So this is fine:

            class Foo(enum.Enum):
                def __new__(cls, val): ...
            class Bar(enum.Enum):
                def __new__(cls, val): ...
            class Baz(int, Foo, Bar, enum.Flag): ...
        """
        enum_base: Instance | None = None
        for base in defn.info.bases:
            if enum_base is None and base.type.is_enum:
                enum_base = base
                continue
            elif enum_base is not None and not base.type.is_enum:
                self.fail(
                    f'No non-enum mixin classes are allowed after "{enum_base.str_with_options(self.options)}"',
                    defn,
                )
                break

    def check_enum_new(self, defn: ClassDef) -> None:
        def has_new_method(info: TypeInfo) -> bool:
            new_method = info.get("__new__")
            return bool(
                new_method
                and new_method.node
                and new_method.node.fullname != "builtins.object.__new__"
            )

        has_new = False
        for base in defn.info.bases:
            candidate = False

            if base.type.is_enum:
                # If we have an `Enum`, then we need to check all its bases.
                candidate = any(not b.is_enum and has_new_method(b) for b in base.type.mro[1:-1])
            else:
                candidate = has_new_method(base.type)

            if candidate and has_new:
                self.fail(
                    "Only a single data type mixin is allowed for Enum subtypes, "
                    'found extra "{}"'.format(base.str_with_options(self.options)),
                    defn,
                )
            elif candidate:
                has_new = True

    def check_protocol_variance(self, defn: ClassDef) -> None:
        """Check that protocol definition is compatible with declared
        variances of type variables.

        Note that we also prohibit declaring protocol classes as invariant
        if they are actually covariant/contravariant, since this may break
        transitivity of subtyping, see PEP 544.
        """
        if defn.type_args is not None:
            # Using new-style syntax (PEP 695), so variance will be inferred
            return
        info = defn.info
        object_type = Instance(info.mro[-1], [])
        tvars = info.defn.type_vars
        for i, tvar in enumerate(tvars):
            if not isinstance(tvar, TypeVarType):
                # Variance of TypeVarTuple and ParamSpec is underspecified by PEPs.
                continue
            up_args: list[Type] = [
                object_type if i == j else AnyType(TypeOfAny.special_form)
                for j, _ in enumerate(tvars)
            ]
            down_args: list[Type] = [
                UninhabitedType() if i == j else AnyType(TypeOfAny.special_form)
                for j, _ in enumerate(tvars)
            ]
            up, down = Instance(info, up_args), Instance(info, down_args)
            # TODO: add advanced variance checks for recursive protocols
            if is_subtype(down, up, ignore_declared_variance=True):
                expected = COVARIANT
            elif is_subtype(up, down, ignore_declared_variance=True):
                expected = CONTRAVARIANT
            else:
                expected = INVARIANT
            if expected != tvar.variance:
                self.msg.bad_proto_variance(tvar.variance, tvar.name, expected, defn)

    def check_multiple_inheritance(self, typ: TypeInfo) -> None:
        """Check for multiple inheritance related errors."""
        if len(typ.bases) <= 1:
            # No multiple inheritance.
            return
        # Verify that inherited attributes are compatible.
        mro = typ.mro[1:]
        all_names = {name for base in mro for name in base.names}
        for name in sorted(all_names - typ.names.keys()):
            # Sort for reproducible message order.
            # Attributes defined in both the type and base are skipped.
            # Normal checks for attribute compatibility should catch any problems elsewhere.
            if is_private(name):
                continue
            # Compare the first base defining a name with the rest.
            # Remaining bases may not be pairwise compatible as the first base provides
            # the used definition.
            i, base = next((i, base) for i, base in enumerate(mro) if name in base.names)
            for base2 in mro[i + 1 :]:
                if name in base2.names and base2 not in base.mro:
                    self.check_compatibility(name, base, base2, typ)

    def check_compatibility(
        self, name: str, base1: TypeInfo, base2: TypeInfo, ctx: TypeInfo
    ) -> None:
        """Check if attribute name in base1 is compatible with base2 in multiple inheritance.

        Assume base1 comes before base2 in the MRO, and that base1 and base2 don't have
        a direct subclass relationship (i.e., the compatibility requirement only derives from
        multiple inheritance).

        This check verifies that a definition taken from base1 (and mapped to the current
        class ctx), is type compatible with the definition taken from base2 (also mapped), so
        that unsafe subclassing like this can be detected:
            class A(Generic[T]):
                def foo(self, x: T) -> None: ...

            class B:
                def foo(self, x: str) -> None: ...

            class C(B, A[int]): ...  # this is unsafe because...

            x: A[int] = C()
            x.foo  # ...runtime type is (str) -> None, while static type is (int) -> None
        """
        if name in ("__init__", "__new__", "__init_subclass__"):
            # __init__ and friends can be incompatible -- it's a special case.
            return
        first = base1.names[name]
        second = base2.names[name]
        # Specify current_class explicitly as this function is called after leaving the class.
        first_type, _ = self.node_type_from_base(name, base1, ctx, current_class=ctx)
        second_type, _ = self.node_type_from_base(name, base2, ctx, current_class=ctx)

        # TODO: use more principled logic to decide is_subtype() vs is_equivalent().
        # We should rely on mutability of superclass node, not on types being Callable.
        # (in particular handle settable properties with setter type different from getter).

        p_first_type = get_proper_type(first_type)
        p_second_type = get_proper_type(second_type)
        if isinstance(p_first_type, FunctionLike) and isinstance(p_second_type, FunctionLike):
            if p_first_type.is_type_obj() and p_second_type.is_type_obj():
                # For class objects only check the subtype relationship of the classes,
                # since we allow incompatible overrides of '__init__'/'__new__'
                ok = is_subtype(
                    left=fill_typevars_with_any(p_first_type.type_object()),
                    right=fill_typevars_with_any(p_second_type.type_object()),
                )
            else:
                assert first_type and second_type
                ok = is_subtype(first_type, second_type, ignore_pos_arg_names=True)
        elif first_type and second_type:
            if second.node is not None and not self.is_writable_attribute(second.node):
                ok = is_subtype(first_type, second_type)
            else:
                ok = is_equivalent(first_type, second_type)
            if ok:
                if (
                    first.node
                    and second.node
                    and self.is_writable_attribute(second.node)
                    and is_property(first.node)
                    and isinstance(first.node, Decorator)
                    and not isinstance(p_second_type, AnyType)
                ):
                    self.msg.fail(
                        f'Cannot override writeable attribute "{name}" in base "{base2.name}"'
                        f' with read-only property in base "{base1.name}"',
                        ctx,
                        code=codes.OVERRIDE,
                    )
        else:
            if first_type is None:
                self.msg.cannot_determine_type_in_base(name, base1.name, ctx)
            if second_type is None:
                self.msg.cannot_determine_type_in_base(name, base2.name, ctx)
            ok = True
        # Final attributes can never be overridden, but can override
        # non-final read-only attributes.
        if is_final_node(second.node) and not is_private(name):
            self.msg.cant_override_final(name, base2.name, ctx)
        if is_final_node(first.node):
            self.check_if_final_var_override_writable(name, second.node, ctx)
        # Some attributes like __slots__ and __deletable__ are special, and the type can
        # vary across class hierarchy.
        if isinstance(second.node, Var) and second.node.allow_incompatible_override:
            ok = True
        if not ok:
            self.msg.base_class_definitions_incompatible(name, base1, base2, ctx)

    def check_metaclass_compatibility(self, typ: TypeInfo) -> None:
        """Ensures that metaclasses of all parent types are compatible."""
        if (
            typ.is_metaclass()
            or typ.is_protocol
            or typ.is_named_tuple
            or typ.is_enum
            or typ.typeddict_type is not None
        ):
            return  # Reasonable exceptions from this check

        if typ.metaclass_type is None and any(
            base.type.metaclass_type is not None for base in typ.bases
        ):
<<<<<<< HEAD
            return
        if typ.declared_metaclass is None:
            metaclass_names = {  # using a dict as ordered set
                str(meta): None for meta in metaclasses
            }.keys()
            conflict_info = f"found metaclasses of bases: {', '.join(metaclass_names)}"
        else:
            uncovered_metaclass_names = {  # using a dict as ordered set
                str(meta): None
                for meta in metaclasses
                if not is_subtype(typ.declared_metaclass, meta)
            }.keys()
            conflict_info = (
                f"own metaclass {typ.declared_metaclass} is not a subclass of "
                f"{', '.join(uncovered_metaclass_names)}"
            )
        self.fail(
            "Metaclass conflict: the metaclass of a derived class must be a "
            "(non-strict) subclass of the metaclasses of all its bases - "
            f"{conflict_info}",
            typ,
            code=codes.METACLASS,
        )
=======
            self.fail(
                "Metaclass conflict: the metaclass of a derived class must be "
                "a (non-strict) subclass of the metaclasses of all its bases",
                typ,
            )
>>>>>>> 5e9d657e

    def visit_import_from(self, node: ImportFrom) -> None:
        for name, _ in node.names:
            if (sym := self.globals.get(name)) is not None:
                self.warn_deprecated(sym.node, node)
        self.check_import(node)

    def visit_import_all(self, node: ImportAll) -> None:
        self.check_import(node)

    def visit_import(self, node: Import) -> None:
        self.check_import(node)

    def check_import(self, node: ImportBase) -> None:
        for assign in node.assignments:
            lvalue = assign.lvalues[0]
            lvalue_type, _, __ = self.check_lvalue(lvalue)
            if lvalue_type is None:
                # TODO: This is broken.
                lvalue_type = AnyType(TypeOfAny.special_form)
            assert isinstance(assign.rvalue, NameExpr)
            message = message_registry.INCOMPATIBLE_IMPORT_OF.format(assign.rvalue.name)
            self.check_simple_assignment(
                lvalue_type,
                assign.rvalue,
                node,
                msg=message,
                lvalue_name="local name",
                rvalue_name="imported name",
            )

    #
    # Statements
    #

    def visit_block(self, b: Block) -> None:
        if b.is_unreachable:
            # This block was marked as being unreachable during semantic analysis.
            # It turns out any blocks marked in this way are *intentionally* marked
            # as unreachable -- so we don't display an error.
            self.binder.unreachable()
            return
        for s in b.body:
            if self.binder.is_unreachable():
                if not self.should_report_unreachable_issues():
                    break
                if not self.is_noop_for_reachability(s):
                    self.msg.unreachable_statement(s)
                    break
            else:
                self.accept(s)

    def should_report_unreachable_issues(self) -> bool:
        return (
            self.in_checked_function()
            and self.options.warn_unreachable
            and not self.current_node_deferred
            and not self.binder.is_unreachable_warning_suppressed()
        )

    def is_noop_for_reachability(self, s: Statement) -> bool:
        """Returns 'true' if the given statement either throws an error of some kind
        or is a no-op.

        We use this function while handling the '--warn-unreachable' flag. When
        that flag is present, we normally report an error on any unreachable statement.
        But if that statement is just something like a 'pass' or a just-in-case 'assert False',
        reporting an error would be annoying.
        """
        if isinstance(s, AssertStmt) and is_false_literal(s.expr):
            return True
        elif isinstance(s, (RaiseStmt, PassStmt)):
            return True
        elif isinstance(s, ExpressionStmt):
            if isinstance(s.expr, EllipsisExpr):
                return True
            elif isinstance(s.expr, CallExpr):
                with self.expr_checker.msg.filter_errors():
                    typ = get_proper_type(
                        self.expr_checker.accept(
                            s.expr, allow_none_return=True, always_allow_any=True
                        )
                    )

                if isinstance(typ, UninhabitedType):
                    return True
        return False

    def visit_assignment_stmt(self, s: AssignmentStmt) -> None:
        """Type check an assignment statement.

        Handle all kinds of assignment statements (simple, indexed, multiple).
        """

        # Avoid type checking type aliases in stubs to avoid false
        # positives about modern type syntax available in stubs such
        # as X | Y.
        if not (s.is_alias_def and self.is_stub):
            with self.enter_final_context(s.is_final_def):
                self.check_assignment(s.lvalues[-1], s.rvalue, s.type is None, s.new_syntax)

        if s.is_alias_def:
            self.check_type_alias_rvalue(s)

        if (
            s.type is not None
            and self.options.disallow_any_unimported
            and has_any_from_unimported_type(s.type)
        ):
            if isinstance(s.lvalues[-1], TupleExpr):
                # This is a multiple assignment. Instead of figuring out which type is problematic,
                # give a generic error message.
                self.msg.unimported_type_becomes_any(
                    "A type on this line", AnyType(TypeOfAny.special_form), s
                )
            else:
                self.msg.unimported_type_becomes_any("Type of variable", s.type, s)
        check_for_explicit_any(s.type, self.options, self.is_typeshed_stub, self.msg, context=s)

        if len(s.lvalues) > 1:
            # Chained assignment (e.g. x = y = ...).
            # Make sure that rvalue type will not be reinferred.
            if not self.has_type(s.rvalue):
                self.expr_checker.accept(s.rvalue)
            rvalue = self.temp_node(self.lookup_type(s.rvalue), s)
            for lv in s.lvalues[:-1]:
                with self.enter_final_context(s.is_final_def):
                    self.check_assignment(lv, rvalue, s.type is None)

        self.check_final(s)
        if (
            s.is_final_def
            and s.type
            and not has_no_typevars(s.type)
            and self.scope.active_class() is not None
        ):
            self.fail(message_registry.DEPENDENT_FINAL_IN_CLASS_BODY, s)

        if s.unanalyzed_type and not self.in_checked_function():
            self.msg.annotation_in_unchecked_function(context=s)

    def check_type_alias_rvalue(self, s: AssignmentStmt) -> None:
        with self.msg.filter_errors():
            alias_type = self.expr_checker.accept(s.rvalue)
        self.store_type(s.lvalues[-1], alias_type)

    def check_assignment(
        self,
        lvalue: Lvalue,
        rvalue: Expression,
        infer_lvalue_type: bool = True,
        new_syntax: bool = False,
    ) -> None:
        """Type check a single assignment: lvalue = rvalue."""
        if isinstance(lvalue, (TupleExpr, ListExpr)):
            self.check_assignment_to_multiple_lvalues(
                lvalue.items, rvalue, rvalue, infer_lvalue_type
            )
        else:
            self.try_infer_partial_generic_type_from_assignment(lvalue, rvalue, "=")
            lvalue_type, index_lvalue, inferred = self.check_lvalue(lvalue, rvalue)
            # If we're assigning to __getattr__ or similar methods, check that the signature is
            # valid.
            if isinstance(lvalue, NameExpr) and lvalue.node:
                name = lvalue.node.name
                if name in ("__setattr__", "__getattribute__", "__getattr__"):
                    # If an explicit type is given, use that.
                    if lvalue_type:
                        signature = lvalue_type
                    else:
                        signature = self.expr_checker.accept(rvalue)
                    if signature:
                        if name == "__setattr__":
                            self.check_setattr_method(signature, lvalue)
                        else:
                            self.check_getattr_method(signature, lvalue, name)

                if name == "__slots__":
                    typ = lvalue_type or self.expr_checker.accept(rvalue)
                    self.check_slots_definition(typ, lvalue)
                if name == "__match_args__" and inferred is not None:
                    typ = self.expr_checker.accept(rvalue)
                    self.check_match_args(inferred, typ, lvalue)
                if name == "__post_init__":
                    active_class = self.scope.active_class()
                    if active_class and dataclasses_plugin.is_processed_dataclass(active_class):
                        self.fail(message_registry.DATACLASS_POST_INIT_MUST_BE_A_FUNCTION, rvalue)

            if isinstance(lvalue, MemberExpr) and lvalue.name == "__match_args__":
                self.fail(message_registry.CANNOT_MODIFY_MATCH_ARGS, lvalue)

            if lvalue_type:
                if isinstance(lvalue_type, PartialType) and lvalue_type.type is None:
                    # Try to infer a proper type for a variable with a partial None type.
                    rvalue_type = self.expr_checker.accept(rvalue)
                    if isinstance(get_proper_type(rvalue_type), NoneType):
                        # This doesn't actually provide any additional information -- multiple
                        # None initializers preserve the partial None type.
                        return

                    var = lvalue_type.var
                    if is_valid_inferred_type(
                        rvalue_type, self.options, is_lvalue_final=var.is_final
                    ):
                        partial_types = self.find_partial_types(var)
                        if partial_types is not None:
                            if not self.current_node_deferred:
                                # Partial type can't be final, so strip any literal values.
                                rvalue_type = remove_instance_last_known_values(rvalue_type)
                                inferred_type = make_simplified_union([rvalue_type, NoneType()])
                                self.set_inferred_type(var, lvalue, inferred_type)
                            else:
                                var.type = None
                            del partial_types[var]
                            lvalue_type = var.type
                    else:
                        # Try to infer a partial type. No need to check the return value, as
                        # an error will be reported elsewhere.
                        self.infer_partial_type(lvalue_type.var, lvalue, rvalue_type)
                elif (
                    is_literal_none(rvalue)
                    and isinstance(lvalue, NameExpr)
                    and isinstance(lvalue.node, Var)
                    and lvalue.node.is_initialized_in_class
                    and not new_syntax
                ):
                    # Allow None's to be assigned to class variables with non-Optional types.
                    rvalue_type = lvalue_type
                elif (
                    isinstance(lvalue, MemberExpr) and lvalue.kind is None
                ):  # Ignore member access to modules
                    instance_type = self.expr_checker.accept(lvalue.expr)
                    rvalue_type, lvalue_type, infer_lvalue_type = self.check_member_assignment(
                        lvalue, instance_type, lvalue_type, rvalue, context=rvalue
                    )
                else:
                    # Hacky special case for assigning a literal None
                    # to a variable defined in a previous if
                    # branch. When we detect this, we'll go back and
                    # make the type optional. This is somewhat
                    # unpleasant, and a generalization of this would
                    # be an improvement!
                    if (
                        not self.options.allow_redefinition_new
                        and is_literal_none(rvalue)
                        and isinstance(lvalue, NameExpr)
                        and lvalue.kind == LDEF
                        and isinstance(lvalue.node, Var)
                        and lvalue.node.type
                        and lvalue.node in self.var_decl_frames
                        and not isinstance(get_proper_type(lvalue_type), AnyType)
                    ):
                        decl_frame_map = self.var_decl_frames[lvalue.node]
                        # Check if the nearest common ancestor frame for the definition site
                        # and the current site is the enclosing frame of an if/elif/else block.
                        has_if_ancestor = False
                        for frame in reversed(self.binder.frames):
                            if frame.id in decl_frame_map:
                                has_if_ancestor = frame.conditional_frame
                                break
                        if has_if_ancestor:
                            lvalue_type = make_optional_type(lvalue_type)
                            self.set_inferred_type(lvalue.node, lvalue, lvalue_type)

                    rvalue_type, lvalue_type = self.check_simple_assignment(
                        lvalue_type, rvalue, context=rvalue, inferred=inferred, lvalue=lvalue
                    )
                    # The above call may update inferred variable type. Prevent further
                    # inference.
                    inferred = None

                # Special case: only non-abstract non-protocol classes can be assigned to
                # variables with explicit type Type[A], where A is protocol or abstract.
                p_rvalue_type = get_proper_type(rvalue_type)
                p_lvalue_type = get_proper_type(lvalue_type)
                if (
                    isinstance(p_rvalue_type, FunctionLike)
                    and p_rvalue_type.is_type_obj()
                    and (
                        p_rvalue_type.type_object().is_abstract
                        or p_rvalue_type.type_object().is_protocol
                    )
                    and isinstance(p_lvalue_type, TypeType)
                    and isinstance(p_lvalue_type.item, Instance)
                    and (
                        p_lvalue_type.item.type.is_abstract or p_lvalue_type.item.type.is_protocol
                    )
                ):
                    self.msg.concrete_only_assign(p_lvalue_type, rvalue)
                    return
                if rvalue_type and infer_lvalue_type and not isinstance(lvalue_type, PartialType):
                    # Don't use type binder for definitions of special forms, like named tuples.
                    if not (isinstance(lvalue, NameExpr) and lvalue.is_special_form):
                        self.binder.assign_type(lvalue, rvalue_type, lvalue_type)
                        if (
                            isinstance(lvalue, NameExpr)
                            and isinstance(lvalue.node, Var)
                            and lvalue.node.is_inferred
                            and lvalue.node.is_index_var
                            and lvalue_type is not None
                        ):
                            lvalue.node.type = remove_instance_last_known_values(lvalue_type)
                elif self.options.allow_redefinition_new and lvalue_type is not None:
                    # TODO: Can we use put() here?
                    self.binder.assign_type(lvalue, lvalue_type, lvalue_type)

            elif index_lvalue:
                self.check_indexed_assignment(index_lvalue, rvalue, lvalue)

            if inferred:
                type_context = self.get_variable_type_context(inferred, rvalue)
                rvalue_type = self.expr_checker.accept(rvalue, type_context=type_context)
                if not (
                    inferred.is_final
                    or inferred.is_index_var
                    or (isinstance(lvalue, NameExpr) and lvalue.name == "__match_args__")
                ):
                    rvalue_type = remove_instance_last_known_values(rvalue_type)
                self.infer_variable_type(inferred, lvalue, rvalue_type, rvalue)
            self.check_assignment_to_slots(lvalue)
            if isinstance(lvalue, RefExpr) and not (
                isinstance(lvalue, NameExpr) and lvalue.name == "__match_args__"
            ):
                # We check override here at the end after storing the inferred type, since
                # override check will try to access the current attribute via symbol tables
                # (like a regular attribute access).
                self.check_compatibility_all_supers(lvalue, rvalue)

    # (type, operator) tuples for augmented assignments supported with partial types
    partial_type_augmented_ops: Final = {("builtins.list", "+"), ("builtins.set", "|")}

    def get_variable_type_context(self, inferred: Var, rvalue: Expression) -> Type | None:
        type_contexts = []
        if inferred.info:
            for base in inferred.info.mro[1:]:
                if inferred.name not in base.names:
                    continue
                # For inference within class body, get supertype attribute as it would look on
                # a class object for lambdas overriding methods, etc.
                base_node = base.names[inferred.name].node
                base_type, _ = self.node_type_from_base(
                    inferred.name,
                    base,
                    inferred,
                    is_class=is_method(base_node)
                    or isinstance(base_node, Var)
                    and not is_instance_var(base_node),
                )
                if (
                    base_type
                    and not (isinstance(base_node, Var) and base_node.invalid_partial_type)
                    and not isinstance(base_type, PartialType)
                ):
                    type_contexts.append(base_type)
        # Use most derived supertype as type context if available.
        if not type_contexts:
            return None
        candidate = type_contexts[0]
        for other in type_contexts:
            if is_proper_subtype(other, candidate):
                candidate = other
            elif not is_subtype(candidate, other):
                # Multiple incompatible candidates, cannot use any of them as context.
                return None
        return candidate

    def try_infer_partial_generic_type_from_assignment(
        self, lvalue: Lvalue, rvalue: Expression, op: str
    ) -> None:
        """Try to infer a precise type for partial generic type from assignment.

        'op' is '=' for normal assignment and a binary operator ('+', ...) for
        augmented assignment.

        Example where this happens:

            x = []
            if foo():
                x = [1]  # Infer List[int] as type of 'x'
        """
        var = None
        if (
            isinstance(lvalue, NameExpr)
            and isinstance(lvalue.node, Var)
            and isinstance(lvalue.node.type, PartialType)
        ):
            var = lvalue.node
        elif isinstance(lvalue, MemberExpr):
            var = self.expr_checker.get_partial_self_var(lvalue)
        if var is not None:
            typ = var.type
            assert isinstance(typ, PartialType)
            if typ.type is None:
                return
            # Return if this is an unsupported augmented assignment.
            if op != "=" and (typ.type.fullname, op) not in self.partial_type_augmented_ops:
                return
            # TODO: some logic here duplicates the None partial type counterpart
            #       inlined in check_assignment(), see #8043.
            partial_types = self.find_partial_types(var)
            if partial_types is None:
                return
            rvalue_type = self.expr_checker.accept(rvalue)
            rvalue_type = get_proper_type(rvalue_type)
            if isinstance(rvalue_type, Instance):
                if rvalue_type.type == typ.type and is_valid_inferred_type(
                    rvalue_type, self.options
                ):
                    var.type = rvalue_type
                    del partial_types[var]
            elif isinstance(rvalue_type, AnyType):
                var.type = fill_typevars_with_any(typ.type)
                del partial_types[var]

    def check_compatibility_all_supers(self, lvalue: RefExpr, rvalue: Expression) -> None:
        lvalue_node = lvalue.node
        # Check if we are a class variable with at least one base class
        if (
            isinstance(lvalue_node, Var)
            # If we have explicit annotation, there is no point in checking the override
            # for each assignment, so we check only for the first one.
            # TODO: for some reason annotated attributes on self are stored as inferred vars.
            and (
                lvalue_node.line == lvalue.line
                or lvalue_node.is_inferred
                and not lvalue_node.explicit_self_type
            )
            and lvalue.kind in (MDEF, None)  # None for Vars defined via self
            and len(lvalue_node.info.bases) > 0
        ):
            for base in lvalue_node.info.mro[1:]:
                tnode = base.names.get(lvalue_node.name)
                if tnode is not None:
                    if not self.check_compatibility_classvar_super(lvalue_node, base, tnode.node):
                        # Show only one error per variable
                        break

                    if not self.check_compatibility_final_super(lvalue_node, base, tnode.node):
                        # Show only one error per variable
                        break

            direct_bases = lvalue_node.info.direct_base_classes()
            last_immediate_base = direct_bases[-1] if direct_bases else None

            # The historical behavior for inferred vars was to compare rvalue type against
            # the type declared in a superclass. To preserve this behavior, we temporarily
            # store the rvalue type on the variable.
            actual_lvalue_type = None
            if lvalue_node.is_inferred and not lvalue_node.explicit_self_type:
                # Don't use partial types as context, similar to regular code path.
                ctx = lvalue_node.type if not isinstance(lvalue_node.type, PartialType) else None
                rvalue_type = self.expr_checker.accept(rvalue, ctx)
                actual_lvalue_type = lvalue_node.type
                lvalue_node.type = rvalue_type
            lvalue_type, _ = self.node_type_from_base(lvalue_node.name, lvalue_node.info, lvalue)
            if lvalue_node.is_inferred and not lvalue_node.explicit_self_type:
                lvalue_node.type = actual_lvalue_type

            if not lvalue_type:
                return

            for base in lvalue_node.info.mro[1:]:
                # The type of "__slots__" and some other attributes usually doesn't need to
                # be compatible with a base class. We'll still check the type of "__slots__"
                # against "object" as an exception.
                if lvalue_node.allow_incompatible_override and not (
                    lvalue_node.name == "__slots__" and base.fullname == "builtins.object"
                ):
                    continue

                if is_private(lvalue_node.name):
                    continue

                base_type, base_node = self.node_type_from_base(lvalue_node.name, base, lvalue)
                custom_setter = is_custom_settable_property(base_node)
                if isinstance(base_type, PartialType):
                    base_type = None

                if base_type:
                    assert base_node is not None
                    if not self.check_compatibility_super(
                        lvalue_type,
                        rvalue,
                        base,
                        base_type,
                        base_node,
                        always_allow_covariant=custom_setter,
                    ):
                        # Only show one error per variable; even if other
                        # base classes are also incompatible
                        return
                    if lvalue_type and custom_setter:
                        base_type, _ = self.node_type_from_base(
                            lvalue_node.name, base, lvalue, setter_type=True
                        )
                        # Setter type for a custom property must be ready if
                        # the getter type is ready.
                        assert base_type is not None
                        if not is_subtype(base_type, lvalue_type):
                            self.msg.incompatible_setter_override(
                                lvalue, lvalue_type, base_type, base
                            )
                            return
                    if base is last_immediate_base:
                        # At this point, the attribute was found to be compatible with all
                        # immediate parents.
                        break

    def check_compatibility_super(
        self,
        compare_type: Type,
        rvalue: Expression,
        base: TypeInfo,
        base_type: Type,
        base_node: Node,
        always_allow_covariant: bool,
    ) -> bool:
        # TODO: check __set__() type override for custom descriptors.
        # TODO: for descriptors check also class object access override.
        ok = self.check_subtype(
            compare_type,
            base_type,
            rvalue,
            message_registry.INCOMPATIBLE_TYPES_IN_ASSIGNMENT,
            "expression has type",
            f'base class "{base.name}" defined the type as',
        )
        if (
            ok
            and codes.MUTABLE_OVERRIDE in self.options.enabled_error_codes
            and self.is_writable_attribute(base_node)
            and not always_allow_covariant
        ):
            ok = self.check_subtype(
                base_type,
                compare_type,
                rvalue,
                message_registry.COVARIANT_OVERRIDE_OF_MUTABLE_ATTRIBUTE,
                f'base class "{base.name}" defined the type as',
                "expression has type",
            )
        return ok

    def node_type_from_base(
        self,
        name: str,
        base: TypeInfo,
        context: Context,
        *,
        setter_type: bool = False,
        is_class: bool = False,
        current_class: TypeInfo | None = None,
    ) -> tuple[Type | None, SymbolNode | None]:
        """Find a type for a name in base class.

        Return the type found and the corresponding node defining the name or None
        for both if the name is not defined in base or the node type is not known (yet).
        The type returned is already properly mapped/bound to the subclass.
        If setter_type is True, return setter types for settable properties (otherwise the
        getter type is returned).
        """
        base_node = base.names.get(name)

        # TODO: defer current node if the superclass node is not ready.
        if (
            not base_node
            or isinstance(base_node.node, (Var, Decorator))
            and not base_node.type
            or isinstance(base_node.type, PartialType)
            and base_node.type.type is not None
        ):
            return None, None

        if current_class is None:
            self_type = self.scope.current_self_type()
        else:
            self_type = fill_typevars(current_class)
        assert self_type is not None, "Internal error: base lookup outside class"
        if isinstance(self_type, TupleType):
            instance = tuple_fallback(self_type)
        else:
            instance = self_type

        mx = MemberContext(
            is_lvalue=setter_type,
            is_super=False,
            is_operator=mypy.checkexpr.is_operator_method(name),
            original_type=self_type,
            context=context,
            chk=self,
            suppress_errors=True,
        )
        # TODO: we should not filter "cannot determine type" errors here.
        with self.msg.filter_errors(filter_deprecated=True):
            if is_class:
                fallback = instance.type.metaclass_type or mx.named_type("builtins.type")
                base_type = analyze_class_attribute_access(
                    instance, name, mx, mcs_fallback=fallback, override_info=base
                )
            else:
                base_type = analyze_instance_member_access(name, instance, mx, base)
        return base_type, base_node.node

    def check_compatibility_classvar_super(
        self, node: Var, base: TypeInfo, base_node: Node | None
    ) -> bool:
        if not isinstance(base_node, Var):
            return True
        if node.is_classvar and not base_node.is_classvar:
            self.fail(message_registry.CANNOT_OVERRIDE_INSTANCE_VAR.format(base.name), node)
            return False
        elif not node.is_classvar and base_node.is_classvar:
            self.fail(message_registry.CANNOT_OVERRIDE_CLASS_VAR.format(base.name), node)
            return False
        return True

    def check_compatibility_final_super(
        self, node: Var, base: TypeInfo, base_node: Node | None
    ) -> bool:
        """Check if an assignment overrides a final attribute in a base class.

        This only checks situations where either a node in base class is not a variable
        but a final method, or where override is explicitly declared as final.
        In these cases we give a more detailed error message. In addition, we check that
        a final variable doesn't override writeable attribute, which is not safe.

        Other situations are checked in `check_final()`.
        """
        if not isinstance(base_node, (Var, FuncBase, Decorator)):
            return True
        if is_private(node.name):
            return True
        if base_node.is_final and (node.is_final or not isinstance(base_node, Var)):
            # Give this error only for explicit override attempt with `Final`, or
            # if we are overriding a final method with variable.
            # Other override attempts will be flagged as assignment to constant
            # in `check_final()`.
            self.msg.cant_override_final(node.name, base.name, node)
            return False
        if node.is_final:
            if base.fullname in ENUM_BASES or node.name in ENUM_SPECIAL_PROPS:
                return True
            self.check_if_final_var_override_writable(node.name, base_node, node)
        return True

    def check_if_final_var_override_writable(
        self, name: str, base_node: Node | None, ctx: Context
    ) -> None:
        """Check that a final variable doesn't override writeable attribute.

        This is done to prevent situations like this:
            class C:
                attr = 1
            class D(C):
                attr: Final = 2

            x: C = D()
            x.attr = 3  # Oops!
        """
        writable = True
        if base_node:
            writable = self.is_writable_attribute(base_node)
        if writable:
            self.msg.final_cant_override_writable(name, ctx)

    def get_final_context(self) -> bool:
        """Check whether we a currently checking a final declaration."""
        return self._is_final_def

    @contextmanager
    def enter_final_context(self, is_final_def: bool) -> Iterator[None]:
        """Store whether the current checked assignment is a final declaration."""
        old_ctx = self._is_final_def
        self._is_final_def = is_final_def
        try:
            yield
        finally:
            self._is_final_def = old_ctx

    def check_final(self, s: AssignmentStmt | OperatorAssignmentStmt | AssignmentExpr) -> None:
        """Check if this assignment does not assign to a final attribute.

        This function performs the check only for name assignments at module
        and class scope. The assignments to `obj.attr` and `Cls.attr` are checked
        in checkmember.py.
        """
        if isinstance(s, AssignmentStmt):
            lvs = self.flatten_lvalues(s.lvalues)
        elif isinstance(s, AssignmentExpr):
            lvs = [s.target]
        else:
            lvs = [s.lvalue]
        is_final_decl = s.is_final_def if isinstance(s, AssignmentStmt) else False
        if is_final_decl and (active_class := self.scope.active_class()):
            lv = lvs[0]
            assert isinstance(lv, RefExpr)
            if lv.node is not None:
                assert isinstance(lv.node, Var)
                if (
                    lv.node.final_unset_in_class
                    and not lv.node.final_set_in_init
                    and not self.is_stub  # It is OK to skip initializer in stub files.
                    and
                    # Avoid extra error messages, if there is no type in Final[...],
                    # then we already reported the error about missing r.h.s.
                    isinstance(s, AssignmentStmt)
                    and s.type is not None
                    # Avoid extra error message for NamedTuples,
                    # they were reported during semanal
                    and not active_class.is_named_tuple
                ):
                    self.msg.final_without_value(s)
        for lv in lvs:
            if isinstance(lv, RefExpr) and isinstance(lv.node, Var):
                name = lv.node.name
                cls = self.scope.active_class()
                if cls is not None:
                    # These additional checks exist to give more error messages
                    # even if the final attribute was overridden with a new symbol
                    # (which is itself an error)...
                    for base in cls.mro[1:]:
                        sym = base.names.get(name)
                        # We only give this error if base node is variable,
                        # overriding final method will be caught in
                        # `check_compatibility_final_super()`.
                        if sym and isinstance(sym.node, Var):
                            if sym.node.is_final and not is_final_decl:
                                self.msg.cant_assign_to_final(name, sym.node.info is None, s)
                                # ...but only once
                                break
                if lv.node.is_final and not is_final_decl:
                    self.msg.cant_assign_to_final(name, lv.node.info is None, s)

    def check_assignment_to_slots(self, lvalue: Lvalue) -> None:
        if not isinstance(lvalue, MemberExpr):
            return

        inst = get_proper_type(self.expr_checker.accept(lvalue.expr))
        if not isinstance(inst, Instance):
            return
        if inst.type.slots is None:
            return  # Slots do not exist, we can allow any assignment
        if lvalue.name in inst.type.slots:
            return  # We are assigning to an existing slot
        for base_info in inst.type.mro[:-1]:
            if base_info.names.get("__setattr__") is not None:
                # When type has `__setattr__` defined,
                # we can assign any dynamic value.
                # We exclude object, because it always has `__setattr__`.
                return

        definition = inst.type.get(lvalue.name)
        if definition is None:
            # We don't want to duplicate
            # `"SomeType" has no attribute "some_attr"`
            # error twice.
            return
        if self.is_assignable_slot(lvalue, definition.type):
            return

        self.fail(
            message_registry.NAME_NOT_IN_SLOTS.format(lvalue.name, inst.type.fullname), lvalue
        )

    def is_assignable_slot(self, lvalue: Lvalue, typ: Type | None) -> bool:
        if getattr(lvalue, "node", None):
            return False  # This is a definition

        typ = get_proper_type(typ)
        if typ is None or isinstance(typ, AnyType):
            return True  # Any can be literally anything, like `@property`
        if isinstance(typ, Instance):
            # When working with instances, we need to know if they contain
            # `__set__` special method. Like `@property` does.
            # This makes assigning to properties possible,
            # even without extra slot spec.
            return typ.type.get("__set__") is not None
        if isinstance(typ, FunctionLike):
            return True  # Can be a property, or some other magic
        if isinstance(typ, UnionType):
            return all(self.is_assignable_slot(lvalue, u) for u in typ.items)
        return False

    def flatten_rvalues(self, rvalues: list[Expression]) -> list[Expression]:
        """Flatten expression list by expanding those * items that have tuple type.

        For each regular type item in the tuple type use a TempNode(), for an Unpack
        item use a corresponding StarExpr(TempNode()).
        """
        new_rvalues = []
        for rv in rvalues:
            if not isinstance(rv, StarExpr):
                new_rvalues.append(rv)
                continue
            typ = get_proper_type(self.expr_checker.accept(rv.expr))
            if not isinstance(typ, TupleType):
                new_rvalues.append(rv)
                continue
            for t in typ.items:
                if not isinstance(t, UnpackType):
                    new_rvalues.append(TempNode(t))
                else:
                    unpacked = get_proper_type(t.type)
                    if isinstance(unpacked, TypeVarTupleType):
                        fallback = unpacked.upper_bound
                    else:
                        assert (
                            isinstance(unpacked, Instance)
                            and unpacked.type.fullname == "builtins.tuple"
                        )
                        fallback = unpacked
                    new_rvalues.append(StarExpr(TempNode(fallback)))
        return new_rvalues

    def check_assignment_to_multiple_lvalues(
        self,
        lvalues: list[Lvalue],
        rvalue: Expression,
        context: Context,
        infer_lvalue_type: bool = True,
    ) -> None:
        if isinstance(rvalue, (TupleExpr, ListExpr)):
            # Recursively go into Tuple or List expression rhs instead of
            # using the type of rhs, because this allows more fine-grained
            # control in cases like: a, b = [int, str] where rhs would get
            # type List[object]
            rvalues: list[Expression] = []
            iterable_type: Type | None = None
            last_idx: int | None = None
            for idx_rval, rval in enumerate(self.flatten_rvalues(rvalue.items)):
                if isinstance(rval, StarExpr):
                    typs = get_proper_type(self.expr_checker.accept(rval.expr))
                    if self.type_is_iterable(typs) and isinstance(typs, Instance):
                        if iterable_type is not None and iterable_type != self.iterable_item_type(
                            typs, rvalue
                        ):
                            self.fail(message_registry.CONTIGUOUS_ITERABLE_EXPECTED, context)
                        else:
                            if last_idx is None or last_idx + 1 == idx_rval:
                                rvalues.append(rval)
                                last_idx = idx_rval
                                iterable_type = self.iterable_item_type(typs, rvalue)
                            else:
                                self.fail(message_registry.CONTIGUOUS_ITERABLE_EXPECTED, context)
                    else:
                        self.fail(message_registry.ITERABLE_TYPE_EXPECTED.format(typs), context)
                else:
                    rvalues.append(rval)
            iterable_start: int | None = None
            iterable_end: int | None = None
            for i, rval in enumerate(rvalues):
                if isinstance(rval, StarExpr):
                    typs = get_proper_type(self.expr_checker.accept(rval.expr))
                    if self.type_is_iterable(typs) and isinstance(typs, Instance):
                        if iterable_start is None:
                            iterable_start = i
                        iterable_end = i
            if (
                iterable_start is not None
                and iterable_end is not None
                and iterable_type is not None
            ):
                iterable_num = iterable_end - iterable_start + 1
                rvalue_needed = len(lvalues) - (len(rvalues) - iterable_num)
                if rvalue_needed > 0:
                    rvalues = (
                        rvalues[0:iterable_start]
                        + [TempNode(iterable_type, context=rval) for _ in range(rvalue_needed)]
                        + rvalues[iterable_end + 1 :]
                    )

            if self.check_rvalue_count_in_assignment(lvalues, len(rvalues), context):
                star_index = next(
                    (i for i, lv in enumerate(lvalues) if isinstance(lv, StarExpr)), len(lvalues)
                )

                left_lvs = lvalues[:star_index]
                star_lv = (
                    cast(StarExpr, lvalues[star_index]) if star_index != len(lvalues) else None
                )
                right_lvs = lvalues[star_index + 1 :]

                left_rvs, star_rvs, right_rvs = self.split_around_star(
                    rvalues, star_index, len(lvalues)
                )

                lr_pairs = list(zip(left_lvs, left_rvs))
                if star_lv:
                    rv_list = ListExpr(star_rvs)
                    rv_list.set_line(rvalue)
                    lr_pairs.append((star_lv.expr, rv_list))
                lr_pairs.extend(zip(right_lvs, right_rvs))

                for lv, rv in lr_pairs:
                    self.check_assignment(lv, rv, infer_lvalue_type)
        else:
            self.check_multi_assignment(lvalues, rvalue, context, infer_lvalue_type)

    def check_rvalue_count_in_assignment(
        self,
        lvalues: list[Lvalue],
        rvalue_count: int,
        context: Context,
        rvalue_unpack: int | None = None,
    ) -> bool:
        if rvalue_unpack is not None:
            if not any(isinstance(e, StarExpr) for e in lvalues):
                self.fail("Variadic tuple unpacking requires a star target", context)
                return False
            if len(lvalues) > rvalue_count:
                self.fail(message_registry.TOO_MANY_TARGETS_FOR_VARIADIC_UNPACK, context)
                return False
            left_star_index = next(i for i, lv in enumerate(lvalues) if isinstance(lv, StarExpr))
            left_prefix = left_star_index
            left_suffix = len(lvalues) - left_star_index - 1
            right_prefix = rvalue_unpack
            right_suffix = rvalue_count - rvalue_unpack - 1
            if left_suffix > right_suffix or left_prefix > right_prefix:
                # Case of asymmetric unpack like:
                #     rv: tuple[int, *Ts, int, int]
                #     x, y, *xs, z = rv
                # it is technically valid, but is tricky to reason about.
                # TODO: support this (at least if the r.h.s. unpack is a homogeneous tuple).
                self.fail(message_registry.TOO_MANY_TARGETS_FOR_VARIADIC_UNPACK, context)
            return True
        if any(isinstance(lvalue, StarExpr) for lvalue in lvalues):
            if len(lvalues) - 1 > rvalue_count:
                self.msg.wrong_number_values_to_unpack(rvalue_count, len(lvalues) - 1, context)
                return False
        elif rvalue_count != len(lvalues):
            self.msg.wrong_number_values_to_unpack(rvalue_count, len(lvalues), context)
            return False
        return True

    def check_multi_assignment(
        self,
        lvalues: list[Lvalue],
        rvalue: Expression,
        context: Context,
        infer_lvalue_type: bool = True,
        rv_type: Type | None = None,
        undefined_rvalue: bool = False,
    ) -> None:
        """Check the assignment of one rvalue to a number of lvalues."""

        # Infer the type of an ordinary rvalue expression.
        # TODO: maybe elsewhere; redundant.
        rvalue_type = get_proper_type(rv_type or self.expr_checker.accept(rvalue))

        if isinstance(rvalue_type, TypeVarLikeType):
            rvalue_type = get_proper_type(rvalue_type.upper_bound)

        if isinstance(rvalue_type, UnionType):
            # If this is an Optional type in non-strict Optional code, unwrap it.
            relevant_items = rvalue_type.relevant_items()
            if len(relevant_items) == 1:
                rvalue_type = get_proper_type(relevant_items[0])

        if (
            isinstance(rvalue_type, TupleType)
            and find_unpack_in_list(rvalue_type.items) is not None
        ):
            # Normalize for consistent handling with "old-style" homogeneous tuples.
            rvalue_type = expand_type(rvalue_type, {})

        if isinstance(rvalue_type, AnyType):
            for lv in lvalues:
                if isinstance(lv, StarExpr):
                    lv = lv.expr
                temp_node = self.temp_node(
                    AnyType(TypeOfAny.from_another_any, source_any=rvalue_type), context
                )
                self.check_assignment(lv, temp_node, infer_lvalue_type)
        elif isinstance(rvalue_type, TupleType):
            self.check_multi_assignment_from_tuple(
                lvalues, rvalue, rvalue_type, context, undefined_rvalue, infer_lvalue_type
            )
        elif isinstance(rvalue_type, UnionType):
            self.check_multi_assignment_from_union(
                lvalues, rvalue, rvalue_type, context, infer_lvalue_type
            )
        elif isinstance(rvalue_type, Instance) and rvalue_type.type.fullname == "builtins.str":
            self.msg.unpacking_strings_disallowed(context)
        else:
            self.check_multi_assignment_from_iterable(
                lvalues, rvalue_type, context, infer_lvalue_type
            )

    def check_multi_assignment_from_union(
        self,
        lvalues: list[Expression],
        rvalue: Expression,
        rvalue_type: UnionType,
        context: Context,
        infer_lvalue_type: bool,
    ) -> None:
        """Check assignment to multiple lvalue targets when rvalue type is a Union[...].
        For example:

            t: Union[Tuple[int, int], Tuple[str, str]]
            x, y = t
            reveal_type(x)  # Union[int, str]

        The idea in this case is to process the assignment for every item of the union.
        Important note: the types are collected in two places, 'union_types' contains
        inferred types for first assignments, 'assignments' contains the narrowed types
        for binder.
        """
        self.no_partial_types = True
        transposed: tuple[list[Type], ...] = tuple([] for _ in self.flatten_lvalues(lvalues))
        # Notify binder that we want to defer bindings and instead collect types.
        with self.binder.accumulate_type_assignments() as assignments:
            for item in rvalue_type.items:
                # Type check the assignment separately for each union item and collect
                # the inferred lvalue types for each union item.
                self.check_multi_assignment(
                    lvalues,
                    rvalue,
                    context,
                    infer_lvalue_type=infer_lvalue_type,
                    rv_type=item,
                    undefined_rvalue=True,
                )
                for t, lv in zip(transposed, self.flatten_lvalues(lvalues)):
                    # We can access _type_maps directly since temporary type maps are
                    # only created within expressions.
                    t.append(self._type_maps[0].pop(lv, AnyType(TypeOfAny.special_form)))
        union_types = tuple(make_simplified_union(col) for col in transposed)
        for expr, items in assignments.items():
            # Bind a union of types collected in 'assignments' to every expression.
            if isinstance(expr, StarExpr):
                expr = expr.expr

            # TODO: See comment in binder.py, ConditionalTypeBinder.assign_type
            # It's unclear why the 'declared_type' param is sometimes 'None'
            clean_items: list[tuple[Type, Type]] = []
            for type, declared_type in items:
                assert declared_type is not None
                clean_items.append((type, declared_type))

            types, declared_types = zip(*clean_items)
            self.binder.assign_type(
                expr,
                make_simplified_union(list(types)),
                make_simplified_union(list(declared_types)),
            )
        for union, lv in zip(union_types, self.flatten_lvalues(lvalues)):
            # Properly store the inferred types.
            _1, _2, inferred = self.check_lvalue(lv)
            if inferred:
                self.set_inferred_type(inferred, lv, union)
            else:
                self.store_type(lv, union)
        self.no_partial_types = False

    def flatten_lvalues(self, lvalues: list[Expression]) -> list[Expression]:
        res: list[Expression] = []
        for lv in lvalues:
            if isinstance(lv, (TupleExpr, ListExpr)):
                res.extend(self.flatten_lvalues(lv.items))
            if isinstance(lv, StarExpr):
                # Unwrap StarExpr, since it is unwrapped by other helpers.
                lv = lv.expr
            res.append(lv)
        return res

    def check_multi_assignment_from_tuple(
        self,
        lvalues: list[Lvalue],
        rvalue: Expression,
        rvalue_type: TupleType,
        context: Context,
        undefined_rvalue: bool,
        infer_lvalue_type: bool = True,
    ) -> None:
        rvalue_unpack = find_unpack_in_list(rvalue_type.items)
        if self.check_rvalue_count_in_assignment(
            lvalues, len(rvalue_type.items), context, rvalue_unpack=rvalue_unpack
        ):
            star_index = next(
                (i for i, lv in enumerate(lvalues) if isinstance(lv, StarExpr)), len(lvalues)
            )

            left_lvs = lvalues[:star_index]
            star_lv = cast(StarExpr, lvalues[star_index]) if star_index != len(lvalues) else None
            right_lvs = lvalues[star_index + 1 :]

            if not undefined_rvalue:
                # Infer rvalue again, now in the correct type context.
                lvalue_type = self.lvalue_type_for_inference(lvalues, rvalue_type)
                reinferred_rvalue_type = get_proper_type(
                    self.expr_checker.accept(rvalue, lvalue_type)
                )

                if isinstance(reinferred_rvalue_type, TypeVarLikeType):
                    reinferred_rvalue_type = get_proper_type(reinferred_rvalue_type.upper_bound)
                if isinstance(reinferred_rvalue_type, UnionType):
                    # If this is an Optional type in non-strict Optional code, unwrap it.
                    relevant_items = reinferred_rvalue_type.relevant_items()
                    if len(relevant_items) == 1:
                        reinferred_rvalue_type = get_proper_type(relevant_items[0])
                if isinstance(reinferred_rvalue_type, UnionType):
                    self.check_multi_assignment_from_union(
                        lvalues, rvalue, reinferred_rvalue_type, context, infer_lvalue_type
                    )
                    return
                if isinstance(reinferred_rvalue_type, AnyType):
                    # We can get Any if the current node is
                    # deferred. Doing more inference in deferred nodes
                    # is hard, so give up for now.  We can also get
                    # here if reinferring types above changes the
                    # inferred return type for an overloaded function
                    # to be ambiguous.
                    return
                assert isinstance(reinferred_rvalue_type, TupleType)
                rvalue_type = reinferred_rvalue_type

            left_rv_types, star_rv_types, right_rv_types = self.split_around_star(
                rvalue_type.items, star_index, len(lvalues)
            )

            for lv, rv_type in zip(left_lvs, left_rv_types):
                self.check_assignment(lv, self.temp_node(rv_type, context), infer_lvalue_type)
            if star_lv:
                list_expr = ListExpr(
                    [
                        (
                            self.temp_node(rv_type, context)
                            if not isinstance(rv_type, UnpackType)
                            else StarExpr(self.temp_node(rv_type.type, context))
                        )
                        for rv_type in star_rv_types
                    ]
                )
                list_expr.set_line(context)
                self.check_assignment(star_lv.expr, list_expr, infer_lvalue_type)
            for lv, rv_type in zip(right_lvs, right_rv_types):
                self.check_assignment(lv, self.temp_node(rv_type, context), infer_lvalue_type)
        else:
            # Store meaningful Any types for lvalues, errors are already given
            # by check_rvalue_count_in_assignment()
            if infer_lvalue_type:
                for lv in lvalues:
                    if (
                        isinstance(lv, NameExpr)
                        and isinstance(lv.node, Var)
                        and lv.node.type is None
                    ):
                        lv.node.type = AnyType(TypeOfAny.from_error)
                    elif isinstance(lv, StarExpr):
                        if (
                            isinstance(lv.expr, NameExpr)
                            and isinstance(lv.expr.node, Var)
                            and lv.expr.node.type is None
                        ):
                            lv.expr.node.type = self.named_generic_type(
                                "builtins.list", [AnyType(TypeOfAny.from_error)]
                            )

    def lvalue_type_for_inference(self, lvalues: list[Lvalue], rvalue_type: TupleType) -> Type:
        star_index = next(
            (i for i, lv in enumerate(lvalues) if isinstance(lv, StarExpr)), len(lvalues)
        )
        left_lvs = lvalues[:star_index]
        star_lv = cast(StarExpr, lvalues[star_index]) if star_index != len(lvalues) else None
        right_lvs = lvalues[star_index + 1 :]
        left_rv_types, star_rv_types, right_rv_types = self.split_around_star(
            rvalue_type.items, star_index, len(lvalues)
        )

        type_parameters: list[Type] = []

        def append_types_for_inference(lvs: list[Expression], rv_types: list[Type]) -> None:
            for lv, rv_type in zip(lvs, rv_types):
                sub_lvalue_type, index_expr, inferred = self.check_lvalue(lv)
                if sub_lvalue_type and not isinstance(sub_lvalue_type, PartialType):
                    type_parameters.append(sub_lvalue_type)
                else:  # index lvalue
                    # TODO Figure out more precise type context, probably
                    #      based on the type signature of the _set method.
                    type_parameters.append(rv_type)

        append_types_for_inference(left_lvs, left_rv_types)

        if star_lv:
            sub_lvalue_type, index_expr, inferred = self.check_lvalue(star_lv.expr)
            if sub_lvalue_type and not isinstance(sub_lvalue_type, PartialType):
                type_parameters.extend([sub_lvalue_type] * len(star_rv_types))
            else:  # index lvalue
                # TODO Figure out more precise type context, probably
                #      based on the type signature of the _set method.
                type_parameters.extend(star_rv_types)

        append_types_for_inference(right_lvs, right_rv_types)

        return TupleType(type_parameters, self.named_type("builtins.tuple"))

    def split_around_star(
        self, items: list[T], star_index: int, length: int
    ) -> tuple[list[T], list[T], list[T]]:
        """Splits a list of items in three to match another list of length 'length'
        that contains a starred expression at 'star_index' in the following way:

        star_index = 2, length = 5 (i.e., [a,b,*,c,d]), items = [1,2,3,4,5,6,7]
        returns in: ([1,2], [3,4,5], [6,7])
        """
        nr_right_of_star = length - star_index - 1
        right_index = -nr_right_of_star if nr_right_of_star != 0 else len(items)
        left = items[:star_index]
        star = items[star_index:right_index]
        right = items[right_index:]
        return left, star, right

    def type_is_iterable(self, type: Type) -> bool:
        type = get_proper_type(type)
        if isinstance(type, FunctionLike) and type.is_type_obj():
            type = type.fallback
        return is_subtype(
            type, self.named_generic_type("typing.Iterable", [AnyType(TypeOfAny.special_form)])
        )

    def check_multi_assignment_from_iterable(
        self,
        lvalues: list[Lvalue],
        rvalue_type: Type,
        context: Context,
        infer_lvalue_type: bool = True,
    ) -> None:
        rvalue_type = get_proper_type(rvalue_type)
        if self.type_is_iterable(rvalue_type) and isinstance(
            rvalue_type, (Instance, CallableType, TypeType, Overloaded)
        ):
            item_type = self.iterable_item_type(rvalue_type, context)
            for lv in lvalues:
                if isinstance(lv, StarExpr):
                    items_type = self.named_generic_type("builtins.list", [item_type])
                    self.check_assignment(
                        lv.expr, self.temp_node(items_type, context), infer_lvalue_type
                    )
                else:
                    self.check_assignment(
                        lv, self.temp_node(item_type, context), infer_lvalue_type
                    )
        else:
            self.msg.type_not_iterable(rvalue_type, context)

    def check_lvalue(
        self, lvalue: Lvalue, rvalue: Expression | None = None
    ) -> tuple[Type | None, IndexExpr | None, Var | None]:
        lvalue_type = None
        index_lvalue = None
        inferred = None

        if self.is_definition(lvalue) and (
            not isinstance(lvalue, NameExpr) or isinstance(lvalue.node, Var)
        ):
            if isinstance(lvalue, NameExpr):
                assert isinstance(lvalue.node, Var)
                inferred = lvalue.node
            else:
                assert isinstance(lvalue, MemberExpr)
                self.expr_checker.accept(lvalue.expr)
                inferred = lvalue.def_var
        elif isinstance(lvalue, IndexExpr):
            index_lvalue = lvalue
        elif isinstance(lvalue, MemberExpr):
            lvalue_type = self.expr_checker.analyze_ordinary_member_access(lvalue, True, rvalue)
            self.store_type(lvalue, lvalue_type)
        elif isinstance(lvalue, NameExpr):
            lvalue_type = self.expr_checker.analyze_ref_expr(lvalue, lvalue=True)
            if (
                self.options.allow_redefinition_new
                and isinstance(lvalue.node, Var)
                and lvalue.node.is_inferred
            ):
                inferred = lvalue.node
            self.store_type(lvalue, lvalue_type)
        elif isinstance(lvalue, (TupleExpr, ListExpr)):
            types = [
                self.check_lvalue(sub_expr)[0] or
                # This type will be used as a context for further inference of rvalue,
                # we put Uninhabited if there is no information available from lvalue.
                UninhabitedType()
                for sub_expr in lvalue.items
            ]
            lvalue_type = TupleType(types, self.named_type("builtins.tuple"))
        elif isinstance(lvalue, StarExpr):
            lvalue_type, _, _ = self.check_lvalue(lvalue.expr)
        else:
            lvalue_type = self.expr_checker.accept(lvalue)

        return lvalue_type, index_lvalue, inferred

    def is_definition(self, s: Lvalue) -> bool:
        if isinstance(s, NameExpr):
            if s.is_inferred_def:
                return True
            # If the node type is not defined, this must the first assignment
            # that we process => this is a definition, even though the semantic
            # analyzer did not recognize this as such. This can arise in code
            # that uses isinstance checks, if type checking of the primary
            # definition is skipped due to an always False type check.
            node = s.node
            if isinstance(node, Var):
                return node.type is None
        elif isinstance(s, MemberExpr):
            return s.is_inferred_def
        return False

    def infer_variable_type(
        self, name: Var, lvalue: Lvalue, init_type: Type, context: Context
    ) -> None:
        """Infer the type of initialized variables from initializer type."""
        if isinstance(init_type, DeletedType):
            self.msg.deleted_as_rvalue(init_type, context)
        elif (
            not is_valid_inferred_type(
                init_type,
                self.options,
                is_lvalue_final=name.is_final,
                is_lvalue_member=isinstance(lvalue, MemberExpr),
            )
            and not self.no_partial_types
        ):
            # We cannot use the type of the initialization expression for full type
            # inference (it's not specific enough), but we might be able to give
            # partial type which will be made more specific later. A partial type
            # gets generated in assignment like 'x = []' where item type is not known.
            if name.name != "_" and not self.infer_partial_type(name, lvalue, init_type):
                self.msg.need_annotation_for_var(name, context, self.options.python_version)
                self.set_inference_error_fallback_type(name, lvalue, init_type)
        elif (
            isinstance(lvalue, MemberExpr)
            and self.inferred_attribute_types is not None
            and lvalue.def_var
            and lvalue.def_var in self.inferred_attribute_types
            and not is_same_type(self.inferred_attribute_types[lvalue.def_var], init_type)
        ):
            # Multiple, inconsistent types inferred for an attribute.
            self.msg.need_annotation_for_var(name, context, self.options.python_version)
            name.type = AnyType(TypeOfAny.from_error)
        else:
            # Infer type of the target.

            # Make the type more general (strip away function names etc.).
            init_type = strip_type(init_type)

            self.set_inferred_type(name, lvalue, init_type)
            if self.options.allow_redefinition_new:
                self.binder.assign_type(lvalue, init_type, init_type)

    def infer_partial_type(self, name: Var, lvalue: Lvalue, init_type: Type) -> bool:
        init_type = get_proper_type(init_type)
        if isinstance(init_type, NoneType) and (
            isinstance(lvalue, MemberExpr) or not self.options.allow_redefinition_new
        ):
            # When using --allow-redefinition-new, None types aren't special
            # when inferring simple variable types.
            partial_type = PartialType(None, name)
        elif isinstance(init_type, Instance):
            fullname = init_type.type.fullname
            is_ref = isinstance(lvalue, RefExpr)
            if (
                is_ref
                and (
                    fullname == "builtins.list"
                    or fullname == "builtins.set"
                    or fullname == "builtins.dict"
                    or fullname == "collections.OrderedDict"
                )
                and all(
                    isinstance(t, (NoneType, UninhabitedType))
                    for t in get_proper_types(init_type.args)
                )
            ):
                partial_type = PartialType(init_type.type, name)
            elif is_ref and fullname == "collections.defaultdict":
                arg0 = get_proper_type(init_type.args[0])
                arg1 = get_proper_type(init_type.args[1])
                if isinstance(
                    arg0, (NoneType, UninhabitedType)
                ) and self.is_valid_defaultdict_partial_value_type(arg1):
                    arg1 = erase_type(arg1)
                    assert isinstance(arg1, Instance)
                    partial_type = PartialType(init_type.type, name, arg1)
                else:
                    return False
            else:
                return False
        else:
            return False
        self.set_inferred_type(name, lvalue, partial_type)
        self.partial_types[-1].map[name] = lvalue
        return True

    def is_valid_defaultdict_partial_value_type(self, t: ProperType) -> bool:
        """Check if t can be used as the basis for a partial defaultdict value type.

        Examples:

          * t is 'int' --> True
          * t is 'list[Never]' --> True
          * t is 'dict[...]' --> False (only generic types with a single type
            argument supported)
        """
        if not isinstance(t, Instance):
            return False
        if len(t.args) == 0:
            return True
        if len(t.args) == 1:
            arg = get_proper_type(t.args[0])
            if self.options.old_type_inference:
                # Allow leaked TypeVars for legacy inference logic.
                allowed = isinstance(arg, (UninhabitedType, NoneType, TypeVarType))
            else:
                allowed = isinstance(arg, (UninhabitedType, NoneType))
            if allowed:
                return True
        return False

    def set_inferred_type(self, var: Var, lvalue: Lvalue, type: Type) -> None:
        """Store inferred variable type.

        Store the type to both the variable node and the expression node that
        refers to the variable (lvalue). If var is None, do nothing.
        """
        if var and not self.current_node_deferred:
            var.type = type
            var.is_inferred = True
            var.is_ready = True
            if var not in self.var_decl_frames:
                # Used for the hack to improve optional type inference in conditionals
                self.var_decl_frames[var] = {frame.id for frame in self.binder.frames}
            if isinstance(lvalue, MemberExpr) and self.inferred_attribute_types is not None:
                # Store inferred attribute type so that we can check consistency afterwards.
                if lvalue.def_var is not None:
                    self.inferred_attribute_types[lvalue.def_var] = type
            self.store_type(lvalue, type)
            p_type = get_proper_type(type)
            definition = None
            if isinstance(p_type, CallableType):
                definition = p_type.definition
            elif isinstance(p_type, Overloaded):
                # Randomly select first item, if items are different, there will
                # be an error during semantic analysis.
                definition = p_type.items[0].definition
            if definition:
                if is_node_static(definition):
                    var.is_staticmethod = True
                elif is_classmethod_node(definition):
                    var.is_classmethod = True
                elif is_property(definition):
                    var.is_property = True
                    if isinstance(p_type, Overloaded):
                        # TODO: in theory we can have a property with a deleter only.
                        var.is_settable_property = True

    def set_inference_error_fallback_type(self, var: Var, lvalue: Lvalue, type: Type) -> None:
        """Store best known type for variable if type inference failed.

        If a program ignores error on type inference error, the variable should get some
        inferred type so that it can used later on in the program. Example:

          x = []  # type: ignore
          x.append(1)   # Should be ok!

        We implement this here by giving x a valid type (replacing inferred Never with Any).
        """
        fallback = self.inference_error_fallback_type(type)
        self.set_inferred_type(var, lvalue, fallback)

    def inference_error_fallback_type(self, type: Type) -> Type:
        fallback = type.accept(SetNothingToAny())
        # Type variables may leak from inference, see https://github.com/python/mypy/issues/5738,
        # we therefore need to erase them.
        return erase_typevars(fallback)

    def simple_rvalue(self, rvalue: Expression) -> bool:
        """Returns True for expressions for which inferred type should not depend on context.

        Note that this function can still return False for some expressions where inferred type
        does not depend on context. It only exists for performance optimizations.
        """
        if isinstance(rvalue, (IntExpr, StrExpr, BytesExpr, FloatExpr, RefExpr)):
            return True
        if isinstance(rvalue, CallExpr):
            if isinstance(rvalue.callee, RefExpr) and isinstance(
                rvalue.callee.node, SYMBOL_FUNCBASE_TYPES
            ):
                typ = rvalue.callee.node.type
                if isinstance(typ, CallableType):
                    return not typ.variables
                elif isinstance(typ, Overloaded):
                    return not any(item.variables for item in typ.items)
        return False

    def check_simple_assignment(
        self,
        lvalue_type: Type | None,
        rvalue: Expression,
        context: Context,
        msg: ErrorMessage = message_registry.INCOMPATIBLE_TYPES_IN_ASSIGNMENT,
        lvalue_name: str = "variable",
        rvalue_name: str = "expression",
        *,
        notes: list[str] | None = None,
        lvalue: Expression | None = None,
        inferred: Var | None = None,
    ) -> tuple[Type, Type | None]:
        if self.is_stub and isinstance(rvalue, EllipsisExpr):
            # '...' is always a valid initializer in a stub.
            return AnyType(TypeOfAny.special_form), lvalue_type
        else:
            always_allow_any = lvalue_type is not None and not isinstance(
                get_proper_type(lvalue_type), AnyType
            )
            if inferred is None or is_typeddict_type_context(lvalue_type):
                type_context = lvalue_type
            else:
                type_context = None
            rvalue_type = self.expr_checker.accept(
                rvalue, type_context=type_context, always_allow_any=always_allow_any
            )
            if (
                lvalue_type is not None
                and type_context is None
                and not is_valid_inferred_type(rvalue_type, self.options)
            ):
                # Inference in an empty type context didn't produce a valid type, so
                # try using lvalue type as context instead.
                rvalue_type = self.expr_checker.accept(
                    rvalue, type_context=lvalue_type, always_allow_any=always_allow_any
                )
                if not is_valid_inferred_type(rvalue_type, self.options) and inferred is not None:
                    self.msg.need_annotation_for_var(
                        inferred, context, self.options.python_version
                    )
                    rvalue_type = rvalue_type.accept(SetNothingToAny())

            if (
                isinstance(lvalue, NameExpr)
                and inferred is not None
                and inferred.type is not None
                and not inferred.is_final
            ):
                new_inferred = remove_instance_last_known_values(rvalue_type)
                if not is_same_type(inferred.type, new_inferred):
                    # Should we widen the inferred type or the lvalue? Variables defined
                    # at module level or class bodies can't be widened in functions, or
                    # in another module.
                    if not self.refers_to_different_scope(lvalue):
                        lvalue_type = make_simplified_union([inferred.type, new_inferred])
                        if not is_same_type(lvalue_type, inferred.type) and not isinstance(
                            inferred.type, PartialType
                        ):
                            # Widen the type to the union of original and new type.
                            self.widened_vars.append(inferred.name)
                            self.set_inferred_type(inferred, lvalue, lvalue_type)
                            self.binder.put(lvalue, rvalue_type)
                            # TODO: A bit hacky, maybe add a binder method that does put and
                            #       updates declaration?
                            lit = literal_hash(lvalue)
                            if lit is not None:
                                self.binder.declarations[lit] = lvalue_type
            if (
                isinstance(get_proper_type(lvalue_type), UnionType)
                # Skip literal types, as they have special logic (for better errors).
                and not is_literal_type_like(rvalue_type)
                and not self.simple_rvalue(rvalue)
            ):
                # Try re-inferring r.h.s. in empty context, and use that if it
                # results in a narrower type. We don't do this always because this
                # may cause some perf impact, plus we want to partially preserve
                # the old behavior. This helps with various practical examples, see
                # e.g. testOptionalTypeNarrowedByGenericCall.
                with self.msg.filter_errors() as local_errors, self.local_type_map() as type_map:
                    alt_rvalue_type = self.expr_checker.accept(
                        rvalue, None, always_allow_any=always_allow_any
                    )
                if (
                    not local_errors.has_new_errors()
                    # Skip Any type, since it is special cased in binder.
                    and not isinstance(get_proper_type(alt_rvalue_type), AnyType)
                    and is_valid_inferred_type(alt_rvalue_type, self.options)
                    and is_proper_subtype(alt_rvalue_type, rvalue_type)
                ):
                    rvalue_type = alt_rvalue_type
                    self.store_types(type_map)
            if isinstance(rvalue_type, DeletedType):
                self.msg.deleted_as_rvalue(rvalue_type, context)
            if isinstance(lvalue_type, DeletedType):
                self.msg.deleted_as_lvalue(lvalue_type, context)
            elif lvalue_type:
                self.check_subtype(
                    # Preserve original aliases for error messages when possible.
                    rvalue_type,
                    lvalue_type,
                    context,
                    msg,
                    f"{rvalue_name} has type",
                    f"{lvalue_name} has type",
                    notes=notes,
                )
            return rvalue_type, lvalue_type

    def refers_to_different_scope(self, name: NameExpr) -> bool:
        if name.kind == LDEF:
            # TODO: Consider reference to outer function as a different scope?
            return False
        elif self.scope.top_level_function() is not None:
            # A non-local reference from within a function must refer to a different scope
            return True
        elif name.kind == GDEF and name.fullname.rpartition(".")[0] != self.tree.fullname:
            # Reference to global definition from another module
            return True
        return False

    def check_member_assignment(
        self,
        lvalue: MemberExpr,
        instance_type: Type,
        set_lvalue_type: Type,
        rvalue: Expression,
        context: Context,
    ) -> tuple[Type, Type, bool]:
        """Type member assignment.

        This defers to check_simple_assignment, unless the member expression
        is a descriptor, in which case this checks descriptor semantics as well.

        Return the inferred rvalue_type, inferred lvalue_type, and whether to use the binder
        for this assignment.
        """
        instance_type = get_proper_type(instance_type)
        # Descriptors don't participate in class-attribute access
        if (isinstance(instance_type, FunctionLike) and instance_type.is_type_obj()) or isinstance(
            instance_type, TypeType
        ):
            rvalue_type, _ = self.check_simple_assignment(set_lvalue_type, rvalue, context)
            return rvalue_type, set_lvalue_type, True

        with self.msg.filter_errors(filter_deprecated=True):
            get_lvalue_type = self.expr_checker.analyze_ordinary_member_access(
                lvalue, is_lvalue=False
            )

        # Special case: if the rvalue_type is a subtype of '__get__' type, and
        # '__get__' type is narrower than '__set__', then we invoke the binder to narrow type
        # by this assignment. Technically, this is not safe, but in practice this is
        # what a user expects.
        rvalue_type, _ = self.check_simple_assignment(set_lvalue_type, rvalue, context)
        rvalue_type = rvalue_type if is_subtype(rvalue_type, get_lvalue_type) else get_lvalue_type
        return rvalue_type, set_lvalue_type, is_subtype(get_lvalue_type, set_lvalue_type)

    def check_indexed_assignment(
        self, lvalue: IndexExpr, rvalue: Expression, context: Context
    ) -> None:
        """Type check indexed assignment base[index] = rvalue.

        The lvalue argument is the base[index] expression.
        """
        self.try_infer_partial_type_from_indexed_assignment(lvalue, rvalue)
        basetype = get_proper_type(self.expr_checker.accept(lvalue.base))
        method_type = self.expr_checker.analyze_external_member_access(
            "__setitem__", basetype, lvalue
        )

        lvalue.method_type = method_type
        res_type, _ = self.expr_checker.check_method_call(
            "__setitem__",
            basetype,
            method_type,
            [lvalue.index, rvalue],
            [nodes.ARG_POS, nodes.ARG_POS],
            context,
        )
        res_type = get_proper_type(res_type)
        if isinstance(res_type, UninhabitedType) and not res_type.ambiguous:
            self.binder.unreachable()

    def replace_partial_type(
        self, var: Var, new_type: Type, partial_types: dict[Var, Context]
    ) -> None:
        """Replace the partial type of var with a non-partial type."""
        var.type = new_type
        del partial_types[var]
        if self.options.allow_redefinition_new:
            # When using --allow-redefinition-new, binder tracks all types of
            # simple variables.
            n = NameExpr(var.name)
            n.node = var
            self.binder.assign_type(n, new_type, new_type)

    def try_infer_partial_type_from_indexed_assignment(
        self, lvalue: IndexExpr, rvalue: Expression
    ) -> None:
        # TODO: Should we share some of this with try_infer_partial_type?
        var = None
        if isinstance(lvalue.base, RefExpr) and isinstance(lvalue.base.node, Var):
            var = lvalue.base.node
        elif isinstance(lvalue.base, MemberExpr):
            var = self.expr_checker.get_partial_self_var(lvalue.base)
        if isinstance(var, Var):
            if isinstance(var.type, PartialType):
                type_type = var.type.type
                if type_type is None:
                    return  # The partial type is None.
                partial_types = self.find_partial_types(var)
                if partial_types is None:
                    return
                typename = type_type.fullname
                if (
                    typename == "builtins.dict"
                    or typename == "collections.OrderedDict"
                    or typename == "collections.defaultdict"
                ):
                    # TODO: Don't infer things twice.
                    key_type = self.expr_checker.accept(lvalue.index)
                    value_type = self.expr_checker.accept(rvalue)
                    if (
                        is_valid_inferred_type(key_type, self.options)
                        and is_valid_inferred_type(value_type, self.options)
                        and not self.current_node_deferred
                        and not (
                            typename == "collections.defaultdict"
                            and var.type.value_type is not None
                            and not is_equivalent(value_type, var.type.value_type)
                        )
                    ):
                        new_type = self.named_generic_type(typename, [key_type, value_type])
                        self.replace_partial_type(var, new_type, partial_types)

    def type_requires_usage(self, typ: Type) -> tuple[str, ErrorCode] | None:
        """Some types require usage in all cases. The classic example is
        an unused coroutine.

        In the case that it does require usage, returns a note to attach
        to the error message.
        """
        proper_type = get_proper_type(typ)
        if isinstance(proper_type, Instance):
            # We use different error codes for generic awaitable vs coroutine.
            # Coroutines are on by default, whereas generic awaitables are not.
            if proper_type.type.fullname == "typing.Coroutine":
                return ("Are you missing an await?", UNUSED_COROUTINE)
            if proper_type.type.get("__await__") is not None:
                return ("Are you missing an await?", UNUSED_AWAITABLE)
        return None

    def visit_expression_stmt(self, s: ExpressionStmt) -> None:
        expr_type = self.expr_checker.accept(s.expr, allow_none_return=True, always_allow_any=True)
        error_note_and_code = self.type_requires_usage(expr_type)
        if error_note_and_code:
            error_note, code = error_note_and_code
            self.fail(
                message_registry.TYPE_MUST_BE_USED.format(format_type(expr_type, self.options)),
                s,
                code=code,
            )
            self.note(error_note, s, code=code)

    def visit_return_stmt(self, s: ReturnStmt) -> None:
        """Type check a return statement."""
        self.check_return_stmt(s)
        self.binder.unreachable()

    def check_return_stmt(self, s: ReturnStmt) -> None:
        defn = self.scope.current_function()
        if defn is not None:
            if defn.is_generator:
                return_type = self.get_generator_return_type(
                    self.return_types[-1], defn.is_coroutine
                )
            elif defn.is_coroutine:
                return_type = self.get_coroutine_return_type(self.return_types[-1])
            else:
                return_type = self.return_types[-1]
            return_type = get_proper_type(return_type)

            is_lambda = isinstance(defn, LambdaExpr)
            if isinstance(return_type, UninhabitedType):
                # Avoid extra error messages for failed inference in lambdas
                if not is_lambda and not return_type.ambiguous:
                    self.fail(message_registry.NO_RETURN_EXPECTED, s)
                    return

            if s.expr:
                declared_none_return = isinstance(return_type, NoneType)
                declared_any_return = isinstance(return_type, AnyType)

                # This controls whether or not we allow a function call that
                # returns None as the expression of this return statement.
                # E.g. `return f()` for some `f` that returns None.  We allow
                # this only if we're in a lambda or in a function that returns
                # `None` or `Any`.
                allow_none_func_call = is_lambda or declared_none_return or declared_any_return

                # Return with a value.
                typ = get_proper_type(
                    self.expr_checker.accept(
                        s.expr, return_type, allow_none_return=allow_none_func_call
                    )
                )
                # Treat NotImplemented as having type Any, consistent with its
                # definition in typeshed prior to python/typeshed#4222.
                if (
                    isinstance(typ, Instance)
                    and typ.type.fullname == "builtins._NotImplementedType"
                ):
                    typ = AnyType(TypeOfAny.special_form)

                if defn.is_async_generator:
                    self.fail(message_registry.RETURN_IN_ASYNC_GENERATOR, s)
                    return
                # Returning a value of type Any is always fine.
                if isinstance(typ, AnyType):
                    # (Unless you asked to be warned in that case, and the
                    # function is not declared to return Any)
                    if (
                        self.options.warn_return_any
                        and not self.current_node_deferred
                        and not is_proper_subtype(AnyType(TypeOfAny.special_form), return_type)
                        and not (
                            defn.name in BINARY_MAGIC_METHODS
                            and is_literal_not_implemented(s.expr)
                        )
                        and not (
                            isinstance(return_type, Instance)
                            and return_type.type.fullname == "builtins.object"
                        )
                        and not is_lambda
                    ):
                        self.msg.incorrectly_returning_any(return_type, s)
                    return

                # Disallow return expressions in functions declared to return
                # None, subject to two exceptions below.
                if declared_none_return:
                    # Lambdas are allowed to have None returns.
                    # Functions returning a value of type None are allowed to have a None return.
                    if is_lambda or isinstance(typ, NoneType):
                        return
                    self.fail(message_registry.NO_RETURN_VALUE_EXPECTED, s)
                else:
                    self.check_subtype(
                        subtype_label="got",
                        subtype=typ,
                        supertype_label="expected",
                        supertype=return_type,
                        context=s.expr,
                        outer_context=s,
                        msg=message_registry.INCOMPATIBLE_RETURN_VALUE_TYPE,
                    )
            else:
                # Empty returns are valid in Generators with Any typed returns, but not in
                # coroutines.
                if (
                    defn.is_generator
                    and not defn.is_coroutine
                    and isinstance(return_type, AnyType)
                ):
                    return

                if isinstance(return_type, (NoneType, AnyType)):
                    return

                if self.in_checked_function():
                    self.fail(message_registry.RETURN_VALUE_EXPECTED, s)

    def visit_if_stmt(self, s: IfStmt) -> None:
        """Type check an if statement."""
        # This frame records the knowledge from previous if/elif clauses not being taken.
        # Fall-through to the original frame is handled explicitly in each block.
        with self.binder.frame_context(can_skip=False, conditional_frame=True, fall_through=0):
            for e, b in zip(s.expr, s.body):
                t = get_proper_type(self.expr_checker.accept(e))

                if isinstance(t, DeletedType):
                    self.msg.deleted_as_rvalue(t, s)

                if_map, else_map = self.find_isinstance_check(e)

                # XXX Issue a warning if condition is always False?
                with self.binder.frame_context(can_skip=True, fall_through=2):
                    self.push_type_map(if_map, from_assignment=False)
                    self.accept(b)

                # XXX Issue a warning if condition is always True?
                self.push_type_map(else_map, from_assignment=False)

            with self.binder.frame_context(can_skip=False, fall_through=2):
                if s.else_body:
                    self.accept(s.else_body)

    def visit_while_stmt(self, s: WhileStmt) -> None:
        """Type check a while statement."""
        if_stmt = IfStmt([s.expr], [s.body], None)
        if_stmt.set_line(s)
        self.accept_loop(if_stmt, s.else_body, exit_condition=s.expr)

    def visit_operator_assignment_stmt(self, s: OperatorAssignmentStmt) -> None:
        """Type check an operator assignment statement, e.g. x += 1."""
        self.try_infer_partial_generic_type_from_assignment(s.lvalue, s.rvalue, s.op)
        if isinstance(s.lvalue, MemberExpr):
            # Special case, some additional errors may be given for
            # assignments to read-only or final attributes.
            lvalue_type = self.expr_checker.visit_member_expr(s.lvalue, True)
        else:
            lvalue_type = self.expr_checker.accept(s.lvalue)
        inplace, method = infer_operator_assignment_method(lvalue_type, s.op)
        if inplace:
            # There is __ifoo__, treat as x = x.__ifoo__(y)
            rvalue_type, method_type = self.expr_checker.check_op(method, lvalue_type, s.rvalue, s)
            if isinstance(inst := get_proper_type(lvalue_type), Instance) and isinstance(
                defn := inst.type.get_method(method), OverloadedFuncDef
            ):
                for item in defn.items:
                    if (
                        isinstance(item, Decorator)
                        and isinstance(typ := item.func.type, CallableType)
                        and (bind_self(typ) == method_type)
                    ):
                        self.warn_deprecated(item.func, s)
            if not is_subtype(rvalue_type, lvalue_type):
                self.msg.incompatible_operator_assignment(s.op, s)
        else:
            # There is no __ifoo__, treat as x = x <foo> y
            expr = OpExpr(s.op, s.lvalue, s.rvalue)
            expr.set_line(s)
            self.check_assignment(
                lvalue=s.lvalue, rvalue=expr, infer_lvalue_type=True, new_syntax=False
            )
        self.check_final(s)

    def visit_assert_stmt(self, s: AssertStmt) -> None:
        self.expr_checker.accept(s.expr)

        if isinstance(s.expr, TupleExpr) and len(s.expr.items) > 0:
            self.fail(message_registry.MALFORMED_ASSERT, s)

        # If this is asserting some isinstance check, bind that type in the following code
        true_map, else_map = self.find_isinstance_check(s.expr)
        if s.msg is not None:
            self.expr_checker.analyze_cond_branch(
                else_map, s.msg, None, suppress_unreachable_errors=False
            )
        self.push_type_map(true_map)

    def visit_raise_stmt(self, s: RaiseStmt) -> None:
        """Type check a raise statement."""
        if s.expr:
            self.type_check_raise(s.expr, s)
        if s.from_expr:
            self.type_check_raise(s.from_expr, s, optional=True)
        self.binder.unreachable()

    def type_check_raise(self, e: Expression, s: RaiseStmt, optional: bool = False) -> None:
        typ = get_proper_type(self.expr_checker.accept(e))
        if isinstance(typ, DeletedType):
            self.msg.deleted_as_rvalue(typ, e)
            return

        exc_type = self.named_type("builtins.BaseException")
        expected_type_items = [exc_type, TypeType(exc_type)]
        if optional:
            # This is used for `x` part in a case like `raise e from x`,
            # where we allow `raise e from None`.
            expected_type_items.append(NoneType())

        self.check_subtype(
            typ, UnionType.make_union(expected_type_items), s, message_registry.INVALID_EXCEPTION
        )

        if isinstance(typ, FunctionLike):
            # https://github.com/python/mypy/issues/11089
            self.expr_checker.check_call(typ, [], [], e)

        if isinstance(typ, Instance) and typ.type.fullname == "builtins._NotImplementedType":
            self.fail(
                message_registry.INVALID_EXCEPTION.with_additional_msg(
                    '; did you mean "NotImplementedError"?'
                ),
                s,
            )

    def visit_try_stmt(self, s: TryStmt) -> None:
        """Type check a try statement."""

        iter_errors = None

        # Our enclosing frame will get the result if the try/except falls through.
        # This one gets all possible states after the try block exited abnormally
        # (by exception, return, break, etc.)
        with self.binder.frame_context(can_skip=False, fall_through=0):
            # Not only might the body of the try statement exit
            # abnormally, but so might an exception handler or else
            # clause. The finally clause runs in *all* cases, so we
            # need an outer try frame to catch all intermediate states
            # in case an exception is raised during an except or else
            # clause. As an optimization, only create the outer try
            # frame when there actually is a finally clause.
            self.visit_try_without_finally(s, try_frame=bool(s.finally_body))
            if s.finally_body:
                # First we check finally_body is type safe on all abnormal exit paths
                iter_errors = IterationDependentErrors()
                with IterationErrorWatcher(self.msg.errors, iter_errors) as watcher:
                    self.accept(s.finally_body)

        if s.finally_body:
            # Then we try again for the more restricted set of options
            # that can fall through. (Why do we need to check the
            # finally clause twice? Depending on whether the finally
            # clause was reached by the try clause falling off the end
            # or exiting abnormally, after completing the finally clause
            # either flow will continue to after the entire try statement
            # or the exception/return/etc. will be processed and control
            # flow will escape. We need to check that the finally clause
            # type checks in both contexts, but only the resulting types
            # from the latter context affect the type state in the code
            # that follows the try statement.)
            assert iter_errors is not None
            if not self.binder.is_unreachable():
                with IterationErrorWatcher(self.msg.errors, iter_errors) as watcher:
                    self.accept(s.finally_body)

            for error_info in watcher.yield_error_infos():
                self.msg.fail(*error_info[:2], code=error_info[2])
            for note_info in watcher.yield_note_infos(self.options):
                self.msg.note(*note_info)

    def visit_try_without_finally(self, s: TryStmt, try_frame: bool) -> None:
        """Type check a try statement, ignoring the finally block.

        On entry, the top frame should receive all flow that exits the
        try block abnormally (i.e., such that the else block does not
        execute), and its parent should receive all flow that exits
        the try block normally.
        """
        # This frame will run the else block if the try fell through.
        # In that case, control flow continues to the parent of what
        # was the top frame on entry.
        with self.binder.frame_context(can_skip=False, fall_through=2, try_frame=try_frame):
            # This frame receives exit via exception, and runs exception handlers
            with self.binder.frame_context(can_skip=False, conditional_frame=True, fall_through=2):
                # Finally, the body of the try statement
                with self.binder.frame_context(can_skip=False, fall_through=2, try_frame=True):
                    self.accept(s.body)
                for i in range(len(s.handlers)):
                    with self.binder.frame_context(can_skip=True, fall_through=4):
                        typ = s.types[i]
                        if typ:
                            t = self.check_except_handler_test(typ, s.is_star)
                            var = s.vars[i]
                            if var:
                                # To support local variables, we make this a definition line,
                                # causing assignment to set the variable's type.
                                var.is_inferred_def = True
                                self.check_assignment(var, self.temp_node(t, var))
                        self.accept(s.handlers[i])
                        var = s.vars[i]
                        if var:
                            # Exception variables are deleted.
                            # Unfortunately, this doesn't let us detect usage before the
                            # try/except block.
                            source = var.name
                            if isinstance(var.node, Var):
                                new_type = DeletedType(source=source)
                                var.node.type = new_type
                                if self.options.allow_redefinition_new:
                                    # TODO: Should we use put() here?
                                    self.binder.assign_type(var, new_type, new_type)
                            if not self.options.allow_redefinition_new:
                                self.binder.cleanse(var)
            if s.else_body:
                self.accept(s.else_body)

    def check_except_handler_test(self, n: Expression, is_star: bool) -> Type:
        """Type check an exception handler test clause."""
        typ = self.expr_checker.accept(n)

        all_types: list[Type] = []
        test_types = self.get_types_from_except_handler(typ, n)

        for ttype in get_proper_types(test_types):
            if isinstance(ttype, AnyType):
                all_types.append(ttype)
                continue

            if isinstance(ttype, FunctionLike):
                item = ttype.items[0]
                if not item.is_type_obj():
                    self.fail(message_registry.INVALID_EXCEPTION_TYPE, n)
                    return self.default_exception_type(is_star)
                exc_type = erase_typevars(item.ret_type)
            elif isinstance(ttype, TypeType):
                exc_type = ttype.item
            else:
                self.fail(message_registry.INVALID_EXCEPTION_TYPE, n)
                return self.default_exception_type(is_star)

            if not is_subtype(exc_type, self.named_type("builtins.BaseException")):
                self.fail(message_registry.INVALID_EXCEPTION_TYPE, n)
                return self.default_exception_type(is_star)

            all_types.append(exc_type)

        if is_star:
            new_all_types: list[Type] = []
            for typ in all_types:
                if is_proper_subtype(typ, self.named_type("builtins.BaseExceptionGroup")):
                    self.fail(message_registry.INVALID_EXCEPTION_GROUP, n)
                    new_all_types.append(AnyType(TypeOfAny.from_error))
                else:
                    new_all_types.append(typ)
            return self.wrap_exception_group(new_all_types)
        return make_simplified_union(all_types)

    def default_exception_type(self, is_star: bool) -> Type:
        """Exception type to return in case of a previous type error."""
        any_type = AnyType(TypeOfAny.from_error)
        if is_star:
            return self.named_generic_type("builtins.ExceptionGroup", [any_type])
        return any_type

    def wrap_exception_group(self, types: Sequence[Type]) -> Type:
        """Transform except* variable type into an appropriate exception group."""
        arg = make_simplified_union(types)
        if is_subtype(arg, self.named_type("builtins.Exception")):
            base = "builtins.ExceptionGroup"
        else:
            base = "builtins.BaseExceptionGroup"
        return self.named_generic_type(base, [arg])

    def get_types_from_except_handler(self, typ: Type, n: Expression) -> list[Type]:
        """Helper for check_except_handler_test to retrieve handler types."""
        typ = get_proper_type(typ)
        if isinstance(typ, TupleType):
            return typ.items
        elif isinstance(typ, UnionType):
            return [
                union_typ
                for item in typ.relevant_items()
                for union_typ in self.get_types_from_except_handler(item, n)
            ]
        elif is_named_instance(typ, "builtins.tuple"):
            # variadic tuple
            return [typ.args[0]]
        else:
            return [typ]

    def visit_for_stmt(self, s: ForStmt) -> None:
        """Type check a for statement."""
        if s.is_async:
            iterator_type, item_type = self.analyze_async_iterable_item_type(s.expr)
        else:
            iterator_type, item_type = self.analyze_iterable_item_type(s.expr)
        s.inferred_item_type = item_type
        s.inferred_iterator_type = iterator_type

        self.accept_loop(
            s.body,
            s.else_body,
            on_enter_body=lambda: self.analyze_index_variables(
                s.index, item_type, s.index_type is None, s
            ),
        )

    def analyze_async_iterable_item_type(self, expr: Expression) -> tuple[Type, Type]:
        """Analyse async iterable expression and return iterator and iterator item types."""
        echk = self.expr_checker
        iterable = echk.accept(expr)
        iterator = echk.check_method_call_by_name("__aiter__", iterable, [], [], expr)[0]
        awaitable = echk.check_method_call_by_name("__anext__", iterator, [], [], expr)[0]
        item_type = echk.check_awaitable_expr(
            awaitable, expr, message_registry.INCOMPATIBLE_TYPES_IN_ASYNC_FOR
        )
        return iterator, item_type

    def analyze_iterable_item_type(self, expr: Expression) -> tuple[Type, Type]:
        """Analyse iterable expression and return iterator and iterator item types."""
        iterator, iterable = self.analyze_iterable_item_type_without_expression(
            self.expr_checker.accept(expr), context=expr
        )
        int_type = self.analyze_range_native_int_type(expr)
        if int_type:
            return iterator, int_type
        return iterator, iterable

    def analyze_iterable_item_type_without_expression(
        self, type: Type, context: Context
    ) -> tuple[Type, Type]:
        """Analyse iterable type and return iterator and iterator item types."""
        echk = self.expr_checker
        iterable: Type
        iterable = get_proper_type(type)
        iterator = echk.check_method_call_by_name("__iter__", iterable, [], [], context)[0]

        if (
            isinstance(iterable, TupleType)
            and iterable.partial_fallback.type.fullname == "builtins.tuple"
        ):
            return iterator, tuple_fallback(iterable).args[0]
        else:
            # Non-tuple iterable.
            iterable = echk.check_method_call_by_name("__next__", iterator, [], [], context)[0]
            return iterator, iterable

    def analyze_range_native_int_type(self, expr: Expression) -> Type | None:
        """Try to infer native int item type from arguments to range(...).

        For example, return i64 if the expression is "range(0, i64(n))".

        Return None if unsuccessful.
        """
        if (
            isinstance(expr, CallExpr)
            and isinstance(expr.callee, RefExpr)
            and expr.callee.fullname == "builtins.range"
            and 1 <= len(expr.args) <= 3
            and all(kind == ARG_POS for kind in expr.arg_kinds)
        ):
            native_int: Type | None = None
            ok = True
            for arg in expr.args:
                argt = get_proper_type(self.lookup_type(arg))
                if isinstance(argt, Instance) and argt.type.fullname in MYPYC_NATIVE_INT_NAMES:
                    if native_int is None:
                        native_int = argt
                    elif argt != native_int:
                        ok = False
            if ok and native_int:
                return native_int
        return None

    def analyze_container_item_type(self, typ: Type) -> Type | None:
        """Check if a type is a nominal container of a union of such.

        Return the corresponding container item type.
        """
        typ = get_proper_type(typ)
        if isinstance(typ, UnionType):
            types: list[Type] = []
            for item in typ.items:
                c_type = self.analyze_container_item_type(item)
                if c_type:
                    types.append(c_type)
            return UnionType.make_union(types)
        if isinstance(typ, Instance) and typ.type.has_base("typing.Container"):
            supertype = self.named_type("typing.Container").type
            super_instance = map_instance_to_supertype(typ, supertype)
            assert len(super_instance.args) == 1
            return super_instance.args[0]
        if isinstance(typ, TupleType):
            return self.analyze_container_item_type(tuple_fallback(typ))
        return None

    def analyze_index_variables(
        self, index: Expression, item_type: Type, infer_lvalue_type: bool, context: Context
    ) -> None:
        """Type check or infer for loop or list comprehension index vars."""
        self.check_assignment(index, self.temp_node(item_type, context), infer_lvalue_type)

    def visit_del_stmt(self, s: DelStmt) -> None:
        if isinstance(s.expr, IndexExpr):
            e = s.expr
            m = MemberExpr(e.base, "__delitem__")
            m.line = s.line
            m.column = s.column
            c = CallExpr(m, [e.index], [nodes.ARG_POS], [None])
            c.line = s.line
            c.column = s.column
            self.expr_checker.accept(c, allow_none_return=True)
        else:
            s.expr.accept(self.expr_checker)
            for elt in flatten(s.expr):
                if isinstance(elt, NameExpr):
                    self.binder.assign_type(
                        elt, DeletedType(source=elt.name), get_declaration(elt)
                    )

    def visit_decorator(self, e: Decorator) -> None:
        for d in e.decorators:
            if isinstance(d, RefExpr):
                if d.fullname == "typing.no_type_check":
                    e.var.type = AnyType(TypeOfAny.special_form)
                    e.var.is_ready = True
                    return
        self.visit_decorator_inner(e)

    def visit_decorator_inner(
        self, e: Decorator, allow_empty: bool = False, skip_first_item: bool = False
    ) -> None:
        if self.recurse_into_functions:
            with self.tscope.function_scope(e.func):
                self.check_func_item(e.func, name=e.func.name, allow_empty=allow_empty)

        # Process decorators from the inside out to determine decorated signature, which
        # may be different from the declared signature.
        sig: Type = self.function_type(e.func)
        non_trivial_decorator = False
        # For settable properties skip the first decorator (that is @foo.setter).
        for d in reversed(e.decorators[1:] if skip_first_item else e.decorators):
            if refers_to_fullname(d, "abc.abstractmethod"):
                # This is a hack to avoid spurious errors because of incomplete type
                # of @abstractmethod in the test fixtures.
                continue
            if refers_to_fullname(d, OVERLOAD_NAMES):
                if not allow_empty:
                    self.fail(message_registry.MULTIPLE_OVERLOADS_REQUIRED, e)
                continue
            non_trivial_decorator = True
            dec = self.expr_checker.accept(d)
            temp = self.temp_node(sig, context=d)
            fullname = None
            if isinstance(d, RefExpr):
                fullname = d.fullname or None
            # if this is an expression like @b.a where b is an object, get the type of b,
            # so we can pass it the method hook in the plugins
            object_type: Type | None = None
            if fullname is None and isinstance(d, MemberExpr) and self.has_type(d.expr):
                object_type = self.lookup_type(d.expr)
                fullname = self.expr_checker.method_fullname(object_type, d.name)
            self.check_for_untyped_decorator(e.func, dec, d)
            sig, t2 = self.expr_checker.check_call(
                dec, [temp], [nodes.ARG_POS], e, callable_name=fullname, object_type=object_type
            )
        if non_trivial_decorator:
            self.check_untyped_after_decorator(sig, e.func)
        sig = set_callable_name(sig, e.func)
        e.var.type = sig
        e.var.is_ready = True
        if e.func.is_property:
            if isinstance(sig, CallableType):
                if len([k for k in sig.arg_kinds if k.is_required()]) > 1:
                    self.msg.fail("Too many arguments for property", e)
            self.check_incompatible_property_override(e)
        # For overloaded functions/properties we already checked override for overload as a whole.
        if allow_empty or skip_first_item:
            return
        if e.func.info and not e.is_overload:
            found_method_base_classes = self.check_method_override(e)
            if (
                e.func.is_explicit_override
                and not found_method_base_classes
                and found_method_base_classes is not None
                # If the class has Any fallback, we can't be certain that a method
                # is really missing - it might come from unfollowed import.
                and not e.func.info.fallback_to_any
            ):
                self.msg.no_overridable_method(e.func.name, e.func)
            self.check_explicit_override_decorator(e.func, found_method_base_classes)

        if e.func.info and e.func.name in ("__init__", "__new__"):
            if e.type and not isinstance(get_proper_type(e.type), (FunctionLike, AnyType)):
                self.fail(message_registry.BAD_CONSTRUCTOR_TYPE, e)

        if e.func.original_def and isinstance(sig, FunctionLike):
            # Function definition overrides function definition.
            self.check_func_def_override(e.func, sig)

    def check_for_untyped_decorator(
        self, func: FuncDef, dec_type: Type, dec_expr: Expression
    ) -> None:
        if (
            self.options.disallow_untyped_decorators
            and is_typed_callable(func.type)
            and is_untyped_decorator(dec_type)
            and not self.current_node_deferred
        ):
            self.msg.typed_function_untyped_decorator(func.name, dec_expr)

    def check_incompatible_property_override(self, e: Decorator) -> None:
        if not e.var.is_settable_property and e.func.info:
            name = e.func.name
            for base in e.func.info.mro[1:]:
                base_attr = base.names.get(name)
                if not base_attr:
                    continue
                if (
                    isinstance(base_attr.node, OverloadedFuncDef)
                    and base_attr.node.is_property
                    and cast(Decorator, base_attr.node.items[0]).var.is_settable_property
                ):
                    self.fail(message_registry.READ_ONLY_PROPERTY_OVERRIDES_READ_WRITE, e)

    def visit_with_stmt(self, s: WithStmt) -> None:
        exceptions_maybe_suppressed = False
        for expr, target in zip(s.expr, s.target):
            if s.is_async:
                exit_ret_type = self.check_async_with_item(expr, target, s.unanalyzed_type is None)
            else:
                exit_ret_type = self.check_with_item(expr, target, s.unanalyzed_type is None)

            # Based on the return type, determine if this context manager 'swallows'
            # exceptions or not. We determine this using a heuristic based on the
            # return type of the __exit__ method -- see the discussion in
            # https://github.com/python/mypy/issues/7214 and the section about context managers
            # in https://github.com/python/typeshed/blob/main/CONTRIBUTING.md#conventions
            # for more details.

            exit_ret_type = get_proper_type(exit_ret_type)
            if is_literal_type(exit_ret_type, "builtins.bool", False):
                continue

            if is_literal_type(exit_ret_type, "builtins.bool", True) or (
                isinstance(exit_ret_type, Instance)
                and exit_ret_type.type.fullname == "builtins.bool"
                and state.strict_optional
            ):
                # Note: if strict-optional is disabled, this bool instance
                # could actually be an Optional[bool].
                exceptions_maybe_suppressed = True

        if exceptions_maybe_suppressed:
            # Treat this 'with' block in the same way we'd treat a 'try: BODY; except: pass'
            # block. This means control flow can continue after the 'with' even if the 'with'
            # block immediately returns.
            with self.binder.frame_context(can_skip=True, try_frame=True):
                self.accept(s.body)
        else:
            self.accept(s.body)

    def check_untyped_after_decorator(self, typ: Type, func: FuncDef) -> None:
        if not self.options.disallow_any_decorated or self.is_stub:
            return

        if mypy.checkexpr.has_any_type(typ):
            self.msg.untyped_decorated_function(typ, func)

    def check_async_with_item(
        self, expr: Expression, target: Expression | None, infer_lvalue_type: bool
    ) -> Type:
        echk = self.expr_checker
        ctx = echk.accept(expr)
        obj = echk.check_method_call_by_name("__aenter__", ctx, [], [], expr)[0]
        obj = echk.check_awaitable_expr(
            obj, expr, message_registry.INCOMPATIBLE_TYPES_IN_ASYNC_WITH_AENTER
        )
        if target:
            self.check_assignment(target, self.temp_node(obj, expr), infer_lvalue_type)
        arg = self.temp_node(AnyType(TypeOfAny.special_form), expr)
        res, _ = echk.check_method_call_by_name(
            "__aexit__", ctx, [arg] * 3, [nodes.ARG_POS] * 3, expr
        )
        return echk.check_awaitable_expr(
            res, expr, message_registry.INCOMPATIBLE_TYPES_IN_ASYNC_WITH_AEXIT
        )

    def check_with_item(
        self, expr: Expression, target: Expression | None, infer_lvalue_type: bool
    ) -> Type:
        echk = self.expr_checker
        ctx = echk.accept(expr)
        obj = echk.check_method_call_by_name("__enter__", ctx, [], [], expr)[0]
        if target:
            self.check_assignment(target, self.temp_node(obj, expr), infer_lvalue_type)
        arg = self.temp_node(AnyType(TypeOfAny.special_form), expr)
        res, _ = echk.check_method_call_by_name(
            "__exit__", ctx, [arg] * 3, [nodes.ARG_POS] * 3, expr
        )
        return res

    def visit_break_stmt(self, s: BreakStmt) -> None:
        self.binder.handle_break()

    def visit_continue_stmt(self, s: ContinueStmt) -> None:
        self.binder.handle_continue()
        return

    def visit_match_stmt(self, s: MatchStmt) -> None:
        named_subject: Expression
        if isinstance(s.subject, CallExpr):
            # Create a dummy subject expression to handle cases where a match statement's subject
            # is not a literal value. This lets us correctly narrow types and check exhaustivity
            # This is hack!
            if s.subject_dummy is None:
                id = s.subject.callee.fullname if isinstance(s.subject.callee, RefExpr) else ""
                name = "dummy-match-" + id
                v = Var(name)
                s.subject_dummy = NameExpr(name)
                s.subject_dummy.node = v
            named_subject = s.subject_dummy
        else:
            named_subject = s.subject

        with self.binder.frame_context(can_skip=False, fall_through=0):
            subject_type = get_proper_type(self.expr_checker.accept(s.subject))

            if isinstance(subject_type, DeletedType):
                self.msg.deleted_as_rvalue(subject_type, s)

            # We infer types of patterns twice. The first pass is used
            # to infer the types of capture variables. The type of a
            # capture variable may depend on multiple patterns (it
            # will be a union of all capture types). This pass ignores
            # guard expressions.
            pattern_types = [self.pattern_checker.accept(p, subject_type) for p in s.patterns]
            type_maps: list[TypeMap] = [t.captures for t in pattern_types]
            inferred_types = self.infer_variable_types_from_type_maps(type_maps)

            # The second pass narrows down the types and type checks bodies.
            unmatched_types: TypeMap = None
            for p, g, b in zip(s.patterns, s.guards, s.bodies):
                current_subject_type = self.expr_checker.narrow_type_from_binder(
                    named_subject, subject_type
                )
                pattern_type = self.pattern_checker.accept(p, current_subject_type)
                with self.binder.frame_context(can_skip=True, fall_through=2):
                    if b.is_unreachable or isinstance(
                        get_proper_type(pattern_type.type), UninhabitedType
                    ):
                        self.push_type_map(None, from_assignment=False)
                        else_map: TypeMap = {}
                    else:
                        pattern_map, else_map = conditional_types_to_typemaps(
                            named_subject, pattern_type.type, pattern_type.rest_type
                        )
                        pattern_map = self.propagate_up_typemap_info(pattern_map)
                        else_map = self.propagate_up_typemap_info(else_map)
                        self.remove_capture_conflicts(pattern_type.captures, inferred_types)
                        self.push_type_map(pattern_map, from_assignment=False)
                        if pattern_map:
                            for expr, typ in pattern_map.items():
                                self.push_type_map(
                                    self._get_recursive_sub_patterns_map(expr, typ),
                                    from_assignment=False,
                                )
                        self.push_type_map(pattern_type.captures, from_assignment=False)
                    if g is not None:
                        with self.binder.frame_context(can_skip=False, fall_through=3):
                            gt = get_proper_type(self.expr_checker.accept(g))

                            if isinstance(gt, DeletedType):
                                self.msg.deleted_as_rvalue(gt, s)

                            guard_map, guard_else_map = self.find_isinstance_check(g)
                            else_map = or_conditional_maps(else_map, guard_else_map)

                            # If the guard narrowed the subject, copy the narrowed types over
                            if isinstance(p, AsPattern):
                                case_target = p.pattern or p.name
                                if isinstance(case_target, NameExpr):
                                    for type_map in (guard_map, else_map):
                                        if not type_map:
                                            continue
                                        for expr in list(type_map):
                                            if not (
                                                isinstance(expr, NameExpr)
                                                and expr.fullname == case_target.fullname
                                            ):
                                                continue
                                            type_map[named_subject] = type_map[expr]

                            self.push_type_map(guard_map, from_assignment=False)
                            self.accept(b)
                    else:
                        self.accept(b)
                self.push_type_map(else_map, from_assignment=False)
                unmatched_types = else_map

            if unmatched_types is not None:
                for typ in list(unmatched_types.values()):
                    self.msg.match_statement_inexhaustive_match(typ, s)

            # This is needed due to a quirk in frame_context. Without it types will stay narrowed
            # after the match.
            with self.binder.frame_context(can_skip=False, fall_through=2):
                pass

    def _get_recursive_sub_patterns_map(
        self, expr: Expression, typ: Type
    ) -> dict[Expression, Type]:
        sub_patterns_map: dict[Expression, Type] = {}
        typ_ = get_proper_type(typ)
        if isinstance(expr, TupleExpr) and isinstance(typ_, TupleType):
            # When matching a tuple expression with a sequence pattern, narrow individual tuple items
            assert len(expr.items) == len(typ_.items)
            for item_expr, item_typ in zip(expr.items, typ_.items):
                sub_patterns_map[item_expr] = item_typ
                sub_patterns_map.update(self._get_recursive_sub_patterns_map(item_expr, item_typ))

        return sub_patterns_map

    def infer_variable_types_from_type_maps(
        self, type_maps: list[TypeMap]
    ) -> dict[SymbolNode, Type]:
        # Type maps may contain variables inherited from previous code which are not
        # necessary `Var`s (e.g. a function defined earlier with the same name).
        all_captures: dict[SymbolNode, list[tuple[NameExpr, Type]]] = defaultdict(list)
        for tm in type_maps:
            if tm is not None:
                for expr, typ in tm.items():
                    if isinstance(expr, NameExpr):
                        node = expr.node
                        assert node is not None
                        all_captures[node].append((expr, typ))

        inferred_types: dict[SymbolNode, Type] = {}
        for var, captures in all_captures.items():
            already_exists = False
            types: list[Type] = []
            for expr, typ in captures:
                types.append(typ)

                previous_type, _, _ = self.check_lvalue(expr)
                if previous_type is not None:
                    already_exists = True
                    if self.check_subtype(
                        typ,
                        previous_type,
                        expr,
                        msg=message_registry.INCOMPATIBLE_TYPES_IN_CAPTURE,
                        subtype_label="pattern captures type",
                        supertype_label="variable has type",
                    ):
                        inferred_types[var] = previous_type

            if not already_exists:
                new_type = UnionType.make_union(types)
                # Infer the union type at the first occurrence
                first_occurrence, _ = captures[0]
                # If it didn't exist before ``match``, it's a Var.
                assert isinstance(var, Var)
                inferred_types[var] = new_type
                self.infer_variable_type(var, first_occurrence, new_type, first_occurrence)
        return inferred_types

    def remove_capture_conflicts(
        self, type_map: TypeMap, inferred_types: dict[SymbolNode, Type]
    ) -> None:
        if type_map:
            for expr, typ in list(type_map.items()):
                if isinstance(expr, NameExpr):
                    node = expr.node
                    if node not in inferred_types or not is_subtype(typ, inferred_types[node]):
                        del type_map[expr]

    def visit_type_alias_stmt(self, o: TypeAliasStmt) -> None:
        if o.alias_node:
            self.check_typevar_defaults(o.alias_node.alias_tvars)

        with self.msg.filter_errors():
            self.expr_checker.accept(o.value)

    def make_fake_typeinfo(
        self,
        curr_module_fullname: str,
        class_gen_name: str,
        class_short_name: str,
        bases: list[Instance],
    ) -> tuple[ClassDef, TypeInfo]:
        # Build the fake ClassDef and TypeInfo together.
        # The ClassDef is full of lies and doesn't actually contain a body.
        # Use format_bare to generate a nice name for error messages.
        # We skip fully filling out a handful of TypeInfo fields because they
        # should be irrelevant for a generated type like this:
        # is_protocol, protocol_members, is_abstract
        cdef = ClassDef(class_short_name, Block([]))
        cdef.fullname = curr_module_fullname + "." + class_gen_name
        info = TypeInfo(SymbolTable(), cdef, curr_module_fullname)
        cdef.info = info
        info.bases = bases
        calculate_mro(info)
        info.metaclass_type = info.calculate_metaclass_type()
        return cdef, info

    def intersect_instances(
        self, instances: tuple[Instance, Instance], errors: list[tuple[str, str]]
    ) -> Instance | None:
        """Try creating an ad-hoc intersection of the given instances.

        Note that this function does *not* try and create a full-fledged
        intersection type. Instead, it returns an instance of a new ad-hoc
        subclass of the given instances.

        This is mainly useful when you need a way of representing some
        theoretical subclass of the instances the user may be trying to use
        the generated intersection can serve as a placeholder.

        This function will create a fresh subclass the first time you call it.
        So this means calling `self.intersect_intersection([inst_1, inst_2], ctx)`
        twice will return the same subclass of inst_1 and inst_2.

        Returns None if creating the subclass is impossible (e.g. due to
        MRO errors or incompatible signatures). If we do successfully create
        a subclass, its TypeInfo will automatically be added to the global scope.
        """
        curr_module = self.scope.stack[0]
        assert isinstance(curr_module, MypyFile)

        # First, retry narrowing while allowing promotions (they are disabled by default
        # for isinstance() checks, etc). This way we will still type-check branches like
        # x: complex = 1
        # if isinstance(x, int):
        #     ...
        left, right = instances
        if is_proper_subtype(left, right, ignore_promotions=False):
            return left
        if is_proper_subtype(right, left, ignore_promotions=False):
            return right

        def _get_base_classes(instances_: tuple[Instance, Instance]) -> list[Instance]:
            base_classes_ = []
            for inst in instances_:
                if inst.type.is_intersection:
                    expanded = inst.type.bases
                else:
                    expanded = [inst]

                for expanded_inst in expanded:
                    base_classes_.append(expanded_inst)
            return base_classes_

        def _make_fake_typeinfo_and_full_name(
            base_classes_: list[Instance], curr_module_: MypyFile, options: Options
        ) -> tuple[TypeInfo, str]:
            names = [format_type_bare(x, options=options, verbosity=2) for x in base_classes_]
            name = f"<subclass of {pretty_seq(names, 'and')}>"
            if (symbol := curr_module_.names.get(name)) is not None:
                assert isinstance(symbol.node, TypeInfo)
                return symbol.node, name
            cdef, info_ = self.make_fake_typeinfo(curr_module_.fullname, name, name, base_classes_)
            return info_, name

        base_classes = _get_base_classes(instances)
        # We use the pretty_names_list for error messages but for the real name that goes
        # into the symbol table because it is not specific enough.
        pretty_names_list = pretty_seq(
            format_type_distinctly(*base_classes, options=self.options, bare=True), "and"
        )

        new_errors = []
        for base in base_classes:
            if base.type.is_final:
                new_errors.append((pretty_names_list, f'"{base.type.name}" is final'))
        if new_errors:
            errors.extend(new_errors)
            return None

        try:
            info, full_name = _make_fake_typeinfo_and_full_name(
                base_classes, curr_module, self.options
            )
            with self.msg.filter_errors() as local_errors:
                self.check_multiple_inheritance(info)
            if local_errors.has_new_errors():
                # "class A(B, C)" unsafe, now check "class A(C, B)":
                base_classes = _get_base_classes(instances[::-1])
                info, full_name = _make_fake_typeinfo_and_full_name(
                    base_classes, curr_module, self.options
                )
                with self.msg.filter_errors() as local_errors:
                    self.check_multiple_inheritance(info)
            info.is_intersection = True
        except MroError:
            errors.append((pretty_names_list, "would have inconsistent method resolution order"))
            return None
        if local_errors.has_new_errors():
            errors.append((pretty_names_list, "would have incompatible method signatures"))
            return None

        curr_module.names[full_name] = SymbolTableNode(GDEF, info)
        return Instance(info, [], extra_attrs=instances[0].extra_attrs or instances[1].extra_attrs)

    def intersect_instance_callable(self, typ: Instance, callable_type: CallableType) -> Instance:
        """Creates a fake type that represents the intersection of an Instance and a CallableType.

        It operates by creating a bare-minimum dummy TypeInfo that
        subclasses type and adds a __call__ method matching callable_type.
        """

        # In order for this to work in incremental mode, the type we generate needs to
        # have a valid fullname and a corresponding entry in a symbol table. We generate
        # a unique name inside the symbol table of the current module.
        cur_module = self.scope.stack[0]
        assert isinstance(cur_module, MypyFile)
        gen_name = gen_unique_name(f"<callable subtype of {typ.type.name}>", cur_module.names)

        # Synthesize a fake TypeInfo
        short_name = format_type_bare(typ, self.options)
        cdef, info = self.make_fake_typeinfo(cur_module.fullname, gen_name, short_name, [typ])

        # Build up a fake FuncDef so we can populate the symbol table.
        func_def = FuncDef("__call__", [], Block([]), callable_type)
        func_def._fullname = cdef.fullname + ".__call__"
        func_def.info = info
        info.names["__call__"] = SymbolTableNode(MDEF, func_def)

        cur_module.names[gen_name] = SymbolTableNode(GDEF, info)

        return Instance(info, [], extra_attrs=typ.extra_attrs)

    def make_fake_callable(self, typ: Instance) -> Instance:
        """Produce a new type that makes type Callable with a generic callable type."""

        fallback = self.named_type("builtins.function")
        callable_type = CallableType(
            [AnyType(TypeOfAny.explicit), AnyType(TypeOfAny.explicit)],
            [nodes.ARG_STAR, nodes.ARG_STAR2],
            [None, None],
            ret_type=AnyType(TypeOfAny.explicit),
            fallback=fallback,
            is_ellipsis_args=True,
        )

        return self.intersect_instance_callable(typ, callable_type)

    def partition_by_callable(
        self, typ: Type, unsound_partition: bool
    ) -> tuple[list[Type], list[Type]]:
        """Partitions a type into callable subtypes and uncallable subtypes.

        Thus, given:
        `callables, uncallables = partition_by_callable(type)`

        If we assert `callable(type)` then `type` has type Union[*callables], and
        If we assert `not callable(type)` then `type` has type Union[*uncallables]

        If unsound_partition is set, assume that anything that is not
        clearly callable is in fact not callable. Otherwise we generate a
        new subtype that *is* callable.

        Guaranteed to not return [], [].
        """
        typ = get_proper_type(typ)

        if isinstance(typ, (FunctionLike, TypeType)):
            return [typ], []

        if isinstance(typ, AnyType):
            return [typ], [typ]

        if isinstance(typ, NoneType):
            return [], [typ]

        if isinstance(typ, UnionType):
            callables = []
            uncallables = []
            for subtype in typ.items:
                # Use unsound_partition when handling unions in order to
                # allow the expected type discrimination.
                subcallables, subuncallables = self.partition_by_callable(
                    subtype, unsound_partition=True
                )
                callables.extend(subcallables)
                uncallables.extend(subuncallables)
            return callables, uncallables

        if isinstance(typ, TypeVarType):
            # We could do better probably?
            # Refine the type variable's bound as our type in the case that
            # callable() is true. This unfortunately loses the information that
            # the type is a type variable in that branch.
            # This matches what is done for isinstance, but it may be possible to
            # do better.
            # If it is possible for the false branch to execute, return the original
            # type to avoid losing type information.
            callables, uncallables = self.partition_by_callable(
                erase_to_union_or_bound(typ), unsound_partition
            )
            uncallables = [typ] if uncallables else []
            return callables, uncallables

        # A TupleType is callable if its fallback is, but needs special handling
        # when we dummy up a new type.
        ityp = typ
        if isinstance(typ, TupleType):
            ityp = tuple_fallback(typ)

        if isinstance(ityp, Instance):
            method = ityp.type.get_method("__call__")
            if method and method.type:
                callables, uncallables = self.partition_by_callable(
                    method.type, unsound_partition=False
                )
                if callables and not uncallables:
                    # Only consider the type callable if its __call__ method is
                    # definitely callable.
                    return [typ], []

            if not unsound_partition:
                fake = self.make_fake_callable(ityp)
                if isinstance(typ, TupleType):
                    fake.type.tuple_type = TupleType(typ.items, fake)
                    return [fake.type.tuple_type], [typ]
                return [fake], [typ]

        if unsound_partition:
            return [], [typ]
        else:
            # We don't know how properly make the type callable.
            return [typ], [typ]

    def conditional_callable_type_map(
        self, expr: Expression, current_type: Type | None
    ) -> tuple[TypeMap, TypeMap]:
        """Takes in an expression and the current type of the expression.

        Returns a 2-tuple: The first element is a map from the expression to
        the restricted type if it were callable. The second element is a
        map from the expression to the type it would hold if it weren't
        callable.
        """
        if not current_type:
            return {}, {}

        if isinstance(get_proper_type(current_type), AnyType):
            return {}, {}

        callables, uncallables = self.partition_by_callable(current_type, unsound_partition=False)

        if callables and uncallables:
            callable_map = {expr: UnionType.make_union(callables)} if callables else None
            uncallable_map = {expr: UnionType.make_union(uncallables)} if uncallables else None
            return callable_map, uncallable_map

        elif callables:
            return {}, None

        return None, {}

    def conditional_types_for_iterable(
        self, item_type: Type, iterable_type: Type
    ) -> tuple[Type | None, Type | None]:
        """
        Narrows the type of `iterable_type` based on the type of `item_type`.
        For now, we only support narrowing unions of TypedDicts based on left operand being literal string(s).
        """
        if_types: list[Type] = []
        else_types: list[Type] = []

        iterable_type = get_proper_type(iterable_type)
        if isinstance(iterable_type, UnionType):
            possible_iterable_types = get_proper_types(iterable_type.relevant_items())
        else:
            possible_iterable_types = [iterable_type]

        item_str_literals = try_getting_str_literals_from_type(item_type)

        for possible_iterable_type in possible_iterable_types:
            if item_str_literals and isinstance(possible_iterable_type, TypedDictType):
                for key in item_str_literals:
                    if key in possible_iterable_type.required_keys:
                        if_types.append(possible_iterable_type)
                    elif (
                        key in possible_iterable_type.items or not possible_iterable_type.is_final
                    ):
                        if_types.append(possible_iterable_type)
                        else_types.append(possible_iterable_type)
                    else:
                        else_types.append(possible_iterable_type)
            else:
                if_types.append(possible_iterable_type)
                else_types.append(possible_iterable_type)

        return (
            UnionType.make_union(if_types) if if_types else None,
            UnionType.make_union(else_types) if else_types else None,
        )

    def _is_truthy_type(self, t: ProperType) -> bool:
        return (
            (
                isinstance(t, Instance)
                and bool(t.type)
                and not t.type.has_readable_member("__bool__")
                and not t.type.has_readable_member("__len__")
                and t.type.fullname != "builtins.object"
            )
            or isinstance(t, FunctionLike)
            or (
                isinstance(t, UnionType)
                and all(self._is_truthy_type(t) for t in get_proper_types(t.items))
            )
        )

    def check_for_truthy_type(self, t: Type, expr: Expression) -> None:
        """
        Check if a type can have a truthy value.

        Used in checks like::

            if x: # <---

            not x  # <---
        """
        if not state.strict_optional:
            return  # if everything can be None, all bets are off

        t = get_proper_type(t)
        if not self._is_truthy_type(t):
            return

        def format_expr_type() -> str:
            typ = format_type(t, self.options)
            if isinstance(expr, MemberExpr):
                return f'Member "{expr.name}" has type {typ}'
            elif isinstance(expr, RefExpr) and expr.fullname:
                return f'"{expr.fullname}" has type {typ}'
            elif isinstance(expr, CallExpr):
                if isinstance(expr.callee, MemberExpr):
                    return f'"{expr.callee.name}" returns {typ}'
                elif isinstance(expr.callee, RefExpr) and expr.callee.fullname:
                    return f'"{expr.callee.fullname}" returns {typ}'
                return f"Call returns {typ}"
            else:
                return f"Expression has type {typ}"

        def get_expr_name() -> str:
            if isinstance(expr, (NameExpr, MemberExpr)):
                return f'"{expr.name}"'
            else:
                # return type if expr has no name
                return format_type(t, self.options)

        if isinstance(t, FunctionLike):
            self.fail(message_registry.FUNCTION_ALWAYS_TRUE.format(get_expr_name()), expr)
        elif isinstance(t, UnionType):
            self.fail(message_registry.TYPE_ALWAYS_TRUE_UNIONTYPE.format(format_expr_type()), expr)
        elif isinstance(t, Instance) and t.type.fullname == "typing.Iterable":
            _, info = self.make_fake_typeinfo("typing", "Collection", "Collection", [])
            self.fail(
                message_registry.ITERABLE_ALWAYS_TRUE.format(
                    format_expr_type(), format_type(Instance(info, t.args), self.options)
                ),
                expr,
            )
        else:
            self.fail(message_registry.TYPE_ALWAYS_TRUE.format(format_expr_type()), expr)

    def find_type_equals_check(
        self, node: ComparisonExpr, expr_indices: list[int]
    ) -> tuple[TypeMap, TypeMap]:
        """Narrow types based on any checks of the type ``type(x) == T``

        Args:
            node: The node that might contain the comparison
            expr_indices: The list of indices of expressions in ``node`` that are being
                compared
        """

        def is_type_call(expr: CallExpr) -> bool:
            """Is expr a call to type with one argument?"""
            return refers_to_fullname(expr.callee, "builtins.type") and len(expr.args) == 1

        # exprs that are being passed into type
        exprs_in_type_calls: list[Expression] = []
        # type that is being compared to type(expr)
        type_being_compared: list[TypeRange] | None = None
        # whether the type being compared to is final
        is_final = False

        for index in expr_indices:
            expr = node.operands[index]

            if isinstance(expr, CallExpr) and is_type_call(expr):
                exprs_in_type_calls.append(expr.args[0])
            else:
                current_type = self.get_isinstance_type(expr)
                if current_type is None:
                    continue
                if type_being_compared is not None:
                    # It doesn't really make sense to have several types being
                    # compared to the output of type (like type(x) == int == str)
                    # because whether that's true is solely dependent on what the
                    # types being compared are, so we don't try to narrow types any
                    # further because we can't really get any information about the
                    # type of x from that check
                    return {}, {}
                else:
                    if isinstance(expr, RefExpr) and isinstance(expr.node, TypeInfo):
                        is_final = expr.node.is_final
                    type_being_compared = current_type

        if not exprs_in_type_calls:
            return {}, {}

        if_maps: list[TypeMap] = []
        else_maps: list[TypeMap] = []
        for expr in exprs_in_type_calls:
            current_if_type, current_else_type = self.conditional_types_with_intersection(
                self.lookup_type(expr), type_being_compared, expr
            )
            current_if_map, current_else_map = conditional_types_to_typemaps(
                expr, current_if_type, current_else_type
            )
            if_maps.append(current_if_map)
            else_maps.append(current_else_map)

        def combine_maps(list_maps: list[TypeMap]) -> TypeMap:
            """Combine all typemaps in list_maps into one typemap"""
            if all(m is None for m in list_maps):
                return None
            result_map = {}
            for d in list_maps:
                if d is not None:
                    result_map.update(d)
            return result_map

        if_map = combine_maps(if_maps)
        # type(x) == T is only true when x has the same type as T, meaning
        # that it can be false if x is an instance of a subclass of T. That means
        # we can't do any narrowing in the else case unless T is final, in which
        # case T can't be subclassed
        if is_final:
            else_map = combine_maps(else_maps)
        else:
            else_map = {}
        return if_map, else_map

    def find_isinstance_check(
        self, node: Expression, *, in_boolean_context: bool = True
    ) -> tuple[TypeMap, TypeMap]:
        """Find any isinstance checks (within a chain of ands).  Includes
        implicit and explicit checks for None and calls to callable.
        Also includes TypeGuard and TypeIs functions.

        Return value is a map of variables to their types if the condition
        is true and a map of variables to their types if the condition is false.

        If either of the values in the tuple is None, then that particular
        branch can never occur.

        If `in_boolean_context=True` is passed, it means that we handle
        a walrus expression. We treat rhs values
        in expressions like `(a := A())` specially:
        for example, some errors are suppressed.

        May return {}, {}.
        Can return None, None in situations involving NoReturn.
        """
        if_map, else_map = self.find_isinstance_check_helper(
            node, in_boolean_context=in_boolean_context
        )
        new_if_map = self.propagate_up_typemap_info(if_map)
        new_else_map = self.propagate_up_typemap_info(else_map)
        return new_if_map, new_else_map

    def find_isinstance_check_helper(
        self, node: Expression, *, in_boolean_context: bool = True
    ) -> tuple[TypeMap, TypeMap]:
        if is_true_literal(node):
            return {}, None
        if is_false_literal(node):
            return None, {}

        if isinstance(node, CallExpr) and len(node.args) != 0:
            expr = collapse_walrus(node.args[0])
            if refers_to_fullname(node.callee, "builtins.isinstance"):
                if len(node.args) != 2:  # the error will be reported elsewhere
                    return {}, {}
                if literal(expr) == LITERAL_TYPE:
                    return conditional_types_to_typemaps(
                        expr,
                        *self.conditional_types_with_intersection(
                            self.lookup_type(expr), self.get_isinstance_type(node.args[1]), expr
                        ),
                    )
            elif refers_to_fullname(node.callee, "builtins.issubclass"):
                if len(node.args) != 2:  # the error will be reported elsewhere
                    return {}, {}
                if literal(expr) == LITERAL_TYPE:
                    return self.infer_issubclass_maps(node, expr)
            elif refers_to_fullname(node.callee, "builtins.callable"):
                if len(node.args) != 1:  # the error will be reported elsewhere
                    return {}, {}
                if literal(expr) == LITERAL_TYPE:
                    vartype = self.lookup_type(expr)
                    return self.conditional_callable_type_map(expr, vartype)
            elif refers_to_fullname(node.callee, "builtins.hasattr"):
                if len(node.args) != 2:  # the error will be reported elsewhere
                    return {}, {}
                attr = try_getting_str_literals(node.args[1], self.lookup_type(node.args[1]))
                if literal(expr) == LITERAL_TYPE and attr and len(attr) == 1:
                    return self.hasattr_type_maps(expr, self.lookup_type(expr), attr[0])
            elif isinstance(node.callee, RefExpr):
                if node.callee.type_guard is not None or node.callee.type_is is not None:
                    # TODO: Follow *args, **kwargs
                    if node.arg_kinds[0] != nodes.ARG_POS:
                        # the first argument might be used as a kwarg
                        called_type = get_proper_type(self.lookup_type(node.callee))

                        # TODO: there are some more cases in check_call() to handle.
                        if isinstance(called_type, Instance):
                            call = find_member(
                                "__call__", called_type, called_type, is_operator=True
                            )
                            if call is not None:
                                called_type = get_proper_type(call)

                        # *assuming* the overloaded function is correct, there's a couple cases:
                        #  1) The first argument has different names, but is pos-only. We don't
                        #     care about this case, the argument must be passed positionally.
                        #  2) The first argument allows keyword reference, therefore must be the
                        #     same between overloads.
                        if isinstance(called_type, (CallableType, Overloaded)):
                            name = called_type.items[0].arg_names[0]
                            if name in node.arg_names:
                                idx = node.arg_names.index(name)
                                # we want the idx-th variable to be narrowed
                                expr = collapse_walrus(node.args[idx])
                            else:
                                kind = (
                                    "guard" if node.callee.type_guard is not None else "narrower"
                                )
                                self.fail(
                                    message_registry.TYPE_GUARD_POS_ARG_REQUIRED.format(kind), node
                                )
                                return {}, {}
                    if literal(expr) == LITERAL_TYPE:
                        # Note: we wrap the target type, so that we can special case later.
                        # Namely, for isinstance() we use a normal meet, while TypeGuard is
                        # considered "always right" (i.e. even if the types are not overlapping).
                        # Also note that a care must be taken to unwrap this back at read places
                        # where we use this to narrow down declared type.
                        if node.callee.type_guard is not None:
                            return {expr: TypeGuardedType(node.callee.type_guard)}, {}
                        else:
                            assert node.callee.type_is is not None
                            return conditional_types_to_typemaps(
                                expr,
                                *self.conditional_types_with_intersection(
                                    self.lookup_type(expr),
                                    [TypeRange(node.callee.type_is, is_upper_bound=False)],
                                    expr,
                                    consider_runtime_isinstance=False,
                                ),
                            )
        elif isinstance(node, ComparisonExpr):
            return self.comparison_type_narrowing_helper(node)
        elif isinstance(node, AssignmentExpr):
            if_map: dict[Expression, Type] | None
            else_map: dict[Expression, Type] | None
            if_map = {}
            else_map = {}

            if_assignment_map, else_assignment_map = self.find_isinstance_check(node.target)

            if if_assignment_map is not None:
                if_map.update(if_assignment_map)
            if else_assignment_map is not None:
                else_map.update(else_assignment_map)

            if_condition_map, else_condition_map = self.find_isinstance_check(
                node.value, in_boolean_context=False
            )

            if if_condition_map is not None:
                if_map.update(if_condition_map)
            if else_condition_map is not None:
                else_map.update(else_condition_map)

            return (
                (None if if_assignment_map is None or if_condition_map is None else if_map),
                (None if else_assignment_map is None or else_condition_map is None else else_map),
            )
        elif isinstance(node, OpExpr) and node.op == "and":
            left_if_vars, left_else_vars = self.find_isinstance_check(node.left)
            right_if_vars, right_else_vars = self.find_isinstance_check(node.right)

            # (e1 and e2) is true if both e1 and e2 are true,
            # and false if at least one of e1 and e2 is false.
            return (
                and_conditional_maps(left_if_vars, right_if_vars),
                # Note that if left else type is Any, we can't add any additional
                # types to it, since the right maps were computed assuming
                # the left is True, which may be not the case in the else branch.
                or_conditional_maps(left_else_vars, right_else_vars, coalesce_any=True),
            )
        elif isinstance(node, OpExpr) and node.op == "or":
            left_if_vars, left_else_vars = self.find_isinstance_check(node.left)
            right_if_vars, right_else_vars = self.find_isinstance_check(node.right)

            # (e1 or e2) is true if at least one of e1 or e2 is true,
            # and false if both e1 and e2 are false.
            return (
                or_conditional_maps(left_if_vars, right_if_vars),
                and_conditional_maps(left_else_vars, right_else_vars),
            )
        elif isinstance(node, UnaryExpr) and node.op == "not":
            left, right = self.find_isinstance_check(node.expr)
            return right, left
        elif (
            literal(node) == LITERAL_TYPE
            and self.has_type(node)
            and self.can_be_narrowed_with_len(self.lookup_type(node))
            # Only translate `if x` to `if len(x) > 0` when possible.
            and not custom_special_method(self.lookup_type(node), "__bool__")
            and self.options.strict_optional
        ):
            # Combine a `len(x) > 0` check with the default logic below.
            yes_type, no_type = self.narrow_with_len(self.lookup_type(node), ">", 0)
            if yes_type is not None:
                yes_type = true_only(yes_type)
            else:
                yes_type = UninhabitedType()
            if no_type is not None:
                no_type = false_only(no_type)
            else:
                no_type = UninhabitedType()
            if_map = {node: yes_type} if not isinstance(yes_type, UninhabitedType) else None
            else_map = {node: no_type} if not isinstance(no_type, UninhabitedType) else None
            return if_map, else_map

        # Restrict the type of the variable to True-ish/False-ish in the if and else branches
        # respectively
        original_vartype = self.lookup_type(node)
        if in_boolean_context:
            # We don't check `:=` values in expressions like `(a := A())`,
            # because they produce two error messages.
            self.check_for_truthy_type(original_vartype, node)
        vartype = try_expanding_sum_type_to_union(original_vartype, "builtins.bool")

        if_type = true_only(vartype)
        else_type = false_only(vartype)
        if_map = {node: if_type} if not isinstance(if_type, UninhabitedType) else None
        else_map = {node: else_type} if not isinstance(else_type, UninhabitedType) else None
        return if_map, else_map

    def comparison_type_narrowing_helper(self, node: ComparisonExpr) -> tuple[TypeMap, TypeMap]:
        """Infer type narrowing from a comparison expression."""
        # Step 1: Obtain the types of each operand and whether or not we can
        # narrow their types. (For example, we shouldn't try narrowing the
        # types of literal string or enum expressions).

        operands = [collapse_walrus(x) for x in node.operands]
        operand_types = []
        narrowable_operand_index_to_hash = {}
        for i, expr in enumerate(operands):
            if not self.has_type(expr):
                return {}, {}
            expr_type = self.lookup_type(expr)
            operand_types.append(expr_type)

            if (
                literal(expr) == LITERAL_TYPE
                and not is_literal_none(expr)
                and not self.is_literal_enum(expr)
            ):
                h = literal_hash(expr)
                if h is not None:
                    narrowable_operand_index_to_hash[i] = h

        # Step 2: Group operands chained by either the 'is' or '==' operands
        # together. For all other operands, we keep them in groups of size 2.
        # So the expression:
        #
        #   x0 == x1 == x2 < x3 < x4 is x5 is x6 is not x7 is not x8
        #
        # ...is converted into the simplified operator list:
        #
        #  [("==", [0, 1, 2]), ("<", [2, 3]), ("<", [3, 4]),
        #   ("is", [4, 5, 6]), ("is not", [6, 7]), ("is not", [7, 8])]
        #
        # We group identity/equality expressions so we can propagate information
        # we discover about one operand across the entire chain. We don't bother
        # handling 'is not' and '!=' chains in a special way: those are very rare
        # in practice.

        simplified_operator_list = group_comparison_operands(
            node.pairwise(), narrowable_operand_index_to_hash, {"==", "is"}
        )

        # Step 3: Analyze each group and infer more precise type maps for each
        # assignable operand, if possible. We combine these type maps together
        # in the final step.

        partial_type_maps = []
        for operator, expr_indices in simplified_operator_list:
            if operator in {"is", "is not", "==", "!="}:
                if_map, else_map = self.equality_type_narrowing_helper(
                    node,
                    operator,
                    operands,
                    operand_types,
                    expr_indices,
                    narrowable_operand_index_to_hash,
                )
            elif operator in {"in", "not in"}:
                assert len(expr_indices) == 2
                left_index, right_index = expr_indices
                item_type = operand_types[left_index]
                iterable_type = operand_types[right_index]

                if_map, else_map = {}, {}

                if left_index in narrowable_operand_index_to_hash:
                    # We only try and narrow away 'None' for now
                    if is_overlapping_none(item_type):
                        collection_item_type = get_proper_type(builtin_item_type(iterable_type))
                        if (
                            collection_item_type is not None
                            and not is_overlapping_none(collection_item_type)
                            and not (
                                isinstance(collection_item_type, Instance)
                                and collection_item_type.type.fullname == "builtins.object"
                            )
                            and is_overlapping_erased_types(item_type, collection_item_type)
                        ):
                            if_map[operands[left_index]] = remove_optional(item_type)

                if right_index in narrowable_operand_index_to_hash:
                    if_type, else_type = self.conditional_types_for_iterable(
                        item_type, iterable_type
                    )
                    expr = operands[right_index]
                    if if_type is None:
                        if_map = None
                    else:
                        if_map[expr] = if_type
                    if else_type is None:
                        else_map = None
                    else:
                        else_map[expr] = else_type

            else:
                if_map = {}
                else_map = {}

            if operator in {"is not", "!=", "not in"}:
                if_map, else_map = else_map, if_map

            partial_type_maps.append((if_map, else_map))

        # If we have found non-trivial restrictions from the regular comparisons,
        # then return soon. Otherwise try to infer restrictions involving `len(x)`.
        # TODO: support regular and len() narrowing in the same chain.
        if any(m != ({}, {}) for m in partial_type_maps):
            return reduce_conditional_maps(partial_type_maps)
        else:
            # Use meet for `and` maps to get correct results for chained checks
            # like `if 1 < len(x) < 4: ...`
            return reduce_conditional_maps(self.find_tuple_len_narrowing(node), use_meet=True)

    def equality_type_narrowing_helper(
        self,
        node: ComparisonExpr,
        operator: str,
        operands: list[Expression],
        operand_types: list[Type],
        expr_indices: list[int],
        narrowable_operand_index_to_hash: dict[int, tuple[Key, ...]],
    ) -> tuple[TypeMap, TypeMap]:
        """Calculate type maps for '==', '!=', 'is' or 'is not' expression."""
        # is_valid_target:
        #   Controls which types we're allowed to narrow exprs to. Note that
        #   we cannot use 'is_literal_type_like' in both cases since doing
        #   'x = 10000 + 1; x is 10001' is not always True in all Python
        #   implementations.
        #
        # coerce_only_in_literal_context:
        #   If true, coerce types into literal types only if one or more of
        #   the provided exprs contains an explicit Literal type. This could
        #   technically be set to any arbitrary value, but it seems being liberal
        #   with narrowing when using 'is' and conservative when using '==' seems
        #   to break the least amount of real-world code.
        #
        # should_narrow_by_identity:
        #   Set to 'false' only if the user defines custom __eq__ or __ne__ methods
        #   that could cause identity-based narrowing to produce invalid results.
        if operator in {"is", "is not"}:
            is_valid_target: Callable[[Type], bool] = is_singleton_type
            coerce_only_in_literal_context = False
            should_narrow_by_identity = True
        else:

            def is_exactly_literal_type(t: Type) -> bool:
                return isinstance(get_proper_type(t), LiteralType)

            def has_no_custom_eq_checks(t: Type) -> bool:
                return not custom_special_method(
                    t, "__eq__", check_all=False
                ) and not custom_special_method(t, "__ne__", check_all=False)

            is_valid_target = is_exactly_literal_type
            coerce_only_in_literal_context = True

            expr_types = [operand_types[i] for i in expr_indices]
            should_narrow_by_identity = all(
                map(has_no_custom_eq_checks, expr_types)
            ) and not is_ambiguous_mix_of_enums(expr_types)

        if_map: TypeMap = {}
        else_map: TypeMap = {}
        if should_narrow_by_identity:
            if_map, else_map = self.refine_identity_comparison_expression(
                operands,
                operand_types,
                expr_indices,
                narrowable_operand_index_to_hash.keys(),
                is_valid_target,
                coerce_only_in_literal_context,
            )

        if if_map == {} and else_map == {}:
            if_map, else_map = self.refine_away_none_in_comparison(
                operands, operand_types, expr_indices, narrowable_operand_index_to_hash.keys()
            )

        # If we haven't been able to narrow types yet, we might be dealing with a
        # explicit type(x) == some_type check
        if if_map == {} and else_map == {}:
            if_map, else_map = self.find_type_equals_check(node, expr_indices)
        return if_map, else_map

    def propagate_up_typemap_info(self, new_types: TypeMap) -> TypeMap:
        """Attempts refining parent expressions of any MemberExpr or IndexExprs in new_types.

        Specifically, this function accepts two mappings of expression to original types:
        the original mapping (existing_types), and a new mapping (new_types) intended to
        update the original.

        This function iterates through new_types and attempts to use the information to try
        refining any parent types that happen to be unions.

        For example, suppose there are two types "A = Tuple[int, int]" and "B = Tuple[str, str]".
        Next, suppose that 'new_types' specifies the expression 'foo[0]' has a refined type
        of 'int' and that 'foo' was previously deduced to be of type Union[A, B].

        Then, this function will observe that since A[0] is an int and B[0] is not, the type of
        'foo' can be further refined from Union[A, B] into just B.

        We perform this kind of "parent narrowing" for member lookup expressions and indexing
        expressions into tuples, namedtuples, and typeddicts. We repeat this narrowing
        recursively if the parent is also a "lookup expression". So for example, if we have
        the expression "foo['bar'].baz[0]", we'd potentially end up refining types for the
        expressions "foo", "foo['bar']", and "foo['bar'].baz".

        We return the newly refined map. This map is guaranteed to be a superset of 'new_types'.
        """
        if new_types is None:
            return None
        output_map = {}
        for expr, expr_type in new_types.items():
            # The original inferred type should always be present in the output map, of course
            output_map[expr] = expr_type

            # Next, try using this information to refine the parent types, if applicable.
            new_mapping = self.refine_parent_types(expr, expr_type)
            for parent_expr, proposed_parent_type in new_mapping.items():
                # We don't try inferring anything if we've already inferred something for
                # the parent expression.
                # TODO: Consider picking the narrower type instead of always discarding this?
                if parent_expr in new_types:
                    continue
                output_map[parent_expr] = proposed_parent_type
        return output_map

    def refine_parent_types(self, expr: Expression, expr_type: Type) -> Mapping[Expression, Type]:
        """Checks if the given expr is a 'lookup operation' into a union and iteratively refines
        the parent types based on the 'expr_type'.

        For example, if 'expr' is an expression like 'a.b.c.d', we'll potentially return refined
        types for expressions 'a', 'a.b', and 'a.b.c'.

        For more details about what a 'lookup operation' is and how we use the expr_type to refine
        the parent types of lookup_expr, see the docstring in 'propagate_up_typemap_info'.
        """
        output: dict[Expression, Type] = {}

        # Note: parent_expr and parent_type are progressively refined as we crawl up the
        # parent lookup chain.
        while True:
            # First, check if this expression is one that's attempting to
            # "lookup" some key in the parent type. If so, save the parent type
            # and create function that will try replaying the same lookup
            # operation against arbitrary types.
            if isinstance(expr, MemberExpr):
                parent_expr = self._propagate_walrus_assignments(expr.expr, output)
                parent_type = self.lookup_type_or_none(parent_expr)
                member_name = expr.name

                def replay_lookup(new_parent_type: ProperType) -> Type | None:
                    with self.msg.filter_errors() as w:
                        member_type = analyze_member_access(
                            name=member_name,
                            typ=new_parent_type,
                            context=parent_expr,
                            is_lvalue=False,
                            is_super=False,
                            is_operator=False,
                            original_type=new_parent_type,
                            chk=self,
                            in_literal_context=False,
                        )
                    if w.has_new_errors():
                        return None
                    else:
                        return member_type

            elif isinstance(expr, IndexExpr):
                parent_expr = self._propagate_walrus_assignments(expr.base, output)
                parent_type = self.lookup_type_or_none(parent_expr)

                self._propagate_walrus_assignments(expr.index, output)
                index_type = self.lookup_type_or_none(expr.index)
                if index_type is None:
                    return output

                str_literals = try_getting_str_literals_from_type(index_type)
                if str_literals is not None:
                    # Refactoring these two indexing replay functions is surprisingly
                    # tricky -- see https://github.com/python/mypy/pull/7917, which
                    # was blocked by https://github.com/mypyc/mypyc/issues/586
                    def replay_lookup(new_parent_type: ProperType) -> Type | None:
                        if not isinstance(new_parent_type, TypedDictType):
                            return None
                        try:
                            assert str_literals is not None
                            member_types = [new_parent_type.items[key] for key in str_literals]
                        except KeyError:
                            return None
                        return make_simplified_union(member_types)

                else:
                    int_literals = try_getting_int_literals_from_type(index_type)
                    if int_literals is not None:

                        def replay_lookup(new_parent_type: ProperType) -> Type | None:
                            if not isinstance(new_parent_type, TupleType):
                                return None
                            try:
                                assert int_literals is not None
                                member_types = [new_parent_type.items[key] for key in int_literals]
                            except IndexError:
                                return None
                            return make_simplified_union(member_types)

                    else:
                        return output
            else:
                return output

            # If we somehow didn't previously derive the parent type, abort completely
            # with what we have so far: something went wrong at an earlier stage.
            if parent_type is None:
                return output

            # We currently only try refining the parent type if it's a Union.
            # If not, there's no point in trying to refine any further parents
            # since we have no further information we can use to refine the lookup
            # chain, so we end early as an optimization.
            parent_type = get_proper_type(parent_type)
            if not isinstance(parent_type, UnionType):
                return output

            # Take each element in the parent union and replay the original lookup procedure
            # to figure out which parents are compatible.
            new_parent_types = []
            for item in flatten_nested_unions(parent_type.items):
                member_type = replay_lookup(get_proper_type(item))
                if member_type is None:
                    # We were unable to obtain the member type. So, we give up on refining this
                    # parent type entirely and abort.
                    return output

                if is_overlapping_types(member_type, expr_type):
                    new_parent_types.append(item)

            # If none of the parent types overlap (if we derived an empty union), something
            # went wrong. We should never hit this case, but deriving the uninhabited type or
            # reporting an error both seem unhelpful. So we abort.
            if not new_parent_types:
                return output

            expr = parent_expr
            expr_type = output[parent_expr] = make_simplified_union(new_parent_types)

    def _propagate_walrus_assignments(
        self, expr: Expression, type_map: dict[Expression, Type]
    ) -> Expression:
        """Add assignments from walrus expressions to inferred types.

        Only considers nested assignment exprs, does not recurse into other types.
        This may be added later if necessary by implementing a dedicated visitor.
        """
        if isinstance(expr, AssignmentExpr):
            if isinstance(expr.value, AssignmentExpr):
                self._propagate_walrus_assignments(expr.value, type_map)
            assigned_type = self.lookup_type_or_none(expr.value)
            parent_expr = collapse_walrus(expr)
            if assigned_type is not None:
                type_map[parent_expr] = assigned_type
            return parent_expr
        return expr

    def refine_identity_comparison_expression(
        self,
        operands: list[Expression],
        operand_types: list[Type],
        chain_indices: list[int],
        narrowable_operand_indices: AbstractSet[int],
        is_valid_target: Callable[[ProperType], bool],
        coerce_only_in_literal_context: bool,
    ) -> tuple[TypeMap, TypeMap]:
        """Produce conditional type maps refining expressions by an identity/equality comparison.

        The 'operands' and 'operand_types' lists should be the full list of operands used
        in the overall comparison expression. The 'chain_indices' list is the list of indices
        actually used within this identity comparison chain.

        So if we have the expression:

            a <= b is c is d <= e

        ...then 'operands' and 'operand_types' would be lists of length 5 and 'chain_indices'
        would be the list [1, 2, 3].

        The 'narrowable_operand_indices' parameter is the set of all indices we are allowed
        to refine the types of: that is, all operands that will potentially be a part of
        the output TypeMaps.

        Although this function could theoretically try setting the types of the operands
        in the chains to the meet, doing that causes too many issues in real-world code.
        Instead, we use 'is_valid_target' to identify which of the given chain types
        we could plausibly use as the refined type for the expressions in the chain.

        Similarly, 'coerce_only_in_literal_context' controls whether we should try coercing
        expressions in the chain to a Literal type. Performing this coercion is sometimes
        too aggressive of a narrowing, depending on context.
        """
        should_coerce = True
        if coerce_only_in_literal_context:

            def should_coerce_inner(typ: Type) -> bool:
                typ = get_proper_type(typ)
                return is_literal_type_like(typ) or (
                    isinstance(typ, Instance) and typ.type.is_enum
                )

            should_coerce = any(should_coerce_inner(operand_types[i]) for i in chain_indices)

        target: Type | None = None
        possible_target_indices = []
        for i in chain_indices:
            expr_type = operand_types[i]
            if should_coerce:
                expr_type = coerce_to_literal(expr_type)
            if not is_valid_target(get_proper_type(expr_type)):
                continue
            if target and not is_same_type(target, expr_type):
                # We have multiple disjoint target types. So the 'if' branch
                # must be unreachable.
                return None, {}
            target = expr_type
            possible_target_indices.append(i)

        # There's nothing we can currently infer if none of the operands are valid targets,
        # so we end early and infer nothing.
        if target is None:
            return {}, {}

        # If possible, use an unassignable expression as the target.
        # We skip refining the type of the target below, so ideally we'd
        # want to pick an expression we were going to skip anyways.
        singleton_index = -1
        for i in possible_target_indices:
            if i not in narrowable_operand_indices:
                singleton_index = i

        # But if none of the possible singletons are unassignable ones, we give up
        # and arbitrarily pick the last item, mostly because other parts of the
        # type narrowing logic bias towards picking the rightmost item and it'd be
        # nice to stay consistent.
        #
        # That said, it shouldn't matter which index we pick. For example, suppose we
        # have this if statement, where 'x' and 'y' both have singleton types:
        #
        #     if x is y:
        #         reveal_type(x)
        #         reveal_type(y)
        #     else:
        #         reveal_type(x)
        #         reveal_type(y)
        #
        # At this point, 'x' and 'y' *must* have the same singleton type: we would have
        # ended early in the first for-loop in this function if they weren't.
        #
        # So, we should always get the same result in the 'if' case no matter which
        # index we pick. And while we do end up getting different results in the 'else'
        # case depending on the index (e.g. if we pick 'y', then its type stays the same
        # while 'x' is narrowed to '<uninhabited>'), this distinction is also moot: mypy
        # currently will just mark the whole branch as unreachable if either operand is
        # narrowed to <uninhabited>.
        if singleton_index == -1:
            singleton_index = possible_target_indices[-1]

        sum_type_name = None
        target = get_proper_type(target)
        if isinstance(target, LiteralType) and (
            target.is_enum_literal() or isinstance(target.value, bool)
        ):
            sum_type_name = target.fallback.type.fullname

        target_type = [TypeRange(target, is_upper_bound=False)]

        partial_type_maps = []
        for i in chain_indices:
            # If we try refining a type against itself, conditional_type_map
            # will end up assuming that the 'else' branch is unreachable. This is
            # typically not what we want: generally the user will intend for the
            # target type to be some fixed 'sentinel' value and will want to refine
            # the other exprs against this one instead.
            if i == singleton_index:
                continue

            # Naturally, we can't refine operands which are not permitted to be refined.
            if i not in narrowable_operand_indices:
                continue

            expr = operands[i]
            expr_type = coerce_to_literal(operand_types[i])

            if sum_type_name is not None:
                expr_type = try_expanding_sum_type_to_union(expr_type, sum_type_name)

            # We intentionally use 'conditional_types' directly here instead of
            # 'self.conditional_types_with_intersection': we only compute ad-hoc
            # intersections when working with pure instances.
            types = conditional_types(expr_type, target_type)
            partial_type_maps.append(conditional_types_to_typemaps(expr, *types))

        return reduce_conditional_maps(partial_type_maps)

    def refine_away_none_in_comparison(
        self,
        operands: list[Expression],
        operand_types: list[Type],
        chain_indices: list[int],
        narrowable_operand_indices: AbstractSet[int],
    ) -> tuple[TypeMap, TypeMap]:
        """Produces conditional type maps refining away None in an identity/equality chain.

        For more details about what the different arguments mean, see the
        docstring of 'refine_identity_comparison_expression' up above.
        """

        non_optional_types = []
        for i in chain_indices:
            typ = operand_types[i]
            if not is_overlapping_none(typ):
                non_optional_types.append(typ)

        if_map, else_map = {}, {}

        if not non_optional_types or (len(non_optional_types) != len(chain_indices)):

            # Narrow e.g. `Optional[A] == "x"` or `Optional[A] is "x"` to `A` (which may be
            # convenient but is strictly not type-safe):
            for i in narrowable_operand_indices:
                expr_type = operand_types[i]
                if not is_overlapping_none(expr_type):
                    continue
                if any(is_overlapping_erased_types(expr_type, t) for t in non_optional_types):
                    if_map[operands[i]] = remove_optional(expr_type)

            # Narrow e.g. `Optional[A] != None` to `A` (which is stricter than the above step and
            # so type-safe but less convenient, because e.g. `Optional[A] == None` still results
            # in `Optional[A]`):
            if any(isinstance(get_proper_type(ot), NoneType) for ot in operand_types):
                for i in narrowable_operand_indices:
                    expr_type = operand_types[i]
                    if is_overlapping_none(expr_type):
                        else_map[operands[i]] = remove_optional(expr_type)

        return if_map, else_map

    def is_len_of_tuple(self, expr: Expression) -> bool:
        """Is this expression a `len(x)` call where x is a tuple or union of tuples?"""
        if not isinstance(expr, CallExpr):
            return False
        if not refers_to_fullname(expr.callee, "builtins.len"):
            return False
        if len(expr.args) != 1:
            return False
        expr = expr.args[0]
        if literal(expr) != LITERAL_TYPE:
            return False
        if not self.has_type(expr):
            return False
        return self.can_be_narrowed_with_len(self.lookup_type(expr))

    def can_be_narrowed_with_len(self, typ: Type) -> bool:
        """Is this a type that can benefit from length check type restrictions?

        Currently supported types are TupleTypes, Instances of builtins.tuple, and
        unions involving such types.
        """
        if custom_special_method(typ, "__len__"):
            # If user overrides builtin behavior, we can't do anything.
            return False
        p_typ = get_proper_type(typ)
        # Note: we are conservative about tuple subclasses, because some code may rely on
        # the fact that tuple_type of fallback TypeInfo matches the original TupleType.
        if isinstance(p_typ, TupleType):
            if any(isinstance(t, UnpackType) for t in p_typ.items):
                return p_typ.partial_fallback.type.fullname == "builtins.tuple"
            return True
        if isinstance(p_typ, Instance):
            return p_typ.type.has_base("builtins.tuple")
        if isinstance(p_typ, UnionType):
            return any(self.can_be_narrowed_with_len(t) for t in p_typ.items)
        return False

    def literal_int_expr(self, expr: Expression) -> int | None:
        """Is this expression an int literal, or a reference to an int constant?

        If yes, return the corresponding int value, otherwise return None.
        """
        if not self.has_type(expr):
            return None
        expr_type = self.lookup_type(expr)
        expr_type = coerce_to_literal(expr_type)
        proper_type = get_proper_type(expr_type)
        if not isinstance(proper_type, LiteralType):
            return None
        if not isinstance(proper_type.value, int):
            return None
        return proper_type.value

    def find_tuple_len_narrowing(self, node: ComparisonExpr) -> list[tuple[TypeMap, TypeMap]]:
        """Top-level logic to find type restrictions from a length check on tuples.

        We try to detect `if` checks like the following:
            x: tuple[int, int] | tuple[int, int, int]
            y: tuple[int, int] | tuple[int, int, int]
            if len(x) == len(y) == 2:
                a, b = x  # OK
                c, d = y  # OK

            z: tuple[int, ...]
            if 1 < len(z) < 4:
                x = z  # OK
        and report corresponding type restrictions to the binder.
        """
        # First step: group consecutive `is` and `==` comparisons together.
        # This is essentially a simplified version of group_comparison_operands(),
        # tuned to the len()-like checks. Note that we don't propagate indirect
        # restrictions like e.g. `len(x) > foo() > 1` yet, since it is tricky.
        # TODO: propagate indirect len() comparison restrictions.
        chained = []
        last_group = set()
        for op, left, right in node.pairwise():
            if isinstance(left, AssignmentExpr):
                left = left.value
            if isinstance(right, AssignmentExpr):
                right = right.value
            if op in ("is", "=="):
                last_group.add(left)
                last_group.add(right)
            else:
                if last_group:
                    chained.append(("==", list(last_group)))
                    last_group = set()
                if op in {"is not", "!=", "<", "<=", ">", ">="}:
                    chained.append((op, [left, right]))
        if last_group:
            chained.append(("==", list(last_group)))

        # Second step: infer type restrictions from each group found above.
        type_maps = []
        for op, items in chained:
            # TODO: support unions of literal types as len() comparison targets.
            if not any(self.literal_int_expr(it) is not None for it in items):
                continue
            if not any(self.is_len_of_tuple(it) for it in items):
                continue

            # At this step we know there is at least one len(x) and one literal in the group.
            if op in ("is", "=="):
                literal_values = set()
                tuples = []
                for it in items:
                    lit = self.literal_int_expr(it)
                    if lit is not None:
                        literal_values.add(lit)
                        continue
                    if self.is_len_of_tuple(it):
                        assert isinstance(it, CallExpr)
                        tuples.append(it.args[0])
                if len(literal_values) > 1:
                    # More than one different literal value found, like 1 == len(x) == 2,
                    # so the corresponding branch is unreachable.
                    return [(None, {})]
                size = literal_values.pop()
                if size > MAX_PRECISE_TUPLE_SIZE:
                    # Avoid creating huge tuples from checks like if len(x) == 300.
                    continue
                for tpl in tuples:
                    yes_type, no_type = self.narrow_with_len(self.lookup_type(tpl), op, size)
                    yes_map = None if yes_type is None else {tpl: yes_type}
                    no_map = None if no_type is None else {tpl: no_type}
                    type_maps.append((yes_map, no_map))
            else:
                left, right = items
                if self.is_len_of_tuple(right):
                    # Normalize `1 < len(x)` and similar as `len(x) > 1`.
                    left, right = right, left
                    op = flip_ops.get(op, op)
                r_size = self.literal_int_expr(right)
                assert r_size is not None
                if r_size > MAX_PRECISE_TUPLE_SIZE:
                    # Avoid creating huge unions from checks like if len(x) > 300.
                    continue
                assert isinstance(left, CallExpr)
                yes_type, no_type = self.narrow_with_len(
                    self.lookup_type(left.args[0]), op, r_size
                )
                yes_map = None if yes_type is None else {left.args[0]: yes_type}
                no_map = None if no_type is None else {left.args[0]: no_type}
                type_maps.append((yes_map, no_map))
        return type_maps

    def narrow_with_len(self, typ: Type, op: str, size: int) -> tuple[Type | None, Type | None]:
        """Dispatch tuple type narrowing logic depending on the kind of type we got."""
        typ = get_proper_type(typ)
        if isinstance(typ, TupleType):
            return self.refine_tuple_type_with_len(typ, op, size)
        elif isinstance(typ, Instance):
            return self.refine_instance_type_with_len(typ, op, size)
        elif isinstance(typ, UnionType):
            yes_types = []
            no_types = []
            other_types = []
            for t in typ.items:
                if not self.can_be_narrowed_with_len(t):
                    other_types.append(t)
                    continue
                yt, nt = self.narrow_with_len(t, op, size)
                if yt is not None:
                    yes_types.append(yt)
                if nt is not None:
                    no_types.append(nt)
            yes_types += other_types
            no_types += other_types
            if yes_types:
                yes_type = make_simplified_union(yes_types)
            else:
                yes_type = None
            if no_types:
                no_type = make_simplified_union(no_types)
            else:
                no_type = None
            return yes_type, no_type
        else:
            assert False, "Unsupported type for len narrowing"

    def refine_tuple_type_with_len(
        self, typ: TupleType, op: str, size: int
    ) -> tuple[Type | None, Type | None]:
        """Narrow a TupleType using length restrictions."""
        unpack_index = find_unpack_in_list(typ.items)
        if unpack_index is None:
            # For fixed length tuple situation is trivial, it is either reachable or not,
            # depending on the current length, expected length, and the comparison op.
            method = int_op_to_method[op]
            if method(typ.length(), size):
                return typ, None
            return None, typ
        unpack = typ.items[unpack_index]
        assert isinstance(unpack, UnpackType)
        unpacked = get_proper_type(unpack.type)
        if isinstance(unpacked, TypeVarTupleType):
            # For tuples involving TypeVarTuple unpack we can't do much except
            # inferring reachability, and recording the restrictions on TypeVarTuple
            # for further "manual" use elsewhere.
            min_len = typ.length() - 1 + unpacked.min_len
            if op in ("==", "is"):
                if min_len <= size:
                    return typ, typ
                return None, typ
            elif op in ("<", "<="):
                if op == "<=":
                    size += 1
                if min_len < size:
                    prefix = typ.items[:unpack_index]
                    suffix = typ.items[unpack_index + 1 :]
                    # TODO: also record max_len to avoid false negatives?
                    unpack = UnpackType(unpacked.copy_modified(min_len=size - typ.length() + 1))
                    return typ, typ.copy_modified(items=prefix + [unpack] + suffix)
                return None, typ
            else:
                yes_type, no_type = self.refine_tuple_type_with_len(typ, neg_ops[op], size)
                return no_type, yes_type
        # Homogeneous variadic item is the case where we are most flexible. Essentially,
        # we adjust the variadic item by "eating away" from it to satisfy the restriction.
        assert isinstance(unpacked, Instance) and unpacked.type.fullname == "builtins.tuple"
        min_len = typ.length() - 1
        arg = unpacked.args[0]
        prefix = typ.items[:unpack_index]
        suffix = typ.items[unpack_index + 1 :]
        if op in ("==", "is"):
            if min_len <= size:
                # TODO: return fixed union + prefixed variadic tuple for no_type?
                return typ.copy_modified(items=prefix + [arg] * (size - min_len) + suffix), typ
            return None, typ
        elif op in ("<", "<="):
            if op == "<=":
                size += 1
            if min_len < size:
                # Note: there is some ambiguity w.r.t. to where to put the additional
                # items: before or after the unpack. However, such types are equivalent,
                # so we always put them before for consistency.
                no_type = typ.copy_modified(
                    items=prefix + [arg] * (size - min_len) + [unpack] + suffix
                )
                yes_items = []
                for n in range(size - min_len):
                    yes_items.append(typ.copy_modified(items=prefix + [arg] * n + suffix))
                return UnionType.make_union(yes_items, typ.line, typ.column), no_type
            return None, typ
        else:
            yes_type, no_type = self.refine_tuple_type_with_len(typ, neg_ops[op], size)
            return no_type, yes_type

    def refine_instance_type_with_len(
        self, typ: Instance, op: str, size: int
    ) -> tuple[Type | None, Type | None]:
        """Narrow a homogeneous tuple using length restrictions."""
        base = map_instance_to_supertype(typ, self.lookup_typeinfo("builtins.tuple"))
        arg = base.args[0]
        # Again, we are conservative about subclasses until we gain more confidence.
        allow_precise = (
            PRECISE_TUPLE_TYPES in self.options.enable_incomplete_feature
        ) and typ.type.fullname == "builtins.tuple"
        if op in ("==", "is"):
            # TODO: return fixed union + prefixed variadic tuple for no_type?
            return TupleType(items=[arg] * size, fallback=typ), typ
        elif op in ("<", "<="):
            if op == "<=":
                size += 1
            if allow_precise:
                unpack = UnpackType(self.named_generic_type("builtins.tuple", [arg]))
                no_type: Type | None = TupleType(items=[arg] * size + [unpack], fallback=typ)
            else:
                no_type = typ
            if allow_precise:
                items = []
                for n in range(size):
                    items.append(TupleType([arg] * n, fallback=typ))
                yes_type: Type | None = UnionType.make_union(items, typ.line, typ.column)
            else:
                yes_type = typ
            return yes_type, no_type
        else:
            yes_type, no_type = self.refine_instance_type_with_len(typ, neg_ops[op], size)
            return no_type, yes_type

    #
    # Helpers
    #
    @overload
    def check_subtype(
        self,
        subtype: Type,
        supertype: Type,
        context: Context,
        msg: str,
        subtype_label: str | None = None,
        supertype_label: str | None = None,
        *,
        notes: list[str] | None = None,
        code: ErrorCode | None = None,
        outer_context: Context | None = None,
    ) -> bool: ...

    @overload
    def check_subtype(
        self,
        subtype: Type,
        supertype: Type,
        context: Context,
        msg: ErrorMessage,
        subtype_label: str | None = None,
        supertype_label: str | None = None,
        *,
        notes: list[str] | None = None,
        outer_context: Context | None = None,
    ) -> bool: ...

    def check_subtype(
        self,
        subtype: Type,
        supertype: Type,
        context: Context,
        msg: str | ErrorMessage,
        subtype_label: str | None = None,
        supertype_label: str | None = None,
        *,
        notes: list[str] | None = None,
        code: ErrorCode | None = None,
        outer_context: Context | None = None,
    ) -> bool:
        """Generate an error if the subtype is not compatible with supertype."""
        if is_subtype(subtype, supertype, options=self.options):
            return True

        if isinstance(msg, str):
            msg = ErrorMessage(msg, code=code)

        if self.msg.prefer_simple_messages():
            self.fail(msg, context)  # Fast path -- skip all fancy logic
            return False

        orig_subtype = subtype
        subtype = get_proper_type(subtype)
        orig_supertype = supertype
        supertype = get_proper_type(supertype)
        if self.msg.try_report_long_tuple_assignment_error(
            subtype, supertype, context, msg, subtype_label, supertype_label
        ):
            return False
        extra_info: list[str] = []
        note_msg = ""
        notes = notes or []
        if subtype_label is not None or supertype_label is not None:
            subtype_str, supertype_str = format_type_distinctly(
                orig_subtype, orig_supertype, options=self.options
            )
            if subtype_label is not None:
                extra_info.append(subtype_label + " " + subtype_str)
            if supertype_label is not None:
                extra_info.append(supertype_label + " " + supertype_str)
            note_msg = make_inferred_type_note(
                outer_context or context, subtype, supertype, supertype_str
            )
            if isinstance(subtype, Instance) and isinstance(supertype, Instance):
                notes = append_invariance_notes(notes, subtype, supertype)
            if isinstance(subtype, UnionType) and isinstance(supertype, UnionType):
                notes = append_union_note(notes, subtype, supertype, self.options)
        if extra_info:
            msg = msg.with_additional_msg(" (" + ", ".join(extra_info) + ")")

        error = self.fail(msg, context)
        for note in notes:
            self.msg.note(note, context, code=msg.code)
        if note_msg:
            self.note(note_msg, context, code=msg.code)
        self.msg.maybe_note_concatenate_pos_args(subtype, supertype, context, code=msg.code)
        if (
            isinstance(supertype, Instance)
            and supertype.type.is_protocol
            and isinstance(subtype, (CallableType, Instance, TupleType, TypedDictType, TypeType))
        ):
            self.msg.report_protocol_problems(subtype, supertype, context, parent_error=error)
        if isinstance(supertype, CallableType) and isinstance(subtype, Instance):
            call = find_member("__call__", subtype, subtype, is_operator=True)
            if call:
                self.msg.note_call(subtype, call, context, code=msg.code)
        if isinstance(subtype, (CallableType, Overloaded)) and isinstance(supertype, Instance):
            if supertype.type.is_protocol and "__call__" in supertype.type.protocol_members:
                call = find_member("__call__", supertype, subtype, is_operator=True)
                assert call is not None
                if not is_subtype(subtype, call, options=self.options):
                    self.msg.note_call(supertype, call, context, code=msg.code)
        self.check_possible_missing_await(subtype, supertype, context, code=msg.code)
        return False

    def get_precise_awaitable_type(self, typ: Type, local_errors: ErrorWatcher) -> Type | None:
        """If type implements Awaitable[X] with non-Any X, return X.

        In all other cases return None. This method must be called in context
        of local_errors.
        """
        if isinstance(get_proper_type(typ), PartialType):
            # Partial types are special, ignore them here.
            return None
        try:
            aw_type = self.expr_checker.check_awaitable_expr(
                typ, Context(), "", ignore_binder=True
            )
        except KeyError:
            # This is a hack to speed up tests by not including Awaitable in all typing stubs.
            return None
        if local_errors.has_new_errors():
            return None
        if isinstance(get_proper_type(aw_type), (AnyType, UnboundType)):
            return None
        return aw_type

    @contextmanager
    def checking_await_set(self) -> Iterator[None]:
        self.checking_missing_await = True
        try:
            yield
        finally:
            self.checking_missing_await = False

    def check_possible_missing_await(
        self, subtype: Type, supertype: Type, context: Context, code: ErrorCode | None
    ) -> None:
        """Check if the given type becomes a subtype when awaited."""
        if self.checking_missing_await:
            # Avoid infinite recursion.
            return
        with self.checking_await_set(), self.msg.filter_errors() as local_errors:
            aw_type = self.get_precise_awaitable_type(subtype, local_errors)
            if aw_type is None:
                return
            if not self.check_subtype(
                aw_type, supertype, context, msg=message_registry.INCOMPATIBLE_TYPES
            ):
                return
        self.msg.possible_missing_await(context, code)

    def named_type(self, name: str) -> Instance:
        """Return an instance type with given name and implicit Any type args.

        For example, named_type('builtins.object') produces the 'object' type.
        """
        # Assume that the name refers to a type.
        sym = self.lookup_qualified(name)
        node = sym.node
        if isinstance(node, TypeAlias):
            assert isinstance(node.target, Instance)  # type: ignore[misc]
            node = node.target.type
        assert isinstance(node, TypeInfo)
        any_type = AnyType(TypeOfAny.from_omitted_generics)
        return Instance(node, [any_type] * len(node.defn.type_vars))

    def named_generic_type(self, name: str, args: list[Type]) -> Instance:
        """Return an instance with the given name and type arguments.

        Assume that the number of arguments is correct.  Assume that
        the name refers to a compatible generic type.
        """
        info = self.lookup_typeinfo(name)
        args = [remove_instance_last_known_values(arg) for arg in args]
        # TODO: assert len(args) == len(info.defn.type_vars)
        return Instance(info, args)

    def lookup_typeinfo(self, fullname: str) -> TypeInfo:
        # Assume that the name refers to a class.
        sym = self.lookup_qualified(fullname)
        node = sym.node
        assert isinstance(node, TypeInfo)
        return node

    def type_type(self) -> Instance:
        """Return instance type 'type'."""
        return self.named_type("builtins.type")

    def str_type(self) -> Instance:
        """Return instance type 'str'."""
        return self.named_type("builtins.str")

    def store_type(self, node: Expression, typ: Type) -> None:
        """Store the type of a node in the type map."""
        self._type_maps[-1][node] = typ

    def has_type(self, node: Expression) -> bool:
        return any(node in m for m in reversed(self._type_maps))

    def lookup_type_or_none(self, node: Expression) -> Type | None:
        for m in reversed(self._type_maps):
            if node in m:
                return m[node]
        return None

    def lookup_type(self, node: Expression) -> Type:
        for m in reversed(self._type_maps):
            t = m.get(node)
            if t is not None:
                return t
        raise KeyError(node)

    def store_types(self, d: dict[Expression, Type]) -> None:
        self._type_maps[-1].update(d)

    @contextmanager
    def local_type_map(self) -> Iterator[dict[Expression, Type]]:
        """Store inferred types into a temporary type map (returned).

        This can be used to perform type checking "experiments" without
        affecting exported types (which are used by mypyc).
        """
        temp_type_map: dict[Expression, Type] = {}
        self._type_maps.append(temp_type_map)
        yield temp_type_map
        self._type_maps.pop()

    def in_checked_function(self) -> bool:
        """Should we type-check the current function?

        - Yes if --check-untyped-defs is set.
        - Yes outside functions.
        - Yes in annotated functions.
        - No otherwise.
        """
        return (
            self.options.check_untyped_defs or not self.dynamic_funcs or not self.dynamic_funcs[-1]
        )

    def lookup(self, name: str) -> SymbolTableNode:
        """Look up a definition from the symbol table with the given name."""
        if name in self.globals:
            return self.globals[name]
        else:
            b = self.globals.get("__builtins__", None)
            if b:
                assert isinstance(b.node, MypyFile)
                table = b.node.names
                if name in table:
                    return table[name]
            raise KeyError(f"Failed lookup: {name}")

    def lookup_qualified(self, name: str) -> SymbolTableNode:
        if "." not in name:
            return self.lookup(name)
        else:
            parts = name.split(".")
            n = self.modules[parts[0]]
            for i in range(1, len(parts) - 1):
                sym = n.names.get(parts[i])
                assert sym is not None, "Internal error: attempted lookup of unknown name"
                assert isinstance(sym.node, MypyFile)
                n = sym.node
            last = parts[-1]
            if last in n.names:
                return n.names[last]
            elif len(parts) == 2 and parts[0] in ("builtins", "typing"):
                fullname = ".".join(parts)
                if fullname in SUGGESTED_TEST_FIXTURES:
                    suggestion = ", e.g. add '[{} fixtures/{}]' to your test".format(
                        parts[0], SUGGESTED_TEST_FIXTURES[fullname]
                    )
                else:
                    suggestion = ""
                raise KeyError(
                    "Could not find builtin symbol '{}' (If you are running a "
                    "test case, use a fixture that "
                    "defines this symbol{})".format(last, suggestion)
                )
            else:
                msg = "Failed qualified lookup: '{}' (fullname = '{}')."
                raise KeyError(msg.format(last, name))

    @contextmanager
    def enter_partial_types(
        self, *, is_function: bool = False, is_class: bool = False
    ) -> Iterator[None]:
        """Enter a new scope for collecting partial types.

        Also report errors for (some) variables which still have partial
        types, i.e. we couldn't infer a complete type.
        """
        is_local = (self.partial_types and self.partial_types[-1].is_local) or is_function
        self.partial_types.append(PartialTypeScope({}, is_function, is_local))
        yield

        # Don't complain about not being able to infer partials if it is
        # at the toplevel (with allow_untyped_globals) or if it is in an
        # untyped function being checked with check_untyped_defs.
        permissive = (self.options.allow_untyped_globals and not is_local) or (
            self.options.check_untyped_defs and self.dynamic_funcs and self.dynamic_funcs[-1]
        )

        partial_types, _, _ = self.partial_types.pop()
        if not self.current_node_deferred:
            for var, context in partial_types.items():
                # If we require local partial types, there are a few exceptions where
                # we fall back to inferring just "None" as the type from a None initializer:
                #
                # 1. If all happens within a single function this is acceptable, since only
                #    the topmost function is a separate target in fine-grained incremental mode.
                #    We primarily want to avoid "splitting" partial types across targets.
                #
                # 2. A None initializer in the class body if the attribute is defined in a base
                #    class is fine, since the attribute is already defined and it's currently okay
                #    to vary the type of an attribute covariantly. The None type will still be
                #    checked for compatibility with base classes elsewhere. Without this exception
                #    mypy could require an annotation for an attribute that already has been
                #    declared in a base class, which would be bad.
                allow_none = (
                    not self.options.local_partial_types
                    or is_function
                    or (is_class and self.is_defined_in_base_class(var))
                )
                if (
                    allow_none
                    and isinstance(var.type, PartialType)
                    and var.type.type is None
                    and not permissive
                ):
                    var.type = NoneType()
                else:
                    if var not in self.partial_reported and not permissive:
                        self.msg.need_annotation_for_var(var, context, self.options.python_version)
                        self.partial_reported.add(var)
                    if var.type:
                        fixed = fixup_partial_type(var.type)
                        var.invalid_partial_type = fixed != var.type
                        var.type = fixed

    def handle_partial_var_type(
        self, typ: PartialType, is_lvalue: bool, node: Var, context: Context
    ) -> Type:
        """Handle a reference to a partial type through a var.

        (Used by checkexpr and checkmember.)
        """
        in_scope, is_local, partial_types = self.find_partial_types_in_all_scopes(node)
        if typ.type is None and in_scope:
            # 'None' partial type. It has a well-defined type. In an lvalue context
            # we want to preserve the knowledge of it being a partial type.
            if not is_lvalue:
                return NoneType()
            else:
                return typ
        else:
            if partial_types is not None and not self.current_node_deferred:
                if in_scope:
                    context = partial_types[node]
                    if is_local or not self.options.allow_untyped_globals:
                        self.msg.need_annotation_for_var(
                            node, context, self.options.python_version
                        )
                        self.partial_reported.add(node)
                else:
                    # Defer the node -- we might get a better type in the outer scope
                    self.handle_cannot_determine_type(node.name, context)
            return fixup_partial_type(typ)

    def is_defined_in_base_class(self, var: Var) -> bool:
        if not var.info:
            return False
        return var.info.fallback_to_any or any(
            base.get(var.name) is not None for base in var.info.mro[1:]
        )

    def find_partial_types(self, var: Var) -> dict[Var, Context] | None:
        """Look for an active partial type scope containing variable.

        A scope is active if assignments in the current context can refine a partial
        type originally defined in the scope. This is affected by the local_partial_types
        configuration option.
        """
        in_scope, _, partial_types = self.find_partial_types_in_all_scopes(var)
        if in_scope:
            return partial_types
        return None

    def find_partial_types_in_all_scopes(
        self, var: Var
    ) -> tuple[bool, bool, dict[Var, Context] | None]:
        """Look for partial type scope containing variable.

        Return tuple (is the scope active, is the scope a local scope, scope).
        """
        for scope in reversed(self.partial_types):
            if var in scope.map:
                # All scopes within the outermost function are active. Scopes out of
                # the outermost function are inactive to allow local reasoning (important
                # for fine-grained incremental mode).
                disallow_other_scopes = self.options.local_partial_types

                if isinstance(var.type, PartialType) and var.type.type is not None and var.info:
                    # This is an ugly hack to make partial generic self attributes behave
                    # as if --local-partial-types is always on (because it used to be like this).
                    disallow_other_scopes = True

                scope_active = (
                    not disallow_other_scopes or scope.is_local == self.partial_types[-1].is_local
                )
                return scope_active, scope.is_local, scope.map
        return False, False, None

    def temp_node(self, t: Type, context: Context | None = None) -> TempNode:
        """Create a temporary node with the given, fixed type."""
        return TempNode(t, context=context)

    def fail(
        self, msg: str | ErrorMessage, context: Context, *, code: ErrorCode | None = None
    ) -> ErrorInfo:
        """Produce an error message."""
        if isinstance(msg, ErrorMessage):
            return self.msg.fail(msg.value, context, code=msg.code)
        return self.msg.fail(msg, context, code=code)

    def note(
        self,
        msg: str | ErrorMessage,
        context: Context,
        offset: int = 0,
        *,
        code: ErrorCode | None = None,
    ) -> None:
        """Produce a note."""
        if isinstance(msg, ErrorMessage):
            self.msg.note(msg.value, context, code=msg.code)
            return
        self.msg.note(msg, context, offset=offset, code=code)

    def iterable_item_type(
        self, it: Instance | CallableType | TypeType | Overloaded, context: Context
    ) -> Type:
        if isinstance(it, Instance):
            iterable = map_instance_to_supertype(it, self.lookup_typeinfo("typing.Iterable"))
            item_type = iterable.args[0]
            if not isinstance(get_proper_type(item_type), AnyType):
                # This relies on 'map_instance_to_supertype' returning 'Iterable[Any]'
                # in case there is no explicit base class.
                return item_type
        # Try also structural typing.
        return self.analyze_iterable_item_type_without_expression(it, context)[1]

    def function_type(self, func: FuncBase) -> FunctionLike:
        return function_type(func, self.named_type("builtins.function"))

    def push_type_map(self, type_map: TypeMap, *, from_assignment: bool = True) -> None:
        if type_map is None:
            self.binder.unreachable()
        else:
            for expr, type in type_map.items():
                self.binder.put(expr, type, from_assignment=from_assignment)

    def infer_issubclass_maps(self, node: CallExpr, expr: Expression) -> tuple[TypeMap, TypeMap]:
        """Infer type restrictions for an expression in issubclass call."""
        vartype = self.lookup_type(expr)
        type = self.get_isinstance_type(node.args[1])
        if isinstance(vartype, TypeVarType):
            vartype = vartype.upper_bound
        vartype = get_proper_type(vartype)
        if isinstance(vartype, UnionType):
            union_list = []
            for t in get_proper_types(vartype.items):
                if isinstance(t, TypeType):
                    union_list.append(t.item)
                else:
                    # This is an error that should be reported earlier
                    # if we reach here, we refuse to do any type inference.
                    return {}, {}
            vartype = UnionType(union_list)
        elif isinstance(vartype, TypeType):
            vartype = vartype.item
        elif isinstance(vartype, Instance) and vartype.type.is_metaclass():
            vartype = self.named_type("builtins.object")
        else:
            # Any other object whose type we don't know precisely
            # for example, Any or a custom metaclass.
            return {}, {}  # unknown type
        yes_type, no_type = self.conditional_types_with_intersection(vartype, type, expr)
        yes_map, no_map = conditional_types_to_typemaps(expr, yes_type, no_type)
        yes_map, no_map = map(convert_to_typetype, (yes_map, no_map))
        return yes_map, no_map

    @overload
    def conditional_types_with_intersection(
        self,
        expr_type: Type,
        type_ranges: list[TypeRange] | None,
        ctx: Context,
        default: None = None,
        *,
        consider_runtime_isinstance: bool = True,
    ) -> tuple[Type | None, Type | None]: ...

    @overload
    def conditional_types_with_intersection(
        self,
        expr_type: Type,
        type_ranges: list[TypeRange] | None,
        ctx: Context,
        default: Type,
        *,
        consider_runtime_isinstance: bool = True,
    ) -> tuple[Type, Type]: ...

    def conditional_types_with_intersection(
        self,
        expr_type: Type,
        type_ranges: list[TypeRange] | None,
        ctx: Context,
        default: Type | None = None,
        *,
        consider_runtime_isinstance: bool = True,
    ) -> tuple[Type | None, Type | None]:
        initial_types = conditional_types(
            expr_type,
            type_ranges,
            default,
            consider_runtime_isinstance=consider_runtime_isinstance,
        )
        # For some reason, doing "yes_map, no_map = conditional_types_to_typemaps(...)"
        # doesn't work: mypyc will decide that 'yes_map' is of type None if we try.
        yes_type: Type | None = initial_types[0]
        no_type: Type | None = initial_types[1]

        if not isinstance(get_proper_type(yes_type), UninhabitedType) or type_ranges is None:
            return yes_type, no_type

        # If conditional_types was unable to successfully narrow the expr_type
        # using the type_ranges and concluded if-branch is unreachable, we try
        # computing it again using a different algorithm that tries to generate
        # an ad-hoc intersection between the expr_type and the type_ranges.
        proper_type = get_proper_type(expr_type)
        if isinstance(proper_type, UnionType):
            possible_expr_types = get_proper_types(proper_type.relevant_items())
        else:
            possible_expr_types = [proper_type]

        possible_target_types = []
        for tr in type_ranges:
            item = get_proper_type(tr.item)
            if isinstance(item, (Instance, NoneType)):
                possible_target_types.append(item)
        if not possible_target_types:
            return yes_type, no_type

        out = []
        errors: list[tuple[str, str]] = []
        for v in possible_expr_types:
            if not isinstance(v, Instance):
                return yes_type, no_type
            for t in possible_target_types:
                if isinstance(t, NoneType):
                    errors.append((f'"{v.type.name}" and "NoneType"', '"NoneType" is final'))
                    continue
                intersection = self.intersect_instances((v, t), errors)
                if intersection is None:
                    continue
                out.append(intersection)
        if not out:
            # Only report errors if no element in the union worked.
            if self.should_report_unreachable_issues():
                for types, reason in errors:
                    self.msg.impossible_intersection(types, reason, ctx)
            return UninhabitedType(), expr_type
        new_yes_type = make_simplified_union(out)
        return new_yes_type, expr_type

    def is_writable_attribute(self, node: Node) -> bool:
        """Check if an attribute is writable"""
        if isinstance(node, Var):
            if node.is_property and not node.is_settable_property:
                return False
            return True
        elif isinstance(node, OverloadedFuncDef) and node.is_property:
            first_item = node.items[0]
            assert isinstance(first_item, Decorator)
            return first_item.var.is_settable_property
        return False

    def get_isinstance_type(self, expr: Expression) -> list[TypeRange] | None:
        if isinstance(expr, OpExpr) and expr.op == "|":
            left = self.get_isinstance_type(expr.left)
            if left is None and is_literal_none(expr.left):
                left = [TypeRange(NoneType(), is_upper_bound=False)]
            right = self.get_isinstance_type(expr.right)
            if right is None and is_literal_none(expr.right):
                right = [TypeRange(NoneType(), is_upper_bound=False)]
            if left is None or right is None:
                return None
            return left + right
        all_types = get_proper_types(flatten_types(self.lookup_type(expr)))
        types: list[TypeRange] = []
        for typ in all_types:
            if isinstance(typ, FunctionLike) and typ.is_type_obj():
                # If a type is generic, `isinstance` can only narrow its variables to Any.
                any_parameterized = fill_typevars_with_any(typ.type_object())
                # Tuples may have unattended type variables among their items
                if isinstance(any_parameterized, TupleType):
                    erased_type = erase_typevars(any_parameterized)
                else:
                    erased_type = any_parameterized
                types.append(TypeRange(erased_type, is_upper_bound=False))
            elif isinstance(typ, TypeType):
                # Type[A] means "any type that is a subtype of A" rather than "precisely type A"
                # we indicate this by setting is_upper_bound flag
                is_upper_bound = True
                if isinstance(typ.item, NoneType):
                    # except for Type[None], because "'NoneType' is not an acceptable base type"
                    is_upper_bound = False
                types.append(TypeRange(typ.item, is_upper_bound=is_upper_bound))
            elif isinstance(typ, Instance) and typ.type.fullname == "builtins.type":
                object_type = Instance(typ.type.mro[-1], [])
                types.append(TypeRange(object_type, is_upper_bound=True))
            elif isinstance(typ, Instance) and typ.type.fullname == "types.UnionType" and typ.args:
                types.append(TypeRange(UnionType(typ.args), is_upper_bound=False))
            elif isinstance(typ, AnyType):
                types.append(TypeRange(typ, is_upper_bound=False))
            else:  # we didn't see an actual type, but rather a variable with unknown value
                return None
        if not types:
            # this can happen if someone has empty tuple as 2nd argument to isinstance
            # strictly speaking, we should return UninhabitedType but for simplicity we will simply
            # refuse to do any type inference for now
            return None
        return types

    def is_literal_enum(self, n: Expression) -> bool:
        """Returns true if this expression (with the given type context) is an Enum literal.

        For example, if we had an enum:

            class Foo(Enum):
                A = 1
                B = 2

        ...and if the expression 'Foo' referred to that enum within the current type context,
        then the expression 'Foo.A' would be a literal enum. However, if we did 'a = Foo.A',
        then the variable 'a' would *not* be a literal enum.

        We occasionally special-case expressions like 'Foo.A' and treat them as a single primitive
        unit for the same reasons we sometimes treat 'True', 'False', or 'None' as a single
        primitive unit.
        """
        if not isinstance(n, MemberExpr) or not isinstance(n.expr, NameExpr):
            return False

        parent_type = self.lookup_type_or_none(n.expr)
        member_type = self.lookup_type_or_none(n)
        if member_type is None or parent_type is None:
            return False

        parent_type = get_proper_type(parent_type)
        member_type = get_proper_type(coerce_to_literal(member_type))
        if not isinstance(parent_type, FunctionLike) or not isinstance(member_type, LiteralType):
            return False

        if not parent_type.is_type_obj():
            return False

        return (
            member_type.is_enum_literal()
            and member_type.fallback.type == parent_type.type_object()
        )

    def add_any_attribute_to_type(self, typ: Type, name: str) -> Type:
        """Inject an extra attribute with Any type using fallbacks."""
        orig_typ = typ
        typ = get_proper_type(typ)
        any_type = AnyType(TypeOfAny.unannotated)
        if isinstance(typ, Instance):
            result = typ.copy_with_extra_attr(name, any_type)
            # For instances, we erase the possible module name, so that restrictions
            # become anonymous types.ModuleType instances, allowing hasattr() to
            # have effect on modules.
            assert result.extra_attrs is not None
            result.extra_attrs.mod_name = None
            return result
        if isinstance(typ, TupleType):
            fallback = typ.partial_fallback.copy_with_extra_attr(name, any_type)
            return typ.copy_modified(fallback=fallback)
        if isinstance(typ, CallableType):
            fallback = typ.fallback.copy_with_extra_attr(name, any_type)
            return typ.copy_modified(fallback=fallback)
        if isinstance(typ, TypeType) and isinstance(typ.item, Instance):
            return TypeType.make_normalized(self.add_any_attribute_to_type(typ.item, name))
        if isinstance(typ, TypeVarType):
            return typ.copy_modified(
                upper_bound=self.add_any_attribute_to_type(typ.upper_bound, name),
                values=[self.add_any_attribute_to_type(v, name) for v in typ.values],
            )
        if isinstance(typ, UnionType):
            with_attr, without_attr = self.partition_union_by_attr(typ, name)
            return make_simplified_union(
                with_attr + [self.add_any_attribute_to_type(typ, name) for typ in without_attr]
            )
        return orig_typ

    def hasattr_type_maps(
        self, expr: Expression, source_type: Type, name: str
    ) -> tuple[TypeMap, TypeMap]:
        """Simple support for hasattr() checks.

        Essentially the logic is following:
            * In the if branch, keep types that already has a valid attribute as is,
              for other inject an attribute with `Any` type.
            * In the else branch, remove types that already have a valid attribute,
              while keeping the rest.
        """
        if self.has_valid_attribute(source_type, name):
            return {expr: source_type}, {}

        source_type = get_proper_type(source_type)
        if isinstance(source_type, UnionType):
            _, without_attr = self.partition_union_by_attr(source_type, name)
            yes_map = {expr: self.add_any_attribute_to_type(source_type, name)}
            return yes_map, {expr: make_simplified_union(without_attr)}

        type_with_attr = self.add_any_attribute_to_type(source_type, name)
        if type_with_attr != source_type:
            return {expr: type_with_attr}, {}
        return {}, {}

    def partition_union_by_attr(
        self, source_type: UnionType, name: str
    ) -> tuple[list[Type], list[Type]]:
        with_attr = []
        without_attr = []
        for item in source_type.items:
            if self.has_valid_attribute(item, name):
                with_attr.append(item)
            else:
                without_attr.append(item)
        return with_attr, without_attr

    def has_valid_attribute(self, typ: Type, name: str) -> bool:
        p_typ = get_proper_type(typ)
        if isinstance(p_typ, AnyType):
            return False
        if isinstance(p_typ, Instance) and p_typ.extra_attrs and p_typ.extra_attrs.mod_name:
            # Presence of module_symbol_table means this check will skip ModuleType.__getattr__
            module_symbol_table = p_typ.type.names
        else:
            module_symbol_table = None
        with self.msg.filter_errors() as watcher:
            analyze_member_access(
                name,
                typ,
                TempNode(AnyType(TypeOfAny.special_form)),
                is_lvalue=False,
                is_super=False,
                is_operator=False,
                original_type=typ,
                chk=self,
                # This is not a real attribute lookup so don't mess with deferring nodes.
                no_deferral=True,
                module_symbol_table=module_symbol_table,
            )
        return not watcher.has_new_errors()

    def get_expression_type(self, node: Expression, type_context: Type | None = None) -> Type:
        return self.expr_checker.accept(node, type_context=type_context)

    def check_deprecated(self, node: Node | None, context: Context) -> None:
        """Warn if deprecated and not directly imported with a `from` statement."""
        if isinstance(node, Decorator):
            node = node.func
        if isinstance(node, (FuncDef, OverloadedFuncDef, TypeInfo)) and (
            node.deprecated is not None
        ):
            for imp in self.tree.imports:
                if isinstance(imp, ImportFrom) and any(node.name == n[0] for n in imp.names):
                    break
            else:
                self.warn_deprecated(node, context)

    def warn_deprecated(self, node: Node | None, context: Context) -> None:
        """Warn if deprecated."""
        if isinstance(node, Decorator):
            node = node.func
        if (
            isinstance(node, (FuncDef, OverloadedFuncDef, TypeInfo))
            and ((deprecated := node.deprecated) is not None)
            and not self.is_typeshed_stub
            and not any(
                node.fullname == p or node.fullname.startswith(f"{p}.")
                for p in self.options.deprecated_calls_exclude
            )
        ):
            warn = self.msg.note if self.options.report_deprecated_as_note else self.msg.fail
            warn(deprecated, context, code=codes.DEPRECATED)

    def warn_deprecated_overload_item(
        self, node: Node | None, context: Context, *, target: Type, selftype: Type | None = None
    ) -> None:
        """Warn if the overload item corresponding to the given callable is deprecated."""
        target = get_proper_type(target)
        if isinstance(node, OverloadedFuncDef) and isinstance(target, CallableType):
            for item in node.items:
                if isinstance(item, Decorator) and isinstance(
                    candidate := item.func.type, CallableType
                ):
                    if selftype is not None and not node.is_static:
                        candidate = bind_self(candidate, selftype)
                    if candidate == target:
                        self.warn_deprecated(item.func, context)

    # leafs

    def visit_pass_stmt(self, o: PassStmt, /) -> None:
        return None

    def visit_nonlocal_decl(self, o: NonlocalDecl, /) -> None:
        return None

    def visit_global_decl(self, o: GlobalDecl, /) -> None:
        return None


class CollectArgTypeVarTypes(TypeTraverserVisitor):
    """Collects the non-nested argument types in a set."""

    def __init__(self) -> None:
        self.arg_types: set[TypeVarType] = set()

    def visit_type_var(self, t: TypeVarType) -> None:
        self.arg_types.add(t)


@overload
def conditional_types(
    current_type: Type,
    proposed_type_ranges: list[TypeRange] | None,
    default: None = None,
    *,
    consider_runtime_isinstance: bool = True,
) -> tuple[Type | None, Type | None]: ...


@overload
def conditional_types(
    current_type: Type,
    proposed_type_ranges: list[TypeRange] | None,
    default: Type,
    *,
    consider_runtime_isinstance: bool = True,
) -> tuple[Type, Type]: ...


def conditional_types(
    current_type: Type,
    proposed_type_ranges: list[TypeRange] | None,
    default: Type | None = None,
    *,
    consider_runtime_isinstance: bool = True,
) -> tuple[Type | None, Type | None]:
    """Takes in the current type and a proposed type of an expression.

    Returns a 2-tuple: The first element is the proposed type, if the expression
    can be the proposed type. The second element is the type it would hold
    if it was not the proposed type, if any. UninhabitedType means unreachable.
    None means no new information can be inferred. If default is set it is returned
    instead."""
    if proposed_type_ranges:
        if len(proposed_type_ranges) == 1:
            target = proposed_type_ranges[0].item
            target = get_proper_type(target)
            if isinstance(target, LiteralType) and (
                target.is_enum_literal() or isinstance(target.value, bool)
            ):
                enum_name = target.fallback.type.fullname
                current_type = try_expanding_sum_type_to_union(current_type, enum_name)
        proposed_items = [type_range.item for type_range in proposed_type_ranges]
        proposed_type = make_simplified_union(proposed_items)
        if isinstance(proposed_type, AnyType):
            # We don't really know much about the proposed type, so we shouldn't
            # attempt to narrow anything. Instead, we broaden the expr to Any to
            # avoid false positives
            return proposed_type, default
        elif not any(
            type_range.is_upper_bound for type_range in proposed_type_ranges
        ) and is_proper_subtype(current_type, proposed_type, ignore_promotions=True):
            # Expression is always of one of the types in proposed_type_ranges
            return default, UninhabitedType()
        elif not is_overlapping_types(current_type, proposed_type, ignore_promotions=True):
            # Expression is never of any type in proposed_type_ranges
            return UninhabitedType(), default
        else:
            # we can only restrict when the type is precise, not bounded
            proposed_precise_type = UnionType.make_union(
                [
                    type_range.item
                    for type_range in proposed_type_ranges
                    if not type_range.is_upper_bound
                ]
            )
            remaining_type = restrict_subtype_away(
                current_type,
                proposed_precise_type,
                consider_runtime_isinstance=consider_runtime_isinstance,
            )
            return proposed_type, remaining_type
    else:
        # An isinstance check, but we don't understand the type
        return current_type, default


def conditional_types_to_typemaps(
    expr: Expression, yes_type: Type | None, no_type: Type | None
) -> tuple[TypeMap, TypeMap]:
    expr = collapse_walrus(expr)
    maps: list[TypeMap] = []
    for typ in (yes_type, no_type):
        proper_type = get_proper_type(typ)
        if isinstance(proper_type, UninhabitedType):
            maps.append(None)
        elif proper_type is None:
            maps.append({})
        else:
            assert typ is not None
            maps.append({expr: typ})

    return cast(tuple[TypeMap, TypeMap], tuple(maps))


def gen_unique_name(base: str, table: SymbolTable) -> str:
    """Generate a name that does not appear in table by appending numbers to base."""
    if base not in table:
        return base
    i = 1
    while base + str(i) in table:
        i += 1
    return base + str(i)


def is_true_literal(n: Expression) -> bool:
    """Returns true if this expression is the 'True' literal/keyword."""
    return refers_to_fullname(n, "builtins.True") or isinstance(n, IntExpr) and n.value != 0


def is_false_literal(n: Expression) -> bool:
    """Returns true if this expression is the 'False' literal/keyword."""
    return refers_to_fullname(n, "builtins.False") or isinstance(n, IntExpr) and n.value == 0


def is_literal_none(n: Expression) -> bool:
    """Returns true if this expression is the 'None' literal/keyword."""
    return isinstance(n, NameExpr) and n.fullname == "builtins.None"


def is_literal_not_implemented(n: Expression) -> bool:
    return isinstance(n, NameExpr) and n.fullname == "builtins.NotImplemented"


def _is_empty_generator_function(func: FuncItem) -> bool:
    """
    Checks whether a function's body is 'return; yield' (the yield being added only
    to promote the function into a generator function).
    """
    body = func.body.body
    return (
        len(body) == 2
        and isinstance(ret_stmt := body[0], ReturnStmt)
        and (ret_stmt.expr is None or is_literal_none(ret_stmt.expr))
        and isinstance(expr_stmt := body[1], ExpressionStmt)
        and isinstance(yield_expr := expr_stmt.expr, YieldExpr)
        and (yield_expr.expr is None or is_literal_none(yield_expr.expr))
    )


def builtin_item_type(tp: Type) -> Type | None:
    """Get the item type of a builtin container.

    If 'tp' is not one of the built containers (these includes NamedTuple and TypedDict)
    or if the container is not parameterized (like List or List[Any])
    return None. This function is used to narrow optional types in situations like this:

        x: Optional[int]
        if x in (1, 2, 3):
            x + 42  # OK

    Note: this is only OK for built-in containers, where we know the behavior
    of __contains__.
    """
    tp = get_proper_type(tp)

    if isinstance(tp, Instance):
        if tp.type.fullname in [
            "builtins.list",
            "builtins.tuple",
            "builtins.dict",
            "builtins.set",
            "builtins.frozenset",
            "_collections_abc.dict_keys",
            "typing.KeysView",
        ]:
            if not tp.args:
                # TODO: fix tuple in lib-stub/builtins.pyi (it should be generic).
                return None
            if not isinstance(get_proper_type(tp.args[0]), AnyType):
                return tp.args[0]
    elif isinstance(tp, TupleType):
        normalized_items = []
        for it in tp.items:
            # This use case is probably rare, but not handling unpacks here can cause crashes.
            if isinstance(it, UnpackType):
                unpacked = get_proper_type(it.type)
                if isinstance(unpacked, TypeVarTupleType):
                    unpacked = get_proper_type(unpacked.upper_bound)
                assert (
                    isinstance(unpacked, Instance) and unpacked.type.fullname == "builtins.tuple"
                )
                normalized_items.append(unpacked.args[0])
            else:
                normalized_items.append(it)
        if all(not isinstance(it, AnyType) for it in get_proper_types(normalized_items)):
            return make_simplified_union(normalized_items)  # this type is not externally visible
    elif isinstance(tp, TypedDictType):
        # TypedDict always has non-optional string keys. Find the key type from the Mapping
        # base class.
        for base in tp.fallback.type.mro:
            if base.fullname == "typing.Mapping":
                return map_instance_to_supertype(tp.fallback, base).args[0]
        assert False, "No Mapping base class found for TypedDict fallback"
    return None


def and_conditional_maps(m1: TypeMap, m2: TypeMap, use_meet: bool = False) -> TypeMap:
    """Calculate what information we can learn from the truth of (e1 and e2)
    in terms of the information that we can learn from the truth of e1 and
    the truth of e2.
    """

    if m1 is None or m2 is None:
        # One of the conditions can never be true.
        return None
    # Both conditions can be true; combine the information. Anything
    # we learn from either conditions' truth is valid. If the same
    # expression's type is refined by both conditions, we somewhat
    # arbitrarily give precedence to m2 unless m1 value is Any.
    # In the future, we could use an intersection type or meet_types().
    result = m2.copy()
    m2_keys = {literal_hash(n2) for n2 in m2}
    for n1 in m1:
        if literal_hash(n1) not in m2_keys or isinstance(get_proper_type(m1[n1]), AnyType):
            result[n1] = m1[n1]
    if use_meet:
        # For now, meet common keys only if specifically requested.
        # This is currently used for tuple types narrowing, where having
        # a precise result is important.
        for n1 in m1:
            for n2 in m2:
                if literal_hash(n1) == literal_hash(n2):
                    result[n1] = meet_types(m1[n1], m2[n2])
    return result


def or_conditional_maps(m1: TypeMap, m2: TypeMap, coalesce_any: bool = False) -> TypeMap:
    """Calculate what information we can learn from the truth of (e1 or e2)
    in terms of the information that we can learn from the truth of e1 and
    the truth of e2. If coalesce_any is True, consider Any a supertype when
    joining restrictions.
    """

    if m1 is None:
        return m2
    if m2 is None:
        return m1
    # Both conditions can be true. Combine information about
    # expressions whose type is refined by both conditions. (We do not
    # learn anything about expressions whose type is refined by only
    # one condition.)
    result: dict[Expression, Type] = {}
    for n1 in m1:
        for n2 in m2:
            if literal_hash(n1) == literal_hash(n2):
                if coalesce_any and isinstance(get_proper_type(m1[n1]), AnyType):
                    result[n1] = m1[n1]
                else:
                    result[n1] = make_simplified_union([m1[n1], m2[n2]])
    return result


def reduce_conditional_maps(
    type_maps: list[tuple[TypeMap, TypeMap]], use_meet: bool = False
) -> tuple[TypeMap, TypeMap]:
    """Reduces a list containing pairs of if/else TypeMaps into a single pair.

    We "and" together all of the if TypeMaps and "or" together the else TypeMaps. So
    for example, if we had the input:

        [
            ({x: TypeIfX, shared: TypeIfShared1}, {x: TypeElseX, shared: TypeElseShared1}),
            ({y: TypeIfY, shared: TypeIfShared2}, {y: TypeElseY, shared: TypeElseShared2}),
        ]

    ...we'd return the output:

        (
            {x: TypeIfX,   y: TypeIfY,   shared: PseudoIntersection[TypeIfShared1, TypeIfShared2]},
            {shared: Union[TypeElseShared1, TypeElseShared2]},
        )

    ...where "PseudoIntersection[X, Y] == Y" because mypy actually doesn't understand intersections
    yet, so we settle for just arbitrarily picking the right expr's type.

    We only retain the shared expression in the 'else' case because we don't actually know
    whether x was refined or y was refined -- only just that one of the two was refined.
    """
    if len(type_maps) == 0:
        return {}, {}
    elif len(type_maps) == 1:
        return type_maps[0]
    else:
        final_if_map, final_else_map = type_maps[0]
        for if_map, else_map in type_maps[1:]:
            final_if_map = and_conditional_maps(final_if_map, if_map, use_meet=use_meet)
            final_else_map = or_conditional_maps(final_else_map, else_map)

        return final_if_map, final_else_map


def convert_to_typetype(type_map: TypeMap) -> TypeMap:
    converted_type_map: dict[Expression, Type] = {}
    if type_map is None:
        return None
    for expr, typ in type_map.items():
        t = typ
        if isinstance(t, TypeVarType):
            t = t.upper_bound
        # TODO: should we only allow unions of instances as per PEP 484?
        if not isinstance(get_proper_type(t), (UnionType, Instance, NoneType)):
            # unknown type; error was likely reported earlier
            return {}
        converted_type_map[expr] = TypeType.make_normalized(typ)
    return converted_type_map


def flatten(t: Expression) -> list[Expression]:
    """Flatten a nested sequence of tuples/lists into one list of nodes."""
    if isinstance(t, (TupleExpr, ListExpr)):
        return [b for a in t.items for b in flatten(a)]
    elif isinstance(t, StarExpr):
        return flatten(t.expr)
    else:
        return [t]


def flatten_types(t: Type) -> list[Type]:
    """Flatten a nested sequence of tuples into one list of nodes."""
    t = get_proper_type(t)
    if isinstance(t, TupleType):
        return [b for a in t.items for b in flatten_types(a)]
    elif is_named_instance(t, "builtins.tuple"):
        return [t.args[0]]
    else:
        return [t]


def expand_func(defn: FuncItem, map: dict[TypeVarId, Type]) -> FuncItem:
    visitor = TypeTransformVisitor(map)
    ret = visitor.node(defn)
    assert isinstance(ret, FuncItem)
    return ret


class TypeTransformVisitor(TransformVisitor):
    def __init__(self, map: dict[TypeVarId, Type]) -> None:
        super().__init__()
        self.map = map

    def type(self, type: Type) -> Type:
        return expand_type(type, self.map)


def are_argument_counts_overlapping(t: CallableType, s: CallableType) -> bool:
    """Can a single call match both t and s, based just on positional argument counts?"""
    min_args = max(t.min_args, s.min_args)
    max_args = min(t.max_possible_positional_args(), s.max_possible_positional_args())
    return min_args <= max_args


def expand_callable_variants(c: CallableType) -> list[CallableType]:
    """Expand a generic callable using all combinations of type variables' values/bounds."""
    for tv in c.variables:
        # We need to expand self-type before other variables, because this is the only
        # type variable that can have other type variables in the upper bound.
        if tv.id.is_self():
            c = expand_type(c, {tv.id: tv.upper_bound}).copy_modified(
                variables=[v for v in c.variables if not v.id.is_self()]
            )
            break

    if not c.is_generic():
        # Fast path.
        return [c]

    tvar_values = []
    for tvar in c.variables:
        if isinstance(tvar, TypeVarType) and tvar.values:
            tvar_values.append(tvar.values)
        else:
            tvar_values.append([tvar.upper_bound])

    variants = []
    for combination in itertools.product(*tvar_values):
        tvar_map = {tv.id: subst for (tv, subst) in zip(c.variables, combination)}
        variants.append(expand_type(c, tvar_map).copy_modified(variables=[]))
    return variants


def is_unsafe_overlapping_overload_signatures(
    signature: CallableType,
    other: CallableType,
    class_type_vars: list[TypeVarLikeType],
    partial_only: bool = True,
) -> bool:
    """Check if two overloaded signatures are unsafely overlapping or partially overlapping.

    We consider two functions 's' and 't' to be unsafely overlapping if three
    conditions hold:

    1.  s's parameters are partially overlapping with t's. i.e. there are calls that are
        valid for both signatures.
    2.  for these common calls, some of t's parameters types are wider that s's.
    3.  s's return type is NOT a subset of t's.

    Note that we use subset rather than subtype relationship in these checks because:
    * Overload selection happens at runtime, not statically.
    * This results in more lenient behavior.
    This can cause false negatives (e.g. if overloaded function returns an externally
    visible attribute with invariant type), but such situations are rare. In general,
    overloads in Python are generally unsafe, so we intentionally try to avoid giving
    non-actionable errors (see more details in comments below).

    Assumes that 'signature' appears earlier in the list of overload
    alternatives then 'other' and that their argument counts are overlapping.
    """
    # Try detaching callables from the containing class so that all TypeVars
    # are treated as being free, i.e. the signature is as seen from inside the class,
    # where "self" is not yet bound to anything.
    signature = detach_callable(signature, class_type_vars)
    other = detach_callable(other, class_type_vars)

    # Note: We repeat this check twice in both directions compensate for slight
    # asymmetries in 'is_callable_compatible'.

    for sig_variant in expand_callable_variants(signature):
        for other_variant in expand_callable_variants(other):
            # Using only expanded callables may cause false negatives, we can add
            # more variants (e.g. using inference between callables) in the future.
            if is_subset_no_promote(sig_variant.ret_type, other_variant.ret_type):
                continue
            if not (
                is_callable_compatible(
                    sig_variant,
                    other_variant,
                    is_compat=is_overlapping_types_for_overload,
                    check_args_covariantly=False,
                    is_proper_subtype=False,
                    is_compat_return=lambda l, r: not is_subset_no_promote(l, r),
                    allow_partial_overlap=True,
                )
                or is_callable_compatible(
                    other_variant,
                    sig_variant,
                    is_compat=is_overlapping_types_for_overload,
                    check_args_covariantly=True,
                    is_proper_subtype=False,
                    is_compat_return=lambda l, r: not is_subset_no_promote(r, l),
                    allow_partial_overlap=True,
                )
            ):
                continue
            # Using the same `allow_partial_overlap` flag as before, can cause false
            # negatives in case where star argument is used in a catch-all fallback overload.
            # But again, practicality beats purity here.
            if not partial_only or not is_callable_compatible(
                other_variant,
                sig_variant,
                is_compat=is_subset_no_promote,
                check_args_covariantly=True,
                is_proper_subtype=False,
                ignore_return=True,
                allow_partial_overlap=True,
            ):
                return True
    return False


def detach_callable(typ: CallableType, class_type_vars: list[TypeVarLikeType]) -> CallableType:
    """Ensures that the callable's type variables are 'detached' and independent of the context.

    A callable normally keeps track of the type variables it uses within its 'variables' field.
    However, if the callable is from a method and that method is using a class type variable,
    the callable will not keep track of that type variable since it belongs to the class.
    """
    if not class_type_vars:
        # Fast path, nothing to update.
        return typ
    return typ.copy_modified(variables=list(typ.variables) + class_type_vars)


def overload_can_never_match(signature: CallableType, other: CallableType) -> bool:
    """Check if the 'other' method can never be matched due to 'signature'.

    This can happen if signature's parameters are all strictly broader then
    other's parameters.

    Assumes that both signatures have overlapping argument counts.
    """
    # The extra erasure is needed to prevent spurious errors
    # in situations where an `Any` overload is used as a fallback
    # for an overload with type variables. The spurious error appears
    # because the type variables turn into `Any` during unification in
    # the below subtype check and (surprisingly?) `is_proper_subtype(Any, Any)`
    # returns `True`.
    # TODO: find a cleaner solution instead of this ad-hoc erasure.
    exp_signature = expand_type(
        signature, {tvar.id: erase_def_to_union_or_bound(tvar) for tvar in signature.variables}
    )
    return is_callable_compatible(
        exp_signature, other, is_compat=is_more_precise, is_proper_subtype=True, ignore_return=True
    )


def is_more_general_arg_prefix(t: FunctionLike, s: FunctionLike) -> bool:
    """Does t have wider arguments than s?"""
    # TODO should an overload with additional items be allowed to be more
    #      general than one with fewer items (or just one item)?
    if isinstance(t, CallableType):
        if isinstance(s, CallableType):
            return is_callable_compatible(
                t, s, is_compat=is_proper_subtype, is_proper_subtype=True, ignore_return=True
            )
    elif isinstance(t, FunctionLike):
        if isinstance(s, FunctionLike):
            if len(t.items) == len(s.items):
                return all(
                    is_same_arg_prefix(items, itemt) for items, itemt in zip(t.items, s.items)
                )
    return False


def is_same_arg_prefix(t: CallableType, s: CallableType) -> bool:
    return is_callable_compatible(
        t,
        s,
        is_compat=is_same_type,
        is_proper_subtype=True,
        ignore_return=True,
        check_args_covariantly=True,
        ignore_pos_arg_names=True,
    )


def infer_operator_assignment_method(typ: Type, operator: str) -> tuple[bool, str]:
    """Determine if operator assignment on given value type is in-place, and the method name.

    For example, if operator is '+', return (True, '__iadd__') or (False, '__add__')
    depending on which method is supported by the type.
    """
    typ = get_proper_type(typ)
    method = operators.op_methods[operator]
    existing_method = None
    if isinstance(typ, Instance):
        existing_method = _find_inplace_method(typ, method, operator)
    elif isinstance(typ, TypedDictType):
        existing_method = _find_inplace_method(typ.fallback, method, operator)

    if existing_method is not None:
        return True, existing_method
    return False, method


def _find_inplace_method(inst: Instance, method: str, operator: str) -> str | None:
    if operator in operators.ops_with_inplace_method:
        inplace_method = "__i" + method[2:]
        if inst.type.has_readable_member(inplace_method):
            return inplace_method
    return None


def is_valid_inferred_type(
    typ: Type, options: Options, is_lvalue_final: bool = False, is_lvalue_member: bool = False
) -> bool:
    """Is an inferred type valid and needs no further refinement?

    Examples of invalid types include the None type (when we are not assigning
    None to a final lvalue) or List[<uninhabited>].

    When not doing strict Optional checking, all types containing None are
    invalid.  When doing strict Optional checking, only None and types that are
    incompletely defined (i.e. contain UninhabitedType) are invalid.
    """
    proper_type = get_proper_type(typ)
    if isinstance(proper_type, NoneType):
        # If the lvalue is final, we may immediately infer NoneType when the
        # initializer is None.
        #
        # If not, we want to defer making this decision. The final inferred
        # type could either be NoneType or an Optional type, depending on
        # the context. This resolution happens in leave_partial_types when
        # we pop a partial types scope.
        return is_lvalue_final or (not is_lvalue_member and options.allow_redefinition_new)
    elif isinstance(proper_type, UninhabitedType):
        return False
    return not typ.accept(InvalidInferredTypes())


class InvalidInferredTypes(BoolTypeQuery):
    """Find type components that are not valid for an inferred type.

    These include <Erased> type, and any uninhabited types resulting from failed
    (ambiguous) type inference.
    """

    def __init__(self) -> None:
        super().__init__(ANY_STRATEGY)

    def visit_uninhabited_type(self, t: UninhabitedType) -> bool:
        return t.ambiguous

    def visit_erased_type(self, t: ErasedType) -> bool:
        # This can happen inside a lambda.
        return True

    def visit_type_var(self, t: TypeVarType) -> bool:
        # This is needed to prevent leaking into partial types during
        # multi-step type inference.
        return t.id.is_meta_var()

    def visit_tuple_type(self, t: TupleType, /) -> bool:
        # Exclude fallback to avoid bogus "need type annotation" errors
        return self.query_types(t.items)


class SetNothingToAny(TypeTranslator):
    """Replace all ambiguous Uninhabited types with Any (to avoid spurious extra errors)."""

    def visit_uninhabited_type(self, t: UninhabitedType) -> Type:
        if t.ambiguous:
            return AnyType(TypeOfAny.from_error)
        return t

    def visit_type_alias_type(self, t: TypeAliasType) -> Type:
        # Target of the alias cannot be an ambiguous UninhabitedType, so we just
        # replace the arguments.
        return t.copy_modified(args=[a.accept(self) for a in t.args])


def is_classmethod_node(node: Node | None) -> bool | None:
    """Find out if a node describes a classmethod."""
    if isinstance(node, FuncDef):
        return node.is_class
    if isinstance(node, Var):
        return node.is_classmethod
    return None


def is_node_static(node: Node | None) -> bool | None:
    """Find out if a node describes a static function method."""
    if isinstance(node, FuncDef):
        return node.is_static
    if isinstance(node, Var):
        return node.is_staticmethod
    return None


TKey = TypeVar("TKey")
TValue = TypeVar("TValue")


class DisjointDict(Generic[TKey, TValue]):
    """An variation of the union-find algorithm/data structure where instead of keeping
    track of just disjoint sets, we keep track of disjoint dicts -- keep track of multiple
    Set[Key] -> Set[Value] mappings, where each mapping's keys are guaranteed to be disjoint.

    This data structure is currently used exclusively by 'group_comparison_operands' below
    to merge chains of '==' and 'is' comparisons when two or more chains use the same expression
    in best-case O(n), where n is the number of operands.

    Specifically, the `add_mapping()` function and `items()` functions will take on average
    O(k + v) and O(n) respectively, where k and v are the number of keys and values we're adding
    for a given chain. Note that k <= n and v <= n.

    We hit these average/best-case scenarios for most user code: e.g. when the user has just
    a single chain like 'a == b == c == d == ...' or multiple disjoint chains like
    'a==b < c==d < e==f < ...'. (Note that a naive iterative merging would be O(n^2) for
    the latter case).

    In comparison, this data structure will make 'group_comparison_operands' have a worst-case
    runtime of O(n*log(n)): 'add_mapping()' and 'items()' are worst-case O(k*log(n) + v) and
    O(k*log(n)) respectively. This happens only in the rare case where the user keeps repeatedly
    making disjoint mappings before merging them in a way that persistently dodges the path
    compression optimization in '_lookup_root_id', which would end up constructing a single
    tree of height log_2(n). This makes root lookups no longer amoritized constant time when we
    finally call 'items()'.
    """

    def __init__(self) -> None:
        # Each key maps to a unique ID
        self._key_to_id: dict[TKey, int] = {}

        # Each id points to the parent id, forming a forest of upwards-pointing trees. If the
        # current id already is the root, it points to itself. We gradually flatten these trees
        # as we perform root lookups: eventually all nodes point directly to its root.
        self._id_to_parent_id: dict[int, int] = {}

        # Each root id in turn maps to the set of values.
        self._root_id_to_values: dict[int, set[TValue]] = {}

    def add_mapping(self, keys: set[TKey], values: set[TValue]) -> None:
        """Adds a 'Set[TKey] -> Set[TValue]' mapping. If there already exists a mapping
        containing one or more of the given keys, we merge the input mapping with the old one.

        Note that the given set of keys must be non-empty -- otherwise, nothing happens.
        """
        if not keys:
            return

        subtree_roots = [self._lookup_or_make_root_id(key) for key in keys]
        new_root = subtree_roots[0]

        root_values = self._root_id_to_values[new_root]
        root_values.update(values)
        for subtree_root in subtree_roots[1:]:
            if subtree_root == new_root or subtree_root not in self._root_id_to_values:
                continue
            self._id_to_parent_id[subtree_root] = new_root
            root_values.update(self._root_id_to_values.pop(subtree_root))

    def items(self) -> list[tuple[set[TKey], set[TValue]]]:
        """Returns all disjoint mappings in key-value pairs."""
        root_id_to_keys: dict[int, set[TKey]] = {}
        for key in self._key_to_id:
            root_id = self._lookup_root_id(key)
            if root_id not in root_id_to_keys:
                root_id_to_keys[root_id] = set()
            root_id_to_keys[root_id].add(key)

        output = []
        for root_id, keys in root_id_to_keys.items():
            output.append((keys, self._root_id_to_values[root_id]))

        return output

    def _lookup_or_make_root_id(self, key: TKey) -> int:
        if key in self._key_to_id:
            return self._lookup_root_id(key)
        else:
            new_id = len(self._key_to_id)
            self._key_to_id[key] = new_id
            self._id_to_parent_id[new_id] = new_id
            self._root_id_to_values[new_id] = set()
            return new_id

    def _lookup_root_id(self, key: TKey) -> int:
        i = self._key_to_id[key]
        while i != self._id_to_parent_id[i]:
            # Optimization: make keys directly point to their grandparents to speed up
            # future traversals. This prevents degenerate trees of height n from forming.
            new_parent = self._id_to_parent_id[self._id_to_parent_id[i]]
            self._id_to_parent_id[i] = new_parent
            i = new_parent
        return i


def group_comparison_operands(
    pairwise_comparisons: Iterable[tuple[str, Expression, Expression]],
    operand_to_literal_hash: Mapping[int, Key],
    operators_to_group: set[str],
) -> list[tuple[str, list[int]]]:
    """Group a series of comparison operands together chained by any operand
    in the 'operators_to_group' set. All other pairwise operands are kept in
    groups of size 2.

    For example, suppose we have the input comparison expression:

        x0 == x1 == x2 < x3 < x4 is x5 is x6 is not x7 is not x8

    If we get these expressions in a pairwise way (e.g. by calling ComparisonExpr's
    'pairwise()' method), we get the following as input:

        [('==', x0, x1), ('==', x1, x2), ('<', x2, x3), ('<', x3, x4),
         ('is', x4, x5), ('is', x5, x6), ('is not', x6, x7), ('is not', x7, x8)]

    If `operators_to_group` is the set {'==', 'is'}, this function will produce
    the following "simplified operator list":

       [("==", [0, 1, 2]), ("<", [2, 3]), ("<", [3, 4]),
        ("is", [4, 5, 6]), ("is not", [6, 7]), ("is not", [7, 8])]

    Note that (a) we yield *indices* to the operands rather then the operand
    expressions themselves and that (b) operands used in a consecutive chain
    of '==' or 'is' are grouped together.

    If two of these chains happen to contain operands with the same underlying
    literal hash (e.g. are assignable and correspond to the same expression),
    we combine those chains together. For example, if we had:

        same == x < y == same

    ...and if 'operand_to_literal_hash' contained the same values for the indices
    0 and 3, we'd produce the following output:

        [("==", [0, 1, 2, 3]), ("<", [1, 2])]

    But if the 'operand_to_literal_hash' did *not* contain an entry, we'd instead
    default to returning:

        [("==", [0, 1]), ("<", [1, 2]), ("==", [2, 3])]

    This function is currently only used to assist with type-narrowing refinements
    and is extracted out to a helper function so we can unit test it.
    """
    groups: dict[str, DisjointDict[Key, int]] = {op: DisjointDict() for op in operators_to_group}

    simplified_operator_list: list[tuple[str, list[int]]] = []
    last_operator: str | None = None
    current_indices: set[int] = set()
    current_hashes: set[Key] = set()
    for i, (operator, left_expr, right_expr) in enumerate(pairwise_comparisons):
        if last_operator is None:
            last_operator = operator

        if current_indices and (operator != last_operator or operator not in operators_to_group):
            # If some of the operands in the chain are assignable, defer adding it: we might
            # end up needing to merge it with other chains that appear later.
            if not current_hashes:
                simplified_operator_list.append((last_operator, sorted(current_indices)))
            else:
                groups[last_operator].add_mapping(current_hashes, current_indices)
            last_operator = operator
            current_indices = set()
            current_hashes = set()

        # Note: 'i' corresponds to the left operand index, so 'i + 1' is the
        # right operand.
        current_indices.add(i)
        current_indices.add(i + 1)

        # We only ever want to combine operands/combine chains for these operators
        if operator in operators_to_group:
            left_hash = operand_to_literal_hash.get(i)
            if left_hash is not None:
                current_hashes.add(left_hash)
            right_hash = operand_to_literal_hash.get(i + 1)
            if right_hash is not None:
                current_hashes.add(right_hash)

    if last_operator is not None:
        if not current_hashes:
            simplified_operator_list.append((last_operator, sorted(current_indices)))
        else:
            groups[last_operator].add_mapping(current_hashes, current_indices)

    # Now that we know which chains happen to contain the same underlying expressions
    # and can be merged together, add in this info back to the output.
    for operator, disjoint_dict in groups.items():
        for keys, indices in disjoint_dict.items():
            simplified_operator_list.append((operator, sorted(indices)))

    # For stability, reorder list by the first operand index to appear
    simplified_operator_list.sort(key=lambda item: item[1][0])
    return simplified_operator_list


def is_typed_callable(c: Type | None) -> bool:
    c = get_proper_type(c)
    if not c or not isinstance(c, CallableType):
        return False
    return not all(
        isinstance(t, AnyType) and t.type_of_any == TypeOfAny.unannotated
        for t in get_proper_types(c.arg_types + [c.ret_type])
    )


def is_untyped_decorator(typ: Type | None) -> bool:
    typ = get_proper_type(typ)
    if not typ:
        return True
    elif isinstance(typ, CallableType):
        return not is_typed_callable(typ)
    elif isinstance(typ, Instance):
        method = typ.type.get_method("__call__")
        if method:
            if isinstance(method, Decorator):
                return is_untyped_decorator(method.func.type) or is_untyped_decorator(
                    method.var.type
                )

            if isinstance(method.type, Overloaded):
                return any(is_untyped_decorator(item) for item in method.type.items)
            else:
                return not is_typed_callable(method.type)
        else:
            return False
    elif isinstance(typ, Overloaded):
        return any(is_untyped_decorator(item) for item in typ.items)
    return True


def is_static(func: FuncBase | Decorator) -> bool:
    if isinstance(func, Decorator):
        return is_static(func.func)
    elif isinstance(func, FuncBase):
        return func.is_static
    assert False, f"Unexpected func type: {type(func)}"


def is_property(defn: SymbolNode) -> bool:
    if isinstance(defn, FuncDef):
        return defn.is_property
    if isinstance(defn, Decorator):
        return defn.func.is_property
    if isinstance(defn, OverloadedFuncDef):
        if defn.items and isinstance(defn.items[0], Decorator):
            return defn.items[0].func.is_property
    return False


def is_settable_property(defn: SymbolNode | None) -> TypeGuard[OverloadedFuncDef]:
    if isinstance(defn, OverloadedFuncDef):
        if defn.items and isinstance(defn.items[0], Decorator):
            return defn.items[0].func.is_property
    return False


def is_custom_settable_property(defn: SymbolNode | None) -> bool:
    """Check if a node is a settable property with a non-trivial setter type.

    By non-trivial here we mean that it is known (i.e. definition was already type
    checked), it is not Any, and it is different from the property getter type.
    """
    if defn is None:
        return False
    if not is_settable_property(defn):
        return False
    first_item = defn.items[0]
    assert isinstance(first_item, Decorator)
    if not first_item.var.is_settable_property:
        return False
    var = first_item.var
    if var.type is None or var.setter_type is None or isinstance(var.type, PartialType):
        # The caller should defer in case of partial types or not ready variables.
        return False
    setter_type = var.setter_type.arg_types[1]
    if isinstance(get_proper_type(setter_type), AnyType):
        return False
    return not is_same_type(get_property_type(get_proper_type(var.type)), setter_type)


def get_property_type(t: ProperType) -> ProperType:
    if isinstance(t, CallableType):
        return get_proper_type(t.ret_type)
    if isinstance(t, Overloaded):
        return get_proper_type(t.items[0].ret_type)
    return t


def is_subset_no_promote(left: Type, right: Type) -> bool:
    return is_subtype(left, right, ignore_promotions=True, always_covariant=True)


def is_overlapping_types_for_overload(left: Type, right: Type) -> bool:
    # Note that among other effects 'overlap_for_overloads' flag will effectively
    # ignore possible overlap between type variables and None. This is technically
    # unsafe, but unsafety is tiny and this prevents some common use cases like:
    #     @overload
    #     def foo(x: None) -> None: ..
    #     @overload
    #     def foo(x: T) -> Foo[T]: ...
    return is_overlapping_types(
        left,
        right,
        ignore_promotions=True,
        prohibit_none_typevar_overlap=True,
        overlap_for_overloads=True,
    )


def is_private(node_name: str) -> bool:
    """Check if node is private to class definition."""
    return node_name.startswith("__") and not node_name.endswith("__")


def is_string_literal(typ: Type) -> bool:
    strs = try_getting_str_literals_from_type(typ)
    return strs is not None and len(strs) == 1


def has_bool_item(typ: ProperType) -> bool:
    """Return True if type is 'bool' or a union with a 'bool' item."""
    if is_named_instance(typ, "builtins.bool"):
        return True
    if isinstance(typ, UnionType):
        return any(is_named_instance(item, "builtins.bool") for item in typ.items)
    return False


def collapse_walrus(e: Expression) -> Expression:
    """If an expression is an AssignmentExpr, pull out the assignment target.

    We don't make any attempt to pull out all the targets in code like `x := (y := z)`.
    We could support narrowing those if that sort of code turns out to be common.
    """
    if isinstance(e, AssignmentExpr):
        return e.target
    return e


def find_last_var_assignment_line(n: Node, v: Var) -> int:
    """Find the highest line number of a potential assignment to variable within node.

    This supports local and global variables.

    Return -1 if no assignment was found.
    """
    visitor = VarAssignVisitor(v)
    n.accept(visitor)
    return visitor.last_line


class VarAssignVisitor(TraverserVisitor):
    def __init__(self, v: Var) -> None:
        self.last_line = -1
        self.lvalue = False
        self.var_node = v

    def visit_assignment_stmt(self, s: AssignmentStmt) -> None:
        self.lvalue = True
        for lv in s.lvalues:
            lv.accept(self)
        self.lvalue = False

    def visit_name_expr(self, e: NameExpr) -> None:
        if self.lvalue and e.node is self.var_node:
            self.last_line = max(self.last_line, e.line)

    def visit_member_expr(self, e: MemberExpr) -> None:
        old_lvalue = self.lvalue
        self.lvalue = False
        super().visit_member_expr(e)
        self.lvalue = old_lvalue

    def visit_index_expr(self, e: IndexExpr) -> None:
        old_lvalue = self.lvalue
        self.lvalue = False
        super().visit_index_expr(e)
        self.lvalue = old_lvalue

    def visit_with_stmt(self, s: WithStmt) -> None:
        self.lvalue = True
        for lv in s.target:
            if lv is not None:
                lv.accept(self)
        self.lvalue = False
        s.body.accept(self)

    def visit_for_stmt(self, s: ForStmt) -> None:
        self.lvalue = True
        s.index.accept(self)
        self.lvalue = False
        s.body.accept(self)
        if s.else_body:
            s.else_body.accept(self)

    def visit_assignment_expr(self, e: AssignmentExpr) -> None:
        self.lvalue = True
        e.target.accept(self)
        self.lvalue = False
        e.value.accept(self)

    def visit_as_pattern(self, p: AsPattern) -> None:
        if p.pattern is not None:
            p.pattern.accept(self)
        if p.name is not None:
            self.lvalue = True
            p.name.accept(self)
            self.lvalue = False

    def visit_starred_pattern(self, p: StarredPattern) -> None:
        if p.capture is not None:
            self.lvalue = True
            p.capture.accept(self)
            self.lvalue = False


def is_ambiguous_mix_of_enums(types: list[Type]) -> bool:
    """Do types have IntEnum/StrEnum types that are potentially overlapping with other types?

    If True, we shouldn't attempt type narrowing based on enum values, as it gets
    too ambiguous.

    For example, return True if there's an 'int' type together with an IntEnum literal.
    However, IntEnum together with a literal of the same IntEnum type is not ambiguous.
    """
    # We need these things for this to be ambiguous:
    #  (1) an IntEnum or StrEnum type
    #  (2) either a different IntEnum/StrEnum type or a non-enum type ("<other>")
    #
    # It would be slightly more correct to calculate this separately for IntEnum and
    # StrEnum related types, as an IntEnum can't be confused with a StrEnum.
    return len(_ambiguous_enum_variants(types)) > 1


def _ambiguous_enum_variants(types: list[Type]) -> set[str]:
    result = set()
    for t in types:
        t = get_proper_type(t)
        if isinstance(t, UnionType):
            result.update(_ambiguous_enum_variants(t.items))
        elif isinstance(t, Instance):
            if t.last_known_value:
                result.update(_ambiguous_enum_variants([t.last_known_value]))
            elif t.type.is_enum and any(
                base.fullname in ("enum.IntEnum", "enum.StrEnum") for base in t.type.mro
            ):
                result.add(t.type.fullname)
            elif not t.type.is_enum:
                # These might compare equal to IntEnum/StrEnum types (e.g. Decimal), so
                # let's be conservative
                result.add("<other>")
        elif isinstance(t, LiteralType):
            result.update(_ambiguous_enum_variants([t.fallback]))
        elif isinstance(t, NoneType):
            pass
        else:
            result.add("<other>")
    return result


def is_typeddict_type_context(lvalue_type: Type | None) -> bool:
    if lvalue_type is None:
        return False
    lvalue_proper = get_proper_type(lvalue_type)
    return isinstance(lvalue_proper, TypedDictType)


def is_method(node: SymbolNode | None) -> bool:
    if isinstance(node, OverloadedFuncDef):
        return not node.is_property
    if isinstance(node, Decorator):
        return not node.var.is_property
    return isinstance(node, FuncDef)<|MERGE_RESOLUTION|>--- conflicted
+++ resolved
@@ -2955,37 +2955,15 @@
         if typ.metaclass_type is None and any(
             base.type.metaclass_type is not None for base in typ.bases
         ):
-<<<<<<< HEAD
-            return
-        if typ.declared_metaclass is None:
-            metaclass_names = {  # using a dict as ordered set
-                str(meta): None for meta in metaclasses
-            }.keys()
-            conflict_info = f"found metaclasses of bases: {', '.join(metaclass_names)}"
-        else:
-            uncovered_metaclass_names = {  # using a dict as ordered set
-                str(meta): None
-                for meta in metaclasses
-                if not is_subtype(typ.declared_metaclass, meta)
-            }.keys()
-            conflict_info = (
-                f"own metaclass {typ.declared_metaclass} is not a subclass of "
-                f"{', '.join(uncovered_metaclass_names)}"
-            )
-        self.fail(
-            "Metaclass conflict: the metaclass of a derived class must be a "
-            "(non-strict) subclass of the metaclasses of all its bases - "
-            f"{conflict_info}",
-            typ,
-            code=codes.METACLASS,
-        )
-=======
+            explanation = typ.explain_metaclass_conflict() or ""
+            if explanation:
+                explanation = f" - {explanation}"
             self.fail(
                 "Metaclass conflict: the metaclass of a derived class must be "
-                "a (non-strict) subclass of the metaclasses of all its bases",
+                f"a (non-strict) subclass of the metaclasses of all its bases{explanation}",
                 typ,
+                code=codes.METACLASS,
             )
->>>>>>> 5e9d657e
 
     def visit_import_from(self, node: ImportFrom) -> None:
         for name, _ in node.names:
