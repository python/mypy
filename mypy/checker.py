"""Mypy type checker."""

import itertools
import fnmatch
from contextlib import contextmanager

from typing import (
<<<<<<< HEAD
    Dict, Set, List, cast, Tuple, TypeVar, Union, Optional, NamedTuple, Iterator, Iterable,
    Mapping, Sequence
=======
    Dict, Set, List, cast, Tuple, TypeVar, Union, Optional, NamedTuple, Iterator, Sequence
>>>>>>> c24edc34
)
from typing_extensions import Final

from mypy.errors import Errors, report_internal_error
from mypy.nodes import (
    SymbolTable, Statement, MypyFile, Var, Expression, Lvalue, Node,
    OverloadedFuncDef, FuncDef, FuncItem, FuncBase, TypeInfo,
    ClassDef, Block, AssignmentStmt, NameExpr, MemberExpr, IndexExpr,
    TupleExpr, ListExpr, ExpressionStmt, ReturnStmt, IfStmt,
    WhileStmt, OperatorAssignmentStmt, WithStmt, AssertStmt,
    RaiseStmt, TryStmt, ForStmt, DelStmt, CallExpr, IntExpr, StrExpr,
    UnicodeExpr, OpExpr, UnaryExpr, LambdaExpr, TempNode, SymbolTableNode,
    Context, Decorator, PrintStmt, BreakStmt, PassStmt, ContinueStmt,
    ComparisonExpr, StarExpr, EllipsisExpr, RefExpr, PromoteExpr,
    Import, ImportFrom, ImportAll, ImportBase, TypeAlias,
    ARG_POS, ARG_STAR, LITERAL_TYPE, MDEF, GDEF,
    CONTRAVARIANT, COVARIANT, INVARIANT, TypeVarExpr, AssignmentExpr,
    is_final_node,
    ARG_NAMED)
from mypy import nodes
from mypy.literals import literal, literal_hash
from mypy.typeanal import has_any_from_unimported_type, check_for_explicit_any
from mypy.types import (
    Type, AnyType, CallableType, FunctionLike, Overloaded, TupleType, TypedDictType,
    Instance, NoneType, strip_type, TypeType, TypeOfAny,
    UnionType, TypeVarId, TypeVarType, PartialType, DeletedType, UninhabitedType, TypeVarDef,
    is_named_instance, union_items, TypeQuery, LiteralType,
    is_optional, remove_optional, TypeTranslator, StarType, get_proper_type, ProperType,
    get_proper_types, is_literal_type, TypeAliasType)
from mypy.sametypes import is_same_type
from mypy.messages import (
    MessageBuilder, make_inferred_type_note, append_invariance_notes,
    format_type, format_type_bare, format_type_distinctly,
)
import mypy.checkexpr
from mypy.checkmember import (
    analyze_member_access, analyze_descriptor_access, type_object_type,
)
from mypy.typeops import (
    map_type_from_supertype, bind_self, erase_to_bound, make_simplified_union,
<<<<<<< HEAD
    erase_def_to_union_or_bound, erase_to_union_or_bound, coerce_to_literal,
    try_getting_str_literals_from_type, try_getting_int_literals_from_type,
    tuple_fallback, is_singleton_type, try_expanding_enum_to_union,
    true_only, false_only, function_type,
=======
    erase_def_to_union_or_bound, erase_to_union_or_bound,
    true_only, false_only, function_type, TypeVarExtractor
>>>>>>> c24edc34
)
from mypy import message_registry
from mypy.subtypes import (
    is_subtype, is_equivalent, is_proper_subtype, is_more_precise,
    restrict_subtype_away, is_subtype_ignoring_tvars, is_callable_compatible,
    unify_generic_callable, find_member
)
from mypy.constraints import SUPERTYPE_OF
from mypy.maptype import map_instance_to_supertype
from mypy.typevars import fill_typevars, has_no_typevars, fill_typevars_with_any
from mypy.semanal import set_callable_name, refers_to_fullname
from mypy.mro import calculate_mro
from mypy.erasetype import erase_typevars, remove_instance_last_known_values
from mypy.expandtype import expand_type, expand_type_by_instance
from mypy.visitor import NodeVisitor
from mypy.join import join_types
from mypy.treetransform import TransformVisitor
from mypy.binder import ConditionalTypeBinder, get_declaration
from mypy.meet import is_overlapping_erased_types, is_overlapping_types
from mypy.options import Options
from mypy.plugin import Plugin, CheckerPluginInterface
from mypy.sharedparse import BINARY_MAGIC_METHODS
from mypy.scope import Scope
from mypy import state, errorcodes as codes
from mypy.traverser import has_return_statement, all_return_statements
from mypy.errorcodes import ErrorCode

T = TypeVar('T')

DEFAULT_LAST_PASS = 1  # type: Final  # Pass numbers start at 0

DeferredNodeType = Union[FuncDef, LambdaExpr, OverloadedFuncDef, Decorator]
FineGrainedDeferredNodeType = Union[FuncDef, MypyFile, OverloadedFuncDef]

# A node which is postponed to be processed during the next pass.
# In normal mode one can defer functions and methods (also decorated and/or overloaded)
# and lambda expressions. Nested functions can't be deferred -- only top-level functions
# and methods of classes not defined within a function can be deferred.
DeferredNode = NamedTuple(
    'DeferredNode',
    [
        ('node', DeferredNodeType),
        ('active_typeinfo', Optional[TypeInfo]),  # And its TypeInfo (for semantic analysis
                                                  # self type handling)
    ])

# Same as above, but for fine-grained mode targets. Only top-level functions/methods
# and module top levels are allowed as such.
FineGrainedDeferredNode = NamedTuple(
    'FineGrainedDeferredNode',
    [
        ('node', FineGrainedDeferredNodeType),
        ('active_typeinfo', Optional[TypeInfo]),
    ])

# Data structure returned by find_isinstance_check representing
# information learned from the truth or falsehood of a condition.  The
# dict maps nodes representing expressions like 'a[0].x' to their
# refined types under the assumption that the condition has a
# particular truth value. A value of None means that the condition can
# never have that truth value.

# NB: The keys of this dict are nodes in the original source program,
# which are compared by reference equality--effectively, being *the
# same* expression of the program, not just two identical expressions
# (such as two references to the same variable). TODO: it would
# probably be better to have the dict keyed by the nodes' literal_hash
# field instead.

TypeMap = Optional[Dict[Expression, Type]]

# An object that represents either a precise type or a type with an upper bound;
# it is important for correct type inference with isinstance.
TypeRange = NamedTuple(
    'TypeRange',
    [
        ('item', Type),
        ('is_upper_bound', bool),  # False => precise type
    ])

# Keeps track of partial types in a single scope. In fine-grained incremental
# mode partial types initially defined at the top level cannot be completed in
# a function, and we use the 'is_function' attribute to enforce this.
PartialTypeScope = NamedTuple('PartialTypeScope', [('map', Dict[Var, Context]),
                                                   ('is_function', bool),
                                                   ('is_local', bool),
                                                   ])


class TypeChecker(NodeVisitor[None], CheckerPluginInterface):
    """Mypy type checker.

    Type check mypy source files that have been semantically analyzed.

    You must create a separate instance for each source file.
    """

    # Are we type checking a stub?
    is_stub = False
    # Error message reporter
    errors = None  # type: Errors
    # Utility for generating messages
    msg = None  # type: MessageBuilder
    # Types of type checked nodes
    type_map = None  # type: Dict[Expression, Type]

    # Helper for managing conditional types
    binder = None  # type: ConditionalTypeBinder
    # Helper for type checking expressions
    expr_checker = None  # type: mypy.checkexpr.ExpressionChecker

    tscope = None  # type: Scope
    scope = None  # type: CheckerScope
    # Stack of function return types
    return_types = None  # type: List[Type]
    # Flags; true for dynamically typed functions
    dynamic_funcs = None  # type: List[bool]
    # Stack of collections of variables with partial types
    partial_types = None  # type: List[PartialTypeScope]
    # Vars for which partial type errors are already reported
    # (to avoid logically duplicate errors with different error context).
    partial_reported = None  # type: Set[Var]
    globals = None  # type: SymbolTable
    modules = None  # type: Dict[str, MypyFile]
    # Nodes that couldn't be checked because some types weren't available. We'll run
    # another pass and try these again.
    deferred_nodes = None  # type: List[DeferredNode]
    # Type checking pass number (0 = first pass)
    pass_num = 0
    # Last pass number to take
    last_pass = DEFAULT_LAST_PASS
    # Have we deferred the current function? If yes, don't infer additional
    # types during this pass within the function.
    current_node_deferred = False
    # Is this file a typeshed stub?
    is_typeshed_stub = False
    # Should strict Optional-related errors be suppressed in this file?
    suppress_none_errors = False  # TODO: Get it from options instead
    options = None  # type: Options
    # Used for collecting inferred attribute types so that they can be checked
    # for consistency.
    inferred_attribute_types = None  # type: Optional[Dict[Var, Type]]
    # Don't infer partial None types if we are processing assignment from Union
    no_partial_types = False  # type: bool

    # The set of all dependencies (suppressed or not) that this module accesses, either
    # directly or indirectly.
    module_refs = None  # type: Set[str]

    # Plugin that provides special type checking rules for specific library
    # functions such as open(), etc.
    plugin = None  # type: Plugin

    def __init__(self, errors: Errors, modules: Dict[str, MypyFile], options: Options,
                 tree: MypyFile, path: str, plugin: Plugin) -> None:
        """Construct a type checker.

        Use errors to report type check errors.
        """
        self.errors = errors
        self.modules = modules
        self.options = options
        self.tree = tree
        self.path = path
        self.msg = MessageBuilder(errors, modules)
        self.plugin = plugin
        self.expr_checker = mypy.checkexpr.ExpressionChecker(self, self.msg, self.plugin)
        self.tscope = Scope()
        self.scope = CheckerScope(tree)
        self.binder = ConditionalTypeBinder()
        self.globals = tree.names
        self.return_types = []
        self.dynamic_funcs = []
        self.partial_types = []
        self.partial_reported = set()
        self.deferred_nodes = []
        self.type_map = {}
        self.module_refs = set()
        self.pass_num = 0
        self.current_node_deferred = False
        self.is_stub = tree.is_stub
        self.is_typeshed_stub = errors.is_typeshed_file(path)
        self.inferred_attribute_types = None
        if options.strict_optional_whitelist is None:
            self.suppress_none_errors = not options.show_none_errors
        else:
            self.suppress_none_errors = not any(fnmatch.fnmatch(path, pattern)
                                                for pattern
                                                in options.strict_optional_whitelist)
        # If True, process function definitions. If False, don't. This is used
        # for processing module top levels in fine-grained incremental mode.
        self.recurse_into_functions = True
        # This internal flag is used to track whether we a currently type-checking
        # a final declaration (assignment), so that some errors should be suppressed.
        # Should not be set manually, use get_final_context/enter_final_context instead.
        # NOTE: we use the context manager to avoid "threading" an additional `is_final_def`
        # argument through various `checker` and `checkmember` functions.
        self._is_final_def = False

    @property
    def type_context(self) -> List[Optional[Type]]:
        return self.expr_checker.type_context

    def reset(self) -> None:
        """Cleanup stale state that might be left over from a typechecking run.

        This allows us to reuse TypeChecker objects in fine-grained
        incremental mode.
        """
        # TODO: verify this is still actually worth it over creating new checkers
        self.partial_reported.clear()
        self.module_refs.clear()
        self.binder = ConditionalTypeBinder()
        self.type_map.clear()

        assert self.inferred_attribute_types is None
        assert self.partial_types == []
        assert self.deferred_nodes == []
        assert len(self.scope.stack) == 1
        assert self.partial_types == []

    def check_first_pass(self) -> None:
        """Type check the entire file, but defer functions with unresolved references.

        Unresolved references are forward references to variables
        whose types haven't been inferred yet.  They may occur later
        in the same file or in a different file that's being processed
        later (usually due to an import cycle).

        Deferred functions will be processed by check_second_pass().
        """
        self.recurse_into_functions = True
        with state.strict_optional_set(self.options.strict_optional):
            self.errors.set_file(self.path, self.tree.fullname(), scope=self.tscope)
            self.tscope.enter_file(self.tree.fullname())
            with self.enter_partial_types():
                with self.binder.top_frame_context():
                    for d in self.tree.defs:
                        self.accept(d)

            assert not self.current_node_deferred

            all_ = self.globals.get('__all__')
            if all_ is not None and all_.type is not None:
                all_node = all_.node
                assert all_node is not None
                seq_str = self.named_generic_type('typing.Sequence',
                                                [self.named_type('builtins.str')])
                if self.options.python_version[0] < 3:
                    seq_str = self.named_generic_type('typing.Sequence',
                                                    [self.named_type('builtins.unicode')])
                if not is_subtype(all_.type, seq_str):
                    str_seq_s, all_s = format_type_distinctly(seq_str, all_.type)
                    self.fail(message_registry.ALL_MUST_BE_SEQ_STR.format(str_seq_s, all_s),
                            all_node)

            self.tscope.leave()

    def check_second_pass(self,
                          todo: Optional[Sequence[Union[DeferredNode,
                                                        FineGrainedDeferredNode]]] = None
                          ) -> bool:
        """Run second or following pass of type checking.

        This goes through deferred nodes, returning True if there were any.
        """
        self.recurse_into_functions = True
        with state.strict_optional_set(self.options.strict_optional):
            if not todo and not self.deferred_nodes:
                return False
            self.errors.set_file(self.path, self.tree.fullname(), scope=self.tscope)
            self.tscope.enter_file(self.tree.fullname())
            self.pass_num += 1
            if not todo:
                todo = self.deferred_nodes
            else:
                assert not self.deferred_nodes
            self.deferred_nodes = []
            done = set()  # type: Set[Union[DeferredNodeType, FineGrainedDeferredNodeType]]
            for node, active_typeinfo in todo:
                if node in done:
                    continue
                # This is useful for debugging:
                # print("XXX in pass %d, class %s, function %s" %
                #       (self.pass_num, type_name, node.fullname() or node.name()))
                done.add(node)
                with self.tscope.class_scope(active_typeinfo) if active_typeinfo else nothing():
                    with self.scope.push_class(active_typeinfo) if active_typeinfo else nothing():
                        self.check_partial(node)
            self.tscope.leave()
            return True

    def check_partial(self, node: Union[DeferredNodeType, FineGrainedDeferredNodeType]) -> None:
        if isinstance(node, MypyFile):
            self.check_top_level(node)
        else:
            self.recurse_into_functions = True
            if isinstance(node, LambdaExpr):
                self.expr_checker.accept(node)
            else:
                self.accept(node)

    def check_top_level(self, node: MypyFile) -> None:
        """Check only the top-level of a module, skipping function definitions."""
        self.recurse_into_functions = False
        with self.enter_partial_types():
            with self.binder.top_frame_context():
                for d in node.defs:
                    d.accept(self)

        assert not self.current_node_deferred
        # TODO: Handle __all__

    def defer_node(self, node: DeferredNodeType, enclosing_class: Optional[TypeInfo]) -> None:
        """Defer a node for processing during next type-checking pass.

        Args:
            node: function/method being deferred
            enclosing_class: for methods, the class where the method is defined
        NOTE: this can't handle nested functions/methods.
        """
        # We don't freeze the entire scope since only top-level functions and methods
        # can be deferred. Only module/class level scope information is needed.
        # Module-level scope information is preserved in the TypeChecker instance.
        self.deferred_nodes.append(DeferredNode(node, enclosing_class))

    def handle_cannot_determine_type(self, name: str, context: Context) -> None:
        node = self.scope.top_non_lambda_function()
        if self.pass_num < self.last_pass and isinstance(node, FuncDef):
            # Don't report an error yet. Just defer. Note that we don't defer
            # lambdas because they are coupled to the surrounding function
            # through the binder and the inferred type of the lambda, so it
            # would get messy.
            enclosing_class = self.scope.enclosing_class()
            self.defer_node(node, enclosing_class)
            # Set a marker so that we won't infer additional types in this
            # function. Any inferred types could be bogus, because there's at
            # least one type that we don't know.
            self.current_node_deferred = True
        else:
            self.msg.cannot_determine_type(name, context)

    def accept(self, stmt: Statement) -> None:
        """Type check a node in the given type context."""
        try:
            stmt.accept(self)
        except Exception as err:
            report_internal_error(err, self.errors.file, stmt.line, self.errors, self.options)

    def accept_loop(self, body: Statement, else_body: Optional[Statement] = None, *,
                    exit_condition: Optional[Expression] = None) -> None:
        """Repeatedly type check a loop body until the frame doesn't change.
        If exit_condition is set, assume it must be False on exit from the loop.

        Then check the else_body.
        """
        # The outer frame accumulates the results of all iterations
        with self.binder.frame_context(can_skip=False):
            while True:
                with self.binder.frame_context(can_skip=True,
                                               break_frame=2, continue_frame=1):
                    self.accept(body)
                if not self.binder.last_pop_changed:
                    break
            if exit_condition:
                _, else_map = self.find_isinstance_check(exit_condition)
                self.push_type_map(else_map)
            if else_body:
                self.accept(else_body)

    #
    # Definitions
    #

    def visit_overloaded_func_def(self, defn: OverloadedFuncDef) -> None:
        if not self.recurse_into_functions:
            return
        with self.tscope.function_scope(defn):
            self._visit_overloaded_func_def(defn)

    def _visit_overloaded_func_def(self, defn: OverloadedFuncDef) -> None:
        num_abstract = 0
        if not defn.items:
            # In this case we have already complained about none of these being
            # valid overloads.
            return None
        if len(defn.items) == 1:
            self.fail(message_registry.MULTIPLE_OVERLOADS_REQUIRED, defn)

        if defn.is_property:
            # HACK: Infer the type of the property.
            self.visit_decorator(cast(Decorator, defn.items[0]))
        for fdef in defn.items:
            assert isinstance(fdef, Decorator)
            self.check_func_item(fdef.func, name=fdef.func.name())
            if fdef.func.is_abstract:
                num_abstract += 1
        if num_abstract not in (0, len(defn.items)):
            self.fail(message_registry.INCONSISTENT_ABSTRACT_OVERLOAD, defn)
        if defn.impl:
            defn.impl.accept(self)
        if defn.info:
            self.check_method_override(defn)
            self.check_inplace_operator_method(defn)
        if not defn.is_property:
            self.check_overlapping_overloads(defn)
        return None

    def check_overlapping_overloads(self, defn: OverloadedFuncDef) -> None:
        # At this point we should have set the impl already, and all remaining
        # items are decorators

        # Compute some info about the implementation (if it exists) for use below
        impl_type = None  # type: Optional[CallableType]
        if defn.impl:
            if isinstance(defn.impl, FuncDef):
                inner_type = defn.impl.type  # type: Optional[Type]
            elif isinstance(defn.impl, Decorator):
                inner_type = defn.impl.var.type
            else:
                assert False, "Impl isn't the right type"

            # This can happen if we've got an overload with a different
            # decorator or if the implementation is untyped -- we gave up on the types.
            inner_type = get_proper_type(inner_type)
            if inner_type is not None and not isinstance(inner_type, AnyType):
                assert isinstance(inner_type, CallableType)
                impl_type = inner_type

        is_descriptor_get = defn.info and defn.name() == "__get__"
        for i, item in enumerate(defn.items):
            # TODO overloads involving decorators
            assert isinstance(item, Decorator)
            sig1 = self.function_type(item.func)
            assert isinstance(sig1, CallableType)

            for j, item2 in enumerate(defn.items[i + 1:]):
                assert isinstance(item2, Decorator)
                sig2 = self.function_type(item2.func)
                assert isinstance(sig2, CallableType)

                if not are_argument_counts_overlapping(sig1, sig2):
                    continue

                if overload_can_never_match(sig1, sig2):
                    self.msg.overloaded_signature_will_never_match(
                        i + 1, i + j + 2, item2.func)
                elif not is_descriptor_get:
                    # Note: we force mypy to check overload signatures in strict-optional mode
                    # so we don't incorrectly report errors when a user tries typing an overload
                    # that happens to have a 'if the argument is None' fallback.
                    #
                    # For example, the following is fine in strict-optional mode but would throw
                    # the unsafe overlap error when strict-optional is disabled:
                    #
                    #     @overload
                    #     def foo(x: None) -> int: ...
                    #     @overload
                    #     def foo(x: str) -> str: ...
                    #
                    # See Python 2's map function for a concrete example of this kind of overload.
                    with state.strict_optional_set(True):
                        if is_unsafe_overlapping_overload_signatures(sig1, sig2):
                            self.msg.overloaded_signatures_overlap(
                                i + 1, i + j + 2, item.func)

            if impl_type is not None:
                assert defn.impl is not None

                # We perform a unification step that's very similar to what
                # 'is_callable_compatible' would have done if we had set
                # 'unify_generics' to True -- the only difference is that
                # we check and see if the impl_type's return value is a
                # *supertype* of the overload alternative, not a *subtype*.
                #
                # This is to match the direction the implementation's return
                # needs to be compatible in.
                if impl_type.variables:
                    impl = unify_generic_callable(impl_type, sig1,
                                                  ignore_return=False,
                                                  return_constraint_direction=SUPERTYPE_OF)
                    if impl is None:
                        self.msg.overloaded_signatures_typevar_specific(i + 1, defn.impl)
                        continue
                else:
                    impl = impl_type

                # Prevent extra noise from inconsistent use of @classmethod by copying
                # the first arg from the method being checked against.
                if sig1.arg_types and defn.info:
                    impl = impl.copy_modified(arg_types=[sig1.arg_types[0]] + impl.arg_types[1:])

                # Is the overload alternative's arguments subtypes of the implementation's?
                if not is_callable_compatible(impl, sig1,
                                              is_compat=is_subtype_no_promote,
                                              ignore_return=True):
                    self.msg.overloaded_signatures_arg_specific(i + 1, defn.impl)

                # Is the overload alternative's return type a subtype of the implementation's?
                if not is_subtype_no_promote(sig1.ret_type, impl.ret_type):
                    self.msg.overloaded_signatures_ret_specific(i + 1, defn.impl)

    # Here's the scoop about generators and coroutines.
    #
    # There are two kinds of generators: classic generators (functions
    # with `yield` or `yield from` in the body) and coroutines
    # (functions declared with `async def`).  The latter are specified
    # in PEP 492 and only available in Python >= 3.5.
    #
    # Classic generators can be parameterized with three types:
    # - ty is the Yield type (the type of y in `yield y`)
    # - tc is the type reCeived by yield (the type of c in `c = yield`).
    # - tr is the Return type (the type of r in `return r`)
    #
    # A classic generator must define a return type that's either
    # `Generator[ty, tc, tr]`, Iterator[ty], or Iterable[ty] (or
    # object or Any).  If tc/tr are not given, both are None.
    #
    # A coroutine must define a return type corresponding to tr; the
    # other two are unconstrained.  The "external" return type (seen
    # by the caller) is Awaitable[tr].
    #
    # In addition, there's the synthetic type AwaitableGenerator: it
    # inherits from both Awaitable and Generator and can be used both
    # in `yield from` and in `await`.  This type is set automatically
    # for functions decorated with `@types.coroutine` or
    # `@asyncio.coroutine`.  Its single parameter corresponds to tr.
    #
    # PEP 525 adds a new type, the asynchronous generator, which was
    # first released in Python 3.6. Async generators are `async def`
    # functions that can also `yield` values. They can be parameterized
    # with two types, ty and tc, because they cannot return a value.
    #
    # There are several useful methods, each taking a type t and a
    # flag c indicating whether it's for a generator or coroutine:
    #
    # - is_generator_return_type(t, c) returns whether t is a Generator,
    #   Iterator, Iterable (if not c), or Awaitable (if c), or
    #   AwaitableGenerator (regardless of c).
    # - is_async_generator_return_type(t) returns whether t is an
    #   AsyncGenerator.
    # - get_generator_yield_type(t, c) returns ty.
    # - get_generator_receive_type(t, c) returns tc.
    # - get_generator_return_type(t, c) returns tr.

    def is_generator_return_type(self, typ: Type, is_coroutine: bool) -> bool:
        """Is `typ` a valid type for a generator/coroutine?

        True if `typ` is a *supertype* of Generator or Awaitable.
        Also true it it's *exactly* AwaitableGenerator (modulo type parameters).
        """
        typ = get_proper_type(typ)
        if is_coroutine:
            # This means we're in Python 3.5 or later.
            at = self.named_generic_type('typing.Awaitable', [AnyType(TypeOfAny.special_form)])
            if is_subtype(at, typ):
                return True
        else:
            any_type = AnyType(TypeOfAny.special_form)
            gt = self.named_generic_type('typing.Generator', [any_type, any_type, any_type])
            if is_subtype(gt, typ):
                return True
        return isinstance(typ, Instance) and typ.type.fullname() == 'typing.AwaitableGenerator'

    def is_async_generator_return_type(self, typ: Type) -> bool:
        """Is `typ` a valid type for an async generator?

        True if `typ` is a supertype of AsyncGenerator.
        """
        try:
            any_type = AnyType(TypeOfAny.special_form)
            agt = self.named_generic_type('typing.AsyncGenerator', [any_type, any_type])
        except KeyError:
            # we're running on a version of typing that doesn't have AsyncGenerator yet
            return False
        return is_subtype(agt, typ)

    def get_generator_yield_type(self, return_type: Type, is_coroutine: bool) -> Type:
        """Given the declared return type of a generator (t), return the type it yields (ty)."""
        return_type = get_proper_type(return_type)

        if isinstance(return_type, AnyType):
            return AnyType(TypeOfAny.from_another_any, source_any=return_type)
        elif (not self.is_generator_return_type(return_type, is_coroutine)
                and not self.is_async_generator_return_type(return_type)):
            # If the function doesn't have a proper Generator (or
            # Awaitable) return type, anything is permissible.
            return AnyType(TypeOfAny.from_error)
        elif not isinstance(return_type, Instance):
            # Same as above, but written as a separate branch so the typechecker can understand.
            return AnyType(TypeOfAny.from_error)
        elif return_type.type.fullname() == 'typing.Awaitable':
            # Awaitable: ty is Any.
            return AnyType(TypeOfAny.special_form)
        elif return_type.args:
            # AwaitableGenerator, Generator, AsyncGenerator, Iterator, or Iterable; ty is args[0].
            ret_type = return_type.args[0]
            # TODO not best fix, better have dedicated yield token
            return ret_type
        else:
            # If the function's declared supertype of Generator has no type
            # parameters (i.e. is `object`), then the yielded values can't
            # be accessed so any type is acceptable.  IOW, ty is Any.
            # (However, see https://github.com/python/mypy/issues/1933)
            return AnyType(TypeOfAny.special_form)

    def get_generator_receive_type(self, return_type: Type, is_coroutine: bool) -> Type:
        """Given a declared generator return type (t), return the type its yield receives (tc)."""
        return_type = get_proper_type(return_type)

        if isinstance(return_type, AnyType):
            return AnyType(TypeOfAny.from_another_any, source_any=return_type)
        elif (not self.is_generator_return_type(return_type, is_coroutine)
                and not self.is_async_generator_return_type(return_type)):
            # If the function doesn't have a proper Generator (or
            # Awaitable) return type, anything is permissible.
            return AnyType(TypeOfAny.from_error)
        elif not isinstance(return_type, Instance):
            # Same as above, but written as a separate branch so the typechecker can understand.
            return AnyType(TypeOfAny.from_error)
        elif return_type.type.fullname() == 'typing.Awaitable':
            # Awaitable, AwaitableGenerator: tc is Any.
            return AnyType(TypeOfAny.special_form)
        elif (return_type.type.fullname() in ('typing.Generator', 'typing.AwaitableGenerator')
              and len(return_type.args) >= 3):
            # Generator: tc is args[1].
            return return_type.args[1]
        elif return_type.type.fullname() == 'typing.AsyncGenerator' and len(return_type.args) >= 2:
            return return_type.args[1]
        else:
            # `return_type` is a supertype of Generator, so callers won't be able to send it
            # values.  IOW, tc is None.
            return NoneType()

    def get_coroutine_return_type(self, return_type: Type) -> Type:
        return_type = get_proper_type(return_type)
        if isinstance(return_type, AnyType):
            return AnyType(TypeOfAny.from_another_any, source_any=return_type)
        assert isinstance(return_type, Instance), "Should only be called on coroutine functions."
        # Note: return type is the 3rd type parameter of Coroutine.
        return return_type.args[2]

    def get_generator_return_type(self, return_type: Type, is_coroutine: bool) -> Type:
        """Given the declared return type of a generator (t), return the type it returns (tr)."""
        return_type = get_proper_type(return_type)

        if isinstance(return_type, AnyType):
            return AnyType(TypeOfAny.from_another_any, source_any=return_type)
        elif not self.is_generator_return_type(return_type, is_coroutine):
            # If the function doesn't have a proper Generator (or
            # Awaitable) return type, anything is permissible.
            return AnyType(TypeOfAny.from_error)
        elif not isinstance(return_type, Instance):
            # Same as above, but written as a separate branch so the typechecker can understand.
            return AnyType(TypeOfAny.from_error)
        elif return_type.type.fullname() == 'typing.Awaitable' and len(return_type.args) == 1:
            # Awaitable: tr is args[0].
            return return_type.args[0]
        elif (return_type.type.fullname() in ('typing.Generator', 'typing.AwaitableGenerator')
              and len(return_type.args) >= 3):
            # AwaitableGenerator, Generator: tr is args[2].
            return return_type.args[2]
        else:
            # Supertype of Generator (Iterator, Iterable, object): tr is any.
            return AnyType(TypeOfAny.special_form)

    def visit_func_def(self, defn: FuncDef) -> None:
        if not self.recurse_into_functions:
            return
        with self.tscope.function_scope(defn):
            self._visit_func_def(defn)

    def _visit_func_def(self, defn: FuncDef) -> None:
        """Type check a function definition."""
        self.check_func_item(defn, name=defn.name())
        if defn.info:
            if not defn.is_dynamic() and not defn.is_overload and not defn.is_decorated:
                # If the definition is the implementation for an
                # overload, the legality of the override has already
                # been typechecked, and decorated methods will be
                # checked when the decorator is.
                self.check_method_override(defn)
            self.check_inplace_operator_method(defn)
        if defn.original_def:
            # Override previous definition.
            new_type = self.function_type(defn)
            if isinstance(defn.original_def, FuncDef):
                # Function definition overrides function definition.
                if not is_same_type(new_type, self.function_type(defn.original_def)):
                    self.msg.incompatible_conditional_function_def(defn)
            else:
                # Function definition overrides a variable initialized via assignment or a
                # decorated function.
                orig_type = defn.original_def.type
                if orig_type is None:
                    # XXX This can be None, as happens in
                    # test_testcheck_TypeCheckSuite.testRedefinedFunctionInTryWithElse
                    self.msg.note("Internal mypy error checking function redefinition", defn)
                    return
                if isinstance(orig_type, PartialType):
                    if orig_type.type is None:
                        # Ah this is a partial type. Give it the type of the function.
                        orig_def = defn.original_def
                        if isinstance(orig_def, Decorator):
                            var = orig_def.var
                        else:
                            var = orig_def
                        partial_types = self.find_partial_types(var)
                        if partial_types is not None:
                            var.type = new_type
                            del partial_types[var]
                    else:
                        # Trying to redefine something like partial empty list as function.
                        self.fail(message_registry.INCOMPATIBLE_REDEFINITION, defn)
                else:
                    # TODO: Update conditional type binder.
                    self.check_subtype(new_type, orig_type, defn,
                                       message_registry.INCOMPATIBLE_REDEFINITION,
                                       'redefinition with type',
                                       'original type')

    def check_func_item(self, defn: FuncItem,
                        type_override: Optional[CallableType] = None,
                        name: Optional[str] = None) -> None:
        """Type check a function.

        If type_override is provided, use it as the function type.
        """
        self.dynamic_funcs.append(defn.is_dynamic() and not type_override)

        with self.enter_partial_types(is_function=True):
            typ = self.function_type(defn)
            if type_override:
                typ = type_override.copy_modified(line=typ.line, column=typ.column)
            if isinstance(typ, CallableType):
                with self.enter_attribute_inference_context():
                    self.check_func_def(defn, typ, name)
            else:
                raise RuntimeError('Not supported')

        self.dynamic_funcs.pop()
        self.current_node_deferred = False

        if name == '__exit__':
            self.check__exit__return_type(defn)

    @contextmanager
    def enter_attribute_inference_context(self) -> Iterator[None]:
        old_types = self.inferred_attribute_types
        self.inferred_attribute_types = {}
        yield None
        self.inferred_attribute_types = old_types

    def check_func_def(self, defn: FuncItem, typ: CallableType, name: Optional[str]) -> None:
        """Type check a function definition."""
        # Expand type variables with value restrictions to ordinary types.
        expanded = self.expand_typevars(defn, typ)
        for item, typ in expanded:
            old_binder = self.binder
            self.binder = ConditionalTypeBinder()
            with self.binder.top_frame_context():
                defn.expanded.append(item)

                # We may be checking a function definition or an anonymous
                # function. In the first case, set up another reference with the
                # precise type.
                if isinstance(item, FuncDef):
                    fdef = item
                    # Check if __init__ has an invalid, non-None return type.
                    if (fdef.info and fdef.name() in ('__init__', '__init_subclass__') and
                            not isinstance(get_proper_type(typ.ret_type), NoneType) and
                            not self.dynamic_funcs[-1]):
                        self.fail(message_registry.MUST_HAVE_NONE_RETURN_TYPE.format(fdef.name()),
                                  item)

                    # Check validity of __new__ signature
                    if fdef.info and fdef.name() == '__new__':
                        self.check___new___signature(fdef, typ)

                    self.check_for_missing_annotations(fdef)
                    if self.options.disallow_any_unimported:
                        if fdef.type and isinstance(fdef.type, CallableType):
                            ret_type = fdef.type.ret_type
                            if has_any_from_unimported_type(ret_type):
                                self.msg.unimported_type_becomes_any("Return type", ret_type, fdef)
                            for idx, arg_type in enumerate(fdef.type.arg_types):
                                if has_any_from_unimported_type(arg_type):
                                    prefix = "Argument {} to \"{}\"".format(idx + 1, fdef.name())
                                    self.msg.unimported_type_becomes_any(prefix, arg_type, fdef)
                    check_for_explicit_any(fdef.type, self.options, self.is_typeshed_stub,
                                           self.msg, context=fdef)

                if name:  # Special method names
                    if defn.info and self.is_reverse_op_method(name):
                        self.check_reverse_op_method(item, typ, name, defn)
                    elif name in ('__getattr__', '__getattribute__'):
                        self.check_getattr_method(typ, defn, name)
                    elif name == '__setattr__':
                        self.check_setattr_method(typ, defn)

                # Refuse contravariant return type variable
                if isinstance(typ.ret_type, TypeVarType):
                    if typ.ret_type.variance == CONTRAVARIANT:
                        self.fail(message_registry.RETURN_TYPE_CANNOT_BE_CONTRAVARIANT,
                             typ.ret_type)

                # Check that Generator functions have the appropriate return type.
                if defn.is_generator:
                    if defn.is_async_generator:
                        if not self.is_async_generator_return_type(typ.ret_type):
                            self.fail(message_registry.INVALID_RETURN_TYPE_FOR_ASYNC_GENERATOR,
                                      typ)
                    else:
                        if not self.is_generator_return_type(typ.ret_type, defn.is_coroutine):
                            self.fail(message_registry.INVALID_RETURN_TYPE_FOR_GENERATOR, typ)

                    # Python 2 generators aren't allowed to return values.
                    orig_ret_type = get_proper_type(typ.ret_type)
                    if (self.options.python_version[0] == 2 and
                            isinstance(orig_ret_type, Instance) and
                            orig_ret_type.type.fullname() == 'typing.Generator'):
                        if not isinstance(get_proper_type(orig_ret_type.args[2]),
                                          (NoneType, AnyType)):
                            self.fail(message_registry.INVALID_GENERATOR_RETURN_ITEM_TYPE, typ)

                # Fix the type if decorated with `@types.coroutine` or `@asyncio.coroutine`.
                if defn.is_awaitable_coroutine:
                    # Update the return type to AwaitableGenerator.
                    # (This doesn't exist in typing.py, only in typing.pyi.)
                    t = typ.ret_type
                    c = defn.is_coroutine
                    ty = self.get_generator_yield_type(t, c)
                    tc = self.get_generator_receive_type(t, c)
                    if c:
                        tr = self.get_coroutine_return_type(t)
                    else:
                        tr = self.get_generator_return_type(t, c)
                    ret_type = self.named_generic_type('typing.AwaitableGenerator',
                                                       [ty, tc, tr, t])
                    typ = typ.copy_modified(ret_type=ret_type)
                    defn.type = typ

                # Push return type.
                self.return_types.append(typ.ret_type)

                # Store argument types.
                for i in range(len(typ.arg_types)):
                    arg_type = typ.arg_types[i]
                    with self.scope.push_function(defn):
                        # We temporary push the definition to get the self type as
                        # visible from *inside* of this function/method.
                        ref_type = self.scope.active_self_type()  # type: Optional[Type]
                    if (isinstance(defn, FuncDef) and ref_type is not None and i == 0
                            and not defn.is_static
                            and typ.arg_kinds[0] not in [nodes.ARG_STAR, nodes.ARG_STAR2]):
                        isclass = defn.is_class or defn.name() in ('__new__', '__init_subclass__')
                        if isclass:
                            ref_type = mypy.types.TypeType.make_normalized(ref_type)
                        erased = get_proper_type(erase_to_bound(arg_type))
                        if not is_subtype_ignoring_tvars(ref_type, erased):
                            note = None
                            if (isinstance(erased, Instance) and erased.type.is_protocol or
                                    isinstance(erased, TypeType) and
                                    isinstance(erased.item, Instance) and
                                    erased.item.type.is_protocol):
                                # We allow the explicit self-type to be not a supertype of
                                # the current class if it is a protocol. For such cases
                                # the consistency check will be performed at call sites.
                                msg = None
                            elif typ.arg_names[i] in {'self', 'cls'}:
                                if (self.options.python_version[0] < 3
                                        and is_same_type(erased, arg_type) and not isclass):
                                    msg = message_registry.INVALID_SELF_TYPE_OR_EXTRA_ARG
                                    note = '(Hint: typically annotations omit the type for self)'
                                else:
                                    msg = message_registry.ERASED_SELF_TYPE_NOT_SUPERTYPE.format(
                                        erased, ref_type)
                            else:
                                msg = message_registry.MISSING_OR_INVALID_SELF_TYPE
                            if msg:
                                self.fail(msg, defn)
                                if note:
                                    self.note(note, defn)
                    elif isinstance(arg_type, TypeVarType):
                        # Refuse covariant parameter type variables
                        # TODO: check recursively for inner type variables
                        if (
                            arg_type.variance == COVARIANT and
                            defn.name() not in ('__init__', '__new__')
                        ):
                            ctx = arg_type  # type: Context
                            if ctx.line < 0:
                                ctx = typ
                            self.fail(message_registry.FUNCTION_PARAMETER_CANNOT_BE_COVARIANT, ctx)
                    if typ.arg_kinds[i] == nodes.ARG_STAR:
                        # builtins.tuple[T] is typing.Tuple[T, ...]
                        arg_type = self.named_generic_type('builtins.tuple',
                                                           [arg_type])
                    elif typ.arg_kinds[i] == nodes.ARG_STAR2:
                        arg_type = self.named_generic_type('builtins.dict',
                                                           [self.str_type(),
                                                            arg_type])
                    item.arguments[i].variable.type = arg_type

                # Type check initialization expressions.
                body_is_trivial = self.is_trivial_body(defn.body)
                self.check_default_args(item, body_is_trivial)

            # Type check body in a new scope.
            with self.binder.top_frame_context():
                with self.scope.push_function(defn):
                    # We suppress reachability warnings when we use TypeVars with value
                    # restrictions: we only want to report a warning if a certain statement is
                    # marked as being suppressed in *all* of the expansions, but we currently
                    # have no good way of doing this.
                    #
                    # TODO: Find a way of working around this limitation
                    if len(expanded) >= 2:
                        self.binder.suppress_unreachable_warnings()
                    self.accept(item.body)
                unreachable = self.binder.is_unreachable()

            if (self.options.warn_no_return and not unreachable):
                if (defn.is_generator or
                        is_named_instance(self.return_types[-1], 'typing.AwaitableGenerator')):
                    return_type = self.get_generator_return_type(self.return_types[-1],
                                                                 defn.is_coroutine)
                elif defn.is_coroutine:
                    return_type = self.get_coroutine_return_type(self.return_types[-1])
                else:
                    return_type = self.return_types[-1]

                return_type = get_proper_type(return_type)
                if not isinstance(return_type, (NoneType, AnyType)) and not body_is_trivial:
                    # Control flow fell off the end of a function that was
                    # declared to return a non-None type and is not
                    # entirely pass/Ellipsis/raise NotImplementedError.
                    if isinstance(return_type, UninhabitedType):
                        # This is a NoReturn function
                        self.msg.fail(message_registry.INVALID_IMPLICIT_RETURN, defn)
                    else:
                        self.msg.fail(message_registry.MISSING_RETURN_STATEMENT, defn,
                                      code=codes.RETURN)

            self.return_types.pop()

            self.binder = old_binder

    def check_default_args(self, item: FuncItem, body_is_trivial: bool) -> None:
        for arg in item.arguments:
            if arg.initializer is None:
                continue
            if body_is_trivial and isinstance(arg.initializer, EllipsisExpr):
                continue
            name = arg.variable.name()
            msg = 'Incompatible default for '
            if name.startswith('__tuple_arg_'):
                msg += "tuple argument {}".format(name[12:])
            else:
                msg += 'argument "{}"'.format(name)
            self.check_simple_assignment(
                arg.variable.type,
                arg.initializer,
                context=arg.initializer,
                msg=msg,
                lvalue_name='argument',
                rvalue_name='default',
                code=codes.ASSIGNMENT)

    def is_forward_op_method(self, method_name: str) -> bool:
        if self.options.python_version[0] == 2 and method_name == '__div__':
            return True
        else:
            return method_name in nodes.reverse_op_methods

    def is_reverse_op_method(self, method_name: str) -> bool:
        if self.options.python_version[0] == 2 and method_name == '__rdiv__':
            return True
        else:
            return method_name in nodes.reverse_op_method_set

    def check_for_missing_annotations(self, fdef: FuncItem) -> None:
        # Check for functions with unspecified/not fully specified types.
        def is_unannotated_any(t: Type) -> bool:
            if not isinstance(t, ProperType):
                return False
            return isinstance(t, AnyType) and t.type_of_any == TypeOfAny.unannotated

        has_explicit_annotation = (isinstance(fdef.type, CallableType)
                                   and any(not is_unannotated_any(t)
                                           for t in fdef.type.arg_types + [fdef.type.ret_type]))

        show_untyped = not self.is_typeshed_stub or self.options.warn_incomplete_stub
        check_incomplete_defs = self.options.disallow_incomplete_defs and has_explicit_annotation
        if show_untyped and (self.options.disallow_untyped_defs or check_incomplete_defs):
            if fdef.type is None and self.options.disallow_untyped_defs:
                if (not fdef.arguments or (len(fdef.arguments) == 1 and
                        (fdef.arg_names[0] == 'self' or fdef.arg_names[0] == 'cls'))):
                    self.fail(message_registry.RETURN_TYPE_EXPECTED, fdef,
                              code=codes.NO_UNTYPED_DEF)
                    if not has_return_statement(fdef) and not fdef.is_generator:
                        self.note('Use "-> None" if function does not return a value', fdef,
                                  code=codes.NO_UNTYPED_DEF)
                else:
                    self.fail(message_registry.FUNCTION_TYPE_EXPECTED, fdef,
                              code=codes.NO_UNTYPED_DEF)
            elif isinstance(fdef.type, CallableType):
                ret_type = get_proper_type(fdef.type.ret_type)
                if is_unannotated_any(ret_type):
                    self.fail(message_registry.RETURN_TYPE_EXPECTED, fdef,
                              code=codes.NO_UNTYPED_DEF)
                elif fdef.is_generator:
                    if is_unannotated_any(self.get_generator_return_type(ret_type,
                                                                        fdef.is_coroutine)):
                        self.fail(message_registry.RETURN_TYPE_EXPECTED, fdef,
                                  code=codes.NO_UNTYPED_DEF)
                elif fdef.is_coroutine and isinstance(ret_type, Instance):
                    if is_unannotated_any(self.get_coroutine_return_type(ret_type)):
                        self.fail(message_registry.RETURN_TYPE_EXPECTED, fdef,
                                  code=codes.NO_UNTYPED_DEF)
                if any(is_unannotated_any(t) for t in fdef.type.arg_types):
                    self.fail(message_registry.ARGUMENT_TYPE_EXPECTED, fdef,
                              code=codes.NO_UNTYPED_DEF)

    def check___new___signature(self, fdef: FuncDef, typ: CallableType) -> None:
        self_type = fill_typevars_with_any(fdef.info)
        bound_type = bind_self(typ, self_type, is_classmethod=True)
        # Check that __new__ (after binding cls) returns an instance
        # type (or any).
        if not isinstance(get_proper_type(bound_type.ret_type),
                          (AnyType, Instance, TupleType)):
            self.fail(
                message_registry.NON_INSTANCE_NEW_TYPE.format(
                    format_type(bound_type.ret_type)),
                fdef)
        else:
            # And that it returns a subtype of the class
            self.check_subtype(
                bound_type.ret_type,
                self_type,
                fdef,
                message_registry.INVALID_NEW_TYPE,
                'returns',
                'but must return a subtype of'
            )

    def is_trivial_body(self, block: Block) -> bool:
        """Returns 'true' if the given body is "trivial" -- if it contains just a "pass",
        "..." (ellipsis), or "raise NotImplementedError()". A trivial body may also
        start with a statement containing just a string (e.g. a docstring).

        Note: functions that raise other kinds of exceptions do not count as
        "trivial". We use this function to help us determine when it's ok to
        relax certain checks on body, but functions that raise arbitrary exceptions
        are more likely to do non-trivial work. For example:

           def halt(self, reason: str = ...) -> NoReturn:
               raise MyCustomError("Fatal error: " + reason, self.line, self.context)

        A function that raises just NotImplementedError is much less likely to be
        this complex.
        """
        body = block.body

        # Skip a docstring
        if (body and isinstance(body[0], ExpressionStmt) and
                isinstance(body[0].expr, (StrExpr, UnicodeExpr))):
            body = block.body[1:]

        if len(body) == 0:
            # There's only a docstring (or no body at all).
            return True
        elif len(body) > 1:
            return False

        stmt = body[0]

        if isinstance(stmt, RaiseStmt):
            expr = stmt.expr
            if expr is None:
                return False
            if isinstance(expr, CallExpr):
                expr = expr.callee

            return (isinstance(expr, NameExpr)
                    and expr.fullname == 'builtins.NotImplementedError')

        return (isinstance(stmt, PassStmt) or
                (isinstance(stmt, ExpressionStmt) and
                 isinstance(stmt.expr, EllipsisExpr)))

    def check_reverse_op_method(self, defn: FuncItem,
                                reverse_type: CallableType, reverse_name: str,
                                context: Context) -> None:
        """Check a reverse operator method such as __radd__."""
        # Decides whether it's worth calling check_overlapping_op_methods().

        # This used to check for some very obscure scenario.  It now
        # just decides whether it's worth calling
        # check_overlapping_op_methods().

        assert defn.info

        # First check for a valid signature
        method_type = CallableType([AnyType(TypeOfAny.special_form),
                                    AnyType(TypeOfAny.special_form)],
                                   [nodes.ARG_POS, nodes.ARG_POS],
                                   [None, None],
                                   AnyType(TypeOfAny.special_form),
                                   self.named_type('builtins.function'))
        if not is_subtype(reverse_type, method_type):
            self.msg.invalid_signature(reverse_type, context)
            return

        if reverse_name in ('__eq__', '__ne__'):
            # These are defined for all objects => can't cause trouble.
            return

        # With 'Any' or 'object' return type we are happy, since any possible
        # return value is valid.
        ret_type = get_proper_type(reverse_type.ret_type)
        if isinstance(ret_type, AnyType):
            return
        if isinstance(ret_type, Instance):
            if ret_type.type.fullname() == 'builtins.object':
                return
        if reverse_type.arg_kinds[0] == ARG_STAR:
            reverse_type = reverse_type.copy_modified(arg_types=[reverse_type.arg_types[0]] * 2,
                                                      arg_kinds=[ARG_POS] * 2,
                                                      arg_names=[reverse_type.arg_names[0], "_"])
        assert len(reverse_type.arg_types) >= 2

        if self.options.python_version[0] == 2 and reverse_name == '__rdiv__':
            forward_name = '__div__'
        else:
            forward_name = nodes.normal_from_reverse_op[reverse_name]
        forward_inst = get_proper_type(reverse_type.arg_types[1])
        if isinstance(forward_inst, TypeVarType):
            forward_inst = get_proper_type(forward_inst.upper_bound)
        elif isinstance(forward_inst, TupleType):
            forward_inst = tuple_fallback(forward_inst)
        elif isinstance(forward_inst, (FunctionLike, TypedDictType, LiteralType)):
            forward_inst = forward_inst.fallback
        if isinstance(forward_inst, TypeType):
            item = forward_inst.item
            if isinstance(item, Instance):
                opt_meta = item.type.metaclass_type
                if opt_meta is not None:
                    forward_inst = opt_meta
        if not (isinstance(forward_inst, (Instance, UnionType))
                and forward_inst.has_readable_member(forward_name)):
            return
        forward_base = reverse_type.arg_types[1]
        forward_type = self.expr_checker.analyze_external_member_access(forward_name, forward_base,
                                                                        context=defn)
        self.check_overlapping_op_methods(reverse_type, reverse_name, defn.info,
                                          forward_type, forward_name, forward_base,
                                          context=defn)

    def check_overlapping_op_methods(self,
                                     reverse_type: CallableType,
                                     reverse_name: str,
                                     reverse_class: TypeInfo,
                                     forward_type: Type,
                                     forward_name: str,
                                     forward_base: Type,
                                     context: Context) -> None:
        """Check for overlapping method and reverse method signatures.

        This function assumes that:

        -   The reverse method has valid argument count and kinds.
        -   If the reverse operator method accepts some argument of type
            X, the forward operator method also belong to class X.

            For example, if we have the reverse operator `A.__radd__(B)`, then the
            corresponding forward operator must have the type `B.__add__(...)`.
        """

        # Note: Suppose we have two operator methods "A.__rOP__(B) -> R1" and
        # "B.__OP__(C) -> R2". We check if these two methods are unsafely overlapping
        # by using the following algorithm:
        #
        # 1. Rewrite "B.__OP__(C) -> R1"  to "temp1(B, C) -> R1"
        #
        # 2. Rewrite "A.__rOP__(B) -> R2" to "temp2(B, A) -> R2"
        #
        # 3. Treat temp1 and temp2 as if they were both variants in the same
        #    overloaded function. (This mirrors how the Python runtime calls
        #    operator methods: we first try __OP__, then __rOP__.)
        #
        #    If the first signature is unsafely overlapping with the second,
        #    report an error.
        #
        # 4. However, if temp1 shadows temp2 (e.g. the __rOP__ method can never
        #    be called), do NOT report an error.
        #
        #    This behavior deviates from how we handle overloads -- many of the
        #    modules in typeshed seem to define __OP__ methods that shadow the
        #    corresponding __rOP__ method.
        #
        # Note: we do not attempt to handle unsafe overlaps related to multiple
        # inheritance. (This is consistent with how we handle overloads: we also
        # do not try checking unsafe overlaps due to multiple inheritance there.)

        for forward_item in union_items(forward_type):
            if isinstance(forward_item, CallableType):
                if self.is_unsafe_overlapping_op(forward_item, forward_base, reverse_type):
                    self.msg.operator_method_signatures_overlap(
                        reverse_class, reverse_name,
                        forward_base, forward_name, context)
            elif isinstance(forward_item, Overloaded):
                for item in forward_item.items():
                    if self.is_unsafe_overlapping_op(item, forward_base, reverse_type):
                        self.msg.operator_method_signatures_overlap(
                            reverse_class, reverse_name,
                            forward_base, forward_name,
                            context)
            elif not isinstance(forward_item, AnyType):
                self.msg.forward_operator_not_callable(forward_name, context)

    def is_unsafe_overlapping_op(self,
                                 forward_item: CallableType,
                                 forward_base: Type,
                                 reverse_type: CallableType) -> bool:
        # TODO: check argument kinds?
        if len(forward_item.arg_types) < 1:
            # Not a valid operator method -- can't succeed anyway.
            return False

        # Erase the type if necessary to make sure we don't have a single
        # TypeVar in forward_tweaked. (Having a function signature containing
        # just a single TypeVar can lead to unpredictable behavior.)
        forward_base_erased = forward_base
        if isinstance(forward_base, TypeVarType):
            forward_base_erased = erase_to_bound(forward_base)

        # Construct normalized function signatures corresponding to the
        # operator methods. The first argument is the left operand and the
        # second operand is the right argument -- we switch the order of
        # the arguments of the reverse method.

        forward_tweaked = forward_item.copy_modified(
            arg_types=[forward_base_erased, forward_item.arg_types[0]],
            arg_kinds=[nodes.ARG_POS] * 2,
            arg_names=[None] * 2,
        )
        reverse_tweaked = reverse_type.copy_modified(
            arg_types=[reverse_type.arg_types[1], reverse_type.arg_types[0]],
            arg_kinds=[nodes.ARG_POS] * 2,
            arg_names=[None] * 2,
        )

        reverse_base_erased = reverse_type.arg_types[0]
        if isinstance(reverse_base_erased, TypeVarType):
            reverse_base_erased = erase_to_bound(reverse_base_erased)

        if is_same_type(reverse_base_erased, forward_base_erased):
            return False
        elif is_subtype(reverse_base_erased, forward_base_erased):
            first = reverse_tweaked
            second = forward_tweaked
        else:
            first = forward_tweaked
            second = reverse_tweaked

        return is_unsafe_overlapping_overload_signatures(first, second)

    def check_inplace_operator_method(self, defn: FuncBase) -> None:
        """Check an inplace operator method such as __iadd__.

        They cannot arbitrarily overlap with __add__.
        """
        method = defn.name()
        if method not in nodes.inplace_operator_methods:
            return
        typ = bind_self(self.function_type(defn))
        cls = defn.info
        other_method = '__' + method[3:]
        if cls.has_readable_member(other_method):
            instance = fill_typevars(cls)
            typ2 = get_proper_type(self.expr_checker.analyze_external_member_access(
                other_method, instance, defn))
            fail = False
            if isinstance(typ2, FunctionLike):
                if not is_more_general_arg_prefix(typ, typ2):
                    fail = True
            else:
                # TODO overloads
                fail = True
            if fail:
                self.msg.signatures_incompatible(method, other_method, defn)

    def check_getattr_method(self, typ: Type, context: Context, name: str) -> None:
        if len(self.scope.stack) == 1:
            # module scope
            if name == '__getattribute__':
                self.msg.fail(message_registry.MODULE_LEVEL_GETATTRIBUTE, context)
                return
            # __getattr__ is fine at the module level as of Python 3.7 (PEP 562). We could
            # show an error for Python < 3.7, but that would be annoying in code that supports
            # both 3.7 and older versions.
            method_type = CallableType([self.named_type('builtins.str')],
                                       [nodes.ARG_POS],
                                       [None],
                                       AnyType(TypeOfAny.special_form),
                                       self.named_type('builtins.function'))
        elif self.scope.active_class():
            method_type = CallableType([AnyType(TypeOfAny.special_form),
                                        self.named_type('builtins.str')],
                                       [nodes.ARG_POS, nodes.ARG_POS],
                                       [None, None],
                                       AnyType(TypeOfAny.special_form),
                                       self.named_type('builtins.function'))
        else:
            return
        if not is_subtype(typ, method_type):
            self.msg.invalid_signature_for_special_method(typ, context, name)

    def check_setattr_method(self, typ: Type, context: Context) -> None:
        if not self.scope.active_class():
            return
        method_type = CallableType([AnyType(TypeOfAny.special_form),
                                    self.named_type('builtins.str'),
                                    AnyType(TypeOfAny.special_form)],
                                   [nodes.ARG_POS, nodes.ARG_POS, nodes.ARG_POS],
                                   [None, None, None],
                                   NoneType(),
                                   self.named_type('builtins.function'))
        if not is_subtype(typ, method_type):
            self.msg.invalid_signature_for_special_method(typ, context, '__setattr__')

    def expand_typevars(self, defn: FuncItem,
                        typ: CallableType) -> List[Tuple[FuncItem, CallableType]]:
        # TODO use generator
        subst = []  # type: List[List[Tuple[TypeVarId, Type]]]
        tvars = typ.variables or []
        tvars = tvars[:]
        if defn.info:
            # Class type variables
            tvars += defn.info.defn.type_vars or []
        for tvar in tvars:
            if tvar.values:
                subst.append([(tvar.id, value)
                              for value in tvar.values])
        # Make a copy of the function to check for each combination of
        # value restricted type variables. (Except when running mypyc,
        # where we need one canonical version of the function.)
        if subst and not self.options.mypyc:
            result = []  # type: List[Tuple[FuncItem, CallableType]]
            for substitutions in itertools.product(*subst):
                mapping = dict(substitutions)
                expanded = cast(CallableType, expand_type(typ, mapping))
                result.append((expand_func(defn, mapping), expanded))
            return result
        else:
            return [(defn, typ)]

    def check_method_override(self, defn: Union[FuncDef, OverloadedFuncDef, Decorator]) -> None:
        """Check if function definition is compatible with base classes.

        This may defer the method if a signature is not available in at least one base class.
        """
        # Check against definitions in base classes.
        for base in defn.info.mro[1:]:
            if self.check_method_or_accessor_override_for_base(defn, base):
                # Node was deferred, we will have another attempt later.
                return

    def check_method_or_accessor_override_for_base(self, defn: Union[FuncDef,
                                                                     OverloadedFuncDef,
                                                                     Decorator],
                                                   base: TypeInfo) -> bool:
        """Check if method definition is compatible with a base class.

        Return True if the node was deferred because one of the corresponding
        superclass nodes is not ready.
        """
        if base:
            name = defn.name()
            base_attr = base.names.get(name)
            if base_attr:
                # First, check if we override a final (always an error, even with Any types).
                if is_final_node(base_attr.node):
                    self.msg.cant_override_final(name, base.name(), defn)
                # Second, final can't override anything writeable independently of types.
                if defn.is_final:
                    self.check_no_writable(name, base_attr.node, defn)

            # Check the type of override.
            if name not in ('__init__', '__new__', '__init_subclass__'):
                # Check method override
                # (__init__, __new__, __init_subclass__ are special).
                if self.check_method_override_for_base_with_name(defn, name, base):
                    return True
                if name in nodes.inplace_operator_methods:
                    # Figure out the name of the corresponding operator method.
                    method = '__' + name[3:]
                    # An inplace operator method such as __iadd__ might not be
                    # always introduced safely if a base class defined __add__.
                    # TODO can't come up with an example where this is
                    #      necessary; now it's "just in case"
                    return self.check_method_override_for_base_with_name(defn, method,
                                                                         base)
        return False

    def check_method_override_for_base_with_name(
            self, defn: Union[FuncDef, OverloadedFuncDef, Decorator],
            name: str, base: TypeInfo) -> bool:
        """Check if overriding an attribute `name` of `base` with `defn` is valid.

        Return True if the supertype node was not analysed yet, and `defn` was deferred.
        """
        base_attr = base.names.get(name)
        if base_attr:
            # The name of the method is defined in the base class.

            # Point errors at the 'def' line (important for backward compatibility
            # of type ignores).
            if not isinstance(defn, Decorator):
                context = defn
            else:
                context = defn.func

            # Construct the type of the overriding method.
            if isinstance(defn, (FuncDef, OverloadedFuncDef)):
                typ = self.function_type(defn)  # type: Type
                override_class_or_static = defn.is_class or defn.is_static
                override_class = defn.is_class
            else:
                assert defn.var.is_ready
                assert defn.var.type is not None
                typ = defn.var.type
                override_class_or_static = defn.func.is_class or defn.func.is_static
                override_class = defn.func.is_class
            typ = get_proper_type(typ)
            if isinstance(typ, FunctionLike) and not is_static(context):
                typ = bind_self(typ, self.scope.active_self_type(),
                                is_classmethod=override_class)
            # Map the overridden method type to subtype context so that
            # it can be checked for compatibility.
            original_type = get_proper_type(base_attr.type)
            original_node = base_attr.node
            if original_type is None:
                if self.pass_num < self.last_pass:
                    # If there are passes left, defer this node until next pass,
                    # otherwise try reconstructing the method type from available information.
                    self.defer_node(defn, defn.info)
                    return True
                elif isinstance(original_node, (FuncDef, OverloadedFuncDef)):
                    original_type = self.function_type(original_node)
                elif isinstance(original_node, Decorator):
                    original_type = self.function_type(original_node.func)
                else:
                    assert False, str(base_attr.node)
            if isinstance(original_node, (FuncDef, OverloadedFuncDef)):
                original_class_or_static = original_node.is_class or original_node.is_static
            elif isinstance(original_node, Decorator):
                fdef = original_node.func
                original_class_or_static = fdef.is_class or fdef.is_static
            else:
                original_class_or_static = False  # a variable can't be class or static
            if isinstance(original_type, AnyType) or isinstance(typ, AnyType):
                pass
            elif isinstance(original_type, FunctionLike) and isinstance(typ, FunctionLike):
                original = self.bind_and_map_method(base_attr, original_type,
                                                    defn.info, base)
                # Check that the types are compatible.
                # TODO overloaded signatures
                self.check_override(typ,
                                    original,
                                    defn.name(),
                                    name,
                                    base.name(),
                                    original_class_or_static,
                                    override_class_or_static,
                                    context)
            elif is_equivalent(original_type, typ):
                # Assume invariance for a non-callable attribute here. Note
                # that this doesn't affect read-only properties which can have
                # covariant overrides.
                #
                # TODO: Allow covariance for read-only attributes?
                pass
            else:
                self.msg.signature_incompatible_with_supertype(
                    defn.name(), name, base.name(), context)
        return False

    def bind_and_map_method(self, sym: SymbolTableNode, typ: FunctionLike,
                            sub_info: TypeInfo, super_info: TypeInfo) -> FunctionLike:
        """Bind self-type and map type variables for a method.

        Arguments:
            sym: a symbol that points to method definition
            typ: method type on the definition
            sub_info: class where the method is used
            super_info: class where the method was defined
        """
        if (isinstance(sym.node, (FuncDef, OverloadedFuncDef, Decorator))
                and not is_static(sym.node)):
            if isinstance(sym.node, Decorator):
                is_class_method = sym.node.func.is_class
            else:
                is_class_method = sym.node.is_class
            bound = bind_self(typ, self.scope.active_self_type(), is_class_method)
        else:
            bound = typ
        return cast(FunctionLike, map_type_from_supertype(bound, sub_info, super_info))

    def get_op_other_domain(self, tp: FunctionLike) -> Optional[Type]:
        if isinstance(tp, CallableType):
            if tp.arg_kinds and tp.arg_kinds[0] == ARG_POS:
                return tp.arg_types[0]
            return None
        elif isinstance(tp, Overloaded):
            raw_items = [self.get_op_other_domain(it) for it in tp.items()]
            items = [it for it in raw_items if it]
            if items:
                return make_simplified_union(items)
            return None
        else:
            assert False, "Need to check all FunctionLike subtypes here"

    def check_override(self, override: FunctionLike, original: FunctionLike,
                       name: str, name_in_super: str, supertype: str,
                       original_class_or_static: bool,
                       override_class_or_static: bool,
                       node: Context) -> None:
        """Check a method override with given signatures.

        Arguments:
          override:  The signature of the overriding method.
          original:  The signature of the original supertype method.
          name:      The name of the subtype. This and the next argument are
                     only used for generating error messages.
          supertype: The name of the supertype.
        """
        # Use boolean variable to clarify code.
        fail = False
        op_method_wider_note = False
        if not is_subtype(override, original, ignore_pos_arg_names=True):
            fail = True
        elif isinstance(override, Overloaded) and self.is_forward_op_method(name):
            # Operator method overrides cannot extend the domain, as
            # this could be unsafe with reverse operator methods.
            original_domain = self.get_op_other_domain(original)
            override_domain = self.get_op_other_domain(override)
            if (original_domain and override_domain and
                    not is_subtype(override_domain, original_domain)):
                fail = True
                op_method_wider_note = True
        if isinstance(original, FunctionLike) and isinstance(override, FunctionLike):
            if original_class_or_static and not override_class_or_static:
                fail = True

        if is_private(name):
            fail = False

        if fail:
            emitted_msg = False
            if (isinstance(override, CallableType) and
                    isinstance(original, CallableType) and
                    len(override.arg_types) == len(original.arg_types) and
                    override.min_args == original.min_args):
                # Give more detailed messages for the common case of both
                # signatures having the same number of arguments and no
                # overloads.

                # override might have its own generic function type
                # variables. If an argument or return type of override
                # does not have the correct subtyping relationship
                # with the original type even after these variables
                # are erased, then it is definitely an incompatibility.

                override_ids = override.type_var_ids()
                type_name = None
                if isinstance(override.definition, FuncDef):
                    type_name = override.definition.info.name()

                def erase_override(t: Type) -> Type:
                    return erase_typevars(t, ids_to_erase=override_ids)

                for i in range(len(override.arg_types)):
                    if not is_subtype(original.arg_types[i],
                                      erase_override(override.arg_types[i])):
                        arg_type_in_super = original.arg_types[i]
                        self.msg.argument_incompatible_with_supertype(
                            i + 1,
                            name,
                            type_name,
                            name_in_super,
                            arg_type_in_super,
                            supertype,
                            node
                        )
                        emitted_msg = True

                if not is_subtype(erase_override(override.ret_type),
                                  original.ret_type):
                    self.msg.return_type_incompatible_with_supertype(
                        name, name_in_super, supertype, original.ret_type, override.ret_type, node)
                    emitted_msg = True
            elif isinstance(override, Overloaded) and isinstance(original, Overloaded):
                # Give a more detailed message in the case where the user is trying to
                # override an overload, and the subclass's overload is plausible, except
                # that the order of the variants are wrong.
                #
                # For example, if the parent defines the overload f(int) -> int and f(str) -> str
                # (in that order), and if the child swaps the two and does f(str) -> str and
                # f(int) -> int
                order = []
                for child_variant in override.items():
                    for i, parent_variant in enumerate(original.items()):
                        if is_subtype(child_variant, parent_variant):
                            order.append(i)
                            break

                if len(order) == len(original.items()) and order != sorted(order):
                    self.msg.overload_signature_incompatible_with_supertype(
                        name, name_in_super, supertype, override, node)
                    emitted_msg = True

            if not emitted_msg:
                # Fall back to generic incompatibility message.
                self.msg.signature_incompatible_with_supertype(
                    name, name_in_super, supertype, node)
            if op_method_wider_note:
                self.note("Overloaded operator methods can't have wider argument types"
                          " in overrides", node, code=codes.OVERRIDE)

    def check__exit__return_type(self, defn: FuncItem) -> None:
        """Generate error if the return type of __exit__ is problematic.

        If __exit__ always returns False but the return type is declared
        as bool, mypy thinks that a with statement may "swallow"
        exceptions even though this is not the case, resulting in
        invalid reachability inference.
        """
        if not defn.type or not isinstance(defn.type, CallableType):
            return

        ret_type = get_proper_type(defn.type.ret_type)
        if not has_bool_item(ret_type):
            return

        returns = all_return_statements(defn)
        if not returns:
            return

        if all(isinstance(ret.expr, NameExpr) and ret.expr.fullname == 'builtins.False'
               for ret in returns):
            self.msg.incorrect__exit__return(defn)

    def visit_class_def(self, defn: ClassDef) -> None:
        """Type check a class definition."""
        typ = defn.info
        for base in typ.mro[1:]:
            if base.is_final:
                self.fail(message_registry.CANNOT_INHERIT_FROM_FINAL.format(base.name()), defn)
        with self.tscope.class_scope(defn.info), self.enter_partial_types(is_class=True):
            old_binder = self.binder
            self.binder = ConditionalTypeBinder()
            with self.binder.top_frame_context():
                with self.scope.push_class(defn.info):
                    self.accept(defn.defs)
            self.binder = old_binder
            if not (defn.info.typeddict_type or defn.info.tuple_type or defn.info.is_enum):
                # If it is not a normal class (not a special form) check class keywords.
                self.check_init_subclass(defn)
            if not defn.has_incompatible_baseclass:
                # Otherwise we've already found errors; more errors are not useful
                self.check_multiple_inheritance(typ)

            if defn.decorators:
                sig = type_object_type(defn.info, self.named_type)  # type: Type
                # Decorators are applied in reverse order.
                for decorator in reversed(defn.decorators):
                    if (isinstance(decorator, CallExpr)
                            and isinstance(decorator.analyzed, PromoteExpr)):
                        # _promote is a special type checking related construct.
                        continue

                    dec = self.expr_checker.accept(decorator)
                    temp = self.temp_node(sig, context=decorator)
                    fullname = None
                    if isinstance(decorator, RefExpr):
                        fullname = decorator.fullname

                    # TODO: Figure out how to have clearer error messages.
                    # (e.g. "class decorator must be a function that accepts a type."
                    sig, _ = self.expr_checker.check_call(dec, [temp],
                                                          [nodes.ARG_POS], defn,
                                                          callable_name=fullname)
                # TODO: Apply the sig to the actual TypeInfo so we can handle decorators
                # that completely swap out the type.  (e.g. Callable[[Type[A]], Type[B]])
        if typ.is_protocol and typ.defn.type_vars:
            self.check_protocol_variance(defn)

    def check_init_subclass(self, defn: ClassDef) -> None:
        """Check that keywords in a class definition are valid arguments for __init_subclass__().

        In this example:
            1   class Base:
            2       def __init_subclass__(cls, thing: int):
            3           pass
            4   class Child(Base, thing=5):
            5       def __init_subclass__(cls):
            6           pass
            7   Child()

        Base.__init_subclass__(thing=5) is called at line 4. This is what we simulate here.
        Child.__init_subclass__ is never called.
        """
        if (defn.info.metaclass_type and
                defn.info.metaclass_type.type.fullname() not in ('builtins.type', 'abc.ABCMeta')):
            # We can't safely check situations when both __init_subclass__ and a custom
            # metaclass are present.
            return
        # At runtime, only Base.__init_subclass__ will be called, so
        # we skip the current class itself.
        for base in defn.info.mro[1:]:
            if '__init_subclass__' not in base.names:
                continue
            name_expr = NameExpr(defn.name)
            name_expr.node = base
            callee = MemberExpr(name_expr, '__init_subclass__')
            args = list(defn.keywords.values())
            arg_names = list(defn.keywords.keys())  # type: List[Optional[str]]
            # 'metaclass' keyword is consumed by the rest of the type machinery,
            # and is never passed to __init_subclass__ implementations
            if 'metaclass' in arg_names:
                idx = arg_names.index('metaclass')
                arg_names.pop(idx)
                args.pop(idx)
            arg_kinds = [ARG_NAMED] * len(args)
            call_expr = CallExpr(callee, args, arg_kinds, arg_names)
            call_expr.line = defn.line
            call_expr.column = defn.column
            call_expr.end_line = defn.end_line
            self.expr_checker.accept(call_expr,
                                     allow_none_return=True,
                                     always_allow_any=True)
            # We are only interested in the first Base having __init_subclass__,
            # all other bases have already been checked.
            break

    def check_protocol_variance(self, defn: ClassDef) -> None:
        """Check that protocol definition is compatible with declared
        variances of type variables.

        Note that we also prohibit declaring protocol classes as invariant
        if they are actually covariant/contravariant, since this may break
        transitivity of subtyping, see PEP 544.
        """
        info = defn.info
        object_type = Instance(info.mro[-1], [])
        tvars = info.defn.type_vars
        for i, tvar in enumerate(tvars):
            up_args = [object_type if i == j else AnyType(TypeOfAny.special_form)
                       for j, _ in enumerate(tvars)]  # type: List[Type]
            down_args = [UninhabitedType() if i == j else AnyType(TypeOfAny.special_form)
                         for j, _ in enumerate(tvars)]  # type: List[Type]
            up, down = Instance(info, up_args), Instance(info, down_args)
            # TODO: add advanced variance checks for recursive protocols
            if is_subtype(down, up, ignore_declared_variance=True):
                expected = COVARIANT
            elif is_subtype(up, down, ignore_declared_variance=True):
                expected = CONTRAVARIANT
            else:
                expected = INVARIANT
            if expected != tvar.variance:
                self.msg.bad_proto_variance(tvar.variance, tvar.name, expected, defn)

    def check_multiple_inheritance(self, typ: TypeInfo) -> None:
        """Check for multiple inheritance related errors."""
        if len(typ.bases) <= 1:
            # No multiple inheritance.
            return
        # Verify that inherited attributes are compatible.
        mro = typ.mro[1:]
        for i, base in enumerate(mro):
            # Attributes defined in both the type and base are skipped.
            # Normal checks for attribute compatibility should catch any problems elsewhere.
            non_overridden_attrs = base.names.keys() - typ.names.keys()
            for name in non_overridden_attrs:
                if is_private(name):
                    continue
                for base2 in mro[i + 1:]:
                    # We only need to check compatibility of attributes from classes not
                    # in a subclass relationship. For subclasses, normal (single inheritance)
                    # checks suffice (these are implemented elsewhere).
                    if name in base2.names and base2 not in base.mro:
                        self.check_compatibility(name, base, base2, typ)

    def determine_type_of_class_member(self, sym: SymbolTableNode) -> Optional[Type]:
        if sym.type is not None:
            return sym.type
        if isinstance(sym.node, FuncBase):
            return self.function_type(sym.node)
        if isinstance(sym.node, TypeInfo):
            # nested class
            return type_object_type(sym.node, self.named_type)
        if isinstance(sym.node, TypeVarExpr):
            # Use of TypeVars is rejected in an expression/runtime context, so
            # we don't need to check supertype compatibility for them.
            return AnyType(TypeOfAny.special_form)
        return None

    def check_compatibility(self, name: str, base1: TypeInfo,
                            base2: TypeInfo, ctx: TypeInfo) -> None:
        """Check if attribute name in base1 is compatible with base2 in multiple inheritance.

        Assume base1 comes before base2 in the MRO, and that base1 and base2 don't have
        a direct subclass relationship (i.e., the compatibility requirement only derives from
        multiple inheritance).

        This check verifies that a definition taken from base1 (and mapped to the current
        class ctx), is type compatible with the definition taken from base2 (also mapped), so
        that unsafe subclassing like this can be detected:
            class A(Generic[T]):
                def foo(self, x: T) -> None: ...

            class B:
                def foo(self, x: str) -> None: ...

            class C(B, A[int]): ...  # this is unsafe because...

            x: A[int] = C()
            x.foo  # ...runtime type is (str) -> None, while static type is (int) -> None
        """
        if name in ('__init__', '__new__', '__init_subclass__'):
            # __init__ and friends can be incompatible -- it's a special case.
            return
        first = base1.names[name]
        second = base2.names[name]
        first_type = get_proper_type(self.determine_type_of_class_member(first))
        second_type = get_proper_type(self.determine_type_of_class_member(second))

        if (isinstance(first_type, FunctionLike) and
                isinstance(second_type, FunctionLike)):
            if first_type.is_type_obj() and second_type.is_type_obj():
                # For class objects only check the subtype relationship of the classes,
                # since we allow incompatible overrides of '__init__'/'__new__'
                ok = is_subtype(left=fill_typevars_with_any(first_type.type_object()),
                                right=fill_typevars_with_any(second_type.type_object()))
            else:
                # First bind/map method types when necessary.
                first_sig = self.bind_and_map_method(first, first_type, ctx, base1)
                second_sig = self.bind_and_map_method(second, second_type, ctx, base2)
                ok = is_subtype(first_sig, second_sig, ignore_pos_arg_names=True)
        elif first_type and second_type:
            ok = is_equivalent(first_type, second_type)
            if not ok:
                second_node = base2[name].node
                if isinstance(second_node, Decorator) and second_node.func.is_property:
                    ok = is_subtype(first_type, cast(CallableType, second_type).ret_type)
        else:
            if first_type is None:
                self.msg.cannot_determine_type_in_base(name, base1.name(), ctx)
            if second_type is None:
                self.msg.cannot_determine_type_in_base(name, base2.name(), ctx)
            ok = True
        # Final attributes can never be overridden, but can override
        # non-final read-only attributes.
        if is_final_node(second.node):
            self.msg.cant_override_final(name, base2.name(), ctx)
        if is_final_node(first.node):
            self.check_no_writable(name, second.node, ctx)
        # __slots__ is special and the type can vary across class hierarchy.
        if name == '__slots__':
            ok = True
        if not ok:
            self.msg.base_class_definitions_incompatible(name, base1, base2,
                                                         ctx)

    def visit_import_from(self, node: ImportFrom) -> None:
        self.check_import(node)

    def visit_import_all(self, node: ImportAll) -> None:
        self.check_import(node)

    def visit_import(self, s: Import) -> None:
        pass

    def check_import(self, node: ImportBase) -> None:
        for assign in node.assignments:
            lvalue = assign.lvalues[0]
            lvalue_type, _, __ = self.check_lvalue(lvalue)
            if lvalue_type is None:
                # TODO: This is broken.
                lvalue_type = AnyType(TypeOfAny.special_form)
            message = '{} "{}"'.format(message_registry.INCOMPATIBLE_IMPORT_OF,
                                       cast(NameExpr, assign.rvalue).name)
            self.check_simple_assignment(lvalue_type, assign.rvalue, node,
                                         msg=message, lvalue_name='local name',
                                         rvalue_name='imported name')

    #
    # Statements
    #

    def visit_block(self, b: Block) -> None:
        if b.is_unreachable:
            # This block was marked as being unreachable during semantic analysis.
            # It turns out any blocks marked in this way are *intentionally* marked
            # as unreachable -- so we don't display an error.
            self.binder.unreachable()
            return
        for s in b.body:
            if self.binder.is_unreachable():
                if (self.options.warn_unreachable
                        and not self.binder.is_unreachable_warning_suppressed()
                        and not self.is_raising_or_empty(s)):
                    self.msg.unreachable_statement(s)
                break
            self.accept(s)

    def is_raising_or_empty(self, s: Statement) -> bool:
        """Returns 'true' if the given statement either throws an error of some kind
        or is a no-op.

        We use this function mostly while handling the '--warn-unreachable' flag. When
        that flag is present, we normally report an error on any unreachable statement.
        But if that statement is just something like a 'pass' or a just-in-case 'assert False',
        reporting an error would be annoying.
        """
        if isinstance(s, AssertStmt) and is_false_literal(s.expr):
            return True
        elif isinstance(s, (RaiseStmt, PassStmt)):
            return True
        elif isinstance(s, ExpressionStmt):
            if isinstance(s.expr, EllipsisExpr):
                return True
            elif isinstance(s.expr, CallExpr):
                self.expr_checker.msg.disable_errors()
                typ = get_proper_type(self.expr_checker.accept(
                    s.expr, allow_none_return=True, always_allow_any=True))
                self.expr_checker.msg.enable_errors()

                if isinstance(typ, UninhabitedType):
                    return True
        return False

    def visit_assignment_stmt(self, s: AssignmentStmt) -> None:
        """Type check an assignment statement.

        Handle all kinds of assignment statements (simple, indexed, multiple).
        """
        with self.enter_final_context(s.is_final_def):
            self.check_assignment(s.lvalues[-1], s.rvalue, s.type is None, s.new_syntax)

        if s.is_alias_def:
            # We do this mostly for compatibility with old semantic analyzer.
            # TODO: should we get rid of this?
            self.store_type(s.lvalues[-1], self.expr_checker.accept(s.rvalue))

        if (s.type is not None and
                self.options.disallow_any_unimported and
                has_any_from_unimported_type(s.type)):
            if isinstance(s.lvalues[-1], TupleExpr):
                # This is a multiple assignment. Instead of figuring out which type is problematic,
                # give a generic error message.
                self.msg.unimported_type_becomes_any("A type on this line",
                                                     AnyType(TypeOfAny.special_form), s)
            else:
                self.msg.unimported_type_becomes_any("Type of variable", s.type, s)
        check_for_explicit_any(s.type, self.options, self.is_typeshed_stub, self.msg, context=s)

        if len(s.lvalues) > 1:
            # Chained assignment (e.g. x = y = ...).
            # Make sure that rvalue type will not be reinferred.
            if s.rvalue not in self.type_map:
                self.expr_checker.accept(s.rvalue)
            rvalue = self.temp_node(self.type_map[s.rvalue], s)
            for lv in s.lvalues[:-1]:
                with self.enter_final_context(s.is_final_def):
                    self.check_assignment(lv, rvalue, s.type is None)

        self.check_final(s)
        if (s.is_final_def and s.type and not has_no_typevars(s.type)
                and self.scope.active_class() is not None):
            self.fail(message_registry.DEPENDENT_FINAL_IN_CLASS_BODY, s)

    def check_assignment(self, lvalue: Lvalue, rvalue: Expression, infer_lvalue_type: bool = True,
                         new_syntax: bool = False) -> None:
        """Type check a single assignment: lvalue = rvalue."""
        if isinstance(lvalue, TupleExpr) or isinstance(lvalue, ListExpr):
            self.check_assignment_to_multiple_lvalues(lvalue.items, rvalue, rvalue,
                                                      infer_lvalue_type)
        else:
            lvalue_type, index_lvalue, inferred = self.check_lvalue(lvalue)
            # If we're assigning to __getattr__ or similar methods, check that the signature is
            # valid.
            if isinstance(lvalue, NameExpr) and lvalue.node:
                name = lvalue.node.name()
                if name in ('__setattr__', '__getattribute__', '__getattr__'):
                    # If an explicit type is given, use that.
                    if lvalue_type:
                        signature = lvalue_type
                    else:
                        signature = self.expr_checker.accept(rvalue)
                    if signature:
                        if name == '__setattr__':
                            self.check_setattr_method(signature, lvalue)
                        else:
                            self.check_getattr_method(signature, lvalue, name)

            # Defer PartialType's super type checking.
            if (isinstance(lvalue, RefExpr) and
                    not (isinstance(lvalue_type, PartialType) and lvalue_type.type is None)):
                if self.check_compatibility_all_supers(lvalue, lvalue_type, rvalue):
                    # We hit an error on this line; don't check for any others
                    return

            if lvalue_type:
                if isinstance(lvalue_type, PartialType) and lvalue_type.type is None:
                    # Try to infer a proper type for a variable with a partial None type.
                    rvalue_type = self.expr_checker.accept(rvalue)
                    if isinstance(get_proper_type(rvalue_type), NoneType):
                        # This doesn't actually provide any additional information -- multiple
                        # None initializers preserve the partial None type.
                        return

                    if is_valid_inferred_type(rvalue_type):
                        var = lvalue_type.var
                        partial_types = self.find_partial_types(var)
                        if partial_types is not None:
                            if not self.current_node_deferred:
                                # Partial type can't be final, so strip any literal values.
                                rvalue_type = remove_instance_last_known_values(rvalue_type)
                                inferred_type = make_simplified_union(
                                    [rvalue_type, NoneType()])
                                self.set_inferred_type(var, lvalue, inferred_type)
                            else:
                                var.type = None
                            del partial_types[var]
                            lvalue_type = var.type
                    else:
                        # Try to infer a partial type. No need to check the return value, as
                        # an error will be reported elsewhere.
                        self.infer_partial_type(lvalue_type.var, lvalue, rvalue_type)
                    # Handle None PartialType's super type checking here, after it's resolved.
                    if (isinstance(lvalue, RefExpr) and
                            self.check_compatibility_all_supers(lvalue, lvalue_type, rvalue)):
                        # We hit an error on this line; don't check for any others
                        return
                elif (is_literal_none(rvalue) and
                        isinstance(lvalue, NameExpr) and
                        isinstance(lvalue.node, Var) and
                        lvalue.node.is_initialized_in_class and
                        not new_syntax):
                    # Allow None's to be assigned to class variables with non-Optional types.
                    rvalue_type = lvalue_type
                elif (isinstance(lvalue, MemberExpr) and
                        lvalue.kind is None):  # Ignore member access to modules
                    instance_type = self.expr_checker.accept(lvalue.expr)
                    rvalue_type, lvalue_type, infer_lvalue_type = self.check_member_assignment(
                        instance_type, lvalue_type, rvalue, context=rvalue)
                else:
                    rvalue_type = self.check_simple_assignment(lvalue_type, rvalue, context=rvalue,
                                                               code=codes.ASSIGNMENT)

                # Special case: only non-abstract non-protocol classes can be assigned to
                # variables with explicit type Type[A], where A is protocol or abstract.
                rvalue_type = get_proper_type(rvalue_type)
                lvalue_type = get_proper_type(lvalue_type)
                if (isinstance(rvalue_type, CallableType) and rvalue_type.is_type_obj() and
                        (rvalue_type.type_object().is_abstract or
                         rvalue_type.type_object().is_protocol) and
                        isinstance(lvalue_type, TypeType) and
                        isinstance(lvalue_type.item, Instance) and
                        (lvalue_type.item.type.is_abstract or
                         lvalue_type.item.type.is_protocol)):
                    self.msg.concrete_only_assign(lvalue_type, rvalue)
                    return
                if rvalue_type and infer_lvalue_type and not isinstance(lvalue_type, PartialType):
                    # Don't use type binder for definitions of special forms, like named tuples.
                    if not (isinstance(lvalue, NameExpr) and lvalue.is_special_form):
                        self.binder.assign_type(lvalue, rvalue_type, lvalue_type, False)

            elif index_lvalue:
                self.check_indexed_assignment(index_lvalue, rvalue, lvalue)

            if inferred:
                rvalue_type = self.expr_checker.accept(rvalue)
                if not inferred.is_final:
                    rvalue_type = remove_instance_last_known_values(rvalue_type)
                self.infer_variable_type(inferred, lvalue, rvalue_type, rvalue)

    def check_compatibility_all_supers(self, lvalue: RefExpr, lvalue_type: Optional[Type],
                                       rvalue: Expression) -> bool:
        lvalue_node = lvalue.node
        # Check if we are a class variable with at least one base class
        if (isinstance(lvalue_node, Var) and
                lvalue.kind in (MDEF, None) and  # None for Vars defined via self
                len(lvalue_node.info.bases) > 0):

            for base in lvalue_node.info.mro[1:]:
                tnode = base.names.get(lvalue_node.name())
                if tnode is not None:
                    if not self.check_compatibility_classvar_super(lvalue_node,
                                                                   base,
                                                                   tnode.node):
                        # Show only one error per variable
                        break

                    if not self.check_compatibility_final_super(lvalue_node,
                                                                base,
                                                                tnode.node):
                        # Show only one error per variable
                        break

            direct_bases = lvalue_node.info.direct_base_classes()
            last_immediate_base = direct_bases[-1] if direct_bases else None

            for base in lvalue_node.info.mro[1:]:
                # Only check __slots__ against the 'object'
                # If a base class defines a Tuple of 3 elements, a child of
                # this class should not be allowed to define it as a Tuple of
                # anything other than 3 elements. The exception to this rule
                # is __slots__, where it is allowed for any child class to
                # redefine it.
                if lvalue_node.name() == "__slots__" and base.fullname() != "builtins.object":
                    continue

                if is_private(lvalue_node.name()):
                    continue

                base_type, base_node = self.lvalue_type_from_base(lvalue_node, base)

                if base_type:
                    assert base_node is not None
                    if not self.check_compatibility_super(lvalue,
                                                          lvalue_type,
                                                          rvalue,
                                                          base,
                                                          base_type,
                                                          base_node):
                        # Only show one error per variable; even if other
                        # base classes are also incompatible
                        return True
                    if base is last_immediate_base:
                        # At this point, the attribute was found to be compatible with all
                        # immediate parents.
                        break
        return False

    def check_compatibility_super(self, lvalue: RefExpr, lvalue_type: Optional[Type],
                                  rvalue: Expression, base: TypeInfo, base_type: Type,
                                  base_node: Node) -> bool:
        lvalue_node = lvalue.node
        assert isinstance(lvalue_node, Var)

        # Do not check whether the rvalue is compatible if the
        # lvalue had a type defined; this is handled by other
        # parts, and all we have to worry about in that case is
        # that lvalue is compatible with the base class.
        compare_node = None
        if lvalue_type:
            compare_type = lvalue_type
            compare_node = lvalue.node
        else:
            compare_type = self.expr_checker.accept(rvalue, base_type)
            if isinstance(rvalue, NameExpr):
                compare_node = rvalue.node
                if isinstance(compare_node, Decorator):
                    compare_node = compare_node.func

        base_type = get_proper_type(base_type)
        compare_type = get_proper_type(compare_type)
        if compare_type:
            if (isinstance(base_type, CallableType) and
                    isinstance(compare_type, CallableType)):
                base_static = is_node_static(base_node)
                compare_static = is_node_static(compare_node)

                # In case compare_static is unknown, also check
                # if 'definition' is set. The most common case for
                # this is with TempNode(), where we lose all
                # information about the real rvalue node (but only get
                # the rvalue type)
                if compare_static is None and compare_type.definition:
                    compare_static = is_node_static(compare_type.definition)

                # Compare against False, as is_node_static can return None
                if base_static is False and compare_static is False:
                    # Class-level function objects and classmethods become bound
                    # methods: the former to the instance, the latter to the
                    # class
                    base_type = bind_self(base_type, self.scope.active_self_type())
                    compare_type = bind_self(compare_type, self.scope.active_self_type())

                # If we are a static method, ensure to also tell the
                # lvalue it now contains a static method
                if base_static and compare_static:
                    lvalue_node.is_staticmethod = True

            return self.check_subtype(compare_type, base_type, rvalue,
                                      message_registry.INCOMPATIBLE_TYPES_IN_ASSIGNMENT,
                                      'expression has type',
                                      'base class "%s" defined the type as' % base.name(),
                                      code=codes.ASSIGNMENT)
        return True

    def lvalue_type_from_base(self, expr_node: Var,
                              base: TypeInfo) -> Tuple[Optional[Type], Optional[Node]]:
        """For a NameExpr that is part of a class, walk all base classes and try
        to find the first class that defines a Type for the same name."""
        expr_name = expr_node.name()
        base_var = base.names.get(expr_name)

        if base_var:
            base_node = base_var.node
            base_type = base_var.type
            if isinstance(base_node, Decorator):
                base_node = base_node.func
                base_type = base_node.type

            if base_type:
                if not has_no_typevars(base_type):
                    self_type = self.scope.active_self_type()
                    assert self_type is not None, "Internal error: base lookup outside class"
                    if isinstance(self_type, TupleType):
                        instance = tuple_fallback(self_type)
                    else:
                        instance = self_type
                    itype = map_instance_to_supertype(instance, base)
                    base_type = expand_type_by_instance(base_type, itype)

                base_type = get_proper_type(base_type)
                if isinstance(base_type, CallableType) and isinstance(base_node, FuncDef):
                    # If we are a property, return the Type of the return
                    # value, not the Callable
                    if base_node.is_property:
                        base_type = get_proper_type(base_type.ret_type)
                if isinstance(base_type, FunctionLike) and isinstance(base_node,
                                                                      OverloadedFuncDef):
                    # Same for properties with setter
                    if base_node.is_property:
                        base_type = base_type.items()[0].ret_type

                return base_type, base_node

        return None, None

    def check_compatibility_classvar_super(self, node: Var,
                                           base: TypeInfo, base_node: Optional[Node]) -> bool:
        if not isinstance(base_node, Var):
            return True
        if node.is_classvar and not base_node.is_classvar:
            self.fail(message_registry.CANNOT_OVERRIDE_INSTANCE_VAR.format(base.name()), node)
            return False
        elif not node.is_classvar and base_node.is_classvar:
            self.fail(message_registry.CANNOT_OVERRIDE_CLASS_VAR.format(base.name()), node)
            return False
        return True

    def check_compatibility_final_super(self, node: Var,
                                        base: TypeInfo, base_node: Optional[Node]) -> bool:
        """Check if an assignment overrides a final attribute in a base class.

        This only checks situations where either a node in base class is not a variable
        but a final method, or where override is explicitly declared as final.
        In these cases we give a more detailed error message. In addition, we check that
        a final variable doesn't override writeable attribute, which is not safe.

        Other situations are checked in `check_final()`.
        """
        if not isinstance(base_node, (Var, FuncBase, Decorator)):
            return True
        if base_node.is_final and (node.is_final or not isinstance(base_node, Var)):
            # Give this error only for explicit override attempt with `Final`, or
            # if we are overriding a final method with variable.
            # Other override attempts will be flagged as assignment to constant
            # in `check_final()`.
            self.msg.cant_override_final(node.name(), base.name(), node)
            return False
        if node.is_final:
            self.check_no_writable(node.name(), base_node, node)
        return True

    def check_no_writable(self, name: str, base_node: Optional[Node], ctx: Context) -> None:
        """Check that a final variable doesn't override writeable attribute.

        This is done to prevent situations like this:
            class C:
                attr = 1
            class D(C):
                attr: Final = 2

            x: C = D()
            x.attr = 3  # Oops!
        """
        if isinstance(base_node, Var):
            ok = False
        elif isinstance(base_node, OverloadedFuncDef) and base_node.is_property:
            first_item = cast(Decorator, base_node.items[0])
            ok = not first_item.var.is_settable_property
        else:
            ok = True
        if not ok:
            self.msg.final_cant_override_writable(name, ctx)

    def get_final_context(self) -> bool:
        """Check whether we a currently checking a final declaration."""
        return self._is_final_def

    @contextmanager
    def enter_final_context(self, is_final_def: bool) -> Iterator[None]:
        """Store whether the current checked assignment is a final declaration."""
        old_ctx = self._is_final_def
        self._is_final_def = is_final_def
        try:
            yield
        finally:
            self._is_final_def = old_ctx

    def check_final(self,
                    s: Union[AssignmentStmt, OperatorAssignmentStmt, AssignmentExpr]) -> None:
        """Check if this assignment does not assign to a final attribute.

        This function performs the check only for name assignments at module
        and class scope. The assignments to `obj.attr` and `Cls.attr` are checked
        in checkmember.py.
        """
        if isinstance(s, AssignmentStmt):
            lvs = self.flatten_lvalues(s.lvalues)
        elif isinstance(s, AssignmentExpr):
            lvs = [s.target]
        else:
            lvs = [s.lvalue]
        is_final_decl = s.is_final_def if isinstance(s, AssignmentStmt) else False
        if is_final_decl and self.scope.active_class():
            lv = lvs[0]
            assert isinstance(lv, RefExpr)
            assert isinstance(lv.node, Var)
            if (lv.node.final_unset_in_class and not lv.node.final_set_in_init and
                    not self.is_stub and  # It is OK to skip initializer in stub files.
                    # Avoid extra error messages, if there is no type in Final[...],
                    # then we already reported the error about missing r.h.s.
                    isinstance(s, AssignmentStmt) and s.type is not None):
                self.msg.final_without_value(s)
        for lv in lvs:
            if isinstance(lv, RefExpr) and isinstance(lv.node, Var):
                name = lv.node.name()
                cls = self.scope.active_class()
                if cls is not None:
                    # Theses additional checks exist to give more error messages
                    # even if the final attribute was overridden with a new symbol
                    # (which is itself an error)...
                    for base in cls.mro[1:]:
                        sym = base.names.get(name)
                        # We only give this error if base node is variable,
                        # overriding final method will be caught in
                        # `check_compatibility_final_super()`.
                        if sym and isinstance(sym.node, Var):
                            if sym.node.is_final and not is_final_decl:
                                self.msg.cant_assign_to_final(name, sym.node.info is None, s)
                                # ...but only once
                                break
                if lv.node.is_final and not is_final_decl:
                    self.msg.cant_assign_to_final(name, lv.node.info is None, s)

    def check_assignment_to_multiple_lvalues(self, lvalues: List[Lvalue], rvalue: Expression,
                                             context: Context,
                                             infer_lvalue_type: bool = True) -> None:
        if isinstance(rvalue, TupleExpr) or isinstance(rvalue, ListExpr):
            # Recursively go into Tuple or List expression rhs instead of
            # using the type of rhs, because this allowed more fine grained
            # control in cases like: a, b = [int, str] where rhs would get
            # type List[object]

            rvalues = rvalue.items

            if self.check_rvalue_count_in_assignment(lvalues, len(rvalues), context):
                star_index = next((i for i, lv in enumerate(lvalues) if
                                   isinstance(lv, StarExpr)), len(lvalues))

                left_lvs = lvalues[:star_index]
                star_lv = cast(StarExpr,
                               lvalues[star_index]) if star_index != len(lvalues) else None
                right_lvs = lvalues[star_index + 1:]

                left_rvs, star_rvs, right_rvs = self.split_around_star(
                    rvalues, star_index, len(lvalues))

                lr_pairs = list(zip(left_lvs, left_rvs))
                if star_lv:
                    rv_list = ListExpr(star_rvs)
                    rv_list.set_line(rvalue.get_line())
                    lr_pairs.append((star_lv.expr, rv_list))
                lr_pairs.extend(zip(right_lvs, right_rvs))

                for lv, rv in lr_pairs:
                    self.check_assignment(lv, rv, infer_lvalue_type)
        else:
            self.check_multi_assignment(lvalues, rvalue, context, infer_lvalue_type)

    def check_rvalue_count_in_assignment(self, lvalues: List[Lvalue], rvalue_count: int,
                                         context: Context) -> bool:
        if any(isinstance(lvalue, StarExpr) for lvalue in lvalues):
            if len(lvalues) - 1 > rvalue_count:
                self.msg.wrong_number_values_to_unpack(rvalue_count,
                                                       len(lvalues) - 1, context)
                return False
        elif rvalue_count != len(lvalues):
            self.msg.wrong_number_values_to_unpack(rvalue_count,
                            len(lvalues), context)
            return False
        return True

    def check_multi_assignment(self, lvalues: List[Lvalue],
                               rvalue: Expression,
                               context: Context,
                               infer_lvalue_type: bool = True,
                               rv_type: Optional[Type] = None,
                               undefined_rvalue: bool = False) -> None:
        """Check the assignment of one rvalue to a number of lvalues."""

        # Infer the type of an ordinary rvalue expression.
        # TODO: maybe elsewhere; redundant.
        rvalue_type = get_proper_type(rv_type or self.expr_checker.accept(rvalue))

        if isinstance(rvalue_type, UnionType):
            # If this is an Optional type in non-strict Optional code, unwrap it.
            relevant_items = rvalue_type.relevant_items()
            if len(relevant_items) == 1:
                rvalue_type = get_proper_type(relevant_items[0])

        if isinstance(rvalue_type, AnyType):
            for lv in lvalues:
                if isinstance(lv, StarExpr):
                    lv = lv.expr
                temp_node = self.temp_node(AnyType(TypeOfAny.from_another_any,
                                                   source_any=rvalue_type), context)
                self.check_assignment(lv, temp_node, infer_lvalue_type)
        elif isinstance(rvalue_type, TupleType):
            self.check_multi_assignment_from_tuple(lvalues, rvalue, rvalue_type,
                                                   context, undefined_rvalue, infer_lvalue_type)
        elif isinstance(rvalue_type, UnionType):
            self.check_multi_assignment_from_union(lvalues, rvalue, rvalue_type, context,
                                                   infer_lvalue_type)
        else:
            self.check_multi_assignment_from_iterable(lvalues, rvalue_type,
                                                      context, infer_lvalue_type)

    def check_multi_assignment_from_union(self, lvalues: List[Expression], rvalue: Expression,
                                          rvalue_type: UnionType, context: Context,
                                          infer_lvalue_type: bool) -> None:
        """Check assignment to multiple lvalue targets when rvalue type is a Union[...].
        For example:

            t: Union[Tuple[int, int], Tuple[str, str]]
            x, y = t
            reveal_type(x)  # Union[int, str]

        The idea in this case is to process the assignment for every item of the union.
        Important note: the types are collected in two places, 'union_types' contains
        inferred types for first assignments, 'assignments' contains the narrowed types
        for binder.
        """
        self.no_partial_types = True
        transposed = tuple([] for _ in
                           self.flatten_lvalues(lvalues))  # type: Tuple[List[Type], ...]
        # Notify binder that we want to defer bindings and instead collect types.
        with self.binder.accumulate_type_assignments() as assignments:
            for item in rvalue_type.items:
                # Type check the assignment separately for each union item and collect
                # the inferred lvalue types for each union item.
                self.check_multi_assignment(lvalues, rvalue, context,
                                            infer_lvalue_type=infer_lvalue_type,
                                            rv_type=item, undefined_rvalue=True)
                for t, lv in zip(transposed, self.flatten_lvalues(lvalues)):
                    t.append(self.type_map.pop(lv, AnyType(TypeOfAny.special_form)))
        union_types = tuple(make_simplified_union(col) for col in transposed)
        for expr, items in assignments.items():
            # Bind a union of types collected in 'assignments' to every expression.
            if isinstance(expr, StarExpr):
                expr = expr.expr

            # TODO: See todo in binder.py, ConditionalTypeBinder.assign_type
            # It's unclear why the 'declared_type' param is sometimes 'None'
            clean_items = []  # type: List[Tuple[Type, Type]]
            for type, declared_type in items:
                assert declared_type is not None
                clean_items.append((type, declared_type))

            types, declared_types = zip(*clean_items)
            self.binder.assign_type(expr,
                                    make_simplified_union(list(types)),
                                    make_simplified_union(list(declared_types)),
                                    False)
        for union, lv in zip(union_types, self.flatten_lvalues(lvalues)):
            # Properly store the inferred types.
            _1, _2, inferred = self.check_lvalue(lv)
            if inferred:
                self.set_inferred_type(inferred, lv, union)
            else:
                self.store_type(lv, union)
        self.no_partial_types = False

    def flatten_lvalues(self, lvalues: List[Expression]) -> List[Expression]:
        res = []  # type: List[Expression]
        for lv in lvalues:
            if isinstance(lv, (TupleExpr, ListExpr)):
                res.extend(self.flatten_lvalues(lv.items))
            if isinstance(lv, StarExpr):
                # Unwrap StarExpr, since it is unwrapped by other helpers.
                lv = lv.expr
            res.append(lv)
        return res

    def check_multi_assignment_from_tuple(self, lvalues: List[Lvalue], rvalue: Expression,
                                          rvalue_type: TupleType, context: Context,
                                          undefined_rvalue: bool,
                                          infer_lvalue_type: bool = True) -> None:
        if self.check_rvalue_count_in_assignment(lvalues, len(rvalue_type.items), context):
            star_index = next((i for i, lv in enumerate(lvalues)
                               if isinstance(lv, StarExpr)), len(lvalues))

            left_lvs = lvalues[:star_index]
            star_lv = cast(StarExpr, lvalues[star_index]) if star_index != len(lvalues) else None
            right_lvs = lvalues[star_index + 1:]

            if not undefined_rvalue:
                # Infer rvalue again, now in the correct type context.
                lvalue_type = self.lvalue_type_for_inference(lvalues, rvalue_type)
                reinferred_rvalue_type = get_proper_type(self.expr_checker.accept(rvalue,
                                                                                  lvalue_type))

                if isinstance(reinferred_rvalue_type, UnionType):
                    # If this is an Optional type in non-strict Optional code, unwrap it.
                    relevant_items = reinferred_rvalue_type.relevant_items()
                    if len(relevant_items) == 1:
                        reinferred_rvalue_type = get_proper_type(relevant_items[0])
                if isinstance(reinferred_rvalue_type, UnionType):
                    self.check_multi_assignment_from_union(lvalues, rvalue,
                                                           reinferred_rvalue_type, context,
                                                           infer_lvalue_type)
                    return
                if isinstance(reinferred_rvalue_type, AnyType) and self.current_node_deferred:
                    # Doing more inference in deferred nodes can be hard, so give up for now.
                    return
                assert isinstance(reinferred_rvalue_type, TupleType)
                rvalue_type = reinferred_rvalue_type

            left_rv_types, star_rv_types, right_rv_types = self.split_around_star(
                rvalue_type.items, star_index, len(lvalues))

            for lv, rv_type in zip(left_lvs, left_rv_types):
                self.check_assignment(lv, self.temp_node(rv_type, context), infer_lvalue_type)
            if star_lv:
                list_expr = ListExpr([self.temp_node(rv_type, context)
                                      for rv_type in star_rv_types])
                list_expr.set_line(context.get_line())
                self.check_assignment(star_lv.expr, list_expr, infer_lvalue_type)
            for lv, rv_type in zip(right_lvs, right_rv_types):
                self.check_assignment(lv, self.temp_node(rv_type, context), infer_lvalue_type)

    def lvalue_type_for_inference(self, lvalues: List[Lvalue], rvalue_type: TupleType) -> Type:
        star_index = next((i for i, lv in enumerate(lvalues)
                           if isinstance(lv, StarExpr)), len(lvalues))
        left_lvs = lvalues[:star_index]
        star_lv = cast(StarExpr, lvalues[star_index]) if star_index != len(lvalues) else None
        right_lvs = lvalues[star_index + 1:]
        left_rv_types, star_rv_types, right_rv_types = self.split_around_star(
            rvalue_type.items, star_index, len(lvalues))

        type_parameters = []  # type: List[Type]

        def append_types_for_inference(lvs: List[Expression], rv_types: List[Type]) -> None:
            for lv, rv_type in zip(lvs, rv_types):
                sub_lvalue_type, index_expr, inferred = self.check_lvalue(lv)
                if sub_lvalue_type and not isinstance(sub_lvalue_type, PartialType):
                    type_parameters.append(sub_lvalue_type)
                else:  # index lvalue
                    # TODO Figure out more precise type context, probably
                    #      based on the type signature of the _set method.
                    type_parameters.append(rv_type)

        append_types_for_inference(left_lvs, left_rv_types)

        if star_lv:
            sub_lvalue_type, index_expr, inferred = self.check_lvalue(star_lv.expr)
            if sub_lvalue_type and not isinstance(sub_lvalue_type, PartialType):
                type_parameters.extend([sub_lvalue_type] * len(star_rv_types))
            else:  # index lvalue
                # TODO Figure out more precise type context, probably
                #      based on the type signature of the _set method.
                type_parameters.extend(star_rv_types)

        append_types_for_inference(right_lvs, right_rv_types)

        return TupleType(type_parameters, self.named_type('builtins.tuple'))

    def split_around_star(self, items: List[T], star_index: int,
                          length: int) -> Tuple[List[T], List[T], List[T]]:
        """Splits a list of items in three to match another list of length 'length'
        that contains a starred expression at 'star_index' in the following way:

        star_index = 2, length = 5 (i.e., [a,b,*,c,d]), items = [1,2,3,4,5,6,7]
        returns in: ([1,2], [3,4,5], [6,7])
        """
        nr_right_of_star = length - star_index - 1
        right_index = -nr_right_of_star if nr_right_of_star != 0 else len(items)
        left = items[:star_index]
        star = items[star_index:right_index]
        right = items[right_index:]
        return left, star, right

    def type_is_iterable(self, type: Type) -> bool:
        type = get_proper_type(type)
        if isinstance(type, CallableType) and type.is_type_obj():
            type = type.fallback
        return is_subtype(type, self.named_generic_type('typing.Iterable',
                                                        [AnyType(TypeOfAny.special_form)]))

    def check_multi_assignment_from_iterable(self, lvalues: List[Lvalue], rvalue_type: Type,
                                             context: Context,
                                             infer_lvalue_type: bool = True) -> None:
        rvalue_type = get_proper_type(rvalue_type)
        if self.type_is_iterable(rvalue_type) and isinstance(rvalue_type, Instance):
            item_type = self.iterable_item_type(rvalue_type)
            for lv in lvalues:
                if isinstance(lv, StarExpr):
                    items_type = self.named_generic_type('builtins.list', [item_type])
                    self.check_assignment(lv.expr, self.temp_node(items_type, context),
                                          infer_lvalue_type)
                else:
                    self.check_assignment(lv, self.temp_node(item_type, context),
                                          infer_lvalue_type)
        else:
            self.msg.type_not_iterable(rvalue_type, context)

    def check_lvalue(self, lvalue: Lvalue) -> Tuple[Optional[Type],
                                                    Optional[IndexExpr],
                                                    Optional[Var]]:
        lvalue_type = None
        index_lvalue = None
        inferred = None

        if self.is_definition(lvalue):
            if isinstance(lvalue, NameExpr):
                inferred = cast(Var, lvalue.node)
                assert isinstance(inferred, Var)
            else:
                assert isinstance(lvalue, MemberExpr)
                self.expr_checker.accept(lvalue.expr)
                inferred = lvalue.def_var
        elif isinstance(lvalue, IndexExpr):
            index_lvalue = lvalue
        elif isinstance(lvalue, MemberExpr):
            lvalue_type = self.expr_checker.analyze_ordinary_member_access(lvalue,
                                                                 True)
            self.store_type(lvalue, lvalue_type)
        elif isinstance(lvalue, NameExpr):
            lvalue_type = self.expr_checker.analyze_ref_expr(lvalue, lvalue=True)
            self.store_type(lvalue, lvalue_type)
        elif isinstance(lvalue, TupleExpr) or isinstance(lvalue, ListExpr):
            types = [self.check_lvalue(sub_expr)[0] or
                     # This type will be used as a context for further inference of rvalue,
                     # we put Uninhabited if there is no information available from lvalue.
                     UninhabitedType() for sub_expr in lvalue.items]
            lvalue_type = TupleType(types, self.named_type('builtins.tuple'))
        elif isinstance(lvalue, StarExpr):
            typ, _, _ = self.check_lvalue(lvalue.expr)
            lvalue_type = StarType(typ) if typ else None
        else:
            lvalue_type = self.expr_checker.accept(lvalue)

        return lvalue_type, index_lvalue, inferred

    def is_definition(self, s: Lvalue) -> bool:
        if isinstance(s, NameExpr):
            if s.is_inferred_def:
                return True
            # If the node type is not defined, this must the first assignment
            # that we process => this is a definition, even though the semantic
            # analyzer did not recognize this as such. This can arise in code
            # that uses isinstance checks, if type checking of the primary
            # definition is skipped due to an always False type check.
            node = s.node
            if isinstance(node, Var):
                return node.type is None
        elif isinstance(s, MemberExpr):
            return s.is_inferred_def
        return False

    def infer_variable_type(self, name: Var, lvalue: Lvalue,
                            init_type: Type, context: Context) -> None:
        """Infer the type of initialized variables from initializer type."""
        init_type = get_proper_type(init_type)
        if isinstance(init_type, DeletedType):
            self.msg.deleted_as_rvalue(init_type, context)
        elif not is_valid_inferred_type(init_type) and not self.no_partial_types:
            # We cannot use the type of the initialization expression for full type
            # inference (it's not specific enough), but we might be able to give
            # partial type which will be made more specific later. A partial type
            # gets generated in assignment like 'x = []' where item type is not known.
            if not self.infer_partial_type(name, lvalue, init_type):
                self.msg.need_annotation_for_var(name, context, self.options.python_version)
                self.set_inference_error_fallback_type(name, lvalue, init_type)
        elif (isinstance(lvalue, MemberExpr) and self.inferred_attribute_types is not None
              and lvalue.def_var and lvalue.def_var in self.inferred_attribute_types
              and not is_same_type(self.inferred_attribute_types[lvalue.def_var], init_type)):
            # Multiple, inconsistent types inferred for an attribute.
            self.msg.need_annotation_for_var(name, context, self.options.python_version)
            name.type = AnyType(TypeOfAny.from_error)
        else:
            # Infer type of the target.

            # Make the type more general (strip away function names etc.).
            init_type = strip_type(init_type)

            self.set_inferred_type(name, lvalue, init_type)

    def infer_partial_type(self, name: Var, lvalue: Lvalue, init_type: Type) -> bool:
        init_type = get_proper_type(init_type)
        if isinstance(init_type, NoneType):
            partial_type = PartialType(None, name, [init_type])
        elif isinstance(init_type, Instance):
            fullname = init_type.type.fullname()
            if (isinstance(lvalue, (NameExpr, MemberExpr)) and
                    (fullname == 'builtins.list' or
                     fullname == 'builtins.set' or
                     fullname == 'builtins.dict') and
                    all(isinstance(t, (NoneType, UninhabitedType))
                        for t in get_proper_types(init_type.args))):
                partial_type = PartialType(init_type.type, name, init_type.args)
            else:
                return False
        else:
            return False
        self.set_inferred_type(name, lvalue, partial_type)
        self.partial_types[-1].map[name] = lvalue
        return True

    def set_inferred_type(self, var: Var, lvalue: Lvalue, type: Type) -> None:
        """Store inferred variable type.

        Store the type to both the variable node and the expression node that
        refers to the variable (lvalue). If var is None, do nothing.
        """
        if var and not self.current_node_deferred:
            var.type = type
            var.is_inferred = True
            if isinstance(lvalue, MemberExpr) and self.inferred_attribute_types is not None:
                # Store inferred attribute type so that we can check consistency afterwards.
                if lvalue.def_var is not None:
                    self.inferred_attribute_types[lvalue.def_var] = type
            self.store_type(lvalue, type)

    def set_inference_error_fallback_type(self, var: Var, lvalue: Lvalue, type: Type) -> None:
        """Store best known type for variable if type inference failed.

        If a program ignores error on type inference error, the variable should get some
        inferred type so that if can used later on in the program. Example:

          x = []  # type: ignore
          x.append(1)   # Should be ok!

        We implement this here by giving x a valid type (replacing inferred <nothing> with Any).
        """
        fallback = type.accept(SetNothingToAny())
        # Type variables may leak from inference, see https://github.com/python/mypy/issues/5738,
        # we therefore need to erase them.
        self.set_inferred_type(var, lvalue, erase_typevars(fallback))

    def check_simple_assignment(self, lvalue_type: Optional[Type], rvalue: Expression,
                                context: Context,
                                msg: str = message_registry.INCOMPATIBLE_TYPES_IN_ASSIGNMENT,
                                lvalue_name: str = 'variable',
                                rvalue_name: str = 'expression', *,
                                code: Optional[ErrorCode] = None) -> Type:
        if self.is_stub and isinstance(rvalue, EllipsisExpr):
            # '...' is always a valid initializer in a stub.
            return AnyType(TypeOfAny.special_form)
        else:
            lvalue_type = get_proper_type(lvalue_type)
            always_allow_any = lvalue_type is not None and not isinstance(lvalue_type, AnyType)
            rvalue_type = self.expr_checker.accept(rvalue, lvalue_type,
                                                   always_allow_any=always_allow_any)
            rvalue_type = get_proper_type(rvalue_type)
            if isinstance(rvalue_type, DeletedType):
                self.msg.deleted_as_rvalue(rvalue_type, context)
            if isinstance(lvalue_type, DeletedType):
                self.msg.deleted_as_lvalue(lvalue_type, context)
            elif lvalue_type:
                self.check_subtype(rvalue_type, lvalue_type, context, msg,
                                   '{} has type'.format(rvalue_name),
                                   '{} has type'.format(lvalue_name), code=code)
            return rvalue_type

    def check_member_assignment(self, instance_type: Type, attribute_type: Type,
                                rvalue: Expression, context: Context) -> Tuple[Type, Type, bool]:
        """Type member assignment.

        This defers to check_simple_assignment, unless the member expression
        is a descriptor, in which case this checks descriptor semantics as well.

        Return the inferred rvalue_type, inferred lvalue_type, and whether to use the binder
        for this assignment.

        Note: this method exists here and not in checkmember.py, because we need to take
        care about interaction between binder and __set__().
        """
        instance_type = get_proper_type(instance_type)
        attribute_type = get_proper_type(attribute_type)
        # Descriptors don't participate in class-attribute access
        if ((isinstance(instance_type, FunctionLike) and instance_type.is_type_obj()) or
                isinstance(instance_type, TypeType)):
            rvalue_type = self.check_simple_assignment(attribute_type, rvalue, context,
                                                       code=codes.ASSIGNMENT)
            return rvalue_type, attribute_type, True

        if not isinstance(attribute_type, Instance):
            # TODO: support __set__() for union types.
            rvalue_type = self.check_simple_assignment(attribute_type, rvalue, context,
                                                       code=codes.ASSIGNMENT)
            return rvalue_type, attribute_type, True

        get_type = analyze_descriptor_access(
            instance_type, attribute_type, self.named_type,
            self.msg, context, chk=self)
        if not attribute_type.type.has_readable_member('__set__'):
            # If there is no __set__, we type-check that the assigned value matches
            # the return type of __get__. This doesn't match the python semantics,
            # (which allow you to override the descriptor with any value), but preserves
            # the type of accessing the attribute (even after the override).
            rvalue_type = self.check_simple_assignment(get_type, rvalue, context,
                                                       code=codes.ASSIGNMENT)
            return rvalue_type, get_type, True

        dunder_set = attribute_type.type.get_method('__set__')
        if dunder_set is None:
            self.msg.fail(message_registry.DESCRIPTOR_SET_NOT_CALLABLE.format(attribute_type),
                          context)
            return AnyType(TypeOfAny.from_error), get_type, False

        function = function_type(dunder_set, self.named_type('builtins.function'))
        bound_method = bind_self(function, attribute_type)
        typ = map_instance_to_supertype(attribute_type, dunder_set.info)
        dunder_set_type = expand_type_by_instance(bound_method, typ)

        # Here we just infer the type, the result should be type-checked like a normal assignment.
        # For this we use the rvalue as type context.
        self.msg.disable_errors()
        _, inferred_dunder_set_type = self.expr_checker.check_call(
            dunder_set_type,
            [TempNode(instance_type, context=context), rvalue],
            [nodes.ARG_POS, nodes.ARG_POS],
            context)
        self.msg.enable_errors()

        # And now we type check the call second time, to show errors related
        # to wrong arguments count, etc.
        self.expr_checker.check_call(
            dunder_set_type,
            [TempNode(instance_type, context=context),
             TempNode(AnyType(TypeOfAny.special_form), context=context)],
            [nodes.ARG_POS, nodes.ARG_POS],
            context)

        # should be handled by get_method above
        assert isinstance(inferred_dunder_set_type, CallableType)  # type: ignore

        if len(inferred_dunder_set_type.arg_types) < 2:
            # A message already will have been recorded in check_call
            return AnyType(TypeOfAny.from_error), get_type, False

        set_type = inferred_dunder_set_type.arg_types[1]
        # Special case: if the rvalue_type is a subtype of both '__get__' and '__set__' types,
        # and '__get__' type is narrower than '__set__', then we invoke the binder to narrow type
        # by this assignment. Technically, this is not safe, but in practice this is
        # what a user expects.
        rvalue_type = self.check_simple_assignment(set_type, rvalue, context,
                                                   code=codes.ASSIGNMENT)
        infer = is_subtype(rvalue_type, get_type) and is_subtype(get_type, set_type)
        return rvalue_type if infer else set_type, get_type, infer

    def check_indexed_assignment(self, lvalue: IndexExpr,
                                 rvalue: Expression, context: Context) -> None:
        """Type check indexed assignment base[index] = rvalue.

        The lvalue argument is the base[index] expression.
        """
        self.try_infer_partial_type_from_indexed_assignment(lvalue, rvalue)
        basetype = get_proper_type(self.expr_checker.accept(lvalue.base))
        if isinstance(basetype, TypedDictType):
            item_type = self.expr_checker.visit_typeddict_index_expr(basetype, lvalue.index)
            method_type = CallableType(
                arg_types=[self.named_type('builtins.str'), item_type],
                arg_kinds=[ARG_POS, ARG_POS],
                arg_names=[None, None],
                ret_type=NoneType(),
                fallback=self.named_type('builtins.function')
            )  # type: Type
        else:
            method_type = self.expr_checker.analyze_external_member_access(
                '__setitem__', basetype, context)
        lvalue.method_type = method_type
        self.expr_checker.check_method_call(
            '__setitem__', basetype, method_type, [lvalue.index, rvalue],
            [nodes.ARG_POS, nodes.ARG_POS], context)

    def try_infer_partial_type_from_indexed_assignment(
            self, lvalue: IndexExpr, rvalue: Expression) -> None:
        # TODO: Should we share some of this with try_infer_partial_type?
        if isinstance(lvalue.base, RefExpr) and isinstance(lvalue.base.node, Var):
            var = lvalue.base.node
            if isinstance(var.type, PartialType):
                type_type = var.type.type
                if type_type is None:
                    return  # The partial type is None.
                partial_types = self.find_partial_types(var)
                if partial_types is None:
                    return
                typename = type_type.fullname()
                if typename == 'builtins.dict':
                    # TODO: Don't infer things twice.
                    key_type = self.expr_checker.accept(lvalue.index)
                    value_type = self.expr_checker.accept(rvalue)
                    full_key_type = make_simplified_union(
                        [key_type, var.type.inner_types[0]])
                    full_value_type = make_simplified_union(
                        [value_type, var.type.inner_types[1]])
                    if (is_valid_inferred_type(full_key_type) and
                            is_valid_inferred_type(full_value_type)):
                        if not self.current_node_deferred:
                            var.type = self.named_generic_type('builtins.dict',
                                                               [full_key_type, full_value_type])
                            del partial_types[var]

    def visit_expression_stmt(self, s: ExpressionStmt) -> None:
        self.expr_checker.accept(s.expr, allow_none_return=True, always_allow_any=True)

    def visit_return_stmt(self, s: ReturnStmt) -> None:
        """Type check a return statement."""
        self.check_return_stmt(s)
        self.binder.unreachable()

    def check_return_stmt(self, s: ReturnStmt) -> None:
        defn = self.scope.top_function()
        if defn is not None:
            if defn.is_generator:
                return_type = self.get_generator_return_type(self.return_types[-1],
                                                             defn.is_coroutine)
            elif defn.is_coroutine:
                return_type = self.get_coroutine_return_type(self.return_types[-1])
            else:
                return_type = self.return_types[-1]
            return_type = get_proper_type(return_type)

            if isinstance(return_type, UninhabitedType):
                self.fail(message_registry.NO_RETURN_EXPECTED, s)
                return

            if s.expr:
                is_lambda = isinstance(self.scope.top_function(), LambdaExpr)
                declared_none_return = isinstance(return_type, NoneType)
                declared_any_return = isinstance(return_type, AnyType)

                # This controls whether or not we allow a function call that
                # returns None as the expression of this return statement.
                # E.g. `return f()` for some `f` that returns None.  We allow
                # this only if we're in a lambda or in a function that returns
                # `None` or `Any`.
                allow_none_func_call = is_lambda or declared_none_return or declared_any_return

                # Return with a value.
                typ = get_proper_type(self.expr_checker.accept(
                    s.expr, return_type, allow_none_return=allow_none_func_call))

                if defn.is_async_generator:
                    self.fail(message_registry.RETURN_IN_ASYNC_GENERATOR, s)
                    return
                # Returning a value of type Any is always fine.
                if isinstance(typ, AnyType):
                    # (Unless you asked to be warned in that case, and the
                    # function is not declared to return Any)
                    if (self.options.warn_return_any
                        and not self.current_node_deferred
                        and not is_proper_subtype(AnyType(TypeOfAny.special_form), return_type)
                        and not (defn.name() in BINARY_MAGIC_METHODS and
                                 is_literal_not_implemented(s.expr))):
                        self.msg.incorrectly_returning_any(return_type, s)
                    return

                # Disallow return expressions in functions declared to return
                # None, subject to two exceptions below.
                if declared_none_return:
                    # Lambdas are allowed to have None returns.
                    # Functions returning a value of type None are allowed to have a None return.
                    if is_lambda or isinstance(typ, NoneType):
                        return
                    self.fail(message_registry.NO_RETURN_VALUE_EXPECTED, s,
                              code=codes.RETURN_VALUE)
                else:
                    self.check_subtype(
                        subtype_label='got',
                        subtype=typ,
                        supertype_label='expected',
                        supertype=return_type,
                        context=s.expr,
                        outer_context=s,
                        msg=message_registry.INCOMPATIBLE_RETURN_VALUE_TYPE,
                        code=codes.RETURN_VALUE)
            else:
                # Empty returns are valid in Generators with Any typed returns, but not in
                # coroutines.
                if (defn.is_generator and not defn.is_coroutine and
                        isinstance(return_type, AnyType)):
                    return

                if isinstance(return_type, (NoneType, AnyType)):
                    return

                if self.in_checked_function():
                    self.fail(message_registry.RETURN_VALUE_EXPECTED, s, code=codes.RETURN_VALUE)

    def visit_if_stmt(self, s: IfStmt) -> None:
        """Type check an if statement."""
        # This frame records the knowledge from previous if/elif clauses not being taken.
        # Fall-through to the original frame is handled explicitly in each block.
        with self.binder.frame_context(can_skip=False, fall_through=0):
            for e, b in zip(s.expr, s.body):
                t = get_proper_type(self.expr_checker.accept(e))

                if isinstance(t, DeletedType):
                    self.msg.deleted_as_rvalue(t, s)

                if_map, else_map = self.find_isinstance_check(e)

                # XXX Issue a warning if condition is always False?
                with self.binder.frame_context(can_skip=True, fall_through=2):
                    self.push_type_map(if_map)
                    self.accept(b)

                # XXX Issue a warning if condition is always True?
                self.push_type_map(else_map)

            with self.binder.frame_context(can_skip=False, fall_through=2):
                if s.else_body:
                    self.accept(s.else_body)

    def visit_while_stmt(self, s: WhileStmt) -> None:
        """Type check a while statement."""
        if_stmt = IfStmt([s.expr], [s.body], None)
        if_stmt.set_line(s.get_line(), s.get_column())
        self.accept_loop(if_stmt, s.else_body,
                         exit_condition=s.expr)

    def visit_operator_assignment_stmt(self,
                                       s: OperatorAssignmentStmt) -> None:
        """Type check an operator assignment statement, e.g. x += 1."""
        if isinstance(s.lvalue, MemberExpr):
            # Special case, some additional errors may be given for
            # assignments to read-only or final attributes.
            lvalue_type = self.expr_checker.visit_member_expr(s.lvalue, True)
        else:
            lvalue_type = self.expr_checker.accept(s.lvalue)
        inplace, method = infer_operator_assignment_method(lvalue_type, s.op)
        if inplace:
            # There is __ifoo__, treat as x = x.__ifoo__(y)
            rvalue_type, method_type = self.expr_checker.check_op(
                method, lvalue_type, s.rvalue, s)
            if not is_subtype(rvalue_type, lvalue_type):
                self.msg.incompatible_operator_assignment(s.op, s)
        else:
            # There is no __ifoo__, treat as x = x <foo> y
            expr = OpExpr(s.op, s.lvalue, s.rvalue)
            expr.set_line(s)
            self.check_assignment(lvalue=s.lvalue, rvalue=expr,
                                  infer_lvalue_type=True, new_syntax=False)
        self.check_final(s)

    def visit_assert_stmt(self, s: AssertStmt) -> None:
        self.expr_checker.accept(s.expr)

        if isinstance(s.expr, TupleExpr) and len(s.expr.items) > 0:
            self.fail(message_registry.MALFORMED_ASSERT, s)

        # If this is asserting some isinstance check, bind that type in the following code
        true_map, else_map = self.find_isinstance_check(s.expr)
        if s.msg is not None:
            self.expr_checker.analyze_cond_branch(else_map, s.msg, None)
        self.push_type_map(true_map)

    def visit_raise_stmt(self, s: RaiseStmt) -> None:
        """Type check a raise statement."""
        if s.expr:
            self.type_check_raise(s.expr, s)
        if s.from_expr:
            self.type_check_raise(s.from_expr, s, True)
        self.binder.unreachable()

    def type_check_raise(self, e: Expression, s: RaiseStmt,
                         optional: bool = False) -> None:
        typ = get_proper_type(self.expr_checker.accept(e))
        exc_type = self.named_type('builtins.BaseException')
        expected_type = UnionType([exc_type, TypeType(exc_type)])
        if optional:
            expected_type.items.append(NoneType())
        if self.options.python_version[0] == 2:
            # allow `raise type, value, traceback`
            # https://docs.python.org/2/reference/simple_stmts.html#the-raise-statement
            # TODO: Also check tuple item types.
            any_type = AnyType(TypeOfAny.implementation_artifact)
            tuple_type = self.named_type('builtins.tuple')
            expected_type.items.append(TupleType([any_type, any_type], tuple_type))
            expected_type.items.append(TupleType([any_type, any_type, any_type], tuple_type))
        self.check_subtype(typ, expected_type, s, message_registry.INVALID_EXCEPTION)

    def visit_try_stmt(self, s: TryStmt) -> None:
        """Type check a try statement."""
        # Our enclosing frame will get the result if the try/except falls through.
        # This one gets all possible states after the try block exited abnormally
        # (by exception, return, break, etc.)
        with self.binder.frame_context(can_skip=False, fall_through=0):
            # Not only might the body of the try statement exit
            # abnormally, but so might an exception handler or else
            # clause. The finally clause runs in *all* cases, so we
            # need an outer try frame to catch all intermediate states
            # in case an exception is raised during an except or else
            # clause. As an optimization, only create the outer try
            # frame when there actually is a finally clause.
            self.visit_try_without_finally(s, try_frame=bool(s.finally_body))
            if s.finally_body:
                # First we check finally_body is type safe on all abnormal exit paths
                self.accept(s.finally_body)

        if s.finally_body:
            # Then we try again for the more restricted set of options
            # that can fall through. (Why do we need to check the
            # finally clause twice? Depending on whether the finally
            # clause was reached by the try clause falling off the end
            # or exiting abnormally, after completing the finally clause
            # either flow will continue to after the entire try statement
            # or the exception/return/etc. will be processed and control
            # flow will escape. We need to check that the finally clause
            # type checks in both contexts, but only the resulting types
            # from the latter context affect the type state in the code
            # that follows the try statement.)
            if not self.binder.is_unreachable():
                self.accept(s.finally_body)

    def visit_try_without_finally(self, s: TryStmt, try_frame: bool) -> None:
        """Type check a try statement, ignoring the finally block.

        On entry, the top frame should receive all flow that exits the
        try block abnormally (i.e., such that the else block does not
        execute), and its parent should receive all flow that exits
        the try block normally.
        """
        # This frame will run the else block if the try fell through.
        # In that case, control flow continues to the parent of what
        # was the top frame on entry.
        with self.binder.frame_context(can_skip=False, fall_through=2, try_frame=try_frame):
            # This frame receives exit via exception, and runs exception handlers
            with self.binder.frame_context(can_skip=False, fall_through=2):
                # Finally, the body of the try statement
                with self.binder.frame_context(can_skip=False, fall_through=2, try_frame=True):
                    self.accept(s.body)
                for i in range(len(s.handlers)):
                    with self.binder.frame_context(can_skip=True, fall_through=4):
                        typ = s.types[i]
                        if typ:
                            t = self.check_except_handler_test(typ)
                            var = s.vars[i]
                            if var:
                                # To support local variables, we make this a definition line,
                                # causing assignment to set the variable's type.
                                var.is_inferred_def = True
                                # We also temporarily set current_node_deferred to False to
                                # make sure the inference happens.
                                # TODO: Use a better solution, e.g. a
                                # separate Var for each except block.
                                am_deferring = self.current_node_deferred
                                self.current_node_deferred = False
                                self.check_assignment(var, self.temp_node(t, var))
                                self.current_node_deferred = am_deferring
                        self.accept(s.handlers[i])
                        var = s.vars[i]
                        if var:
                            # Exception variables are deleted in python 3 but not python 2.
                            # But, since it's bad form in python 2 and the type checking
                            # wouldn't work very well, we delete it anyway.

                            # Unfortunately, this doesn't let us detect usage before the
                            # try/except block.
                            if self.options.python_version[0] >= 3:
                                source = var.name
                            else:
                                source = ('(exception variable "{}", which we do not '
                                          'accept outside except: blocks even in '
                                          'python 2)'.format(var.name))
                            cast(Var, var.node).type = DeletedType(source=source)
                            self.binder.cleanse(var)
            if s.else_body:
                self.accept(s.else_body)

    def check_except_handler_test(self, n: Expression) -> Type:
        """Type check an exception handler test clause."""
        typ = self.expr_checker.accept(n)

        all_types = []  # type: List[Type]
        test_types = self.get_types_from_except_handler(typ, n)

        for ttype in get_proper_types(test_types):
            if isinstance(ttype, AnyType):
                all_types.append(ttype)
                continue

            if isinstance(ttype, FunctionLike):
                item = ttype.items()[0]
                if not item.is_type_obj():
                    self.fail(message_registry.INVALID_EXCEPTION_TYPE, n)
                    return AnyType(TypeOfAny.from_error)
                exc_type = item.ret_type
            elif isinstance(ttype, TypeType):
                exc_type = ttype.item
            else:
                self.fail(message_registry.INVALID_EXCEPTION_TYPE, n)
                return AnyType(TypeOfAny.from_error)

            if not is_subtype(exc_type, self.named_type('builtins.BaseException')):
                self.fail(message_registry.INVALID_EXCEPTION_TYPE, n)
                return AnyType(TypeOfAny.from_error)

            all_types.append(exc_type)

        return make_simplified_union(all_types)

    def get_types_from_except_handler(self, typ: Type, n: Expression) -> List[Type]:
        """Helper for check_except_handler_test to retrieve handler types."""
        typ = get_proper_type(typ)
        if isinstance(typ, TupleType):
            return typ.items
        elif isinstance(typ, UnionType):
            return [
                union_typ
                for item in typ.relevant_items()
                for union_typ in self.get_types_from_except_handler(item, n)
            ]
        elif isinstance(typ, Instance) and is_named_instance(typ, 'builtins.tuple'):
            # variadic tuple
            return [typ.args[0]]
        else:
            return [typ]

    def visit_for_stmt(self, s: ForStmt) -> None:
        """Type check a for statement."""
        if s.is_async:
            iterator_type, item_type = self.analyze_async_iterable_item_type(s.expr)
        else:
            iterator_type, item_type = self.analyze_iterable_item_type(s.expr)
        s.inferred_item_type = item_type
        s.inferred_iterator_type = iterator_type
        self.analyze_index_variables(s.index, item_type, s.index_type is None, s)
        self.accept_loop(s.body, s.else_body)

    def analyze_async_iterable_item_type(self, expr: Expression) -> Tuple[Type, Type]:
        """Analyse async iterable expression and return iterator and iterator item types."""
        echk = self.expr_checker
        iterable = echk.accept(expr)
        iterator = echk.check_method_call_by_name('__aiter__', iterable, [], [], expr)[0]
        awaitable = echk.check_method_call_by_name('__anext__', iterator, [], [], expr)[0]
        item_type = echk.check_awaitable_expr(awaitable, expr,
                                              message_registry.INCOMPATIBLE_TYPES_IN_ASYNC_FOR)
        return iterator, item_type

    def analyze_iterable_item_type(self, expr: Expression) -> Tuple[Type, Type]:
        """Analyse iterable expression and return iterator and iterator item types."""
        echk = self.expr_checker
        iterable = get_proper_type(echk.accept(expr))
        iterator = echk.check_method_call_by_name('__iter__', iterable, [], [], expr)[0]

        if isinstance(iterable, TupleType):
            joined = UninhabitedType()  # type: Type
            for item in iterable.items:
                joined = join_types(joined, item)
            return iterator, joined
        else:
            # Non-tuple iterable.
            if self.options.python_version[0] >= 3:
                nextmethod = '__next__'
            else:
                nextmethod = 'next'
            return iterator, echk.check_method_call_by_name(nextmethod, iterator, [], [], expr)[0]

    def analyze_container_item_type(self, typ: Type) -> Optional[Type]:
        """Check if a type is a nominal container of a union of such.

        Return the corresponding container item type.
        """
        typ = get_proper_type(typ)
        if isinstance(typ, UnionType):
            types = []  # type: List[Type]
            for item in typ.items:
                c_type = self.analyze_container_item_type(item)
                if c_type:
                    types.append(c_type)
            return UnionType.make_union(types)
        if isinstance(typ, Instance) and typ.type.has_base('typing.Container'):
            supertype = self.named_type('typing.Container').type
            super_instance = map_instance_to_supertype(typ, supertype)
            assert len(super_instance.args) == 1
            return super_instance.args[0]
        return None

    def analyze_index_variables(self, index: Expression, item_type: Type,
                                infer_lvalue_type: bool, context: Context) -> None:
        """Type check or infer for loop or list comprehension index vars."""
        self.check_assignment(index, self.temp_node(item_type, context), infer_lvalue_type)

    def visit_del_stmt(self, s: DelStmt) -> None:
        if isinstance(s.expr, IndexExpr):
            e = s.expr
            m = MemberExpr(e.base, '__delitem__')
            m.line = s.line
            m.column = s.column
            c = CallExpr(m, [e.index], [nodes.ARG_POS], [None])
            c.line = s.line
            c.column = s.column
            self.expr_checker.accept(c, allow_none_return=True)
        else:
            s.expr.accept(self.expr_checker)
            for elt in flatten(s.expr):
                if isinstance(elt, NameExpr):
                    self.binder.assign_type(elt, DeletedType(source=elt.name),
                                            get_declaration(elt), False)

    def visit_decorator(self, e: Decorator) -> None:
        for d in e.decorators:
            if isinstance(d, RefExpr):
                if d.fullname == 'typing.no_type_check':
                    e.var.type = AnyType(TypeOfAny.special_form)
                    e.var.is_ready = True
                    return

        if self.recurse_into_functions:
            with self.tscope.function_scope(e.func):
                self.check_func_item(e.func, name=e.func.name())

        # Process decorators from the inside out to determine decorated signature, which
        # may be different from the declared signature.
        sig = self.function_type(e.func)  # type: Type
        for d in reversed(e.decorators):
            if refers_to_fullname(d, 'typing.overload'):
                self.fail(message_registry.MULTIPLE_OVERLOADS_REQUIRED, e)
                continue
            dec = self.expr_checker.accept(d)
            temp = self.temp_node(sig, context=e)
            fullname = None
            if isinstance(d, RefExpr):
                fullname = d.fullname
            self.check_for_untyped_decorator(e.func, dec, d)
            sig, t2 = self.expr_checker.check_call(dec, [temp],
                                                   [nodes.ARG_POS], e,
                                                   callable_name=fullname)
        self.check_untyped_after_decorator(sig, e.func)
        sig = set_callable_name(sig, e.func)
        e.var.type = sig
        e.var.is_ready = True
        if e.func.is_property:
            self.check_incompatible_property_override(e)
        if e.func.info and not e.func.is_dynamic():
            self.check_method_override(e)

        if e.func.info and e.func.name() in ('__init__', '__new__'):
            if e.type and not isinstance(get_proper_type(e.type), (FunctionLike, AnyType)):
                self.fail(message_registry.BAD_CONSTRUCTOR_TYPE, e)

    def check_for_untyped_decorator(self,
                                    func: FuncDef,
                                    dec_type: Type,
                                    dec_expr: Expression) -> None:
        if (self.options.disallow_untyped_decorators and
                is_typed_callable(func.type) and
                is_untyped_decorator(dec_type)):
            self.msg.typed_function_untyped_decorator(func.name(), dec_expr)

    def check_incompatible_property_override(self, e: Decorator) -> None:
        if not e.var.is_settable_property and e.func.info:
            name = e.func.name()
            for base in e.func.info.mro[1:]:
                base_attr = base.names.get(name)
                if not base_attr:
                    continue
                if (isinstance(base_attr.node, OverloadedFuncDef) and
                        base_attr.node.is_property and
                        cast(Decorator,
                             base_attr.node.items[0]).var.is_settable_property):
                    self.fail(message_registry.READ_ONLY_PROPERTY_OVERRIDES_READ_WRITE, e)

    def visit_with_stmt(self, s: WithStmt) -> None:
        exceptions_maybe_suppressed = False
        for expr, target in zip(s.expr, s.target):
            if s.is_async:
                exit_ret_type = self.check_async_with_item(expr, target, s.unanalyzed_type is None)
            else:
                exit_ret_type = self.check_with_item(expr, target, s.unanalyzed_type is None)

            # Based on the return type, determine if this context manager 'swallows'
            # exceptions or not. We determine this using a heuristic based on the
            # return type of the __exit__ method -- see the discussion in
            # https://github.com/python/mypy/issues/7214 and the section about context managers
            # in https://github.com/python/typeshed/blob/master/CONTRIBUTING.md#conventions
            # for more details.

            exit_ret_type = get_proper_type(exit_ret_type)
            if is_literal_type(exit_ret_type, "builtins.bool", False):
                continue

            if (is_literal_type(exit_ret_type, "builtins.bool", True)
                    or (isinstance(exit_ret_type, Instance)
                        and exit_ret_type.type.fullname() == 'builtins.bool'
                        and state.strict_optional)):
                # Note: if strict-optional is disabled, this bool instance
                # could actually be an Optional[bool].
                exceptions_maybe_suppressed = True

        if exceptions_maybe_suppressed:
            # Treat this 'with' block in the same way we'd treat a 'try: BODY; except: pass'
            # block. This means control flow can continue after the 'with' even if the 'with'
            # block immediately returns.
            with self.binder.frame_context(can_skip=True, try_frame=True):
                self.accept(s.body)
        else:
            self.accept(s.body)

    def check_untyped_after_decorator(self, typ: Type, func: FuncDef) -> None:
        if not self.options.disallow_any_decorated or self.is_stub:
            return

        if mypy.checkexpr.has_any_type(typ):
            self.msg.untyped_decorated_function(typ, func)

    def check_async_with_item(self, expr: Expression, target: Optional[Expression],
                              infer_lvalue_type: bool) -> Type:
        echk = self.expr_checker
        ctx = echk.accept(expr)
        obj = echk.check_method_call_by_name('__aenter__', ctx, [], [], expr)[0]
        obj = echk.check_awaitable_expr(
            obj, expr, message_registry.INCOMPATIBLE_TYPES_IN_ASYNC_WITH_AENTER)
        if target:
            self.check_assignment(target, self.temp_node(obj, expr), infer_lvalue_type)
        arg = self.temp_node(AnyType(TypeOfAny.special_form), expr)
        res, _ = echk.check_method_call_by_name(
            '__aexit__', ctx, [arg] * 3, [nodes.ARG_POS] * 3, expr)
        return echk.check_awaitable_expr(
            res, expr, message_registry.INCOMPATIBLE_TYPES_IN_ASYNC_WITH_AEXIT)

    def check_with_item(self, expr: Expression, target: Optional[Expression],
                        infer_lvalue_type: bool) -> Type:
        echk = self.expr_checker
        ctx = echk.accept(expr)
        obj = echk.check_method_call_by_name('__enter__', ctx, [], [], expr)[0]
        if target:
            self.check_assignment(target, self.temp_node(obj, expr), infer_lvalue_type)
        arg = self.temp_node(AnyType(TypeOfAny.special_form), expr)
        res, _ = echk.check_method_call_by_name(
            '__exit__', ctx, [arg] * 3, [nodes.ARG_POS] * 3, expr)
        return res

    def visit_print_stmt(self, s: PrintStmt) -> None:
        for arg in s.args:
            self.expr_checker.accept(arg)
        if s.target:
            target_type = get_proper_type(self.expr_checker.accept(s.target))
            if not isinstance(target_type, NoneType):
                # TODO: Also verify the type of 'write'.
                self.expr_checker.analyze_external_member_access('write', target_type, s.target)

    def visit_break_stmt(self, s: BreakStmt) -> None:
        self.binder.handle_break()

    def visit_continue_stmt(self, s: ContinueStmt) -> None:
        self.binder.handle_continue()
        return None

    def intersect_instance_callable(self, typ: Instance, callable_type: CallableType) -> Instance:
        """Creates a fake type that represents the intersection of an Instance and a CallableType.

        It operates by creating a bare-minimum dummy TypeInfo that
        subclasses type and adds a __call__ method matching callable_type.
        """

        # In order for this to work in incremental mode, the type we generate needs to
        # have a valid fullname and a corresponding entry in a symbol table. We generate
        # a unique name inside the symbol table of the current module.
        cur_module = cast(MypyFile, self.scope.stack[0])
        gen_name = gen_unique_name("<callable subtype of {}>".format(typ.type.name()),
                                   cur_module.names)

        # Build the fake ClassDef and TypeInfo together.
        # The ClassDef is full of lies and doesn't actually contain a body.
        # Use format_bare to generate a nice name for error messages.
        # We skip fully filling out a handful of TypeInfo fields because they
        # should be irrelevant for a generated type like this:
        # is_protocol, protocol_members, is_abstract
        short_name = format_type_bare(typ)
        cdef = ClassDef(short_name, Block([]))
        cdef.fullname = cur_module.fullname() + '.' + gen_name
        info = TypeInfo(SymbolTable(), cdef, cur_module.fullname())
        cdef.info = info
        info.bases = [typ]
        calculate_mro(info)
        info.calculate_metaclass_type()

        # Build up a fake FuncDef so we can populate the symbol table.
        func_def = FuncDef('__call__', [], Block([]), callable_type)
        func_def._fullname = cdef.fullname + '.__call__'
        func_def.info = info
        info.names['__call__'] = SymbolTableNode(MDEF, func_def)

        cur_module.names[gen_name] = SymbolTableNode(GDEF, info)

        return Instance(info, [])

    def make_fake_callable(self, typ: Instance) -> Instance:
        """Produce a new type that makes type Callable with a generic callable type."""

        fallback = self.named_type('builtins.function')
        callable_type = CallableType([AnyType(TypeOfAny.explicit),
                                      AnyType(TypeOfAny.explicit)],
                                     [nodes.ARG_STAR, nodes.ARG_STAR2],
                                     [None, None],
                                     ret_type=AnyType(TypeOfAny.explicit),
                                     fallback=fallback,
                                     is_ellipsis_args=True)

        return self.intersect_instance_callable(typ, callable_type)

    def partition_by_callable(self, typ: Type,
                              unsound_partition: bool) -> Tuple[List[Type], List[Type]]:
        """Partitions a type into callable subtypes and uncallable subtypes.

        Thus, given:
        `callables, uncallables = partition_by_callable(type)`

        If we assert `callable(type)` then `type` has type Union[*callables], and
        If we assert `not callable(type)` then `type` has type Union[*uncallables]

        If unsound_partition is set, assume that anything that is not
        clearly callable is in fact not callable. Otherwise we generate a
        new subtype that *is* callable.

        Guaranteed to not return [], [].
        """
        typ = get_proper_type(typ)

        if isinstance(typ, FunctionLike) or isinstance(typ, TypeType):
            return [typ], []

        if isinstance(typ, AnyType):
            return [typ], [typ]

        if isinstance(typ, UnionType):
            callables = []
            uncallables = []
            for subtype in typ.relevant_items():
                # Use unsound_partition when handling unions in order to
                # allow the expected type discrimination.
                subcallables, subuncallables = self.partition_by_callable(subtype,
                                                                          unsound_partition=True)
                callables.extend(subcallables)
                uncallables.extend(subuncallables)
            return callables, uncallables

        if isinstance(typ, TypeVarType):
            # We could do better probably?
            # Refine the the type variable's bound as our type in the case that
            # callable() is true. This unfortunately loses the information that
            # the type is a type variable in that branch.
            # This matches what is done for isinstance, but it may be possible to
            # do better.
            # If it is possible for the false branch to execute, return the original
            # type to avoid losing type information.
            callables, uncallables = self.partition_by_callable(erase_to_union_or_bound(typ),
                                                                unsound_partition)
            uncallables = [typ] if len(uncallables) else []
            return callables, uncallables

        # A TupleType is callable if its fallback is, but needs special handling
        # when we dummy up a new type.
        ityp = typ
        if isinstance(typ, TupleType):
            ityp = tuple_fallback(typ)

        if isinstance(ityp, Instance):
            method = ityp.type.get_method('__call__')
            if method and method.type:
                callables, uncallables = self.partition_by_callable(method.type,
                                                                    unsound_partition=False)
                if len(callables) and not len(uncallables):
                    # Only consider the type callable if its __call__ method is
                    # definitely callable.
                    return [typ], []

            if not unsound_partition:
                fake = self.make_fake_callable(ityp)
                if isinstance(typ, TupleType):
                    fake.type.tuple_type = TupleType(typ.items, fake)
                    return [fake.type.tuple_type], [typ]
                return [fake], [typ]

        if unsound_partition:
            return [], [typ]
        else:
            # We don't know how properly make the type callable.
            return [typ], [typ]

    def conditional_callable_type_map(self, expr: Expression,
                                      current_type: Optional[Type],
                                      ) -> Tuple[TypeMap, TypeMap]:
        """Takes in an expression and the current type of the expression.

        Returns a 2-tuple: The first element is a map from the expression to
        the restricted type if it were callable. The second element is a
        map from the expression to the type it would hold if it weren't
        callable.
        """
        if not current_type:
            return {}, {}

        if isinstance(get_proper_type(current_type), AnyType):
            return {}, {}

        callables, uncallables = self.partition_by_callable(current_type,
                                                            unsound_partition=False)

        if len(callables) and len(uncallables):
            callable_map = {expr: UnionType.make_union(callables)} if len(callables) else None
            uncallable_map = {
                expr: UnionType.make_union(uncallables)} if len(uncallables) else None
            return callable_map, uncallable_map

        elif len(callables):
            return {}, None

        return None, {}

    def find_isinstance_check(self, node: Expression
                              ) -> Tuple[TypeMap, TypeMap]:
        """Find any isinstance checks (within a chain of ands).  Includes
        implicit and explicit checks for None and calls to callable.

        Return value is a map of variables to their types if the condition
        is true and a map of variables to their types if the condition is false.

        If either of the values in the tuple is None, then that particular
        branch can never occur.

        Guaranteed to not return None, None. (But may return {}, {})
        """
        if_map, else_map = self.find_isinstance_check_helper(node)
        new_if_map = self.propagate_up_typemap_info(self.type_map, if_map)
        new_else_map = self.propagate_up_typemap_info(self.type_map, else_map)
        return new_if_map, new_else_map

    def find_isinstance_check_helper(self, node: Expression) -> Tuple[TypeMap, TypeMap]:
        type_map = self.type_map
        if is_true_literal(node):
            return {}, None
        elif is_false_literal(node):
            return None, {}
        elif isinstance(node, CallExpr):
            if refers_to_fullname(node.callee, 'builtins.isinstance'):
                if len(node.args) != 2:  # the error will be reported elsewhere
                    return {}, {}
                expr = node.args[0]
                if literal(expr) == LITERAL_TYPE:
                    vartype = type_map[expr]
                    type = get_isinstance_type(node.args[1], type_map)
                    return conditional_type_map(expr, vartype, type)
            elif refers_to_fullname(node.callee, 'builtins.issubclass'):
                if len(node.args) != 2:  # the error will be reported elsewhere
                    return {}, {}
                expr = node.args[0]
                if literal(expr) == LITERAL_TYPE:
                    vartype = get_proper_type(type_map[expr])
                    type = get_isinstance_type(node.args[1], type_map)
                    if isinstance(vartype, UnionType):
                        union_list = []
                        for t in get_proper_types(vartype.items):
                            if isinstance(t, TypeType):
                                union_list.append(t.item)
                            else:
                                # This is an error that should be reported earlier
                                # if we reach here, we refuse to do any type inference.
                                return {}, {}
                        vartype = UnionType(union_list)
                    elif isinstance(vartype, TypeType):
                        vartype = vartype.item
                    elif (isinstance(vartype, Instance) and
                            vartype.type.fullname() == 'builtins.type'):
                        vartype = self.named_type('builtins.object')
                    else:
                        # Any other object whose type we don't know precisely
                        # for example, Any or a custom metaclass.
                        return {}, {}  # unknown type
                    yes_map, no_map = conditional_type_map(expr, vartype, type)
                    yes_map, no_map = map(convert_to_typetype, (yes_map, no_map))
                    return yes_map, no_map
            elif refers_to_fullname(node.callee, 'builtins.callable'):
                if len(node.args) != 1:  # the error will be reported elsewhere
                    return {}, {}
                expr = node.args[0]
                if literal(expr) == LITERAL_TYPE:
                    vartype = type_map[expr]
                    return self.conditional_callable_type_map(expr, vartype)
        elif isinstance(node, ComparisonExpr):
            operand_types = [coerce_to_literal(type_map[expr])
                             for expr in node.operands if expr in type_map]

            is_not = node.operators == ['is not']
            if (is_not or node.operators == ['is']) and len(operand_types) == len(node.operands):
                if_vars = {}  # type: TypeMap
                else_vars = {}  # type: TypeMap

                for i, expr in enumerate(node.operands):
                    var_type = operand_types[i]
                    other_type = operand_types[1 - i]

                    if literal(expr) == LITERAL_TYPE and is_singleton_type(other_type):
                        # This should only be true at most once: there should be
                        # exactly two elements in node.operands and if the 'other type' is
                        # a singleton type, it by definition does not need to be narrowed:
                        # it already has the most precise type possible so does not need to
                        # be narrowed/included in the output map.
                        #
                        # TODO: Generalize this to handle the case where 'other_type' is
                        # a union of singleton types.

                        if isinstance(other_type, LiteralType) and other_type.is_enum_literal():
                            fallback_name = other_type.fallback.type.fullname()
                            var_type = try_expanding_enum_to_union(var_type, fallback_name)

                        target_type = [TypeRange(other_type, is_upper_bound=False)]
                        if_vars, else_vars = conditional_type_map(expr, var_type, target_type)
                        break

                if is_not:
                    if_vars, else_vars = else_vars, if_vars
                return if_vars, else_vars
            # Check for `x == y` where x is of type Optional[T] and y is of type T
            # or a type that overlaps with T (or vice versa).
            elif node.operators == ['==']:
                first_type = type_map[node.operands[0]]
                second_type = type_map[node.operands[1]]
                if is_optional(first_type) != is_optional(second_type):
                    if is_optional(first_type):
                        optional_type, comp_type = first_type, second_type
                        optional_expr = node.operands[0]
                    else:
                        optional_type, comp_type = second_type, first_type
                        optional_expr = node.operands[1]
                    if is_overlapping_erased_types(optional_type, comp_type):
                        return {optional_expr: remove_optional(optional_type)}, {}
            elif node.operators in [['in'], ['not in']]:
                expr = node.operands[0]
                left_type = type_map[expr]
                right_type = get_proper_type(builtin_item_type(type_map[node.operands[1]]))
                right_ok = right_type and (not is_optional(right_type) and
                                           (not isinstance(right_type, Instance) or
                                            right_type.type.fullname() != 'builtins.object'))
                if (right_type and right_ok and is_optional(left_type) and
                        literal(expr) == LITERAL_TYPE and not is_literal_none(expr) and
                        is_overlapping_erased_types(left_type, right_type)):
                    if node.operators == ['in']:
                        return {expr: remove_optional(left_type)}, {}
                    if node.operators == ['not in']:
                        return {}, {expr: remove_optional(left_type)}
        elif isinstance(node, RefExpr):
            # Restrict the type of the variable to True-ish/False-ish in the if and else branches
            # respectively
            vartype = type_map[node]
            if_type = true_only(vartype)  # type: Type
            else_type = false_only(vartype)  # type: Type
            ref = node  # type: Expression
            if_map = ({ref: if_type} if not isinstance(get_proper_type(if_type), UninhabitedType)
                      else None)
            else_map = ({ref: else_type} if not isinstance(get_proper_type(else_type),
                                                           UninhabitedType)
                        else None)
            return if_map, else_map
        elif isinstance(node, OpExpr) and node.op == 'and':
            left_if_vars, left_else_vars = self.find_isinstance_check_helper(node.left)
            right_if_vars, right_else_vars = self.find_isinstance_check_helper(node.right)

            # (e1 and e2) is true if both e1 and e2 are true,
            # and false if at least one of e1 and e2 is false.
            return (and_conditional_maps(left_if_vars, right_if_vars),
                    or_conditional_maps(left_else_vars, right_else_vars))
        elif isinstance(node, OpExpr) and node.op == 'or':
            left_if_vars, left_else_vars = self.find_isinstance_check_helper(node.left)
            right_if_vars, right_else_vars = self.find_isinstance_check_helper(node.right)

            # (e1 or e2) is true if at least one of e1 or e2 is true,
            # and false if both e1 and e2 are false.
            return (or_conditional_maps(left_if_vars, right_if_vars),
                    and_conditional_maps(left_else_vars, right_else_vars))
        elif isinstance(node, UnaryExpr) and node.op == 'not':
            left, right = self.find_isinstance_check_helper(node.expr)
            return right, left

        # Not a supported isinstance check
        return {}, {}

    def propagate_up_typemap_info(self,
                                  existing_types: Mapping[Expression, Type],
                                  new_types: TypeMap) -> TypeMap:
        """Attempts refining parent expressions of any MemberExpr or IndexExprs in new_types.

        Specifically, this function accepts two mappings of expression to original types:
        the original mapping (existing_types), and a new mapping (new_types) intended to
        update the original.

        This function iterates through new_types and attempts to use the information to try
        refining any parent types that happen to be unions.

        For example, suppose there are two types "A = Tuple[int, int]" and "B = Tuple[str, str]".
        Next, suppose that 'new_types' specifies the expression 'foo[0]' has a refined type
        of 'int' and that 'foo' was previously deduced to be of type Union[A, B].

        Then, this function will observe that since A[0] is an int and B[0] is not, the type of
        'foo' can be further refined from Union[A, B] into just B.

        We perform this kind of "parent narrowing" for member lookup expressions and indexing
        expressions into tuples, namedtuples, and typeddicts. We repeat this narrowing
        recursively if the parent is also a "lookup expression". So for example, if we have
        the expression "foo['bar'].baz[0]", we'd potentially end up refining types for the
        expressions "foo", "foo['bar']", and "foo['bar'].baz".

        We return the newly refined map. This map is guaranteed to be a superset of 'new_types'.
        """
        if new_types is None:
            return None
        output_map = {}
        for expr, expr_type in new_types.items():
            # The original inferred type should always be present in the output map, of course
            output_map[expr] = expr_type

            # Next, try using this information to refine the parent types, if applicable.
            new_mapping = self.refine_parent_types(existing_types, expr, expr_type)
            for parent_expr, proposed_parent_type in new_mapping.items():
                # We don't try inferring anything if we've already inferred something for
                # the parent expression.
                # TODO: Consider picking the narrower type instead of always discarding this?
                if parent_expr in new_types:
                    continue
                output_map[parent_expr] = proposed_parent_type
        return output_map

    def refine_parent_types(self,
                            existing_types: Mapping[Expression, Type],
                            expr: Expression,
                            expr_type: Type) -> Mapping[Expression, Type]:
        """Checks if the given expr is a 'lookup operation' into a union and iteratively refines
        the parent types based on the 'expr_type'.

        For example, if 'expr' is an expression like 'a.b.c.d', we'll potentially return refined
        types for expressions 'a', 'a.b', and 'a.b.c'.

        For more details about what a 'lookup operation' is and how we use the expr_type to refine
        the parent types of lookup_expr, see the docstring in 'propagate_up_typemap_info'.
        """
        output = {}  # type: Dict[Expression, Type]

        # Note: parent_expr and parent_type are progressively refined as we crawl up the
        # parent lookup chain.
        while True:
            # First, check if this expression is one that's attempting to
            # "lookup" some key in the parent type. If so, save the parent type
            # and create function that will try replaying the same lookup
            # operation against arbitrary types.
            if isinstance(expr, MemberExpr):
                parent_expr = expr.expr
                parent_type = existing_types.get(parent_expr)
                member_name = expr.name

                def replay_lookup(new_parent_type: ProperType) -> Optional[Type]:
                    msg_copy = self.msg.clean_copy()
                    msg_copy.disable_count = 0
                    member_type = analyze_member_access(
                        name=member_name,
                        typ=new_parent_type,
                        context=parent_expr,
                        is_lvalue=False,
                        is_super=False,
                        is_operator=False,
                        msg=msg_copy,
                        original_type=new_parent_type,
                        chk=self,
                        in_literal_context=False,
                    )
                    if msg_copy.is_errors():
                        return None
                    else:
                        return member_type
            elif isinstance(expr, IndexExpr):
                parent_expr = expr.base
                parent_type = existing_types.get(parent_expr)

                index_type = existing_types.get(expr.index)
                if index_type is None:
                    return output

                str_literals = try_getting_str_literals_from_type(index_type)
                if str_literals is not None:
                    # Refactoring these two indexing replay functions is surprisingly
                    # tricky -- see https://github.com/python/mypy/pull/7917, which
                    # was blocked by https://github.com/mypyc/mypyc/issues/586
                    def replay_lookup(new_parent_type: ProperType) -> Optional[Type]:
                        if not isinstance(new_parent_type, TypedDictType):
                            return None
                        try:
                            assert str_literals is not None
                            member_types = [new_parent_type.items[key] for key in str_literals]
                        except KeyError:
                            return None
                        return make_simplified_union(member_types)
                else:
                    int_literals = try_getting_int_literals_from_type(index_type)
                    if int_literals is not None:
                        def replay_lookup(new_parent_type: ProperType) -> Optional[Type]:
                            if not isinstance(new_parent_type, TupleType):
                                return None
                            try:
                                assert int_literals is not None
                                member_types = [new_parent_type.items[key] for key in int_literals]
                            except IndexError:
                                return None
                            return make_simplified_union(member_types)
                    else:
                        return output
            else:
                return output

            # If we somehow didn't previously derive the parent type, abort completely
            # with what we have so far: something went wrong at an earlier stage.
            if parent_type is None:
                return output

            # We currently only try refining the parent type if it's a Union.
            # If not, there's no point in trying to refine any further parents
            # since we have no further information we can use to refine the lookup
            # chain, so we end early as an optimization.
            parent_type = get_proper_type(parent_type)
            if not isinstance(parent_type, UnionType):
                return output

            # Take each element in the parent union and replay the original lookup procedure
            # to figure out which parents are compatible.
            new_parent_types = []
            for item in parent_type.items:
                item = get_proper_type(item)
                member_type = replay_lookup(item)
                if member_type is None:
                    # We were unable to obtain the member type. So, we give up on refining this
                    # parent type entirely and abort.
                    return output

                if is_overlapping_types(member_type, expr_type):
                    new_parent_types.append(item)

            # If none of the parent types overlap (if we derived an empty union), something
            # went wrong. We should never hit this case, but deriving the uninhabited type or
            # reporting an error both seem unhelpful. So we abort.
            if not new_parent_types:
                return output

            expr = parent_expr
            expr_type = output[parent_expr] = make_simplified_union(new_parent_types)

        return output

    #
    # Helpers
    #

    def check_subtype(self,
                      subtype: Type,
                      supertype: Type,
                      context: Context,
                      msg: str = message_registry.INCOMPATIBLE_TYPES,
                      subtype_label: Optional[str] = None,
                      supertype_label: Optional[str] = None,
                      *,
                      code: Optional[ErrorCode] = None,
                      outer_context: Optional[Context] = None) -> bool:
        """Generate an error if the subtype is not compatible with supertype."""
        if is_subtype(subtype, supertype):
            return True

        subtype = get_proper_type(subtype)
        supertype = get_proper_type(supertype)

        if self.should_suppress_optional_error([subtype]):
            return False
        extra_info = []  # type: List[str]
        note_msg = ''
        notes = []  # type: List[str]
        if subtype_label is not None or supertype_label is not None:
            subtype_str, supertype_str = format_type_distinctly(subtype, supertype)
            if subtype_label is not None:
                extra_info.append(subtype_label + ' ' + subtype_str)
            if supertype_label is not None:
                extra_info.append(supertype_label + ' ' + supertype_str)
            note_msg = make_inferred_type_note(outer_context or context, subtype,
                                               supertype, supertype_str)
            if isinstance(subtype, Instance) and isinstance(supertype, Instance):
                notes = append_invariance_notes([], subtype, supertype)
        if extra_info:
            msg += ' (' + ', '.join(extra_info) + ')'
        self.fail(msg, context, code=code)
        for note in notes:
            self.msg.note(note, context, code=code)
        if note_msg:
            self.note(note_msg, context, code=code)
        if (isinstance(supertype, Instance) and supertype.type.is_protocol and
                isinstance(subtype, (Instance, TupleType, TypedDictType))):
            self.msg.report_protocol_problems(subtype, supertype, context, code=code)
        if isinstance(supertype, CallableType) and isinstance(subtype, Instance):
            call = find_member('__call__', subtype, subtype, is_operator=True)
            if call:
                self.msg.note_call(subtype, call, context, code=code)
        if isinstance(subtype, (CallableType, Overloaded)) and isinstance(supertype, Instance):
            if supertype.type.is_protocol and supertype.type.protocol_members == ['__call__']:
                call = find_member('__call__', supertype, subtype, is_operator=True)
                assert call is not None
                self.msg.note_call(supertype, call, context, code=code)
        return False

    def contains_none(self, t: Type) -> bool:
        t = get_proper_type(t)
        return (
            isinstance(t, NoneType) or
            (isinstance(t, UnionType) and any(self.contains_none(ut) for ut in t.items)) or
            (isinstance(t, TupleType) and any(self.contains_none(tt) for tt in t.items)) or
            (isinstance(t, Instance) and bool(t.args)
             and any(self.contains_none(it) for it in t.args))
        )

    def should_suppress_optional_error(self, related_types: List[Type]) -> bool:
        return self.suppress_none_errors and any(self.contains_none(t) for t in related_types)

    def named_type(self, name: str) -> Instance:
        """Return an instance type with given name and implicit Any type args.

        For example, named_type('builtins.object') produces the 'object' type.
        """
        # Assume that the name refers to a type.
        sym = self.lookup_qualified(name)
        node = sym.node
        if isinstance(node, TypeAlias):
            assert isinstance(node.target, Instance)  # type: ignore
            node = node.target.type
        assert isinstance(node, TypeInfo)
        any_type = AnyType(TypeOfAny.from_omitted_generics)
        return Instance(node, [any_type] * len(node.defn.type_vars))

    def named_generic_type(self, name: str, args: List[Type]) -> Instance:
        """Return an instance with the given name and type arguments.

        Assume that the number of arguments is correct.  Assume that
        the name refers to a compatible generic type.
        """
        info = self.lookup_typeinfo(name)
        # TODO: assert len(args) == len(info.defn.type_vars)
        return Instance(info, args)

    def lookup_typeinfo(self, fullname: str) -> TypeInfo:
        # Assume that the name refers to a class.
        sym = self.lookup_qualified(fullname)
        node = sym.node
        assert isinstance(node, TypeInfo)
        return node

    def type_type(self) -> Instance:
        """Return instance type 'type'."""
        return self.named_type('builtins.type')

    def str_type(self) -> Instance:
        """Return instance type 'str'."""
        return self.named_type('builtins.str')

    def store_type(self, node: Expression, typ: Type) -> None:
        """Store the type of a node in the type map."""
        self.type_map[node] = typ

    def in_checked_function(self) -> bool:
        """Should we type-check the current function?

        - Yes if --check-untyped-defs is set.
        - Yes outside functions.
        - Yes in annotated functions.
        - No otherwise.
        """
        return (self.options.check_untyped_defs
                or not self.dynamic_funcs
                or not self.dynamic_funcs[-1])

    def lookup(self, name: str, kind: int) -> SymbolTableNode:
        """Look up a definition from the symbol table with the given name.
        TODO remove kind argument
        """
        if name in self.globals:
            return self.globals[name]
        else:
            b = self.globals.get('__builtins__', None)
            if b:
                table = cast(MypyFile, b.node).names
                if name in table:
                    return table[name]
            raise KeyError('Failed lookup: {}'.format(name))

    def lookup_qualified(self, name: str) -> SymbolTableNode:
        if '.' not in name:
            return self.lookup(name, GDEF)  # FIX kind
        else:
            parts = name.split('.')
            n = self.modules[parts[0]]
            for i in range(1, len(parts) - 1):
                sym = n.names.get(parts[i])
                assert sym is not None, "Internal error: attempted lookup of unknown name"
                n = cast(MypyFile, sym.node)
            last = parts[-1]
            if last in n.names:
                return n.names[last]
            elif len(parts) == 2 and parts[0] == 'builtins':
                raise KeyError("Could not find builtin symbol '{}'. (Are you running a "
                               "test case? If so, make sure to include a fixture that "
                               "defines this symbol.)".format(last))
            else:
                msg = "Failed qualified lookup: '{}' (fullname = '{}')."
                raise KeyError(msg.format(last, name))

    @contextmanager
    def enter_partial_types(self, *, is_function: bool = False,
                            is_class: bool = False) -> Iterator[None]:
        """Enter a new scope for collecting partial types.

        Also report errors for (some) variables which still have partial
        types, i.e. we couldn't infer a complete type.
        """
        is_local = (self.partial_types and self.partial_types[-1].is_local) or is_function
        self.partial_types.append(PartialTypeScope({}, is_function, is_local))
        yield

        # Don't complain about not being able to infer partials if it is
        # at the toplevel (with allow_untyped_globals) or if it is in an
        # untyped function being checked with check_untyped_defs.
        permissive = (self.options.allow_untyped_globals and not is_local) or (
            self.options.check_untyped_defs
            and self.dynamic_funcs
            and self.dynamic_funcs[-1]
        )

        partial_types, _, _ = self.partial_types.pop()
        if not self.current_node_deferred:
            for var, context in partial_types.items():
                # If we require local partial types, there are a few exceptions where
                # we fall back to inferring just "None" as the type from a None initializer:
                #
                # 1. If all happens within a single function this is acceptable, since only
                #    the topmost function is a separate target in fine-grained incremental mode.
                #    We primarily want to avoid "splitting" partial types across targets.
                #
                # 2. A None initializer in the class body if the attribute is defined in a base
                #    class is fine, since the attribute is already defined and it's currently okay
                #    to vary the type of an attribute covariantly. The None type will still be
                #    checked for compatibility with base classes elsewhere. Without this exception
                #    mypy could require an annotation for an attribute that already has been
                #    declared in a base class, which would be bad.
                allow_none = (not self.options.local_partial_types
                              or is_function
                              or (is_class and self.is_defined_in_base_class(var)))
                if (allow_none
                        and isinstance(var.type, PartialType)
                        and var.type.type is None
                        and not permissive):
                    var.type = NoneType()
                else:
                    if var not in self.partial_reported and not permissive:
                        self.msg.need_annotation_for_var(var, context, self.options.python_version)
                        self.partial_reported.add(var)
                    if var.type:
                        var.type = self.fixup_partial_type(var.type)

    def handle_partial_var_type(
            self, typ: PartialType, is_lvalue: bool, node: Var, context: Context) -> Type:
        """Handle a reference to a partial type through a var.

        (Used by checkexpr and checkmember.)
        """
        in_scope, is_local, partial_types = self.find_partial_types_in_all_scopes(node)
        if typ.type is None and in_scope:
            # 'None' partial type. It has a well-defined type. In an lvalue context
            # we want to preserve the knowledge of it being a partial type.
            if not is_lvalue:
                return NoneType()
            else:
                return typ
        else:
            if partial_types is not None and not self.current_node_deferred:
                if in_scope:
                    context = partial_types[node]
                    if is_local or not self.options.allow_untyped_globals:
                        self.msg.need_annotation_for_var(node, context,
                                                         self.options.python_version)
                else:
                    # Defer the node -- we might get a better type in the outer scope
                    self.handle_cannot_determine_type(node.name(), context)
            return self.fixup_partial_type(typ)

    def fixup_partial_type(self, typ: Type) -> Type:
        """Convert a partial type that we couldn't resolve into something concrete.

        This means, for None we make it Optional[Any], and for anything else we
        fill in all of the type arguments with Any.
        """
        if not isinstance(typ, PartialType):
            return typ
        if typ.type is None:
            return UnionType.make_union([AnyType(TypeOfAny.unannotated), NoneType()])
        else:
            return Instance(
                typ.type,
                [AnyType(TypeOfAny.unannotated) for _ in typ.inner_types])

    def is_defined_in_base_class(self, var: Var) -> bool:
        if var.info:
            for base in var.info.mro[1:]:
                if base.get(var.name()) is not None:
                    return True
            if var.info.fallback_to_any:
                return True
        return False

    def find_partial_types(self, var: Var) -> Optional[Dict[Var, Context]]:
        """Look for an active partial type scope containing variable.

        A scope is active if assignments in the current context can refine a partial
        type originally defined in the scope. This is affected by the local_partial_types
        configuration option.
        """
        in_scope, _, partial_types = self.find_partial_types_in_all_scopes(var)
        if in_scope:
            return partial_types
        return None

    def find_partial_types_in_all_scopes(
            self, var: Var) -> Tuple[bool, bool, Optional[Dict[Var, Context]]]:
        """Look for partial type scope containing variable.

        Return tuple (is the scope active, is the scope a local scope, scope).
        """
        for scope in reversed(self.partial_types):
            if var in scope.map:
                # All scopes within the outermost function are active. Scopes out of
                # the outermost function are inactive to allow local reasoning (important
                # for fine-grained incremental mode).
                scope_active = (not self.options.local_partial_types
                                or scope.is_local == self.partial_types[-1].is_local)
                return scope_active, scope.is_local, scope.map
        return False, False, None

    def temp_node(self, t: Type, context: Optional[Context] = None) -> TempNode:
        """Create a temporary node with the given, fixed type."""
        return TempNode(t, context=context)

    def fail(self, msg: str, context: Context, *, code: Optional[ErrorCode] = None) -> None:
        """Produce an error message."""
        self.msg.fail(msg, context, code=code)

    def note(self,
             msg: str,
             context: Context,
             offset: int = 0,
             *,
             code: Optional[ErrorCode] = None) -> None:
        """Produce a note."""
        self.msg.note(msg, context, offset=offset, code=code)

    def iterable_item_type(self, instance: Instance) -> Type:
        iterable = map_instance_to_supertype(
            instance,
            self.lookup_typeinfo('typing.Iterable'))
        item_type = iterable.args[0]
        if not isinstance(get_proper_type(item_type), AnyType):
            # This relies on 'map_instance_to_supertype' returning 'Iterable[Any]'
            # in case there is no explicit base class.
            return item_type
        # Try also structural typing.
        iter_type = get_proper_type(find_member('__iter__', instance, instance, is_operator=True))
        if iter_type and isinstance(iter_type, CallableType):
            ret_type = get_proper_type(iter_type.ret_type)
            if isinstance(ret_type, Instance):
                iterator = map_instance_to_supertype(ret_type,
                                                     self.lookup_typeinfo('typing.Iterator'))
                item_type = iterator.args[0]
        return item_type

    def function_type(self, func: FuncBase) -> FunctionLike:
        return function_type(func, self.named_type('builtins.function'))

    def push_type_map(self, type_map: 'TypeMap') -> None:
        if type_map is None:
            self.binder.unreachable()
        else:
            for expr, type in type_map.items():
                self.binder.put(expr, type)


def conditional_type_map(expr: Expression,
                         current_type: Optional[Type],
                         proposed_type_ranges: Optional[List[TypeRange]],
                         ) -> Tuple[TypeMap, TypeMap]:
    """Takes in an expression, the current type of the expression, and a
    proposed type of that expression.

    Returns a 2-tuple: The first element is a map from the expression to
    the proposed type, if the expression can be the proposed type.  The
    second element is a map from the expression to the type it would hold
    if it was not the proposed type, if any. None means bot, {} means top"""
    if proposed_type_ranges:
        proposed_items = [type_range.item for type_range in proposed_type_ranges]
        proposed_type = make_simplified_union(proposed_items)
        if current_type:
            if isinstance(proposed_type, AnyType):
                # We don't really know much about the proposed type, so we shouldn't
                # attempt to narrow anything. Instead, we broaden the expr to Any to
                # avoid false positives
                return {expr: proposed_type}, {}
            elif (not any(type_range.is_upper_bound for type_range in proposed_type_ranges)
               and is_proper_subtype(current_type, proposed_type)):
                # Expression is always of one of the types in proposed_type_ranges
                return {}, None
            elif not is_overlapping_types(current_type, proposed_type,
                                          prohibit_none_typevar_overlap=True):
                # Expression is never of any type in proposed_type_ranges
                return None, {}
            else:
                # we can only restrict when the type is precise, not bounded
                proposed_precise_type = UnionType([type_range.item
                                          for type_range in proposed_type_ranges
                                          if not type_range.is_upper_bound])
                remaining_type = restrict_subtype_away(current_type, proposed_precise_type)
                return {expr: proposed_type}, {expr: remaining_type}
        else:
            return {expr: proposed_type}, {}
    else:
        # An isinstance check, but we don't understand the type
        return {}, {}


def gen_unique_name(base: str, table: SymbolTable) -> str:
    """Generate a name that does not appear in table by appending numbers to base."""
    if base not in table:
        return base
    i = 1
    while base + str(i) in table:
        i += 1
    return base + str(i)


def is_true_literal(n: Expression) -> bool:
    return (refers_to_fullname(n, 'builtins.True')
            or isinstance(n, IntExpr) and n.value == 1)


def is_false_literal(n: Expression) -> bool:
    return (refers_to_fullname(n, 'builtins.False')
            or isinstance(n, IntExpr) and n.value == 0)


def is_literal_none(n: Expression) -> bool:
    return isinstance(n, NameExpr) and n.fullname == 'builtins.None'


def is_literal_not_implemented(n: Expression) -> bool:
    return isinstance(n, NameExpr) and n.fullname == 'builtins.NotImplemented'


def builtin_item_type(tp: Type) -> Optional[Type]:
    """Get the item type of a builtin container.

    If 'tp' is not one of the built containers (these includes NamedTuple and TypedDict)
    or if the container is not parameterized (like List or List[Any])
    return None. This function is used to narrow optional types in situations like this:

        x: Optional[int]
        if x in (1, 2, 3):
            x + 42  # OK

    Note: this is only OK for built-in containers, where we know the behavior
    of __contains__.
    """
    tp = get_proper_type(tp)

    if isinstance(tp, Instance):
        if tp.type.fullname() in ['builtins.list', 'builtins.tuple', 'builtins.dict',
                                  'builtins.set', 'builtins.frozenset']:
            if not tp.args:
                # TODO: fix tuple in lib-stub/builtins.pyi (it should be generic).
                return None
            if not isinstance(get_proper_type(tp.args[0]), AnyType):
                return tp.args[0]
    elif isinstance(tp, TupleType) and all(not isinstance(it, AnyType)
                                           for it in get_proper_types(tp.items)):
        return make_simplified_union(tp.items)  # this type is not externally visible
    elif isinstance(tp, TypedDictType):
        # TypedDict always has non-optional string keys. Find the key type from the Mapping
        # base class.
        for base in tp.fallback.type.mro:
            if base.fullname() == 'typing.Mapping':
                return map_instance_to_supertype(tp.fallback, base).args[0]
        assert False, 'No Mapping base class found for TypedDict fallback'
    return None


def and_conditional_maps(m1: TypeMap, m2: TypeMap) -> TypeMap:
    """Calculate what information we can learn from the truth of (e1 and e2)
    in terms of the information that we can learn from the truth of e1 and
    the truth of e2.
    """

    if m1 is None or m2 is None:
        # One of the conditions can never be true.
        return None
    # Both conditions can be true; combine the information. Anything
    # we learn from either conditions's truth is valid. If the same
    # expression's type is refined by both conditions, we somewhat
    # arbitrarily give precedence to m2. (In the future, we could use
    # an intersection type.)
    result = m2.copy()
    m2_keys = set(literal_hash(n2) for n2 in m2)
    for n1 in m1:
        if literal_hash(n1) not in m2_keys:
            result[n1] = m1[n1]
    return result


def or_conditional_maps(m1: TypeMap, m2: TypeMap) -> TypeMap:
    """Calculate what information we can learn from the truth of (e1 or e2)
    in terms of the information that we can learn from the truth of e1 and
    the truth of e2.
    """

    if m1 is None:
        return m2
    if m2 is None:
        return m1
    # Both conditions can be true. Combine information about
    # expressions whose type is refined by both conditions. (We do not
    # learn anything about expressions whose type is refined by only
    # one condition.)
    result = {}  # type: Dict[Expression, Type]
    for n1 in m1:
        for n2 in m2:
            if literal_hash(n1) == literal_hash(n2):
                result[n1] = make_simplified_union([m1[n1], m2[n2]])
    return result


def convert_to_typetype(type_map: TypeMap) -> TypeMap:
    converted_type_map = {}  # type: Dict[Expression, Type]
    if type_map is None:
        return None
    for expr, typ in type_map.items():
        t = typ
        if isinstance(t, TypeVarType):
            t = t.upper_bound
        # TODO: should we only allow unions of instances as per PEP 484?
        if not isinstance(get_proper_type(t), (UnionType, Instance)):
            # unknown type; error was likely reported earlier
            return {}
        converted_type_map[expr] = TypeType.make_normalized(typ)
    return converted_type_map


def flatten(t: Expression) -> List[Expression]:
    """Flatten a nested sequence of tuples/lists into one list of nodes."""
    if isinstance(t, TupleExpr) or isinstance(t, ListExpr):
        return [b for a in t.items for b in flatten(a)]
    elif isinstance(t, StarExpr):
        return flatten(t.expr)
    else:
        return [t]


def flatten_types(t: Type) -> List[Type]:
    """Flatten a nested sequence of tuples into one list of nodes."""
    t = get_proper_type(t)
    if isinstance(t, TupleType):
        return [b for a in t.items for b in flatten_types(a)]
    else:
        return [t]


def get_isinstance_type(expr: Expression,
                        type_map: Dict[Expression, Type]) -> Optional[List[TypeRange]]:
    all_types = get_proper_types(flatten_types(type_map[expr]))
    types = []  # type: List[TypeRange]
    for typ in all_types:
        if isinstance(typ, FunctionLike) and typ.is_type_obj():
            # Type variables may be present -- erase them, which is the best
            # we can do (outside disallowing them here).
            erased_type = erase_typevars(typ.items()[0].ret_type)
            types.append(TypeRange(erased_type, is_upper_bound=False))
        elif isinstance(typ, TypeType):
            # Type[A] means "any type that is a subtype of A" rather than "precisely type A"
            # we indicate this by setting is_upper_bound flag
            types.append(TypeRange(typ.item, is_upper_bound=True))
        elif isinstance(typ, Instance) and typ.type.fullname() == 'builtins.type':
            object_type = Instance(typ.type.mro[-1], [])
            types.append(TypeRange(object_type, is_upper_bound=True))
        elif isinstance(typ, AnyType):
            types.append(TypeRange(typ, is_upper_bound=False))
        else:  # we didn't see an actual type, but rather a variable whose value is unknown to us
            return None
    if not types:
        # this can happen if someone has empty tuple as 2nd argument to isinstance
        # strictly speaking, we should return UninhabitedType but for simplicity we will simply
        # refuse to do any type inference for now
        return None
    return types


def expand_func(defn: FuncItem, map: Dict[TypeVarId, Type]) -> FuncItem:
    visitor = TypeTransformVisitor(map)
    ret = defn.accept(visitor)
    assert isinstance(ret, FuncItem)
    return ret


class TypeTransformVisitor(TransformVisitor):
    def __init__(self, map: Dict[TypeVarId, Type]) -> None:
        super().__init__()
        self.map = map

    def type(self, type: Type) -> Type:
        return expand_type(type, self.map)


def are_argument_counts_overlapping(t: CallableType, s: CallableType) -> bool:
    """Can a single call match both t and s, based just on positional argument counts?
    """
    min_args = max(t.min_args, s.min_args)
    max_args = min(t.max_possible_positional_args(), s.max_possible_positional_args())
    return min_args <= max_args


def is_unsafe_overlapping_overload_signatures(signature: CallableType,
                                              other: CallableType) -> bool:
    """Check if two overloaded signatures are unsafely overlapping or partially overlapping.

    We consider two functions 's' and 't' to be unsafely overlapping if both
    of the following are true:

    1.  s's parameters are all more precise or partially overlapping with t's
    2.  s's return type is NOT a subtype of t's.

    Assumes that 'signature' appears earlier in the list of overload
    alternatives then 'other' and that their argument counts are overlapping.
    """
    # Try detaching callables from the containing class so that all TypeVars
    # are treated as being free.
    #
    # This lets us identify cases where the two signatures use completely
    # incompatible types -- e.g. see the testOverloadingInferUnionReturnWithMixedTypevars
    # test case.
    signature = detach_callable(signature)
    other = detach_callable(other)

    # Note: We repeat this check twice in both directions due to a slight
    # asymmetry in 'is_callable_compatible'. When checking for partial overlaps,
    # we attempt to unify 'signature' and 'other' both against each other.
    #
    # If 'signature' cannot be unified with 'other', we end early. However,
    # if 'other' cannot be modified with 'signature', the function continues
    # using the older version of 'other'.
    #
    # This discrepancy is unfortunately difficult to get rid of, so we repeat the
    # checks twice in both directions for now.
    return (is_callable_compatible(signature, other,
                                  is_compat=is_overlapping_types_no_promote,
                                  is_compat_return=lambda l, r: not is_subtype_no_promote(l, r),
                                  ignore_return=False,
                                  check_args_covariantly=True,
                                  allow_partial_overlap=True) or
            is_callable_compatible(other, signature,
                                   is_compat=is_overlapping_types_no_promote,
                                   is_compat_return=lambda l, r: not is_subtype_no_promote(r, l),
                                   ignore_return=False,
                                   check_args_covariantly=False,
                                   allow_partial_overlap=True))


def detach_callable(typ: CallableType) -> CallableType:
    """Ensures that the callable's type variables are 'detached' and independent of the context.

    A callable normally keeps track of the type variables it uses within its 'variables' field.
    However, if the callable is from a method and that method is using a class type variable,
    the callable will not keep track of that type variable since it belongs to the class.

    This function will traverse the callable and find all used type vars and add them to the
    variables field if it isn't already present.

    The caller can then unify on all type variables whether or not the callable is originally
    from a class or not."""
    type_list = typ.arg_types + [typ.ret_type]

    appear_map = {}  # type: Dict[str, List[int]]
    for i, inner_type in enumerate(type_list):
        typevars_available = inner_type.accept(TypeVarExtractor())
        for var in typevars_available:
            if var.fullname not in appear_map:
                appear_map[var.fullname] = []
            appear_map[var.fullname].append(i)

    used_type_var_names = set()
    for var_name, appearances in appear_map.items():
        used_type_var_names.add(var_name)

    all_type_vars = typ.accept(TypeVarExtractor())
    new_variables = []
    for var in set(all_type_vars):
        if var.fullname not in used_type_var_names:
            continue
        new_variables.append(TypeVarDef(
            name=var.name,
            fullname=var.fullname,
            id=var.id,
            values=var.values,
            upper_bound=var.upper_bound,
            variance=var.variance,
        ))
    out = typ.copy_modified(
        variables=new_variables,
        arg_types=type_list[:-1],
        ret_type=type_list[-1],
    )
    return out


def overload_can_never_match(signature: CallableType, other: CallableType) -> bool:
    """Check if the 'other' method can never be matched due to 'signature'.

    This can happen if signature's parameters are all strictly broader then
    other's parameters.

    Assumes that both signatures have overlapping argument counts.
    """
    # The extra erasure is needed to prevent spurious errors
    # in situations where an `Any` overload is used as a fallback
    # for an overload with type variables. The spurious error appears
    # because the type variables turn into `Any` during unification in
    # the below subtype check and (surprisingly?) `is_proper_subtype(Any, Any)`
    # returns `True`.
    # TODO: find a cleaner solution instead of this ad-hoc erasure.
    exp_signature = expand_type(signature, {tvar.id: erase_def_to_union_or_bound(tvar)
                                for tvar in signature.variables})
    assert isinstance(exp_signature, ProperType)
    assert isinstance(exp_signature, CallableType)
    return is_callable_compatible(exp_signature, other,
                                  is_compat=is_more_precise,
                                  ignore_return=True)


def is_more_general_arg_prefix(t: FunctionLike, s: FunctionLike) -> bool:
    """Does t have wider arguments than s?"""
    # TODO should an overload with additional items be allowed to be more
    #      general than one with fewer items (or just one item)?
    if isinstance(t, CallableType):
        if isinstance(s, CallableType):
            return is_callable_compatible(t, s,
                                          is_compat=is_proper_subtype,
                                          ignore_return=True)
    elif isinstance(t, FunctionLike):
        if isinstance(s, FunctionLike):
            if len(t.items()) == len(s.items()):
                return all(is_same_arg_prefix(items, itemt)
                           for items, itemt in zip(t.items(), s.items()))
    return False


def is_same_arg_prefix(t: CallableType, s: CallableType) -> bool:
    return is_callable_compatible(t, s,
                                  is_compat=is_same_type,
                                  ignore_return=True,
                                  check_args_covariantly=True,
                                  ignore_pos_arg_names=True)


def infer_operator_assignment_method(typ: Type, operator: str) -> Tuple[bool, str]:
    """Determine if operator assignment on given value type is in-place, and the method name.

    For example, if operator is '+', return (True, '__iadd__') or (False, '__add__')
    depending on which method is supported by the type.
    """
    typ = get_proper_type(typ)
    method = nodes.op_methods[operator]
    if isinstance(typ, Instance):
        if operator in nodes.ops_with_inplace_method:
            inplace_method = '__i' + method[2:]
            if typ.type.has_readable_member(inplace_method):
                return True, inplace_method
    return False, method


def is_valid_inferred_type(typ: Type) -> bool:
    """Is an inferred type valid?

    Examples of invalid types include the None type or List[<uninhabited>].

    When not doing strict Optional checking, all types containing None are
    invalid.  When doing strict Optional checking, only None and types that are
    incompletely defined (i.e. contain UninhabitedType) are invalid.
    """
    if isinstance(get_proper_type(typ), (NoneType, UninhabitedType)):
        # With strict Optional checking, we *may* eventually infer NoneType when
        # the initializer is None, but we only do that if we can't infer a
        # specific Optional type.  This resolution happens in
        # leave_partial_types when we pop a partial types scope.
        return False
    return not typ.accept(NothingSeeker())


class NothingSeeker(TypeQuery[bool]):
    """Find any <nothing> types resulting from failed (ambiguous) type inference."""

    def __init__(self) -> None:
        super().__init__(any)

    def visit_uninhabited_type(self, t: UninhabitedType) -> bool:
        return t.ambiguous


class SetNothingToAny(TypeTranslator):
    """Replace all ambiguous <nothing> types with Any (to avoid spurious extra errors)."""

    def visit_uninhabited_type(self, t: UninhabitedType) -> Type:
        if t.ambiguous:
            return AnyType(TypeOfAny.from_error)
        return t

    def visit_type_alias_type(self, t: TypeAliasType) -> Type:
        # Target of the alias cannot by an ambigous <nothing>, so we just
        # replace the arguments.
        return t.copy_modified(args=[a.accept(self) for a in t.args])


def is_node_static(node: Optional[Node]) -> Optional[bool]:
    """Find out if a node describes a static function method."""

    if isinstance(node, FuncDef):
        return node.is_static

    if isinstance(node, Var):
        return node.is_staticmethod

    return None


class CheckerScope:
    # We keep two stacks combined, to maintain the relative order
    stack = None  # type: List[Union[TypeInfo, FuncItem, MypyFile]]

    def __init__(self, module: MypyFile) -> None:
        self.stack = [module]

    def top_function(self) -> Optional[FuncItem]:
        for e in reversed(self.stack):
            if isinstance(e, FuncItem):
                return e
        return None

    def top_non_lambda_function(self) -> Optional[FuncItem]:
        for e in reversed(self.stack):
            if isinstance(e, FuncItem) and not isinstance(e, LambdaExpr):
                return e
        return None

    def active_class(self) -> Optional[TypeInfo]:
        if isinstance(self.stack[-1], TypeInfo):
            return self.stack[-1]
        return None

    def enclosing_class(self) -> Optional[TypeInfo]:
        """Is there a class *directly* enclosing this function?"""
        top = self.top_function()
        assert top, "This method must be called from inside a function"
        index = self.stack.index(top)
        assert index, "CheckerScope stack must always start with a module"
        enclosing = self.stack[index - 1]
        if isinstance(enclosing, TypeInfo):
            return enclosing
        return None

    def active_self_type(self) -> Optional[Union[Instance, TupleType]]:
        """An instance or tuple type representing the current class.

        This returns None unless we are in class body or in a method.
        In particular, inside a function nested in method this returns None.
        """
        info = self.active_class()
        if not info and self.top_function():
            info = self.enclosing_class()
        if info:
            return fill_typevars(info)
        return None

    @contextmanager
    def push_function(self, item: FuncItem) -> Iterator[None]:
        self.stack.append(item)
        yield
        self.stack.pop()

    @contextmanager
    def push_class(self, info: TypeInfo) -> Iterator[None]:
        self.stack.append(info)
        yield
        self.stack.pop()


@contextmanager
def nothing() -> Iterator[None]:
    yield


def is_typed_callable(c: Optional[Type]) -> bool:
    c = get_proper_type(c)
    if not c or not isinstance(c, CallableType):
        return False
    return not all(isinstance(t, AnyType) and t.type_of_any == TypeOfAny.unannotated
                   for t in get_proper_types(c.arg_types + [c.ret_type]))


def is_untyped_decorator(typ: Optional[Type]) -> bool:
    typ = get_proper_type(typ)
    if not typ:
        return True
    elif isinstance(typ, CallableType):
        return not is_typed_callable(typ)
    elif isinstance(typ, Instance):
        method = typ.type.get_method('__call__')
        if method:
            return not is_typed_callable(method.type)
        else:
            return False
    elif isinstance(typ, Overloaded):
        return any(is_untyped_decorator(item) for item in typ.items())
    return True


def is_static(func: Union[FuncBase, Decorator]) -> bool:
    if isinstance(func, Decorator):
        return is_static(func.func)
    elif isinstance(func, FuncBase):
        return func.is_static
    assert False, "Unexpected func type: {}".format(type(func))


def is_subtype_no_promote(left: Type, right: Type) -> bool:
    return is_subtype(left, right, ignore_promotions=True)


def is_overlapping_types_no_promote(left: Type, right: Type) -> bool:
    return is_overlapping_types(left, right, ignore_promotions=True)


def is_private(node_name: str) -> bool:
    """Check if node is private to class definition."""
    return node_name.startswith('__') and not node_name.endswith('__')


def has_bool_item(typ: ProperType) -> bool:
    """Return True if type is 'bool' or a union with a 'bool' item."""
    if is_named_instance(typ, 'builtins.bool'):
        return True
    if isinstance(typ, UnionType):
        return any(is_named_instance(item, 'builtins.bool')
                   for item in typ.items)
    return False<|MERGE_RESOLUTION|>--- conflicted
+++ resolved
@@ -5,12 +5,8 @@
 from contextlib import contextmanager
 
 from typing import (
-<<<<<<< HEAD
-    Dict, Set, List, cast, Tuple, TypeVar, Union, Optional, NamedTuple, Iterator, Iterable,
-    Mapping, Sequence
-=======
-    Dict, Set, List, cast, Tuple, TypeVar, Union, Optional, NamedTuple, Iterator, Sequence
->>>>>>> c24edc34
+    Dict, Set, List, cast, Tuple, TypeVar, Union, Optional, NamedTuple, Iterator, Sequence,
+    Iterable, Mapping,
 )
 from typing_extensions import Final
 
@@ -51,15 +47,10 @@
 )
 from mypy.typeops import (
     map_type_from_supertype, bind_self, erase_to_bound, make_simplified_union,
-<<<<<<< HEAD
     erase_def_to_union_or_bound, erase_to_union_or_bound, coerce_to_literal,
     try_getting_str_literals_from_type, try_getting_int_literals_from_type,
     tuple_fallback, is_singleton_type, try_expanding_enum_to_union,
-    true_only, false_only, function_type,
-=======
-    erase_def_to_union_or_bound, erase_to_union_or_bound,
-    true_only, false_only, function_type, TypeVarExtractor
->>>>>>> c24edc34
+    true_only, false_only, function_type, TypeVarExtractor,
 )
 from mypy import message_registry
 from mypy.subtypes import (
