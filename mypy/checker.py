"""Mypy type checker."""

from __future__ import annotations

import itertools
from collections import defaultdict
from contextlib import contextmanager, nullcontext
from typing import (
    AbstractSet,
    Callable,
    Dict,
    Generic,
    Iterable,
    Iterator,
    Mapping,
    NamedTuple,
    Optional,
    Sequence,
    Tuple,
    TypeVar,
    Union,
    cast,
    overload,
)
from typing_extensions import Final, TypeAlias as _TypeAlias

import mypy.checkexpr
from mypy import errorcodes as codes, message_registry, nodes, operators
from mypy.binder import ConditionalTypeBinder, get_declaration
from mypy.checkmember import (
    MemberContext,
    analyze_decorator_or_funcbase_access,
    analyze_descriptor_access,
    analyze_member_access,
    type_object_type,
)
from mypy.checkpattern import PatternChecker
from mypy.constraints import SUPERTYPE_OF
from mypy.erasetype import erase_type, erase_typevars, remove_instance_last_known_values
from mypy.errorcodes import TYPE_VAR, UNUSED_AWAITABLE, UNUSED_COROUTINE, ErrorCode
from mypy.errors import Errors, ErrorWatcher, report_internal_error
from mypy.expandtype import expand_self_type, expand_type, expand_type_by_instance
from mypy.join import join_types
from mypy.literals import Key, literal, literal_hash
from mypy.maptype import map_instance_to_supertype
from mypy.meet import is_overlapping_erased_types, is_overlapping_types
from mypy.message_registry import ErrorMessage
from mypy.messages import (
    SUGGESTED_TEST_FIXTURES,
    MessageBuilder,
    append_invariance_notes,
    format_type,
    format_type_bare,
    format_type_distinctly,
    make_inferred_type_note,
    pretty_seq,
)
from mypy.mro import MroError, calculate_mro
from mypy.nodes import (
    ARG_NAMED,
    ARG_POS,
    ARG_STAR,
    CONTRAVARIANT,
    COVARIANT,
    FUNC_NO_INFO,
    GDEF,
    IMPLICITLY_ABSTRACT,
    INVARIANT,
    IS_ABSTRACT,
    LDEF,
    LITERAL_TYPE,
    MDEF,
    NOT_ABSTRACT,
    AssertStmt,
    AssignmentExpr,
    AssignmentStmt,
    Block,
    BreakStmt,
    BytesExpr,
    CallExpr,
    ClassDef,
    ComparisonExpr,
    Context,
    ContinueStmt,
    Decorator,
    DelStmt,
    EllipsisExpr,
    Expression,
    ExpressionStmt,
    FloatExpr,
    ForStmt,
    FuncBase,
    FuncDef,
    FuncItem,
    IfStmt,
    Import,
    ImportAll,
    ImportBase,
    ImportFrom,
    IndexExpr,
    IntExpr,
    LambdaExpr,
    ListExpr,
    Lvalue,
    MatchStmt,
    MemberExpr,
    MypyFile,
    NameExpr,
    Node,
    OperatorAssignmentStmt,
    OpExpr,
    OverloadedFuncDef,
    PassStmt,
    PromoteExpr,
    RaiseStmt,
    RefExpr,
    ReturnStmt,
    StarExpr,
    Statement,
    StrExpr,
    SymbolNode,
    SymbolTable,
    SymbolTableNode,
    TempNode,
    TryStmt,
    TupleExpr,
    TypeAlias,
    TypeInfo,
    TypeVarExpr,
    UnaryExpr,
    Var,
    WhileStmt,
    WithStmt,
    is_final_node,
)
from mypy.options import Options
from mypy.plugin import CheckerPluginInterface, Plugin
from mypy.scope import Scope
from mypy.semanal import is_trivial_body, refers_to_fullname, set_callable_name
from mypy.semanal_enum import ENUM_BASES, ENUM_SPECIAL_PROPS
from mypy.sharedparse import BINARY_MAGIC_METHODS
from mypy.state import state
from mypy.subtypes import (
    find_member,
    is_callable_compatible,
    is_equivalent,
    is_more_precise,
    is_proper_subtype,
    is_same_type,
    is_subtype,
    restrict_subtype_away,
    unify_generic_callable,
)
from mypy.traverser import all_return_statements, has_return_statement
from mypy.treetransform import TransformVisitor
from mypy.typeanal import check_for_explicit_any, has_any_from_unimported_type, make_optional_type
from mypy.typeops import (
    bind_self,
    coerce_to_literal,
    custom_special_method,
    erase_def_to_union_or_bound,
    erase_to_bound,
    erase_to_union_or_bound,
    false_only,
    fixup_partial_type,
    function_type,
    get_type_vars,
    is_literal_type_like,
    is_singleton_type,
    make_simplified_union,
    map_type_from_supertype,
    true_only,
    try_expanding_sum_type_to_union,
    try_getting_int_literals_from_type,
    try_getting_str_literals,
    try_getting_str_literals_from_type,
    tuple_fallback,
)
from mypy.types import (
    ANY_STRATEGY,
    MYPYC_NATIVE_INT_NAMES,
    OVERLOAD_NAMES,
    AnyType,
    BoolTypeQuery,
    CallableType,
    DeletedType,
    ErasedType,
    FunctionLike,
    Instance,
    LiteralType,
    NoneType,
    Overloaded,
    PartialType,
    ProperType,
    TupleType,
    Type,
    TypeAliasType,
    TypedDictType,
    TypeGuardedType,
    TypeOfAny,
    TypeTranslator,
    TypeType,
    TypeVarId,
    TypeVarLikeType,
    TypeVarType,
    UnboundType,
    UninhabitedType,
    UnionType,
    flatten_nested_unions,
    get_proper_type,
    get_proper_types,
    is_literal_type,
    is_named_instance,
    is_optional,
    remove_optional,
    store_argument_type,
    strip_type,
)
from mypy.typetraverser import TypeTraverserVisitor
from mypy.typevars import fill_typevars, fill_typevars_with_any, has_no_typevars
from mypy.util import is_dunder, is_sunder, is_typeshed_file
from mypy.visitor import NodeVisitor

T = TypeVar("T")

DEFAULT_LAST_PASS: Final = 1  # Pass numbers start at 0

DeferredNodeType: _TypeAlias = Union[FuncDef, LambdaExpr, OverloadedFuncDef, Decorator]
FineGrainedDeferredNodeType: _TypeAlias = Union[FuncDef, MypyFile, OverloadedFuncDef]


# A node which is postponed to be processed during the next pass.
# In normal mode one can defer functions and methods (also decorated and/or overloaded)
# and lambda expressions. Nested functions can't be deferred -- only top-level functions
# and methods of classes not defined within a function can be deferred.
class DeferredNode(NamedTuple):
    node: DeferredNodeType
    # And its TypeInfo (for semantic analysis self type handling
    active_typeinfo: TypeInfo | None


# Same as above, but for fine-grained mode targets. Only top-level functions/methods
# and module top levels are allowed as such.
class FineGrainedDeferredNode(NamedTuple):
    node: FineGrainedDeferredNodeType
    active_typeinfo: TypeInfo | None


# Data structure returned by find_isinstance_check representing
# information learned from the truth or falsehood of a condition.  The
# dict maps nodes representing expressions like 'a[0].x' to their
# refined types under the assumption that the condition has a
# particular truth value. A value of None means that the condition can
# never have that truth value.

# NB: The keys of this dict are nodes in the original source program,
# which are compared by reference equality--effectively, being *the
# same* expression of the program, not just two identical expressions
# (such as two references to the same variable). TODO: it would
# probably be better to have the dict keyed by the nodes' literal_hash
# field instead.
TypeMap: _TypeAlias = Optional[Dict[Expression, Type]]


# An object that represents either a precise type or a type with an upper bound;
# it is important for correct type inference with isinstance.
class TypeRange(NamedTuple):
    item: Type
    is_upper_bound: bool  # False => precise type


# Keeps track of partial types in a single scope. In fine-grained incremental
# mode partial types initially defined at the top level cannot be completed in
# a function, and we use the 'is_function' attribute to enforce this.
class PartialTypeScope(NamedTuple):
    map: dict[Var, Context]
    is_function: bool
    is_local: bool


class TypeChecker(NodeVisitor[None], CheckerPluginInterface):
    """Mypy type checker.

    Type check mypy source files that have been semantically analyzed.

    You must create a separate instance for each source file.
    """

    # Are we type checking a stub?
    is_stub = False
    # Error message reporter
    errors: Errors
    # Utility for generating messages
    msg: MessageBuilder
    # Types of type checked nodes. The first item is the "master" type
    # map that will store the final, exported types. Additional items
    # are temporary type maps used during type inference, and these
    # will be eventually popped and either discarded or merged into
    # the master type map.
    #
    # Avoid accessing this directly, but prefer the lookup_type(),
    # has_type() etc. helpers instead.
    _type_maps: list[dict[Expression, Type]]

    # Helper for managing conditional types
    binder: ConditionalTypeBinder
    # Helper for type checking expressions
    expr_checker: mypy.checkexpr.ExpressionChecker

    pattern_checker: PatternChecker

    tscope: Scope
    scope: CheckerScope
    # Stack of function return types
    return_types: list[Type]
    # Flags; true for dynamically typed functions
    dynamic_funcs: list[bool]
    # Stack of collections of variables with partial types
    partial_types: list[PartialTypeScope]
    # Vars for which partial type errors are already reported
    # (to avoid logically duplicate errors with different error context).
    partial_reported: set[Var]
    globals: SymbolTable
    modules: dict[str, MypyFile]
    # Nodes that couldn't be checked because some types weren't available. We'll run
    # another pass and try these again.
    deferred_nodes: list[DeferredNode]
    # Type checking pass number (0 = first pass)
    pass_num = 0
    # Last pass number to take
    last_pass = DEFAULT_LAST_PASS
    # Have we deferred the current function? If yes, don't infer additional
    # types during this pass within the function.
    current_node_deferred = False
    # Is this file a typeshed stub?
    is_typeshed_stub = False
    options: Options
    # Used for collecting inferred attribute types so that they can be checked
    # for consistency.
    inferred_attribute_types: dict[Var, Type] | None = None
    # Don't infer partial None types if we are processing assignment from Union
    no_partial_types: bool = False

    # The set of all dependencies (suppressed or not) that this module accesses, either
    # directly or indirectly.
    module_refs: set[str]

    # A map from variable nodes to a snapshot of the frame ids of the
    # frames that were active when the variable was declared. This can
    # be used to determine nearest common ancestor frame of a variable's
    # declaration and the current frame, which lets us determine if it
    # was declared in a different branch of the same `if` statement
    # (if that frame is a conditional_frame).
    var_decl_frames: dict[Var, set[int]]

    # Plugin that provides special type checking rules for specific library
    # functions such as open(), etc.
    plugin: Plugin

    def __init__(
        self,
        errors: Errors,
        modules: dict[str, MypyFile],
        options: Options,
        tree: MypyFile,
        path: str,
        plugin: Plugin,
        per_line_checking_time_ns: dict[int, int],
    ) -> None:
        """Construct a type checker.

        Use errors to report type check errors.
        """
        self.errors = errors
        self.modules = modules
        self.options = options
        self.tree = tree
        self.path = path
        self.msg = MessageBuilder(errors, modules)
        self.plugin = plugin
        self.tscope = Scope()
        self.scope = CheckerScope(tree)
        self.binder = ConditionalTypeBinder()
        self.globals = tree.names
        self.return_types = []
        self.dynamic_funcs = []
        self.partial_types = []
        self.partial_reported = set()
        self.var_decl_frames = {}
        self.deferred_nodes = []
        self._type_maps = [{}]
        self.module_refs = set()
        self.pass_num = 0
        self.current_node_deferred = False
        self.is_stub = tree.is_stub
        self.is_typeshed_stub = is_typeshed_file(options.abs_custom_typeshed_dir, path)
        self.inferred_attribute_types = None

        # If True, process function definitions. If False, don't. This is used
        # for processing module top levels in fine-grained incremental mode.
        self.recurse_into_functions = True
        # This internal flag is used to track whether we a currently type-checking
        # a final declaration (assignment), so that some errors should be suppressed.
        # Should not be set manually, use get_final_context/enter_final_context instead.
        # NOTE: we use the context manager to avoid "threading" an additional `is_final_def`
        # argument through various `checker` and `checkmember` functions.
        self._is_final_def = False

        # This flag is set when we run type-check or attribute access check for the purpose
        # of giving a note on possibly missing "await". It is used to avoid infinite recursion.
        self.checking_missing_await = False

        # While this is True, allow passing an abstract class where Type[T] is expected.
        # although this is technically unsafe, this is desirable in some context, for
        # example when type-checking class decorators.
        self.allow_abstract_call = False

        # Child checker objects for specific AST node types
        self.expr_checker = mypy.checkexpr.ExpressionChecker(
            self, self.msg, self.plugin, per_line_checking_time_ns
        )
        self.pattern_checker = PatternChecker(self, self.msg, self.plugin)

    @property
    def type_context(self) -> list[Type | None]:
        return self.expr_checker.type_context

    def reset(self) -> None:
        """Cleanup stale state that might be left over from a typechecking run.

        This allows us to reuse TypeChecker objects in fine-grained
        incremental mode.
        """
        # TODO: verify this is still actually worth it over creating new checkers
        self.partial_reported.clear()
        self.module_refs.clear()
        self.binder = ConditionalTypeBinder()
        self._type_maps[1:] = []
        self._type_maps[0].clear()
        self.temp_type_map = None
        self.expr_checker.reset()

        assert self.inferred_attribute_types is None
        assert self.partial_types == []
        assert self.deferred_nodes == []
        assert len(self.scope.stack) == 1
        assert self.partial_types == []

    def check_first_pass(self) -> None:
        """Type check the entire file, but defer functions with unresolved references.

        Unresolved references are forward references to variables
        whose types haven't been inferred yet.  They may occur later
        in the same file or in a different file that's being processed
        later (usually due to an import cycle).

        Deferred functions will be processed by check_second_pass().
        """
        self.recurse_into_functions = True
        with state.strict_optional_set(self.options.strict_optional):
            self.errors.set_file(
                self.path, self.tree.fullname, scope=self.tscope, options=self.options
            )
            with self.tscope.module_scope(self.tree.fullname):
                with self.enter_partial_types(), self.binder.top_frame_context():
                    for d in self.tree.defs:
                        if (
                            self.binder.is_unreachable()
                            and self.should_report_unreachable_issues()
                            and not self.is_raising_or_empty(d)
                        ):
                            self.msg.unreachable_statement(d)
                            break
                        self.accept(d)

                assert not self.current_node_deferred

                all_ = self.globals.get("__all__")
                if all_ is not None and all_.type is not None:
                    all_node = all_.node
                    assert all_node is not None
                    seq_str = self.named_generic_type(
                        "typing.Sequence", [self.named_type("builtins.str")]
                    )
                    if not is_subtype(all_.type, seq_str):
                        str_seq_s, all_s = format_type_distinctly(seq_str, all_.type)
                        self.fail(
                            message_registry.ALL_MUST_BE_SEQ_STR.format(str_seq_s, all_s), all_node
                        )

    def check_second_pass(
        self, todo: Sequence[DeferredNode | FineGrainedDeferredNode] | None = None
    ) -> bool:
        """Run second or following pass of type checking.

        This goes through deferred nodes, returning True if there were any.
        """
        self.recurse_into_functions = True
        with state.strict_optional_set(self.options.strict_optional):
            if not todo and not self.deferred_nodes:
                return False
            self.errors.set_file(
                self.path, self.tree.fullname, scope=self.tscope, options=self.options
            )
            with self.tscope.module_scope(self.tree.fullname):
                self.pass_num += 1
                if not todo:
                    todo = self.deferred_nodes
                else:
                    assert not self.deferred_nodes
                self.deferred_nodes = []
                done: set[DeferredNodeType | FineGrainedDeferredNodeType] = set()
                for node, active_typeinfo in todo:
                    if node in done:
                        continue
                    # This is useful for debugging:
                    # print("XXX in pass %d, class %s, function %s" %
                    #       (self.pass_num, type_name, node.fullname or node.name))
                    done.add(node)
                    with self.tscope.class_scope(
                        active_typeinfo
                    ) if active_typeinfo else nullcontext():
                        with self.scope.push_class(
                            active_typeinfo
                        ) if active_typeinfo else nullcontext():
                            self.check_partial(node)
            return True

    def check_partial(self, node: DeferredNodeType | FineGrainedDeferredNodeType) -> None:
        if isinstance(node, MypyFile):
            self.check_top_level(node)
        else:
            self.recurse_into_functions = True
            if isinstance(node, LambdaExpr):
                self.expr_checker.accept(node)
            else:
                self.accept(node)

    def check_top_level(self, node: MypyFile) -> None:
        """Check only the top-level of a module, skipping function definitions."""
        self.recurse_into_functions = False
        with self.enter_partial_types():
            with self.binder.top_frame_context():
                for d in node.defs:
                    d.accept(self)

        assert not self.current_node_deferred
        # TODO: Handle __all__

    def defer_node(self, node: DeferredNodeType, enclosing_class: TypeInfo | None) -> None:
        """Defer a node for processing during next type-checking pass.

        Args:
            node: function/method being deferred
            enclosing_class: for methods, the class where the method is defined
        NOTE: this can't handle nested functions/methods.
        """
        # We don't freeze the entire scope since only top-level functions and methods
        # can be deferred. Only module/class level scope information is needed.
        # Module-level scope information is preserved in the TypeChecker instance.
        self.deferred_nodes.append(DeferredNode(node, enclosing_class))

    def handle_cannot_determine_type(self, name: str, context: Context) -> None:
        node = self.scope.top_non_lambda_function()
        if self.pass_num < self.last_pass and isinstance(node, FuncDef):
            # Don't report an error yet. Just defer. Note that we don't defer
            # lambdas because they are coupled to the surrounding function
            # through the binder and the inferred type of the lambda, so it
            # would get messy.
            enclosing_class = self.scope.enclosing_class()
            self.defer_node(node, enclosing_class)
            # Set a marker so that we won't infer additional types in this
            # function. Any inferred types could be bogus, because there's at
            # least one type that we don't know.
            self.current_node_deferred = True
        else:
            self.msg.cannot_determine_type(name, context)

    def accept(self, stmt: Statement) -> None:
        """Type check a node in the given type context."""
        try:
            stmt.accept(self)
        except Exception as err:
            report_internal_error(err, self.errors.file, stmt.line, self.errors, self.options)

    def accept_loop(
        self,
        body: Statement,
        else_body: Statement | None = None,
        *,
        exit_condition: Expression | None = None,
    ) -> None:
        """Repeatedly type check a loop body until the frame doesn't change.
        If exit_condition is set, assume it must be False on exit from the loop.

        Then check the else_body.
        """
        # The outer frame accumulates the results of all iterations
        with self.binder.frame_context(can_skip=False, conditional_frame=True):
            while True:
                with self.binder.frame_context(can_skip=True, break_frame=2, continue_frame=1):
                    self.accept(body)
                if not self.binder.last_pop_changed:
                    break
            if exit_condition:
                _, else_map = self.find_isinstance_check(exit_condition)
                self.push_type_map(else_map)
            if else_body:
                self.accept(else_body)

    #
    # Definitions
    #

    def visit_overloaded_func_def(self, defn: OverloadedFuncDef) -> None:
        if not self.recurse_into_functions:
            return
        with self.tscope.function_scope(defn):
            self._visit_overloaded_func_def(defn)

    def _visit_overloaded_func_def(self, defn: OverloadedFuncDef) -> None:
        num_abstract = 0
        if not defn.items:
            # In this case we have already complained about none of these being
            # valid overloads.
            return None
        if len(defn.items) == 1:
            self.fail(message_registry.MULTIPLE_OVERLOADS_REQUIRED, defn)

        if defn.is_property:
            # HACK: Infer the type of the property.
            assert isinstance(defn.items[0], Decorator)
            self.visit_decorator(defn.items[0])
        for fdef in defn.items:
            assert isinstance(fdef, Decorator)
            self.check_func_item(fdef.func, name=fdef.func.name, allow_empty=True)
            if fdef.func.abstract_status in (IS_ABSTRACT, IMPLICITLY_ABSTRACT):
                num_abstract += 1
        if num_abstract not in (0, len(defn.items)):
            self.fail(message_registry.INCONSISTENT_ABSTRACT_OVERLOAD, defn)
        if defn.impl:
            defn.impl.accept(self)
        if defn.info:
            self.check_method_override(defn)
            self.check_inplace_operator_method(defn)
        if not defn.is_property:
            self.check_overlapping_overloads(defn)
        return None

    def check_overlapping_overloads(self, defn: OverloadedFuncDef) -> None:
        # At this point we should have set the impl already, and all remaining
        # items are decorators

        if self.msg.errors.file in self.msg.errors.ignored_files:
            # This is a little hacky, however, the quadratic check here is really expensive, this
            # method has no side effects, so we should skip it if we aren't going to report
            # anything. In some other places we swallow errors in stubs, but this error is very
            # useful for stubs!
            return

        # Compute some info about the implementation (if it exists) for use below
        impl_type: CallableType | None = None
        if defn.impl:
            if isinstance(defn.impl, FuncDef):
                inner_type: Type | None = defn.impl.type
            elif isinstance(defn.impl, Decorator):
                inner_type = defn.impl.var.type
            else:
                assert False, "Impl isn't the right type"

            # This can happen if we've got an overload with a different
            # decorator or if the implementation is untyped -- we gave up on the types.
            inner_type = get_proper_type(inner_type)
            if inner_type is not None and not isinstance(inner_type, AnyType):
                if isinstance(inner_type, CallableType):
                    impl_type = inner_type
                elif isinstance(inner_type, Instance):
                    inner_call = get_proper_type(
                        analyze_member_access(
                            name="__call__",
                            typ=inner_type,
                            context=defn.impl,
                            is_lvalue=False,
                            is_super=False,
                            is_operator=True,
                            msg=self.msg,
                            original_type=inner_type,
                            chk=self,
                        )
                    )
                    if isinstance(inner_call, CallableType):
                        impl_type = inner_call
                if impl_type is None:
                    self.msg.not_callable(inner_type, defn.impl)

        is_descriptor_get = defn.info and defn.name == "__get__"
        for i, item in enumerate(defn.items):
            # TODO overloads involving decorators
            assert isinstance(item, Decorator)
            sig1 = self.function_type(item.func)
            assert isinstance(sig1, CallableType)

            for j, item2 in enumerate(defn.items[i + 1 :]):
                assert isinstance(item2, Decorator)
                sig2 = self.function_type(item2.func)
                assert isinstance(sig2, CallableType)

                if not are_argument_counts_overlapping(sig1, sig2):
                    continue

                if overload_can_never_match(sig1, sig2):
                    self.msg.overloaded_signature_will_never_match(i + 1, i + j + 2, item2.func)
                elif not is_descriptor_get:
                    # Note: we force mypy to check overload signatures in strict-optional mode
                    # so we don't incorrectly report errors when a user tries typing an overload
                    # that happens to have a 'if the argument is None' fallback.
                    #
                    # For example, the following is fine in strict-optional mode but would throw
                    # the unsafe overlap error when strict-optional is disabled:
                    #
                    #     @overload
                    #     def foo(x: None) -> int: ...
                    #     @overload
                    #     def foo(x: str) -> str: ...
                    #
                    # See Python 2's map function for a concrete example of this kind of overload.
                    with state.strict_optional_set(True):
                        if is_unsafe_overlapping_overload_signatures(sig1, sig2):
                            self.msg.overloaded_signatures_overlap(i + 1, i + j + 2, item.func)

            if impl_type is not None:
                assert defn.impl is not None

                # We perform a unification step that's very similar to what
                # 'is_callable_compatible' would have done if we had set
                # 'unify_generics' to True -- the only difference is that
                # we check and see if the impl_type's return value is a
                # *supertype* of the overload alternative, not a *subtype*.
                #
                # This is to match the direction the implementation's return
                # needs to be compatible in.
                if impl_type.variables:
                    impl: CallableType | None = unify_generic_callable(
                        # Normalize both before unifying
                        impl_type.with_unpacked_kwargs(),
                        sig1.with_unpacked_kwargs(),
                        ignore_return=False,
                        return_constraint_direction=SUPERTYPE_OF,
                    )
                    if impl is None:
                        self.msg.overloaded_signatures_typevar_specific(i + 1, defn.impl)
                        continue
                else:
                    impl = impl_type

                # Prevent extra noise from inconsistent use of @classmethod by copying
                # the first arg from the method being checked against.
                if sig1.arg_types and defn.info:
                    impl = impl.copy_modified(arg_types=[sig1.arg_types[0]] + impl.arg_types[1:])

                # Is the overload alternative's arguments subtypes of the implementation's?
                if not is_callable_compatible(
                    impl, sig1, is_compat=is_subtype, ignore_return=True
                ):
                    self.msg.overloaded_signatures_arg_specific(i + 1, defn.impl)

                # Is the overload alternative's return type a subtype of the implementation's?
                if not (
                    is_subtype(sig1.ret_type, impl.ret_type)
                    or is_subtype(impl.ret_type, sig1.ret_type)
                ):
                    self.msg.overloaded_signatures_ret_specific(i + 1, defn.impl)

    # Here's the scoop about generators and coroutines.
    #
    # There are two kinds of generators: classic generators (functions
    # with `yield` or `yield from` in the body) and coroutines
    # (functions declared with `async def`).  The latter are specified
    # in PEP 492 and only available in Python >= 3.5.
    #
    # Classic generators can be parameterized with three types:
    # - ty is the Yield type (the type of y in `yield y`)
    # - tc is the type reCeived by yield (the type of c in `c = yield`).
    # - tr is the Return type (the type of r in `return r`)
    #
    # A classic generator must define a return type that's either
    # `Generator[ty, tc, tr]`, Iterator[ty], or Iterable[ty] (or
    # object or Any).  If tc/tr are not given, both are None.
    #
    # A coroutine must define a return type corresponding to tr; the
    # other two are unconstrained.  The "external" return type (seen
    # by the caller) is Awaitable[tr].
    #
    # In addition, there's the synthetic type AwaitableGenerator: it
    # inherits from both Awaitable and Generator and can be used both
    # in `yield from` and in `await`.  This type is set automatically
    # for functions decorated with `@types.coroutine` or
    # `@asyncio.coroutine`.  Its single parameter corresponds to tr.
    #
    # PEP 525 adds a new type, the asynchronous generator, which was
    # first released in Python 3.6. Async generators are `async def`
    # functions that can also `yield` values. They can be parameterized
    # with two types, ty and tc, because they cannot return a value.
    #
    # There are several useful methods, each taking a type t and a
    # flag c indicating whether it's for a generator or coroutine:
    #
    # - is_generator_return_type(t, c) returns whether t is a Generator,
    #   Iterator, Iterable (if not c), or Awaitable (if c), or
    #   AwaitableGenerator (regardless of c).
    # - is_async_generator_return_type(t) returns whether t is an
    #   AsyncGenerator.
    # - get_generator_yield_type(t, c) returns ty.
    # - get_generator_receive_type(t, c) returns tc.
    # - get_generator_return_type(t, c) returns tr.

    def is_generator_return_type(self, typ: Type, is_coroutine: bool) -> bool:
        """Is `typ` a valid type for a generator/coroutine?

        True if `typ` is a *supertype* of Generator or Awaitable.
        Also true it it's *exactly* AwaitableGenerator (modulo type parameters).
        """
        typ = get_proper_type(typ)
        if is_coroutine:
            # This means we're in Python 3.5 or later.
            at = self.named_generic_type("typing.Awaitable", [AnyType(TypeOfAny.special_form)])
            if is_subtype(at, typ):
                return True
        else:
            any_type = AnyType(TypeOfAny.special_form)
            gt = self.named_generic_type("typing.Generator", [any_type, any_type, any_type])
            if is_subtype(gt, typ):
                return True
        return isinstance(typ, Instance) and typ.type.fullname == "typing.AwaitableGenerator"

    def is_async_generator_return_type(self, typ: Type) -> bool:
        """Is `typ` a valid type for an async generator?

        True if `typ` is a supertype of AsyncGenerator.
        """
        try:
            any_type = AnyType(TypeOfAny.special_form)
            agt = self.named_generic_type("typing.AsyncGenerator", [any_type, any_type])
        except KeyError:
            # we're running on a version of typing that doesn't have AsyncGenerator yet
            return False
        return is_subtype(agt, typ)

    def get_generator_yield_type(self, return_type: Type, is_coroutine: bool) -> Type:
        """Given the declared return type of a generator (t), return the type it yields (ty)."""
        return_type = get_proper_type(return_type)

        if isinstance(return_type, AnyType):
            return AnyType(TypeOfAny.from_another_any, source_any=return_type)
        elif isinstance(return_type, UnionType):
            return make_simplified_union(
                [self.get_generator_yield_type(item, is_coroutine) for item in return_type.items]
            )
        elif not self.is_generator_return_type(
            return_type, is_coroutine
        ) and not self.is_async_generator_return_type(return_type):
            # If the function doesn't have a proper Generator (or
            # Awaitable) return type, anything is permissible.
            return AnyType(TypeOfAny.from_error)
        elif not isinstance(return_type, Instance):
            # Same as above, but written as a separate branch so the typechecker can understand.
            return AnyType(TypeOfAny.from_error)
        elif return_type.type.fullname == "typing.Awaitable":
            # Awaitable: ty is Any.
            return AnyType(TypeOfAny.special_form)
        elif return_type.args:
            # AwaitableGenerator, Generator, AsyncGenerator, Iterator, or Iterable; ty is args[0].
            ret_type = return_type.args[0]
            # TODO not best fix, better have dedicated yield token
            return ret_type
        else:
            # If the function's declared supertype of Generator has no type
            # parameters (i.e. is `object`), then the yielded values can't
            # be accessed so any type is acceptable.  IOW, ty is Any.
            # (However, see https://github.com/python/mypy/issues/1933)
            return AnyType(TypeOfAny.special_form)

    def get_generator_receive_type(self, return_type: Type, is_coroutine: bool) -> Type:
        """Given a declared generator return type (t), return the type its yield receives (tc)."""
        return_type = get_proper_type(return_type)

        if isinstance(return_type, AnyType):
            return AnyType(TypeOfAny.from_another_any, source_any=return_type)
        elif isinstance(return_type, UnionType):
            return make_simplified_union(
                [self.get_generator_receive_type(item, is_coroutine) for item in return_type.items]
            )
        elif not self.is_generator_return_type(
            return_type, is_coroutine
        ) and not self.is_async_generator_return_type(return_type):
            # If the function doesn't have a proper Generator (or
            # Awaitable) return type, anything is permissible.
            return AnyType(TypeOfAny.from_error)
        elif not isinstance(return_type, Instance):
            # Same as above, but written as a separate branch so the typechecker can understand.
            return AnyType(TypeOfAny.from_error)
        elif return_type.type.fullname == "typing.Awaitable":
            # Awaitable, AwaitableGenerator: tc is Any.
            return AnyType(TypeOfAny.special_form)
        elif (
            return_type.type.fullname in ("typing.Generator", "typing.AwaitableGenerator")
            and len(return_type.args) >= 3
        ):
            # Generator: tc is args[1].
            return return_type.args[1]
        elif return_type.type.fullname == "typing.AsyncGenerator" and len(return_type.args) >= 2:
            return return_type.args[1]
        else:
            # `return_type` is a supertype of Generator, so callers won't be able to send it
            # values.  IOW, tc is None.
            return NoneType()

    def get_coroutine_return_type(self, return_type: Type) -> Type:
        return_type = get_proper_type(return_type)
        if isinstance(return_type, AnyType):
            return AnyType(TypeOfAny.from_another_any, source_any=return_type)
        assert isinstance(return_type, Instance), "Should only be called on coroutine functions."
        # Note: return type is the 3rd type parameter of Coroutine.
        return return_type.args[2]

    def get_generator_return_type(self, return_type: Type, is_coroutine: bool) -> Type:
        """Given the declared return type of a generator (t), return the type it returns (tr)."""
        return_type = get_proper_type(return_type)

        if isinstance(return_type, AnyType):
            return AnyType(TypeOfAny.from_another_any, source_any=return_type)
        elif isinstance(return_type, UnionType):
            return make_simplified_union(
                [self.get_generator_return_type(item, is_coroutine) for item in return_type.items]
            )
        elif not self.is_generator_return_type(return_type, is_coroutine):
            # If the function doesn't have a proper Generator (or
            # Awaitable) return type, anything is permissible.
            return AnyType(TypeOfAny.from_error)
        elif not isinstance(return_type, Instance):
            # Same as above, but written as a separate branch so the typechecker can understand.
            return AnyType(TypeOfAny.from_error)
        elif return_type.type.fullname == "typing.Awaitable" and len(return_type.args) == 1:
            # Awaitable: tr is args[0].
            return return_type.args[0]
        elif (
            return_type.type.fullname in ("typing.Generator", "typing.AwaitableGenerator")
            and len(return_type.args) >= 3
        ):
            # AwaitableGenerator, Generator: tr is args[2].
            return return_type.args[2]
        else:
            # Supertype of Generator (Iterator, Iterable, object): tr is any.
            return AnyType(TypeOfAny.special_form)

    def visit_func_def(self, defn: FuncDef) -> None:
        if not self.recurse_into_functions:
            return
        with self.tscope.function_scope(defn):
            self._visit_func_def(defn)

    def _visit_func_def(self, defn: FuncDef) -> None:
        """Type check a function definition."""
        self.check_func_item(defn, name=defn.name)
        if defn.info:
            if not defn.is_dynamic() and not defn.is_overload and not defn.is_decorated:
                # If the definition is the implementation for an
                # overload, the legality of the override has already
                # been typechecked, and decorated methods will be
                # checked when the decorator is.
                self.check_method_override(defn)
            self.check_inplace_operator_method(defn)
        if defn.original_def:
            # Override previous definition.
            new_type = self.function_type(defn)
            if isinstance(defn.original_def, FuncDef):
                # Function definition overrides function definition.
                old_type = self.function_type(defn.original_def)
                if not is_same_type(new_type, old_type):
                    self.msg.incompatible_conditional_function_def(defn, old_type, new_type)
            else:
                # Function definition overrides a variable initialized via assignment or a
                # decorated function.
                orig_type = defn.original_def.type
                if orig_type is None:
                    # If other branch is unreachable, we don't type check it and so we might
                    # not have a type for the original definition
                    return
                if isinstance(orig_type, PartialType):
                    if orig_type.type is None:
                        # Ah this is a partial type. Give it the type of the function.
                        orig_def = defn.original_def
                        if isinstance(orig_def, Decorator):
                            var = orig_def.var
                        else:
                            var = orig_def
                        partial_types = self.find_partial_types(var)
                        if partial_types is not None:
                            var.type = new_type
                            del partial_types[var]
                    else:
                        # Trying to redefine something like partial empty list as function.
                        self.fail(message_registry.INCOMPATIBLE_REDEFINITION, defn)
                else:
                    name_expr = NameExpr(defn.name)
                    name_expr.node = defn.original_def
                    self.binder.assign_type(name_expr, new_type, orig_type)
                    self.check_subtype(
                        new_type,
                        orig_type,
                        defn,
                        message_registry.INCOMPATIBLE_REDEFINITION,
                        "redefinition with type",
                        "original type",
                    )

    def check_func_item(
        self,
        defn: FuncItem,
        type_override: CallableType | None = None,
        name: str | None = None,
        allow_empty: bool = False,
    ) -> None:
        """Type check a function.

        If type_override is provided, use it as the function type.
        """
        self.dynamic_funcs.append(defn.is_dynamic() and not type_override)

        with self.enter_partial_types(is_function=True):
            typ = self.function_type(defn)
            if type_override:
                typ = type_override.copy_modified(line=typ.line, column=typ.column)
            if isinstance(typ, CallableType):
                with self.enter_attribute_inference_context():
                    self.check_func_def(defn, typ, name, allow_empty)
            else:
                raise RuntimeError("Not supported")

        self.dynamic_funcs.pop()
        self.current_node_deferred = False

        if name == "__exit__":
            self.check__exit__return_type(defn)

    @contextmanager
    def enter_attribute_inference_context(self) -> Iterator[None]:
        old_types = self.inferred_attribute_types
        self.inferred_attribute_types = {}
        yield None
        self.inferred_attribute_types = old_types

    def check_func_def(
        self, defn: FuncItem, typ: CallableType, name: str | None, allow_empty: bool = False
    ) -> None:
        """Type check a function definition."""
        # Expand type variables with value restrictions to ordinary types.
        expanded = self.expand_typevars(defn, typ)
        for item, typ in expanded:
            old_binder = self.binder
            self.binder = ConditionalTypeBinder()
            with self.binder.top_frame_context():
                defn.expanded.append(item)

                # We may be checking a function definition or an anonymous
                # function. In the first case, set up another reference with the
                # precise type.
                if isinstance(item, FuncDef):
                    fdef = item
                    # Check if __init__ has an invalid return type.
                    if (
                        fdef.info
                        and fdef.name in ("__init__", "__init_subclass__")
                        and not isinstance(
                            get_proper_type(typ.ret_type), (NoneType, UninhabitedType)
                        )
                        and not self.dynamic_funcs[-1]
                    ):
                        self.fail(
                            message_registry.MUST_HAVE_NONE_RETURN_TYPE.format(fdef.name), item
                        )

                    # Check validity of __new__ signature
                    if fdef.info and fdef.name == "__new__":
                        self.check___new___signature(fdef, typ)

                    self.check_for_missing_annotations(fdef)
                    if self.options.disallow_any_unimported:
                        if fdef.type and isinstance(fdef.type, CallableType):
                            ret_type = fdef.type.ret_type
                            if has_any_from_unimported_type(ret_type):
                                self.msg.unimported_type_becomes_any("Return type", ret_type, fdef)
                            for idx, arg_type in enumerate(fdef.type.arg_types):
                                if has_any_from_unimported_type(arg_type):
                                    prefix = f'Argument {idx + 1} to "{fdef.name}"'
                                    self.msg.unimported_type_becomes_any(prefix, arg_type, fdef)
                    check_for_explicit_any(
                        fdef.type, self.options, self.is_typeshed_stub, self.msg, context=fdef
                    )

                if name:  # Special method names
                    if defn.info and self.is_reverse_op_method(name):
                        self.check_reverse_op_method(item, typ, name, defn)
                    elif name in ("__getattr__", "__getattribute__"):
                        self.check_getattr_method(typ, defn, name)
                    elif name == "__setattr__":
                        self.check_setattr_method(typ, defn)

                # Refuse contravariant return type variable
                if isinstance(typ.ret_type, TypeVarType):
                    if typ.ret_type.variance == CONTRAVARIANT:
                        self.fail(
                            message_registry.RETURN_TYPE_CANNOT_BE_CONTRAVARIANT, typ.ret_type
                        )
                    self.check_unbound_return_typevar(typ)

                # Check that Generator functions have the appropriate return type.
                if defn.is_generator:
                    if defn.is_async_generator:
                        if not self.is_async_generator_return_type(typ.ret_type):
                            self.fail(
                                message_registry.INVALID_RETURN_TYPE_FOR_ASYNC_GENERATOR, typ
                            )
                    else:
                        if not self.is_generator_return_type(typ.ret_type, defn.is_coroutine):
                            self.fail(message_registry.INVALID_RETURN_TYPE_FOR_GENERATOR, typ)

                # Fix the type if decorated with `@types.coroutine` or `@asyncio.coroutine`.
                if defn.is_awaitable_coroutine:
                    # Update the return type to AwaitableGenerator.
                    # (This doesn't exist in typing.py, only in typing.pyi.)
                    t = typ.ret_type
                    c = defn.is_coroutine
                    ty = self.get_generator_yield_type(t, c)
                    tc = self.get_generator_receive_type(t, c)
                    if c:
                        tr = self.get_coroutine_return_type(t)
                    else:
                        tr = self.get_generator_return_type(t, c)
                    ret_type = self.named_generic_type(
                        "typing.AwaitableGenerator", [ty, tc, tr, t]
                    )
                    typ = typ.copy_modified(ret_type=ret_type)
                    defn.type = typ

                # Push return type.
                self.return_types.append(typ.ret_type)

                # Store argument types.
                for i in range(len(typ.arg_types)):
                    arg_type = typ.arg_types[i]
                    with self.scope.push_function(defn):
                        # We temporary push the definition to get the self type as
                        # visible from *inside* of this function/method.
                        ref_type: Type | None = self.scope.active_self_type()
                    if (
                        isinstance(defn, FuncDef)
                        and ref_type is not None
                        and i == 0
                        and not defn.is_static
                        and typ.arg_kinds[0] not in [nodes.ARG_STAR, nodes.ARG_STAR2]
                    ):
                        isclass = defn.is_class or defn.name in ("__new__", "__init_subclass__")
                        if isclass:
                            ref_type = mypy.types.TypeType.make_normalized(ref_type)
                        erased = get_proper_type(erase_to_bound(arg_type))
                        if not is_subtype(ref_type, erased, ignore_type_params=True):
                            if (
                                isinstance(erased, Instance)
                                and erased.type.is_protocol
                                or isinstance(erased, TypeType)
                                and isinstance(erased.item, Instance)
                                and erased.item.type.is_protocol
                            ):
                                # We allow the explicit self-type to be not a supertype of
                                # the current class if it is a protocol. For such cases
                                # the consistency check will be performed at call sites.
                                msg = None
                            elif typ.arg_names[i] in {"self", "cls"}:
                                msg = message_registry.ERASED_SELF_TYPE_NOT_SUPERTYPE.format(
                                    erased, ref_type
                                )
                            else:
                                msg = message_registry.MISSING_OR_INVALID_SELF_TYPE
                            if msg:
                                self.fail(msg, defn)
                    elif isinstance(arg_type, TypeVarType):
                        # Refuse covariant parameter type variables
                        # TODO: check recursively for inner type variables
                        if arg_type.variance == COVARIANT and defn.name not in (
                            "__init__",
                            "__new__",
                        ):
                            ctx: Context = arg_type
                            if ctx.line < 0:
                                ctx = typ
                            self.fail(message_registry.FUNCTION_PARAMETER_CANNOT_BE_COVARIANT, ctx)
                    # Need to store arguments again for the expanded item.
                    store_argument_type(item, i, typ, self.named_generic_type)

                # Type check initialization expressions.
                body_is_trivial = is_trivial_body(defn.body)
                self.check_default_args(item, body_is_trivial)

            # Type check body in a new scope.
            with self.binder.top_frame_context():
                with self.scope.push_function(defn):
                    # We suppress reachability warnings when we use TypeVars with value
                    # restrictions: we only want to report a warning if a certain statement is
                    # marked as being suppressed in *all* of the expansions, but we currently
                    # have no good way of doing this.
                    #
                    # TODO: Find a way of working around this limitation
                    if len(expanded) >= 2:
                        self.binder.suppress_unreachable_warnings()
                    self.accept(item.body)
                unreachable = self.binder.is_unreachable()

            if not unreachable:
                if defn.is_generator or is_named_instance(
                    self.return_types[-1], "typing.AwaitableGenerator"
                ):
                    return_type = self.get_generator_return_type(
                        self.return_types[-1], defn.is_coroutine
                    )
                elif defn.is_coroutine:
                    return_type = self.get_coroutine_return_type(self.return_types[-1])
                else:
                    return_type = self.return_types[-1]
                return_type = get_proper_type(return_type)

                allow_empty = allow_empty or self.options.allow_empty_bodies

                show_error = (
                    not body_is_trivial
                    or
                    # Allow empty bodies for abstract methods, overloads, in tests and stubs.
                    (
                        not allow_empty
                        and not (
                            isinstance(defn, FuncDef) and defn.abstract_status != NOT_ABSTRACT
                        )
                        and not self.is_stub
                    )
                )

                # Ignore plugin generated methods, these usually don't need any bodies.
                if defn.info is not FUNC_NO_INFO and (
                    defn.name not in defn.info.names or defn.info.names[defn.name].plugin_generated
                ):
                    show_error = False

                # Ignore also definitions that appear in `if TYPE_CHECKING: ...` blocks.
                # These can't be called at runtime anyway (similar to plugin-generated).
                if isinstance(defn, FuncDef) and defn.is_mypy_only:
                    show_error = False

                # We want to minimize the fallout from checking empty bodies
                # that was absent in many mypy versions.
                if body_is_trivial and is_subtype(NoneType(), return_type):
                    show_error = False

                may_be_abstract = (
                    body_is_trivial
                    and defn.info is not FUNC_NO_INFO
                    and defn.info.metaclass_type is not None
                    and defn.info.metaclass_type.type.has_base("abc.ABCMeta")
                )

                if self.options.warn_no_return:
                    if (
                        not self.current_node_deferred
                        and not isinstance(return_type, (NoneType, AnyType))
                        and show_error
                    ):
                        # Control flow fell off the end of a function that was
                        # declared to return a non-None type.
                        if isinstance(return_type, UninhabitedType):
                            # This is a NoReturn function
                            msg = message_registry.INVALID_IMPLICIT_RETURN
                        else:
                            msg = message_registry.MISSING_RETURN_STATEMENT
                        if body_is_trivial:
                            msg = msg._replace(code=codes.EMPTY_BODY)
                        self.fail(msg, defn)
                        if may_be_abstract:
                            self.note(message_registry.EMPTY_BODY_ABSTRACT, defn)
                elif show_error:
                    msg = message_registry.INCOMPATIBLE_RETURN_VALUE_TYPE
                    if body_is_trivial:
                        msg = msg._replace(code=codes.EMPTY_BODY)
                    # similar to code in check_return_stmt
                    if (
                        not self.check_subtype(
                            subtype_label="implicitly returns",
                            subtype=NoneType(),
                            supertype_label="expected",
                            supertype=return_type,
                            context=defn,
                            msg=msg,
                        )
                        and may_be_abstract
                    ):
                        self.note(message_registry.EMPTY_BODY_ABSTRACT, defn)

            self.return_types.pop()

            self.binder = old_binder

    def check_unbound_return_typevar(self, typ: CallableType) -> None:
        """Fails when the return typevar is not defined in arguments."""
        if isinstance(typ.ret_type, TypeVarType) and typ.ret_type in typ.variables:
            arg_type_visitor = CollectArgTypeVarTypes()
            for argtype in typ.arg_types:
                argtype.accept(arg_type_visitor)

            if typ.ret_type not in arg_type_visitor.arg_types:
                self.fail(message_registry.UNBOUND_TYPEVAR, typ.ret_type, code=TYPE_VAR)
                upper_bound = get_proper_type(typ.ret_type.upper_bound)
                if not (
                    isinstance(upper_bound, Instance)
                    and upper_bound.type.fullname == "builtins.object"
                ):
                    self.note(
                        "Consider using the upper bound "
                        f"{format_type(typ.ret_type.upper_bound)} instead",
                        context=typ.ret_type,
                    )

    def check_default_args(self, item: FuncItem, body_is_trivial: bool) -> None:
        for arg in item.arguments:
            if arg.initializer is None:
                continue
            if body_is_trivial and isinstance(arg.initializer, EllipsisExpr):
                continue
            name = arg.variable.name
            msg = "Incompatible default for "
            if name.startswith("__tuple_arg_"):
                msg += f"tuple argument {name[12:]}"
            else:
                msg += f'argument "{name}"'
            if (
                not self.options.implicit_optional
                and isinstance(arg.initializer, NameExpr)
                and arg.initializer.fullname == "builtins.None"
            ):
                notes = [
                    "PEP 484 prohibits implicit Optional. "
                    "Accordingly, mypy has changed its default to no_implicit_optional=True",
                    "Use https://github.com/hauntsaninja/no_implicit_optional to automatically "
                    "upgrade your codebase",
                ]
            else:
                notes = None
            self.check_simple_assignment(
                arg.variable.type,
                arg.initializer,
                context=arg.initializer,
                msg=ErrorMessage(msg, code=codes.ASSIGNMENT),
                lvalue_name="argument",
                rvalue_name="default",
                notes=notes,
            )

    def is_forward_op_method(self, method_name: str) -> bool:
        return method_name in operators.reverse_op_methods

    def is_reverse_op_method(self, method_name: str) -> bool:
        return method_name in operators.reverse_op_method_set

    def check_for_missing_annotations(self, fdef: FuncItem) -> None:
        # Check for functions with unspecified/not fully specified types.
        def is_unannotated_any(t: Type) -> bool:
            if not isinstance(t, ProperType):
                return False
            return isinstance(t, AnyType) and t.type_of_any == TypeOfAny.unannotated

        has_explicit_annotation = isinstance(fdef.type, CallableType) and any(
            not is_unannotated_any(t) for t in fdef.type.arg_types + [fdef.type.ret_type]
        )

        show_untyped = not self.is_typeshed_stub or self.options.warn_incomplete_stub
        check_incomplete_defs = self.options.disallow_incomplete_defs and has_explicit_annotation
        if show_untyped and (self.options.disallow_untyped_defs or check_incomplete_defs):
            if fdef.type is None and self.options.disallow_untyped_defs:
                if not fdef.arguments or (
                    len(fdef.arguments) == 1
                    and (fdef.arg_names[0] == "self" or fdef.arg_names[0] == "cls")
                ):
                    self.fail(message_registry.RETURN_TYPE_EXPECTED, fdef)
                    if not has_return_statement(fdef) and not fdef.is_generator:
                        self.note(
                            'Use "-> None" if function does not return a value',
                            fdef,
                            code=codes.NO_UNTYPED_DEF,
                        )
                else:
                    self.fail(message_registry.FUNCTION_TYPE_EXPECTED, fdef)
            elif isinstance(fdef.type, CallableType):
                ret_type = get_proper_type(fdef.type.ret_type)
                if is_unannotated_any(ret_type):
                    self.fail(message_registry.RETURN_TYPE_EXPECTED, fdef)
                elif fdef.is_generator:
                    if is_unannotated_any(
                        self.get_generator_return_type(ret_type, fdef.is_coroutine)
                    ):
                        self.fail(message_registry.RETURN_TYPE_EXPECTED, fdef)
                elif fdef.is_coroutine and isinstance(ret_type, Instance):
                    if is_unannotated_any(self.get_coroutine_return_type(ret_type)):
                        self.fail(message_registry.RETURN_TYPE_EXPECTED, fdef)
                if any(is_unannotated_any(t) for t in fdef.type.arg_types):
                    self.fail(message_registry.ARGUMENT_TYPE_EXPECTED, fdef)

    def check___new___signature(self, fdef: FuncDef, typ: CallableType) -> None:
        self_type = fill_typevars_with_any(fdef.info)
        bound_type = bind_self(typ, self_type, is_classmethod=True)
        # Check that __new__ (after binding cls) returns an instance
        # type (or any).
        if fdef.info.is_metaclass():
            # This is a metaclass, so it must return a new unrelated type.
            self.check_subtype(
                bound_type.ret_type,
                self.type_type(),
                fdef,
                message_registry.INVALID_NEW_TYPE,
                "returns",
                "but must return a subtype of",
            )
        elif not isinstance(
            get_proper_type(bound_type.ret_type), (AnyType, Instance, TupleType, UninhabitedType)
        ):
            self.fail(
                message_registry.NON_INSTANCE_NEW_TYPE.format(format_type(bound_type.ret_type)),
                fdef,
            )
        else:
            # And that it returns a subtype of the class
            self.check_subtype(
                bound_type.ret_type,
                self_type,
                fdef,
                message_registry.INVALID_NEW_TYPE,
                "returns",
                "but must return a subtype of",
            )

    def check_reverse_op_method(
        self, defn: FuncItem, reverse_type: CallableType, reverse_name: str, context: Context
    ) -> None:
        """Check a reverse operator method such as __radd__."""
        # Decides whether it's worth calling check_overlapping_op_methods().

        # This used to check for some very obscure scenario.  It now
        # just decides whether it's worth calling
        # check_overlapping_op_methods().

        assert defn.info

        # First check for a valid signature
        method_type = CallableType(
            [AnyType(TypeOfAny.special_form), AnyType(TypeOfAny.special_form)],
            [nodes.ARG_POS, nodes.ARG_POS],
            [None, None],
            AnyType(TypeOfAny.special_form),
            self.named_type("builtins.function"),
        )
        if not is_subtype(reverse_type, method_type):
            self.msg.invalid_signature(reverse_type, context)
            return

        if reverse_name in ("__eq__", "__ne__"):
            # These are defined for all objects => can't cause trouble.
            return

        # With 'Any' or 'object' return type we are happy, since any possible
        # return value is valid.
        ret_type = get_proper_type(reverse_type.ret_type)
        if isinstance(ret_type, AnyType):
            return
        if isinstance(ret_type, Instance):
            if ret_type.type.fullname == "builtins.object":
                return
        if reverse_type.arg_kinds[0] == ARG_STAR:
            reverse_type = reverse_type.copy_modified(
                arg_types=[reverse_type.arg_types[0]] * 2,
                arg_kinds=[ARG_POS] * 2,
                arg_names=[reverse_type.arg_names[0], "_"],
            )
        assert len(reverse_type.arg_types) >= 2

        forward_name = operators.normal_from_reverse_op[reverse_name]
        forward_inst = get_proper_type(reverse_type.arg_types[1])
        if isinstance(forward_inst, TypeVarType):
            forward_inst = get_proper_type(forward_inst.upper_bound)
        elif isinstance(forward_inst, TupleType):
            forward_inst = tuple_fallback(forward_inst)
        elif isinstance(forward_inst, (FunctionLike, TypedDictType, LiteralType)):
            forward_inst = forward_inst.fallback
        if isinstance(forward_inst, TypeType):
            item = forward_inst.item
            if isinstance(item, Instance):
                opt_meta = item.type.metaclass_type
                if opt_meta is not None:
                    forward_inst = opt_meta
        if not (
            isinstance(forward_inst, (Instance, UnionType))
            and forward_inst.has_readable_member(forward_name)
        ):
            return
        forward_base = reverse_type.arg_types[1]
        forward_type = self.expr_checker.analyze_external_member_access(
            forward_name, forward_base, context=defn
        )
        self.check_overlapping_op_methods(
            reverse_type,
            reverse_name,
            defn.info,
            forward_type,
            forward_name,
            forward_base,
            context=defn,
        )

    def check_overlapping_op_methods(
        self,
        reverse_type: CallableType,
        reverse_name: str,
        reverse_class: TypeInfo,
        forward_type: Type,
        forward_name: str,
        forward_base: Type,
        context: Context,
    ) -> None:
        """Check for overlapping method and reverse method signatures.

        This function assumes that:

        -   The reverse method has valid argument count and kinds.
        -   If the reverse operator method accepts some argument of type
            X, the forward operator method also belong to class X.

            For example, if we have the reverse operator `A.__radd__(B)`, then the
            corresponding forward operator must have the type `B.__add__(...)`.
        """

        # Note: Suppose we have two operator methods "A.__rOP__(B) -> R1" and
        # "B.__OP__(C) -> R2". We check if these two methods are unsafely overlapping
        # by using the following algorithm:
        #
        # 1. Rewrite "B.__OP__(C) -> R1"  to "temp1(B, C) -> R1"
        #
        # 2. Rewrite "A.__rOP__(B) -> R2" to "temp2(B, A) -> R2"
        #
        # 3. Treat temp1 and temp2 as if they were both variants in the same
        #    overloaded function. (This mirrors how the Python runtime calls
        #    operator methods: we first try __OP__, then __rOP__.)
        #
        #    If the first signature is unsafely overlapping with the second,
        #    report an error.
        #
        # 4. However, if temp1 shadows temp2 (e.g. the __rOP__ method can never
        #    be called), do NOT report an error.
        #
        #    This behavior deviates from how we handle overloads -- many of the
        #    modules in typeshed seem to define __OP__ methods that shadow the
        #    corresponding __rOP__ method.
        #
        # Note: we do not attempt to handle unsafe overlaps related to multiple
        # inheritance. (This is consistent with how we handle overloads: we also
        # do not try checking unsafe overlaps due to multiple inheritance there.)

        for forward_item in flatten_nested_unions([forward_type]):
            forward_item = get_proper_type(forward_item)
            if isinstance(forward_item, CallableType):
                if self.is_unsafe_overlapping_op(forward_item, forward_base, reverse_type):
                    self.msg.operator_method_signatures_overlap(
                        reverse_class, reverse_name, forward_base, forward_name, context
                    )
            elif isinstance(forward_item, Overloaded):
                for item in forward_item.items:
                    if self.is_unsafe_overlapping_op(item, forward_base, reverse_type):
                        self.msg.operator_method_signatures_overlap(
                            reverse_class, reverse_name, forward_base, forward_name, context
                        )
            elif not isinstance(forward_item, AnyType):
                self.msg.forward_operator_not_callable(forward_name, context)

    def is_unsafe_overlapping_op(
        self, forward_item: CallableType, forward_base: Type, reverse_type: CallableType
    ) -> bool:
        # TODO: check argument kinds?
        if len(forward_item.arg_types) < 1:
            # Not a valid operator method -- can't succeed anyway.
            return False

        # Erase the type if necessary to make sure we don't have a single
        # TypeVar in forward_tweaked. (Having a function signature containing
        # just a single TypeVar can lead to unpredictable behavior.)
        forward_base_erased = forward_base
        if isinstance(forward_base, TypeVarType):
            forward_base_erased = erase_to_bound(forward_base)

        # Construct normalized function signatures corresponding to the
        # operator methods. The first argument is the left operand and the
        # second operand is the right argument -- we switch the order of
        # the arguments of the reverse method.

        forward_tweaked = forward_item.copy_modified(
            arg_types=[forward_base_erased, forward_item.arg_types[0]],
            arg_kinds=[nodes.ARG_POS] * 2,
            arg_names=[None] * 2,
        )
        reverse_tweaked = reverse_type.copy_modified(
            arg_types=[reverse_type.arg_types[1], reverse_type.arg_types[0]],
            arg_kinds=[nodes.ARG_POS] * 2,
            arg_names=[None] * 2,
        )

        reverse_base_erased = reverse_type.arg_types[0]
        if isinstance(reverse_base_erased, TypeVarType):
            reverse_base_erased = erase_to_bound(reverse_base_erased)

        if is_same_type(reverse_base_erased, forward_base_erased):
            return False
        elif is_subtype(reverse_base_erased, forward_base_erased):
            first = reverse_tweaked
            second = forward_tweaked
        else:
            first = forward_tweaked
            second = reverse_tweaked

        return is_unsafe_overlapping_overload_signatures(first, second)

    def check_inplace_operator_method(self, defn: FuncBase) -> None:
        """Check an inplace operator method such as __iadd__.

        They cannot arbitrarily overlap with __add__.
        """
        method = defn.name
        if method not in operators.inplace_operator_methods:
            return
        typ = bind_self(self.function_type(defn))
        cls = defn.info
        other_method = "__" + method[3:]
        if cls.has_readable_member(other_method):
            instance = fill_typevars(cls)
            typ2 = get_proper_type(
                self.expr_checker.analyze_external_member_access(other_method, instance, defn)
            )
            fail = False
            if isinstance(typ2, FunctionLike):
                if not is_more_general_arg_prefix(typ, typ2):
                    fail = True
            else:
                # TODO overloads
                fail = True
            if fail:
                self.msg.signatures_incompatible(method, other_method, defn)

    def check_getattr_method(self, typ: Type, context: Context, name: str) -> None:
        if len(self.scope.stack) == 1:
            # module scope
            if name == "__getattribute__":
                self.fail(message_registry.MODULE_LEVEL_GETATTRIBUTE, context)
                return
            # __getattr__ is fine at the module level as of Python 3.7 (PEP 562). We could
            # show an error for Python < 3.7, but that would be annoying in code that supports
            # both 3.7 and older versions.
            method_type = CallableType(
                [self.named_type("builtins.str")],
                [nodes.ARG_POS],
                [None],
                AnyType(TypeOfAny.special_form),
                self.named_type("builtins.function"),
            )
        elif self.scope.active_class():
            method_type = CallableType(
                [AnyType(TypeOfAny.special_form), self.named_type("builtins.str")],
                [nodes.ARG_POS, nodes.ARG_POS],
                [None, None],
                AnyType(TypeOfAny.special_form),
                self.named_type("builtins.function"),
            )
        else:
            return
        if not is_subtype(typ, method_type):
            self.msg.invalid_signature_for_special_method(typ, context, name)

    def check_setattr_method(self, typ: Type, context: Context) -> None:
        if not self.scope.active_class():
            return
        method_type = CallableType(
            [
                AnyType(TypeOfAny.special_form),
                self.named_type("builtins.str"),
                AnyType(TypeOfAny.special_form),
            ],
            [nodes.ARG_POS, nodes.ARG_POS, nodes.ARG_POS],
            [None, None, None],
            NoneType(),
            self.named_type("builtins.function"),
        )
        if not is_subtype(typ, method_type):
            self.msg.invalid_signature_for_special_method(typ, context, "__setattr__")

    def check_slots_definition(self, typ: Type, context: Context) -> None:
        """Check the type of __slots__."""
        str_type = self.named_type("builtins.str")
        expected_type = UnionType(
            [str_type, self.named_generic_type("typing.Iterable", [str_type])]
        )
        self.check_subtype(
            typ,
            expected_type,
            context,
            message_registry.INVALID_TYPE_FOR_SLOTS,
            "actual type",
            "expected type",
            code=codes.ASSIGNMENT,
        )

    def check_match_args(self, var: Var, typ: Type, context: Context) -> None:
        """Check that __match_args__ contains literal strings"""
        if not self.scope.active_class():
            return
        typ = get_proper_type(typ)
        if not isinstance(typ, TupleType) or not all(
            [is_string_literal(item) for item in typ.items]
        ):
            self.msg.note(
                "__match_args__ must be a tuple containing string literals for checking "
                "of match statements to work",
                context,
                code=codes.LITERAL_REQ,
            )

    def expand_typevars(
        self, defn: FuncItem, typ: CallableType
    ) -> list[tuple[FuncItem, CallableType]]:
        # TODO use generator
        subst: list[list[tuple[TypeVarId, Type]]] = []
        tvars = list(typ.variables) or []
        if defn.info:
            # Class type variables
            tvars += defn.info.defn.type_vars or []
        # TODO(PEP612): audit for paramspec
        for tvar in tvars:
            if isinstance(tvar, TypeVarType) and tvar.values:
                subst.append([(tvar.id, value) for value in tvar.values])
        # Make a copy of the function to check for each combination of
        # value restricted type variables. (Except when running mypyc,
        # where we need one canonical version of the function.)
        if subst and not (self.options.mypyc or self.options.inspections):
            result: list[tuple[FuncItem, CallableType]] = []
            for substitutions in itertools.product(*subst):
                mapping = dict(substitutions)
<<<<<<< HEAD
                expanded = expand_type(typ, mapping)
                assert isinstance(expanded, CallableType)
                result.append((expand_func(defn, mapping), expanded))
=======
                result.append((expand_func(defn, mapping), expand_type(typ, mapping)))
>>>>>>> 4b3722fa
            return result
        else:
            return [(defn, typ)]

    def check_method_override(self, defn: FuncDef | OverloadedFuncDef | Decorator) -> None:
        """Check if function definition is compatible with base classes.

        This may defer the method if a signature is not available in at least one base class.
        """
        # Check against definitions in base classes.
        for base in defn.info.mro[1:]:
            if self.check_method_or_accessor_override_for_base(defn, base):
                # Node was deferred, we will have another attempt later.
                return

    def check_method_or_accessor_override_for_base(
        self, defn: FuncDef | OverloadedFuncDef | Decorator, base: TypeInfo
    ) -> bool:
        """Check if method definition is compatible with a base class.

        Return True if the node was deferred because one of the corresponding
        superclass nodes is not ready.
        """
        if base:
            name = defn.name
            base_attr = base.names.get(name)
            if base_attr:
                # First, check if we override a final (always an error, even with Any types).
                if is_final_node(base_attr.node):
                    self.msg.cant_override_final(name, base.name, defn)
                # Second, final can't override anything writeable independently of types.
                if defn.is_final:
                    self.check_if_final_var_override_writable(name, base_attr.node, defn)

            # Check the type of override.
            if name not in ("__init__", "__new__", "__init_subclass__"):
                # Check method override
                # (__init__, __new__, __init_subclass__ are special).
                if self.check_method_override_for_base_with_name(defn, name, base):
                    return True
                if name in operators.inplace_operator_methods:
                    # Figure out the name of the corresponding operator method.
                    method = "__" + name[3:]
                    # An inplace operator method such as __iadd__ might not be
                    # always introduced safely if a base class defined __add__.
                    # TODO can't come up with an example where this is
                    #      necessary; now it's "just in case"
                    return self.check_method_override_for_base_with_name(defn, method, base)
        return False

    def check_method_override_for_base_with_name(
        self, defn: FuncDef | OverloadedFuncDef | Decorator, name: str, base: TypeInfo
    ) -> bool:
        """Check if overriding an attribute `name` of `base` with `defn` is valid.

        Return True if the supertype node was not analysed yet, and `defn` was deferred.
        """
        base_attr = base.names.get(name)
        if base_attr:
            # The name of the method is defined in the base class.

            # Point errors at the 'def' line (important for backward compatibility
            # of type ignores).
            if not isinstance(defn, Decorator):
                context = defn
            else:
                context = defn.func

            # Construct the type of the overriding method.
            # TODO: this logic is much less complete than similar one in checkmember.py
            if isinstance(defn, (FuncDef, OverloadedFuncDef)):
                typ: Type = self.function_type(defn)
                override_class_or_static = defn.is_class or defn.is_static
                override_class = defn.is_class
            else:
                assert defn.var.is_ready
                assert defn.var.type is not None
                typ = defn.var.type
                override_class_or_static = defn.func.is_class or defn.func.is_static
                override_class = defn.func.is_class
            typ = get_proper_type(typ)
            if isinstance(typ, FunctionLike) and not is_static(context):
                typ = bind_self(typ, self.scope.active_self_type(), is_classmethod=override_class)
            # Map the overridden method type to subtype context so that
            # it can be checked for compatibility.
            original_type = get_proper_type(base_attr.type)
            original_node = base_attr.node
            # `original_type` can be partial if (e.g.) it is originally an
            # instance variable from an `__init__` block that becomes deferred.
            if original_type is None or isinstance(original_type, PartialType):
                if self.pass_num < self.last_pass:
                    # If there are passes left, defer this node until next pass,
                    # otherwise try reconstructing the method type from available information.
                    self.defer_node(defn, defn.info)
                    return True
                elif isinstance(original_node, (FuncDef, OverloadedFuncDef)):
                    original_type = self.function_type(original_node)
                elif isinstance(original_node, Decorator):
                    original_type = self.function_type(original_node.func)
                elif isinstance(original_node, Var):
                    # Super type can define method as an attribute.
                    # See https://github.com/python/mypy/issues/10134

                    # We also check that sometimes `original_node.type` is None.
                    # This is the case when we use something like `__hash__ = None`.
                    if original_node.type is not None:
                        original_type = get_proper_type(original_node.type)
                    else:
                        original_type = NoneType()
                else:
                    # Will always fail to typecheck below, since we know the node is a method
                    original_type = NoneType()
            if isinstance(original_node, (FuncDef, OverloadedFuncDef)):
                original_class_or_static = original_node.is_class or original_node.is_static
            elif isinstance(original_node, Decorator):
                fdef = original_node.func
                original_class_or_static = fdef.is_class or fdef.is_static
            else:
                original_class_or_static = False  # a variable can't be class or static

            if isinstance(original_type, FunctionLike):
                active_self_type = self.scope.active_self_type()
                if isinstance(original_type, Overloaded) and active_self_type:
                    # If we have an overload, filter to overloads that match the self type.
                    # This avoids false positives for concrete subclasses of generic classes,
                    # see testSelfTypeOverrideCompatibility for an example.
                    # It's possible we might want to do this as part of bind_and_map_method
                    filtered_items = [
                        item
                        for item in original_type.items
                        if not item.arg_types or is_subtype(active_self_type, item.arg_types[0])
                    ]
                    # If we don't have any filtered_items, maybe it's always a valid override
                    # of the superclass? However if you get to that point you're in murky type
                    # territory anyway, so we just preserve the type and have the behaviour match
                    # that of older versions of mypy.
                    if filtered_items:
                        original_type = Overloaded(filtered_items)
                original_type = self.bind_and_map_method(base_attr, original_type, defn.info, base)
                if original_node and is_property(original_node):
                    original_type = get_property_type(original_type)

            if isinstance(typ, FunctionLike) and is_property(defn):
                typ = get_property_type(typ)
                if (
                    isinstance(original_node, Var)
                    and not original_node.is_final
                    and (not original_node.is_property or original_node.is_settable_property)
                    and isinstance(defn, Decorator)
                ):
                    # We only give an error where no other similar errors will be given.
                    if not isinstance(original_type, AnyType):
                        self.msg.fail(
                            "Cannot override writeable attribute with read-only property",
                            # Give an error on function line to match old behaviour.
                            defn.func,
                            code=codes.OVERRIDE,
                        )

            if isinstance(original_type, AnyType) or isinstance(typ, AnyType):
                pass
            elif isinstance(original_type, FunctionLike) and isinstance(typ, FunctionLike):
                # Check that the types are compatible.
                # TODO overloaded signatures
                self.check_override(
                    typ,
                    original_type,
                    defn.name,
                    name,
                    base.name,
                    original_class_or_static,
                    override_class_or_static,
                    context,
                )
            elif is_equivalent(original_type, typ):
                # Assume invariance for a non-callable attribute here. Note
                # that this doesn't affect read-only properties which can have
                # covariant overrides.
                #
                pass
            elif (
                original_node
                and not self.is_writable_attribute(original_node)
                and is_subtype(typ, original_type)
            ):
                # If the attribute is read-only, allow covariance
                pass
            else:
                self.msg.signature_incompatible_with_supertype(defn.name, name, base.name, context)
        return False

    def bind_and_map_method(
        self, sym: SymbolTableNode, typ: FunctionLike, sub_info: TypeInfo, super_info: TypeInfo
    ) -> FunctionLike:
        """Bind self-type and map type variables for a method.

        Arguments:
            sym: a symbol that points to method definition
            typ: method type on the definition
            sub_info: class where the method is used
            super_info: class where the method was defined
        """
        if isinstance(sym.node, (FuncDef, OverloadedFuncDef, Decorator)) and not is_static(
            sym.node
        ):
            if isinstance(sym.node, Decorator):
                is_class_method = sym.node.func.is_class
            else:
                is_class_method = sym.node.is_class
            bound = bind_self(typ, self.scope.active_self_type(), is_class_method)
        else:
            bound = typ
        return cast(FunctionLike, map_type_from_supertype(bound, sub_info, super_info))

    def get_op_other_domain(self, tp: FunctionLike) -> Type | None:
        if isinstance(tp, CallableType):
            if tp.arg_kinds and tp.arg_kinds[0] == ARG_POS:
                return tp.arg_types[0]
            return None
        elif isinstance(tp, Overloaded):
            raw_items = [self.get_op_other_domain(it) for it in tp.items]
            items = [it for it in raw_items if it]
            if items:
                return make_simplified_union(items)
            return None
        else:
            assert False, "Need to check all FunctionLike subtypes here"

    def check_override(
        self,
        override: FunctionLike,
        original: FunctionLike,
        name: str,
        name_in_super: str,
        supertype: str,
        original_class_or_static: bool,
        override_class_or_static: bool,
        node: Context,
    ) -> None:
        """Check a method override with given signatures.

        Arguments:
          override:  The signature of the overriding method.
          original:  The signature of the original supertype method.
          name:      The name of the subtype. This and the next argument are
                     only used for generating error messages.
          supertype: The name of the supertype.
        """
        # Use boolean variable to clarify code.
        fail = False
        op_method_wider_note = False
        if not is_subtype(override, original, ignore_pos_arg_names=True):
            fail = True
        elif isinstance(override, Overloaded) and self.is_forward_op_method(name):
            # Operator method overrides cannot extend the domain, as
            # this could be unsafe with reverse operator methods.
            original_domain = self.get_op_other_domain(original)
            override_domain = self.get_op_other_domain(override)
            if (
                original_domain
                and override_domain
                and not is_subtype(override_domain, original_domain)
            ):
                fail = True
                op_method_wider_note = True
        if isinstance(override, FunctionLike):
            if original_class_or_static and not override_class_or_static:
                fail = True
            elif isinstance(original, CallableType) and isinstance(override, CallableType):
                if original.type_guard is not None and override.type_guard is None:
                    fail = True

        if is_private(name):
            fail = False

        if fail:
            emitted_msg = False

            # Normalize signatures, so we get better diagnostics.
            if isinstance(override, (CallableType, Overloaded)):
                override = override.with_unpacked_kwargs()
            if isinstance(original, (CallableType, Overloaded)):
                original = original.with_unpacked_kwargs()

            if (
                isinstance(override, CallableType)
                and isinstance(original, CallableType)
                and len(override.arg_types) == len(original.arg_types)
                and override.min_args == original.min_args
            ):
                # Give more detailed messages for the common case of both
                # signatures having the same number of arguments and no
                # overloads.

                # override might have its own generic function type
                # variables. If an argument or return type of override
                # does not have the correct subtyping relationship
                # with the original type even after these variables
                # are erased, then it is definitely an incompatibility.

                override_ids = override.type_var_ids()
                type_name = None
                if isinstance(override.definition, FuncDef):
                    type_name = override.definition.info.name

                def erase_override(t: Type) -> Type:
                    return erase_typevars(t, ids_to_erase=override_ids)

                for i in range(len(override.arg_types)):
                    if not is_subtype(
                        original.arg_types[i], erase_override(override.arg_types[i])
                    ):

                        arg_type_in_super = original.arg_types[i]

                        if isinstance(node, FuncDef):
                            context: Context = node.arguments[i + len(override.bound_args)]
                        else:
                            context = node
                        self.msg.argument_incompatible_with_supertype(
                            i + 1,
                            name,
                            type_name,
                            name_in_super,
                            arg_type_in_super,
                            supertype,
                            context,
                            secondary_context=node,
                        )
                        emitted_msg = True

                if not is_subtype(erase_override(override.ret_type), original.ret_type):
                    self.msg.return_type_incompatible_with_supertype(
                        name, name_in_super, supertype, original.ret_type, override.ret_type, node
                    )
                    emitted_msg = True
            elif isinstance(override, Overloaded) and isinstance(original, Overloaded):
                # Give a more detailed message in the case where the user is trying to
                # override an overload, and the subclass's overload is plausible, except
                # that the order of the variants are wrong.
                #
                # For example, if the parent defines the overload f(int) -> int and f(str) -> str
                # (in that order), and if the child swaps the two and does f(str) -> str and
                # f(int) -> int
                order = []
                for child_variant in override.items:
                    for i, parent_variant in enumerate(original.items):
                        if is_subtype(child_variant, parent_variant):
                            order.append(i)
                            break

                if len(order) == len(original.items) and order != sorted(order):
                    self.msg.overload_signature_incompatible_with_supertype(
                        name, name_in_super, supertype, node
                    )
                    emitted_msg = True

            if not emitted_msg:
                # Fall back to generic incompatibility message.
                self.msg.signature_incompatible_with_supertype(
                    name, name_in_super, supertype, node, original=original, override=override
                )
            if op_method_wider_note:
                self.note(
                    "Overloaded operator methods can't have wider argument types in overrides",
                    node,
                    code=codes.OVERRIDE,
                )

    def check__exit__return_type(self, defn: FuncItem) -> None:
        """Generate error if the return type of __exit__ is problematic.

        If __exit__ always returns False but the return type is declared
        as bool, mypy thinks that a with statement may "swallow"
        exceptions even though this is not the case, resulting in
        invalid reachability inference.
        """
        if not defn.type or not isinstance(defn.type, CallableType):
            return

        ret_type = get_proper_type(defn.type.ret_type)
        if not has_bool_item(ret_type):
            return

        returns = all_return_statements(defn)
        if not returns:
            return

        if all(
            isinstance(ret.expr, NameExpr) and ret.expr.fullname == "builtins.False"
            for ret in returns
        ):
            self.msg.incorrect__exit__return(defn)

    def visit_class_def(self, defn: ClassDef) -> None:
        """Type check a class definition."""
        typ = defn.info
        for base in typ.mro[1:]:
            if base.is_final:
                self.fail(message_registry.CANNOT_INHERIT_FROM_FINAL.format(base.name), defn)
        with self.tscope.class_scope(defn.info), self.enter_partial_types(is_class=True):
            old_binder = self.binder
            self.binder = ConditionalTypeBinder()
            with self.binder.top_frame_context():
                with self.scope.push_class(defn.info):
                    self.accept(defn.defs)
            self.binder = old_binder
            if not (defn.info.typeddict_type or defn.info.tuple_type or defn.info.is_enum):
                # If it is not a normal class (not a special form) check class keywords.
                self.check_init_subclass(defn)
            if not defn.has_incompatible_baseclass:
                # Otherwise we've already found errors; more errors are not useful
                self.check_multiple_inheritance(typ)
            self.check_metaclass_compatibility(typ)
            self.check_final_deletable(typ)

            if defn.decorators:
                sig: Type = type_object_type(defn.info, self.named_type)
                # Decorators are applied in reverse order.
                for decorator in reversed(defn.decorators):
                    if isinstance(decorator, CallExpr) and isinstance(
                        decorator.analyzed, PromoteExpr
                    ):
                        # _promote is a special type checking related construct.
                        continue

                    dec = self.expr_checker.accept(decorator)
                    temp = self.temp_node(sig, context=decorator)
                    fullname = None
                    if isinstance(decorator, RefExpr):
                        fullname = decorator.fullname or None

                    # TODO: Figure out how to have clearer error messages.
                    # (e.g. "class decorator must be a function that accepts a type."
                    old_allow_abstract_call = self.allow_abstract_call
                    self.allow_abstract_call = True
                    sig, _ = self.expr_checker.check_call(
                        dec, [temp], [nodes.ARG_POS], defn, callable_name=fullname
                    )
                    self.allow_abstract_call = old_allow_abstract_call
                # TODO: Apply the sig to the actual TypeInfo so we can handle decorators
                # that completely swap out the type.  (e.g. Callable[[Type[A]], Type[B]])
        if typ.defn.type_vars:
            for base_inst in typ.bases:
                for base_tvar, base_decl_tvar in zip(
                    base_inst.args, base_inst.type.defn.type_vars
                ):
                    if (
                        isinstance(base_tvar, TypeVarType)
                        and base_tvar.variance != INVARIANT
                        and isinstance(base_decl_tvar, TypeVarType)
                        and base_decl_tvar.variance != base_tvar.variance
                    ):
                        self.fail(
                            f'Variance of TypeVar "{base_tvar.name}" incompatible '
                            "with variance in parent type",
                            context=defn,
                            code=codes.TYPE_VAR,
                        )

        if typ.is_protocol and typ.defn.type_vars:
            self.check_protocol_variance(defn)
        if not defn.has_incompatible_baseclass and defn.info.is_enum:
            self.check_enum(defn)

    def check_final_deletable(self, typ: TypeInfo) -> None:
        # These checks are only for mypyc. Only perform some checks that are easier
        # to implement here than in mypyc.
        for attr in typ.deletable_attributes:
            node = typ.names.get(attr)
            if node and isinstance(node.node, Var) and node.node.is_final:
                self.fail(message_registry.CANNOT_MAKE_DELETABLE_FINAL, node.node)

    def check_init_subclass(self, defn: ClassDef) -> None:
        """Check that keywords in a class definition are valid arguments for __init_subclass__().

        In this example:
            1   class Base:
            2       def __init_subclass__(cls, thing: int):
            3           pass
            4   class Child(Base, thing=5):
            5       def __init_subclass__(cls):
            6           pass
            7   Child()

        Base.__init_subclass__(thing=5) is called at line 4. This is what we simulate here.
        Child.__init_subclass__ is never called.
        """
        if defn.info.metaclass_type and defn.info.metaclass_type.type.fullname not in (
            "builtins.type",
            "abc.ABCMeta",
        ):
            # We can't safely check situations when both __init_subclass__ and a custom
            # metaclass are present.
            return
        # At runtime, only Base.__init_subclass__ will be called, so
        # we skip the current class itself.
        for base in defn.info.mro[1:]:
            if "__init_subclass__" not in base.names:
                continue
            name_expr = NameExpr(defn.name)
            name_expr.node = base
            callee = MemberExpr(name_expr, "__init_subclass__")
            args = list(defn.keywords.values())
            arg_names: list[str | None] = list(defn.keywords.keys())
            # 'metaclass' keyword is consumed by the rest of the type machinery,
            # and is never passed to __init_subclass__ implementations
            if "metaclass" in arg_names:
                idx = arg_names.index("metaclass")
                arg_names.pop(idx)
                args.pop(idx)
            arg_kinds = [ARG_NAMED] * len(args)
            call_expr = CallExpr(callee, args, arg_kinds, arg_names)
            call_expr.line = defn.line
            call_expr.column = defn.column
            call_expr.end_line = defn.end_line
            self.expr_checker.accept(call_expr, allow_none_return=True, always_allow_any=True)
            # We are only interested in the first Base having __init_subclass__,
            # all other bases have already been checked.
            break

    def check_enum(self, defn: ClassDef) -> None:
        assert defn.info.is_enum
        if defn.info.fullname not in ENUM_BASES:
            for sym in defn.info.names.values():
                if (
                    isinstance(sym.node, Var)
                    and sym.node.has_explicit_value
                    and sym.node.name == "__members__"
                ):
                    # `__members__` will always be overwritten by `Enum` and is considered
                    # read-only so we disallow assigning a value to it
                    self.fail(message_registry.ENUM_MEMBERS_ATTR_WILL_BE_OVERRIDEN, sym.node)
        for base in defn.info.mro[1:-1]:  # we don't need self and `object`
            if base.is_enum and base.fullname not in ENUM_BASES:
                self.check_final_enum(defn, base)

        self.check_enum_bases(defn)
        self.check_enum_new(defn)

    def check_final_enum(self, defn: ClassDef, base: TypeInfo) -> None:
        for sym in base.names.values():
            if self.is_final_enum_value(sym):
                self.fail(f'Cannot extend enum with existing members: "{base.name}"', defn)
                break

    def is_final_enum_value(self, sym: SymbolTableNode) -> bool:
        if isinstance(sym.node, (FuncBase, Decorator)):
            return False  # A method is fine
        if not isinstance(sym.node, Var):
            return True  # Can be a class or anything else

        # Now, only `Var` is left, we need to check:
        # 1. Private name like in `__prop = 1`
        # 2. Dunder name like `__hash__ = some_hasher`
        # 3. Sunder name like `_order_ = 'a, b, c'`
        # 4. If it is a method / descriptor like in `method = classmethod(func)`
        if (
            is_private(sym.node.name)
            or is_dunder(sym.node.name)
            or is_sunder(sym.node.name)
            # TODO: make sure that `x = @class/staticmethod(func)`
            # and `x = property(prop)` both work correctly.
            # Now they are incorrectly counted as enum members.
            or isinstance(get_proper_type(sym.node.type), FunctionLike)
        ):
            return False

        return self.is_stub or sym.node.has_explicit_value

    def check_enum_bases(self, defn: ClassDef) -> None:
        """
        Non-enum mixins cannot appear after enum bases; this is disallowed at runtime:

            class Foo: ...
            class Bar(enum.Enum, Foo): ...

        But any number of enum mixins can appear in a class definition
        (even if multiple enum bases define __new__). So this is fine:

            class Foo(enum.Enum):
                def __new__(cls, val): ...
            class Bar(enum.Enum):
                def __new__(cls, val): ...
            class Baz(int, Foo, Bar, enum.Flag): ...
        """
        enum_base: Instance | None = None
        for base in defn.info.bases:
            if enum_base is None and base.type.is_enum:
                enum_base = base
                continue
            elif enum_base is not None and not base.type.is_enum:
                self.fail(f'No non-enum mixin classes are allowed after "{enum_base}"', defn)
                break

    def check_enum_new(self, defn: ClassDef) -> None:
        def has_new_method(info: TypeInfo) -> bool:
            new_method = info.get("__new__")
            return bool(
                new_method
                and new_method.node
                and new_method.node.fullname != "builtins.object.__new__"
            )

        has_new = False
        for base in defn.info.bases:
            candidate = False

            if base.type.is_enum:
                # If we have an `Enum`, then we need to check all its bases.
                candidate = any(not b.is_enum and has_new_method(b) for b in base.type.mro[1:-1])
            else:
                candidate = has_new_method(base.type)

            if candidate and has_new:
                self.fail(
                    "Only a single data type mixin is allowed for Enum subtypes, "
                    'found extra "{}"'.format(base),
                    defn,
                )
            elif candidate:
                has_new = True

    def check_protocol_variance(self, defn: ClassDef) -> None:
        """Check that protocol definition is compatible with declared
        variances of type variables.

        Note that we also prohibit declaring protocol classes as invariant
        if they are actually covariant/contravariant, since this may break
        transitivity of subtyping, see PEP 544.
        """
        info = defn.info
        object_type = Instance(info.mro[-1], [])
        tvars = info.defn.type_vars
        for i, tvar in enumerate(tvars):
            up_args: list[Type] = [
                object_type if i == j else AnyType(TypeOfAny.special_form)
                for j, _ in enumerate(tvars)
            ]
            down_args: list[Type] = [
                UninhabitedType() if i == j else AnyType(TypeOfAny.special_form)
                for j, _ in enumerate(tvars)
            ]
            up, down = Instance(info, up_args), Instance(info, down_args)
            # TODO: add advanced variance checks for recursive protocols
            if is_subtype(down, up, ignore_declared_variance=True):
                expected = COVARIANT
            elif is_subtype(up, down, ignore_declared_variance=True):
                expected = CONTRAVARIANT
            else:
                expected = INVARIANT
            if isinstance(tvar, TypeVarType) and expected != tvar.variance:
                self.msg.bad_proto_variance(tvar.variance, tvar.name, expected, defn)

    def check_multiple_inheritance(self, typ: TypeInfo) -> None:
        """Check for multiple inheritance related errors."""
        if len(typ.bases) <= 1:
            # No multiple inheritance.
            return
        # Verify that inherited attributes are compatible.
        mro = typ.mro[1:]
        for i, base in enumerate(mro):
            # Attributes defined in both the type and base are skipped.
            # Normal checks for attribute compatibility should catch any problems elsewhere.
            non_overridden_attrs = base.names.keys() - typ.names.keys()
            for name in non_overridden_attrs:
                if is_private(name):
                    continue
                for base2 in mro[i + 1 :]:
                    # We only need to check compatibility of attributes from classes not
                    # in a subclass relationship. For subclasses, normal (single inheritance)
                    # checks suffice (these are implemented elsewhere).
                    if name in base2.names and base2 not in base.mro:
                        self.check_compatibility(name, base, base2, typ)

    def determine_type_of_member(self, sym: SymbolTableNode) -> Type | None:
        if sym.type is not None:
            return sym.type
        if isinstance(sym.node, FuncBase):
            return self.function_type(sym.node)
        if isinstance(sym.node, TypeInfo):
            if sym.node.typeddict_type:
                # We special-case TypedDict, because they don't define any constructor.
                return self.expr_checker.typeddict_callable(sym.node)
            else:
                return type_object_type(sym.node, self.named_type)
        if isinstance(sym.node, TypeVarExpr):
            # Use of TypeVars is rejected in an expression/runtime context, so
            # we don't need to check supertype compatibility for them.
            return AnyType(TypeOfAny.special_form)
        if isinstance(sym.node, TypeAlias):
            with self.msg.filter_errors():
                # Suppress any errors, they will be given when analyzing the corresponding node.
                # Here we may have incorrect options and location context.
                return self.expr_checker.alias_type_in_runtime_context(sym.node, ctx=sym.node)
        # TODO: handle more node kinds here.
        return None

    def check_compatibility(
        self, name: str, base1: TypeInfo, base2: TypeInfo, ctx: TypeInfo
    ) -> None:
        """Check if attribute name in base1 is compatible with base2 in multiple inheritance.

        Assume base1 comes before base2 in the MRO, and that base1 and base2 don't have
        a direct subclass relationship (i.e., the compatibility requirement only derives from
        multiple inheritance).

        This check verifies that a definition taken from base1 (and mapped to the current
        class ctx), is type compatible with the definition taken from base2 (also mapped), so
        that unsafe subclassing like this can be detected:
            class A(Generic[T]):
                def foo(self, x: T) -> None: ...

            class B:
                def foo(self, x: str) -> None: ...

            class C(B, A[int]): ...  # this is unsafe because...

            x: A[int] = C()
            x.foo  # ...runtime type is (str) -> None, while static type is (int) -> None
        """
        if name in ("__init__", "__new__", "__init_subclass__"):
            # __init__ and friends can be incompatible -- it's a special case.
            return
        first = base1.names[name]
        second = base2.names[name]
        first_type = get_proper_type(self.determine_type_of_member(first))
        second_type = get_proper_type(self.determine_type_of_member(second))

        if isinstance(first_type, FunctionLike) and isinstance(second_type, FunctionLike):
            if first_type.is_type_obj() and second_type.is_type_obj():
                # For class objects only check the subtype relationship of the classes,
                # since we allow incompatible overrides of '__init__'/'__new__'
                ok = is_subtype(
                    left=fill_typevars_with_any(first_type.type_object()),
                    right=fill_typevars_with_any(second_type.type_object()),
                )
            else:
                # First bind/map method types when necessary.
                first_sig = self.bind_and_map_method(first, first_type, ctx, base1)
                second_sig = self.bind_and_map_method(second, second_type, ctx, base2)
                ok = is_subtype(first_sig, second_sig, ignore_pos_arg_names=True)
        elif first_type and second_type:
            if isinstance(first.node, Var):
                first_type = expand_self_type(first.node, first_type, fill_typevars(ctx))
            if isinstance(second.node, Var):
                second_type = expand_self_type(second.node, second_type, fill_typevars(ctx))
            ok = is_equivalent(first_type, second_type)
            if not ok:
                second_node = base2[name].node
                if (
                    isinstance(second_type, FunctionLike)
                    and second_node is not None
                    and is_property(second_node)
                ):
                    second_type = get_property_type(second_type)
                    ok = is_subtype(first_type, second_type)
        else:
            if first_type is None:
                self.msg.cannot_determine_type_in_base(name, base1.name, ctx)
            if second_type is None:
                self.msg.cannot_determine_type_in_base(name, base2.name, ctx)
            ok = True
        # Final attributes can never be overridden, but can override
        # non-final read-only attributes.
        if is_final_node(second.node):
            self.msg.cant_override_final(name, base2.name, ctx)
        if is_final_node(first.node):
            self.check_if_final_var_override_writable(name, second.node, ctx)
        # Some attributes like __slots__ and __deletable__ are special, and the type can
        # vary across class hierarchy.
        if isinstance(second.node, Var) and second.node.allow_incompatible_override:
            ok = True
        if not ok:
            self.msg.base_class_definitions_incompatible(name, base1, base2, ctx)

    def check_metaclass_compatibility(self, typ: TypeInfo) -> None:
        """Ensures that metaclasses of all parent types are compatible."""
        if (
            typ.is_metaclass()
            or typ.is_protocol
            or typ.is_named_tuple
            or typ.is_enum
            or typ.typeddict_type is not None
        ):
            return  # Reasonable exceptions from this check

        metaclasses = [
            entry.metaclass_type
            for entry in typ.mro[1:-1]
            if entry.metaclass_type
            and not is_named_instance(entry.metaclass_type, "builtins.type")
        ]
        if not metaclasses:
            return
        if typ.metaclass_type is not None and all(
            is_subtype(typ.metaclass_type, meta) for meta in metaclasses
        ):
            return
        self.fail(
            "Metaclass conflict: the metaclass of a derived class must be "
            "a (non-strict) subclass of the metaclasses of all its bases",
            typ,
        )

    def visit_import_from(self, node: ImportFrom) -> None:
        self.check_import(node)

    def visit_import_all(self, node: ImportAll) -> None:
        self.check_import(node)

    def visit_import(self, node: Import) -> None:
        self.check_import(node)

    def check_import(self, node: ImportBase) -> None:
        for assign in node.assignments:
            lvalue = assign.lvalues[0]
            lvalue_type, _, __ = self.check_lvalue(lvalue)
            if lvalue_type is None:
                # TODO: This is broken.
                lvalue_type = AnyType(TypeOfAny.special_form)
            assert isinstance(assign.rvalue, NameExpr)
            message = message_registry.INCOMPATIBLE_IMPORT_OF.format(assign.rvalue.name)
            self.check_simple_assignment(
                lvalue_type,
                assign.rvalue,
                node,
                msg=message,
                lvalue_name="local name",
                rvalue_name="imported name",
            )

    #
    # Statements
    #

    def visit_block(self, b: Block) -> None:
        if b.is_unreachable:
            # This block was marked as being unreachable during semantic analysis.
            # It turns out any blocks marked in this way are *intentionally* marked
            # as unreachable -- so we don't display an error.
            self.binder.unreachable()
            return
        for s in b.body:
            if self.binder.is_unreachable():
                if self.should_report_unreachable_issues() and not self.is_raising_or_empty(s):
                    self.msg.unreachable_statement(s)
                break
            self.accept(s)

    def should_report_unreachable_issues(self) -> bool:
        return (
            self.in_checked_function()
            and self.options.warn_unreachable
            and not self.current_node_deferred
            and not self.binder.is_unreachable_warning_suppressed()
        )

    def is_raising_or_empty(self, s: Statement) -> bool:
        """Returns 'true' if the given statement either throws an error of some kind
        or is a no-op.

        We use this function mostly while handling the '--warn-unreachable' flag. When
        that flag is present, we normally report an error on any unreachable statement.
        But if that statement is just something like a 'pass' or a just-in-case 'assert False',
        reporting an error would be annoying.
        """
        if isinstance(s, AssertStmt) and is_false_literal(s.expr):
            return True
        elif isinstance(s, (RaiseStmt, PassStmt)):
            return True
        elif isinstance(s, ExpressionStmt):
            if isinstance(s.expr, EllipsisExpr):
                return True
            elif isinstance(s.expr, CallExpr):
                with self.expr_checker.msg.filter_errors():
                    typ = get_proper_type(
                        self.expr_checker.accept(
                            s.expr, allow_none_return=True, always_allow_any=True
                        )
                    )

                if isinstance(typ, UninhabitedType):
                    return True
        return False

    def visit_assignment_stmt(self, s: AssignmentStmt) -> None:
        """Type check an assignment statement.

        Handle all kinds of assignment statements (simple, indexed, multiple).
        """
        # Avoid type checking type aliases in stubs to avoid false
        # positives about modern type syntax available in stubs such
        # as X | Y.
        if not (s.is_alias_def and self.is_stub):
            with self.enter_final_context(s.is_final_def):
                self.check_assignment(s.lvalues[-1], s.rvalue, s.type is None, s.new_syntax)

        if s.is_alias_def:
            self.check_type_alias_rvalue(s)

        if (
            s.type is not None
            and self.options.disallow_any_unimported
            and has_any_from_unimported_type(s.type)
        ):
            if isinstance(s.lvalues[-1], TupleExpr):
                # This is a multiple assignment. Instead of figuring out which type is problematic,
                # give a generic error message.
                self.msg.unimported_type_becomes_any(
                    "A type on this line", AnyType(TypeOfAny.special_form), s
                )
            else:
                self.msg.unimported_type_becomes_any("Type of variable", s.type, s)
        check_for_explicit_any(s.type, self.options, self.is_typeshed_stub, self.msg, context=s)

        if len(s.lvalues) > 1:
            # Chained assignment (e.g. x = y = ...).
            # Make sure that rvalue type will not be reinferred.
            if not self.has_type(s.rvalue):
                self.expr_checker.accept(s.rvalue)
            rvalue = self.temp_node(self.lookup_type(s.rvalue), s)
            for lv in s.lvalues[:-1]:
                with self.enter_final_context(s.is_final_def):
                    self.check_assignment(lv, rvalue, s.type is None)

        self.check_final(s)
        if (
            s.is_final_def
            and s.type
            and not has_no_typevars(s.type)
            and self.scope.active_class() is not None
        ):
            self.fail(message_registry.DEPENDENT_FINAL_IN_CLASS_BODY, s)

        if s.unanalyzed_type and not self.in_checked_function():
            self.msg.annotation_in_unchecked_function(context=s)

    def check_type_alias_rvalue(self, s: AssignmentStmt) -> None:
        alias_type = self.expr_checker.accept(s.rvalue)
        self.store_type(s.lvalues[-1], alias_type)

    def check_assignment(
        self,
        lvalue: Lvalue,
        rvalue: Expression,
        infer_lvalue_type: bool = True,
        new_syntax: bool = False,
    ) -> None:
        """Type check a single assignment: lvalue = rvalue."""
        if isinstance(lvalue, TupleExpr) or isinstance(lvalue, ListExpr):
            self.check_assignment_to_multiple_lvalues(
                lvalue.items, rvalue, rvalue, infer_lvalue_type
            )
        else:
            self.try_infer_partial_generic_type_from_assignment(lvalue, rvalue, "=")
            lvalue_type, index_lvalue, inferred = self.check_lvalue(lvalue)
            # If we're assigning to __getattr__ or similar methods, check that the signature is
            # valid.
            if isinstance(lvalue, NameExpr) and lvalue.node:
                name = lvalue.node.name
                if name in ("__setattr__", "__getattribute__", "__getattr__"):
                    # If an explicit type is given, use that.
                    if lvalue_type:
                        signature = lvalue_type
                    else:
                        signature = self.expr_checker.accept(rvalue)
                    if signature:
                        if name == "__setattr__":
                            self.check_setattr_method(signature, lvalue)
                        else:
                            self.check_getattr_method(signature, lvalue, name)

                if name == "__slots__":
                    typ = lvalue_type or self.expr_checker.accept(rvalue)
                    self.check_slots_definition(typ, lvalue)
                if name == "__match_args__" and inferred is not None:
                    typ = self.expr_checker.accept(rvalue)
                    self.check_match_args(inferred, typ, lvalue)

            # Defer PartialType's super type checking.
            if (
                isinstance(lvalue, RefExpr)
                and not (isinstance(lvalue_type, PartialType) and lvalue_type.type is None)
                and not (isinstance(lvalue, NameExpr) and lvalue.name == "__match_args__")
            ):
                if self.check_compatibility_all_supers(lvalue, lvalue_type, rvalue):
                    # We hit an error on this line; don't check for any others
                    return

            if isinstance(lvalue, MemberExpr) and lvalue.name == "__match_args__":
                self.fail(message_registry.CANNOT_MODIFY_MATCH_ARGS, lvalue)

            if lvalue_type:
                if isinstance(lvalue_type, PartialType) and lvalue_type.type is None:
                    # Try to infer a proper type for a variable with a partial None type.
                    rvalue_type = self.expr_checker.accept(rvalue)
                    if isinstance(get_proper_type(rvalue_type), NoneType):
                        # This doesn't actually provide any additional information -- multiple
                        # None initializers preserve the partial None type.
                        return

                    var = lvalue_type.var
                    if is_valid_inferred_type(rvalue_type, is_lvalue_final=var.is_final):
                        partial_types = self.find_partial_types(var)
                        if partial_types is not None:
                            if not self.current_node_deferred:
                                # Partial type can't be final, so strip any literal values.
                                rvalue_type = remove_instance_last_known_values(rvalue_type)
                                inferred_type = make_simplified_union([rvalue_type, NoneType()])
                                self.set_inferred_type(var, lvalue, inferred_type)
                            else:
                                var.type = None
                            del partial_types[var]
                            lvalue_type = var.type
                    else:
                        # Try to infer a partial type. No need to check the return value, as
                        # an error will be reported elsewhere.
                        self.infer_partial_type(lvalue_type.var, lvalue, rvalue_type)
                    # Handle None PartialType's super type checking here, after it's resolved.
                    if isinstance(lvalue, RefExpr) and self.check_compatibility_all_supers(
                        lvalue, lvalue_type, rvalue
                    ):
                        # We hit an error on this line; don't check for any others
                        return
                elif (
                    is_literal_none(rvalue)
                    and isinstance(lvalue, NameExpr)
                    and isinstance(lvalue.node, Var)
                    and lvalue.node.is_initialized_in_class
                    and not new_syntax
                ):
                    # Allow None's to be assigned to class variables with non-Optional types.
                    rvalue_type = lvalue_type
                elif (
                    isinstance(lvalue, MemberExpr) and lvalue.kind is None
                ):  # Ignore member access to modules
                    instance_type = self.expr_checker.accept(lvalue.expr)
                    rvalue_type, lvalue_type, infer_lvalue_type = self.check_member_assignment(
                        instance_type, lvalue_type, rvalue, context=rvalue
                    )
                else:
                    # Hacky special case for assigning a literal None
                    # to a variable defined in a previous if
                    # branch. When we detect this, we'll go back and
                    # make the type optional. This is somewhat
                    # unpleasant, and a generalization of this would
                    # be an improvement!
                    if (
                        is_literal_none(rvalue)
                        and isinstance(lvalue, NameExpr)
                        and lvalue.kind == LDEF
                        and isinstance(lvalue.node, Var)
                        and lvalue.node.type
                        and lvalue.node in self.var_decl_frames
                        and not isinstance(get_proper_type(lvalue_type), AnyType)
                    ):
                        decl_frame_map = self.var_decl_frames[lvalue.node]
                        # Check if the nearest common ancestor frame for the definition site
                        # and the current site is the enclosing frame of an if/elif/else block.
                        has_if_ancestor = False
                        for frame in reversed(self.binder.frames):
                            if frame.id in decl_frame_map:
                                has_if_ancestor = frame.conditional_frame
                                break
                        if has_if_ancestor:
                            lvalue_type = make_optional_type(lvalue_type)
                            self.set_inferred_type(lvalue.node, lvalue, lvalue_type)

                    rvalue_type = self.check_simple_assignment(lvalue_type, rvalue, context=rvalue)

                # Special case: only non-abstract non-protocol classes can be assigned to
                # variables with explicit type Type[A], where A is protocol or abstract.
                p_rvalue_type = get_proper_type(rvalue_type)
                p_lvalue_type = get_proper_type(lvalue_type)
                if (
                    isinstance(p_rvalue_type, CallableType)
                    and p_rvalue_type.is_type_obj()
                    and (
                        p_rvalue_type.type_object().is_abstract
                        or p_rvalue_type.type_object().is_protocol
                    )
                    and isinstance(p_lvalue_type, TypeType)
                    and isinstance(p_lvalue_type.item, Instance)
                    and (
                        p_lvalue_type.item.type.is_abstract or p_lvalue_type.item.type.is_protocol
                    )
                ):
                    self.msg.concrete_only_assign(p_lvalue_type, rvalue)
                    return
                if rvalue_type and infer_lvalue_type and not isinstance(lvalue_type, PartialType):
                    # Don't use type binder for definitions of special forms, like named tuples.
                    if not (isinstance(lvalue, NameExpr) and lvalue.is_special_form):
                        self.binder.assign_type(lvalue, rvalue_type, lvalue_type, False)

            elif index_lvalue:
                self.check_indexed_assignment(index_lvalue, rvalue, lvalue)

            if inferred:
                type_context = self.get_variable_type_context(inferred)
                rvalue_type = self.expr_checker.accept(rvalue, type_context=type_context)
                if not (
                    inferred.is_final
                    or (isinstance(lvalue, NameExpr) and lvalue.name == "__match_args__")
                ):
                    rvalue_type = remove_instance_last_known_values(rvalue_type)
                self.infer_variable_type(inferred, lvalue, rvalue_type, rvalue)
            self.check_assignment_to_slots(lvalue)

    # (type, operator) tuples for augmented assignments supported with partial types
    partial_type_augmented_ops: Final = {("builtins.list", "+"), ("builtins.set", "|")}

    def get_variable_type_context(self, inferred: Var) -> Type | None:
        type_contexts = []
        if inferred.info:
            for base in inferred.info.mro[1:]:
                base_type, base_node = self.lvalue_type_from_base(inferred, base)
                if (
                    base_type
                    and not (isinstance(base_node, Var) and base_node.invalid_partial_type)
                    and not isinstance(base_type, PartialType)
                ):
                    type_contexts.append(base_type)
        # Use most derived supertype as type context if available.
        if not type_contexts:
            return None
        candidate = type_contexts[0]
        for other in type_contexts:
            if is_proper_subtype(other, candidate):
                candidate = other
            elif not is_subtype(candidate, other):
                # Multiple incompatible candidates, cannot use any of them as context.
                return None
        return candidate

    def try_infer_partial_generic_type_from_assignment(
        self, lvalue: Lvalue, rvalue: Expression, op: str
    ) -> None:
        """Try to infer a precise type for partial generic type from assignment.

        'op' is '=' for normal assignment and a binary operator ('+', ...) for
        augmented assignment.

        Example where this happens:

            x = []
            if foo():
                x = [1]  # Infer List[int] as type of 'x'
        """
        var = None
        if (
            isinstance(lvalue, NameExpr)
            and isinstance(lvalue.node, Var)
            and isinstance(lvalue.node.type, PartialType)
        ):
            var = lvalue.node
        elif isinstance(lvalue, MemberExpr):
            var = self.expr_checker.get_partial_self_var(lvalue)
        if var is not None:
            typ = var.type
            assert isinstance(typ, PartialType)
            if typ.type is None:
                return
            # Return if this is an unsupported augmented assignment.
            if op != "=" and (typ.type.fullname, op) not in self.partial_type_augmented_ops:
                return
            # TODO: some logic here duplicates the None partial type counterpart
            #       inlined in check_assignment(), see #8043.
            partial_types = self.find_partial_types(var)
            if partial_types is None:
                return
            rvalue_type = self.expr_checker.accept(rvalue)
            rvalue_type = get_proper_type(rvalue_type)
            if isinstance(rvalue_type, Instance):
                if rvalue_type.type == typ.type and is_valid_inferred_type(rvalue_type):
                    var.type = rvalue_type
                    del partial_types[var]
            elif isinstance(rvalue_type, AnyType):
                var.type = fill_typevars_with_any(typ.type)
                del partial_types[var]

    def check_compatibility_all_supers(
        self, lvalue: RefExpr, lvalue_type: Type | None, rvalue: Expression
    ) -> bool:
        lvalue_node = lvalue.node
        # Check if we are a class variable with at least one base class
        if (
            isinstance(lvalue_node, Var)
            and lvalue.kind in (MDEF, None)
            and len(lvalue_node.info.bases) > 0  # None for Vars defined via self
        ):

            for base in lvalue_node.info.mro[1:]:
                tnode = base.names.get(lvalue_node.name)
                if tnode is not None:
                    if not self.check_compatibility_classvar_super(lvalue_node, base, tnode.node):
                        # Show only one error per variable
                        break

                    if not self.check_compatibility_final_super(lvalue_node, base, tnode.node):
                        # Show only one error per variable
                        break

            direct_bases = lvalue_node.info.direct_base_classes()
            last_immediate_base = direct_bases[-1] if direct_bases else None

            for base in lvalue_node.info.mro[1:]:
                # The type of "__slots__" and some other attributes usually doesn't need to
                # be compatible with a base class. We'll still check the type of "__slots__"
                # against "object" as an exception.
                if lvalue_node.allow_incompatible_override and not (
                    lvalue_node.name == "__slots__" and base.fullname == "builtins.object"
                ):
                    continue

                if is_private(lvalue_node.name):
                    continue

                base_type, base_node = self.lvalue_type_from_base(lvalue_node, base)
                if isinstance(base_type, PartialType):
                    base_type = None

                if base_type:
                    assert base_node is not None
                    if not self.check_compatibility_super(
                        lvalue, lvalue_type, rvalue, base, base_type, base_node
                    ):
                        # Only show one error per variable; even if other
                        # base classes are also incompatible
                        return True
                    if base is last_immediate_base:
                        # At this point, the attribute was found to be compatible with all
                        # immediate parents.
                        break
        return False

    def check_compatibility_super(
        self,
        lvalue: RefExpr,
        lvalue_type: Type | None,
        rvalue: Expression,
        base: TypeInfo,
        base_type: Type,
        base_node: Node,
    ) -> bool:
        lvalue_node = lvalue.node
        assert isinstance(lvalue_node, Var)

        # Do not check whether the rvalue is compatible if the
        # lvalue had a type defined; this is handled by other
        # parts, and all we have to worry about in that case is
        # that lvalue is compatible with the base class.
        compare_node = None
        if lvalue_type:
            compare_type = lvalue_type
            compare_node = lvalue.node
        else:
            compare_type = self.expr_checker.accept(rvalue, base_type)
            if isinstance(rvalue, NameExpr):
                compare_node = rvalue.node
                if isinstance(compare_node, Decorator):
                    compare_node = compare_node.func

        base_type = get_proper_type(base_type)
        compare_type = get_proper_type(compare_type)
        if compare_type:
            if isinstance(base_type, CallableType) and isinstance(compare_type, CallableType):
                base_static = is_node_static(base_node)
                compare_static = is_node_static(compare_node)

                # In case compare_static is unknown, also check
                # if 'definition' is set. The most common case for
                # this is with TempNode(), where we lose all
                # information about the real rvalue node (but only get
                # the rvalue type)
                if compare_static is None and compare_type.definition:
                    compare_static = is_node_static(compare_type.definition)

                # Compare against False, as is_node_static can return None
                if base_static is False and compare_static is False:
                    # Class-level function objects and classmethods become bound
                    # methods: the former to the instance, the latter to the
                    # class
                    base_type = bind_self(base_type, self.scope.active_self_type())
                    compare_type = bind_self(compare_type, self.scope.active_self_type())

                # If we are a static method, ensure to also tell the
                # lvalue it now contains a static method
                if base_static and compare_static:
                    lvalue_node.is_staticmethod = True

            return self.check_subtype(
                compare_type,
                base_type,
                rvalue,
                message_registry.INCOMPATIBLE_TYPES_IN_ASSIGNMENT,
                "expression has type",
                f'base class "{base.name}" defined the type as',
            )
        return True

    def lvalue_type_from_base(
        self, expr_node: Var, base: TypeInfo
    ) -> tuple[Type | None, Node | None]:
        """For a NameExpr that is part of a class, walk all base classes and try
        to find the first class that defines a Type for the same name."""
        expr_name = expr_node.name
        base_var = base.names.get(expr_name)

        if base_var:
            base_node = base_var.node
            base_type = base_var.type
            if isinstance(base_node, Var) and base_type is not None:
                base_type = expand_self_type(base_node, base_type, fill_typevars(expr_node.info))
            if isinstance(base_node, Decorator):
                base_node = base_node.func
                base_type = base_node.type

            if base_type:
                if not has_no_typevars(base_type):
                    self_type = self.scope.active_self_type()
                    assert self_type is not None, "Internal error: base lookup outside class"
                    if isinstance(self_type, TupleType):
                        instance = tuple_fallback(self_type)
                    else:
                        instance = self_type
                    itype = map_instance_to_supertype(instance, base)
                    base_type = expand_type_by_instance(base_type, itype)

                base_type = get_proper_type(base_type)
                if isinstance(base_type, CallableType) and isinstance(base_node, FuncDef):
                    # If we are a property, return the Type of the return
                    # value, not the Callable
                    if base_node.is_property:
                        base_type = get_proper_type(base_type.ret_type)
                if isinstance(base_type, FunctionLike) and isinstance(
                    base_node, OverloadedFuncDef
                ):
                    # Same for properties with setter
                    if base_node.is_property:
                        base_type = base_type.items[0].ret_type

                return base_type, base_node

        return None, None

    def check_compatibility_classvar_super(
        self, node: Var, base: TypeInfo, base_node: Node | None
    ) -> bool:
        if not isinstance(base_node, Var):
            return True
        if node.is_classvar and not base_node.is_classvar:
            self.fail(message_registry.CANNOT_OVERRIDE_INSTANCE_VAR.format(base.name), node)
            return False
        elif not node.is_classvar and base_node.is_classvar:
            self.fail(message_registry.CANNOT_OVERRIDE_CLASS_VAR.format(base.name), node)
            return False
        return True

    def check_compatibility_final_super(
        self, node: Var, base: TypeInfo, base_node: Node | None
    ) -> bool:
        """Check if an assignment overrides a final attribute in a base class.

        This only checks situations where either a node in base class is not a variable
        but a final method, or where override is explicitly declared as final.
        In these cases we give a more detailed error message. In addition, we check that
        a final variable doesn't override writeable attribute, which is not safe.

        Other situations are checked in `check_final()`.
        """
        if not isinstance(base_node, (Var, FuncBase, Decorator)):
            return True
        if base_node.is_final and (node.is_final or not isinstance(base_node, Var)):
            # Give this error only for explicit override attempt with `Final`, or
            # if we are overriding a final method with variable.
            # Other override attempts will be flagged as assignment to constant
            # in `check_final()`.
            self.msg.cant_override_final(node.name, base.name, node)
            return False
        if node.is_final:
            if base.fullname in ENUM_BASES or node.name in ENUM_SPECIAL_PROPS:
                return True
            self.check_if_final_var_override_writable(node.name, base_node, node)
        return True

    def check_if_final_var_override_writable(
        self, name: str, base_node: Node | None, ctx: Context
    ) -> None:
        """Check that a final variable doesn't override writeable attribute.

        This is done to prevent situations like this:
            class C:
                attr = 1
            class D(C):
                attr: Final = 2

            x: C = D()
            x.attr = 3  # Oops!
        """
        writable = True
        if base_node:
            writable = self.is_writable_attribute(base_node)
        if writable:
            self.msg.final_cant_override_writable(name, ctx)

    def get_final_context(self) -> bool:
        """Check whether we a currently checking a final declaration."""
        return self._is_final_def

    @contextmanager
    def enter_final_context(self, is_final_def: bool) -> Iterator[None]:
        """Store whether the current checked assignment is a final declaration."""
        old_ctx = self._is_final_def
        self._is_final_def = is_final_def
        try:
            yield
        finally:
            self._is_final_def = old_ctx

    def check_final(self, s: AssignmentStmt | OperatorAssignmentStmt | AssignmentExpr) -> None:
        """Check if this assignment does not assign to a final attribute.

        This function performs the check only for name assignments at module
        and class scope. The assignments to `obj.attr` and `Cls.attr` are checked
        in checkmember.py.
        """
        if isinstance(s, AssignmentStmt):
            lvs = self.flatten_lvalues(s.lvalues)
        elif isinstance(s, AssignmentExpr):
            lvs = [s.target]
        else:
            lvs = [s.lvalue]
        is_final_decl = s.is_final_def if isinstance(s, AssignmentStmt) else False
        if is_final_decl and self.scope.active_class():
            lv = lvs[0]
            assert isinstance(lv, RefExpr)
            if lv.node is not None:
                assert isinstance(lv.node, Var)
                if (
                    lv.node.final_unset_in_class
                    and not lv.node.final_set_in_init
                    and not self.is_stub
                    and  # It is OK to skip initializer in stub files.
                    # Avoid extra error messages, if there is no type in Final[...],
                    # then we already reported the error about missing r.h.s.
                    isinstance(s, AssignmentStmt)
                    and s.type is not None
                ):
                    self.msg.final_without_value(s)
        for lv in lvs:
            if isinstance(lv, RefExpr) and isinstance(lv.node, Var):
                name = lv.node.name
                cls = self.scope.active_class()
                if cls is not None:
                    # These additional checks exist to give more error messages
                    # even if the final attribute was overridden with a new symbol
                    # (which is itself an error)...
                    for base in cls.mro[1:]:
                        sym = base.names.get(name)
                        # We only give this error if base node is variable,
                        # overriding final method will be caught in
                        # `check_compatibility_final_super()`.
                        if sym and isinstance(sym.node, Var):
                            if sym.node.is_final and not is_final_decl:
                                self.msg.cant_assign_to_final(name, sym.node.info is None, s)
                                # ...but only once
                                break
                if lv.node.is_final and not is_final_decl:
                    self.msg.cant_assign_to_final(name, lv.node.info is None, s)

    def check_assignment_to_slots(self, lvalue: Lvalue) -> None:
        if not isinstance(lvalue, MemberExpr):
            return

        inst = get_proper_type(self.expr_checker.accept(lvalue.expr))
        if not isinstance(inst, Instance):
            return
        if inst.type.slots is None:
            return  # Slots do not exist, we can allow any assignment
        if lvalue.name in inst.type.slots:
            return  # We are assigning to an existing slot
        for base_info in inst.type.mro[:-1]:
            if base_info.names.get("__setattr__") is not None:
                # When type has `__setattr__` defined,
                # we can assign any dynamic value.
                # We exclude object, because it always has `__setattr__`.
                return

        definition = inst.type.get(lvalue.name)
        if definition is None:
            # We don't want to duplicate
            # `"SomeType" has no attribute "some_attr"`
            # error twice.
            return
        if self.is_assignable_slot(lvalue, definition.type):
            return

        self.fail(
            message_registry.NAME_NOT_IN_SLOTS.format(lvalue.name, inst.type.fullname), lvalue
        )

    def is_assignable_slot(self, lvalue: Lvalue, typ: Type | None) -> bool:
        if getattr(lvalue, "node", None):
            return False  # This is a definition

        typ = get_proper_type(typ)
        if typ is None or isinstance(typ, AnyType):
            return True  # Any can be literally anything, like `@propery`
        if isinstance(typ, Instance):
            # When working with instances, we need to know if they contain
            # `__set__` special method. Like `@property` does.
            # This makes assigning to properties possible,
            # even without extra slot spec.
            return typ.type.get("__set__") is not None
        if isinstance(typ, FunctionLike):
            return True  # Can be a property, or some other magic
        if isinstance(typ, UnionType):
            return all(self.is_assignable_slot(lvalue, u) for u in typ.items)
        return False

    def check_assignment_to_multiple_lvalues(
        self,
        lvalues: list[Lvalue],
        rvalue: Expression,
        context: Context,
        infer_lvalue_type: bool = True,
    ) -> None:
        if isinstance(rvalue, TupleExpr) or isinstance(rvalue, ListExpr):
            # Recursively go into Tuple or List expression rhs instead of
            # using the type of rhs, because this allowed more fine grained
            # control in cases like: a, b = [int, str] where rhs would get
            # type List[object]
            rvalues: list[Expression] = []
            iterable_type: Type | None = None
            last_idx: int | None = None
            for idx_rval, rval in enumerate(rvalue.items):
                if isinstance(rval, StarExpr):
                    typs = get_proper_type(self.expr_checker.accept(rval.expr))
                    if isinstance(typs, TupleType):
                        rvalues.extend([TempNode(typ) for typ in typs.items])
                    elif self.type_is_iterable(typs) and isinstance(typs, Instance):
                        if iterable_type is not None and iterable_type != self.iterable_item_type(
                            typs
                        ):
                            self.fail(message_registry.CONTIGUOUS_ITERABLE_EXPECTED, context)
                        else:
                            if last_idx is None or last_idx + 1 == idx_rval:
                                rvalues.append(rval)
                                last_idx = idx_rval
                                iterable_type = self.iterable_item_type(typs)
                            else:
                                self.fail(message_registry.CONTIGUOUS_ITERABLE_EXPECTED, context)
                    else:
                        self.fail(message_registry.ITERABLE_TYPE_EXPECTED.format(typs), context)
                else:
                    rvalues.append(rval)
            iterable_start: int | None = None
            iterable_end: int | None = None
            for i, rval in enumerate(rvalues):
                if isinstance(rval, StarExpr):
                    typs = get_proper_type(self.expr_checker.accept(rval.expr))
                    if self.type_is_iterable(typs) and isinstance(typs, Instance):
                        if iterable_start is None:
                            iterable_start = i
                        iterable_end = i
            if (
                iterable_start is not None
                and iterable_end is not None
                and iterable_type is not None
            ):
                iterable_num = iterable_end - iterable_start + 1
                rvalue_needed = len(lvalues) - (len(rvalues) - iterable_num)
                if rvalue_needed > 0:
                    rvalues = (
                        rvalues[0:iterable_start]
                        + [TempNode(iterable_type) for i in range(rvalue_needed)]
                        + rvalues[iterable_end + 1 :]
                    )

            if self.check_rvalue_count_in_assignment(lvalues, len(rvalues), context):
                star_index = next(
                    (i for i, lv in enumerate(lvalues) if isinstance(lv, StarExpr)), len(lvalues)
                )

                left_lvs = lvalues[:star_index]
                star_lv = (
                    cast(StarExpr, lvalues[star_index]) if star_index != len(lvalues) else None
                )
                right_lvs = lvalues[star_index + 1 :]

                left_rvs, star_rvs, right_rvs = self.split_around_star(
                    rvalues, star_index, len(lvalues)
                )

                lr_pairs = list(zip(left_lvs, left_rvs))
                if star_lv:
                    rv_list = ListExpr(star_rvs)
                    rv_list.set_line(rvalue)
                    lr_pairs.append((star_lv.expr, rv_list))
                lr_pairs.extend(zip(right_lvs, right_rvs))

                for lv, rv in lr_pairs:
                    self.check_assignment(lv, rv, infer_lvalue_type)
        else:
            self.check_multi_assignment(lvalues, rvalue, context, infer_lvalue_type)

    def check_rvalue_count_in_assignment(
        self, lvalues: list[Lvalue], rvalue_count: int, context: Context
    ) -> bool:
        if any(isinstance(lvalue, StarExpr) for lvalue in lvalues):
            if len(lvalues) - 1 > rvalue_count:
                self.msg.wrong_number_values_to_unpack(rvalue_count, len(lvalues) - 1, context)
                return False
        elif rvalue_count != len(lvalues):
            self.msg.wrong_number_values_to_unpack(rvalue_count, len(lvalues), context)
            return False
        return True

    def check_multi_assignment(
        self,
        lvalues: list[Lvalue],
        rvalue: Expression,
        context: Context,
        infer_lvalue_type: bool = True,
        rv_type: Type | None = None,
        undefined_rvalue: bool = False,
    ) -> None:
        """Check the assignment of one rvalue to a number of lvalues."""

        # Infer the type of an ordinary rvalue expression.
        # TODO: maybe elsewhere; redundant.
        rvalue_type = get_proper_type(rv_type or self.expr_checker.accept(rvalue))

        if isinstance(rvalue_type, TypeVarLikeType):
            rvalue_type = get_proper_type(rvalue_type.upper_bound)

        if isinstance(rvalue_type, UnionType):
            # If this is an Optional type in non-strict Optional code, unwrap it.
            relevant_items = rvalue_type.relevant_items()
            if len(relevant_items) == 1:
                rvalue_type = get_proper_type(relevant_items[0])

        if isinstance(rvalue_type, AnyType):
            for lv in lvalues:
                if isinstance(lv, StarExpr):
                    lv = lv.expr
                temp_node = self.temp_node(
                    AnyType(TypeOfAny.from_another_any, source_any=rvalue_type), context
                )
                self.check_assignment(lv, temp_node, infer_lvalue_type)
        elif isinstance(rvalue_type, TupleType):
            self.check_multi_assignment_from_tuple(
                lvalues, rvalue, rvalue_type, context, undefined_rvalue, infer_lvalue_type
            )
        elif isinstance(rvalue_type, UnionType):
            self.check_multi_assignment_from_union(
                lvalues, rvalue, rvalue_type, context, infer_lvalue_type
            )
        elif isinstance(rvalue_type, Instance) and rvalue_type.type.fullname == "builtins.str":
            self.msg.unpacking_strings_disallowed(context)
        else:
            self.check_multi_assignment_from_iterable(
                lvalues, rvalue_type, context, infer_lvalue_type
            )

    def check_multi_assignment_from_union(
        self,
        lvalues: list[Expression],
        rvalue: Expression,
        rvalue_type: UnionType,
        context: Context,
        infer_lvalue_type: bool,
    ) -> None:
        """Check assignment to multiple lvalue targets when rvalue type is a Union[...].
        For example:

            t: Union[Tuple[int, int], Tuple[str, str]]
            x, y = t
            reveal_type(x)  # Union[int, str]

        The idea in this case is to process the assignment for every item of the union.
        Important note: the types are collected in two places, 'union_types' contains
        inferred types for first assignments, 'assignments' contains the narrowed types
        for binder.
        """
        self.no_partial_types = True
        transposed: tuple[list[Type], ...] = tuple([] for _ in self.flatten_lvalues(lvalues))
        # Notify binder that we want to defer bindings and instead collect types.
        with self.binder.accumulate_type_assignments() as assignments:
            for item in rvalue_type.items:
                # Type check the assignment separately for each union item and collect
                # the inferred lvalue types for each union item.
                self.check_multi_assignment(
                    lvalues,
                    rvalue,
                    context,
                    infer_lvalue_type=infer_lvalue_type,
                    rv_type=item,
                    undefined_rvalue=True,
                )
                for t, lv in zip(transposed, self.flatten_lvalues(lvalues)):
                    # We can access _type_maps directly since temporary type maps are
                    # only created within expressions.
                    t.append(self._type_maps[0].pop(lv, AnyType(TypeOfAny.special_form)))
        union_types = tuple(make_simplified_union(col) for col in transposed)
        for expr, items in assignments.items():
            # Bind a union of types collected in 'assignments' to every expression.
            if isinstance(expr, StarExpr):
                expr = expr.expr

            # TODO: See todo in binder.py, ConditionalTypeBinder.assign_type
            # It's unclear why the 'declared_type' param is sometimes 'None'
            clean_items: list[tuple[Type, Type]] = []
            for type, declared_type in items:
                assert declared_type is not None
                clean_items.append((type, declared_type))

            types, declared_types = zip(*clean_items)
            self.binder.assign_type(
                expr,
                make_simplified_union(list(types)),
                make_simplified_union(list(declared_types)),
                False,
            )
        for union, lv in zip(union_types, self.flatten_lvalues(lvalues)):
            # Properly store the inferred types.
            _1, _2, inferred = self.check_lvalue(lv)
            if inferred:
                self.set_inferred_type(inferred, lv, union)
            else:
                self.store_type(lv, union)
        self.no_partial_types = False

    def flatten_lvalues(self, lvalues: list[Expression]) -> list[Expression]:
        res: list[Expression] = []
        for lv in lvalues:
            if isinstance(lv, (TupleExpr, ListExpr)):
                res.extend(self.flatten_lvalues(lv.items))
            if isinstance(lv, StarExpr):
                # Unwrap StarExpr, since it is unwrapped by other helpers.
                lv = lv.expr
            res.append(lv)
        return res

    def check_multi_assignment_from_tuple(
        self,
        lvalues: list[Lvalue],
        rvalue: Expression,
        rvalue_type: TupleType,
        context: Context,
        undefined_rvalue: bool,
        infer_lvalue_type: bool = True,
    ) -> None:
        if self.check_rvalue_count_in_assignment(lvalues, len(rvalue_type.items), context):
            star_index = next(
                (i for i, lv in enumerate(lvalues) if isinstance(lv, StarExpr)), len(lvalues)
            )

            left_lvs = lvalues[:star_index]
            star_lv = cast(StarExpr, lvalues[star_index]) if star_index != len(lvalues) else None
            right_lvs = lvalues[star_index + 1 :]

            if not undefined_rvalue:
                # Infer rvalue again, now in the correct type context.
                lvalue_type = self.lvalue_type_for_inference(lvalues, rvalue_type)
                reinferred_rvalue_type = get_proper_type(
                    self.expr_checker.accept(rvalue, lvalue_type)
                )

                if isinstance(reinferred_rvalue_type, UnionType):
                    # If this is an Optional type in non-strict Optional code, unwrap it.
                    relevant_items = reinferred_rvalue_type.relevant_items()
                    if len(relevant_items) == 1:
                        reinferred_rvalue_type = get_proper_type(relevant_items[0])
                if isinstance(reinferred_rvalue_type, UnionType):
                    self.check_multi_assignment_from_union(
                        lvalues, rvalue, reinferred_rvalue_type, context, infer_lvalue_type
                    )
                    return
                if isinstance(reinferred_rvalue_type, AnyType):
                    # We can get Any if the current node is
                    # deferred. Doing more inference in deferred nodes
                    # is hard, so give up for now.  We can also get
                    # here if reinferring types above changes the
                    # inferred return type for an overloaded function
                    # to be ambiguous.
                    return
                assert isinstance(reinferred_rvalue_type, TupleType)
                rvalue_type = reinferred_rvalue_type

            left_rv_types, star_rv_types, right_rv_types = self.split_around_star(
                rvalue_type.items, star_index, len(lvalues)
            )

            for lv, rv_type in zip(left_lvs, left_rv_types):
                self.check_assignment(lv, self.temp_node(rv_type, context), infer_lvalue_type)
            if star_lv:
                list_expr = ListExpr(
                    [self.temp_node(rv_type, context) for rv_type in star_rv_types]
                )
                list_expr.set_line(context)
                self.check_assignment(star_lv.expr, list_expr, infer_lvalue_type)
            for lv, rv_type in zip(right_lvs, right_rv_types):
                self.check_assignment(lv, self.temp_node(rv_type, context), infer_lvalue_type)

    def lvalue_type_for_inference(self, lvalues: list[Lvalue], rvalue_type: TupleType) -> Type:
        star_index = next(
            (i for i, lv in enumerate(lvalues) if isinstance(lv, StarExpr)), len(lvalues)
        )
        left_lvs = lvalues[:star_index]
        star_lv = cast(StarExpr, lvalues[star_index]) if star_index != len(lvalues) else None
        right_lvs = lvalues[star_index + 1 :]
        left_rv_types, star_rv_types, right_rv_types = self.split_around_star(
            rvalue_type.items, star_index, len(lvalues)
        )

        type_parameters: list[Type] = []

        def append_types_for_inference(lvs: list[Expression], rv_types: list[Type]) -> None:
            for lv, rv_type in zip(lvs, rv_types):
                sub_lvalue_type, index_expr, inferred = self.check_lvalue(lv)
                if sub_lvalue_type and not isinstance(sub_lvalue_type, PartialType):
                    type_parameters.append(sub_lvalue_type)
                else:  # index lvalue
                    # TODO Figure out more precise type context, probably
                    #      based on the type signature of the _set method.
                    type_parameters.append(rv_type)

        append_types_for_inference(left_lvs, left_rv_types)

        if star_lv:
            sub_lvalue_type, index_expr, inferred = self.check_lvalue(star_lv.expr)
            if sub_lvalue_type and not isinstance(sub_lvalue_type, PartialType):
                type_parameters.extend([sub_lvalue_type] * len(star_rv_types))
            else:  # index lvalue
                # TODO Figure out more precise type context, probably
                #      based on the type signature of the _set method.
                type_parameters.extend(star_rv_types)

        append_types_for_inference(right_lvs, right_rv_types)

        return TupleType(type_parameters, self.named_type("builtins.tuple"))

    def split_around_star(
        self, items: list[T], star_index: int, length: int
    ) -> tuple[list[T], list[T], list[T]]:
        """Splits a list of items in three to match another list of length 'length'
        that contains a starred expression at 'star_index' in the following way:

        star_index = 2, length = 5 (i.e., [a,b,*,c,d]), items = [1,2,3,4,5,6,7]
        returns in: ([1,2], [3,4,5], [6,7])
        """
        nr_right_of_star = length - star_index - 1
        right_index = -nr_right_of_star if nr_right_of_star != 0 else len(items)
        left = items[:star_index]
        star = items[star_index:right_index]
        right = items[right_index:]
        return left, star, right

    def type_is_iterable(self, type: Type) -> bool:
        type = get_proper_type(type)
        if isinstance(type, CallableType) and type.is_type_obj():
            type = type.fallback
        return is_subtype(
            type, self.named_generic_type("typing.Iterable", [AnyType(TypeOfAny.special_form)])
        )

    def check_multi_assignment_from_iterable(
        self,
        lvalues: list[Lvalue],
        rvalue_type: Type,
        context: Context,
        infer_lvalue_type: bool = True,
    ) -> None:
        rvalue_type = get_proper_type(rvalue_type)
        if self.type_is_iterable(rvalue_type) and isinstance(
            rvalue_type, (Instance, CallableType, TypeType, Overloaded)
        ):
            item_type = self.iterable_item_type(rvalue_type)
            for lv in lvalues:
                if isinstance(lv, StarExpr):
                    items_type = self.named_generic_type("builtins.list", [item_type])
                    self.check_assignment(
                        lv.expr, self.temp_node(items_type, context), infer_lvalue_type
                    )
                else:
                    self.check_assignment(
                        lv, self.temp_node(item_type, context), infer_lvalue_type
                    )
        else:
            self.msg.type_not_iterable(rvalue_type, context)

    def check_lvalue(self, lvalue: Lvalue) -> tuple[Type | None, IndexExpr | None, Var | None]:
        lvalue_type = None
        index_lvalue = None
        inferred = None

        if self.is_definition(lvalue) and (
            not isinstance(lvalue, NameExpr) or isinstance(lvalue.node, Var)
        ):
            if isinstance(lvalue, NameExpr):
                assert isinstance(lvalue.node, Var)
                inferred = lvalue.node
            else:
                assert isinstance(lvalue, MemberExpr)
                self.expr_checker.accept(lvalue.expr)
                inferred = lvalue.def_var
        elif isinstance(lvalue, IndexExpr):
            index_lvalue = lvalue
        elif isinstance(lvalue, MemberExpr):
            lvalue_type = self.expr_checker.analyze_ordinary_member_access(lvalue, True)
            self.store_type(lvalue, lvalue_type)
        elif isinstance(lvalue, NameExpr):
            lvalue_type = self.expr_checker.analyze_ref_expr(lvalue, lvalue=True)
            self.store_type(lvalue, lvalue_type)
        elif isinstance(lvalue, TupleExpr) or isinstance(lvalue, ListExpr):
            types = [
                self.check_lvalue(sub_expr)[0] or
                # This type will be used as a context for further inference of rvalue,
                # we put Uninhabited if there is no information available from lvalue.
                UninhabitedType()
                for sub_expr in lvalue.items
            ]
            lvalue_type = TupleType(types, self.named_type("builtins.tuple"))
        elif isinstance(lvalue, StarExpr):
            lvalue_type, _, _ = self.check_lvalue(lvalue.expr)
        else:
            lvalue_type = self.expr_checker.accept(lvalue)

        return lvalue_type, index_lvalue, inferred

    def is_definition(self, s: Lvalue) -> bool:
        if isinstance(s, NameExpr):
            if s.is_inferred_def:
                return True
            # If the node type is not defined, this must the first assignment
            # that we process => this is a definition, even though the semantic
            # analyzer did not recognize this as such. This can arise in code
            # that uses isinstance checks, if type checking of the primary
            # definition is skipped due to an always False type check.
            node = s.node
            if isinstance(node, Var):
                return node.type is None
        elif isinstance(s, MemberExpr):
            return s.is_inferred_def
        return False

    def infer_variable_type(
        self, name: Var, lvalue: Lvalue, init_type: Type, context: Context
    ) -> None:
        """Infer the type of initialized variables from initializer type."""
        if isinstance(init_type, DeletedType):
            self.msg.deleted_as_rvalue(init_type, context)
        elif (
            not is_valid_inferred_type(init_type, is_lvalue_final=name.is_final)
            and not self.no_partial_types
        ):
            # We cannot use the type of the initialization expression for full type
            # inference (it's not specific enough), but we might be able to give
            # partial type which will be made more specific later. A partial type
            # gets generated in assignment like 'x = []' where item type is not known.
            if not self.infer_partial_type(name, lvalue, init_type):
                self.msg.need_annotation_for_var(name, context, self.options.python_version)
                self.set_inference_error_fallback_type(name, lvalue, init_type)
        elif (
            isinstance(lvalue, MemberExpr)
            and self.inferred_attribute_types is not None
            and lvalue.def_var
            and lvalue.def_var in self.inferred_attribute_types
            and not is_same_type(self.inferred_attribute_types[lvalue.def_var], init_type)
        ):
            # Multiple, inconsistent types inferred for an attribute.
            self.msg.need_annotation_for_var(name, context, self.options.python_version)
            name.type = AnyType(TypeOfAny.from_error)
        else:
            # Infer type of the target.

            # Make the type more general (strip away function names etc.).
            init_type = strip_type(init_type)

            self.set_inferred_type(name, lvalue, init_type)

    def infer_partial_type(self, name: Var, lvalue: Lvalue, init_type: Type) -> bool:
        init_type = get_proper_type(init_type)
        if isinstance(init_type, NoneType):
            partial_type = PartialType(None, name)
        elif isinstance(init_type, Instance):
            fullname = init_type.type.fullname
            is_ref = isinstance(lvalue, RefExpr)
            if (
                is_ref
                and (
                    fullname == "builtins.list"
                    or fullname == "builtins.set"
                    or fullname == "builtins.dict"
                    or fullname == "collections.OrderedDict"
                )
                and all(
                    isinstance(t, (NoneType, UninhabitedType))
                    for t in get_proper_types(init_type.args)
                )
            ):
                partial_type = PartialType(init_type.type, name)
            elif is_ref and fullname == "collections.defaultdict":
                arg0 = get_proper_type(init_type.args[0])
                arg1 = get_proper_type(init_type.args[1])
                if isinstance(
                    arg0, (NoneType, UninhabitedType)
                ) and self.is_valid_defaultdict_partial_value_type(arg1):
                    arg1 = erase_type(arg1)
                    assert isinstance(arg1, Instance)
                    partial_type = PartialType(init_type.type, name, arg1)
                else:
                    return False
            else:
                return False
        else:
            return False
        self.set_inferred_type(name, lvalue, partial_type)
        self.partial_types[-1].map[name] = lvalue
        return True

    def is_valid_defaultdict_partial_value_type(self, t: ProperType) -> bool:
        """Check if t can be used as the basis for a partial defaultdict value type.

        Examples:

          * t is 'int' --> True
          * t is 'list[<nothing>]' --> True
          * t is 'dict[...]' --> False (only generic types with a single type
            argument supported)
        """
        if not isinstance(t, Instance):
            return False
        if len(t.args) == 0:
            return True
        if len(t.args) == 1:
            arg = get_proper_type(t.args[0])
            # TODO: This is too permissive -- we only allow TypeVarType since
            #       they leak in cases like defaultdict(list) due to a bug.
            #       This can result in incorrect types being inferred, but only
            #       in rare cases.
            if isinstance(arg, (TypeVarType, UninhabitedType, NoneType)):
                return True
        return False

    def set_inferred_type(self, var: Var, lvalue: Lvalue, type: Type) -> None:
        """Store inferred variable type.

        Store the type to both the variable node and the expression node that
        refers to the variable (lvalue). If var is None, do nothing.
        """
        if var and not self.current_node_deferred:
            var.type = type
            var.is_inferred = True
            if var not in self.var_decl_frames:
                # Used for the hack to improve optional type inference in conditionals
                self.var_decl_frames[var] = {frame.id for frame in self.binder.frames}
            if isinstance(lvalue, MemberExpr) and self.inferred_attribute_types is not None:
                # Store inferred attribute type so that we can check consistency afterwards.
                if lvalue.def_var is not None:
                    self.inferred_attribute_types[lvalue.def_var] = type
            self.store_type(lvalue, type)

    def set_inference_error_fallback_type(self, var: Var, lvalue: Lvalue, type: Type) -> None:
        """Store best known type for variable if type inference failed.

        If a program ignores error on type inference error, the variable should get some
        inferred type so that if can used later on in the program. Example:

          x = []  # type: ignore
          x.append(1)   # Should be ok!

        We implement this here by giving x a valid type (replacing inferred <nothing> with Any).
        """
        fallback = self.inference_error_fallback_type(type)
        self.set_inferred_type(var, lvalue, fallback)

    def inference_error_fallback_type(self, type: Type) -> Type:
        fallback = type.accept(SetNothingToAny())
        # Type variables may leak from inference, see https://github.com/python/mypy/issues/5738,
        # we therefore need to erase them.
        return erase_typevars(fallback)

    def simple_rvalue(self, rvalue: Expression) -> bool:
        """Returns True for expressions for which inferred type should not depend on context.

        Note that this function can still return False for some expressions where inferred type
        does not depend on context. It only exists for performance optimizations.
        """
        if isinstance(rvalue, (IntExpr, StrExpr, BytesExpr, FloatExpr, RefExpr)):
            return True
        if isinstance(rvalue, CallExpr):
            if isinstance(rvalue.callee, RefExpr) and isinstance(rvalue.callee.node, FuncBase):
                typ = rvalue.callee.node.type
                if isinstance(typ, CallableType):
                    return not typ.variables
                elif isinstance(typ, Overloaded):
                    return not any(item.variables for item in typ.items)
        return False

    def check_simple_assignment(
        self,
        lvalue_type: Type | None,
        rvalue: Expression,
        context: Context,
        msg: ErrorMessage = message_registry.INCOMPATIBLE_TYPES_IN_ASSIGNMENT,
        lvalue_name: str = "variable",
        rvalue_name: str = "expression",
        *,
        notes: list[str] | None = None,
    ) -> Type:
        if self.is_stub and isinstance(rvalue, EllipsisExpr):
            # '...' is always a valid initializer in a stub.
            return AnyType(TypeOfAny.special_form)
        else:
            always_allow_any = lvalue_type is not None and not isinstance(
                get_proper_type(lvalue_type), AnyType
            )
            rvalue_type = self.expr_checker.accept(
                rvalue, lvalue_type, always_allow_any=always_allow_any
            )
            if (
                isinstance(get_proper_type(lvalue_type), UnionType)
                # Skip literal types, as they have special logic (for better errors).
                and not isinstance(get_proper_type(rvalue_type), LiteralType)
                and not self.simple_rvalue(rvalue)
            ):
                # Try re-inferring r.h.s. in empty context, and use that if it
                # results in a narrower type. We don't do this always because this
                # may cause some perf impact, plus we want to partially preserve
                # the old behavior. This helps with various practical examples, see
                # e.g. testOptionalTypeNarrowedByGenericCall.
                with self.msg.filter_errors() as local_errors, self.local_type_map() as type_map:
                    alt_rvalue_type = self.expr_checker.accept(
                        rvalue, None, always_allow_any=always_allow_any
                    )
                if (
                    not local_errors.has_new_errors()
                    # Skip Any type, since it is special cased in binder.
                    and not isinstance(get_proper_type(alt_rvalue_type), AnyType)
                    and is_valid_inferred_type(alt_rvalue_type)
                    and is_proper_subtype(alt_rvalue_type, rvalue_type)
                ):
                    rvalue_type = alt_rvalue_type
                    self.store_types(type_map)
            if isinstance(rvalue_type, DeletedType):
                self.msg.deleted_as_rvalue(rvalue_type, context)
            if isinstance(lvalue_type, DeletedType):
                self.msg.deleted_as_lvalue(lvalue_type, context)
            elif lvalue_type:
                self.check_subtype(
                    # Preserve original aliases for error messages when possible.
                    rvalue_type,
                    lvalue_type,
                    context,
                    msg,
                    f"{rvalue_name} has type",
                    f"{lvalue_name} has type",
                    notes=notes,
                )
            return rvalue_type

    def check_member_assignment(
        self, instance_type: Type, attribute_type: Type, rvalue: Expression, context: Context
    ) -> tuple[Type, Type, bool]:
        """Type member assignment.

        This defers to check_simple_assignment, unless the member expression
        is a descriptor, in which case this checks descriptor semantics as well.

        Return the inferred rvalue_type, inferred lvalue_type, and whether to use the binder
        for this assignment.

        Note: this method exists here and not in checkmember.py, because we need to take
        care about interaction between binder and __set__().
        """
        instance_type = get_proper_type(instance_type)
        attribute_type = get_proper_type(attribute_type)
        # Descriptors don't participate in class-attribute access
        if (isinstance(instance_type, FunctionLike) and instance_type.is_type_obj()) or isinstance(
            instance_type, TypeType
        ):
            rvalue_type = self.check_simple_assignment(attribute_type, rvalue, context)
            return rvalue_type, attribute_type, True

        if not isinstance(attribute_type, Instance):
            # TODO: support __set__() for union types.
            rvalue_type = self.check_simple_assignment(attribute_type, rvalue, context)
            return rvalue_type, attribute_type, True

        mx = MemberContext(
            is_lvalue=False,
            is_super=False,
            is_operator=False,
            original_type=instance_type,
            context=context,
            self_type=None,
            msg=self.msg,
            chk=self,
        )
        get_type = analyze_descriptor_access(attribute_type, mx)
        if not attribute_type.type.has_readable_member("__set__"):
            # If there is no __set__, we type-check that the assigned value matches
            # the return type of __get__. This doesn't match the python semantics,
            # (which allow you to override the descriptor with any value), but preserves
            # the type of accessing the attribute (even after the override).
            rvalue_type = self.check_simple_assignment(get_type, rvalue, context)
            return rvalue_type, get_type, True

        dunder_set = attribute_type.type.get_method("__set__")
        if dunder_set is None:
            self.fail(message_registry.DESCRIPTOR_SET_NOT_CALLABLE.format(attribute_type), context)
            return AnyType(TypeOfAny.from_error), get_type, False

        bound_method = analyze_decorator_or_funcbase_access(
            defn=dunder_set,
            itype=attribute_type,
            info=attribute_type.type,
            self_type=attribute_type,
            name="__set__",
            mx=mx,
        )
        typ = map_instance_to_supertype(attribute_type, dunder_set.info)
        dunder_set_type = expand_type_by_instance(bound_method, typ)

        callable_name = self.expr_checker.method_fullname(attribute_type, "__set__")
        dunder_set_type = self.expr_checker.transform_callee_type(
            callable_name,
            dunder_set_type,
            [TempNode(instance_type, context=context), rvalue],
            [nodes.ARG_POS, nodes.ARG_POS],
            context,
            object_type=attribute_type,
        )

        # For non-overloaded setters, the result should be type-checked like a regular assignment.
        # Hence, we first only try to infer the type by using the rvalue as type context.
        type_context = rvalue
        with self.msg.filter_errors():
            _, inferred_dunder_set_type = self.expr_checker.check_call(
                dunder_set_type,
                [TempNode(instance_type, context=context), type_context],
                [nodes.ARG_POS, nodes.ARG_POS],
                context,
                object_type=attribute_type,
                callable_name=callable_name,
            )

        # And now we in fact type check the call, to show errors related to wrong arguments
        # count, etc., replacing the type context for non-overloaded setters only.
        inferred_dunder_set_type = get_proper_type(inferred_dunder_set_type)
        if isinstance(inferred_dunder_set_type, CallableType):
            type_context = TempNode(AnyType(TypeOfAny.special_form), context=context)
        self.expr_checker.check_call(
            dunder_set_type,
            [TempNode(instance_type, context=context), type_context],
            [nodes.ARG_POS, nodes.ARG_POS],
            context,
            object_type=attribute_type,
            callable_name=callable_name,
        )

        # In the following cases, a message already will have been recorded in check_call.
        if (not isinstance(inferred_dunder_set_type, CallableType)) or (
            len(inferred_dunder_set_type.arg_types) < 2
        ):
            return AnyType(TypeOfAny.from_error), get_type, False

        set_type = inferred_dunder_set_type.arg_types[1]
        # Special case: if the rvalue_type is a subtype of both '__get__' and '__set__' types,
        # and '__get__' type is narrower than '__set__', then we invoke the binder to narrow type
        # by this assignment. Technically, this is not safe, but in practice this is
        # what a user expects.
        rvalue_type = self.check_simple_assignment(set_type, rvalue, context)
        infer = is_subtype(rvalue_type, get_type) and is_subtype(get_type, set_type)
        return rvalue_type if infer else set_type, get_type, infer

    def check_indexed_assignment(
        self, lvalue: IndexExpr, rvalue: Expression, context: Context
    ) -> None:
        """Type check indexed assignment base[index] = rvalue.

        The lvalue argument is the base[index] expression.
        """
        self.try_infer_partial_type_from_indexed_assignment(lvalue, rvalue)
        basetype = get_proper_type(self.expr_checker.accept(lvalue.base))
        method_type = self.expr_checker.analyze_external_member_access(
            "__setitem__", basetype, lvalue
        )

        lvalue.method_type = method_type
        res_type, _ = self.expr_checker.check_method_call(
            "__setitem__",
            basetype,
            method_type,
            [lvalue.index, rvalue],
            [nodes.ARG_POS, nodes.ARG_POS],
            context,
        )
        res_type = get_proper_type(res_type)
        if isinstance(res_type, UninhabitedType) and not res_type.ambiguous:
            self.binder.unreachable()

    def try_infer_partial_type_from_indexed_assignment(
        self, lvalue: IndexExpr, rvalue: Expression
    ) -> None:
        # TODO: Should we share some of this with try_infer_partial_type?
        var = None
        if isinstance(lvalue.base, RefExpr) and isinstance(lvalue.base.node, Var):
            var = lvalue.base.node
        elif isinstance(lvalue.base, MemberExpr):
            var = self.expr_checker.get_partial_self_var(lvalue.base)
        if isinstance(var, Var):
            if isinstance(var.type, PartialType):
                type_type = var.type.type
                if type_type is None:
                    return  # The partial type is None.
                partial_types = self.find_partial_types(var)
                if partial_types is None:
                    return
                typename = type_type.fullname
                if (
                    typename == "builtins.dict"
                    or typename == "collections.OrderedDict"
                    or typename == "collections.defaultdict"
                ):
                    # TODO: Don't infer things twice.
                    key_type = self.expr_checker.accept(lvalue.index)
                    value_type = self.expr_checker.accept(rvalue)
                    if (
                        is_valid_inferred_type(key_type)
                        and is_valid_inferred_type(value_type)
                        and not self.current_node_deferred
                        and not (
                            typename == "collections.defaultdict"
                            and var.type.value_type is not None
                            and not is_equivalent(value_type, var.type.value_type)
                        )
                    ):
                        var.type = self.named_generic_type(typename, [key_type, value_type])
                        del partial_types[var]

    def type_requires_usage(self, typ: Type) -> tuple[str, ErrorCode] | None:
        """Some types require usage in all cases. The classic example is
        an unused coroutine.

        In the case that it does require usage, returns a note to attach
        to the error message.
        """
        proper_type = get_proper_type(typ)
        if isinstance(proper_type, Instance):
            # We use different error codes for generic awaitable vs coroutine.
            # Coroutines are on by default, whereas generic awaitables are not.
            if proper_type.type.fullname == "typing.Coroutine":
                return ("Are you missing an await?", UNUSED_COROUTINE)
            if proper_type.type.get("__await__") is not None:
                return ("Are you missing an await?", UNUSED_AWAITABLE)
        return None

    def visit_expression_stmt(self, s: ExpressionStmt) -> None:
        expr_type = self.expr_checker.accept(s.expr, allow_none_return=True, always_allow_any=True)
        error_note_and_code = self.type_requires_usage(expr_type)
        if error_note_and_code:
            error_note, code = error_note_and_code
            self.fail(
                message_registry.TYPE_MUST_BE_USED.format(format_type(expr_type)), s, code=code
            )
            self.note(error_note, s, code=code)

    def visit_return_stmt(self, s: ReturnStmt) -> None:
        """Type check a return statement."""
        self.check_return_stmt(s)
        self.binder.unreachable()

    def check_return_stmt(self, s: ReturnStmt) -> None:
        defn = self.scope.top_function()
        if defn is not None:
            if defn.is_generator:
                return_type = self.get_generator_return_type(
                    self.return_types[-1], defn.is_coroutine
                )
            elif defn.is_coroutine:
                return_type = self.get_coroutine_return_type(self.return_types[-1])
            else:
                return_type = self.return_types[-1]
            return_type = get_proper_type(return_type)

            if isinstance(return_type, UninhabitedType):
                self.fail(message_registry.NO_RETURN_EXPECTED, s)
                return

            if s.expr:
                is_lambda = isinstance(self.scope.top_function(), LambdaExpr)
                declared_none_return = isinstance(return_type, NoneType)
                declared_any_return = isinstance(return_type, AnyType)

                # This controls whether or not we allow a function call that
                # returns None as the expression of this return statement.
                # E.g. `return f()` for some `f` that returns None.  We allow
                # this only if we're in a lambda or in a function that returns
                # `None` or `Any`.
                allow_none_func_call = is_lambda or declared_none_return or declared_any_return

                # Return with a value.
                typ = get_proper_type(
                    self.expr_checker.accept(
                        s.expr, return_type, allow_none_return=allow_none_func_call
                    )
                )

                if defn.is_async_generator:
                    self.fail(message_registry.RETURN_IN_ASYNC_GENERATOR, s)
                    return
                # Returning a value of type Any is always fine.
                if isinstance(typ, AnyType):
                    # (Unless you asked to be warned in that case, and the
                    # function is not declared to return Any)
                    if (
                        self.options.warn_return_any
                        and not self.current_node_deferred
                        and not is_proper_subtype(AnyType(TypeOfAny.special_form), return_type)
                        and not (
                            defn.name in BINARY_MAGIC_METHODS
                            and is_literal_not_implemented(s.expr)
                        )
                        and not (
                            isinstance(return_type, Instance)
                            and return_type.type.fullname == "builtins.object"
                        )
                    ):
                        self.msg.incorrectly_returning_any(return_type, s)
                    return

                # Disallow return expressions in functions declared to return
                # None, subject to two exceptions below.
                if declared_none_return:
                    # Lambdas are allowed to have None returns.
                    # Functions returning a value of type None are allowed to have a None return.
                    if is_lambda or isinstance(typ, NoneType):
                        return
                    self.fail(message_registry.NO_RETURN_VALUE_EXPECTED, s)
                else:
                    self.check_subtype(
                        subtype_label="got",
                        subtype=typ,
                        supertype_label="expected",
                        supertype=return_type,
                        context=s.expr,
                        outer_context=s,
                        msg=message_registry.INCOMPATIBLE_RETURN_VALUE_TYPE,
                    )
            else:
                # Empty returns are valid in Generators with Any typed returns, but not in
                # coroutines.
                if (
                    defn.is_generator
                    and not defn.is_coroutine
                    and isinstance(return_type, AnyType)
                ):
                    return

                if isinstance(return_type, (NoneType, AnyType)):
                    return

                if self.in_checked_function():
                    self.fail(message_registry.RETURN_VALUE_EXPECTED, s)

    def visit_if_stmt(self, s: IfStmt) -> None:
        """Type check an if statement."""
        # This frame records the knowledge from previous if/elif clauses not being taken.
        # Fall-through to the original frame is handled explicitly in each block.
        with self.binder.frame_context(can_skip=False, conditional_frame=True, fall_through=0):
            for e, b in zip(s.expr, s.body):
                t = get_proper_type(self.expr_checker.accept(e))

                if isinstance(t, DeletedType):
                    self.msg.deleted_as_rvalue(t, s)

                if_map, else_map = self.find_isinstance_check(e)

                # XXX Issue a warning if condition is always False?
                with self.binder.frame_context(can_skip=True, fall_through=2):
                    self.push_type_map(if_map)
                    self.accept(b)

                # XXX Issue a warning if condition is always True?
                self.push_type_map(else_map)

            with self.binder.frame_context(can_skip=False, fall_through=2):
                if s.else_body:
                    self.accept(s.else_body)

    def visit_while_stmt(self, s: WhileStmt) -> None:
        """Type check a while statement."""
        if_stmt = IfStmt([s.expr], [s.body], None)
        if_stmt.set_line(s)
        self.accept_loop(if_stmt, s.else_body, exit_condition=s.expr)

    def visit_operator_assignment_stmt(self, s: OperatorAssignmentStmt) -> None:
        """Type check an operator assignment statement, e.g. x += 1."""
        self.try_infer_partial_generic_type_from_assignment(s.lvalue, s.rvalue, s.op)
        if isinstance(s.lvalue, MemberExpr):
            # Special case, some additional errors may be given for
            # assignments to read-only or final attributes.
            lvalue_type = self.expr_checker.visit_member_expr(s.lvalue, True)
        else:
            lvalue_type = self.expr_checker.accept(s.lvalue)
        inplace, method = infer_operator_assignment_method(lvalue_type, s.op)
        if inplace:
            # There is __ifoo__, treat as x = x.__ifoo__(y)
            rvalue_type, method_type = self.expr_checker.check_op(method, lvalue_type, s.rvalue, s)
            if not is_subtype(rvalue_type, lvalue_type):
                self.msg.incompatible_operator_assignment(s.op, s)
        else:
            # There is no __ifoo__, treat as x = x <foo> y
            expr = OpExpr(s.op, s.lvalue, s.rvalue)
            expr.set_line(s)
            self.check_assignment(
                lvalue=s.lvalue, rvalue=expr, infer_lvalue_type=True, new_syntax=False
            )
        self.check_final(s)

    def visit_assert_stmt(self, s: AssertStmt) -> None:
        self.expr_checker.accept(s.expr)

        if isinstance(s.expr, TupleExpr) and len(s.expr.items) > 0:
            self.fail(message_registry.MALFORMED_ASSERT, s)

        # If this is asserting some isinstance check, bind that type in the following code
        true_map, else_map = self.find_isinstance_check(s.expr)
        if s.msg is not None:
            self.expr_checker.analyze_cond_branch(else_map, s.msg, None)
        self.push_type_map(true_map)

    def visit_raise_stmt(self, s: RaiseStmt) -> None:
        """Type check a raise statement."""
        if s.expr:
            self.type_check_raise(s.expr, s)
        if s.from_expr:
            self.type_check_raise(s.from_expr, s, optional=True)
        self.binder.unreachable()

    def type_check_raise(self, e: Expression, s: RaiseStmt, optional: bool = False) -> None:
        typ = get_proper_type(self.expr_checker.accept(e))
        if isinstance(typ, DeletedType):
            self.msg.deleted_as_rvalue(typ, e)
            return

        exc_type = self.named_type("builtins.BaseException")
        expected_type_items = [exc_type, TypeType(exc_type)]
        if optional:
            # This is used for `x` part in a case like `raise e from x`,
            # where we allow `raise e from None`.
            expected_type_items.append(NoneType())

        self.check_subtype(
            typ, UnionType.make_union(expected_type_items), s, message_registry.INVALID_EXCEPTION
        )

        if isinstance(typ, FunctionLike):
            # https://github.com/python/mypy/issues/11089
            self.expr_checker.check_call(typ, [], [], e)

    def visit_try_stmt(self, s: TryStmt) -> None:
        """Type check a try statement."""
        # Our enclosing frame will get the result if the try/except falls through.
        # This one gets all possible states after the try block exited abnormally
        # (by exception, return, break, etc.)
        with self.binder.frame_context(can_skip=False, fall_through=0):
            # Not only might the body of the try statement exit
            # abnormally, but so might an exception handler or else
            # clause. The finally clause runs in *all* cases, so we
            # need an outer try frame to catch all intermediate states
            # in case an exception is raised during an except or else
            # clause. As an optimization, only create the outer try
            # frame when there actually is a finally clause.
            self.visit_try_without_finally(s, try_frame=bool(s.finally_body))
            if s.finally_body:
                # First we check finally_body is type safe on all abnormal exit paths
                self.accept(s.finally_body)

        if s.finally_body:
            # Then we try again for the more restricted set of options
            # that can fall through. (Why do we need to check the
            # finally clause twice? Depending on whether the finally
            # clause was reached by the try clause falling off the end
            # or exiting abnormally, after completing the finally clause
            # either flow will continue to after the entire try statement
            # or the exception/return/etc. will be processed and control
            # flow will escape. We need to check that the finally clause
            # type checks in both contexts, but only the resulting types
            # from the latter context affect the type state in the code
            # that follows the try statement.)
            if not self.binder.is_unreachable():
                self.accept(s.finally_body)

    def visit_try_without_finally(self, s: TryStmt, try_frame: bool) -> None:
        """Type check a try statement, ignoring the finally block.

        On entry, the top frame should receive all flow that exits the
        try block abnormally (i.e., such that the else block does not
        execute), and its parent should receive all flow that exits
        the try block normally.
        """
        # This frame will run the else block if the try fell through.
        # In that case, control flow continues to the parent of what
        # was the top frame on entry.
        with self.binder.frame_context(can_skip=False, fall_through=2, try_frame=try_frame):
            # This frame receives exit via exception, and runs exception handlers
            with self.binder.frame_context(can_skip=False, conditional_frame=True, fall_through=2):
                # Finally, the body of the try statement
                with self.binder.frame_context(can_skip=False, fall_through=2, try_frame=True):
                    self.accept(s.body)
                for i in range(len(s.handlers)):
                    with self.binder.frame_context(can_skip=True, fall_through=4):
                        typ = s.types[i]
                        if typ:
                            t = self.check_except_handler_test(typ, s.is_star)
                            var = s.vars[i]
                            if var:
                                # To support local variables, we make this a definition line,
                                # causing assignment to set the variable's type.
                                var.is_inferred_def = True
                                self.check_assignment(var, self.temp_node(t, var))
                        self.accept(s.handlers[i])
                        var = s.vars[i]
                        if var:
                            # Exception variables are deleted.
                            # Unfortunately, this doesn't let us detect usage before the
                            # try/except block.
                            source = var.name
                            if isinstance(var.node, Var):
                                var.node.type = DeletedType(source=source)
                            self.binder.cleanse(var)
            if s.else_body:
                self.accept(s.else_body)

    def check_except_handler_test(self, n: Expression, is_star: bool) -> Type:
        """Type check an exception handler test clause."""
        typ = self.expr_checker.accept(n)

        all_types: list[Type] = []
        test_types = self.get_types_from_except_handler(typ, n)

        for ttype in get_proper_types(test_types):
            if isinstance(ttype, AnyType):
                all_types.append(ttype)
                continue

            if isinstance(ttype, FunctionLike):
                item = ttype.items[0]
                if not item.is_type_obj():
                    self.fail(message_registry.INVALID_EXCEPTION_TYPE, n)
                    return self.default_exception_type(is_star)
                exc_type = erase_typevars(item.ret_type)
            elif isinstance(ttype, TypeType):
                exc_type = ttype.item
            else:
                self.fail(message_registry.INVALID_EXCEPTION_TYPE, n)
                return self.default_exception_type(is_star)

            if not is_subtype(exc_type, self.named_type("builtins.BaseException")):
                self.fail(message_registry.INVALID_EXCEPTION_TYPE, n)
                return self.default_exception_type(is_star)

            all_types.append(exc_type)

        if is_star:
            new_all_types: list[Type] = []
            for typ in all_types:
                if is_proper_subtype(typ, self.named_type("builtins.BaseExceptionGroup")):
                    self.fail(message_registry.INVALID_EXCEPTION_GROUP, n)
                    new_all_types.append(AnyType(TypeOfAny.from_error))
                else:
                    new_all_types.append(typ)
            return self.wrap_exception_group(new_all_types)
        return make_simplified_union(all_types)

    def default_exception_type(self, is_star: bool) -> Type:
        """Exception type to return in case of a previous type error."""
        any_type = AnyType(TypeOfAny.from_error)
        if is_star:
            return self.named_generic_type("builtins.ExceptionGroup", [any_type])
        return any_type

    def wrap_exception_group(self, types: Sequence[Type]) -> Type:
        """Transform except* variable type into an appropriate exception group."""
        arg = make_simplified_union(types)
        if is_subtype(arg, self.named_type("builtins.Exception")):
            base = "builtins.ExceptionGroup"
        else:
            base = "builtins.BaseExceptionGroup"
        return self.named_generic_type(base, [arg])

    def get_types_from_except_handler(self, typ: Type, n: Expression) -> list[Type]:
        """Helper for check_except_handler_test to retrieve handler types."""
        typ = get_proper_type(typ)
        if isinstance(typ, TupleType):
            return typ.items
        elif isinstance(typ, UnionType):
            return [
                union_typ
                for item in typ.relevant_items()
                for union_typ in self.get_types_from_except_handler(item, n)
            ]
        elif is_named_instance(typ, "builtins.tuple"):
            # variadic tuple
            return [typ.args[0]]
        else:
            return [typ]

    def visit_for_stmt(self, s: ForStmt) -> None:
        """Type check a for statement."""
        if s.is_async:
            iterator_type, item_type = self.analyze_async_iterable_item_type(s.expr)
        else:
            iterator_type, item_type = self.analyze_iterable_item_type(s.expr)
        s.inferred_item_type = item_type
        s.inferred_iterator_type = iterator_type
        self.analyze_index_variables(s.index, item_type, s.index_type is None, s)
        self.accept_loop(s.body, s.else_body)

    def analyze_async_iterable_item_type(self, expr: Expression) -> tuple[Type, Type]:
        """Analyse async iterable expression and return iterator and iterator item types."""
        echk = self.expr_checker
        iterable = echk.accept(expr)
        iterator = echk.check_method_call_by_name("__aiter__", iterable, [], [], expr)[0]
        awaitable = echk.check_method_call_by_name("__anext__", iterator, [], [], expr)[0]
        item_type = echk.check_awaitable_expr(
            awaitable, expr, message_registry.INCOMPATIBLE_TYPES_IN_ASYNC_FOR
        )
        return iterator, item_type

    def analyze_iterable_item_type(self, expr: Expression) -> tuple[Type, Type]:
        """Analyse iterable expression and return iterator and iterator item types."""
        echk = self.expr_checker
        iterable = get_proper_type(echk.accept(expr))
        iterator = echk.check_method_call_by_name("__iter__", iterable, [], [], expr)[0]

        int_type = self.analyze_range_native_int_type(expr)
        if int_type:
            return iterator, int_type

        if isinstance(iterable, TupleType):
            joined: Type = UninhabitedType()
            for item in iterable.items:
                joined = join_types(joined, item)
            return iterator, joined
        else:
            # Non-tuple iterable.
            return iterator, echk.check_method_call_by_name("__next__", iterator, [], [], expr)[0]

    def analyze_iterable_item_type_without_expression(
        self, type: Type, context: Context
    ) -> tuple[Type, Type]:
        """Analyse iterable type and return iterator and iterator item types."""
        echk = self.expr_checker
        iterable = get_proper_type(type)
        iterator = echk.check_method_call_by_name("__iter__", iterable, [], [], context)[0]

        if isinstance(iterable, TupleType):
            joined: Type = UninhabitedType()
            for item in iterable.items:
                joined = join_types(joined, item)
            return iterator, joined
        else:
            # Non-tuple iterable.
            return (
                iterator,
                echk.check_method_call_by_name("__next__", iterator, [], [], context)[0],
            )

    def analyze_range_native_int_type(self, expr: Expression) -> Type | None:
        """Try to infer native int item type from arguments to range(...).

        For example, return i64 if the expression is "range(0, i64(n))".

        Return None if unsuccessful.
        """
        if (
            isinstance(expr, CallExpr)
            and isinstance(expr.callee, RefExpr)
            and expr.callee.fullname == "builtins.range"
            and 1 <= len(expr.args) <= 3
            and all(kind == ARG_POS for kind in expr.arg_kinds)
        ):
            native_int: Type | None = None
            ok = True
            for arg in expr.args:
                argt = get_proper_type(self.lookup_type(arg))
                if isinstance(argt, Instance) and argt.type.fullname in MYPYC_NATIVE_INT_NAMES:
                    if native_int is None:
                        native_int = argt
                    elif argt != native_int:
                        ok = False
            if ok and native_int:
                return native_int
        return None

    def analyze_container_item_type(self, typ: Type) -> Type | None:
        """Check if a type is a nominal container of a union of such.

        Return the corresponding container item type.
        """
        typ = get_proper_type(typ)
        if isinstance(typ, UnionType):
            types: list[Type] = []
            for item in typ.items:
                c_type = self.analyze_container_item_type(item)
                if c_type:
                    types.append(c_type)
            return UnionType.make_union(types)
        if isinstance(typ, Instance) and typ.type.has_base("typing.Container"):
            supertype = self.named_type("typing.Container").type
            super_instance = map_instance_to_supertype(typ, supertype)
            assert len(super_instance.args) == 1
            return super_instance.args[0]
        if isinstance(typ, TupleType):
            return self.analyze_container_item_type(tuple_fallback(typ))
        return None

    def analyze_index_variables(
        self, index: Expression, item_type: Type, infer_lvalue_type: bool, context: Context
    ) -> None:
        """Type check or infer for loop or list comprehension index vars."""
        self.check_assignment(index, self.temp_node(item_type, context), infer_lvalue_type)

    def visit_del_stmt(self, s: DelStmt) -> None:
        if isinstance(s.expr, IndexExpr):
            e = s.expr
            m = MemberExpr(e.base, "__delitem__")
            m.line = s.line
            m.column = s.column
            c = CallExpr(m, [e.index], [nodes.ARG_POS], [None])
            c.line = s.line
            c.column = s.column
            self.expr_checker.accept(c, allow_none_return=True)
        else:
            s.expr.accept(self.expr_checker)
            for elt in flatten(s.expr):
                if isinstance(elt, NameExpr):
                    self.binder.assign_type(
                        elt, DeletedType(source=elt.name), get_declaration(elt), False
                    )

    def visit_decorator(self, e: Decorator) -> None:
        for d in e.decorators:
            if isinstance(d, RefExpr):
                if d.fullname == "typing.no_type_check":
                    e.var.type = AnyType(TypeOfAny.special_form)
                    e.var.is_ready = True
                    return

        if self.recurse_into_functions:
            with self.tscope.function_scope(e.func):
                self.check_func_item(e.func, name=e.func.name)

        # Process decorators from the inside out to determine decorated signature, which
        # may be different from the declared signature.
        sig: Type = self.function_type(e.func)
        for d in reversed(e.decorators):
            if refers_to_fullname(d, OVERLOAD_NAMES):
                self.fail(message_registry.MULTIPLE_OVERLOADS_REQUIRED, e)
                continue
            dec = self.expr_checker.accept(d)
            temp = self.temp_node(sig, context=e)
            fullname = None
            if isinstance(d, RefExpr):
                fullname = d.fullname or None
            # if this is a expression like @b.a where b is an object, get the type of b
            # so we can pass it the method hook in the plugins
            object_type: Type | None = None
            if fullname is None and isinstance(d, MemberExpr) and self.has_type(d.expr):
                object_type = self.lookup_type(d.expr)
                fullname = self.expr_checker.method_fullname(object_type, d.name)
            self.check_for_untyped_decorator(e.func, dec, d)
            sig, t2 = self.expr_checker.check_call(
                dec, [temp], [nodes.ARG_POS], e, callable_name=fullname, object_type=object_type
            )
        self.check_untyped_after_decorator(sig, e.func)
        sig = set_callable_name(sig, e.func)
        e.var.type = sig
        e.var.is_ready = True
        if e.func.is_property:
            if isinstance(sig, CallableType):
                if len([k for k in sig.arg_kinds if k.is_required()]) > 1:
                    self.msg.fail("Too many arguments for property", e)
            self.check_incompatible_property_override(e)
        # For overloaded functions we already checked override for overload as a whole.
        if e.func.info and not e.func.is_dynamic() and not e.is_overload:
            self.check_method_override(e)

        if e.func.info and e.func.name in ("__init__", "__new__"):
            if e.type and not isinstance(get_proper_type(e.type), (FunctionLike, AnyType)):
                self.fail(message_registry.BAD_CONSTRUCTOR_TYPE, e)

    def check_for_untyped_decorator(
        self, func: FuncDef, dec_type: Type, dec_expr: Expression
    ) -> None:
        if (
            self.options.disallow_untyped_decorators
            and is_typed_callable(func.type)
            and is_untyped_decorator(dec_type)
        ):
            self.msg.typed_function_untyped_decorator(func.name, dec_expr)

    def check_incompatible_property_override(self, e: Decorator) -> None:
        if not e.var.is_settable_property and e.func.info:
            name = e.func.name
            for base in e.func.info.mro[1:]:
                base_attr = base.names.get(name)
                if not base_attr:
                    continue
                if (
                    isinstance(base_attr.node, OverloadedFuncDef)
                    and base_attr.node.is_property
                    and cast(Decorator, base_attr.node.items[0]).var.is_settable_property
                ):
                    self.fail(message_registry.READ_ONLY_PROPERTY_OVERRIDES_READ_WRITE, e)

    def visit_with_stmt(self, s: WithStmt) -> None:
        exceptions_maybe_suppressed = False
        for expr, target in zip(s.expr, s.target):
            if s.is_async:
                exit_ret_type = self.check_async_with_item(expr, target, s.unanalyzed_type is None)
            else:
                exit_ret_type = self.check_with_item(expr, target, s.unanalyzed_type is None)

            # Based on the return type, determine if this context manager 'swallows'
            # exceptions or not. We determine this using a heuristic based on the
            # return type of the __exit__ method -- see the discussion in
            # https://github.com/python/mypy/issues/7214 and the section about context managers
            # in https://github.com/python/typeshed/blob/main/CONTRIBUTING.md#conventions
            # for more details.

            exit_ret_type = get_proper_type(exit_ret_type)
            if is_literal_type(exit_ret_type, "builtins.bool", False):
                continue

            if is_literal_type(exit_ret_type, "builtins.bool", True) or (
                isinstance(exit_ret_type, Instance)
                and exit_ret_type.type.fullname == "builtins.bool"
                and state.strict_optional
            ):
                # Note: if strict-optional is disabled, this bool instance
                # could actually be an Optional[bool].
                exceptions_maybe_suppressed = True

        if exceptions_maybe_suppressed:
            # Treat this 'with' block in the same way we'd treat a 'try: BODY; except: pass'
            # block. This means control flow can continue after the 'with' even if the 'with'
            # block immediately returns.
            with self.binder.frame_context(can_skip=True, try_frame=True):
                self.accept(s.body)
        else:
            self.accept(s.body)

    def check_untyped_after_decorator(self, typ: Type, func: FuncDef) -> None:
        if not self.options.disallow_any_decorated or self.is_stub:
            return

        if mypy.checkexpr.has_any_type(typ):
            self.msg.untyped_decorated_function(typ, func)

    def check_async_with_item(
        self, expr: Expression, target: Expression | None, infer_lvalue_type: bool
    ) -> Type:
        echk = self.expr_checker
        ctx = echk.accept(expr)
        obj = echk.check_method_call_by_name("__aenter__", ctx, [], [], expr)[0]
        obj = echk.check_awaitable_expr(
            obj, expr, message_registry.INCOMPATIBLE_TYPES_IN_ASYNC_WITH_AENTER
        )
        if target:
            self.check_assignment(target, self.temp_node(obj, expr), infer_lvalue_type)
        arg = self.temp_node(AnyType(TypeOfAny.special_form), expr)
        res, _ = echk.check_method_call_by_name(
            "__aexit__", ctx, [arg] * 3, [nodes.ARG_POS] * 3, expr
        )
        return echk.check_awaitable_expr(
            res, expr, message_registry.INCOMPATIBLE_TYPES_IN_ASYNC_WITH_AEXIT
        )

    def check_with_item(
        self, expr: Expression, target: Expression | None, infer_lvalue_type: bool
    ) -> Type:
        echk = self.expr_checker
        ctx = echk.accept(expr)
        obj = echk.check_method_call_by_name("__enter__", ctx, [], [], expr)[0]
        if target:
            self.check_assignment(target, self.temp_node(obj, expr), infer_lvalue_type)
        arg = self.temp_node(AnyType(TypeOfAny.special_form), expr)
        res, _ = echk.check_method_call_by_name(
            "__exit__", ctx, [arg] * 3, [nodes.ARG_POS] * 3, expr
        )
        return res

    def visit_break_stmt(self, s: BreakStmt) -> None:
        self.binder.handle_break()

    def visit_continue_stmt(self, s: ContinueStmt) -> None:
        self.binder.handle_continue()
        return None

    def visit_match_stmt(self, s: MatchStmt) -> None:
        with self.binder.frame_context(can_skip=False, fall_through=0):
            subject_type = get_proper_type(self.expr_checker.accept(s.subject))

            if isinstance(subject_type, DeletedType):
                self.msg.deleted_as_rvalue(subject_type, s)

            # We infer types of patterns twice. The first pass is used
            # to infer the types of capture variables. The type of a
            # capture variable may depend on multiple patterns (it
            # will be a union of all capture types). This pass ignores
            # guard expressions.
            pattern_types = [self.pattern_checker.accept(p, subject_type) for p in s.patterns]
            type_maps: list[TypeMap] = [t.captures for t in pattern_types]
            inferred_types = self.infer_variable_types_from_type_maps(type_maps)

            # The second pass narrows down the types and type checks bodies.
            for p, g, b in zip(s.patterns, s.guards, s.bodies):
                current_subject_type = self.expr_checker.narrow_type_from_binder(
                    s.subject, subject_type
                )
                pattern_type = self.pattern_checker.accept(p, current_subject_type)
                with self.binder.frame_context(can_skip=True, fall_through=2):
                    if b.is_unreachable or isinstance(
                        get_proper_type(pattern_type.type), UninhabitedType
                    ):
                        self.push_type_map(None)
                        else_map: TypeMap = {}
                    else:
                        pattern_map, else_map = conditional_types_to_typemaps(
                            s.subject, pattern_type.type, pattern_type.rest_type
                        )
                        self.remove_capture_conflicts(pattern_type.captures, inferred_types)
                        self.push_type_map(pattern_map)
                        self.push_type_map(pattern_type.captures)
                    if g is not None:
                        with self.binder.frame_context(can_skip=True, fall_through=3):
                            gt = get_proper_type(self.expr_checker.accept(g))

                            if isinstance(gt, DeletedType):
                                self.msg.deleted_as_rvalue(gt, s)

                            guard_map, guard_else_map = self.find_isinstance_check(g)
                            else_map = or_conditional_maps(else_map, guard_else_map)

                            self.push_type_map(guard_map)
                            self.accept(b)
                    else:
                        self.accept(b)
                self.push_type_map(else_map)

            # This is needed due to a quirk in frame_context. Without it types will stay narrowed
            # after the match.
            with self.binder.frame_context(can_skip=False, fall_through=2):
                pass

    def infer_variable_types_from_type_maps(self, type_maps: list[TypeMap]) -> dict[Var, Type]:
        all_captures: dict[Var, list[tuple[NameExpr, Type]]] = defaultdict(list)
        for tm in type_maps:
            if tm is not None:
                for expr, typ in tm.items():
                    if isinstance(expr, NameExpr):
                        node = expr.node
                        assert isinstance(node, Var)
                        all_captures[node].append((expr, typ))

        inferred_types: dict[Var, Type] = {}
        for var, captures in all_captures.items():
            already_exists = False
            types: list[Type] = []
            for expr, typ in captures:
                types.append(typ)

                previous_type, _, _ = self.check_lvalue(expr)
                if previous_type is not None:
                    already_exists = True
                    if self.check_subtype(
                        typ,
                        previous_type,
                        expr,
                        msg=message_registry.INCOMPATIBLE_TYPES_IN_CAPTURE,
                        subtype_label="pattern captures type",
                        supertype_label="variable has type",
                    ):
                        inferred_types[var] = previous_type

            if not already_exists:
                new_type = UnionType.make_union(types)
                # Infer the union type at the first occurrence
                first_occurrence, _ = captures[0]
                inferred_types[var] = new_type
                self.infer_variable_type(var, first_occurrence, new_type, first_occurrence)
        return inferred_types

    def remove_capture_conflicts(self, type_map: TypeMap, inferred_types: dict[Var, Type]) -> None:
        if type_map:
            for expr, typ in list(type_map.items()):
                if isinstance(expr, NameExpr):
                    node = expr.node
                    assert isinstance(node, Var)
                    if node not in inferred_types or not is_subtype(typ, inferred_types[node]):
                        del type_map[expr]

    def make_fake_typeinfo(
        self,
        curr_module_fullname: str,
        class_gen_name: str,
        class_short_name: str,
        bases: list[Instance],
    ) -> tuple[ClassDef, TypeInfo]:
        # Build the fake ClassDef and TypeInfo together.
        # The ClassDef is full of lies and doesn't actually contain a body.
        # Use format_bare to generate a nice name for error messages.
        # We skip fully filling out a handful of TypeInfo fields because they
        # should be irrelevant for a generated type like this:
        # is_protocol, protocol_members, is_abstract
        cdef = ClassDef(class_short_name, Block([]))
        cdef.fullname = curr_module_fullname + "." + class_gen_name
        info = TypeInfo(SymbolTable(), cdef, curr_module_fullname)
        cdef.info = info
        info.bases = bases
        calculate_mro(info)
        info.metaclass_type = info.calculate_metaclass_type()
        return cdef, info

    def intersect_instances(
        self, instances: tuple[Instance, Instance], errors: list[tuple[str, str]]
    ) -> Instance | None:
        """Try creating an ad-hoc intersection of the given instances.

        Note that this function does *not* try and create a full-fledged
        intersection type. Instead, it returns an instance of a new ad-hoc
        subclass of the given instances.

        This is mainly useful when you need a way of representing some
        theoretical subclass of the instances the user may be trying to use
        the generated intersection can serve as a placeholder.

        This function will create a fresh subclass every time you call it,
        even if you pass in the exact same arguments. So this means calling
        `self.intersect_intersection([inst_1, inst_2], ctx)` twice will result
        in instances of two distinct subclasses of inst_1 and inst_2.

        This is by design: we want each ad-hoc intersection to be unique since
        they're supposed represent some other unknown subclass.

        Returns None if creating the subclass is impossible (e.g. due to
        MRO errors or incompatible signatures). If we do successfully create
        a subclass, its TypeInfo will automatically be added to the global scope.
        """
        curr_module = self.scope.stack[0]
        assert isinstance(curr_module, MypyFile)

        # First, retry narrowing while allowing promotions (they are disabled by default
        # for isinstance() checks, etc). This way we will still type-check branches like
        # x: complex = 1
        # if isinstance(x, int):
        #     ...
        left, right = instances
        if is_proper_subtype(left, right, ignore_promotions=False):
            return left
        if is_proper_subtype(right, left, ignore_promotions=False):
            return right

        def _get_base_classes(instances_: tuple[Instance, Instance]) -> list[Instance]:
            base_classes_ = []
            for inst in instances_:
                if inst.type.is_intersection:
                    expanded = inst.type.bases
                else:
                    expanded = [inst]

                for expanded_inst in expanded:
                    base_classes_.append(expanded_inst)
            return base_classes_

        def _make_fake_typeinfo_and_full_name(
            base_classes_: list[Instance], curr_module_: MypyFile
        ) -> tuple[TypeInfo, str]:
            names_list = pretty_seq([x.type.name for x in base_classes_], "and")
            short_name = f"<subclass of {names_list}>"
            full_name_ = gen_unique_name(short_name, curr_module_.names)
            cdef, info_ = self.make_fake_typeinfo(
                curr_module_.fullname, full_name_, short_name, base_classes_
            )
            return info_, full_name_

        base_classes = _get_base_classes(instances)
        # We use the pretty_names_list for error messages but can't
        # use it for the real name that goes into the symbol table
        # because it can have dots in it.
        pretty_names_list = pretty_seq(format_type_distinctly(*base_classes, bare=True), "and")
        try:
            info, full_name = _make_fake_typeinfo_and_full_name(base_classes, curr_module)
            with self.msg.filter_errors() as local_errors:
                self.check_multiple_inheritance(info)
            if local_errors.has_new_errors():
                # "class A(B, C)" unsafe, now check "class A(C, B)":
                base_classes = _get_base_classes(instances[::-1])
                info, full_name = _make_fake_typeinfo_and_full_name(base_classes, curr_module)
                with self.msg.filter_errors() as local_errors:
                    self.check_multiple_inheritance(info)
            info.is_intersection = True
        except MroError:
            errors.append((pretty_names_list, "inconsistent method resolution order"))
            return None
        if local_errors.has_new_errors():
            errors.append((pretty_names_list, "incompatible method signatures"))
            return None

        curr_module.names[full_name] = SymbolTableNode(GDEF, info)
        return Instance(info, [], extra_attrs=instances[0].extra_attrs or instances[1].extra_attrs)

    def intersect_instance_callable(self, typ: Instance, callable_type: CallableType) -> Instance:
        """Creates a fake type that represents the intersection of an Instance and a CallableType.

        It operates by creating a bare-minimum dummy TypeInfo that
        subclasses type and adds a __call__ method matching callable_type.
        """

        # In order for this to work in incremental mode, the type we generate needs to
        # have a valid fullname and a corresponding entry in a symbol table. We generate
        # a unique name inside the symbol table of the current module.
        cur_module = self.scope.stack[0]
        assert isinstance(cur_module, MypyFile)
        gen_name = gen_unique_name(f"<callable subtype of {typ.type.name}>", cur_module.names)

        # Synthesize a fake TypeInfo
        short_name = format_type_bare(typ)
        cdef, info = self.make_fake_typeinfo(cur_module.fullname, gen_name, short_name, [typ])

        # Build up a fake FuncDef so we can populate the symbol table.
        func_def = FuncDef("__call__", [], Block([]), callable_type)
        func_def._fullname = cdef.fullname + ".__call__"
        func_def.info = info
        info.names["__call__"] = SymbolTableNode(MDEF, func_def)

        cur_module.names[gen_name] = SymbolTableNode(GDEF, info)

        return Instance(info, [], extra_attrs=typ.extra_attrs)

    def make_fake_callable(self, typ: Instance) -> Instance:
        """Produce a new type that makes type Callable with a generic callable type."""

        fallback = self.named_type("builtins.function")
        callable_type = CallableType(
            [AnyType(TypeOfAny.explicit), AnyType(TypeOfAny.explicit)],
            [nodes.ARG_STAR, nodes.ARG_STAR2],
            [None, None],
            ret_type=AnyType(TypeOfAny.explicit),
            fallback=fallback,
            is_ellipsis_args=True,
        )

        return self.intersect_instance_callable(typ, callable_type)

    def partition_by_callable(
        self, typ: Type, unsound_partition: bool
    ) -> tuple[list[Type], list[Type]]:
        """Partitions a type into callable subtypes and uncallable subtypes.

        Thus, given:
        `callables, uncallables = partition_by_callable(type)`

        If we assert `callable(type)` then `type` has type Union[*callables], and
        If we assert `not callable(type)` then `type` has type Union[*uncallables]

        If unsound_partition is set, assume that anything that is not
        clearly callable is in fact not callable. Otherwise we generate a
        new subtype that *is* callable.

        Guaranteed to not return [], [].
        """
        typ = get_proper_type(typ)

        if isinstance(typ, FunctionLike) or isinstance(typ, TypeType):
            return [typ], []

        if isinstance(typ, AnyType):
            return [typ], [typ]

        if isinstance(typ, NoneType):
            return [], [typ]

        if isinstance(typ, UnionType):
            callables = []
            uncallables = []
            for subtype in typ.items:
                # Use unsound_partition when handling unions in order to
                # allow the expected type discrimination.
                subcallables, subuncallables = self.partition_by_callable(
                    subtype, unsound_partition=True
                )
                callables.extend(subcallables)
                uncallables.extend(subuncallables)
            return callables, uncallables

        if isinstance(typ, TypeVarType):
            # We could do better probably?
            # Refine the the type variable's bound as our type in the case that
            # callable() is true. This unfortunately loses the information that
            # the type is a type variable in that branch.
            # This matches what is done for isinstance, but it may be possible to
            # do better.
            # If it is possible for the false branch to execute, return the original
            # type to avoid losing type information.
            callables, uncallables = self.partition_by_callable(
                erase_to_union_or_bound(typ), unsound_partition
            )
            uncallables = [typ] if len(uncallables) else []
            return callables, uncallables

        # A TupleType is callable if its fallback is, but needs special handling
        # when we dummy up a new type.
        ityp = typ
        if isinstance(typ, TupleType):
            ityp = tuple_fallback(typ)

        if isinstance(ityp, Instance):
            method = ityp.type.get_method("__call__")
            if method and method.type:
                callables, uncallables = self.partition_by_callable(
                    method.type, unsound_partition=False
                )
                if len(callables) and not len(uncallables):
                    # Only consider the type callable if its __call__ method is
                    # definitely callable.
                    return [typ], []

            if not unsound_partition:
                fake = self.make_fake_callable(ityp)
                if isinstance(typ, TupleType):
                    fake.type.tuple_type = TupleType(typ.items, fake)
                    return [fake.type.tuple_type], [typ]
                return [fake], [typ]

        if unsound_partition:
            return [], [typ]
        else:
            # We don't know how properly make the type callable.
            return [typ], [typ]

    def conditional_callable_type_map(
        self, expr: Expression, current_type: Type | None
    ) -> tuple[TypeMap, TypeMap]:
        """Takes in an expression and the current type of the expression.

        Returns a 2-tuple: The first element is a map from the expression to
        the restricted type if it were callable. The second element is a
        map from the expression to the type it would hold if it weren't
        callable.
        """
        if not current_type:
            return {}, {}

        if isinstance(get_proper_type(current_type), AnyType):
            return {}, {}

        callables, uncallables = self.partition_by_callable(current_type, unsound_partition=False)

        if len(callables) and len(uncallables):
            callable_map = {expr: UnionType.make_union(callables)} if len(callables) else None
            uncallable_map = (
                {expr: UnionType.make_union(uncallables)} if len(uncallables) else None
            )
            return callable_map, uncallable_map

        elif len(callables):
            return {}, None

        return None, {}

    def conditional_types_for_iterable(
        self, item_type: Type, iterable_type: Type
    ) -> tuple[Type | None, Type | None]:
        """
        Narrows the type of `iterable_type` based on the type of `item_type`.
        For now, we only support narrowing unions of TypedDicts based on left operand being literal string(s).
        """
        if_types: list[Type] = []
        else_types: list[Type] = []

        iterable_type = get_proper_type(iterable_type)
        if isinstance(iterable_type, UnionType):
            possible_iterable_types = get_proper_types(iterable_type.relevant_items())
        else:
            possible_iterable_types = [iterable_type]

        item_str_literals = try_getting_str_literals_from_type(item_type)

        for possible_iterable_type in possible_iterable_types:
            if item_str_literals and isinstance(possible_iterable_type, TypedDictType):
                for key in item_str_literals:
                    if key in possible_iterable_type.required_keys:
                        if_types.append(possible_iterable_type)
                    elif (
                        key in possible_iterable_type.items or not possible_iterable_type.is_final
                    ):
                        if_types.append(possible_iterable_type)
                        else_types.append(possible_iterable_type)
                    else:
                        else_types.append(possible_iterable_type)
            else:
                if_types.append(possible_iterable_type)
                else_types.append(possible_iterable_type)

        return (
            UnionType.make_union(if_types) if if_types else None,
            UnionType.make_union(else_types) if else_types else None,
        )

    def _is_truthy_type(self, t: ProperType) -> bool:
        return (
            (
                isinstance(t, Instance)
                and bool(t.type)
                and not t.type.has_readable_member("__bool__")
                and not t.type.has_readable_member("__len__")
                and t.type.fullname != "builtins.object"
            )
            or isinstance(t, FunctionLike)
            or (
                isinstance(t, UnionType)
                and all(self._is_truthy_type(t) for t in get_proper_types(t.items))
            )
        )

    def _check_for_truthy_type(self, t: Type, expr: Expression) -> None:
        if not state.strict_optional:
            return  # if everything can be None, all bets are off

        t = get_proper_type(t)
        if not self._is_truthy_type(t):
            return

        def format_expr_type() -> str:
            typ = format_type(t)
            if isinstance(expr, MemberExpr):
                return f'Member "{expr.name}" has type {typ}'
            elif isinstance(expr, RefExpr) and expr.fullname:
                return f'"{expr.fullname}" has type {typ}'
            elif isinstance(expr, CallExpr):
                if isinstance(expr.callee, MemberExpr):
                    return f'"{expr.callee.name}" returns {typ}'
                elif isinstance(expr.callee, RefExpr) and expr.callee.fullname:
                    return f'"{expr.callee.fullname}" returns {typ}'
                return f"Call returns {typ}"
            else:
                return f"Expression has type {typ}"

        if isinstance(t, FunctionLike):
            self.fail(message_registry.FUNCTION_ALWAYS_TRUE.format(format_type(t)), expr)
        elif isinstance(t, UnionType):
            self.fail(message_registry.TYPE_ALWAYS_TRUE_UNIONTYPE.format(format_expr_type()), expr)
        elif isinstance(t, Instance) and t.type.fullname == "typing.Iterable":
            _, info = self.make_fake_typeinfo("typing", "Collection", "Collection", [])
            self.fail(
                message_registry.ITERABLE_ALWAYS_TRUE.format(
                    format_expr_type(), format_type(Instance(info, t.args))
                ),
                expr,
            )
        else:
            self.fail(message_registry.TYPE_ALWAYS_TRUE.format(format_expr_type()), expr)

    def find_type_equals_check(
        self, node: ComparisonExpr, expr_indices: list[int]
    ) -> tuple[TypeMap, TypeMap]:
        """Narrow types based on any checks of the type ``type(x) == T``

        Args:
            node: The node that might contain the comparison
            expr_indices: The list of indices of expressions in ``node`` that are being
                compared
        """

        def is_type_call(expr: CallExpr) -> bool:
            """Is expr a call to type with one argument?"""
            return refers_to_fullname(expr.callee, "builtins.type") and len(expr.args) == 1

        # exprs that are being passed into type
        exprs_in_type_calls: list[Expression] = []
        # type that is being compared to type(expr)
        type_being_compared: list[TypeRange] | None = None
        # whether the type being compared to is final
        is_final = False

        for index in expr_indices:
            expr = node.operands[index]

            if isinstance(expr, CallExpr) and is_type_call(expr):
                exprs_in_type_calls.append(expr.args[0])
            else:
                current_type = self.get_isinstance_type(expr)
                if current_type is None:
                    continue
                if type_being_compared is not None:
                    # It doesn't really make sense to have several types being
                    # compared to the output of type (like type(x) == int == str)
                    # because whether that's true is solely dependent on what the
                    # types being compared are, so we don't try to narrow types any
                    # further because we can't really get any information about the
                    # type of x from that check
                    return {}, {}
                else:
                    if isinstance(expr, RefExpr) and isinstance(expr.node, TypeInfo):
                        is_final = expr.node.is_final
                    type_being_compared = current_type

        if not exprs_in_type_calls:
            return {}, {}

        if_maps: list[TypeMap] = []
        else_maps: list[TypeMap] = []
        for expr in exprs_in_type_calls:
            current_if_type, current_else_type = self.conditional_types_with_intersection(
                self.lookup_type(expr), type_being_compared, expr
            )
            current_if_map, current_else_map = conditional_types_to_typemaps(
                expr, current_if_type, current_else_type
            )
            if_maps.append(current_if_map)
            else_maps.append(current_else_map)

        def combine_maps(list_maps: list[TypeMap]) -> TypeMap:
            """Combine all typemaps in list_maps into one typemap"""
            result_map = {}
            for d in list_maps:
                if d is not None:
                    result_map.update(d)
            return result_map

        if_map = combine_maps(if_maps)
        # type(x) == T is only true when x has the same type as T, meaning
        # that it can be false if x is an instance of a subclass of T. That means
        # we can't do any narrowing in the else case unless T is final, in which
        # case T can't be subclassed
        if is_final:
            else_map = combine_maps(else_maps)
        else:
            else_map = {}
        return if_map, else_map

    def find_isinstance_check(self, node: Expression) -> tuple[TypeMap, TypeMap]:
        """Find any isinstance checks (within a chain of ands).  Includes
        implicit and explicit checks for None and calls to callable.
        Also includes TypeGuard functions.

        Return value is a map of variables to their types if the condition
        is true and a map of variables to their types if the condition is false.

        If either of the values in the tuple is None, then that particular
        branch can never occur.

        May return {}, {}.
        Can return None, None in situations involving NoReturn.
        """
        if_map, else_map = self.find_isinstance_check_helper(node)
        new_if_map = self.propagate_up_typemap_info(if_map)
        new_else_map = self.propagate_up_typemap_info(else_map)
        return new_if_map, new_else_map

    def find_isinstance_check_helper(self, node: Expression) -> tuple[TypeMap, TypeMap]:
        if is_true_literal(node):
            return {}, None
        if is_false_literal(node):
            return None, {}

        if isinstance(node, CallExpr) and len(node.args) != 0:
            expr = collapse_walrus(node.args[0])
            if refers_to_fullname(node.callee, "builtins.isinstance"):
                if len(node.args) != 2:  # the error will be reported elsewhere
                    return {}, {}
                if literal(expr) == LITERAL_TYPE:
                    return conditional_types_to_typemaps(
                        expr,
                        *self.conditional_types_with_intersection(
                            self.lookup_type(expr), self.get_isinstance_type(node.args[1]), expr
                        ),
                    )
            elif refers_to_fullname(node.callee, "builtins.issubclass"):
                if len(node.args) != 2:  # the error will be reported elsewhere
                    return {}, {}
                if literal(expr) == LITERAL_TYPE:
                    return self.infer_issubclass_maps(node, expr)
            elif refers_to_fullname(node.callee, "builtins.callable"):
                if len(node.args) != 1:  # the error will be reported elsewhere
                    return {}, {}
                if literal(expr) == LITERAL_TYPE:
                    vartype = self.lookup_type(expr)
                    return self.conditional_callable_type_map(expr, vartype)
            elif refers_to_fullname(node.callee, "builtins.hasattr"):
                if len(node.args) != 2:  # the error will be reported elsewhere
                    return {}, {}
                attr = try_getting_str_literals(node.args[1], self.lookup_type(node.args[1]))
                if literal(expr) == LITERAL_TYPE and attr and len(attr) == 1:
                    return self.hasattr_type_maps(expr, self.lookup_type(expr), attr[0])
            elif isinstance(node.callee, RefExpr):
                if node.callee.type_guard is not None:
                    # TODO: Follow *args, **kwargs
                    if node.arg_kinds[0] != nodes.ARG_POS:
                        # the first argument might be used as a kwarg
                        called_type = get_proper_type(self.lookup_type(node.callee))
                        assert isinstance(called_type, (CallableType, Overloaded))

                        # *assuming* the overloaded function is correct, there's a couple cases:
                        #  1) The first argument has different names, but is pos-only. We don't
                        #     care about this case, the argument must be passed positionally.
                        #  2) The first argument allows keyword reference, therefore must be the
                        #     same between overloads.
                        name = called_type.items[0].arg_names[0]

                        if name in node.arg_names:
                            idx = node.arg_names.index(name)
                            # we want the idx-th variable to be narrowed
                            expr = collapse_walrus(node.args[idx])
                        else:
                            self.fail(message_registry.TYPE_GUARD_POS_ARG_REQUIRED, node)
                            return {}, {}
                    if literal(expr) == LITERAL_TYPE:
                        # Note: we wrap the target type, so that we can special case later.
                        # Namely, for isinstance() we use a normal meet, while TypeGuard is
                        # considered "always right" (i.e. even if the types are not overlapping).
                        # Also note that a care must be taken to unwrap this back at read places
                        # where we use this to narrow down declared type.
                        return {expr: TypeGuardedType(node.callee.type_guard)}, {}
        elif isinstance(node, ComparisonExpr):
            # Step 1: Obtain the types of each operand and whether or not we can
            # narrow their types. (For example, we shouldn't try narrowing the
            # types of literal string or enum expressions).

            operands = [collapse_walrus(x) for x in node.operands]
            operand_types = []
            narrowable_operand_index_to_hash = {}
            for i, expr in enumerate(operands):
                if not self.has_type(expr):
                    return {}, {}
                expr_type = self.lookup_type(expr)
                operand_types.append(expr_type)

                if (
                    literal(expr) == LITERAL_TYPE
                    and not is_literal_none(expr)
                    and not self.is_literal_enum(expr)
                ):
                    h = literal_hash(expr)
                    if h is not None:
                        narrowable_operand_index_to_hash[i] = h

            # Step 2: Group operands chained by either the 'is' or '==' operands
            # together. For all other operands, we keep them in groups of size 2.
            # So the expression:
            #
            #   x0 == x1 == x2 < x3 < x4 is x5 is x6 is not x7 is not x8
            #
            # ...is converted into the simplified operator list:
            #
            #  [("==", [0, 1, 2]), ("<", [2, 3]), ("<", [3, 4]),
            #   ("is", [4, 5, 6]), ("is not", [6, 7]), ("is not", [7, 8])]
            #
            # We group identity/equality expressions so we can propagate information
            # we discover about one operand across the entire chain. We don't bother
            # handling 'is not' and '!=' chains in a special way: those are very rare
            # in practice.

            simplified_operator_list = group_comparison_operands(
                node.pairwise(), narrowable_operand_index_to_hash, {"==", "is"}
            )

            # Step 3: Analyze each group and infer more precise type maps for each
            # assignable operand, if possible. We combine these type maps together
            # in the final step.

            partial_type_maps = []
            for operator, expr_indices in simplified_operator_list:
                if operator in {"is", "is not", "==", "!="}:
                    # is_valid_target:
                    #   Controls which types we're allowed to narrow exprs to. Note that
                    #   we cannot use 'is_literal_type_like' in both cases since doing
                    #   'x = 10000 + 1; x is 10001' is not always True in all Python
                    #   implementations.
                    #
                    # coerce_only_in_literal_context:
                    #   If true, coerce types into literal types only if one or more of
                    #   the provided exprs contains an explicit Literal type. This could
                    #   technically be set to any arbitrary value, but it seems being liberal
                    #   with narrowing when using 'is' and conservative when using '==' seems
                    #   to break the least amount of real-world code.
                    #
                    # should_narrow_by_identity:
                    #   Set to 'false' only if the user defines custom __eq__ or __ne__ methods
                    #   that could cause identity-based narrowing to produce invalid results.
                    if operator in {"is", "is not"}:
                        is_valid_target: Callable[[Type], bool] = is_singleton_type
                        coerce_only_in_literal_context = False
                        should_narrow_by_identity = True
                    else:

                        def is_exactly_literal_type(t: Type) -> bool:
                            return isinstance(get_proper_type(t), LiteralType)

                        def has_no_custom_eq_checks(t: Type) -> bool:
                            return not custom_special_method(
                                t, "__eq__", check_all=False
                            ) and not custom_special_method(t, "__ne__", check_all=False)

                        is_valid_target = is_exactly_literal_type
                        coerce_only_in_literal_context = True

                        expr_types = [operand_types[i] for i in expr_indices]
                        should_narrow_by_identity = all(map(has_no_custom_eq_checks, expr_types))

                    if_map: TypeMap = {}
                    else_map: TypeMap = {}
                    if should_narrow_by_identity:
                        if_map, else_map = self.refine_identity_comparison_expression(
                            operands,
                            operand_types,
                            expr_indices,
                            narrowable_operand_index_to_hash.keys(),
                            is_valid_target,
                            coerce_only_in_literal_context,
                        )

                    # Strictly speaking, we should also skip this check if the objects in the expr
                    # chain have custom __eq__ or __ne__ methods. But we (maybe optimistically)
                    # assume nobody would actually create a custom objects that considers itself
                    # equal to None.
                    if if_map == {} and else_map == {}:
                        if_map, else_map = self.refine_away_none_in_comparison(
                            operands,
                            operand_types,
                            expr_indices,
                            narrowable_operand_index_to_hash.keys(),
                        )

                    # If we haven't been able to narrow types yet, we might be dealing with a
                    # explicit type(x) == some_type check
                    if if_map == {} and else_map == {}:
                        if_map, else_map = self.find_type_equals_check(node, expr_indices)
                elif operator in {"in", "not in"}:
                    assert len(expr_indices) == 2
                    left_index, right_index = expr_indices
                    item_type = operand_types[left_index]
                    iterable_type = operand_types[right_index]

                    if_map, else_map = {}, {}

                    if left_index in narrowable_operand_index_to_hash:
                        # We only try and narrow away 'None' for now
                        if is_optional(item_type):
                            collection_item_type = get_proper_type(
                                builtin_item_type(iterable_type)
                            )
                            if (
                                collection_item_type is not None
                                and not is_optional(collection_item_type)
                                and not (
                                    isinstance(collection_item_type, Instance)
                                    and collection_item_type.type.fullname == "builtins.object"
                                )
                                and is_overlapping_erased_types(item_type, collection_item_type)
                            ):
                                if_map[operands[left_index]] = remove_optional(item_type)

                    if right_index in narrowable_operand_index_to_hash:
                        if_type, else_type = self.conditional_types_for_iterable(
                            item_type, iterable_type
                        )
                        expr = operands[right_index]
                        if if_type is None:
                            if_map = None
                        else:
                            if_map[expr] = if_type
                        if else_type is None:
                            else_map = None
                        else:
                            else_map[expr] = else_type

                else:
                    if_map = {}
                    else_map = {}

                if operator in {"is not", "!=", "not in"}:
                    if_map, else_map = else_map, if_map

                partial_type_maps.append((if_map, else_map))

            return reduce_conditional_maps(partial_type_maps)
        elif isinstance(node, AssignmentExpr):
            if_map = {}
            else_map = {}

            if_assignment_map, else_assignment_map = self.find_isinstance_check(node.target)

            if if_assignment_map is not None:
                if_map.update(if_assignment_map)
            if else_assignment_map is not None:
                else_map.update(else_assignment_map)

            if_condition_map, else_condition_map = self.find_isinstance_check(node.value)

            if if_condition_map is not None:
                if_map.update(if_condition_map)
            if else_condition_map is not None:
                else_map.update(else_condition_map)

            return (
                (None if if_assignment_map is None or if_condition_map is None else if_map),
                (None if else_assignment_map is None or else_condition_map is None else else_map),
            )
        elif isinstance(node, OpExpr) and node.op == "and":
            left_if_vars, left_else_vars = self.find_isinstance_check(node.left)
            right_if_vars, right_else_vars = self.find_isinstance_check(node.right)

            # (e1 and e2) is true if both e1 and e2 are true,
            # and false if at least one of e1 and e2 is false.
            return (
                and_conditional_maps(left_if_vars, right_if_vars),
                or_conditional_maps(left_else_vars, right_else_vars),
            )
        elif isinstance(node, OpExpr) and node.op == "or":
            left_if_vars, left_else_vars = self.find_isinstance_check(node.left)
            right_if_vars, right_else_vars = self.find_isinstance_check(node.right)

            # (e1 or e2) is true if at least one of e1 or e2 is true,
            # and false if both e1 and e2 are false.
            return (
                or_conditional_maps(left_if_vars, right_if_vars),
                and_conditional_maps(left_else_vars, right_else_vars),
            )
        elif isinstance(node, UnaryExpr) and node.op == "not":
            left, right = self.find_isinstance_check(node.expr)
            return right, left

        # Restrict the type of the variable to True-ish/False-ish in the if and else branches
        # respectively
        original_vartype = self.lookup_type(node)
        self._check_for_truthy_type(original_vartype, node)
        vartype = try_expanding_sum_type_to_union(original_vartype, "builtins.bool")

        if_type = true_only(vartype)
        else_type = false_only(vartype)
        if_map = {node: if_type} if not isinstance(if_type, UninhabitedType) else None
        else_map = {node: else_type} if not isinstance(else_type, UninhabitedType) else None
        return if_map, else_map

    def propagate_up_typemap_info(self, new_types: TypeMap) -> TypeMap:
        """Attempts refining parent expressions of any MemberExpr or IndexExprs in new_types.

        Specifically, this function accepts two mappings of expression to original types:
        the original mapping (existing_types), and a new mapping (new_types) intended to
        update the original.

        This function iterates through new_types and attempts to use the information to try
        refining any parent types that happen to be unions.

        For example, suppose there are two types "A = Tuple[int, int]" and "B = Tuple[str, str]".
        Next, suppose that 'new_types' specifies the expression 'foo[0]' has a refined type
        of 'int' and that 'foo' was previously deduced to be of type Union[A, B].

        Then, this function will observe that since A[0] is an int and B[0] is not, the type of
        'foo' can be further refined from Union[A, B] into just B.

        We perform this kind of "parent narrowing" for member lookup expressions and indexing
        expressions into tuples, namedtuples, and typeddicts. We repeat this narrowing
        recursively if the parent is also a "lookup expression". So for example, if we have
        the expression "foo['bar'].baz[0]", we'd potentially end up refining types for the
        expressions "foo", "foo['bar']", and "foo['bar'].baz".

        We return the newly refined map. This map is guaranteed to be a superset of 'new_types'.
        """
        if new_types is None:
            return None
        output_map = {}
        for expr, expr_type in new_types.items():
            # The original inferred type should always be present in the output map, of course
            output_map[expr] = expr_type

            # Next, try using this information to refine the parent types, if applicable.
            new_mapping = self.refine_parent_types(expr, expr_type)
            for parent_expr, proposed_parent_type in new_mapping.items():
                # We don't try inferring anything if we've already inferred something for
                # the parent expression.
                # TODO: Consider picking the narrower type instead of always discarding this?
                if parent_expr in new_types:
                    continue
                output_map[parent_expr] = proposed_parent_type
        return output_map

    def refine_parent_types(self, expr: Expression, expr_type: Type) -> Mapping[Expression, Type]:
        """Checks if the given expr is a 'lookup operation' into a union and iteratively refines
        the parent types based on the 'expr_type'.

        For example, if 'expr' is an expression like 'a.b.c.d', we'll potentially return refined
        types for expressions 'a', 'a.b', and 'a.b.c'.

        For more details about what a 'lookup operation' is and how we use the expr_type to refine
        the parent types of lookup_expr, see the docstring in 'propagate_up_typemap_info'.
        """
        output: dict[Expression, Type] = {}

        # Note: parent_expr and parent_type are progressively refined as we crawl up the
        # parent lookup chain.
        while True:
            # First, check if this expression is one that's attempting to
            # "lookup" some key in the parent type. If so, save the parent type
            # and create function that will try replaying the same lookup
            # operation against arbitrary types.
            if isinstance(expr, MemberExpr):
                parent_expr = collapse_walrus(expr.expr)
                parent_type = self.lookup_type_or_none(parent_expr)
                member_name = expr.name

                def replay_lookup(new_parent_type: ProperType) -> Type | None:
                    with self.msg.filter_errors() as w:
                        member_type = analyze_member_access(
                            name=member_name,
                            typ=new_parent_type,
                            context=parent_expr,
                            is_lvalue=False,
                            is_super=False,
                            is_operator=False,
                            msg=self.msg,
                            original_type=new_parent_type,
                            chk=self,
                            in_literal_context=False,
                        )
                    if w.has_new_errors():
                        return None
                    else:
                        return member_type

            elif isinstance(expr, IndexExpr):
                parent_expr = collapse_walrus(expr.base)
                parent_type = self.lookup_type_or_none(parent_expr)

                index_type = self.lookup_type_or_none(expr.index)
                if index_type is None:
                    return output

                str_literals = try_getting_str_literals_from_type(index_type)
                if str_literals is not None:
                    # Refactoring these two indexing replay functions is surprisingly
                    # tricky -- see https://github.com/python/mypy/pull/7917, which
                    # was blocked by https://github.com/mypyc/mypyc/issues/586
                    def replay_lookup(new_parent_type: ProperType) -> Type | None:
                        if not isinstance(new_parent_type, TypedDictType):
                            return None
                        try:
                            assert str_literals is not None
                            member_types = [new_parent_type.items[key] for key in str_literals]
                        except KeyError:
                            return None
                        return make_simplified_union(member_types)

                else:
                    int_literals = try_getting_int_literals_from_type(index_type)
                    if int_literals is not None:

                        def replay_lookup(new_parent_type: ProperType) -> Type | None:
                            if not isinstance(new_parent_type, TupleType):
                                return None
                            try:
                                assert int_literals is not None
                                member_types = [new_parent_type.items[key] for key in int_literals]
                            except IndexError:
                                return None
                            return make_simplified_union(member_types)

                    else:
                        return output
            else:
                return output

            # If we somehow didn't previously derive the parent type, abort completely
            # with what we have so far: something went wrong at an earlier stage.
            if parent_type is None:
                return output

            # We currently only try refining the parent type if it's a Union.
            # If not, there's no point in trying to refine any further parents
            # since we have no further information we can use to refine the lookup
            # chain, so we end early as an optimization.
            parent_type = get_proper_type(parent_type)
            if not isinstance(parent_type, UnionType):
                return output

            # Take each element in the parent union and replay the original lookup procedure
            # to figure out which parents are compatible.
            new_parent_types = []
            for item in flatten_nested_unions(parent_type.items):
                member_type = replay_lookup(get_proper_type(item))
                if member_type is None:
                    # We were unable to obtain the member type. So, we give up on refining this
                    # parent type entirely and abort.
                    return output

                if is_overlapping_types(member_type, expr_type):
                    new_parent_types.append(item)

            # If none of the parent types overlap (if we derived an empty union), something
            # went wrong. We should never hit this case, but deriving the uninhabited type or
            # reporting an error both seem unhelpful. So we abort.
            if not new_parent_types:
                return output

            expr = parent_expr
            expr_type = output[parent_expr] = make_simplified_union(new_parent_types)

    def refine_identity_comparison_expression(
        self,
        operands: list[Expression],
        operand_types: list[Type],
        chain_indices: list[int],
        narrowable_operand_indices: AbstractSet[int],
        is_valid_target: Callable[[ProperType], bool],
        coerce_only_in_literal_context: bool,
    ) -> tuple[TypeMap, TypeMap]:
        """Produce conditional type maps refining expressions by an identity/equality comparison.

        The 'operands' and 'operand_types' lists should be the full list of operands used
        in the overall comparison expression. The 'chain_indices' list is the list of indices
        actually used within this identity comparison chain.

        So if we have the expression:

            a <= b is c is d <= e

        ...then 'operands' and 'operand_types' would be lists of length 5 and 'chain_indices'
        would be the list [1, 2, 3].

        The 'narrowable_operand_indices' parameter is the set of all indices we are allowed
        to refine the types of: that is, all operands that will potentially be a part of
        the output TypeMaps.

        Although this function could theoretically try setting the types of the operands
        in the chains to the meet, doing that causes too many issues in real-world code.
        Instead, we use 'is_valid_target' to identify which of the given chain types
        we could plausibly use as the refined type for the expressions in the chain.

        Similarly, 'coerce_only_in_literal_context' controls whether we should try coercing
        expressions in the chain to a Literal type. Performing this coercion is sometimes
        too aggressive of a narrowing, depending on context.
        """
        should_coerce = True
        if coerce_only_in_literal_context:
            should_coerce = any(is_literal_type_like(operand_types[i]) for i in chain_indices)

        target: Type | None = None
        possible_target_indices = []
        for i in chain_indices:
            expr_type = operand_types[i]
            if should_coerce:
                expr_type = coerce_to_literal(expr_type)
            if not is_valid_target(get_proper_type(expr_type)):
                continue
            if target and not is_same_type(target, expr_type):
                # We have multiple disjoint target types. So the 'if' branch
                # must be unreachable.
                return None, {}
            target = expr_type
            possible_target_indices.append(i)

        # There's nothing we can currently infer if none of the operands are valid targets,
        # so we end early and infer nothing.
        if target is None:
            return {}, {}

        # If possible, use an unassignable expression as the target.
        # We skip refining the type of the target below, so ideally we'd
        # want to pick an expression we were going to skip anyways.
        singleton_index = -1
        for i in possible_target_indices:
            if i not in narrowable_operand_indices:
                singleton_index = i

        # But if none of the possible singletons are unassignable ones, we give up
        # and arbitrarily pick the last item, mostly because other parts of the
        # type narrowing logic bias towards picking the rightmost item and it'd be
        # nice to stay consistent.
        #
        # That said, it shouldn't matter which index we pick. For example, suppose we
        # have this if statement, where 'x' and 'y' both have singleton types:
        #
        #     if x is y:
        #         reveal_type(x)
        #         reveal_type(y)
        #     else:
        #         reveal_type(x)
        #         reveal_type(y)
        #
        # At this point, 'x' and 'y' *must* have the same singleton type: we would have
        # ended early in the first for-loop in this function if they weren't.
        #
        # So, we should always get the same result in the 'if' case no matter which
        # index we pick. And while we do end up getting different results in the 'else'
        # case depending on the index (e.g. if we pick 'y', then its type stays the same
        # while 'x' is narrowed to '<uninhabited>'), this distinction is also moot: mypy
        # currently will just mark the whole branch as unreachable if either operand is
        # narrowed to <uninhabited>.
        if singleton_index == -1:
            singleton_index = possible_target_indices[-1]

        sum_type_name = None
        target = get_proper_type(target)
        if isinstance(target, LiteralType) and (
            target.is_enum_literal() or isinstance(target.value, bool)
        ):
            sum_type_name = target.fallback.type.fullname

        target_type = [TypeRange(target, is_upper_bound=False)]

        partial_type_maps = []
        for i in chain_indices:
            # If we try refining a type against itself, conditional_type_map
            # will end up assuming that the 'else' branch is unreachable. This is
            # typically not what we want: generally the user will intend for the
            # target type to be some fixed 'sentinel' value and will want to refine
            # the other exprs against this one instead.
            if i == singleton_index:
                continue

            # Naturally, we can't refine operands which are not permitted to be refined.
            if i not in narrowable_operand_indices:
                continue

            expr = operands[i]
            expr_type = coerce_to_literal(operand_types[i])

            if sum_type_name is not None:
                expr_type = try_expanding_sum_type_to_union(expr_type, sum_type_name)

            # We intentionally use 'conditional_types' directly here instead of
            # 'self.conditional_types_with_intersection': we only compute ad-hoc
            # intersections when working with pure instances.
            types = conditional_types(expr_type, target_type)
            partial_type_maps.append(conditional_types_to_typemaps(expr, *types))

        return reduce_conditional_maps(partial_type_maps)

    def refine_away_none_in_comparison(
        self,
        operands: list[Expression],
        operand_types: list[Type],
        chain_indices: list[int],
        narrowable_operand_indices: AbstractSet[int],
    ) -> tuple[TypeMap, TypeMap]:
        """Produces conditional type maps refining away None in an identity/equality chain.

        For more details about what the different arguments mean, see the
        docstring of 'refine_identity_comparison_expression' up above.
        """
        non_optional_types = []
        for i in chain_indices:
            typ = operand_types[i]
            if not is_optional(typ):
                non_optional_types.append(typ)

        # Make sure we have a mixture of optional and non-optional types.
        if len(non_optional_types) == 0 or len(non_optional_types) == len(chain_indices):
            return {}, {}

        if_map = {}
        for i in narrowable_operand_indices:
            expr_type = operand_types[i]
            if not is_optional(expr_type):
                continue
            if any(is_overlapping_erased_types(expr_type, t) for t in non_optional_types):
                if_map[operands[i]] = remove_optional(expr_type)

        return if_map, {}

    #
    # Helpers
    #
    @overload
    def check_subtype(
        self,
        subtype: Type,
        supertype: Type,
        context: Context,
        msg: str,
        subtype_label: str | None = None,
        supertype_label: str | None = None,
        *,
        notes: list[str] | None = None,
        code: ErrorCode | None = None,
        outer_context: Context | None = None,
    ) -> bool:
        ...

    @overload
    def check_subtype(
        self,
        subtype: Type,
        supertype: Type,
        context: Context,
        msg: ErrorMessage,
        subtype_label: str | None = None,
        supertype_label: str | None = None,
        *,
        notes: list[str] | None = None,
        outer_context: Context | None = None,
    ) -> bool:
        ...

    def check_subtype(
        self,
        subtype: Type,
        supertype: Type,
        context: Context,
        msg: str | ErrorMessage,
        subtype_label: str | None = None,
        supertype_label: str | None = None,
        *,
        notes: list[str] | None = None,
        code: ErrorCode | None = None,
        outer_context: Context | None = None,
    ) -> bool:
        """Generate an error if the subtype is not compatible with supertype."""
        if is_subtype(subtype, supertype, options=self.options):
            return True

        if isinstance(msg, str):
            msg = ErrorMessage(msg, code=code)

        if self.msg.prefer_simple_messages():
            self.fail(msg, context)  # Fast path -- skip all fancy logic
            return False

        orig_subtype = subtype
        subtype = get_proper_type(subtype)
        orig_supertype = supertype
        supertype = get_proper_type(supertype)
        if self.msg.try_report_long_tuple_assignment_error(
            subtype, supertype, context, msg, subtype_label, supertype_label
        ):
            return False
        extra_info: list[str] = []
        note_msg = ""
        notes = notes or []
        if subtype_label is not None or supertype_label is not None:
            subtype_str, supertype_str = format_type_distinctly(orig_subtype, orig_supertype)
            if subtype_label is not None:
                extra_info.append(subtype_label + " " + subtype_str)
            if supertype_label is not None:
                extra_info.append(supertype_label + " " + supertype_str)
            note_msg = make_inferred_type_note(
                outer_context or context, subtype, supertype, supertype_str
            )
            if isinstance(subtype, Instance) and isinstance(supertype, Instance):
                notes = append_invariance_notes(notes, subtype, supertype)
        if extra_info:
            msg = msg.with_additional_msg(" (" + ", ".join(extra_info) + ")")

        self.fail(msg, context)
        for note in notes:
            self.msg.note(note, context, code=msg.code)
        if note_msg:
            self.note(note_msg, context, code=msg.code)
        self.msg.maybe_note_concatenate_pos_args(subtype, supertype, context, code=msg.code)
        if (
            isinstance(supertype, Instance)
            and supertype.type.is_protocol
            and isinstance(subtype, (CallableType, Instance, TupleType, TypedDictType))
        ):
            self.msg.report_protocol_problems(subtype, supertype, context, code=msg.code)
        if isinstance(supertype, CallableType) and isinstance(subtype, Instance):
            call = find_member("__call__", subtype, subtype, is_operator=True)
            if call:
                self.msg.note_call(subtype, call, context, code=msg.code)
        if isinstance(subtype, (CallableType, Overloaded)) and isinstance(supertype, Instance):
            if supertype.type.is_protocol and "__call__" in supertype.type.protocol_members:
                call = find_member("__call__", supertype, subtype, is_operator=True)
                assert call is not None
                if not is_subtype(subtype, call, options=self.options):
                    self.msg.note_call(supertype, call, context, code=msg.code)
        self.check_possible_missing_await(subtype, supertype, context)
        return False

    def get_precise_awaitable_type(self, typ: Type, local_errors: ErrorWatcher) -> Type | None:
        """If type implements Awaitable[X] with non-Any X, return X.

        In all other cases return None. This method must be called in context
        of local_errors.
        """
        if isinstance(get_proper_type(typ), PartialType):
            # Partial types are special, ignore them here.
            return None
        try:
            aw_type = self.expr_checker.check_awaitable_expr(
                typ, Context(), "", ignore_binder=True
            )
        except KeyError:
            # This is a hack to speed up tests by not including Awaitable in all typing stubs.
            return None
        if local_errors.has_new_errors():
            return None
        if isinstance(get_proper_type(aw_type), (AnyType, UnboundType)):
            return None
        return aw_type

    @contextmanager
    def checking_await_set(self) -> Iterator[None]:
        self.checking_missing_await = True
        try:
            yield
        finally:
            self.checking_missing_await = False

    def check_possible_missing_await(
        self, subtype: Type, supertype: Type, context: Context
    ) -> None:
        """Check if the given type becomes a subtype when awaited."""
        if self.checking_missing_await:
            # Avoid infinite recursion.
            return
        with self.checking_await_set(), self.msg.filter_errors() as local_errors:
            aw_type = self.get_precise_awaitable_type(subtype, local_errors)
            if aw_type is None:
                return
            if not self.check_subtype(
                aw_type, supertype, context, msg=message_registry.INCOMPATIBLE_TYPES
            ):
                return
        self.msg.possible_missing_await(context)

    def contains_none(self, t: Type) -> bool:
        t = get_proper_type(t)
        return (
            isinstance(t, NoneType)
            or (isinstance(t, UnionType) and any(self.contains_none(ut) for ut in t.items))
            or (isinstance(t, TupleType) and any(self.contains_none(tt) for tt in t.items))
            or (
                isinstance(t, Instance)
                and bool(t.args)
                and any(self.contains_none(it) for it in t.args)
            )
        )

    def named_type(self, name: str) -> Instance:
        """Return an instance type with given name and implicit Any type args.

        For example, named_type('builtins.object') produces the 'object' type.
        """
        # Assume that the name refers to a type.
        sym = self.lookup_qualified(name)
        node = sym.node
        if isinstance(node, TypeAlias):
            assert isinstance(node.target, Instance)  # type: ignore[misc]
            node = node.target.type
        assert isinstance(node, TypeInfo)
        any_type = AnyType(TypeOfAny.from_omitted_generics)
        return Instance(node, [any_type] * len(node.defn.type_vars))

    def named_generic_type(self, name: str, args: list[Type]) -> Instance:
        """Return an instance with the given name and type arguments.

        Assume that the number of arguments is correct.  Assume that
        the name refers to a compatible generic type.
        """
        info = self.lookup_typeinfo(name)
        args = [remove_instance_last_known_values(arg) for arg in args]
        # TODO: assert len(args) == len(info.defn.type_vars)
        return Instance(info, args)

    def lookup_typeinfo(self, fullname: str) -> TypeInfo:
        # Assume that the name refers to a class.
        sym = self.lookup_qualified(fullname)
        node = sym.node
        assert isinstance(node, TypeInfo)
        return node

    def type_type(self) -> Instance:
        """Return instance type 'type'."""
        return self.named_type("builtins.type")

    def str_type(self) -> Instance:
        """Return instance type 'str'."""
        return self.named_type("builtins.str")

    def store_type(self, node: Expression, typ: Type) -> None:
        """Store the type of a node in the type map."""
        self._type_maps[-1][node] = typ

    def has_type(self, node: Expression) -> bool:
        return any(node in m for m in reversed(self._type_maps))

    def lookup_type_or_none(self, node: Expression) -> Type | None:
        for m in reversed(self._type_maps):
            if node in m:
                return m[node]
        return None

    def lookup_type(self, node: Expression) -> Type:
        for m in reversed(self._type_maps):
            t = m.get(node)
            if t is not None:
                return t
        raise KeyError(node)

    def store_types(self, d: dict[Expression, Type]) -> None:
        self._type_maps[-1].update(d)

    @contextmanager
    def local_type_map(self) -> Iterator[dict[Expression, Type]]:
        """Store inferred types into a temporary type map (returned).

        This can be used to perform type checking "experiments" without
        affecting exported types (which are used by mypyc).
        """
        temp_type_map: dict[Expression, Type] = {}
        self._type_maps.append(temp_type_map)
        yield temp_type_map
        self._type_maps.pop()

    def in_checked_function(self) -> bool:
        """Should we type-check the current function?

        - Yes if --check-untyped-defs is set.
        - Yes outside functions.
        - Yes in annotated functions.
        - No otherwise.
        """
        return (
            self.options.check_untyped_defs or not self.dynamic_funcs or not self.dynamic_funcs[-1]
        )

    def lookup(self, name: str) -> SymbolTableNode:
        """Look up a definition from the symbol table with the given name."""
        if name in self.globals:
            return self.globals[name]
        else:
            b = self.globals.get("__builtins__", None)
            if b:
                assert isinstance(b.node, MypyFile)
                table = b.node.names
                if name in table:
                    return table[name]
            raise KeyError(f"Failed lookup: {name}")

    def lookup_qualified(self, name: str) -> SymbolTableNode:
        if "." not in name:
            return self.lookup(name)
        else:
            parts = name.split(".")
            n = self.modules[parts[0]]
            for i in range(1, len(parts) - 1):
                sym = n.names.get(parts[i])
                assert sym is not None, "Internal error: attempted lookup of unknown name"
                assert isinstance(sym.node, MypyFile)
                n = sym.node
            last = parts[-1]
            if last in n.names:
                return n.names[last]
            elif len(parts) == 2 and parts[0] in ("builtins", "typing"):
                fullname = ".".join(parts)
                if fullname in SUGGESTED_TEST_FIXTURES:
                    suggestion = ", e.g. add '[{} fixtures/{}]' to your test".format(
                        parts[0], SUGGESTED_TEST_FIXTURES[fullname]
                    )
                else:
                    suggestion = ""
                raise KeyError(
                    "Could not find builtin symbol '{}' (If you are running a "
                    "test case, use a fixture that "
                    "defines this symbol{})".format(last, suggestion)
                )
            else:
                msg = "Failed qualified lookup: '{}' (fullname = '{}')."
                raise KeyError(msg.format(last, name))

    @contextmanager
    def enter_partial_types(
        self, *, is_function: bool = False, is_class: bool = False
    ) -> Iterator[None]:
        """Enter a new scope for collecting partial types.

        Also report errors for (some) variables which still have partial
        types, i.e. we couldn't infer a complete type.
        """
        is_local = (self.partial_types and self.partial_types[-1].is_local) or is_function
        self.partial_types.append(PartialTypeScope({}, is_function, is_local))
        yield

        # Don't complain about not being able to infer partials if it is
        # at the toplevel (with allow_untyped_globals) or if it is in an
        # untyped function being checked with check_untyped_defs.
        permissive = (self.options.allow_untyped_globals and not is_local) or (
            self.options.check_untyped_defs and self.dynamic_funcs and self.dynamic_funcs[-1]
        )

        partial_types, _, _ = self.partial_types.pop()
        if not self.current_node_deferred:
            for var, context in partial_types.items():
                # If we require local partial types, there are a few exceptions where
                # we fall back to inferring just "None" as the type from a None initializer:
                #
                # 1. If all happens within a single function this is acceptable, since only
                #    the topmost function is a separate target in fine-grained incremental mode.
                #    We primarily want to avoid "splitting" partial types across targets.
                #
                # 2. A None initializer in the class body if the attribute is defined in a base
                #    class is fine, since the attribute is already defined and it's currently okay
                #    to vary the type of an attribute covariantly. The None type will still be
                #    checked for compatibility with base classes elsewhere. Without this exception
                #    mypy could require an annotation for an attribute that already has been
                #    declared in a base class, which would be bad.
                allow_none = (
                    not self.options.local_partial_types
                    or is_function
                    or (is_class and self.is_defined_in_base_class(var))
                )
                if (
                    allow_none
                    and isinstance(var.type, PartialType)
                    and var.type.type is None
                    and not permissive
                ):
                    var.type = NoneType()
                else:
                    if var not in self.partial_reported and not permissive:
                        self.msg.need_annotation_for_var(var, context, self.options.python_version)
                        self.partial_reported.add(var)
                    if var.type:
                        fixed = fixup_partial_type(var.type)
                        var.invalid_partial_type = fixed != var.type
                        var.type = fixed

    def handle_partial_var_type(
        self, typ: PartialType, is_lvalue: bool, node: Var, context: Context
    ) -> Type:
        """Handle a reference to a partial type through a var.

        (Used by checkexpr and checkmember.)
        """
        in_scope, is_local, partial_types = self.find_partial_types_in_all_scopes(node)
        if typ.type is None and in_scope:
            # 'None' partial type. It has a well-defined type. In an lvalue context
            # we want to preserve the knowledge of it being a partial type.
            if not is_lvalue:
                return NoneType()
            else:
                return typ
        else:
            if partial_types is not None and not self.current_node_deferred:
                if in_scope:
                    context = partial_types[node]
                    if is_local or not self.options.allow_untyped_globals:
                        self.msg.need_annotation_for_var(
                            node, context, self.options.python_version
                        )
                        self.partial_reported.add(node)
                else:
                    # Defer the node -- we might get a better type in the outer scope
                    self.handle_cannot_determine_type(node.name, context)
            return fixup_partial_type(typ)

    def is_defined_in_base_class(self, var: Var) -> bool:
        if not var.info:
            return False
        return var.info.fallback_to_any or any(
            base.get(var.name) is not None for base in var.info.mro[1:]
        )

    def find_partial_types(self, var: Var) -> dict[Var, Context] | None:
        """Look for an active partial type scope containing variable.

        A scope is active if assignments in the current context can refine a partial
        type originally defined in the scope. This is affected by the local_partial_types
        configuration option.
        """
        in_scope, _, partial_types = self.find_partial_types_in_all_scopes(var)
        if in_scope:
            return partial_types
        return None

    def find_partial_types_in_all_scopes(
        self, var: Var
    ) -> tuple[bool, bool, dict[Var, Context] | None]:
        """Look for partial type scope containing variable.

        Return tuple (is the scope active, is the scope a local scope, scope).
        """
        for scope in reversed(self.partial_types):
            if var in scope.map:
                # All scopes within the outermost function are active. Scopes out of
                # the outermost function are inactive to allow local reasoning (important
                # for fine-grained incremental mode).
                disallow_other_scopes = self.options.local_partial_types

                if isinstance(var.type, PartialType) and var.type.type is not None and var.info:
                    # This is an ugly hack to make partial generic self attributes behave
                    # as if --local-partial-types is always on (because it used to be like this).
                    disallow_other_scopes = True

                scope_active = (
                    not disallow_other_scopes or scope.is_local == self.partial_types[-1].is_local
                )
                return scope_active, scope.is_local, scope.map
        return False, False, None

    def temp_node(self, t: Type, context: Context | None = None) -> TempNode:
        """Create a temporary node with the given, fixed type."""
        return TempNode(t, context=context)

    def fail(
        self, msg: str | ErrorMessage, context: Context, *, code: ErrorCode | None = None
    ) -> None:
        """Produce an error message."""
        if isinstance(msg, ErrorMessage):
            self.msg.fail(msg.value, context, code=msg.code)
            return
        self.msg.fail(msg, context, code=code)

    def note(
        self,
        msg: str | ErrorMessage,
        context: Context,
        offset: int = 0,
        *,
        code: ErrorCode | None = None,
    ) -> None:
        """Produce a note."""
        if isinstance(msg, ErrorMessage):
            self.msg.note(msg.value, context, code=msg.code)
            return
        self.msg.note(msg, context, offset=offset, code=code)

    def iterable_item_type(self, it: Instance | CallableType | TypeType | Overloaded) -> Type:
        if isinstance(it, Instance):
            iterable = map_instance_to_supertype(it, self.lookup_typeinfo("typing.Iterable"))
            item_type = iterable.args[0]
            if not isinstance(get_proper_type(item_type), AnyType):
                # This relies on 'map_instance_to_supertype' returning 'Iterable[Any]'
                # in case there is no explicit base class.
                return item_type
        # Try also structural typing.
        return self.analyze_iterable_item_type_without_expression(it, it)[1]

    def function_type(self, func: FuncBase) -> FunctionLike:
        return function_type(func, self.named_type("builtins.function"))

    def push_type_map(self, type_map: TypeMap) -> None:
        if type_map is None:
            self.binder.unreachable()
        else:
            for expr, type in type_map.items():
                self.binder.put(expr, type)

    def infer_issubclass_maps(self, node: CallExpr, expr: Expression) -> tuple[TypeMap, TypeMap]:
        """Infer type restrictions for an expression in issubclass call."""
        vartype = self.lookup_type(expr)
        type = self.get_isinstance_type(node.args[1])
        if isinstance(vartype, TypeVarType):
            vartype = vartype.upper_bound
        vartype = get_proper_type(vartype)
        if isinstance(vartype, UnionType):
            union_list = []
            for t in get_proper_types(vartype.items):
                if isinstance(t, TypeType):
                    union_list.append(t.item)
                else:
                    # This is an error that should be reported earlier
                    # if we reach here, we refuse to do any type inference.
                    return {}, {}
            vartype = UnionType(union_list)
        elif isinstance(vartype, TypeType):
            vartype = vartype.item
        elif isinstance(vartype, Instance) and vartype.type.is_metaclass():
            vartype = self.named_type("builtins.object")
        else:
            # Any other object whose type we don't know precisely
            # for example, Any or a custom metaclass.
            return {}, {}  # unknown type
        yes_type, no_type = self.conditional_types_with_intersection(vartype, type, expr)
        yes_map, no_map = conditional_types_to_typemaps(expr, yes_type, no_type)
        yes_map, no_map = map(convert_to_typetype, (yes_map, no_map))
        return yes_map, no_map

    @overload
    def conditional_types_with_intersection(
        self,
        expr_type: Type,
        type_ranges: list[TypeRange] | None,
        ctx: Context,
        default: None = None,
    ) -> tuple[Type | None, Type | None]:
        ...

    @overload
    def conditional_types_with_intersection(
        self, expr_type: Type, type_ranges: list[TypeRange] | None, ctx: Context, default: Type
    ) -> tuple[Type, Type]:
        ...

    def conditional_types_with_intersection(
        self,
        expr_type: Type,
        type_ranges: list[TypeRange] | None,
        ctx: Context,
        default: Type | None = None,
    ) -> tuple[Type | None, Type | None]:
        initial_types = conditional_types(expr_type, type_ranges, default)
        # For some reason, doing "yes_map, no_map = conditional_types_to_typemaps(...)"
        # doesn't work: mypyc will decide that 'yes_map' is of type None if we try.
        yes_type: Type | None = initial_types[0]
        no_type: Type | None = initial_types[1]

        if not isinstance(get_proper_type(yes_type), UninhabitedType) or type_ranges is None:
            return yes_type, no_type

        # If conditional_types was unable to successfully narrow the expr_type
        # using the type_ranges and concluded if-branch is unreachable, we try
        # computing it again using a different algorithm that tries to generate
        # an ad-hoc intersection between the expr_type and the type_ranges.
        proper_type = get_proper_type(expr_type)
        if isinstance(proper_type, UnionType):
            possible_expr_types = get_proper_types(proper_type.relevant_items())
        else:
            possible_expr_types = [proper_type]

        possible_target_types = []
        for tr in type_ranges:
            item = get_proper_type(tr.item)
            if not isinstance(item, Instance) or tr.is_upper_bound:
                return yes_type, no_type
            possible_target_types.append(item)

        out = []
        errors: list[tuple[str, str]] = []
        for v in possible_expr_types:
            if not isinstance(v, Instance):
                return yes_type, no_type
            for t in possible_target_types:
                intersection = self.intersect_instances((v, t), errors)
                if intersection is None:
                    continue
                out.append(intersection)
        if len(out) == 0:
            # Only report errors if no element in the union worked.
            if self.should_report_unreachable_issues():
                for types, reason in errors:
                    self.msg.impossible_intersection(types, reason, ctx)
            return UninhabitedType(), expr_type
        new_yes_type = make_simplified_union(out)
        return new_yes_type, expr_type

    def is_writable_attribute(self, node: Node) -> bool:
        """Check if an attribute is writable"""
        if isinstance(node, Var):
            if node.is_property and not node.is_settable_property:
                return False
            return True
        elif isinstance(node, OverloadedFuncDef) and node.is_property:
            first_item = node.items[0]
            assert isinstance(first_item, Decorator)
            return first_item.var.is_settable_property
        return False

    def get_isinstance_type(self, expr: Expression) -> list[TypeRange] | None:
        if isinstance(expr, OpExpr) and expr.op == "|":
            left = self.get_isinstance_type(expr.left)
            right = self.get_isinstance_type(expr.right)
            if left is None or right is None:
                return None
            return left + right
        all_types = get_proper_types(flatten_types(self.lookup_type(expr)))
        types: list[TypeRange] = []
        for typ in all_types:
            if isinstance(typ, FunctionLike) and typ.is_type_obj():
                # Type variables may be present -- erase them, which is the best
                # we can do (outside disallowing them here).
                erased_type = erase_typevars(typ.items[0].ret_type)
                types.append(TypeRange(erased_type, is_upper_bound=False))
            elif isinstance(typ, TypeType):
                # Type[A] means "any type that is a subtype of A" rather than "precisely type A"
                # we indicate this by setting is_upper_bound flag
                types.append(TypeRange(typ.item, is_upper_bound=True))
            elif isinstance(typ, Instance) and typ.type.fullname == "builtins.type":
                object_type = Instance(typ.type.mro[-1], [])
                types.append(TypeRange(object_type, is_upper_bound=True))
            elif isinstance(typ, AnyType):
                types.append(TypeRange(typ, is_upper_bound=False))
            else:  # we didn't see an actual type, but rather a variable with unknown value
                return None
        if not types:
            # this can happen if someone has empty tuple as 2nd argument to isinstance
            # strictly speaking, we should return UninhabitedType but for simplicity we will simply
            # refuse to do any type inference for now
            return None
        return types

    def is_literal_enum(self, n: Expression) -> bool:
        """Returns true if this expression (with the given type context) is an Enum literal.

        For example, if we had an enum:

            class Foo(Enum):
                A = 1
                B = 2

        ...and if the expression 'Foo' referred to that enum within the current type context,
        then the expression 'Foo.A' would be a literal enum. However, if we did 'a = Foo.A',
        then the variable 'a' would *not* be a literal enum.

        We occasionally special-case expressions like 'Foo.A' and treat them as a single primitive
        unit for the same reasons we sometimes treat 'True', 'False', or 'None' as a single
        primitive unit.
        """
        if not isinstance(n, MemberExpr) or not isinstance(n.expr, NameExpr):
            return False

        parent_type = self.lookup_type_or_none(n.expr)
        member_type = self.lookup_type_or_none(n)
        if member_type is None or parent_type is None:
            return False

        parent_type = get_proper_type(parent_type)
        member_type = get_proper_type(coerce_to_literal(member_type))
        if not isinstance(parent_type, FunctionLike) or not isinstance(member_type, LiteralType):
            return False

        if not parent_type.is_type_obj():
            return False

        return (
            member_type.is_enum_literal()
            and member_type.fallback.type == parent_type.type_object()
        )

    def add_any_attribute_to_type(self, typ: Type, name: str) -> Type:
        """Inject an extra attribute with Any type using fallbacks."""
        orig_typ = typ
        typ = get_proper_type(typ)
        any_type = AnyType(TypeOfAny.unannotated)
        if isinstance(typ, Instance):
            result = typ.copy_with_extra_attr(name, any_type)
            # For instances, we erase the possible module name, so that restrictions
            # become anonymous types.ModuleType instances, allowing hasattr() to
            # have effect on modules.
            assert result.extra_attrs is not None
            result.extra_attrs.mod_name = None
            return result
        if isinstance(typ, TupleType):
            fallback = typ.partial_fallback.copy_with_extra_attr(name, any_type)
            return typ.copy_modified(fallback=fallback)
        if isinstance(typ, CallableType):
            fallback = typ.fallback.copy_with_extra_attr(name, any_type)
            return typ.copy_modified(fallback=fallback)
        if isinstance(typ, TypeType) and isinstance(typ.item, Instance):
            return TypeType.make_normalized(self.add_any_attribute_to_type(typ.item, name))
        if isinstance(typ, TypeVarType):
            return typ.copy_modified(
                upper_bound=self.add_any_attribute_to_type(typ.upper_bound, name),
                values=[self.add_any_attribute_to_type(v, name) for v in typ.values],
            )
        if isinstance(typ, UnionType):
            with_attr, without_attr = self.partition_union_by_attr(typ, name)
            return make_simplified_union(
                with_attr + [self.add_any_attribute_to_type(typ, name) for typ in without_attr]
            )
        return orig_typ

    def hasattr_type_maps(
        self, expr: Expression, source_type: Type, name: str
    ) -> tuple[TypeMap, TypeMap]:
        """Simple support for hasattr() checks.

        Essentially the logic is following:
            * In the if branch, keep types that already has a valid attribute as is,
              for other inject an attribute with `Any` type.
            * In the else branch, remove types that already have a valid attribute,
              while keeping the rest.
        """
        if self.has_valid_attribute(source_type, name):
            return {expr: source_type}, {}

        source_type = get_proper_type(source_type)
        if isinstance(source_type, UnionType):
            _, without_attr = self.partition_union_by_attr(source_type, name)
            yes_map = {expr: self.add_any_attribute_to_type(source_type, name)}
            return yes_map, {expr: make_simplified_union(without_attr)}

        type_with_attr = self.add_any_attribute_to_type(source_type, name)
        if type_with_attr != source_type:
            return {expr: type_with_attr}, {}
        return {}, {}

    def partition_union_by_attr(
        self, source_type: UnionType, name: str
    ) -> tuple[list[Type], list[Type]]:
        with_attr = []
        without_attr = []
        for item in source_type.items:
            if self.has_valid_attribute(item, name):
                with_attr.append(item)
            else:
                without_attr.append(item)
        return with_attr, without_attr

    def has_valid_attribute(self, typ: Type, name: str) -> bool:
        p_typ = get_proper_type(typ)
        if isinstance(p_typ, AnyType):
            return False
        if isinstance(p_typ, Instance) and p_typ.extra_attrs and p_typ.extra_attrs.mod_name:
            # Presence of module_symbol_table means this check will skip ModuleType.__getattr__
            module_symbol_table = p_typ.type.names
        else:
            module_symbol_table = None
        with self.msg.filter_errors() as watcher:
            analyze_member_access(
                name,
                typ,
                TempNode(AnyType(TypeOfAny.special_form)),
                False,
                False,
                False,
                self.msg,
                original_type=typ,
                chk=self,
                # This is not a real attribute lookup so don't mess with deferring nodes.
                no_deferral=True,
                module_symbol_table=module_symbol_table,
            )
        return not watcher.has_new_errors()


class CollectArgTypeVarTypes(TypeTraverserVisitor):
    """Collects the non-nested argument types in a set."""

    def __init__(self) -> None:
        self.arg_types: set[TypeVarType] = set()

    def visit_type_var(self, t: TypeVarType) -> None:
        self.arg_types.add(t)


@overload
def conditional_types(
    current_type: Type, proposed_type_ranges: list[TypeRange] | None, default: None = None
) -> tuple[Type | None, Type | None]:
    ...


@overload
def conditional_types(
    current_type: Type, proposed_type_ranges: list[TypeRange] | None, default: Type
) -> tuple[Type, Type]:
    ...


def conditional_types(
    current_type: Type, proposed_type_ranges: list[TypeRange] | None, default: Type | None = None
) -> tuple[Type | None, Type | None]:
    """Takes in the current type and a proposed type of an expression.

    Returns a 2-tuple: The first element is the proposed type, if the expression
    can be the proposed type. The second element is the type it would hold
    if it was not the proposed type, if any. UninhabitedType means unreachable.
    None means no new information can be inferred. If default is set it is returned
    instead."""
    if proposed_type_ranges:
        if len(proposed_type_ranges) == 1:
            target = proposed_type_ranges[0].item
            target = get_proper_type(target)
            if isinstance(target, LiteralType) and (
                target.is_enum_literal() or isinstance(target.value, bool)
            ):
                enum_name = target.fallback.type.fullname
                current_type = try_expanding_sum_type_to_union(current_type, enum_name)
        proposed_items = [type_range.item for type_range in proposed_type_ranges]
        proposed_type = make_simplified_union(proposed_items)
        if isinstance(proposed_type, AnyType):
            # We don't really know much about the proposed type, so we shouldn't
            # attempt to narrow anything. Instead, we broaden the expr to Any to
            # avoid false positives
            return proposed_type, default
        elif not any(
            type_range.is_upper_bound for type_range in proposed_type_ranges
        ) and is_proper_subtype(current_type, proposed_type, ignore_promotions=True):
            # Expression is always of one of the types in proposed_type_ranges
            return default, UninhabitedType()
        elif not is_overlapping_types(
            current_type, proposed_type, prohibit_none_typevar_overlap=True, ignore_promotions=True
        ):
            # Expression is never of any type in proposed_type_ranges
            return UninhabitedType(), default
        else:
            # we can only restrict when the type is precise, not bounded
            proposed_precise_type = UnionType.make_union(
                [
                    type_range.item
                    for type_range in proposed_type_ranges
                    if not type_range.is_upper_bound
                ]
            )
            remaining_type = restrict_subtype_away(current_type, proposed_precise_type)
            return proposed_type, remaining_type
    else:
        # An isinstance check, but we don't understand the type
        return current_type, default


def conditional_types_to_typemaps(
    expr: Expression, yes_type: Type | None, no_type: Type | None
) -> tuple[TypeMap, TypeMap]:
    expr = collapse_walrus(expr)
    maps: list[TypeMap] = []
    for typ in (yes_type, no_type):
        proper_type = get_proper_type(typ)
        if isinstance(proper_type, UninhabitedType):
            maps.append(None)
        elif proper_type is None:
            maps.append({})
        else:
            assert typ is not None
            maps.append({expr: typ})

    return cast(Tuple[TypeMap, TypeMap], tuple(maps))


def gen_unique_name(base: str, table: SymbolTable) -> str:
    """Generate a name that does not appear in table by appending numbers to base."""
    if base not in table:
        return base
    i = 1
    while base + str(i) in table:
        i += 1
    return base + str(i)


def is_true_literal(n: Expression) -> bool:
    """Returns true if this expression is the 'True' literal/keyword."""
    return refers_to_fullname(n, "builtins.True") or isinstance(n, IntExpr) and n.value != 0


def is_false_literal(n: Expression) -> bool:
    """Returns true if this expression is the 'False' literal/keyword."""
    return refers_to_fullname(n, "builtins.False") or isinstance(n, IntExpr) and n.value == 0


def is_literal_none(n: Expression) -> bool:
    """Returns true if this expression is the 'None' literal/keyword."""
    return isinstance(n, NameExpr) and n.fullname == "builtins.None"


def is_literal_not_implemented(n: Expression) -> bool:
    return isinstance(n, NameExpr) and n.fullname == "builtins.NotImplemented"


def builtin_item_type(tp: Type) -> Type | None:
    """Get the item type of a builtin container.

    If 'tp' is not one of the built containers (these includes NamedTuple and TypedDict)
    or if the container is not parameterized (like List or List[Any])
    return None. This function is used to narrow optional types in situations like this:

        x: Optional[int]
        if x in (1, 2, 3):
            x + 42  # OK

    Note: this is only OK for built-in containers, where we know the behavior
    of __contains__.
    """
    tp = get_proper_type(tp)

    if isinstance(tp, Instance):
        if tp.type.fullname in [
            "builtins.list",
            "builtins.tuple",
            "builtins.dict",
            "builtins.set",
            "builtins.frozenset",
            "_collections_abc.dict_keys",
            "typing.KeysView",
        ]:
            if not tp.args:
                # TODO: fix tuple in lib-stub/builtins.pyi (it should be generic).
                return None
            if not isinstance(get_proper_type(tp.args[0]), AnyType):
                return tp.args[0]
    elif isinstance(tp, TupleType) and all(
        not isinstance(it, AnyType) for it in get_proper_types(tp.items)
    ):
        return make_simplified_union(tp.items)  # this type is not externally visible
    elif isinstance(tp, TypedDictType):
        # TypedDict always has non-optional string keys. Find the key type from the Mapping
        # base class.
        for base in tp.fallback.type.mro:
            if base.fullname == "typing.Mapping":
                return map_instance_to_supertype(tp.fallback, base).args[0]
        assert False, "No Mapping base class found for TypedDict fallback"
    return None


def and_conditional_maps(m1: TypeMap, m2: TypeMap) -> TypeMap:
    """Calculate what information we can learn from the truth of (e1 and e2)
    in terms of the information that we can learn from the truth of e1 and
    the truth of e2.
    """

    if m1 is None or m2 is None:
        # One of the conditions can never be true.
        return None
    # Both conditions can be true; combine the information. Anything
    # we learn from either conditions's truth is valid. If the same
    # expression's type is refined by both conditions, we somewhat
    # arbitrarily give precedence to m2. (In the future, we could use
    # an intersection type.)
    result = m2.copy()
    m2_keys = {literal_hash(n2) for n2 in m2}
    for n1 in m1:
        if literal_hash(n1) not in m2_keys:
            result[n1] = m1[n1]
    return result


def or_conditional_maps(m1: TypeMap, m2: TypeMap) -> TypeMap:
    """Calculate what information we can learn from the truth of (e1 or e2)
    in terms of the information that we can learn from the truth of e1 and
    the truth of e2.
    """

    if m1 is None:
        return m2
    if m2 is None:
        return m1
    # Both conditions can be true. Combine information about
    # expressions whose type is refined by both conditions. (We do not
    # learn anything about expressions whose type is refined by only
    # one condition.)
    result: dict[Expression, Type] = {}
    for n1 in m1:
        for n2 in m2:
            if literal_hash(n1) == literal_hash(n2):
                result[n1] = make_simplified_union([m1[n1], m2[n2]])
    return result


def reduce_conditional_maps(type_maps: list[tuple[TypeMap, TypeMap]]) -> tuple[TypeMap, TypeMap]:
    """Reduces a list containing pairs of if/else TypeMaps into a single pair.

    We "and" together all of the if TypeMaps and "or" together the else TypeMaps. So
    for example, if we had the input:

        [
            ({x: TypeIfX, shared: TypeIfShared1}, {x: TypeElseX, shared: TypeElseShared1}),
            ({y: TypeIfY, shared: TypeIfShared2}, {y: TypeElseY, shared: TypeElseShared2}),
        ]

    ...we'd return the output:

        (
            {x: TypeIfX,   y: TypeIfY,   shared: PseudoIntersection[TypeIfShared1, TypeIfShared2]},
            {shared: Union[TypeElseShared1, TypeElseShared2]},
        )

    ...where "PseudoIntersection[X, Y] == Y" because mypy actually doesn't understand intersections
    yet, so we settle for just arbitrarily picking the right expr's type.

    We only retain the shared expression in the 'else' case because we don't actually know
    whether x was refined or y was refined -- only just that one of the two was refined.
    """
    if len(type_maps) == 0:
        return {}, {}
    elif len(type_maps) == 1:
        return type_maps[0]
    else:
        final_if_map, final_else_map = type_maps[0]
        for if_map, else_map in type_maps[1:]:
            final_if_map = and_conditional_maps(final_if_map, if_map)
            final_else_map = or_conditional_maps(final_else_map, else_map)

        return final_if_map, final_else_map


def convert_to_typetype(type_map: TypeMap) -> TypeMap:
    converted_type_map: dict[Expression, Type] = {}
    if type_map is None:
        return None
    for expr, typ in type_map.items():
        t = typ
        if isinstance(t, TypeVarType):
            t = t.upper_bound
        # TODO: should we only allow unions of instances as per PEP 484?
        if not isinstance(get_proper_type(t), (UnionType, Instance)):
            # unknown type; error was likely reported earlier
            return {}
        converted_type_map[expr] = TypeType.make_normalized(typ)
    return converted_type_map


def flatten(t: Expression) -> list[Expression]:
    """Flatten a nested sequence of tuples/lists into one list of nodes."""
    if isinstance(t, TupleExpr) or isinstance(t, ListExpr):
        return [b for a in t.items for b in flatten(a)]
    elif isinstance(t, StarExpr):
        return flatten(t.expr)
    else:
        return [t]


def flatten_types(t: Type) -> list[Type]:
    """Flatten a nested sequence of tuples into one list of nodes."""
    t = get_proper_type(t)
    if isinstance(t, TupleType):
        return [b for a in t.items for b in flatten_types(a)]
    else:
        return [t]


def expand_func(defn: FuncItem, map: dict[TypeVarId, Type]) -> FuncItem:
    visitor = TypeTransformVisitor(map)
    ret = visitor.node(defn)
    assert isinstance(ret, FuncItem)
    return ret


class TypeTransformVisitor(TransformVisitor):
    def __init__(self, map: dict[TypeVarId, Type]) -> None:
        super().__init__()
        self.map = map

    def type(self, type: Type) -> Type:
        return expand_type(type, self.map)


def are_argument_counts_overlapping(t: CallableType, s: CallableType) -> bool:
    """Can a single call match both t and s, based just on positional argument counts?"""
    min_args = max(t.min_args, s.min_args)
    max_args = min(t.max_possible_positional_args(), s.max_possible_positional_args())
    return min_args <= max_args


def is_unsafe_overlapping_overload_signatures(
    signature: CallableType, other: CallableType
) -> bool:
    """Check if two overloaded signatures are unsafely overlapping or partially overlapping.

    We consider two functions 's' and 't' to be unsafely overlapping if both
    of the following are true:

    1.  s's parameters are all more precise or partially overlapping with t's
    2.  s's return type is NOT a subtype of t's.

    Assumes that 'signature' appears earlier in the list of overload
    alternatives then 'other' and that their argument counts are overlapping.
    """
    # Try detaching callables from the containing class so that all TypeVars
    # are treated as being free.
    #
    # This lets us identify cases where the two signatures use completely
    # incompatible types -- e.g. see the testOverloadingInferUnionReturnWithMixedTypevars
    # test case.
    signature = detach_callable(signature)
    other = detach_callable(other)

    # Note: We repeat this check twice in both directions due to a slight
    # asymmetry in 'is_callable_compatible'. When checking for partial overlaps,
    # we attempt to unify 'signature' and 'other' both against each other.
    #
    # If 'signature' cannot be unified with 'other', we end early. However,
    # if 'other' cannot be modified with 'signature', the function continues
    # using the older version of 'other'.
    #
    # This discrepancy is unfortunately difficult to get rid of, so we repeat the
    # checks twice in both directions for now.
    return is_callable_compatible(
        signature,
        other,
        is_compat=is_overlapping_types_no_promote_no_uninhabited,
        is_compat_return=lambda l, r: not is_subtype_no_promote(l, r),
        ignore_return=False,
        check_args_covariantly=True,
        allow_partial_overlap=True,
    ) or is_callable_compatible(
        other,
        signature,
        is_compat=is_overlapping_types_no_promote_no_uninhabited,
        is_compat_return=lambda l, r: not is_subtype_no_promote(r, l),
        ignore_return=False,
        check_args_covariantly=False,
        allow_partial_overlap=True,
    )


def detach_callable(typ: CallableType) -> CallableType:
    """Ensures that the callable's type variables are 'detached' and independent of the context.

    A callable normally keeps track of the type variables it uses within its 'variables' field.
    However, if the callable is from a method and that method is using a class type variable,
    the callable will not keep track of that type variable since it belongs to the class.

    This function will traverse the callable and find all used type vars and add them to the
    variables field if it isn't already present.

    The caller can then unify on all type variables whether or not the callable is originally
    from a class or not."""
    type_list = typ.arg_types + [typ.ret_type]

    appear_map: dict[str, list[int]] = {}
    for i, inner_type in enumerate(type_list):
        typevars_available = get_type_vars(inner_type)
        for var in typevars_available:
            if var.fullname not in appear_map:
                appear_map[var.fullname] = []
            appear_map[var.fullname].append(i)

    used_type_var_names = set()
    for var_name, appearances in appear_map.items():
        used_type_var_names.add(var_name)

    all_type_vars = get_type_vars(typ)
    new_variables = []
    for var in set(all_type_vars):
        if var.fullname not in used_type_var_names:
            continue
        new_variables.append(
            TypeVarType(
                name=var.name,
                fullname=var.fullname,
                id=var.id,
                values=var.values,
                upper_bound=var.upper_bound,
                variance=var.variance,
            )
        )
    out = typ.copy_modified(
        variables=new_variables, arg_types=type_list[:-1], ret_type=type_list[-1]
    )
    return out


def overload_can_never_match(signature: CallableType, other: CallableType) -> bool:
    """Check if the 'other' method can never be matched due to 'signature'.

    This can happen if signature's parameters are all strictly broader then
    other's parameters.

    Assumes that both signatures have overlapping argument counts.
    """
    # The extra erasure is needed to prevent spurious errors
    # in situations where an `Any` overload is used as a fallback
    # for an overload with type variables. The spurious error appears
    # because the type variables turn into `Any` during unification in
    # the below subtype check and (surprisingly?) `is_proper_subtype(Any, Any)`
    # returns `True`.
    # TODO: find a cleaner solution instead of this ad-hoc erasure.
    exp_signature = expand_type(
        signature, {tvar.id: erase_def_to_union_or_bound(tvar) for tvar in signature.variables}
    )
    return is_callable_compatible(
        exp_signature, other, is_compat=is_more_precise, ignore_return=True
    )


def is_more_general_arg_prefix(t: FunctionLike, s: FunctionLike) -> bool:
    """Does t have wider arguments than s?"""
    # TODO should an overload with additional items be allowed to be more
    #      general than one with fewer items (or just one item)?
    if isinstance(t, CallableType):
        if isinstance(s, CallableType):
            return is_callable_compatible(t, s, is_compat=is_proper_subtype, ignore_return=True)
    elif isinstance(t, FunctionLike):
        if isinstance(s, FunctionLike):
            if len(t.items) == len(s.items):
                return all(
                    is_same_arg_prefix(items, itemt) for items, itemt in zip(t.items, s.items)
                )
    return False


def is_same_arg_prefix(t: CallableType, s: CallableType) -> bool:
    return is_callable_compatible(
        t,
        s,
        is_compat=is_same_type,
        ignore_return=True,
        check_args_covariantly=True,
        ignore_pos_arg_names=True,
    )


def infer_operator_assignment_method(typ: Type, operator: str) -> tuple[bool, str]:
    """Determine if operator assignment on given value type is in-place, and the method name.

    For example, if operator is '+', return (True, '__iadd__') or (False, '__add__')
    depending on which method is supported by the type.
    """
    typ = get_proper_type(typ)
    method = operators.op_methods[operator]
    if isinstance(typ, Instance):
        if operator in operators.ops_with_inplace_method:
            inplace_method = "__i" + method[2:]
            if typ.type.has_readable_member(inplace_method):
                return True, inplace_method
    return False, method


def is_valid_inferred_type(typ: Type, is_lvalue_final: bool = False) -> bool:
    """Is an inferred type valid and needs no further refinement?

    Examples of invalid types include the None type (when we are not assigning
    None to a final lvalue) or List[<uninhabited>].

    When not doing strict Optional checking, all types containing None are
    invalid.  When doing strict Optional checking, only None and types that are
    incompletely defined (i.e. contain UninhabitedType) are invalid.
    """
    proper_type = get_proper_type(typ)
    if isinstance(proper_type, NoneType):
        # If the lvalue is final, we may immediately infer NoneType when the
        # initializer is None.
        #
        # If not, we want to defer making this decision. The final inferred
        # type could either be NoneType or an Optional type, depending on
        # the context. This resolution happens in leave_partial_types when
        # we pop a partial types scope.
        return is_lvalue_final
    elif isinstance(proper_type, UninhabitedType):
        return False
    return not typ.accept(InvalidInferredTypes())


class InvalidInferredTypes(BoolTypeQuery):
    """Find type components that are not valid for an inferred type.

    These include <Erased> type, and any <nothing> types resulting from failed
    (ambiguous) type inference.
    """

    def __init__(self) -> None:
        super().__init__(ANY_STRATEGY)

    def visit_uninhabited_type(self, t: UninhabitedType) -> bool:
        return t.ambiguous

    def visit_erased_type(self, t: ErasedType) -> bool:
        # This can happen inside a lambda.
        return True


class SetNothingToAny(TypeTranslator):
    """Replace all ambiguous <nothing> types with Any (to avoid spurious extra errors)."""

    def visit_uninhabited_type(self, t: UninhabitedType) -> Type:
        if t.ambiguous:
            return AnyType(TypeOfAny.from_error)
        return t

    def visit_type_alias_type(self, t: TypeAliasType) -> Type:
        # Target of the alias cannot be an ambiguous <nothing>, so we just
        # replace the arguments.
        return t.copy_modified(args=[a.accept(self) for a in t.args])


def is_node_static(node: Node | None) -> bool | None:
    """Find out if a node describes a static function method."""

    if isinstance(node, FuncDef):
        return node.is_static

    if isinstance(node, Var):
        return node.is_staticmethod

    return None


class CheckerScope:
    # We keep two stacks combined, to maintain the relative order
    stack: list[TypeInfo | FuncItem | MypyFile]

    def __init__(self, module: MypyFile) -> None:
        self.stack = [module]

    def top_function(self) -> FuncItem | None:
        for e in reversed(self.stack):
            if isinstance(e, FuncItem):
                return e
        return None

    def top_non_lambda_function(self) -> FuncItem | None:
        for e in reversed(self.stack):
            if isinstance(e, FuncItem) and not isinstance(e, LambdaExpr):
                return e
        return None

    def active_class(self) -> TypeInfo | None:
        if isinstance(self.stack[-1], TypeInfo):
            return self.stack[-1]
        return None

    def enclosing_class(self) -> TypeInfo | None:
        """Is there a class *directly* enclosing this function?"""
        top = self.top_function()
        assert top, "This method must be called from inside a function"
        index = self.stack.index(top)
        assert index, "CheckerScope stack must always start with a module"
        enclosing = self.stack[index - 1]
        if isinstance(enclosing, TypeInfo):
            return enclosing
        return None

    def active_self_type(self) -> Instance | TupleType | None:
        """An instance or tuple type representing the current class.

        This returns None unless we are in class body or in a method.
        In particular, inside a function nested in method this returns None.
        """
        info = self.active_class()
        if not info and self.top_function():
            info = self.enclosing_class()
        if info:
            return fill_typevars(info)
        return None

    @contextmanager
    def push_function(self, item: FuncItem) -> Iterator[None]:
        self.stack.append(item)
        yield
        self.stack.pop()

    @contextmanager
    def push_class(self, info: TypeInfo) -> Iterator[None]:
        self.stack.append(info)
        yield
        self.stack.pop()


TKey = TypeVar("TKey")
TValue = TypeVar("TValue")


class DisjointDict(Generic[TKey, TValue]):
    """An variation of the union-find algorithm/data structure where instead of keeping
    track of just disjoint sets, we keep track of disjoint dicts -- keep track of multiple
    Set[Key] -> Set[Value] mappings, where each mapping's keys are guaranteed to be disjoint.

    This data structure is currently used exclusively by 'group_comparison_operands' below
    to merge chains of '==' and 'is' comparisons when two or more chains use the same expression
    in best-case O(n), where n is the number of operands.

    Specifically, the `add_mapping()` function and `items()` functions will take on average
    O(k + v) and O(n) respectively, where k and v are the number of keys and values we're adding
    for a given chain. Note that k <= n and v <= n.

    We hit these average/best-case scenarios for most user code: e.g. when the user has just
    a single chain like 'a == b == c == d == ...' or multiple disjoint chains like
    'a==b < c==d < e==f < ...'. (Note that a naive iterative merging would be O(n^2) for
    the latter case).

    In comparison, this data structure will make 'group_comparison_operands' have a worst-case
    runtime of O(n*log(n)): 'add_mapping()' and 'items()' are worst-case O(k*log(n) + v) and
    O(k*log(n)) respectively. This happens only in the rare case where the user keeps repeatedly
    making disjoint mappings before merging them in a way that persistently dodges the path
    compression optimization in '_lookup_root_id', which would end up constructing a single
    tree of height log_2(n). This makes root lookups no longer amoritized constant time when we
    finally call 'items()'.
    """

    def __init__(self) -> None:
        # Each key maps to a unique ID
        self._key_to_id: dict[TKey, int] = {}

        # Each id points to the parent id, forming a forest of upwards-pointing trees. If the
        # current id already is the root, it points to itself. We gradually flatten these trees
        # as we perform root lookups: eventually all nodes point directly to its root.
        self._id_to_parent_id: dict[int, int] = {}

        # Each root id in turn maps to the set of values.
        self._root_id_to_values: dict[int, set[TValue]] = {}

    def add_mapping(self, keys: set[TKey], values: set[TValue]) -> None:
        """Adds a 'Set[TKey] -> Set[TValue]' mapping. If there already exists a mapping
        containing one or more of the given keys, we merge the input mapping with the old one.

        Note that the given set of keys must be non-empty -- otherwise, nothing happens.
        """
        if len(keys) == 0:
            return

        subtree_roots = [self._lookup_or_make_root_id(key) for key in keys]
        new_root = subtree_roots[0]

        root_values = self._root_id_to_values[new_root]
        root_values.update(values)
        for subtree_root in subtree_roots[1:]:
            if subtree_root == new_root or subtree_root not in self._root_id_to_values:
                continue
            self._id_to_parent_id[subtree_root] = new_root
            root_values.update(self._root_id_to_values.pop(subtree_root))

    def items(self) -> list[tuple[set[TKey], set[TValue]]]:
        """Returns all disjoint mappings in key-value pairs."""
        root_id_to_keys: dict[int, set[TKey]] = {}
        for key in self._key_to_id:
            root_id = self._lookup_root_id(key)
            if root_id not in root_id_to_keys:
                root_id_to_keys[root_id] = set()
            root_id_to_keys[root_id].add(key)

        output = []
        for root_id, keys in root_id_to_keys.items():
            output.append((keys, self._root_id_to_values[root_id]))

        return output

    def _lookup_or_make_root_id(self, key: TKey) -> int:
        if key in self._key_to_id:
            return self._lookup_root_id(key)
        else:
            new_id = len(self._key_to_id)
            self._key_to_id[key] = new_id
            self._id_to_parent_id[new_id] = new_id
            self._root_id_to_values[new_id] = set()
            return new_id

    def _lookup_root_id(self, key: TKey) -> int:
        i = self._key_to_id[key]
        while i != self._id_to_parent_id[i]:
            # Optimization: make keys directly point to their grandparents to speed up
            # future traversals. This prevents degenerate trees of height n from forming.
            new_parent = self._id_to_parent_id[self._id_to_parent_id[i]]
            self._id_to_parent_id[i] = new_parent
            i = new_parent
        return i


def group_comparison_operands(
    pairwise_comparisons: Iterable[tuple[str, Expression, Expression]],
    operand_to_literal_hash: Mapping[int, Key],
    operators_to_group: set[str],
) -> list[tuple[str, list[int]]]:
    """Group a series of comparison operands together chained by any operand
    in the 'operators_to_group' set. All other pairwise operands are kept in
    groups of size 2.

    For example, suppose we have the input comparison expression:

        x0 == x1 == x2 < x3 < x4 is x5 is x6 is not x7 is not x8

    If we get these expressions in a pairwise way (e.g. by calling ComparisionExpr's
    'pairwise()' method), we get the following as input:

        [('==', x0, x1), ('==', x1, x2), ('<', x2, x3), ('<', x3, x4),
         ('is', x4, x5), ('is', x5, x6), ('is not', x6, x7), ('is not', x7, x8)]

    If `operators_to_group` is the set {'==', 'is'}, this function will produce
    the following "simplified operator list":

       [("==", [0, 1, 2]), ("<", [2, 3]), ("<", [3, 4]),
        ("is", [4, 5, 6]), ("is not", [6, 7]), ("is not", [7, 8])]

    Note that (a) we yield *indices* to the operands rather then the operand
    expressions themselves and that (b) operands used in a consecutive chain
    of '==' or 'is' are grouped together.

    If two of these chains happen to contain operands with the same underlying
    literal hash (e.g. are assignable and correspond to the same expression),
    we combine those chains together. For example, if we had:

        same == x < y == same

    ...and if 'operand_to_literal_hash' contained the same values for the indices
    0 and 3, we'd produce the following output:

        [("==", [0, 1, 2, 3]), ("<", [1, 2])]

    But if the 'operand_to_literal_hash' did *not* contain an entry, we'd instead
    default to returning:

        [("==", [0, 1]), ("<", [1, 2]), ("==", [2, 3])]

    This function is currently only used to assist with type-narrowing refinements
    and is extracted out to a helper function so we can unit test it.
    """
    groups: dict[str, DisjointDict[Key, int]] = {op: DisjointDict() for op in operators_to_group}

    simplified_operator_list: list[tuple[str, list[int]]] = []
    last_operator: str | None = None
    current_indices: set[int] = set()
    current_hashes: set[Key] = set()
    for i, (operator, left_expr, right_expr) in enumerate(pairwise_comparisons):
        if last_operator is None:
            last_operator = operator

        if current_indices and (operator != last_operator or operator not in operators_to_group):
            # If some of the operands in the chain are assignable, defer adding it: we might
            # end up needing to merge it with other chains that appear later.
            if len(current_hashes) == 0:
                simplified_operator_list.append((last_operator, sorted(current_indices)))
            else:
                groups[last_operator].add_mapping(current_hashes, current_indices)
            last_operator = operator
            current_indices = set()
            current_hashes = set()

        # Note: 'i' corresponds to the left operand index, so 'i + 1' is the
        # right operand.
        current_indices.add(i)
        current_indices.add(i + 1)

        # We only ever want to combine operands/combine chains for these operators
        if operator in operators_to_group:
            left_hash = operand_to_literal_hash.get(i)
            if left_hash is not None:
                current_hashes.add(left_hash)
            right_hash = operand_to_literal_hash.get(i + 1)
            if right_hash is not None:
                current_hashes.add(right_hash)

    if last_operator is not None:
        if len(current_hashes) == 0:
            simplified_operator_list.append((last_operator, sorted(current_indices)))
        else:
            groups[last_operator].add_mapping(current_hashes, current_indices)

    # Now that we know which chains happen to contain the same underlying expressions
    # and can be merged together, add in this info back to the output.
    for operator, disjoint_dict in groups.items():
        for keys, indices in disjoint_dict.items():
            simplified_operator_list.append((operator, sorted(indices)))

    # For stability, reorder list by the first operand index to appear
    simplified_operator_list.sort(key=lambda item: item[1][0])
    return simplified_operator_list


def is_typed_callable(c: Type | None) -> bool:
    c = get_proper_type(c)
    if not c or not isinstance(c, CallableType):
        return False
    return not all(
        isinstance(t, AnyType) and t.type_of_any == TypeOfAny.unannotated
        for t in get_proper_types(c.arg_types + [c.ret_type])
    )


def is_untyped_decorator(typ: Type | None) -> bool:
    typ = get_proper_type(typ)
    if not typ:
        return True
    elif isinstance(typ, CallableType):
        return not is_typed_callable(typ)
    elif isinstance(typ, Instance):
        method = typ.type.get_method("__call__")
        if method:
            if isinstance(method, Decorator):
                return is_untyped_decorator(method.func.type) or is_untyped_decorator(
                    method.var.type
                )

            if isinstance(method.type, Overloaded):
                return any(is_untyped_decorator(item) for item in method.type.items)
            else:
                return not is_typed_callable(method.type)
        else:
            return False
    elif isinstance(typ, Overloaded):
        return any(is_untyped_decorator(item) for item in typ.items)
    return True


def is_static(func: FuncBase | Decorator) -> bool:
    if isinstance(func, Decorator):
        return is_static(func.func)
    elif isinstance(func, FuncBase):
        return func.is_static
    assert False, f"Unexpected func type: {type(func)}"


def is_property(defn: SymbolNode) -> bool:
    if isinstance(defn, Decorator):
        return defn.func.is_property
    if isinstance(defn, OverloadedFuncDef):
        if defn.items and isinstance(defn.items[0], Decorator):
            return defn.items[0].func.is_property
    return False


def get_property_type(t: ProperType) -> ProperType:
    if isinstance(t, CallableType):
        return get_proper_type(t.ret_type)
    if isinstance(t, Overloaded):
        return get_proper_type(t.items[0].ret_type)
    return t


def is_subtype_no_promote(left: Type, right: Type) -> bool:
    return is_subtype(left, right, ignore_promotions=True)


def is_overlapping_types_no_promote_no_uninhabited(left: Type, right: Type) -> bool:
    # For the purpose of unsafe overload checks we consider list[<nothing>] and list[int]
    # non-overlapping. This is consistent with how we treat list[int] and list[str] as
    # non-overlapping, despite [] belongs to both. Also this will prevent false positives
    # for failed type inference during unification.
    return is_overlapping_types(left, right, ignore_promotions=True, ignore_uninhabited=True)


def is_private(node_name: str) -> bool:
    """Check if node is private to class definition."""
    return node_name.startswith("__") and not node_name.endswith("__")


def is_string_literal(typ: Type) -> bool:
    strs = try_getting_str_literals_from_type(typ)
    return strs is not None and len(strs) == 1


def has_bool_item(typ: ProperType) -> bool:
    """Return True if type is 'bool' or a union with a 'bool' item."""
    if is_named_instance(typ, "builtins.bool"):
        return True
    if isinstance(typ, UnionType):
        return any(is_named_instance(item, "builtins.bool") for item in typ.items)
    return False


def collapse_walrus(e: Expression) -> Expression:
    """If an expression is an AssignmentExpr, pull out the assignment target.

    We don't make any attempt to pull out all the targets in code like `x := (y := z)`.
    We could support narrowing those if that sort of code turns out to be common.
    """
    if isinstance(e, AssignmentExpr):
        return e.target
    return e<|MERGE_RESOLUTION|>--- conflicted
+++ resolved
@@ -1754,13 +1754,7 @@
             result: list[tuple[FuncItem, CallableType]] = []
             for substitutions in itertools.product(*subst):
                 mapping = dict(substitutions)
-<<<<<<< HEAD
-                expanded = expand_type(typ, mapping)
-                assert isinstance(expanded, CallableType)
-                result.append((expand_func(defn, mapping), expanded))
-=======
                 result.append((expand_func(defn, mapping), expand_type(typ, mapping)))
->>>>>>> 4b3722fa
             return result
         else:
             return [(defn, typ)]
