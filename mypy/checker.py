"""Mypy type checker."""

from __future__ import annotations

import itertools
from collections import defaultdict
from contextlib import contextmanager, nullcontext
from typing import (
    AbstractSet,
    Callable,
    Dict,
    Final,
    Generic,
    Iterable,
    Iterator,
    Mapping,
    NamedTuple,
    Optional,
    Sequence,
    Tuple,
    TypeVar,
    Union,
    cast,
    overload,
)
from typing_extensions import TypeAlias as _TypeAlias

import mypy.checkexpr
from mypy import errorcodes as codes, message_registry, nodes, operators
from mypy.binder import ConditionalTypeBinder, Frame, get_declaration
from mypy.checkmember import (
    MemberContext,
    analyze_decorator_or_funcbase_access,
    analyze_descriptor_access,
    analyze_member_access,
    type_object_type,
)
from mypy.checkpattern import PatternChecker
from mypy.constraints import SUPERTYPE_OF
from mypy.erasetype import erase_type, erase_typevars, remove_instance_last_known_values
from mypy.errorcodes import TYPE_VAR, UNUSED_AWAITABLE, UNUSED_COROUTINE, ErrorCode
from mypy.errors import Errors, ErrorWatcher, report_internal_error
from mypy.expandtype import expand_self_type, expand_type, expand_type_by_instance
from mypy.literals import Key, extract_var_from_literal_hash, literal, literal_hash
from mypy.maptype import map_instance_to_supertype
from mypy.meet import is_overlapping_erased_types, is_overlapping_types, meet_types
from mypy.message_registry import ErrorMessage
from mypy.messages import (
    SUGGESTED_TEST_FIXTURES,
    MessageBuilder,
    append_invariance_notes,
    format_type,
    format_type_bare,
    format_type_distinctly,
    make_inferred_type_note,
    pretty_seq,
)
from mypy.mro import MroError, calculate_mro
from mypy.nodes import (
    ARG_NAMED,
    ARG_POS,
    ARG_STAR,
    CONTRAVARIANT,
    COVARIANT,
    FUNC_NO_INFO,
    GDEF,
    IMPLICITLY_ABSTRACT,
    INVARIANT,
    IS_ABSTRACT,
    LDEF,
    LITERAL_TYPE,
    MDEF,
    NOT_ABSTRACT,
    AssertStmt,
    AssignmentExpr,
    AssignmentStmt,
    Block,
    BreakStmt,
    BytesExpr,
    CallExpr,
    ClassDef,
    ComparisonExpr,
    Context,
    ContinueStmt,
    Decorator,
    DelStmt,
    EllipsisExpr,
    Expression,
    ExpressionStmt,
    FloatExpr,
    ForStmt,
    FuncBase,
    FuncDef,
    FuncItem,
    IfStmt,
    Import,
    ImportAll,
    ImportBase,
    ImportFrom,
    IndexExpr,
    IntExpr,
    LambdaExpr,
    ListExpr,
    Lvalue,
    MatchStmt,
    MemberExpr,
    MypyFile,
    NameExpr,
    Node,
    OperatorAssignmentStmt,
    OpExpr,
    OverloadedFuncDef,
    PassStmt,
    PromoteExpr,
    RaiseStmt,
    RefExpr,
    ReturnStmt,
    StarExpr,
    Statement,
    StrExpr,
    SymbolNode,
    SymbolTable,
    SymbolTableNode,
    TempNode,
    TryStmt,
    TupleExpr,
    TypeAlias,
    TypeInfo,
    TypeVarExpr,
    UnaryExpr,
    Var,
    WhileStmt,
    WithStmt,
    YieldExpr,
    is_final_node,
)
from mypy.operators import flip_ops, int_op_to_method, neg_ops
from mypy.options import PRECISE_TUPLE_TYPES, Options
from mypy.patterns import AsPattern, StarredPattern
from mypy.plugin import CheckerPluginInterface, Plugin
from mypy.plugins import dataclasses as dataclasses_plugin
from mypy.scope import Scope
from mypy.semanal import is_trivial_body, refers_to_fullname, set_callable_name
from mypy.semanal_enum import ENUM_BASES, ENUM_SPECIAL_PROPS
from mypy.sharedparse import BINARY_MAGIC_METHODS
from mypy.state import state
from mypy.subtypes import (
    find_member,
    is_callable_compatible,
    is_equivalent,
    is_more_precise,
    is_proper_subtype,
    is_same_type,
    is_subtype,
    restrict_subtype_away,
    unify_generic_callable,
)
from mypy.traverser import TraverserVisitor, all_return_statements, has_return_statement
from mypy.treetransform import TransformVisitor
from mypy.typeanal import check_for_explicit_any, has_any_from_unimported_type, make_optional_type
from mypy.typeops import (
    bind_self,
    coerce_to_literal,
    custom_special_method,
    erase_def_to_union_or_bound,
    erase_to_bound,
    erase_to_union_or_bound,
    false_only,
    fixup_partial_type,
    function_type,
    get_type_vars,
    is_literal_type_like,
    is_singleton_type,
    make_simplified_union,
    map_type_from_supertype,
    true_only,
    try_expanding_sum_type_to_union,
    try_getting_int_literals_from_type,
    try_getting_str_literals,
    try_getting_str_literals_from_type,
    tuple_fallback,
)
from mypy.types import (
    ANY_STRATEGY,
    ENUM_REMOVED_PROPS,
    MYPYC_NATIVE_INT_NAMES,
    OVERLOAD_NAMES,
    AnyType,
    BoolTypeQuery,
    CallableType,
    DeletedType,
    ErasedType,
    FunctionLike,
    Instance,
    LiteralType,
    NoneType,
    Overloaded,
    PartialType,
    ProperType,
    TupleType,
    Type,
    TypeAliasType,
    TypedDictType,
    TypeGuardedType,
    TypeOfAny,
    TypeTranslator,
    TypeType,
    TypeVarId,
    TypeVarLikeType,
    TypeVarTupleType,
    TypeVarType,
    UnboundType,
    UninhabitedType,
    UnionType,
    UnpackType,
    find_unpack_in_list,
    flatten_nested_unions,
    get_proper_type,
    get_proper_types,
    is_literal_type,
    is_named_instance,
)
from mypy.types_utils import is_overlapping_none, remove_optional, store_argument_type, strip_type
from mypy.typetraverser import TypeTraverserVisitor
from mypy.typevars import fill_typevars, fill_typevars_with_any, has_no_typevars
from mypy.util import is_dunder, is_sunder
from mypy.visitor import NodeVisitor

T = TypeVar("T")

DEFAULT_LAST_PASS: Final = 1  # Pass numbers start at 0

# Maximum length of fixed tuple types inferred when narrowing from variadic tuples.
MAX_PRECISE_TUPLE_SIZE: Final = 8

DeferredNodeType: _TypeAlias = Union[FuncDef, LambdaExpr, OverloadedFuncDef, Decorator]
FineGrainedDeferredNodeType: _TypeAlias = Union[FuncDef, MypyFile, OverloadedFuncDef]


# A node which is postponed to be processed during the next pass.
# In normal mode one can defer functions and methods (also decorated and/or overloaded)
# and lambda expressions. Nested functions can't be deferred -- only top-level functions
# and methods of classes not defined within a function can be deferred.
class DeferredNode(NamedTuple):
    node: DeferredNodeType
    # And its TypeInfo (for semantic analysis self type handling
    active_typeinfo: TypeInfo | None


# Same as above, but for fine-grained mode targets. Only top-level functions/methods
# and module top levels are allowed as such.
class FineGrainedDeferredNode(NamedTuple):
    node: FineGrainedDeferredNodeType
    active_typeinfo: TypeInfo | None


# Data structure returned by find_isinstance_check representing
# information learned from the truth or falsehood of a condition.  The
# dict maps nodes representing expressions like 'a[0].x' to their
# refined types under the assumption that the condition has a
# particular truth value. A value of None means that the condition can
# never have that truth value.

# NB: The keys of this dict are nodes in the original source program,
# which are compared by reference equality--effectively, being *the
# same* expression of the program, not just two identical expressions
# (such as two references to the same variable). TODO: it would
# probably be better to have the dict keyed by the nodes' literal_hash
# field instead.
TypeMap: _TypeAlias = Optional[Dict[Expression, Type]]


# An object that represents either a precise type or a type with an upper bound;
# it is important for correct type inference with isinstance.
class TypeRange(NamedTuple):
    item: Type
    is_upper_bound: bool  # False => precise type


# Keeps track of partial types in a single scope. In fine-grained incremental
# mode partial types initially defined at the top level cannot be completed in
# a function, and we use the 'is_function' attribute to enforce this.
class PartialTypeScope(NamedTuple):
    map: dict[Var, Context]
    is_function: bool
    is_local: bool


class TypeChecker(NodeVisitor[None], CheckerPluginInterface):
    """Mypy type checker.

    Type check mypy source files that have been semantically analyzed.

    You must create a separate instance for each source file.
    """

    # Are we type checking a stub?
    is_stub = False
    # Error message reporter
    errors: Errors
    # Utility for generating messages
    msg: MessageBuilder
    # Types of type checked nodes. The first item is the "master" type
    # map that will store the final, exported types. Additional items
    # are temporary type maps used during type inference, and these
    # will be eventually popped and either discarded or merged into
    # the master type map.
    #
    # Avoid accessing this directly, but prefer the lookup_type(),
    # has_type() etc. helpers instead.
    _type_maps: list[dict[Expression, Type]]

    # Helper for managing conditional types
    binder: ConditionalTypeBinder
    # Helper for type checking expressions
    expr_checker: mypy.checkexpr.ExpressionChecker

    pattern_checker: PatternChecker

    tscope: Scope
    scope: CheckerScope
    # Stack of function return types
    return_types: list[Type]
    # Flags; true for dynamically typed functions
    dynamic_funcs: list[bool]
    # Stack of collections of variables with partial types
    partial_types: list[PartialTypeScope]
    # Vars for which partial type errors are already reported
    # (to avoid logically duplicate errors with different error context).
    partial_reported: set[Var]
    globals: SymbolTable
    modules: dict[str, MypyFile]
    # Nodes that couldn't be checked because some types weren't available. We'll run
    # another pass and try these again.
    deferred_nodes: list[DeferredNode]
    # Type checking pass number (0 = first pass)
    pass_num = 0
    # Last pass number to take
    last_pass = DEFAULT_LAST_PASS
    # Have we deferred the current function? If yes, don't infer additional
    # types during this pass within the function.
    current_node_deferred = False
    # Is this file a typeshed stub?
    is_typeshed_stub = False
    options: Options
    # Used for collecting inferred attribute types so that they can be checked
    # for consistency.
    inferred_attribute_types: dict[Var, Type] | None = None
    # Don't infer partial None types if we are processing assignment from Union
    no_partial_types: bool = False

    # The set of all dependencies (suppressed or not) that this module accesses, either
    # directly or indirectly.
    module_refs: set[str]

    # A map from variable nodes to a snapshot of the frame ids of the
    # frames that were active when the variable was declared. This can
    # be used to determine nearest common ancestor frame of a variable's
    # declaration and the current frame, which lets us determine if it
    # was declared in a different branch of the same `if` statement
    # (if that frame is a conditional_frame).
    var_decl_frames: dict[Var, set[int]]

    # Plugin that provides special type checking rules for specific library
    # functions such as open(), etc.
    plugin: Plugin

    def __init__(
        self,
        errors: Errors,
        modules: dict[str, MypyFile],
        options: Options,
        tree: MypyFile,
        path: str,
        plugin: Plugin,
        per_line_checking_time_ns: dict[int, int],
    ) -> None:
        """Construct a type checker.

        Use errors to report type check errors.
        """
        self.errors = errors
        self.modules = modules
        self.options = options
        self.tree = tree
        self.path = path
        self.msg = MessageBuilder(errors, modules)
        self.plugin = plugin
        self.tscope = Scope()
        self.scope = CheckerScope(tree)
        self.binder = ConditionalTypeBinder()
        self.globals = tree.names
        self.return_types = []
        self.dynamic_funcs = []
        self.partial_types = []
        self.partial_reported = set()
        self.var_decl_frames = {}
        self.deferred_nodes = []
        self._type_maps = [{}]
        self.module_refs = set()
        self.pass_num = 0
        self.current_node_deferred = False
        self.is_stub = tree.is_stub
        self.is_typeshed_stub = tree.is_typeshed_file(options)
        self.inferred_attribute_types = None

        # If True, process function definitions. If False, don't. This is used
        # for processing module top levels in fine-grained incremental mode.
        self.recurse_into_functions = True
        # This internal flag is used to track whether we a currently type-checking
        # a final declaration (assignment), so that some errors should be suppressed.
        # Should not be set manually, use get_final_context/enter_final_context instead.
        # NOTE: we use the context manager to avoid "threading" an additional `is_final_def`
        # argument through various `checker` and `checkmember` functions.
        self._is_final_def = False

        # This flag is set when we run type-check or attribute access check for the purpose
        # of giving a note on possibly missing "await". It is used to avoid infinite recursion.
        self.checking_missing_await = False

        # While this is True, allow passing an abstract class where Type[T] is expected.
        # although this is technically unsafe, this is desirable in some context, for
        # example when type-checking class decorators.
        self.allow_abstract_call = False

        # Child checker objects for specific AST node types
        self.expr_checker = mypy.checkexpr.ExpressionChecker(
            self, self.msg, self.plugin, per_line_checking_time_ns
        )
        self.pattern_checker = PatternChecker(self, self.msg, self.plugin, options)

    @property
    def type_context(self) -> list[Type | None]:
        return self.expr_checker.type_context

    def reset(self) -> None:
        """Cleanup stale state that might be left over from a typechecking run.

        This allows us to reuse TypeChecker objects in fine-grained
        incremental mode.
        """
        # TODO: verify this is still actually worth it over creating new checkers
        self.partial_reported.clear()
        self.module_refs.clear()
        self.binder = ConditionalTypeBinder()
        self._type_maps[1:] = []
        self._type_maps[0].clear()
        self.temp_type_map = None
        self.expr_checker.reset()

        assert self.inferred_attribute_types is None
        assert self.partial_types == []
        assert self.deferred_nodes == []
        assert len(self.scope.stack) == 1
        assert self.partial_types == []

    def check_first_pass(self) -> None:
        """Type check the entire file, but defer functions with unresolved references.

        Unresolved references are forward references to variables
        whose types haven't been inferred yet.  They may occur later
        in the same file or in a different file that's being processed
        later (usually due to an import cycle).

        Deferred functions will be processed by check_second_pass().
        """
        self.recurse_into_functions = True
        with state.strict_optional_set(self.options.strict_optional):
            self.errors.set_file(
                self.path, self.tree.fullname, scope=self.tscope, options=self.options
            )
            with self.tscope.module_scope(self.tree.fullname):
                with self.enter_partial_types(), self.binder.top_frame_context():
                    for d in self.tree.defs:
                        if self.binder.is_unreachable():
                            if not self.should_report_unreachable_issues():
                                break
                            if not self.is_noop_for_reachability(d):
                                self.msg.unreachable_statement(d)
                                break
                        else:
                            self.accept(d)

                assert not self.current_node_deferred

                all_ = self.globals.get("__all__")
                if all_ is not None and all_.type is not None:
                    all_node = all_.node
                    assert all_node is not None
                    seq_str = self.named_generic_type(
                        "typing.Sequence", [self.named_type("builtins.str")]
                    )
                    if not is_subtype(all_.type, seq_str):
                        str_seq_s, all_s = format_type_distinctly(
                            seq_str, all_.type, options=self.options
                        )
                        self.fail(
                            message_registry.ALL_MUST_BE_SEQ_STR.format(str_seq_s, all_s), all_node
                        )

    def check_second_pass(
        self, todo: Sequence[DeferredNode | FineGrainedDeferredNode] | None = None
    ) -> bool:
        """Run second or following pass of type checking.

        This goes through deferred nodes, returning True if there were any.
        """
        self.recurse_into_functions = True
        with state.strict_optional_set(self.options.strict_optional):
            if not todo and not self.deferred_nodes:
                return False
            self.errors.set_file(
                self.path, self.tree.fullname, scope=self.tscope, options=self.options
            )
            with self.tscope.module_scope(self.tree.fullname):
                self.pass_num += 1
                if not todo:
                    todo = self.deferred_nodes
                else:
                    assert not self.deferred_nodes
                self.deferred_nodes = []
                done: set[DeferredNodeType | FineGrainedDeferredNodeType] = set()
                for node, active_typeinfo in todo:
                    if node in done:
                        continue
                    # This is useful for debugging:
                    # print("XXX in pass %d, class %s, function %s" %
                    #       (self.pass_num, type_name, node.fullname or node.name))
                    done.add(node)
                    with self.tscope.class_scope(
                        active_typeinfo
                    ) if active_typeinfo else nullcontext():
                        with self.scope.push_class(
                            active_typeinfo
                        ) if active_typeinfo else nullcontext():
                            self.check_partial(node)
            return True

    def check_partial(self, node: DeferredNodeType | FineGrainedDeferredNodeType) -> None:
        if isinstance(node, MypyFile):
            self.check_top_level(node)
        else:
            self.recurse_into_functions = True
            if isinstance(node, LambdaExpr):
                self.expr_checker.accept(node)
            else:
                self.accept(node)

    def check_top_level(self, node: MypyFile) -> None:
        """Check only the top-level of a module, skipping function definitions."""
        self.recurse_into_functions = False
        with self.enter_partial_types():
            with self.binder.top_frame_context():
                for d in node.defs:
                    d.accept(self)

        assert not self.current_node_deferred
        # TODO: Handle __all__

    def defer_node(self, node: DeferredNodeType, enclosing_class: TypeInfo | None) -> None:
        """Defer a node for processing during next type-checking pass.

        Args:
            node: function/method being deferred
            enclosing_class: for methods, the class where the method is defined
        NOTE: this can't handle nested functions/methods.
        """
        # We don't freeze the entire scope since only top-level functions and methods
        # can be deferred. Only module/class level scope information is needed.
        # Module-level scope information is preserved in the TypeChecker instance.
        self.deferred_nodes.append(DeferredNode(node, enclosing_class))

    def handle_cannot_determine_type(self, name: str, context: Context) -> None:
        node = self.scope.top_non_lambda_function()
        if self.pass_num < self.last_pass and isinstance(node, FuncDef):
            # Don't report an error yet. Just defer. Note that we don't defer
            # lambdas because they are coupled to the surrounding function
            # through the binder and the inferred type of the lambda, so it
            # would get messy.
            enclosing_class = self.scope.enclosing_class()
            self.defer_node(node, enclosing_class)
            # Set a marker so that we won't infer additional types in this
            # function. Any inferred types could be bogus, because there's at
            # least one type that we don't know.
            self.current_node_deferred = True
        else:
            self.msg.cannot_determine_type(name, context)

    def accept(self, stmt: Statement) -> None:
        """Type check a node in the given type context."""
        try:
            stmt.accept(self)
        except Exception as err:
            report_internal_error(err, self.errors.file, stmt.line, self.errors, self.options)

    def accept_loop(
        self,
        body: Statement,
        else_body: Statement | None = None,
        *,
        exit_condition: Expression | None = None,
    ) -> None:
        """Repeatedly type check a loop body until the frame doesn't change.
        If exit_condition is set, assume it must be False on exit from the loop.

        Then check the else_body.
        """
        # The outer frame accumulates the results of all iterations
        with self.binder.frame_context(can_skip=False, conditional_frame=True):
            while True:
                with self.binder.frame_context(can_skip=True, break_frame=2, continue_frame=1):
                    self.accept(body)
                if not self.binder.last_pop_changed:
                    break
            if exit_condition:
                _, else_map = self.find_isinstance_check(exit_condition)
                self.push_type_map(else_map)
            if else_body:
                self.accept(else_body)

    #
    # Definitions
    #

    def visit_overloaded_func_def(self, defn: OverloadedFuncDef) -> None:
        if not self.recurse_into_functions:
            return
        with self.tscope.function_scope(defn):
            self._visit_overloaded_func_def(defn)

    def _visit_overloaded_func_def(self, defn: OverloadedFuncDef) -> None:
        num_abstract = 0
        if not defn.items:
            # In this case we have already complained about none of these being
            # valid overloads.
            return None
        if len(defn.items) == 1:
            self.fail(message_registry.MULTIPLE_OVERLOADS_REQUIRED, defn)

        if defn.is_property:
            # HACK: Infer the type of the property.
            assert isinstance(defn.items[0], Decorator)
            self.visit_decorator(defn.items[0])
        for fdef in defn.items:
            assert isinstance(fdef, Decorator)
            if defn.is_property:
                self.check_func_item(fdef.func, name=fdef.func.name, allow_empty=True)
            else:
                # Perform full check for real overloads to infer type of all decorated
                # overload variants.
                self.visit_decorator_inner(fdef, allow_empty=True)
            if fdef.func.abstract_status in (IS_ABSTRACT, IMPLICITLY_ABSTRACT):
                num_abstract += 1
        if num_abstract not in (0, len(defn.items)):
            self.fail(message_registry.INCONSISTENT_ABSTRACT_OVERLOAD, defn)
        if defn.impl:
            defn.impl.accept(self)
        if not defn.is_property:
            self.check_overlapping_overloads(defn)
            if defn.type is None:
                item_types = []
                for item in defn.items:
                    assert isinstance(item, Decorator)
                    item_type = self.extract_callable_type(item.var.type, item)
                    if item_type is not None:
                        item_types.append(item_type)
                if item_types:
                    defn.type = Overloaded(item_types)
        # Check override validity after we analyzed current definition.
        if defn.info:
            found_method_base_classes = self.check_method_override(defn)
            if (
                defn.is_explicit_override
                and not found_method_base_classes
                and found_method_base_classes is not None
            ):
                self.msg.no_overridable_method(defn.name, defn)
            self.check_explicit_override_decorator(defn, found_method_base_classes, defn.impl)
            self.check_inplace_operator_method(defn)
        return None

    def extract_callable_type(self, inner_type: Type | None, ctx: Context) -> CallableType | None:
        """Get type as seen by an overload item caller."""
        inner_type = get_proper_type(inner_type)
        outer_type: CallableType | None = None
        if inner_type is not None and not isinstance(inner_type, AnyType):
            if isinstance(inner_type, CallableType):
                outer_type = inner_type
            elif isinstance(inner_type, Instance):
                inner_call = get_proper_type(
                    analyze_member_access(
                        name="__call__",
                        typ=inner_type,
                        context=ctx,
                        is_lvalue=False,
                        is_super=False,
                        is_operator=True,
                        msg=self.msg,
                        original_type=inner_type,
                        chk=self,
                    )
                )
                if isinstance(inner_call, CallableType):
                    outer_type = inner_call
            if outer_type is None:
                self.msg.not_callable(inner_type, ctx)
        return outer_type

    def check_overlapping_overloads(self, defn: OverloadedFuncDef) -> None:
        # At this point we should have set the impl already, and all remaining
        # items are decorators

        if self.msg.errors.file in self.msg.errors.ignored_files:
            # This is a little hacky, however, the quadratic check here is really expensive, this
            # method has no side effects, so we should skip it if we aren't going to report
            # anything. In some other places we swallow errors in stubs, but this error is very
            # useful for stubs!
            return

        # Compute some info about the implementation (if it exists) for use below
        impl_type: CallableType | None = None
        if defn.impl:
            if isinstance(defn.impl, FuncDef):
                inner_type: Type | None = defn.impl.type
            elif isinstance(defn.impl, Decorator):
                inner_type = defn.impl.var.type
            else:
                assert False, "Impl isn't the right type"

            # This can happen if we've got an overload with a different
            # decorator or if the implementation is untyped -- we gave up on the types.
            impl_type = self.extract_callable_type(inner_type, defn.impl)

        is_descriptor_get = defn.info and defn.name == "__get__"
        for i, item in enumerate(defn.items):
            assert isinstance(item, Decorator)
            sig1 = self.extract_callable_type(item.var.type, item)
            if sig1 is None:
                continue

            for j, item2 in enumerate(defn.items[i + 1 :]):
                assert isinstance(item2, Decorator)
                sig2 = self.extract_callable_type(item2.var.type, item2)
                if sig2 is None:
                    continue

                if not are_argument_counts_overlapping(sig1, sig2):
                    continue

                if overload_can_never_match(sig1, sig2):
                    self.msg.overloaded_signature_will_never_match(i + 1, i + j + 2, item2.func)
                elif not is_descriptor_get:
                    # Note: we force mypy to check overload signatures in strict-optional mode
                    # so we don't incorrectly report errors when a user tries typing an overload
                    # that happens to have a 'if the argument is None' fallback.
                    #
                    # For example, the following is fine in strict-optional mode but would throw
                    # the unsafe overlap error when strict-optional is disabled:
                    #
                    #     @overload
                    #     def foo(x: None) -> int: ...
                    #     @overload
                    #     def foo(x: str) -> str: ...
                    #
                    # See Python 2's map function for a concrete example of this kind of overload.
                    current_class = self.scope.active_class()
                    type_vars = current_class.defn.type_vars if current_class else []
                    with state.strict_optional_set(True):
                        if is_unsafe_overlapping_overload_signatures(sig1, sig2, type_vars):
                            self.msg.overloaded_signatures_overlap(i + 1, i + j + 2, item.func)

            if impl_type is not None:
                assert defn.impl is not None

                # We perform a unification step that's very similar to what
                # 'is_callable_compatible' would have done if we had set
                # 'unify_generics' to True -- the only difference is that
                # we check and see if the impl_type's return value is a
                # *supertype* of the overload alternative, not a *subtype*.
                #
                # This is to match the direction the implementation's return
                # needs to be compatible in.
                if impl_type.variables:
                    impl: CallableType | None = unify_generic_callable(
                        # Normalize both before unifying
                        impl_type.with_unpacked_kwargs(),
                        sig1.with_unpacked_kwargs(),
                        ignore_return=False,
                        return_constraint_direction=SUPERTYPE_OF,
                    )
                    if impl is None:
                        self.msg.overloaded_signatures_typevar_specific(i + 1, defn.impl)
                        continue
                else:
                    impl = impl_type

                # Prevent extra noise from inconsistent use of @classmethod by copying
                # the first arg from the method being checked against.
                if sig1.arg_types and defn.info:
                    impl = impl.copy_modified(arg_types=[sig1.arg_types[0]] + impl.arg_types[1:])

                # Is the overload alternative's arguments subtypes of the implementation's?
                if not is_callable_compatible(
                    impl, sig1, is_compat=is_subtype, is_proper_subtype=False, ignore_return=True
                ):
                    self.msg.overloaded_signatures_arg_specific(i + 1, defn.impl)

                # Is the overload alternative's return type a subtype of the implementation's?
                if not (
                    is_subtype(sig1.ret_type, impl.ret_type)
                    or is_subtype(impl.ret_type, sig1.ret_type)
                ):
                    self.msg.overloaded_signatures_ret_specific(i + 1, defn.impl)

    # Here's the scoop about generators and coroutines.
    #
    # There are two kinds of generators: classic generators (functions
    # with `yield` or `yield from` in the body) and coroutines
    # (functions declared with `async def`).  The latter are specified
    # in PEP 492 and only available in Python >= 3.5.
    #
    # Classic generators can be parameterized with three types:
    # - ty is the Yield type (the type of y in `yield y`)
    # - tc is the type reCeived by yield (the type of c in `c = yield`).
    # - tr is the Return type (the type of r in `return r`)
    #
    # A classic generator must define a return type that's either
    # `Generator[ty, tc, tr]`, Iterator[ty], or Iterable[ty] (or
    # object or Any).  If tc/tr are not given, both are None.
    #
    # A coroutine must define a return type corresponding to tr; the
    # other two are unconstrained.  The "external" return type (seen
    # by the caller) is Awaitable[tr].
    #
    # In addition, there's the synthetic type AwaitableGenerator: it
    # inherits from both Awaitable and Generator and can be used both
    # in `yield from` and in `await`.  This type is set automatically
    # for functions decorated with `@types.coroutine` or
    # `@asyncio.coroutine`.  Its single parameter corresponds to tr.
    #
    # PEP 525 adds a new type, the asynchronous generator, which was
    # first released in Python 3.6. Async generators are `async def`
    # functions that can also `yield` values. They can be parameterized
    # with two types, ty and tc, because they cannot return a value.
    #
    # There are several useful methods, each taking a type t and a
    # flag c indicating whether it's for a generator or coroutine:
    #
    # - is_generator_return_type(t, c) returns whether t is a Generator,
    #   Iterator, Iterable (if not c), or Awaitable (if c), or
    #   AwaitableGenerator (regardless of c).
    # - is_async_generator_return_type(t) returns whether t is an
    #   AsyncGenerator.
    # - get_generator_yield_type(t, c) returns ty.
    # - get_generator_receive_type(t, c) returns tc.
    # - get_generator_return_type(t, c) returns tr.

    def is_generator_return_type(self, typ: Type, is_coroutine: bool) -> bool:
        """Is `typ` a valid type for a generator/coroutine?

        True if `typ` is a *supertype* of Generator or Awaitable.
        Also true it it's *exactly* AwaitableGenerator (modulo type parameters).
        """
        typ = get_proper_type(typ)
        if is_coroutine:
            # This means we're in Python 3.5 or later.
            at = self.named_generic_type("typing.Awaitable", [AnyType(TypeOfAny.special_form)])
            if is_subtype(at, typ):
                return True
        else:
            any_type = AnyType(TypeOfAny.special_form)
            gt = self.named_generic_type("typing.Generator", [any_type, any_type, any_type])
            if is_subtype(gt, typ):
                return True
        return isinstance(typ, Instance) and typ.type.fullname == "typing.AwaitableGenerator"

    def is_async_generator_return_type(self, typ: Type) -> bool:
        """Is `typ` a valid type for an async generator?

        True if `typ` is a supertype of AsyncGenerator.
        """
        try:
            any_type = AnyType(TypeOfAny.special_form)
            agt = self.named_generic_type("typing.AsyncGenerator", [any_type, any_type])
        except KeyError:
            # we're running on a version of typing that doesn't have AsyncGenerator yet
            return False
        return is_subtype(agt, typ)

    def get_generator_yield_type(self, return_type: Type, is_coroutine: bool) -> Type:
        """Given the declared return type of a generator (t), return the type it yields (ty)."""
        return_type = get_proper_type(return_type)

        if isinstance(return_type, AnyType):
            return AnyType(TypeOfAny.from_another_any, source_any=return_type)
        elif isinstance(return_type, UnionType):
            return make_simplified_union(
                [self.get_generator_yield_type(item, is_coroutine) for item in return_type.items]
            )
        elif not self.is_generator_return_type(
            return_type, is_coroutine
        ) and not self.is_async_generator_return_type(return_type):
            # If the function doesn't have a proper Generator (or
            # Awaitable) return type, anything is permissible.
            return AnyType(TypeOfAny.from_error)
        elif not isinstance(return_type, Instance):
            # Same as above, but written as a separate branch so the typechecker can understand.
            return AnyType(TypeOfAny.from_error)
        elif return_type.type.fullname == "typing.Awaitable":
            # Awaitable: ty is Any.
            return AnyType(TypeOfAny.special_form)
        elif return_type.args:
            # AwaitableGenerator, Generator, AsyncGenerator, Iterator, or Iterable; ty is args[0].
            ret_type = return_type.args[0]
            # TODO not best fix, better have dedicated yield token
            return ret_type
        else:
            # If the function's declared supertype of Generator has no type
            # parameters (i.e. is `object`), then the yielded values can't
            # be accessed so any type is acceptable.  IOW, ty is Any.
            # (However, see https://github.com/python/mypy/issues/1933)
            return AnyType(TypeOfAny.special_form)

    def get_generator_receive_type(self, return_type: Type, is_coroutine: bool) -> Type:
        """Given a declared generator return type (t), return the type its yield receives (tc)."""
        return_type = get_proper_type(return_type)

        if isinstance(return_type, AnyType):
            return AnyType(TypeOfAny.from_another_any, source_any=return_type)
        elif isinstance(return_type, UnionType):
            return make_simplified_union(
                [self.get_generator_receive_type(item, is_coroutine) for item in return_type.items]
            )
        elif not self.is_generator_return_type(
            return_type, is_coroutine
        ) and not self.is_async_generator_return_type(return_type):
            # If the function doesn't have a proper Generator (or
            # Awaitable) return type, anything is permissible.
            return AnyType(TypeOfAny.from_error)
        elif not isinstance(return_type, Instance):
            # Same as above, but written as a separate branch so the typechecker can understand.
            return AnyType(TypeOfAny.from_error)
        elif return_type.type.fullname == "typing.Awaitable":
            # Awaitable, AwaitableGenerator: tc is Any.
            return AnyType(TypeOfAny.special_form)
        elif (
            return_type.type.fullname in ("typing.Generator", "typing.AwaitableGenerator")
            and len(return_type.args) >= 3
        ):
            # Generator: tc is args[1].
            return return_type.args[1]
        elif return_type.type.fullname == "typing.AsyncGenerator" and len(return_type.args) >= 2:
            return return_type.args[1]
        else:
            # `return_type` is a supertype of Generator, so callers won't be able to send it
            # values.  IOW, tc is None.
            return NoneType()

    def get_coroutine_return_type(self, return_type: Type) -> Type:
        return_type = get_proper_type(return_type)
        if isinstance(return_type, AnyType):
            return AnyType(TypeOfAny.from_another_any, source_any=return_type)
        assert isinstance(return_type, Instance), "Should only be called on coroutine functions."
        # Note: return type is the 3rd type parameter of Coroutine.
        return return_type.args[2]

    def get_generator_return_type(self, return_type: Type, is_coroutine: bool) -> Type:
        """Given the declared return type of a generator (t), return the type it returns (tr)."""
        return_type = get_proper_type(return_type)

        if isinstance(return_type, AnyType):
            return AnyType(TypeOfAny.from_another_any, source_any=return_type)
        elif isinstance(return_type, UnionType):
            return make_simplified_union(
                [self.get_generator_return_type(item, is_coroutine) for item in return_type.items]
            )
        elif not self.is_generator_return_type(return_type, is_coroutine):
            # If the function doesn't have a proper Generator (or
            # Awaitable) return type, anything is permissible.
            return AnyType(TypeOfAny.from_error)
        elif not isinstance(return_type, Instance):
            # Same as above, but written as a separate branch so the typechecker can understand.
            return AnyType(TypeOfAny.from_error)
        elif return_type.type.fullname == "typing.Awaitable" and len(return_type.args) == 1:
            # Awaitable: tr is args[0].
            return return_type.args[0]
        elif (
            return_type.type.fullname in ("typing.Generator", "typing.AwaitableGenerator")
            and len(return_type.args) >= 3
        ):
            # AwaitableGenerator, Generator: tr is args[2].
            return return_type.args[2]
        else:
            # Supertype of Generator (Iterator, Iterable, object): tr is any.
            return AnyType(TypeOfAny.special_form)

    def visit_func_def(self, defn: FuncDef) -> None:
        if not self.recurse_into_functions:
            return
        with self.tscope.function_scope(defn):
            self._visit_func_def(defn)

    def _visit_func_def(self, defn: FuncDef) -> None:
        """Type check a function definition."""
        self.check_func_item(defn, name=defn.name)
        if defn.info:
            if not defn.is_dynamic() and not defn.is_overload and not defn.is_decorated:
                # If the definition is the implementation for an
                # overload, the legality of the override has already
                # been typechecked, and decorated methods will be
                # checked when the decorator is.
                found_method_base_classes = self.check_method_override(defn)
                self.check_explicit_override_decorator(defn, found_method_base_classes)
            self.check_inplace_operator_method(defn)
        if defn.original_def:
            # Override previous definition.
            new_type = self.function_type(defn)
            if isinstance(defn.original_def, FuncDef):
                # Function definition overrides function definition.
                old_type = self.function_type(defn.original_def)
                if not is_same_type(new_type, old_type):
                    self.msg.incompatible_conditional_function_def(defn, old_type, new_type)
            else:
                # Function definition overrides a variable initialized via assignment or a
                # decorated function.
                orig_type = defn.original_def.type
                if orig_type is None:
                    # If other branch is unreachable, we don't type check it and so we might
                    # not have a type for the original definition
                    return
                if isinstance(orig_type, PartialType):
                    if orig_type.type is None:
                        # Ah this is a partial type. Give it the type of the function.
                        orig_def = defn.original_def
                        if isinstance(orig_def, Decorator):
                            var = orig_def.var
                        else:
                            var = orig_def
                        partial_types = self.find_partial_types(var)
                        if partial_types is not None:
                            var.type = new_type
                            del partial_types[var]
                    else:
                        # Trying to redefine something like partial empty list as function.
                        self.fail(message_registry.INCOMPATIBLE_REDEFINITION, defn)
                else:
                    name_expr = NameExpr(defn.name)
                    name_expr.node = defn.original_def
                    self.binder.assign_type(name_expr, new_type, orig_type)
                    self.check_subtype(
                        new_type,
                        orig_type,
                        defn,
                        message_registry.INCOMPATIBLE_REDEFINITION,
                        "redefinition with type",
                        "original type",
                    )

    def check_func_item(
        self,
        defn: FuncItem,
        type_override: CallableType | None = None,
        name: str | None = None,
        allow_empty: bool = False,
    ) -> None:
        """Type check a function.

        If type_override is provided, use it as the function type.
        """
        self.dynamic_funcs.append(defn.is_dynamic() and not type_override)

        with self.enter_partial_types(is_function=True):
            typ = self.function_type(defn)
            if type_override:
                typ = type_override.copy_modified(line=typ.line, column=typ.column)
            if isinstance(typ, CallableType):
                with self.enter_attribute_inference_context():
                    self.check_func_def(defn, typ, name, allow_empty)
            else:
                raise RuntimeError("Not supported")

        self.dynamic_funcs.pop()
        self.current_node_deferred = False

        if name == "__exit__":
            self.check__exit__return_type(defn)
        # TODO: the following logic should move to the dataclasses plugin
        #  https://github.com/python/mypy/issues/15515
        if name == "__post_init__":
            if dataclasses_plugin.is_processed_dataclass(defn.info):
                dataclasses_plugin.check_post_init(self, defn, defn.info)

    @contextmanager
    def enter_attribute_inference_context(self) -> Iterator[None]:
        old_types = self.inferred_attribute_types
        self.inferred_attribute_types = {}
        yield None
        self.inferred_attribute_types = old_types

    def check_func_def(
        self, defn: FuncItem, typ: CallableType, name: str | None, allow_empty: bool = False
    ) -> None:
        """Type check a function definition."""
        # Expand type variables with value restrictions to ordinary types.
        expanded = self.expand_typevars(defn, typ)
        original_typ = typ
        for item, typ in expanded:
            old_binder = self.binder
            self.binder = ConditionalTypeBinder()
            with self.binder.top_frame_context():
                defn.expanded.append(item)

                # We may be checking a function definition or an anonymous
                # function. In the first case, set up another reference with the
                # precise type.
                if isinstance(item, FuncDef):
                    fdef = item
                    # Check if __init__ has an invalid return type.
                    if (
                        fdef.info
                        and fdef.name in ("__init__", "__init_subclass__")
                        and not isinstance(
                            get_proper_type(typ.ret_type), (NoneType, UninhabitedType)
                        )
                        and not self.dynamic_funcs[-1]
                    ):
                        self.fail(
                            message_registry.MUST_HAVE_NONE_RETURN_TYPE.format(fdef.name), item
                        )

                    # Check validity of __new__ signature
                    if fdef.info and fdef.name == "__new__":
                        self.check___new___signature(fdef, typ)

                    self.check_for_missing_annotations(fdef)
                    if self.options.disallow_any_unimported:
                        if fdef.type and isinstance(fdef.type, CallableType):
                            ret_type = fdef.type.ret_type
                            if has_any_from_unimported_type(ret_type):
                                self.msg.unimported_type_becomes_any("Return type", ret_type, fdef)
                            for idx, arg_type in enumerate(fdef.type.arg_types):
                                if has_any_from_unimported_type(arg_type):
                                    prefix = f'Argument {idx + 1} to "{fdef.name}"'
                                    self.msg.unimported_type_becomes_any(prefix, arg_type, fdef)
                    check_for_explicit_any(
                        fdef.type, self.options, self.is_typeshed_stub, self.msg, context=fdef
                    )

                if name:  # Special method names
                    if defn.info and self.is_reverse_op_method(name):
                        self.check_reverse_op_method(item, typ, name, defn)
                    elif name in ("__getattr__", "__getattribute__"):
                        self.check_getattr_method(typ, defn, name)
                    elif name == "__setattr__":
                        self.check_setattr_method(typ, defn)

                # Refuse contravariant return type variable
                if isinstance(typ.ret_type, TypeVarType):
                    if typ.ret_type.variance == CONTRAVARIANT:
                        self.fail(
                            message_registry.RETURN_TYPE_CANNOT_BE_CONTRAVARIANT, typ.ret_type
                        )
                    self.check_unbound_return_typevar(typ)
                elif (
                    isinstance(original_typ.ret_type, TypeVarType) and original_typ.ret_type.values
                ):
                    # Since type vars with values are expanded, the return type is changed
                    # to a raw value. This is a hack to get it back.
                    self.check_unbound_return_typevar(original_typ)

                # Check that Generator functions have the appropriate return type.
                if defn.is_generator:
                    if defn.is_async_generator:
                        if not self.is_async_generator_return_type(typ.ret_type):
                            self.fail(
                                message_registry.INVALID_RETURN_TYPE_FOR_ASYNC_GENERATOR, typ
                            )
                    else:
                        if not self.is_generator_return_type(typ.ret_type, defn.is_coroutine):
                            self.fail(message_registry.INVALID_RETURN_TYPE_FOR_GENERATOR, typ)

                # Fix the type if decorated with `@types.coroutine` or `@asyncio.coroutine`.
                if defn.is_awaitable_coroutine:
                    # Update the return type to AwaitableGenerator.
                    # (This doesn't exist in typing.py, only in typing.pyi.)
                    t = typ.ret_type
                    c = defn.is_coroutine
                    ty = self.get_generator_yield_type(t, c)
                    tc = self.get_generator_receive_type(t, c)
                    if c:
                        tr = self.get_coroutine_return_type(t)
                    else:
                        tr = self.get_generator_return_type(t, c)
                    ret_type = self.named_generic_type(
                        "typing.AwaitableGenerator", [ty, tc, tr, t]
                    )
                    typ = typ.copy_modified(ret_type=ret_type)
                    defn.type = typ

                # Push return type.
                self.return_types.append(typ.ret_type)

                with self.scope.push_function(defn):
                    # We temporary push the definition to get the self type as
                    # visible from *inside* of this function/method.
                    ref_type: Type | None = self.scope.active_self_type()

                # Store argument types.
                for i in range(len(typ.arg_types)):
                    arg_type = typ.arg_types[i]
                    if (
                        isinstance(defn, FuncDef)
                        and ref_type is not None
                        and i == 0
                        and (not defn.is_static or defn.name == "__new__")
                        and typ.arg_kinds[0] not in [nodes.ARG_STAR, nodes.ARG_STAR2]
                    ):
                        if defn.is_class or defn.name == "__new__":
                            ref_type = mypy.types.TypeType.make_normalized(ref_type)
                        if not is_same_type(arg_type, ref_type):
                            # This level of erasure matches the one in checkmember.check_self_arg(),
                            # better keep these two checks consistent.
                            erased = get_proper_type(erase_typevars(erase_to_bound(arg_type)))
                            if not is_subtype(ref_type, erased, ignore_type_params=True):
                                if (
                                    isinstance(erased, Instance)
                                    and erased.type.is_protocol
                                    or isinstance(erased, TypeType)
                                    and isinstance(erased.item, Instance)
                                    and erased.item.type.is_protocol
                                ):
                                    # We allow the explicit self-type to be not a supertype of
                                    # the current class if it is a protocol. For such cases
                                    # the consistency check will be performed at call sites.
                                    msg = None
                                elif typ.arg_names[i] in {"self", "cls"}:
                                    msg = message_registry.ERASED_SELF_TYPE_NOT_SUPERTYPE.format(
                                        erased.str_with_options(self.options),
                                        ref_type.str_with_options(self.options),
                                    )
                                else:
                                    msg = message_registry.MISSING_OR_INVALID_SELF_TYPE
                                if msg:
                                    self.fail(msg, defn)
                    elif isinstance(arg_type, TypeVarType):
                        # Refuse covariant parameter type variables
                        # TODO: check recursively for inner type variables
                        if (
                            arg_type.variance == COVARIANT
                            and defn.name not in ("__init__", "__new__", "__post_init__")
                            # private methods are not inherited
                            and not is_private(defn.name)
                        ):
                            ctx: Context = arg_type
                            if ctx.line < 0:
                                ctx = typ
                            self.fail(message_registry.FUNCTION_PARAMETER_CANNOT_BE_COVARIANT, ctx)
                    # Need to store arguments again for the expanded item.
                    store_argument_type(item, i, typ, self.named_generic_type)

                # Type check initialization expressions.
                body_is_trivial = is_trivial_body(defn.body)
                self.check_default_args(item, body_is_trivial)

            # Type check body in a new scope.
            with self.binder.top_frame_context():
                # Copy some type narrowings from an outer function when it seems safe enough
                # (i.e. we can't find an assignment that might change the type of the
                # variable afterwards).
                new_frame: Frame | None = None
                for frame in old_binder.frames:
                    for key, narrowed_type in frame.types.items():
                        key_var = extract_var_from_literal_hash(key)
                        if key_var is not None and not self.is_var_redefined_in_outer_context(
                            key_var, defn.line
                        ):
                            # It seems safe to propagate the type narrowing to a nested scope.
                            if new_frame is None:
                                new_frame = self.binder.push_frame()
                            new_frame.types[key] = narrowed_type
                            self.binder.declarations[key] = old_binder.declarations[key]
                with self.scope.push_function(defn):
                    # We suppress reachability warnings for empty generator functions
                    # (return; yield) which have a "yield" that's unreachable by definition
                    # since it's only there to promote the function into a generator function.
                    #
                    # We also suppress reachability warnings when we use TypeVars with value
                    # restrictions: we only want to report a warning if a certain statement is
                    # marked as being suppressed in *all* of the expansions, but we currently
                    # have no good way of doing this.
                    #
                    # TODO: Find a way of working around this limitation
                    if _is_empty_generator_function(item) or len(expanded) >= 2:
                        self.binder.suppress_unreachable_warnings()
                    self.accept(item.body)
                unreachable = self.binder.is_unreachable()
                if new_frame is not None:
                    self.binder.pop_frame(True, 0)

            if not unreachable:
                if defn.is_generator or is_named_instance(
                    self.return_types[-1], "typing.AwaitableGenerator"
                ):
                    return_type = self.get_generator_return_type(
                        self.return_types[-1], defn.is_coroutine
                    )
                elif defn.is_coroutine:
                    return_type = self.get_coroutine_return_type(self.return_types[-1])
                else:
                    return_type = self.return_types[-1]
                return_type = get_proper_type(return_type)

                allow_empty = allow_empty or self.options.allow_empty_bodies

                show_error = (
                    not body_is_trivial
                    or
                    # Allow empty bodies for abstract methods, overloads, in tests and stubs.
                    (
                        not allow_empty
                        and not (
                            isinstance(defn, FuncDef) and defn.abstract_status != NOT_ABSTRACT
                        )
                        and not self.is_stub
                    )
                )

                # Ignore plugin generated methods, these usually don't need any bodies.
                if defn.info is not FUNC_NO_INFO and (
                    defn.name not in defn.info.names or defn.info.names[defn.name].plugin_generated
                ):
                    show_error = False

                # Ignore also definitions that appear in `if TYPE_CHECKING: ...` blocks.
                # These can't be called at runtime anyway (similar to plugin-generated).
                if isinstance(defn, FuncDef) and defn.is_mypy_only:
                    show_error = False

                # We want to minimize the fallout from checking empty bodies
                # that was absent in many mypy versions.
                if body_is_trivial and is_subtype(NoneType(), return_type):
                    show_error = False

                may_be_abstract = (
                    body_is_trivial
                    and defn.info is not FUNC_NO_INFO
                    and defn.info.metaclass_type is not None
                    and defn.info.metaclass_type.type.has_base("abc.ABCMeta")
                )

                if self.options.warn_no_return:
                    if (
                        not self.current_node_deferred
                        and not isinstance(return_type, (NoneType, AnyType))
                        and show_error
                    ):
                        # Control flow fell off the end of a function that was
                        # declared to return a non-None type.
                        if isinstance(return_type, UninhabitedType):
                            # This is a NoReturn function
                            msg = message_registry.INVALID_IMPLICIT_RETURN
                        else:
                            msg = message_registry.MISSING_RETURN_STATEMENT
                        if body_is_trivial:
                            msg = msg._replace(code=codes.EMPTY_BODY)
                        self.fail(msg, defn)
                        if may_be_abstract:
                            self.note(message_registry.EMPTY_BODY_ABSTRACT, defn)
                elif show_error:
                    msg = message_registry.INCOMPATIBLE_RETURN_VALUE_TYPE
                    if body_is_trivial:
                        msg = msg._replace(code=codes.EMPTY_BODY)
                    # similar to code in check_return_stmt
                    if (
                        not self.check_subtype(
                            subtype_label="implicitly returns",
                            subtype=NoneType(),
                            supertype_label="expected",
                            supertype=return_type,
                            context=defn,
                            msg=msg,
                        )
                        and may_be_abstract
                    ):
                        self.note(message_registry.EMPTY_BODY_ABSTRACT, defn)

            self.return_types.pop()

            self.binder = old_binder

    def is_var_redefined_in_outer_context(self, v: Var, after_line: int) -> bool:
        """Can the variable be assigned to at module top level or outer function?

        Note that this doesn't do a full CFG analysis but uses a line number based
        heuristic that isn't correct in some (rare) cases.
        """
        outers = self.tscope.outer_functions()
        if not outers:
            # Top-level function -- outer context is top level, and we can't reason about
            # globals
            return True
        for outer in outers:
            if isinstance(outer, FuncDef):
                if find_last_var_assignment_line(outer.body, v) >= after_line:
                    return True
        return False

    def check_unbound_return_typevar(self, typ: CallableType) -> None:
        """Fails when the return typevar is not defined in arguments."""
        if isinstance(typ.ret_type, TypeVarType) and typ.ret_type in typ.variables:
            arg_type_visitor = CollectArgTypeVarTypes()
            for argtype in typ.arg_types:
                argtype.accept(arg_type_visitor)

            if typ.ret_type not in arg_type_visitor.arg_types:
                self.fail(message_registry.UNBOUND_TYPEVAR, typ.ret_type, code=TYPE_VAR)
                upper_bound = get_proper_type(typ.ret_type.upper_bound)
                if not (
                    isinstance(upper_bound, Instance)
                    and upper_bound.type.fullname == "builtins.object"
                ):
                    self.note(
                        "Consider using the upper bound "
                        f"{format_type(typ.ret_type.upper_bound, self.options)} instead",
                        context=typ.ret_type,
                    )

    def check_default_args(self, item: FuncItem, body_is_trivial: bool) -> None:
        for arg in item.arguments:
            if arg.initializer is None:
                continue
            if body_is_trivial and isinstance(arg.initializer, EllipsisExpr):
                continue
            name = arg.variable.name
            msg = "Incompatible default for "
            if name.startswith("__tuple_arg_"):
                msg += f"tuple argument {name[12:]}"
            else:
                msg += f'argument "{name}"'
            if (
                not self.options.implicit_optional
                and isinstance(arg.initializer, NameExpr)
                and arg.initializer.fullname == "builtins.None"
            ):
                notes = [
                    "PEP 484 prohibits implicit Optional. "
                    "Accordingly, mypy has changed its default to no_implicit_optional=True",
                    "Use https://github.com/hauntsaninja/no_implicit_optional to automatically "
                    "upgrade your codebase",
                ]
            else:
                notes = None
            self.check_simple_assignment(
                arg.variable.type,
                arg.initializer,
                context=arg.initializer,
                msg=ErrorMessage(msg, code=codes.ASSIGNMENT),
                lvalue_name="argument",
                rvalue_name="default",
                notes=notes,
            )

    def is_forward_op_method(self, method_name: str) -> bool:
        return method_name in operators.reverse_op_methods

    def is_reverse_op_method(self, method_name: str) -> bool:
        return method_name in operators.reverse_op_method_set

    def check_for_missing_annotations(self, fdef: FuncItem) -> None:
        # Check for functions with unspecified/not fully specified types.
        def is_unannotated_any(t: Type) -> bool:
            if not isinstance(t, ProperType):
                return False
            return isinstance(t, AnyType) and t.type_of_any == TypeOfAny.unannotated

        has_explicit_annotation = isinstance(fdef.type, CallableType) and any(
            not is_unannotated_any(t) for t in fdef.type.arg_types + [fdef.type.ret_type]
        )

        show_untyped = not self.is_typeshed_stub or self.options.warn_incomplete_stub
        check_incomplete_defs = self.options.disallow_incomplete_defs and has_explicit_annotation
        if show_untyped and (self.options.disallow_untyped_defs or check_incomplete_defs):
            if fdef.type is None and self.options.disallow_untyped_defs:
                if not fdef.arguments or (
                    len(fdef.arguments) == 1
                    and (fdef.arg_names[0] == "self" or fdef.arg_names[0] == "cls")
                ):
                    self.fail(message_registry.RETURN_TYPE_EXPECTED, fdef)
                    if not has_return_statement(fdef) and not fdef.is_generator:
                        self.note(
                            'Use "-> None" if function does not return a value',
                            fdef,
                            code=codes.NO_UNTYPED_DEF,
                        )
                else:
                    self.fail(message_registry.FUNCTION_TYPE_EXPECTED, fdef)
            elif isinstance(fdef.type, CallableType):
                ret_type = get_proper_type(fdef.type.ret_type)
                if is_unannotated_any(ret_type):
                    self.fail(message_registry.RETURN_TYPE_EXPECTED, fdef)
                elif fdef.is_generator:
                    if is_unannotated_any(
                        self.get_generator_return_type(ret_type, fdef.is_coroutine)
                    ):
                        self.fail(message_registry.RETURN_TYPE_EXPECTED, fdef)
                elif fdef.is_coroutine and isinstance(ret_type, Instance):
                    if is_unannotated_any(self.get_coroutine_return_type(ret_type)):
                        self.fail(message_registry.RETURN_TYPE_EXPECTED, fdef)
                if any(is_unannotated_any(t) for t in fdef.type.arg_types):
                    self.fail(message_registry.ARGUMENT_TYPE_EXPECTED, fdef)

    def check___new___signature(self, fdef: FuncDef, typ: CallableType) -> None:
        self_type = fill_typevars_with_any(fdef.info)
        bound_type = bind_self(typ, self_type, is_classmethod=True)
        # Check that __new__ (after binding cls) returns an instance
        # type (or any).
        if fdef.info.is_metaclass():
            # This is a metaclass, so it must return a new unrelated type.
            self.check_subtype(
                bound_type.ret_type,
                self.type_type(),
                fdef,
                message_registry.INVALID_NEW_TYPE,
                "returns",
                "but must return a subtype of",
            )
        elif not isinstance(
            get_proper_type(bound_type.ret_type), (AnyType, Instance, TupleType, UninhabitedType)
        ):
            self.fail(
                message_registry.NON_INSTANCE_NEW_TYPE.format(
                    format_type(bound_type.ret_type, self.options)
                ),
                fdef,
            )
        else:
            # And that it returns a subtype of the class
            self.check_subtype(
                bound_type.ret_type,
                self_type,
                fdef,
                message_registry.INVALID_NEW_TYPE,
                "returns",
                "but must return a subtype of",
            )

    def check_reverse_op_method(
        self, defn: FuncItem, reverse_type: CallableType, reverse_name: str, context: Context
    ) -> None:
        """Check a reverse operator method such as __radd__."""
        # Decides whether it's worth calling check_overlapping_op_methods().

        # This used to check for some very obscure scenario.  It now
        # just decides whether it's worth calling
        # check_overlapping_op_methods().

        assert defn.info

        # First check for a valid signature
        method_type = CallableType(
            [AnyType(TypeOfAny.special_form), AnyType(TypeOfAny.special_form)],
            [nodes.ARG_POS, nodes.ARG_POS],
            [None, None],
            AnyType(TypeOfAny.special_form),
            self.named_type("builtins.function"),
        )
        if not is_subtype(reverse_type, method_type):
            self.msg.invalid_signature(reverse_type, context)
            return

        if reverse_name in ("__eq__", "__ne__"):
            # These are defined for all objects => can't cause trouble.
            return

        # With 'Any' or 'object' return type we are happy, since any possible
        # return value is valid.
        ret_type = get_proper_type(reverse_type.ret_type)
        if isinstance(ret_type, AnyType):
            return
        if isinstance(ret_type, Instance):
            if ret_type.type.fullname == "builtins.object":
                return
        if reverse_type.arg_kinds[0] == ARG_STAR:
            reverse_type = reverse_type.copy_modified(
                arg_types=[reverse_type.arg_types[0]] * 2,
                arg_kinds=[ARG_POS] * 2,
                arg_names=[reverse_type.arg_names[0], "_"],
            )
        assert len(reverse_type.arg_types) >= 2

        forward_name = operators.normal_from_reverse_op[reverse_name]
        forward_inst = get_proper_type(reverse_type.arg_types[1])
        if isinstance(forward_inst, TypeVarType):
            forward_inst = get_proper_type(forward_inst.upper_bound)
        elif isinstance(forward_inst, TupleType):
            forward_inst = tuple_fallback(forward_inst)
        elif isinstance(forward_inst, (FunctionLike, TypedDictType, LiteralType)):
            forward_inst = forward_inst.fallback
        if isinstance(forward_inst, TypeType):
            item = forward_inst.item
            if isinstance(item, Instance):
                opt_meta = item.type.metaclass_type
                if opt_meta is not None:
                    forward_inst = opt_meta

        def has_readable_member(typ: UnionType | Instance, name: str) -> bool:
            # TODO: Deal with attributes of TupleType etc.
            if isinstance(typ, Instance):
                return typ.type.has_readable_member(name)
            return all(
                (isinstance(x, UnionType) and has_readable_member(x, name))
                or (isinstance(x, Instance) and x.type.has_readable_member(name))
                for x in get_proper_types(typ.relevant_items())
            )

        if not (
            isinstance(forward_inst, (Instance, UnionType))
            and has_readable_member(forward_inst, forward_name)
        ):
            return
        forward_base = reverse_type.arg_types[1]
        forward_type = self.expr_checker.analyze_external_member_access(
            forward_name, forward_base, context=defn
        )
        self.check_overlapping_op_methods(
            reverse_type,
            reverse_name,
            defn.info,
            forward_type,
            forward_name,
            forward_base,
            context=defn,
        )

    def check_overlapping_op_methods(
        self,
        reverse_type: CallableType,
        reverse_name: str,
        reverse_class: TypeInfo,
        forward_type: Type,
        forward_name: str,
        forward_base: Type,
        context: Context,
    ) -> None:
        """Check for overlapping method and reverse method signatures.

        This function assumes that:

        -   The reverse method has valid argument count and kinds.
        -   If the reverse operator method accepts some argument of type
            X, the forward operator method also belong to class X.

            For example, if we have the reverse operator `A.__radd__(B)`, then the
            corresponding forward operator must have the type `B.__add__(...)`.
        """

        # Note: Suppose we have two operator methods "A.__rOP__(B) -> R1" and
        # "B.__OP__(C) -> R2". We check if these two methods are unsafely overlapping
        # by using the following algorithm:
        #
        # 1. Rewrite "B.__OP__(C) -> R1"  to "temp1(B, C) -> R1"
        #
        # 2. Rewrite "A.__rOP__(B) -> R2" to "temp2(B, A) -> R2"
        #
        # 3. Treat temp1 and temp2 as if they were both variants in the same
        #    overloaded function. (This mirrors how the Python runtime calls
        #    operator methods: we first try __OP__, then __rOP__.)
        #
        #    If the first signature is unsafely overlapping with the second,
        #    report an error.
        #
        # 4. However, if temp1 shadows temp2 (e.g. the __rOP__ method can never
        #    be called), do NOT report an error.
        #
        #    This behavior deviates from how we handle overloads -- many of the
        #    modules in typeshed seem to define __OP__ methods that shadow the
        #    corresponding __rOP__ method.
        #
        # Note: we do not attempt to handle unsafe overlaps related to multiple
        # inheritance. (This is consistent with how we handle overloads: we also
        # do not try checking unsafe overlaps due to multiple inheritance there.)

        for forward_item in flatten_nested_unions([forward_type]):
            forward_item = get_proper_type(forward_item)
            if isinstance(forward_item, CallableType):
                if self.is_unsafe_overlapping_op(forward_item, forward_base, reverse_type):
                    self.msg.operator_method_signatures_overlap(
                        reverse_class, reverse_name, forward_base, forward_name, context
                    )
            elif isinstance(forward_item, Overloaded):
                for item in forward_item.items:
                    if self.is_unsafe_overlapping_op(item, forward_base, reverse_type):
                        self.msg.operator_method_signatures_overlap(
                            reverse_class, reverse_name, forward_base, forward_name, context
                        )
            elif not isinstance(forward_item, AnyType):
                self.msg.forward_operator_not_callable(forward_name, context)

    def is_unsafe_overlapping_op(
        self, forward_item: CallableType, forward_base: Type, reverse_type: CallableType
    ) -> bool:
        # TODO: check argument kinds?
        if len(forward_item.arg_types) < 1:
            # Not a valid operator method -- can't succeed anyway.
            return False

        # Erase the type if necessary to make sure we don't have a single
        # TypeVar in forward_tweaked. (Having a function signature containing
        # just a single TypeVar can lead to unpredictable behavior.)
        forward_base_erased = forward_base
        if isinstance(forward_base, TypeVarType):
            forward_base_erased = erase_to_bound(forward_base)

        # Construct normalized function signatures corresponding to the
        # operator methods. The first argument is the left operand and the
        # second operand is the right argument -- we switch the order of
        # the arguments of the reverse method.

        forward_tweaked = forward_item.copy_modified(
            arg_types=[forward_base_erased, forward_item.arg_types[0]],
            arg_kinds=[nodes.ARG_POS] * 2,
            arg_names=[None] * 2,
        )
        reverse_tweaked = reverse_type.copy_modified(
            arg_types=[reverse_type.arg_types[1], reverse_type.arg_types[0]],
            arg_kinds=[nodes.ARG_POS] * 2,
            arg_names=[None] * 2,
        )

        reverse_base_erased = reverse_type.arg_types[0]
        if isinstance(reverse_base_erased, TypeVarType):
            reverse_base_erased = erase_to_bound(reverse_base_erased)

        if is_same_type(reverse_base_erased, forward_base_erased):
            return False
        elif is_subtype(reverse_base_erased, forward_base_erased):
            first = reverse_tweaked
            second = forward_tweaked
        else:
            first = forward_tweaked
            second = reverse_tweaked

        current_class = self.scope.active_class()
        type_vars = current_class.defn.type_vars if current_class else []
        return is_unsafe_overlapping_overload_signatures(first, second, type_vars)

    def check_inplace_operator_method(self, defn: FuncBase) -> None:
        """Check an inplace operator method such as __iadd__.

        They cannot arbitrarily overlap with __add__.
        """
        method = defn.name
        if method not in operators.inplace_operator_methods:
            return
        typ = bind_self(self.function_type(defn))
        cls = defn.info
        other_method = "__" + method[3:]
        if cls.has_readable_member(other_method):
            instance = fill_typevars(cls)
            typ2 = get_proper_type(
                self.expr_checker.analyze_external_member_access(other_method, instance, defn)
            )
            fail = False
            if isinstance(typ2, FunctionLike):
                if not is_more_general_arg_prefix(typ, typ2):
                    fail = True
            else:
                # TODO overloads
                fail = True
            if fail:
                self.msg.signatures_incompatible(method, other_method, defn)

    def check_getattr_method(self, typ: Type, context: Context, name: str) -> None:
        if len(self.scope.stack) == 1:
            # module scope
            if name == "__getattribute__":
                self.fail(message_registry.MODULE_LEVEL_GETATTRIBUTE, context)
                return
            # __getattr__ is fine at the module level as of Python 3.7 (PEP 562). We could
            # show an error for Python < 3.7, but that would be annoying in code that supports
            # both 3.7 and older versions.
            method_type = CallableType(
                [self.named_type("builtins.str")],
                [nodes.ARG_POS],
                [None],
                AnyType(TypeOfAny.special_form),
                self.named_type("builtins.function"),
            )
        elif self.scope.active_class():
            method_type = CallableType(
                [AnyType(TypeOfAny.special_form), self.named_type("builtins.str")],
                [nodes.ARG_POS, nodes.ARG_POS],
                [None, None],
                AnyType(TypeOfAny.special_form),
                self.named_type("builtins.function"),
            )
        else:
            return
        if not is_subtype(typ, method_type):
            self.msg.invalid_signature_for_special_method(typ, context, name)

    def check_setattr_method(self, typ: Type, context: Context) -> None:
        if not self.scope.active_class():
            return
        method_type = CallableType(
            [
                AnyType(TypeOfAny.special_form),
                self.named_type("builtins.str"),
                AnyType(TypeOfAny.special_form),
            ],
            [nodes.ARG_POS, nodes.ARG_POS, nodes.ARG_POS],
            [None, None, None],
            NoneType(),
            self.named_type("builtins.function"),
        )
        if not is_subtype(typ, method_type):
            self.msg.invalid_signature_for_special_method(typ, context, "__setattr__")

    def check_slots_definition(self, typ: Type, context: Context) -> None:
        """Check the type of __slots__."""
        str_type = self.named_type("builtins.str")
        expected_type = UnionType(
            [str_type, self.named_generic_type("typing.Iterable", [str_type])]
        )
        self.check_subtype(
            typ,
            expected_type,
            context,
            message_registry.INVALID_TYPE_FOR_SLOTS,
            "actual type",
            "expected type",
            code=codes.ASSIGNMENT,
        )

    def check_match_args(self, var: Var, typ: Type, context: Context) -> None:
        """Check that __match_args__ contains literal strings"""
        if not self.scope.active_class():
            return
        typ = get_proper_type(typ)
        if not isinstance(typ, TupleType) or not all(
            [is_string_literal(item) for item in typ.items]
        ):
            self.msg.note(
                "__match_args__ must be a tuple containing string literals for checking "
                "of match statements to work",
                context,
                code=codes.LITERAL_REQ,
            )

    def expand_typevars(
        self, defn: FuncItem, typ: CallableType
    ) -> list[tuple[FuncItem, CallableType]]:
        # TODO use generator
        subst: list[list[tuple[TypeVarId, Type]]] = []
        tvars = list(typ.variables) or []
        if defn.info:
            # Class type variables
            tvars += defn.info.defn.type_vars or []
        for tvar in tvars:
            if isinstance(tvar, TypeVarType) and tvar.values:
                subst.append([(tvar.id, value) for value in tvar.values])
        # Make a copy of the function to check for each combination of
        # value restricted type variables. (Except when running mypyc,
        # where we need one canonical version of the function.)
        if subst and not (self.options.mypyc or self.options.inspections):
            result: list[tuple[FuncItem, CallableType]] = []
            for substitutions in itertools.product(*subst):
                mapping = dict(substitutions)
                result.append((expand_func(defn, mapping), expand_type(typ, mapping)))
            return result
        else:
            return [(defn, typ)]

    def check_explicit_override_decorator(
        self,
        defn: FuncDef | OverloadedFuncDef,
        found_method_base_classes: list[TypeInfo] | None,
        context: Context | None = None,
    ) -> None:
        if (
            found_method_base_classes
            and not defn.is_explicit_override
            and defn.name not in ("__init__", "__new__")
            and not is_private(defn.name)
        ):
            self.msg.explicit_override_decorator_missing(
                defn.name, found_method_base_classes[0].fullname, context or defn
            )

    def check_method_override(
        self, defn: FuncDef | OverloadedFuncDef | Decorator
    ) -> list[TypeInfo] | None:
        """Check if function definition is compatible with base classes.

        This may defer the method if a signature is not available in at least one base class.
        Return ``None`` if that happens.

        Return a list of base classes which contain an attribute with the method name.
        """
        # Check against definitions in base classes.
        found_method_base_classes: list[TypeInfo] = []
        for base in defn.info.mro[1:]:
            result = self.check_method_or_accessor_override_for_base(defn, base)
            if result is None:
                # Node was deferred, we will have another attempt later.
                return None
            if result:
                found_method_base_classes.append(base)
        return found_method_base_classes

    def check_method_or_accessor_override_for_base(
        self, defn: FuncDef | OverloadedFuncDef | Decorator, base: TypeInfo
    ) -> bool | None:
        """Check if method definition is compatible with a base class.

        Return ``None`` if the node was deferred because one of the corresponding
        superclass nodes is not ready.

        Return ``True`` if an attribute with the method name was found in the base class.
        """
        found_base_method = False
        if base:
            name = defn.name
            base_attr = base.names.get(name)
            if base_attr:
                # First, check if we override a final (always an error, even with Any types).
                if is_final_node(base_attr.node) and not is_private(name):
                    self.msg.cant_override_final(name, base.name, defn)
                # Second, final can't override anything writeable independently of types.
                if defn.is_final:
                    self.check_if_final_var_override_writable(name, base_attr.node, defn)
                found_base_method = True

            # Check the type of override.
            if name not in ("__init__", "__new__", "__init_subclass__", "__post_init__"):
                # Check method override
                # (__init__, __new__, __init_subclass__ are special).
                if self.check_method_override_for_base_with_name(defn, name, base):
                    return None
                if name in operators.inplace_operator_methods:
                    # Figure out the name of the corresponding operator method.
                    method = "__" + name[3:]
                    # An inplace operator method such as __iadd__ might not be
                    # always introduced safely if a base class defined __add__.
                    # TODO can't come up with an example where this is
                    #      necessary; now it's "just in case"
                    if self.check_method_override_for_base_with_name(defn, method, base):
                        return None
        return found_base_method

    def check_method_override_for_base_with_name(
        self, defn: FuncDef | OverloadedFuncDef | Decorator, name: str, base: TypeInfo
    ) -> bool:
        """Check if overriding an attribute `name` of `base` with `defn` is valid.

        Return True if the supertype node was not analysed yet, and `defn` was deferred.
        """
        base_attr = base.names.get(name)
        if base_attr:
            # The name of the method is defined in the base class.

            # Point errors at the 'def' line (important for backward compatibility
            # of type ignores).
            if not isinstance(defn, Decorator):
                context = defn
            else:
                context = defn.func

            # Construct the type of the overriding method.
            # TODO: this logic is much less complete than similar one in checkmember.py
            if isinstance(defn, (FuncDef, OverloadedFuncDef)):
                typ: Type = self.function_type(defn)
                override_class_or_static = defn.is_class or defn.is_static
                override_class = defn.is_class
            else:
                assert defn.var.is_ready
                assert defn.var.type is not None
                typ = defn.var.type
                override_class_or_static = defn.func.is_class or defn.func.is_static
                override_class = defn.func.is_class
            typ = get_proper_type(typ)
            if isinstance(typ, FunctionLike) and not is_static(context):
                typ = bind_self(typ, self.scope.active_self_type(), is_classmethod=override_class)
            # Map the overridden method type to subtype context so that
            # it can be checked for compatibility.
            original_type = get_proper_type(base_attr.type)
            original_node = base_attr.node
            # `original_type` can be partial if (e.g.) it is originally an
            # instance variable from an `__init__` block that becomes deferred.
            if original_type is None or isinstance(original_type, PartialType):
                if self.pass_num < self.last_pass:
                    # If there are passes left, defer this node until next pass,
                    # otherwise try reconstructing the method type from available information.
                    self.defer_node(defn, defn.info)
                    return True
                elif isinstance(original_node, (FuncDef, OverloadedFuncDef)):
                    original_type = self.function_type(original_node)
                elif isinstance(original_node, Decorator):
                    original_type = self.function_type(original_node.func)
                elif isinstance(original_node, Var):
                    # Super type can define method as an attribute.
                    # See https://github.com/python/mypy/issues/10134

                    # We also check that sometimes `original_node.type` is None.
                    # This is the case when we use something like `__hash__ = None`.
                    if original_node.type is not None:
                        original_type = get_proper_type(original_node.type)
                    else:
                        original_type = NoneType()
                else:
                    # Will always fail to typecheck below, since we know the node is a method
                    original_type = NoneType()
            if isinstance(original_node, (FuncDef, OverloadedFuncDef)):
                original_class_or_static = original_node.is_class or original_node.is_static
            elif isinstance(original_node, Decorator):
                fdef = original_node.func
                original_class_or_static = fdef.is_class or fdef.is_static
            else:
                original_class_or_static = False  # a variable can't be class or static

            if isinstance(original_type, FunctionLike):
                original_type = self.bind_and_map_method(base_attr, original_type, defn.info, base)
                if original_node and is_property(original_node):
                    original_type = get_property_type(original_type)

            if isinstance(typ, FunctionLike) and is_property(defn):
                typ = get_property_type(typ)
                if (
                    isinstance(original_node, Var)
                    and not original_node.is_final
                    and (not original_node.is_property or original_node.is_settable_property)
                    and isinstance(defn, Decorator)
                ):
                    # We only give an error where no other similar errors will be given.
                    if not isinstance(original_type, AnyType):
                        self.msg.fail(
                            "Cannot override writeable attribute with read-only property",
                            # Give an error on function line to match old behaviour.
                            defn.func,
                            code=codes.OVERRIDE,
                        )

            if isinstance(original_type, AnyType) or isinstance(typ, AnyType):
                pass
            elif isinstance(original_type, FunctionLike) and isinstance(typ, FunctionLike):
                # Check that the types are compatible.
                self.check_override(
                    typ,
                    original_type,
                    defn.name,
                    name,
                    base.name,
                    original_class_or_static,
                    override_class_or_static,
                    context,
                )
            elif is_equivalent(original_type, typ):
                # Assume invariance for a non-callable attribute here. Note
                # that this doesn't affect read-only properties which can have
                # covariant overrides.
                pass
            elif (
                original_node
                and not self.is_writable_attribute(original_node)
                and is_subtype(typ, original_type)
            ):
                # If the attribute is read-only, allow covariance
                pass
            else:
                self.msg.signature_incompatible_with_supertype(
                    defn.name, name, base.name, context, original=original_type, override=typ
                )
        return False

    def bind_and_map_method(
        self, sym: SymbolTableNode, typ: FunctionLike, sub_info: TypeInfo, super_info: TypeInfo
    ) -> FunctionLike:
        """Bind self-type and map type variables for a method.

        Arguments:
            sym: a symbol that points to method definition
            typ: method type on the definition
            sub_info: class where the method is used
            super_info: class where the method was defined
        """
        if isinstance(sym.node, (FuncDef, OverloadedFuncDef, Decorator)) and not is_static(
            sym.node
        ):
            if isinstance(sym.node, Decorator):
                is_class_method = sym.node.func.is_class
            else:
                is_class_method = sym.node.is_class

            mapped_typ = cast(FunctionLike, map_type_from_supertype(typ, sub_info, super_info))
            active_self_type = self.scope.active_self_type()
            if isinstance(mapped_typ, Overloaded) and active_self_type:
                # If we have an overload, filter to overloads that match the self type.
                # This avoids false positives for concrete subclasses of generic classes,
                # see testSelfTypeOverrideCompatibility for an example.
                filtered_items = []
                for item in mapped_typ.items:
                    if not item.arg_types:
                        filtered_items.append(item)
                    item_arg = item.arg_types[0]
                    if isinstance(item_arg, TypeVarType):
                        item_arg = item_arg.upper_bound
                    if is_subtype(active_self_type, item_arg):
                        filtered_items.append(item)
                # If we don't have any filtered_items, maybe it's always a valid override
                # of the superclass? However if you get to that point you're in murky type
                # territory anyway, so we just preserve the type and have the behaviour match
                # that of older versions of mypy.
                if filtered_items:
                    mapped_typ = Overloaded(filtered_items)

            return bind_self(mapped_typ, active_self_type, is_class_method)
        else:
            return cast(FunctionLike, map_type_from_supertype(typ, sub_info, super_info))

    def get_op_other_domain(self, tp: FunctionLike) -> Type | None:
        if isinstance(tp, CallableType):
            if tp.arg_kinds and tp.arg_kinds[0] == ARG_POS:
                return tp.arg_types[0]
            return None
        elif isinstance(tp, Overloaded):
            raw_items = [self.get_op_other_domain(it) for it in tp.items]
            items = [it for it in raw_items if it]
            if items:
                return make_simplified_union(items)
            return None
        else:
            assert False, "Need to check all FunctionLike subtypes here"

    def check_override(
        self,
        override: FunctionLike,
        original: FunctionLike,
        name: str,
        name_in_super: str,
        supertype: str,
        original_class_or_static: bool,
        override_class_or_static: bool,
        node: Context,
    ) -> None:
        """Check a method override with given signatures.

        Arguments:
          override:  The signature of the overriding method.
          original:  The signature of the original supertype method.
          name:      The name of the subtype. This and the next argument are
                     only used for generating error messages.
          supertype: The name of the supertype.
        """
        # Use boolean variable to clarify code.
        fail = False
        op_method_wider_note = False
        if not is_subtype(override, original, ignore_pos_arg_names=True):
            fail = True
        elif isinstance(override, Overloaded) and self.is_forward_op_method(name):
            # Operator method overrides cannot extend the domain, as
            # this could be unsafe with reverse operator methods.
            original_domain = self.get_op_other_domain(original)
            override_domain = self.get_op_other_domain(override)
            if (
                original_domain
                and override_domain
                and not is_subtype(override_domain, original_domain)
            ):
                fail = True
                op_method_wider_note = True
        if isinstance(override, FunctionLike):
            if original_class_or_static and not override_class_or_static:
                fail = True
            elif isinstance(original, CallableType) and isinstance(override, CallableType):
                if original.type_guard is not None and override.type_guard is None:
                    fail = True

        if is_private(name):
            fail = False

        if fail:
            emitted_msg = False

            # Normalize signatures, so we get better diagnostics.
            if isinstance(override, (CallableType, Overloaded)):
                override = override.with_unpacked_kwargs()
            if isinstance(original, (CallableType, Overloaded)):
                original = original.with_unpacked_kwargs()

            if (
                isinstance(override, CallableType)
                and isinstance(original, CallableType)
                and len(override.arg_types) == len(original.arg_types)
                and override.min_args == original.min_args
            ):
                # Give more detailed messages for the common case of both
                # signatures having the same number of arguments and no
                # overloads.

                # override might have its own generic function type
                # variables. If an argument or return type of override
                # does not have the correct subtyping relationship
                # with the original type even after these variables
                # are erased, then it is definitely an incompatibility.

                override_ids = override.type_var_ids()
                type_name = None
                if isinstance(override.definition, FuncDef):
                    type_name = override.definition.info.name

                def erase_override(t: Type) -> Type:
                    return erase_typevars(t, ids_to_erase=override_ids)

                for i in range(len(override.arg_types)):
                    if not is_subtype(
                        original.arg_types[i], erase_override(override.arg_types[i])
                    ):
                        arg_type_in_super = original.arg_types[i]

                        if isinstance(node, FuncDef):
                            context: Context = node.arguments[i + len(override.bound_args)]
                        else:
                            context = node
                        self.msg.argument_incompatible_with_supertype(
                            i + 1,
                            name,
                            type_name,
                            name_in_super,
                            arg_type_in_super,
                            supertype,
                            context,
                            secondary_context=node,
                        )
                        emitted_msg = True

                if not is_subtype(erase_override(override.ret_type), original.ret_type):
                    self.msg.return_type_incompatible_with_supertype(
                        name, name_in_super, supertype, original.ret_type, override.ret_type, node
                    )
                    emitted_msg = True
            elif isinstance(override, Overloaded) and isinstance(original, Overloaded):
                # Give a more detailed message in the case where the user is trying to
                # override an overload, and the subclass's overload is plausible, except
                # that the order of the variants are wrong.
                #
                # For example, if the parent defines the overload f(int) -> int and f(str) -> str
                # (in that order), and if the child swaps the two and does f(str) -> str and
                # f(int) -> int
                order = []
                for child_variant in override.items:
                    for i, parent_variant in enumerate(original.items):
                        if is_subtype(child_variant, parent_variant):
                            order.append(i)
                            break

                if len(order) == len(original.items) and order != sorted(order):
                    self.msg.overload_signature_incompatible_with_supertype(
                        name, name_in_super, supertype, node
                    )
                    emitted_msg = True

            if not emitted_msg:
                # Fall back to generic incompatibility message.
                self.msg.signature_incompatible_with_supertype(
                    name, name_in_super, supertype, node, original=original, override=override
                )
            if op_method_wider_note:
                self.note(
                    "Overloaded operator methods can't have wider argument types in overrides",
                    node,
                    code=codes.OVERRIDE,
                )

    def check__exit__return_type(self, defn: FuncItem) -> None:
        """Generate error if the return type of __exit__ is problematic.

        If __exit__ always returns False but the return type is declared
        as bool, mypy thinks that a with statement may "swallow"
        exceptions even though this is not the case, resulting in
        invalid reachability inference.
        """
        if not defn.type or not isinstance(defn.type, CallableType):
            return

        ret_type = get_proper_type(defn.type.ret_type)
        if not has_bool_item(ret_type):
            return

        returns = all_return_statements(defn)
        if not returns:
            return

        if all(
            isinstance(ret.expr, NameExpr) and ret.expr.fullname == "builtins.False"
            for ret in returns
        ):
            self.msg.incorrect__exit__return(defn)

    def visit_class_def(self, defn: ClassDef) -> None:
        """Type check a class definition."""
        typ = defn.info
        for base in typ.mro[1:]:
            if base.is_final:
                self.fail(message_registry.CANNOT_INHERIT_FROM_FINAL.format(base.name), defn)
        with self.tscope.class_scope(defn.info), self.enter_partial_types(is_class=True):
            old_binder = self.binder
            self.binder = ConditionalTypeBinder()
            with self.binder.top_frame_context():
                with self.scope.push_class(defn.info):
                    self.accept(defn.defs)
            self.binder = old_binder
            if not (defn.info.typeddict_type or defn.info.tuple_type or defn.info.is_enum):
                # If it is not a normal class (not a special form) check class keywords.
                self.check_init_subclass(defn)
            if not defn.has_incompatible_baseclass:
                # Otherwise we've already found errors; more errors are not useful
                self.check_multiple_inheritance(typ)
            self.check_metaclass_compatibility(typ)
            self.check_final_deletable(typ)

            if defn.decorators:
                sig: Type = type_object_type(defn.info, self.named_type)
                # Decorators are applied in reverse order.
                for decorator in reversed(defn.decorators):
                    if isinstance(decorator, CallExpr) and isinstance(
                        decorator.analyzed, PromoteExpr
                    ):
                        # _promote is a special type checking related construct.
                        continue

                    dec = self.expr_checker.accept(decorator)
                    temp = self.temp_node(sig, context=decorator)
                    fullname = None
                    if isinstance(decorator, RefExpr):
                        fullname = decorator.fullname or None

                    # TODO: Figure out how to have clearer error messages.
                    # (e.g. "class decorator must be a function that accepts a type."
                    old_allow_abstract_call = self.allow_abstract_call
                    self.allow_abstract_call = True
                    sig, _ = self.expr_checker.check_call(
                        dec, [temp], [nodes.ARG_POS], defn, callable_name=fullname
                    )
                    self.allow_abstract_call = old_allow_abstract_call
                # TODO: Apply the sig to the actual TypeInfo so we can handle decorators
                # that completely swap out the type.  (e.g. Callable[[Type[A]], Type[B]])
        if typ.defn.type_vars:
            for base_inst in typ.bases:
                for base_tvar, base_decl_tvar in zip(
                    base_inst.args, base_inst.type.defn.type_vars
                ):
                    if (
                        isinstance(base_tvar, TypeVarType)
                        and base_tvar.variance != INVARIANT
                        and isinstance(base_decl_tvar, TypeVarType)
                        and base_decl_tvar.variance != base_tvar.variance
                    ):
                        self.fail(
                            f'Variance of TypeVar "{base_tvar.name}" incompatible '
                            "with variance in parent type",
                            context=defn,
                            code=codes.TYPE_VAR,
                        )

        if typ.is_protocol and typ.defn.type_vars:
            self.check_protocol_variance(defn)
        if not defn.has_incompatible_baseclass and defn.info.is_enum:
            self.check_enum(defn)

    def check_final_deletable(self, typ: TypeInfo) -> None:
        # These checks are only for mypyc. Only perform some checks that are easier
        # to implement here than in mypyc.
        for attr in typ.deletable_attributes:
            node = typ.names.get(attr)
            if node and isinstance(node.node, Var) and node.node.is_final:
                self.fail(message_registry.CANNOT_MAKE_DELETABLE_FINAL, node.node)

    def check_init_subclass(self, defn: ClassDef) -> None:
        """Check that keywords in a class definition are valid arguments for __init_subclass__().

        In this example:
            1   class Base:
            2       def __init_subclass__(cls, thing: int):
            3           pass
            4   class Child(Base, thing=5):
            5       def __init_subclass__(cls):
            6           pass
            7   Child()

        Base.__init_subclass__(thing=5) is called at line 4. This is what we simulate here.
        Child.__init_subclass__ is never called.
        """
        if defn.info.metaclass_type and defn.info.metaclass_type.type.fullname not in (
            "builtins.type",
            "abc.ABCMeta",
        ):
            # We can't safely check situations when both __init_subclass__ and a custom
            # metaclass are present.
            return
        # At runtime, only Base.__init_subclass__ will be called, so
        # we skip the current class itself.
        for base in defn.info.mro[1:]:
            if "__init_subclass__" not in base.names:
                continue
            name_expr = NameExpr(defn.name)
            name_expr.node = base
            callee = MemberExpr(name_expr, "__init_subclass__")
            args = list(defn.keywords.values())
            arg_names: list[str | None] = list(defn.keywords.keys())
            # 'metaclass' keyword is consumed by the rest of the type machinery,
            # and is never passed to __init_subclass__ implementations
            if "metaclass" in arg_names:
                idx = arg_names.index("metaclass")
                arg_names.pop(idx)
                args.pop(idx)
            arg_kinds = [ARG_NAMED] * len(args)
            call_expr = CallExpr(callee, args, arg_kinds, arg_names)
            call_expr.line = defn.line
            call_expr.column = defn.column
            call_expr.end_line = defn.end_line
            self.expr_checker.accept(call_expr, allow_none_return=True, always_allow_any=True)
            # We are only interested in the first Base having __init_subclass__,
            # all other bases have already been checked.
            break

    def check_enum(self, defn: ClassDef) -> None:
        assert defn.info.is_enum
        if defn.info.fullname not in ENUM_BASES:
            for sym in defn.info.names.values():
                if (
                    isinstance(sym.node, Var)
                    and sym.node.has_explicit_value
                    and sym.node.name == "__members__"
                ):
                    # `__members__` will always be overwritten by `Enum` and is considered
                    # read-only so we disallow assigning a value to it
                    self.fail(message_registry.ENUM_MEMBERS_ATTR_WILL_BE_OVERRIDEN, sym.node)
        for base in defn.info.mro[1:-1]:  # we don't need self and `object`
            if base.is_enum and base.fullname not in ENUM_BASES:
                self.check_final_enum(defn, base)

        self.check_enum_bases(defn)
        self.check_enum_new(defn)

    def check_final_enum(self, defn: ClassDef, base: TypeInfo) -> None:
        for sym in base.names.values():
            if self.is_final_enum_value(sym):
                self.fail(f'Cannot extend enum with existing members: "{base.name}"', defn)
                break

    def is_final_enum_value(self, sym: SymbolTableNode) -> bool:
        if isinstance(sym.node, (FuncBase, Decorator)):
            return False  # A method is fine
        if not isinstance(sym.node, Var):
            return True  # Can be a class or anything else

        # Now, only `Var` is left, we need to check:
        # 1. Private name like in `__prop = 1`
        # 2. Dunder name like `__hash__ = some_hasher`
        # 3. Sunder name like `_order_ = 'a, b, c'`
        # 4. If it is a method / descriptor like in `method = classmethod(func)`
        if (
            is_private(sym.node.name)
            or is_dunder(sym.node.name)
            or is_sunder(sym.node.name)
            # TODO: make sure that `x = @class/staticmethod(func)`
            # and `x = property(prop)` both work correctly.
            # Now they are incorrectly counted as enum members.
            or isinstance(get_proper_type(sym.node.type), FunctionLike)
        ):
            return False

        return self.is_stub or sym.node.has_explicit_value

    def check_enum_bases(self, defn: ClassDef) -> None:
        """
        Non-enum mixins cannot appear after enum bases; this is disallowed at runtime:

            class Foo: ...
            class Bar(enum.Enum, Foo): ...

        But any number of enum mixins can appear in a class definition
        (even if multiple enum bases define __new__). So this is fine:

            class Foo(enum.Enum):
                def __new__(cls, val): ...
            class Bar(enum.Enum):
                def __new__(cls, val): ...
            class Baz(int, Foo, Bar, enum.Flag): ...
        """
        enum_base: Instance | None = None
        for base in defn.info.bases:
            if enum_base is None and base.type.is_enum:
                enum_base = base
                continue
            elif enum_base is not None and not base.type.is_enum:
                self.fail(
                    f'No non-enum mixin classes are allowed after "{enum_base.str_with_options(self.options)}"',
                    defn,
                )
                break

    def check_enum_new(self, defn: ClassDef) -> None:
        def has_new_method(info: TypeInfo) -> bool:
            new_method = info.get("__new__")
            return bool(
                new_method
                and new_method.node
                and new_method.node.fullname != "builtins.object.__new__"
            )

        has_new = False
        for base in defn.info.bases:
            candidate = False

            if base.type.is_enum:
                # If we have an `Enum`, then we need to check all its bases.
                candidate = any(not b.is_enum and has_new_method(b) for b in base.type.mro[1:-1])
            else:
                candidate = has_new_method(base.type)

            if candidate and has_new:
                self.fail(
                    "Only a single data type mixin is allowed for Enum subtypes, "
                    'found extra "{}"'.format(base.str_with_options(self.options)),
                    defn,
                )
            elif candidate:
                has_new = True

    def check_protocol_variance(self, defn: ClassDef) -> None:
        """Check that protocol definition is compatible with declared
        variances of type variables.

        Note that we also prohibit declaring protocol classes as invariant
        if they are actually covariant/contravariant, since this may break
        transitivity of subtyping, see PEP 544.
        """
        info = defn.info
        object_type = Instance(info.mro[-1], [])
        tvars = info.defn.type_vars
        for i, tvar in enumerate(tvars):
            if not isinstance(tvar, TypeVarType):
                # Variance of TypeVarTuple and ParamSpec is underspecified by PEPs.
                continue
            up_args: list[Type] = [
                object_type if i == j else AnyType(TypeOfAny.special_form)
                for j, _ in enumerate(tvars)
            ]
            down_args: list[Type] = [
                UninhabitedType() if i == j else AnyType(TypeOfAny.special_form)
                for j, _ in enumerate(tvars)
            ]
            up, down = Instance(info, up_args), Instance(info, down_args)
            # TODO: add advanced variance checks for recursive protocols
            if is_subtype(down, up, ignore_declared_variance=True):
                expected = COVARIANT
            elif is_subtype(up, down, ignore_declared_variance=True):
                expected = CONTRAVARIANT
            else:
                expected = INVARIANT
            if expected != tvar.variance:
                self.msg.bad_proto_variance(tvar.variance, tvar.name, expected, defn)

    def check_multiple_inheritance(self, typ: TypeInfo) -> None:
        """Check for multiple inheritance related errors."""
        if len(typ.bases) <= 1:
            # No multiple inheritance.
            return
        # Verify that inherited attributes are compatible.
        mro = typ.mro[1:]
        for i, base in enumerate(mro):
            # Attributes defined in both the type and base are skipped.
            # Normal checks for attribute compatibility should catch any problems elsewhere.
            non_overridden_attrs = base.names.keys() - typ.names.keys()
            for name in non_overridden_attrs:
                if is_private(name):
                    continue
                for base2 in mro[i + 1 :]:
                    # We only need to check compatibility of attributes from classes not
                    # in a subclass relationship. For subclasses, normal (single inheritance)
                    # checks suffice (these are implemented elsewhere).
                    if name in base2.names and base2 not in base.mro:
                        self.check_compatibility(name, base, base2, typ)

    def determine_type_of_member(self, sym: SymbolTableNode) -> Type | None:
        if sym.type is not None:
            return sym.type
        if isinstance(sym.node, FuncBase):
            return self.function_type(sym.node)
        if isinstance(sym.node, TypeInfo):
            if sym.node.typeddict_type:
                # We special-case TypedDict, because they don't define any constructor.
                return self.expr_checker.typeddict_callable(sym.node)
            else:
                return type_object_type(sym.node, self.named_type)
        if isinstance(sym.node, TypeVarExpr):
            # Use of TypeVars is rejected in an expression/runtime context, so
            # we don't need to check supertype compatibility for them.
            return AnyType(TypeOfAny.special_form)
        if isinstance(sym.node, TypeAlias):
            with self.msg.filter_errors():
                # Suppress any errors, they will be given when analyzing the corresponding node.
                # Here we may have incorrect options and location context.
                return self.expr_checker.alias_type_in_runtime_context(sym.node, ctx=sym.node)
        # TODO: handle more node kinds here.
        return None

    def check_compatibility(
        self, name: str, base1: TypeInfo, base2: TypeInfo, ctx: TypeInfo
    ) -> None:
        """Check if attribute name in base1 is compatible with base2 in multiple inheritance.

        Assume base1 comes before base2 in the MRO, and that base1 and base2 don't have
        a direct subclass relationship (i.e., the compatibility requirement only derives from
        multiple inheritance).

        This check verifies that a definition taken from base1 (and mapped to the current
        class ctx), is type compatible with the definition taken from base2 (also mapped), so
        that unsafe subclassing like this can be detected:
            class A(Generic[T]):
                def foo(self, x: T) -> None: ...

            class B:
                def foo(self, x: str) -> None: ...

            class C(B, A[int]): ...  # this is unsafe because...

            x: A[int] = C()
            x.foo  # ...runtime type is (str) -> None, while static type is (int) -> None
        """
        if name in ("__init__", "__new__", "__init_subclass__"):
            # __init__ and friends can be incompatible -- it's a special case.
            return
        first = base1.names[name]
        second = base2.names[name]
        first_type = get_proper_type(self.determine_type_of_member(first))
        second_type = get_proper_type(self.determine_type_of_member(second))

        # TODO: use more principled logic to decide is_subtype() vs is_equivalent().
        # We should rely on mutability of superclass node, not on types being Callable.

        # start with the special case that Instance can be a subtype of FunctionLike
        call = None
        if isinstance(first_type, Instance):
            call = find_member("__call__", first_type, first_type, is_operator=True)
        if call and isinstance(second_type, FunctionLike):
            second_sig = self.bind_and_map_method(second, second_type, ctx, base2)
            ok = is_subtype(call, second_sig, ignore_pos_arg_names=True)
        elif isinstance(first_type, FunctionLike) and isinstance(second_type, FunctionLike):
            if first_type.is_type_obj() and second_type.is_type_obj():
                # For class objects only check the subtype relationship of the classes,
                # since we allow incompatible overrides of '__init__'/'__new__'
                ok = is_subtype(
                    left=fill_typevars_with_any(first_type.type_object()),
                    right=fill_typevars_with_any(second_type.type_object()),
                )
            else:
                # First bind/map method types when necessary.
                first_sig = self.bind_and_map_method(first, first_type, ctx, base1)
                second_sig = self.bind_and_map_method(second, second_type, ctx, base2)
                ok = is_subtype(first_sig, second_sig, ignore_pos_arg_names=True)
        elif first_type and second_type:
            if isinstance(first.node, Var):
                first_type = expand_self_type(first.node, first_type, fill_typevars(ctx))
            if isinstance(second.node, Var):
                second_type = expand_self_type(second.node, second_type, fill_typevars(ctx))
            ok = is_equivalent(first_type, second_type)
            if not ok:
                second_node = base2[name].node
                if (
                    isinstance(second_type, FunctionLike)
                    and second_node is not None
                    and is_property(second_node)
                ):
                    second_type = get_property_type(second_type)
                    ok = is_subtype(first_type, second_type)
        else:
            if first_type is None:
                self.msg.cannot_determine_type_in_base(name, base1.name, ctx)
            if second_type is None:
                self.msg.cannot_determine_type_in_base(name, base2.name, ctx)
            ok = True
        # Final attributes can never be overridden, but can override
        # non-final read-only attributes.
        if is_final_node(second.node) and not is_private(name):
            self.msg.cant_override_final(name, base2.name, ctx)
        if is_final_node(first.node):
            self.check_if_final_var_override_writable(name, second.node, ctx)
        # Some attributes like __slots__ and __deletable__ are special, and the type can
        # vary across class hierarchy.
        if isinstance(second.node, Var) and second.node.allow_incompatible_override:
            ok = True
        if not ok:
            self.msg.base_class_definitions_incompatible(name, base1, base2, ctx)

    def check_metaclass_compatibility(self, typ: TypeInfo) -> None:
        """Ensures that metaclasses of all parent types are compatible."""
        if (
            typ.is_metaclass()
            or typ.is_protocol
            or typ.is_named_tuple
            or typ.is_enum
            or typ.typeddict_type is not None
        ):
            return  # Reasonable exceptions from this check

        metaclasses = [
            entry.metaclass_type
            for entry in typ.mro[1:-1]
            if entry.metaclass_type
            and not is_named_instance(entry.metaclass_type, "builtins.type")
        ]
        if not metaclasses:
            return
        if typ.metaclass_type is not None and all(
            is_subtype(typ.metaclass_type, meta) for meta in metaclasses
        ):
            return
        self.fail(
            "Metaclass conflict: the metaclass of a derived class must be "
            "a (non-strict) subclass of the metaclasses of all its bases",
            typ,
        )

    def visit_import_from(self, node: ImportFrom) -> None:
        self.check_import(node)

    def visit_import_all(self, node: ImportAll) -> None:
        self.check_import(node)

    def visit_import(self, node: Import) -> None:
        self.check_import(node)

    def check_import(self, node: ImportBase) -> None:
        for assign in node.assignments:
            lvalue = assign.lvalues[0]
            lvalue_type, _, __ = self.check_lvalue(lvalue)
            if lvalue_type is None:
                # TODO: This is broken.
                lvalue_type = AnyType(TypeOfAny.special_form)
            assert isinstance(assign.rvalue, NameExpr)
            message = message_registry.INCOMPATIBLE_IMPORT_OF.format(assign.rvalue.name)
            self.check_simple_assignment(
                lvalue_type,
                assign.rvalue,
                node,
                msg=message,
                lvalue_name="local name",
                rvalue_name="imported name",
            )

    #
    # Statements
    #

    def visit_block(self, b: Block) -> None:
        if b.is_unreachable:
            # This block was marked as being unreachable during semantic analysis.
            # It turns out any blocks marked in this way are *intentionally* marked
            # as unreachable -- so we don't display an error.
            self.binder.unreachable()
            return
        for s in b.body:
            if self.binder.is_unreachable():
                if not self.should_report_unreachable_issues():
                    break
                if not self.is_noop_for_reachability(s):
                    self.msg.unreachable_statement(s)
                    break
            else:
                self.accept(s)

    def should_report_unreachable_issues(self) -> bool:
        return (
            self.in_checked_function()
            and self.options.warn_unreachable
            and not self.current_node_deferred
            and not self.binder.is_unreachable_warning_suppressed()
        )

    def is_noop_for_reachability(self, s: Statement) -> bool:
        """Returns 'true' if the given statement either throws an error of some kind
        or is a no-op.

        We use this function while handling the '--warn-unreachable' flag. When
        that flag is present, we normally report an error on any unreachable statement.
        But if that statement is just something like a 'pass' or a just-in-case 'assert False',
        reporting an error would be annoying.
        """
        if isinstance(s, AssertStmt) and is_false_literal(s.expr):
            return True
        elif isinstance(s, (RaiseStmt, PassStmt)):
            return True
        elif isinstance(s, ExpressionStmt):
            if isinstance(s.expr, EllipsisExpr):
                return True
            elif isinstance(s.expr, CallExpr):
                with self.expr_checker.msg.filter_errors():
                    typ = get_proper_type(
                        self.expr_checker.accept(
                            s.expr, allow_none_return=True, always_allow_any=True
                        )
                    )

                if isinstance(typ, UninhabitedType):
                    return True
        return False

    def visit_assignment_stmt(self, s: AssignmentStmt) -> None:
        """Type check an assignment statement.

        Handle all kinds of assignment statements (simple, indexed, multiple).
        """
        # Avoid type checking type aliases in stubs to avoid false
        # positives about modern type syntax available in stubs such
        # as X | Y.
        if not (s.is_alias_def and self.is_stub):
            with self.enter_final_context(s.is_final_def):
                self.check_assignment(s.lvalues[-1], s.rvalue, s.type is None, s.new_syntax)

        if s.is_alias_def:
            self.check_type_alias_rvalue(s)

        if (
            s.type is not None
            and self.options.disallow_any_unimported
            and has_any_from_unimported_type(s.type)
        ):
            if isinstance(s.lvalues[-1], TupleExpr):
                # This is a multiple assignment. Instead of figuring out which type is problematic,
                # give a generic error message.
                self.msg.unimported_type_becomes_any(
                    "A type on this line", AnyType(TypeOfAny.special_form), s
                )
            else:
                self.msg.unimported_type_becomes_any("Type of variable", s.type, s)
        check_for_explicit_any(s.type, self.options, self.is_typeshed_stub, self.msg, context=s)

        if len(s.lvalues) > 1:
            # Chained assignment (e.g. x = y = ...).
            # Make sure that rvalue type will not be reinferred.
            if not self.has_type(s.rvalue):
                self.expr_checker.accept(s.rvalue)
            rvalue = self.temp_node(self.lookup_type(s.rvalue), s)
            for lv in s.lvalues[:-1]:
                with self.enter_final_context(s.is_final_def):
                    self.check_assignment(lv, rvalue, s.type is None)

        self.check_final(s)
        if (
            s.is_final_def
            and s.type
            and not has_no_typevars(s.type)
            and self.scope.active_class() is not None
        ):
            self.fail(message_registry.DEPENDENT_FINAL_IN_CLASS_BODY, s)

        if s.unanalyzed_type and not self.in_checked_function():
            self.msg.annotation_in_unchecked_function(context=s)

    def check_type_alias_rvalue(self, s: AssignmentStmt) -> None:
        alias_type = self.expr_checker.accept(s.rvalue)
        self.store_type(s.lvalues[-1], alias_type)

    def check_assignment(
        self,
        lvalue: Lvalue,
        rvalue: Expression,
        infer_lvalue_type: bool = True,
        new_syntax: bool = False,
    ) -> None:
        """Type check a single assignment: lvalue = rvalue."""
        if isinstance(lvalue, (TupleExpr, ListExpr)):
            self.check_assignment_to_multiple_lvalues(
                lvalue.items, rvalue, rvalue, infer_lvalue_type
            )
        else:
            self.try_infer_partial_generic_type_from_assignment(lvalue, rvalue, "=")
            lvalue_type, index_lvalue, inferred = self.check_lvalue(lvalue)
            # If we're assigning to __getattr__ or similar methods, check that the signature is
            # valid.
            if isinstance(lvalue, NameExpr) and lvalue.node:
                name = lvalue.node.name
                if name in ("__setattr__", "__getattribute__", "__getattr__"):
                    # If an explicit type is given, use that.
                    if lvalue_type:
                        signature = lvalue_type
                    else:
                        signature = self.expr_checker.accept(rvalue)
                    if signature:
                        if name == "__setattr__":
                            self.check_setattr_method(signature, lvalue)
                        else:
                            self.check_getattr_method(signature, lvalue, name)

                if name == "__slots__":
                    typ = lvalue_type or self.expr_checker.accept(rvalue)
                    self.check_slots_definition(typ, lvalue)
                if name == "__match_args__" and inferred is not None:
                    typ = self.expr_checker.accept(rvalue)
                    self.check_match_args(inferred, typ, lvalue)
                if name == "__post_init__":
                    active_class = self.scope.active_class()
                    if active_class and dataclasses_plugin.is_processed_dataclass(active_class):
                        self.fail(message_registry.DATACLASS_POST_INIT_MUST_BE_A_FUNCTION, rvalue)

            # Defer PartialType's super type checking.
            if (
                isinstance(lvalue, RefExpr)
                and not (isinstance(lvalue_type, PartialType) and lvalue_type.type is None)
                and not (isinstance(lvalue, NameExpr) and lvalue.name == "__match_args__")
            ):
                if self.check_compatibility_all_supers(lvalue, lvalue_type, rvalue):
                    # We hit an error on this line; don't check for any others
                    return

            if isinstance(lvalue, MemberExpr) and lvalue.name == "__match_args__":
                self.fail(message_registry.CANNOT_MODIFY_MATCH_ARGS, lvalue)

            if lvalue_type:
                if isinstance(lvalue_type, PartialType) and lvalue_type.type is None:
                    # Try to infer a proper type for a variable with a partial None type.
                    rvalue_type = self.expr_checker.accept(rvalue)
                    if isinstance(get_proper_type(rvalue_type), NoneType):
                        # This doesn't actually provide any additional information -- multiple
                        # None initializers preserve the partial None type.
                        return

                    var = lvalue_type.var
                    if is_valid_inferred_type(rvalue_type, is_lvalue_final=var.is_final):
                        partial_types = self.find_partial_types(var)
                        if partial_types is not None:
                            if not self.current_node_deferred:
                                # Partial type can't be final, so strip any literal values.
                                rvalue_type = remove_instance_last_known_values(rvalue_type)
                                inferred_type = make_simplified_union([rvalue_type, NoneType()])
                                self.set_inferred_type(var, lvalue, inferred_type)
                            else:
                                var.type = None
                            del partial_types[var]
                            lvalue_type = var.type
                    else:
                        # Try to infer a partial type. No need to check the return value, as
                        # an error will be reported elsewhere.
                        self.infer_partial_type(lvalue_type.var, lvalue, rvalue_type)
                    # Handle None PartialType's super type checking here, after it's resolved.
                    if isinstance(lvalue, RefExpr) and self.check_compatibility_all_supers(
                        lvalue, lvalue_type, rvalue
                    ):
                        # We hit an error on this line; don't check for any others
                        return
                elif (
                    is_literal_none(rvalue)
                    and isinstance(lvalue, NameExpr)
                    and isinstance(lvalue.node, Var)
                    and lvalue.node.is_initialized_in_class
                    and not new_syntax
                ):
                    # Allow None's to be assigned to class variables with non-Optional types.
                    rvalue_type = lvalue_type
                elif (
                    isinstance(lvalue, MemberExpr) and lvalue.kind is None
                ):  # Ignore member access to modules
                    instance_type = self.expr_checker.accept(lvalue.expr)
                    rvalue_type, lvalue_type, infer_lvalue_type = self.check_member_assignment(
                        instance_type, lvalue_type, rvalue, context=rvalue
                    )
                else:
                    # Hacky special case for assigning a literal None
                    # to a variable defined in a previous if
                    # branch. When we detect this, we'll go back and
                    # make the type optional. This is somewhat
                    # unpleasant, and a generalization of this would
                    # be an improvement!
                    if (
                        is_literal_none(rvalue)
                        and isinstance(lvalue, NameExpr)
                        and lvalue.kind == LDEF
                        and isinstance(lvalue.node, Var)
                        and lvalue.node.type
                        and lvalue.node in self.var_decl_frames
                        and not isinstance(get_proper_type(lvalue_type), AnyType)
                    ):
                        decl_frame_map = self.var_decl_frames[lvalue.node]
                        # Check if the nearest common ancestor frame for the definition site
                        # and the current site is the enclosing frame of an if/elif/else block.
                        has_if_ancestor = False
                        for frame in reversed(self.binder.frames):
                            if frame.id in decl_frame_map:
                                has_if_ancestor = frame.conditional_frame
                                break
                        if has_if_ancestor:
                            lvalue_type = make_optional_type(lvalue_type)
                            self.set_inferred_type(lvalue.node, lvalue, lvalue_type)

                    rvalue_type = self.check_simple_assignment(lvalue_type, rvalue, context=rvalue)

                # Special case: only non-abstract non-protocol classes can be assigned to
                # variables with explicit type Type[A], where A is protocol or abstract.
                p_rvalue_type = get_proper_type(rvalue_type)
                p_lvalue_type = get_proper_type(lvalue_type)
                if (
                    isinstance(p_rvalue_type, FunctionLike)
                    and p_rvalue_type.is_type_obj()
                    and (
                        p_rvalue_type.type_object().is_abstract
                        or p_rvalue_type.type_object().is_protocol
                    )
                    and isinstance(p_lvalue_type, TypeType)
                    and isinstance(p_lvalue_type.item, Instance)
                    and (
                        p_lvalue_type.item.type.is_abstract or p_lvalue_type.item.type.is_protocol
                    )
                ):
                    self.msg.concrete_only_assign(p_lvalue_type, rvalue)
                    return
                if rvalue_type and infer_lvalue_type and not isinstance(lvalue_type, PartialType):
                    # Don't use type binder for definitions of special forms, like named tuples.
                    if not (isinstance(lvalue, NameExpr) and lvalue.is_special_form):
                        self.binder.assign_type(lvalue, rvalue_type, lvalue_type, False)

            elif index_lvalue:
                self.check_indexed_assignment(index_lvalue, rvalue, lvalue)

            if inferred:
                type_context = self.get_variable_type_context(inferred)
                rvalue_type = self.expr_checker.accept(rvalue, type_context=type_context)
                if not (
                    inferred.is_final
                    or (isinstance(lvalue, NameExpr) and lvalue.name == "__match_args__")
                ):
                    rvalue_type = remove_instance_last_known_values(rvalue_type)
                self.infer_variable_type(inferred, lvalue, rvalue_type, rvalue)
            self.check_assignment_to_slots(lvalue)

    # (type, operator) tuples for augmented assignments supported with partial types
    partial_type_augmented_ops: Final = {("builtins.list", "+"), ("builtins.set", "|")}

    def get_variable_type_context(self, inferred: Var) -> Type | None:
        type_contexts = []
        if inferred.info:
            for base in inferred.info.mro[1:]:
                base_type, base_node = self.lvalue_type_from_base(inferred, base)
                if (
                    base_type
                    and not (isinstance(base_node, Var) and base_node.invalid_partial_type)
                    and not isinstance(base_type, PartialType)
                ):
                    type_contexts.append(base_type)
        # Use most derived supertype as type context if available.
        if not type_contexts:
            return None
        candidate = type_contexts[0]
        for other in type_contexts:
            if is_proper_subtype(other, candidate):
                candidate = other
            elif not is_subtype(candidate, other):
                # Multiple incompatible candidates, cannot use any of them as context.
                return None
        return candidate

    def try_infer_partial_generic_type_from_assignment(
        self, lvalue: Lvalue, rvalue: Expression, op: str
    ) -> None:
        """Try to infer a precise type for partial generic type from assignment.

        'op' is '=' for normal assignment and a binary operator ('+', ...) for
        augmented assignment.

        Example where this happens:

            x = []
            if foo():
                x = [1]  # Infer List[int] as type of 'x'
        """
        var = None
        if (
            isinstance(lvalue, NameExpr)
            and isinstance(lvalue.node, Var)
            and isinstance(lvalue.node.type, PartialType)
        ):
            var = lvalue.node
        elif isinstance(lvalue, MemberExpr):
            var = self.expr_checker.get_partial_self_var(lvalue)
        if var is not None:
            typ = var.type
            assert isinstance(typ, PartialType)
            if typ.type is None:
                return
            # Return if this is an unsupported augmented assignment.
            if op != "=" and (typ.type.fullname, op) not in self.partial_type_augmented_ops:
                return
            # TODO: some logic here duplicates the None partial type counterpart
            #       inlined in check_assignment(), see #8043.
            partial_types = self.find_partial_types(var)
            if partial_types is None:
                return
            rvalue_type = self.expr_checker.accept(rvalue)
            rvalue_type = get_proper_type(rvalue_type)
            if isinstance(rvalue_type, Instance):
                if rvalue_type.type == typ.type and is_valid_inferred_type(rvalue_type):
                    var.type = rvalue_type
                    del partial_types[var]
            elif isinstance(rvalue_type, AnyType):
                var.type = fill_typevars_with_any(typ.type)
                del partial_types[var]

    def check_compatibility_all_supers(
        self, lvalue: RefExpr, lvalue_type: Type | None, rvalue: Expression
    ) -> bool:
        lvalue_node = lvalue.node
        # Check if we are a class variable with at least one base class
        if (
            isinstance(lvalue_node, Var)
            and lvalue.kind in (MDEF, None)
            # None for Vars defined via self
            and len(lvalue_node.info.bases) > 0
        ):
            for base in lvalue_node.info.mro[1:]:
                tnode = base.names.get(lvalue_node.name)
                if tnode is not None:
                    if not self.check_compatibility_classvar_super(lvalue_node, base, tnode.node):
                        # Show only one error per variable
                        break

                    if not self.check_compatibility_final_super(lvalue_node, base, tnode.node):
                        # Show only one error per variable
                        break

            direct_bases = lvalue_node.info.direct_base_classes()
            last_immediate_base = direct_bases[-1] if direct_bases else None

            for base in lvalue_node.info.mro[1:]:
                # The type of "__slots__" and some other attributes usually doesn't need to
                # be compatible with a base class. We'll still check the type of "__slots__"
                # against "object" as an exception.
                if lvalue_node.allow_incompatible_override and not (
                    lvalue_node.name == "__slots__" and base.fullname == "builtins.object"
                ):
                    continue

                if is_private(lvalue_node.name):
                    continue

                base_type, base_node = self.lvalue_type_from_base(lvalue_node, base)
                if isinstance(base_type, PartialType):
                    base_type = None

                if base_type:
                    assert base_node is not None
                    if not self.check_compatibility_super(
                        lvalue, lvalue_type, rvalue, base, base_type, base_node
                    ):
                        # Only show one error per variable; even if other
                        # base classes are also incompatible
                        return True
                    if base is last_immediate_base:
                        # At this point, the attribute was found to be compatible with all
                        # immediate parents.
                        break
        return False

    def check_compatibility_super(
        self,
        lvalue: RefExpr,
        lvalue_type: Type | None,
        rvalue: Expression,
        base: TypeInfo,
        base_type: Type,
        base_node: Node,
    ) -> bool:
        lvalue_node = lvalue.node
        assert isinstance(lvalue_node, Var)

        # Do not check whether the rvalue is compatible if the
        # lvalue had a type defined; this is handled by other
        # parts, and all we have to worry about in that case is
        # that lvalue is compatible with the base class.
        compare_node = None
        if lvalue_type:
            compare_type = lvalue_type
            compare_node = lvalue.node
        else:
            compare_type = self.expr_checker.accept(rvalue, base_type)
            if isinstance(rvalue, NameExpr):
                compare_node = rvalue.node
                if isinstance(compare_node, Decorator):
                    compare_node = compare_node.func

        base_type = get_proper_type(base_type)
        compare_type = get_proper_type(compare_type)
        if compare_type:
            if isinstance(base_type, CallableType) and isinstance(compare_type, CallableType):
                base_static = is_node_static(base_node)
                compare_static = is_node_static(compare_node)

                # In case compare_static is unknown, also check
                # if 'definition' is set. The most common case for
                # this is with TempNode(), where we lose all
                # information about the real rvalue node (but only get
                # the rvalue type)
                if compare_static is None and compare_type.definition:
                    compare_static = is_node_static(compare_type.definition)

                # Compare against False, as is_node_static can return None
                if base_static is False and compare_static is False:
                    # Class-level function objects and classmethods become bound
                    # methods: the former to the instance, the latter to the
                    # class
                    base_type = bind_self(base_type, self.scope.active_self_type())
                    compare_type = bind_self(compare_type, self.scope.active_self_type())

                # If we are a static method, ensure to also tell the
                # lvalue it now contains a static method
                if base_static and compare_static:
                    lvalue_node.is_staticmethod = True

            ok = self.check_subtype(
                compare_type,
                base_type,
                rvalue,
                message_registry.INCOMPATIBLE_TYPES_IN_ASSIGNMENT,
                "expression has type",
                f'base class "{base.name}" defined the type as',
            )
            if (
                ok
                and codes.MUTABLE_OVERRIDE in self.options.enabled_error_codes
                and self.is_writable_attribute(base_node)
            ):
                ok = self.check_subtype(
                    base_type,
                    compare_type,
                    rvalue,
                    message_registry.COVARIANT_OVERRIDE_OF_MUTABLE_ATTRIBUTE,
                    f'base class "{base.name}" defined the type as',
                    "expression has type",
                )
            return ok
        return True

    def lvalue_type_from_base(
        self, expr_node: Var, base: TypeInfo
    ) -> tuple[Type | None, Node | None]:
        """For a NameExpr that is part of a class, walk all base classes and try
        to find the first class that defines a Type for the same name."""
        expr_name = expr_node.name
        base_var = base.names.get(expr_name)

        if base_var:
            base_node = base_var.node
            base_type = base_var.type
            if isinstance(base_node, Var) and base_type is not None:
                base_type = expand_self_type(base_node, base_type, fill_typevars(expr_node.info))
            if isinstance(base_node, Decorator):
                base_node = base_node.func
                base_type = base_node.type

            if base_type:
                if not has_no_typevars(base_type):
                    self_type = self.scope.active_self_type()
                    assert self_type is not None, "Internal error: base lookup outside class"
                    if isinstance(self_type, TupleType):
                        instance = tuple_fallback(self_type)
                    else:
                        instance = self_type
                    itype = map_instance_to_supertype(instance, base)
                    base_type = expand_type_by_instance(base_type, itype)

                base_type = get_proper_type(base_type)
                if isinstance(base_type, CallableType) and isinstance(base_node, FuncDef):
                    # If we are a property, return the Type of the return
                    # value, not the Callable
                    if base_node.is_property:
                        base_type = get_proper_type(base_type.ret_type)
                if isinstance(base_type, FunctionLike) and isinstance(
                    base_node, OverloadedFuncDef
                ):
                    # Same for properties with setter
                    if base_node.is_property:
                        base_type = base_type.items[0].ret_type

                return base_type, base_node

        return None, None

    def check_compatibility_classvar_super(
        self, node: Var, base: TypeInfo, base_node: Node | None
    ) -> bool:
        if not isinstance(base_node, Var):
            return True
        if node.is_classvar and not base_node.is_classvar:
            self.fail(message_registry.CANNOT_OVERRIDE_INSTANCE_VAR.format(base.name), node)
            return False
        elif not node.is_classvar and base_node.is_classvar:
            self.fail(message_registry.CANNOT_OVERRIDE_CLASS_VAR.format(base.name), node)
            return False
        return True

    def check_compatibility_final_super(
        self, node: Var, base: TypeInfo, base_node: Node | None
    ) -> bool:
        """Check if an assignment overrides a final attribute in a base class.

        This only checks situations where either a node in base class is not a variable
        but a final method, or where override is explicitly declared as final.
        In these cases we give a more detailed error message. In addition, we check that
        a final variable doesn't override writeable attribute, which is not safe.

        Other situations are checked in `check_final()`.
        """
        if not isinstance(base_node, (Var, FuncBase, Decorator)):
            return True
        if is_private(node.name):
            return True
        if base_node.is_final and (node.is_final or not isinstance(base_node, Var)):
            # Give this error only for explicit override attempt with `Final`, or
            # if we are overriding a final method with variable.
            # Other override attempts will be flagged as assignment to constant
            # in `check_final()`.
            self.msg.cant_override_final(node.name, base.name, node)
            return False
        if node.is_final:
            if base.fullname in ENUM_BASES or node.name in ENUM_SPECIAL_PROPS:
                return True
            self.check_if_final_var_override_writable(node.name, base_node, node)
        return True

    def check_if_final_var_override_writable(
        self, name: str, base_node: Node | None, ctx: Context
    ) -> None:
        """Check that a final variable doesn't override writeable attribute.

        This is done to prevent situations like this:
            class C:
                attr = 1
            class D(C):
                attr: Final = 2

            x: C = D()
            x.attr = 3  # Oops!
        """
        writable = True
        if base_node:
            writable = self.is_writable_attribute(base_node)
        if writable:
            self.msg.final_cant_override_writable(name, ctx)

    def get_final_context(self) -> bool:
        """Check whether we a currently checking a final declaration."""
        return self._is_final_def

    @contextmanager
    def enter_final_context(self, is_final_def: bool) -> Iterator[None]:
        """Store whether the current checked assignment is a final declaration."""
        old_ctx = self._is_final_def
        self._is_final_def = is_final_def
        try:
            yield
        finally:
            self._is_final_def = old_ctx

    def check_final(self, s: AssignmentStmt | OperatorAssignmentStmt | AssignmentExpr) -> None:
        """Check if this assignment does not assign to a final attribute.

        This function performs the check only for name assignments at module
        and class scope. The assignments to `obj.attr` and `Cls.attr` are checked
        in checkmember.py.
        """
        if isinstance(s, AssignmentStmt):
            lvs = self.flatten_lvalues(s.lvalues)
        elif isinstance(s, AssignmentExpr):
            lvs = [s.target]
        else:
            lvs = [s.lvalue]
        is_final_decl = s.is_final_def if isinstance(s, AssignmentStmt) else False
        if is_final_decl and self.scope.active_class():
            lv = lvs[0]
            assert isinstance(lv, RefExpr)
            if lv.node is not None:
                assert isinstance(lv.node, Var)
                if (
                    lv.node.final_unset_in_class
                    and not lv.node.final_set_in_init
                    and not self.is_stub
                    and  # It is OK to skip initializer in stub files.
                    # Avoid extra error messages, if there is no type in Final[...],
                    # then we already reported the error about missing r.h.s.
                    isinstance(s, AssignmentStmt)
                    and s.type is not None
                ):
                    self.msg.final_without_value(s)
        for lv in lvs:
            if isinstance(lv, RefExpr) and isinstance(lv.node, Var):
                name = lv.node.name
                cls = self.scope.active_class()
                if cls is not None:
                    # These additional checks exist to give more error messages
                    # even if the final attribute was overridden with a new symbol
                    # (which is itself an error)...
                    for base in cls.mro[1:]:
                        sym = base.names.get(name)
                        # We only give this error if base node is variable,
                        # overriding final method will be caught in
                        # `check_compatibility_final_super()`.
                        if sym and isinstance(sym.node, Var):
                            if sym.node.is_final and not is_final_decl:
                                self.msg.cant_assign_to_final(name, sym.node.info is None, s)
                                # ...but only once
                                break
                if lv.node.is_final and not is_final_decl:
                    self.msg.cant_assign_to_final(name, lv.node.info is None, s)

    def check_assignment_to_slots(self, lvalue: Lvalue) -> None:
        if not isinstance(lvalue, MemberExpr):
            return

        inst = get_proper_type(self.expr_checker.accept(lvalue.expr))
        if not isinstance(inst, Instance):
            return
        if inst.type.slots is None:
            return  # Slots do not exist, we can allow any assignment
        if lvalue.name in inst.type.slots:
            return  # We are assigning to an existing slot
        for base_info in inst.type.mro[:-1]:
            if base_info.names.get("__setattr__") is not None:
                # When type has `__setattr__` defined,
                # we can assign any dynamic value.
                # We exclude object, because it always has `__setattr__`.
                return

        definition = inst.type.get(lvalue.name)
        if definition is None:
            # We don't want to duplicate
            # `"SomeType" has no attribute "some_attr"`
            # error twice.
            return
        if self.is_assignable_slot(lvalue, definition.type):
            return

        self.fail(
            message_registry.NAME_NOT_IN_SLOTS.format(lvalue.name, inst.type.fullname), lvalue
        )

    def is_assignable_slot(self, lvalue: Lvalue, typ: Type | None) -> bool:
        if getattr(lvalue, "node", None):
            return False  # This is a definition

        typ = get_proper_type(typ)
        if typ is None or isinstance(typ, AnyType):
            return True  # Any can be literally anything, like `@propery`
        if isinstance(typ, Instance):
            # When working with instances, we need to know if they contain
            # `__set__` special method. Like `@property` does.
            # This makes assigning to properties possible,
            # even without extra slot spec.
            return typ.type.get("__set__") is not None
        if isinstance(typ, FunctionLike):
            return True  # Can be a property, or some other magic
        if isinstance(typ, UnionType):
            return all(self.is_assignable_slot(lvalue, u) for u in typ.items)
        return False

    def flatten_rvalues(self, rvalues: list[Expression]) -> list[Expression]:
        """Flatten expression list by expanding those * items that have tuple type.

        For each regular type item in the tuple type use a TempNode(), for an Unpack
        item use a corresponding StarExpr(TempNode()).
        """
        new_rvalues = []
        for rv in rvalues:
            if not isinstance(rv, StarExpr):
                new_rvalues.append(rv)
                continue
            typ = get_proper_type(self.expr_checker.accept(rv.expr))
            if not isinstance(typ, TupleType):
                new_rvalues.append(rv)
                continue
            for t in typ.items:
                if not isinstance(t, UnpackType):
                    new_rvalues.append(TempNode(t))
                else:
                    unpacked = get_proper_type(t.type)
                    if isinstance(unpacked, TypeVarTupleType):
                        fallback = unpacked.upper_bound
                    else:
                        assert (
                            isinstance(unpacked, Instance)
                            and unpacked.type.fullname == "builtins.tuple"
                        )
                        fallback = unpacked
                    new_rvalues.append(StarExpr(TempNode(fallback)))
        return new_rvalues

    def check_assignment_to_multiple_lvalues(
        self,
        lvalues: list[Lvalue],
        rvalue: Expression,
        context: Context,
        infer_lvalue_type: bool = True,
    ) -> None:
        if isinstance(rvalue, (TupleExpr, ListExpr)):
            # Recursively go into Tuple or List expression rhs instead of
            # using the type of rhs, because this allows more fine-grained
            # control in cases like: a, b = [int, str] where rhs would get
            # type List[object]
            rvalues: list[Expression] = []
            iterable_type: Type | None = None
            last_idx: int | None = None
            for idx_rval, rval in enumerate(self.flatten_rvalues(rvalue.items)):
                if isinstance(rval, StarExpr):
                    typs = get_proper_type(self.expr_checker.accept(rval.expr))
                    if self.type_is_iterable(typs) and isinstance(typs, Instance):
                        if iterable_type is not None and iterable_type != self.iterable_item_type(
                            typs, rvalue
                        ):
                            self.fail(message_registry.CONTIGUOUS_ITERABLE_EXPECTED, context)
                        else:
                            if last_idx is None or last_idx + 1 == idx_rval:
                                rvalues.append(rval)
                                last_idx = idx_rval
                                iterable_type = self.iterable_item_type(typs, rvalue)
                            else:
                                self.fail(message_registry.CONTIGUOUS_ITERABLE_EXPECTED, context)
                    else:
                        self.fail(message_registry.ITERABLE_TYPE_EXPECTED.format(typs), context)
                else:
                    rvalues.append(rval)
            iterable_start: int | None = None
            iterable_end: int | None = None
            for i, rval in enumerate(rvalues):
                if isinstance(rval, StarExpr):
                    typs = get_proper_type(self.expr_checker.accept(rval.expr))
                    if self.type_is_iterable(typs) and isinstance(typs, Instance):
                        if iterable_start is None:
                            iterable_start = i
                        iterable_end = i
            if (
                iterable_start is not None
                and iterable_end is not None
                and iterable_type is not None
            ):
                iterable_num = iterable_end - iterable_start + 1
                rvalue_needed = len(lvalues) - (len(rvalues) - iterable_num)
                if rvalue_needed > 0:
                    rvalues = (
                        rvalues[0:iterable_start]
                        + [TempNode(iterable_type) for i in range(rvalue_needed)]
                        + rvalues[iterable_end + 1 :]
                    )

            if self.check_rvalue_count_in_assignment(lvalues, len(rvalues), context):
                star_index = next(
                    (i for i, lv in enumerate(lvalues) if isinstance(lv, StarExpr)), len(lvalues)
                )

                left_lvs = lvalues[:star_index]
                star_lv = (
                    cast(StarExpr, lvalues[star_index]) if star_index != len(lvalues) else None
                )
                right_lvs = lvalues[star_index + 1 :]

                left_rvs, star_rvs, right_rvs = self.split_around_star(
                    rvalues, star_index, len(lvalues)
                )

                lr_pairs = list(zip(left_lvs, left_rvs))
                if star_lv:
                    rv_list = ListExpr(star_rvs)
                    rv_list.set_line(rvalue)
                    lr_pairs.append((star_lv.expr, rv_list))
                lr_pairs.extend(zip(right_lvs, right_rvs))

                for lv, rv in lr_pairs:
                    self.check_assignment(lv, rv, infer_lvalue_type)
        else:
            self.check_multi_assignment(lvalues, rvalue, context, infer_lvalue_type)

    def check_rvalue_count_in_assignment(
        self,
        lvalues: list[Lvalue],
        rvalue_count: int,
        context: Context,
        rvalue_unpack: int | None = None,
    ) -> bool:
        if rvalue_unpack is not None:
            if not any(isinstance(e, StarExpr) for e in lvalues):
                self.fail("Variadic tuple unpacking requires a star target", context)
                return False
            if len(lvalues) > rvalue_count:
                self.fail(message_registry.TOO_MANY_TARGETS_FOR_VARIADIC_UNPACK, context)
                return False
            left_star_index = next(i for i, lv in enumerate(lvalues) if isinstance(lv, StarExpr))
            left_prefix = left_star_index
            left_suffix = len(lvalues) - left_star_index - 1
            right_prefix = rvalue_unpack
            right_suffix = rvalue_count - rvalue_unpack - 1
            if left_suffix > right_suffix or left_prefix > right_prefix:
                # Case of asymmetric unpack like:
                #     rv: tuple[int, *Ts, int, int]
                #     x, y, *xs, z = rv
                # it is technically valid, but is tricky to reason about.
                # TODO: support this (at least if the r.h.s. unpack is a homogeneous tuple).
                self.fail(message_registry.TOO_MANY_TARGETS_FOR_VARIADIC_UNPACK, context)
            return True
        if any(isinstance(lvalue, StarExpr) for lvalue in lvalues):
            if len(lvalues) - 1 > rvalue_count:
                self.msg.wrong_number_values_to_unpack(rvalue_count, len(lvalues) - 1, context)
                return False
        elif rvalue_count != len(lvalues):
            self.msg.wrong_number_values_to_unpack(rvalue_count, len(lvalues), context)
            return False
        return True

    def check_multi_assignment(
        self,
        lvalues: list[Lvalue],
        rvalue: Expression,
        context: Context,
        infer_lvalue_type: bool = True,
        rv_type: Type | None = None,
        undefined_rvalue: bool = False,
    ) -> None:
        """Check the assignment of one rvalue to a number of lvalues."""

        # Infer the type of an ordinary rvalue expression.
        # TODO: maybe elsewhere; redundant.
        rvalue_type = get_proper_type(rv_type or self.expr_checker.accept(rvalue))

        if isinstance(rvalue_type, TypeVarLikeType):
            rvalue_type = get_proper_type(rvalue_type.upper_bound)

        if isinstance(rvalue_type, UnionType):
            # If this is an Optional type in non-strict Optional code, unwrap it.
            relevant_items = rvalue_type.relevant_items()
            if len(relevant_items) == 1:
                rvalue_type = get_proper_type(relevant_items[0])

        if (
            isinstance(rvalue_type, TupleType)
            and find_unpack_in_list(rvalue_type.items) is not None
        ):
            # Normalize for consistent handling with "old-style" homogeneous tuples.
            rvalue_type = expand_type(rvalue_type, {})

        if isinstance(rvalue_type, AnyType):
            for lv in lvalues:
                if isinstance(lv, StarExpr):
                    lv = lv.expr
                temp_node = self.temp_node(
                    AnyType(TypeOfAny.from_another_any, source_any=rvalue_type), context
                )
                self.check_assignment(lv, temp_node, infer_lvalue_type)
        elif isinstance(rvalue_type, TupleType):
            self.check_multi_assignment_from_tuple(
                lvalues, rvalue, rvalue_type, context, undefined_rvalue, infer_lvalue_type
            )
        elif isinstance(rvalue_type, UnionType):
            self.check_multi_assignment_from_union(
                lvalues, rvalue, rvalue_type, context, infer_lvalue_type
            )
        elif isinstance(rvalue_type, Instance) and rvalue_type.type.fullname == "builtins.str":
            self.msg.unpacking_strings_disallowed(context)
        else:
            self.check_multi_assignment_from_iterable(
                lvalues, rvalue_type, context, infer_lvalue_type
            )

    def check_multi_assignment_from_union(
        self,
        lvalues: list[Expression],
        rvalue: Expression,
        rvalue_type: UnionType,
        context: Context,
        infer_lvalue_type: bool,
    ) -> None:
        """Check assignment to multiple lvalue targets when rvalue type is a Union[...].
        For example:

            t: Union[Tuple[int, int], Tuple[str, str]]
            x, y = t
            reveal_type(x)  # Union[int, str]

        The idea in this case is to process the assignment for every item of the union.
        Important note: the types are collected in two places, 'union_types' contains
        inferred types for first assignments, 'assignments' contains the narrowed types
        for binder.
        """
        self.no_partial_types = True
        transposed: tuple[list[Type], ...] = tuple([] for _ in self.flatten_lvalues(lvalues))
        # Notify binder that we want to defer bindings and instead collect types.
        with self.binder.accumulate_type_assignments() as assignments:
            for item in rvalue_type.items:
                # Type check the assignment separately for each union item and collect
                # the inferred lvalue types for each union item.
                self.check_multi_assignment(
                    lvalues,
                    rvalue,
                    context,
                    infer_lvalue_type=infer_lvalue_type,
                    rv_type=item,
                    undefined_rvalue=True,
                )
                for t, lv in zip(transposed, self.flatten_lvalues(lvalues)):
                    # We can access _type_maps directly since temporary type maps are
                    # only created within expressions.
                    t.append(self._type_maps[0].pop(lv, AnyType(TypeOfAny.special_form)))
        union_types = tuple(make_simplified_union(col) for col in transposed)
        for expr, items in assignments.items():
            # Bind a union of types collected in 'assignments' to every expression.
            if isinstance(expr, StarExpr):
                expr = expr.expr

            # TODO: See todo in binder.py, ConditionalTypeBinder.assign_type
            # It's unclear why the 'declared_type' param is sometimes 'None'
            clean_items: list[tuple[Type, Type]] = []
            for type, declared_type in items:
                assert declared_type is not None
                clean_items.append((type, declared_type))

            types, declared_types = zip(*clean_items)
            self.binder.assign_type(
                expr,
                make_simplified_union(list(types)),
                make_simplified_union(list(declared_types)),
                False,
            )
        for union, lv in zip(union_types, self.flatten_lvalues(lvalues)):
            # Properly store the inferred types.
            _1, _2, inferred = self.check_lvalue(lv)
            if inferred:
                self.set_inferred_type(inferred, lv, union)
            else:
                self.store_type(lv, union)
        self.no_partial_types = False

    def flatten_lvalues(self, lvalues: list[Expression]) -> list[Expression]:
        res: list[Expression] = []
        for lv in lvalues:
            if isinstance(lv, (TupleExpr, ListExpr)):
                res.extend(self.flatten_lvalues(lv.items))
            if isinstance(lv, StarExpr):
                # Unwrap StarExpr, since it is unwrapped by other helpers.
                lv = lv.expr
            res.append(lv)
        return res

    def check_multi_assignment_from_tuple(
        self,
        lvalues: list[Lvalue],
        rvalue: Expression,
        rvalue_type: TupleType,
        context: Context,
        undefined_rvalue: bool,
        infer_lvalue_type: bool = True,
    ) -> None:
        rvalue_unpack = find_unpack_in_list(rvalue_type.items)
        if self.check_rvalue_count_in_assignment(
            lvalues, len(rvalue_type.items), context, rvalue_unpack=rvalue_unpack
        ):
            star_index = next(
                (i for i, lv in enumerate(lvalues) if isinstance(lv, StarExpr)), len(lvalues)
            )

            left_lvs = lvalues[:star_index]
            star_lv = cast(StarExpr, lvalues[star_index]) if star_index != len(lvalues) else None
            right_lvs = lvalues[star_index + 1 :]

            if not undefined_rvalue:
                # Infer rvalue again, now in the correct type context.
                lvalue_type = self.lvalue_type_for_inference(lvalues, rvalue_type)
                reinferred_rvalue_type = get_proper_type(
                    self.expr_checker.accept(rvalue, lvalue_type)
                )

                if isinstance(reinferred_rvalue_type, UnionType):
                    # If this is an Optional type in non-strict Optional code, unwrap it.
                    relevant_items = reinferred_rvalue_type.relevant_items()
                    if len(relevant_items) == 1:
                        reinferred_rvalue_type = get_proper_type(relevant_items[0])
                if isinstance(reinferred_rvalue_type, UnionType):
                    self.check_multi_assignment_from_union(
                        lvalues, rvalue, reinferred_rvalue_type, context, infer_lvalue_type
                    )
                    return
                if isinstance(reinferred_rvalue_type, AnyType):
                    # We can get Any if the current node is
                    # deferred. Doing more inference in deferred nodes
                    # is hard, so give up for now.  We can also get
                    # here if reinferring types above changes the
                    # inferred return type for an overloaded function
                    # to be ambiguous.
                    return
                assert isinstance(reinferred_rvalue_type, TupleType)
                rvalue_type = reinferred_rvalue_type

            left_rv_types, star_rv_types, right_rv_types = self.split_around_star(
                rvalue_type.items, star_index, len(lvalues)
            )

            for lv, rv_type in zip(left_lvs, left_rv_types):
                self.check_assignment(lv, self.temp_node(rv_type, context), infer_lvalue_type)
            if star_lv:
                list_expr = ListExpr(
                    [
                        self.temp_node(rv_type, context)
                        if not isinstance(rv_type, UnpackType)
                        else StarExpr(self.temp_node(rv_type.type, context))
                        for rv_type in star_rv_types
                    ]
                )
                list_expr.set_line(context)
                self.check_assignment(star_lv.expr, list_expr, infer_lvalue_type)
            for lv, rv_type in zip(right_lvs, right_rv_types):
                self.check_assignment(lv, self.temp_node(rv_type, context), infer_lvalue_type)
        else:
            # Store meaningful Any types for lvalues, errors are already given
            # by check_rvalue_count_in_assignment()
            if infer_lvalue_type:
                for lv in lvalues:
                    if (
                        isinstance(lv, NameExpr)
                        and isinstance(lv.node, Var)
                        and lv.node.type is None
                    ):
                        lv.node.type = AnyType(TypeOfAny.from_error)
                    elif isinstance(lv, StarExpr):
                        if (
                            isinstance(lv.expr, NameExpr)
                            and isinstance(lv.expr.node, Var)
                            and lv.expr.node.type is None
                        ):
                            lv.expr.node.type = self.named_generic_type(
                                "builtins.list", [AnyType(TypeOfAny.from_error)]
                            )

    def lvalue_type_for_inference(self, lvalues: list[Lvalue], rvalue_type: TupleType) -> Type:
        star_index = next(
            (i for i, lv in enumerate(lvalues) if isinstance(lv, StarExpr)), len(lvalues)
        )
        left_lvs = lvalues[:star_index]
        star_lv = cast(StarExpr, lvalues[star_index]) if star_index != len(lvalues) else None
        right_lvs = lvalues[star_index + 1 :]
        left_rv_types, star_rv_types, right_rv_types = self.split_around_star(
            rvalue_type.items, star_index, len(lvalues)
        )

        type_parameters: list[Type] = []

        def append_types_for_inference(lvs: list[Expression], rv_types: list[Type]) -> None:
            for lv, rv_type in zip(lvs, rv_types):
                sub_lvalue_type, index_expr, inferred = self.check_lvalue(lv)
                if sub_lvalue_type and not isinstance(sub_lvalue_type, PartialType):
                    type_parameters.append(sub_lvalue_type)
                else:  # index lvalue
                    # TODO Figure out more precise type context, probably
                    #      based on the type signature of the _set method.
                    type_parameters.append(rv_type)

        append_types_for_inference(left_lvs, left_rv_types)

        if star_lv:
            sub_lvalue_type, index_expr, inferred = self.check_lvalue(star_lv.expr)
            if sub_lvalue_type and not isinstance(sub_lvalue_type, PartialType):
                type_parameters.extend([sub_lvalue_type] * len(star_rv_types))
            else:  # index lvalue
                # TODO Figure out more precise type context, probably
                #      based on the type signature of the _set method.
                type_parameters.extend(star_rv_types)

        append_types_for_inference(right_lvs, right_rv_types)

        return TupleType(type_parameters, self.named_type("builtins.tuple"))

    def split_around_star(
        self, items: list[T], star_index: int, length: int
    ) -> tuple[list[T], list[T], list[T]]:
        """Splits a list of items in three to match another list of length 'length'
        that contains a starred expression at 'star_index' in the following way:

        star_index = 2, length = 5 (i.e., [a,b,*,c,d]), items = [1,2,3,4,5,6,7]
        returns in: ([1,2], [3,4,5], [6,7])
        """
        nr_right_of_star = length - star_index - 1
        right_index = -nr_right_of_star if nr_right_of_star != 0 else len(items)
        left = items[:star_index]
        star = items[star_index:right_index]
        right = items[right_index:]
        return left, star, right

    def type_is_iterable(self, type: Type) -> bool:
        type = get_proper_type(type)
        if isinstance(type, FunctionLike) and type.is_type_obj():
            type = type.fallback
        return is_subtype(
            type, self.named_generic_type("typing.Iterable", [AnyType(TypeOfAny.special_form)])
        )

    def check_multi_assignment_from_iterable(
        self,
        lvalues: list[Lvalue],
        rvalue_type: Type,
        context: Context,
        infer_lvalue_type: bool = True,
    ) -> None:
        rvalue_type = get_proper_type(rvalue_type)
        if self.type_is_iterable(rvalue_type) and isinstance(
            rvalue_type, (Instance, CallableType, TypeType, Overloaded)
        ):
            item_type = self.iterable_item_type(rvalue_type, context)
            for lv in lvalues:
                if isinstance(lv, StarExpr):
                    items_type = self.named_generic_type("builtins.list", [item_type])
                    self.check_assignment(
                        lv.expr, self.temp_node(items_type, context), infer_lvalue_type
                    )
                else:
                    self.check_assignment(
                        lv, self.temp_node(item_type, context), infer_lvalue_type
                    )
        else:
            self.msg.type_not_iterable(rvalue_type, context)

    def check_lvalue(self, lvalue: Lvalue) -> tuple[Type | None, IndexExpr | None, Var | None]:
        lvalue_type = None
        index_lvalue = None
        inferred = None

        if self.is_definition(lvalue) and (
            not isinstance(lvalue, NameExpr) or isinstance(lvalue.node, Var)
        ):
            if isinstance(lvalue, NameExpr):
                assert isinstance(lvalue.node, Var)
                inferred = lvalue.node
            else:
                assert isinstance(lvalue, MemberExpr)
                self.expr_checker.accept(lvalue.expr)
                inferred = lvalue.def_var
        elif isinstance(lvalue, IndexExpr):
            index_lvalue = lvalue
        elif isinstance(lvalue, MemberExpr):
            lvalue_type = self.expr_checker.analyze_ordinary_member_access(lvalue, True)
            self.store_type(lvalue, lvalue_type)
        elif isinstance(lvalue, NameExpr):
            lvalue_type = self.expr_checker.analyze_ref_expr(lvalue, lvalue=True)
            self.store_type(lvalue, lvalue_type)
        elif isinstance(lvalue, (TupleExpr, ListExpr)):
            types = [
                self.check_lvalue(sub_expr)[0] or
                # This type will be used as a context for further inference of rvalue,
                # we put Uninhabited if there is no information available from lvalue.
                UninhabitedType()
                for sub_expr in lvalue.items
            ]
            lvalue_type = TupleType(types, self.named_type("builtins.tuple"))
        elif isinstance(lvalue, StarExpr):
            lvalue_type, _, _ = self.check_lvalue(lvalue.expr)
        else:
            lvalue_type = self.expr_checker.accept(lvalue)

        return lvalue_type, index_lvalue, inferred

    def is_definition(self, s: Lvalue) -> bool:
        if isinstance(s, NameExpr):
            if s.is_inferred_def:
                return True
            # If the node type is not defined, this must the first assignment
            # that we process => this is a definition, even though the semantic
            # analyzer did not recognize this as such. This can arise in code
            # that uses isinstance checks, if type checking of the primary
            # definition is skipped due to an always False type check.
            node = s.node
            if isinstance(node, Var):
                return node.type is None
        elif isinstance(s, MemberExpr):
            return s.is_inferred_def
        return False

    def infer_variable_type(
        self, name: Var, lvalue: Lvalue, init_type: Type, context: Context
    ) -> None:
        """Infer the type of initialized variables from initializer type."""
        if isinstance(init_type, DeletedType):
            self.msg.deleted_as_rvalue(init_type, context)
        elif (
            not is_valid_inferred_type(init_type, is_lvalue_final=name.is_final)
            and not self.no_partial_types
        ):
            # We cannot use the type of the initialization expression for full type
            # inference (it's not specific enough), but we might be able to give
            # partial type which will be made more specific later. A partial type
            # gets generated in assignment like 'x = []' where item type is not known.
            if not self.infer_partial_type(name, lvalue, init_type):
                self.msg.need_annotation_for_var(name, context, self.options.python_version)
                self.set_inference_error_fallback_type(name, lvalue, init_type)
        elif (
            isinstance(lvalue, MemberExpr)
            and self.inferred_attribute_types is not None
            and lvalue.def_var
            and lvalue.def_var in self.inferred_attribute_types
            and not is_same_type(self.inferred_attribute_types[lvalue.def_var], init_type)
        ):
            # Multiple, inconsistent types inferred for an attribute.
            self.msg.need_annotation_for_var(name, context, self.options.python_version)
            name.type = AnyType(TypeOfAny.from_error)
        else:
            # Infer type of the target.

            # Make the type more general (strip away function names etc.).
            init_type = strip_type(init_type)

            self.set_inferred_type(name, lvalue, init_type)

    def infer_partial_type(self, name: Var, lvalue: Lvalue, init_type: Type) -> bool:
        init_type = get_proper_type(init_type)
        if isinstance(init_type, NoneType):
            partial_type = PartialType(None, name)
        elif isinstance(init_type, Instance):
            fullname = init_type.type.fullname
            is_ref = isinstance(lvalue, RefExpr)
            if (
                is_ref
                and (
                    fullname == "builtins.list"
                    or fullname == "builtins.set"
                    or fullname == "builtins.dict"
                    or fullname == "collections.OrderedDict"
                )
                and all(
                    isinstance(t, (NoneType, UninhabitedType))
                    for t in get_proper_types(init_type.args)
                )
            ):
                partial_type = PartialType(init_type.type, name)
            elif is_ref and fullname == "collections.defaultdict":
                arg0 = get_proper_type(init_type.args[0])
                arg1 = get_proper_type(init_type.args[1])
                if isinstance(
                    arg0, (NoneType, UninhabitedType)
                ) and self.is_valid_defaultdict_partial_value_type(arg1):
                    arg1 = erase_type(arg1)
                    assert isinstance(arg1, Instance)
                    partial_type = PartialType(init_type.type, name, arg1)
                else:
                    return False
            else:
                return False
        else:
            return False
        self.set_inferred_type(name, lvalue, partial_type)
        self.partial_types[-1].map[name] = lvalue
        return True

    def is_valid_defaultdict_partial_value_type(self, t: ProperType) -> bool:
        """Check if t can be used as the basis for a partial defaultdict value type.

        Examples:

          * t is 'int' --> True
          * t is 'list[Never]' --> True
          * t is 'dict[...]' --> False (only generic types with a single type
            argument supported)
        """
        if not isinstance(t, Instance):
            return False
        if len(t.args) == 0:
            return True
        if len(t.args) == 1:
            arg = get_proper_type(t.args[0])
            if self.options.old_type_inference:
                # Allow leaked TypeVars for legacy inference logic.
                allowed = isinstance(arg, (UninhabitedType, NoneType, TypeVarType))
            else:
                allowed = isinstance(arg, (UninhabitedType, NoneType))
            if allowed:
                return True
        return False

    def set_inferred_type(self, var: Var, lvalue: Lvalue, type: Type) -> None:
        """Store inferred variable type.

        Store the type to both the variable node and the expression node that
        refers to the variable (lvalue). If var is None, do nothing.
        """
        if var and not self.current_node_deferred:
            var.type = type
            var.is_inferred = True
            if var not in self.var_decl_frames:
                # Used for the hack to improve optional type inference in conditionals
                self.var_decl_frames[var] = {frame.id for frame in self.binder.frames}
            if isinstance(lvalue, MemberExpr) and self.inferred_attribute_types is not None:
                # Store inferred attribute type so that we can check consistency afterwards.
                if lvalue.def_var is not None:
                    self.inferred_attribute_types[lvalue.def_var] = type
            self.store_type(lvalue, type)

    def set_inference_error_fallback_type(self, var: Var, lvalue: Lvalue, type: Type) -> None:
        """Store best known type for variable if type inference failed.

        If a program ignores error on type inference error, the variable should get some
        inferred type so that if can used later on in the program. Example:

          x = []  # type: ignore
          x.append(1)   # Should be ok!

        We implement this here by giving x a valid type (replacing inferred Never with Any).
        """
        fallback = self.inference_error_fallback_type(type)
        self.set_inferred_type(var, lvalue, fallback)

    def inference_error_fallback_type(self, type: Type) -> Type:
        fallback = type.accept(SetNothingToAny())
        # Type variables may leak from inference, see https://github.com/python/mypy/issues/5738,
        # we therefore need to erase them.
        return erase_typevars(fallback)

    def simple_rvalue(self, rvalue: Expression) -> bool:
        """Returns True for expressions for which inferred type should not depend on context.

        Note that this function can still return False for some expressions where inferred type
        does not depend on context. It only exists for performance optimizations.
        """
        if isinstance(rvalue, (IntExpr, StrExpr, BytesExpr, FloatExpr, RefExpr)):
            return True
        if isinstance(rvalue, CallExpr):
            if isinstance(rvalue.callee, RefExpr) and isinstance(rvalue.callee.node, FuncBase):
                typ = rvalue.callee.node.type
                if isinstance(typ, CallableType):
                    return not typ.variables
                elif isinstance(typ, Overloaded):
                    return not any(item.variables for item in typ.items)
        return False

    def check_simple_assignment(
        self,
        lvalue_type: Type | None,
        rvalue: Expression,
        context: Context,
        msg: ErrorMessage = message_registry.INCOMPATIBLE_TYPES_IN_ASSIGNMENT,
        lvalue_name: str = "variable",
        rvalue_name: str = "expression",
        *,
        notes: list[str] | None = None,
    ) -> Type:
        if self.is_stub and isinstance(rvalue, EllipsisExpr):
            # '...' is always a valid initializer in a stub.
            return AnyType(TypeOfAny.special_form)
        else:
            always_allow_any = lvalue_type is not None and not isinstance(
                get_proper_type(lvalue_type), AnyType
            )
            rvalue_type = self.expr_checker.accept(
                rvalue, lvalue_type, always_allow_any=always_allow_any
            )
            if (
                isinstance(get_proper_type(lvalue_type), UnionType)
                # Skip literal types, as they have special logic (for better errors).
                and not isinstance(get_proper_type(rvalue_type), LiteralType)
                and not self.simple_rvalue(rvalue)
            ):
                # Try re-inferring r.h.s. in empty context, and use that if it
                # results in a narrower type. We don't do this always because this
                # may cause some perf impact, plus we want to partially preserve
                # the old behavior. This helps with various practical examples, see
                # e.g. testOptionalTypeNarrowedByGenericCall.
                with self.msg.filter_errors() as local_errors, self.local_type_map() as type_map:
                    alt_rvalue_type = self.expr_checker.accept(
                        rvalue, None, always_allow_any=always_allow_any
                    )
                if (
                    not local_errors.has_new_errors()
                    # Skip Any type, since it is special cased in binder.
                    and not isinstance(get_proper_type(alt_rvalue_type), AnyType)
                    and is_valid_inferred_type(alt_rvalue_type)
                    and is_proper_subtype(alt_rvalue_type, rvalue_type)
                ):
                    rvalue_type = alt_rvalue_type
                    self.store_types(type_map)
            if isinstance(rvalue_type, DeletedType):
                self.msg.deleted_as_rvalue(rvalue_type, context)
            if isinstance(lvalue_type, DeletedType):
                self.msg.deleted_as_lvalue(lvalue_type, context)
            elif lvalue_type:
                self.check_subtype(
                    # Preserve original aliases for error messages when possible.
                    rvalue_type,
                    lvalue_type,
                    context,
                    msg,
                    f"{rvalue_name} has type",
                    f"{lvalue_name} has type",
                    notes=notes,
                )
            return rvalue_type

    def check_member_assignment(
        self, instance_type: Type, attribute_type: Type, rvalue: Expression, context: Context
    ) -> tuple[Type, Type, bool]:
        """Type member assignment.

        This defers to check_simple_assignment, unless the member expression
        is a descriptor, in which case this checks descriptor semantics as well.

        Return the inferred rvalue_type, inferred lvalue_type, and whether to use the binder
        for this assignment.

        Note: this method exists here and not in checkmember.py, because we need to take
        care about interaction between binder and __set__().
        """
        instance_type = get_proper_type(instance_type)
        attribute_type = get_proper_type(attribute_type)
        # Descriptors don't participate in class-attribute access
        if (isinstance(instance_type, FunctionLike) and instance_type.is_type_obj()) or isinstance(
            instance_type, TypeType
        ):
            rvalue_type = self.check_simple_assignment(attribute_type, rvalue, context)
            return rvalue_type, attribute_type, True

        if not isinstance(attribute_type, Instance):
            # TODO: support __set__() for union types.
            rvalue_type = self.check_simple_assignment(attribute_type, rvalue, context)
            return rvalue_type, attribute_type, True

        mx = MemberContext(
            is_lvalue=False,
            is_super=False,
            is_operator=False,
            original_type=instance_type,
            context=context,
            self_type=None,
            msg=self.msg,
            chk=self,
        )
        get_type = analyze_descriptor_access(attribute_type, mx)
        if not attribute_type.type.has_readable_member("__set__"):
            # If there is no __set__, we type-check that the assigned value matches
            # the return type of __get__. This doesn't match the python semantics,
            # (which allow you to override the descriptor with any value), but preserves
            # the type of accessing the attribute (even after the override).
            rvalue_type = self.check_simple_assignment(get_type, rvalue, context)
            return rvalue_type, get_type, True

        dunder_set = attribute_type.type.get_method("__set__")
        if dunder_set is None:
            self.fail(
                message_registry.DESCRIPTOR_SET_NOT_CALLABLE.format(
                    attribute_type.str_with_options(self.options)
                ),
                context,
            )
            return AnyType(TypeOfAny.from_error), get_type, False

        bound_method = analyze_decorator_or_funcbase_access(
            defn=dunder_set,
            itype=attribute_type,
            info=attribute_type.type,
            self_type=attribute_type,
            name="__set__",
            mx=mx,
        )
        typ = map_instance_to_supertype(attribute_type, dunder_set.info)
        dunder_set_type = expand_type_by_instance(bound_method, typ)

        callable_name = self.expr_checker.method_fullname(attribute_type, "__set__")
        dunder_set_type = self.expr_checker.transform_callee_type(
            callable_name,
            dunder_set_type,
            [TempNode(instance_type, context=context), rvalue],
            [nodes.ARG_POS, nodes.ARG_POS],
            context,
            object_type=attribute_type,
        )

        # For non-overloaded setters, the result should be type-checked like a regular assignment.
        # Hence, we first only try to infer the type by using the rvalue as type context.
        type_context = rvalue
        with self.msg.filter_errors():
            _, inferred_dunder_set_type = self.expr_checker.check_call(
                dunder_set_type,
                [TempNode(instance_type, context=context), type_context],
                [nodes.ARG_POS, nodes.ARG_POS],
                context,
                object_type=attribute_type,
                callable_name=callable_name,
            )

        # And now we in fact type check the call, to show errors related to wrong arguments
        # count, etc., replacing the type context for non-overloaded setters only.
        inferred_dunder_set_type = get_proper_type(inferred_dunder_set_type)
        if isinstance(inferred_dunder_set_type, CallableType):
            type_context = TempNode(AnyType(TypeOfAny.special_form), context=context)
        self.expr_checker.check_call(
            dunder_set_type,
            [TempNode(instance_type, context=context), type_context],
            [nodes.ARG_POS, nodes.ARG_POS],
            context,
            object_type=attribute_type,
            callable_name=callable_name,
        )

        # In the following cases, a message already will have been recorded in check_call.
        if (not isinstance(inferred_dunder_set_type, CallableType)) or (
            len(inferred_dunder_set_type.arg_types) < 2
        ):
            return AnyType(TypeOfAny.from_error), get_type, False

        set_type = inferred_dunder_set_type.arg_types[1]
        # Special case: if the rvalue_type is a subtype of both '__get__' and '__set__' types,
        # and '__get__' type is narrower than '__set__', then we invoke the binder to narrow type
        # by this assignment. Technically, this is not safe, but in practice this is
        # what a user expects.
        rvalue_type = self.check_simple_assignment(set_type, rvalue, context)
        infer = is_subtype(rvalue_type, get_type) and is_subtype(get_type, set_type)
        return rvalue_type if infer else set_type, get_type, infer

    def check_indexed_assignment(
        self, lvalue: IndexExpr, rvalue: Expression, context: Context
    ) -> None:
        """Type check indexed assignment base[index] = rvalue.

        The lvalue argument is the base[index] expression.
        """
        self.try_infer_partial_type_from_indexed_assignment(lvalue, rvalue)
        basetype = get_proper_type(self.expr_checker.accept(lvalue.base))
        method_type = self.expr_checker.analyze_external_member_access(
            "__setitem__", basetype, lvalue
        )

        lvalue.method_type = method_type
        res_type, _ = self.expr_checker.check_method_call(
            "__setitem__",
            basetype,
            method_type,
            [lvalue.index, rvalue],
            [nodes.ARG_POS, nodes.ARG_POS],
            context,
        )
        res_type = get_proper_type(res_type)
        if isinstance(res_type, UninhabitedType) and not res_type.ambiguous:
            self.binder.unreachable()

    def try_infer_partial_type_from_indexed_assignment(
        self, lvalue: IndexExpr, rvalue: Expression
    ) -> None:
        # TODO: Should we share some of this with try_infer_partial_type?
        var = None
        if isinstance(lvalue.base, RefExpr) and isinstance(lvalue.base.node, Var):
            var = lvalue.base.node
        elif isinstance(lvalue.base, MemberExpr):
            var = self.expr_checker.get_partial_self_var(lvalue.base)
        if isinstance(var, Var):
            if isinstance(var.type, PartialType):
                type_type = var.type.type
                if type_type is None:
                    return  # The partial type is None.
                partial_types = self.find_partial_types(var)
                if partial_types is None:
                    return
                typename = type_type.fullname
                if (
                    typename == "builtins.dict"
                    or typename == "collections.OrderedDict"
                    or typename == "collections.defaultdict"
                ):
                    # TODO: Don't infer things twice.
                    key_type = self.expr_checker.accept(lvalue.index)
                    value_type = self.expr_checker.accept(rvalue)
                    if (
                        is_valid_inferred_type(key_type)
                        and is_valid_inferred_type(value_type)
                        and not self.current_node_deferred
                        and not (
                            typename == "collections.defaultdict"
                            and var.type.value_type is not None
                            and not is_equivalent(value_type, var.type.value_type)
                        )
                    ):
                        var.type = self.named_generic_type(typename, [key_type, value_type])
                        del partial_types[var]

    def type_requires_usage(self, typ: Type) -> tuple[str, ErrorCode] | None:
        """Some types require usage in all cases. The classic example is
        an unused coroutine.

        In the case that it does require usage, returns a note to attach
        to the error message.
        """
        proper_type = get_proper_type(typ)
        if isinstance(proper_type, Instance):
            # We use different error codes for generic awaitable vs coroutine.
            # Coroutines are on by default, whereas generic awaitables are not.
            if proper_type.type.fullname == "typing.Coroutine":
                return ("Are you missing an await?", UNUSED_COROUTINE)
            if proper_type.type.get("__await__") is not None:
                return ("Are you missing an await?", UNUSED_AWAITABLE)
        return None

    def visit_expression_stmt(self, s: ExpressionStmt) -> None:
        expr_type = self.expr_checker.accept(s.expr, allow_none_return=True, always_allow_any=True)
        error_note_and_code = self.type_requires_usage(expr_type)
        if error_note_and_code:
            error_note, code = error_note_and_code
            self.fail(
                message_registry.TYPE_MUST_BE_USED.format(format_type(expr_type, self.options)),
                s,
                code=code,
            )
            self.note(error_note, s, code=code)

    def visit_return_stmt(self, s: ReturnStmt) -> None:
        """Type check a return statement."""
        self.check_return_stmt(s)
        self.binder.unreachable()

    def check_return_stmt(self, s: ReturnStmt) -> None:
        defn = self.scope.top_function()
        if defn is not None:
            if defn.is_generator:
                return_type = self.get_generator_return_type(
                    self.return_types[-1], defn.is_coroutine
                )
            elif defn.is_coroutine:
                return_type = self.get_coroutine_return_type(self.return_types[-1])
            else:
                return_type = self.return_types[-1]
            return_type = get_proper_type(return_type)

            is_lambda = isinstance(self.scope.top_function(), LambdaExpr)
            if isinstance(return_type, UninhabitedType):
                # Avoid extra error messages for failed inference in lambdas
                if not is_lambda or not return_type.ambiguous:
                    self.fail(message_registry.NO_RETURN_EXPECTED, s)
                    return

            if s.expr:
                declared_none_return = isinstance(return_type, NoneType)
                declared_any_return = isinstance(return_type, AnyType)

                # This controls whether or not we allow a function call that
                # returns None as the expression of this return statement.
                # E.g. `return f()` for some `f` that returns None.  We allow
                # this only if we're in a lambda or in a function that returns
                # `None` or `Any`.
                allow_none_func_call = is_lambda or declared_none_return or declared_any_return

                # Return with a value.
                typ = get_proper_type(
                    self.expr_checker.accept(
                        s.expr, return_type, allow_none_return=allow_none_func_call
                    )
                )

                if defn.is_async_generator:
                    self.fail(message_registry.RETURN_IN_ASYNC_GENERATOR, s)
                    return
                # Returning a value of type Any is always fine.
                if isinstance(typ, AnyType):
                    # (Unless you asked to be warned in that case, and the
                    # function is not declared to return Any)
                    if (
                        self.options.warn_return_any
                        and not self.current_node_deferred
                        and not is_proper_subtype(AnyType(TypeOfAny.special_form), return_type)
                        and not (
                            defn.name in BINARY_MAGIC_METHODS
                            and is_literal_not_implemented(s.expr)
                        )
                        and not (
                            isinstance(return_type, Instance)
                            and return_type.type.fullname == "builtins.object"
                        )
                        and not is_lambda
                    ):
                        self.msg.incorrectly_returning_any(return_type, s)
                    return

                # Disallow return expressions in functions declared to return
                # None, subject to two exceptions below.
                if declared_none_return:
                    # Lambdas are allowed to have None returns.
                    # Functions returning a value of type None are allowed to have a None return.
                    if is_lambda or isinstance(typ, NoneType):
                        return
                    self.fail(message_registry.NO_RETURN_VALUE_EXPECTED, s)
                else:
                    self.check_subtype(
                        subtype_label="got",
                        subtype=typ,
                        supertype_label="expected",
                        supertype=return_type,
                        context=s.expr,
                        outer_context=s,
                        msg=message_registry.INCOMPATIBLE_RETURN_VALUE_TYPE,
                    )
            else:
                # Empty returns are valid in Generators with Any typed returns, but not in
                # coroutines.
                if (
                    defn.is_generator
                    and not defn.is_coroutine
                    and isinstance(return_type, AnyType)
                ):
                    return

                if isinstance(return_type, (NoneType, AnyType)):
                    return

                if self.in_checked_function():
                    self.fail(message_registry.RETURN_VALUE_EXPECTED, s)

    def visit_if_stmt(self, s: IfStmt) -> None:
        """Type check an if statement."""
        # This frame records the knowledge from previous if/elif clauses not being taken.
        # Fall-through to the original frame is handled explicitly in each block.
        with self.binder.frame_context(can_skip=False, conditional_frame=True, fall_through=0):
            for e, b in zip(s.expr, s.body):
                t = get_proper_type(self.expr_checker.accept(e))

                if isinstance(t, DeletedType):
                    self.msg.deleted_as_rvalue(t, s)

                if_map, else_map = self.find_isinstance_check(e)

                # XXX Issue a warning if condition is always False?
                with self.binder.frame_context(can_skip=True, fall_through=2):
                    self.push_type_map(if_map)
                    self.accept(b)

                # XXX Issue a warning if condition is always True?
                self.push_type_map(else_map)

            with self.binder.frame_context(can_skip=False, fall_through=2):
                if s.else_body:
                    self.accept(s.else_body)

    def visit_while_stmt(self, s: WhileStmt) -> None:
        """Type check a while statement."""
        if_stmt = IfStmt([s.expr], [s.body], None)
        if_stmt.set_line(s)
        self.accept_loop(if_stmt, s.else_body, exit_condition=s.expr)

    def visit_operator_assignment_stmt(self, s: OperatorAssignmentStmt) -> None:
        """Type check an operator assignment statement, e.g. x += 1."""
        self.try_infer_partial_generic_type_from_assignment(s.lvalue, s.rvalue, s.op)
        if isinstance(s.lvalue, MemberExpr):
            # Special case, some additional errors may be given for
            # assignments to read-only or final attributes.
            lvalue_type = self.expr_checker.visit_member_expr(s.lvalue, True)
        else:
            lvalue_type = self.expr_checker.accept(s.lvalue)
        inplace, method = infer_operator_assignment_method(lvalue_type, s.op)
        if inplace:
            # There is __ifoo__, treat as x = x.__ifoo__(y)
            rvalue_type, method_type = self.expr_checker.check_op(method, lvalue_type, s.rvalue, s)
            if not is_subtype(rvalue_type, lvalue_type):
                self.msg.incompatible_operator_assignment(s.op, s)
        else:
            # There is no __ifoo__, treat as x = x <foo> y
            expr = OpExpr(s.op, s.lvalue, s.rvalue)
            expr.set_line(s)
            self.check_assignment(
                lvalue=s.lvalue, rvalue=expr, infer_lvalue_type=True, new_syntax=False
            )
        self.check_final(s)

    def visit_assert_stmt(self, s: AssertStmt) -> None:
        self.expr_checker.accept(s.expr)

        if isinstance(s.expr, TupleExpr) and len(s.expr.items) > 0:
            self.fail(message_registry.MALFORMED_ASSERT, s)

        # If this is asserting some isinstance check, bind that type in the following code
        true_map, else_map = self.find_isinstance_check(s.expr)
        if s.msg is not None:
            self.expr_checker.analyze_cond_branch(else_map, s.msg, None)
        self.push_type_map(true_map)

    def visit_raise_stmt(self, s: RaiseStmt) -> None:
        """Type check a raise statement."""
        if s.expr:
            self.type_check_raise(s.expr, s)
        if s.from_expr:
            self.type_check_raise(s.from_expr, s, optional=True)
        self.binder.unreachable()

    def type_check_raise(self, e: Expression, s: RaiseStmt, optional: bool = False) -> None:
        typ = get_proper_type(self.expr_checker.accept(e))
        if isinstance(typ, DeletedType):
            self.msg.deleted_as_rvalue(typ, e)
            return

        exc_type = self.named_type("builtins.BaseException")
        expected_type_items = [exc_type, TypeType(exc_type)]
        if optional:
            # This is used for `x` part in a case like `raise e from x`,
            # where we allow `raise e from None`.
            expected_type_items.append(NoneType())

        self.check_subtype(
            typ, UnionType.make_union(expected_type_items), s, message_registry.INVALID_EXCEPTION
        )

        if isinstance(typ, FunctionLike):
            # https://github.com/python/mypy/issues/11089
            self.expr_checker.check_call(typ, [], [], e)

    def visit_try_stmt(self, s: TryStmt) -> None:
        """Type check a try statement."""
        # Our enclosing frame will get the result if the try/except falls through.
        # This one gets all possible states after the try block exited abnormally
        # (by exception, return, break, etc.)
        with self.binder.frame_context(can_skip=False, fall_through=0):
            # Not only might the body of the try statement exit
            # abnormally, but so might an exception handler or else
            # clause. The finally clause runs in *all* cases, so we
            # need an outer try frame to catch all intermediate states
            # in case an exception is raised during an except or else
            # clause. As an optimization, only create the outer try
            # frame when there actually is a finally clause.
            self.visit_try_without_finally(s, try_frame=bool(s.finally_body))
            if s.finally_body:
                # First we check finally_body is type safe on all abnormal exit paths
                self.accept(s.finally_body)

        if s.finally_body:
            # Then we try again for the more restricted set of options
            # that can fall through. (Why do we need to check the
            # finally clause twice? Depending on whether the finally
            # clause was reached by the try clause falling off the end
            # or exiting abnormally, after completing the finally clause
            # either flow will continue to after the entire try statement
            # or the exception/return/etc. will be processed and control
            # flow will escape. We need to check that the finally clause
            # type checks in both contexts, but only the resulting types
            # from the latter context affect the type state in the code
            # that follows the try statement.)
            if not self.binder.is_unreachable():
                self.accept(s.finally_body)

    def visit_try_without_finally(self, s: TryStmt, try_frame: bool) -> None:
        """Type check a try statement, ignoring the finally block.

        On entry, the top frame should receive all flow that exits the
        try block abnormally (i.e., such that the else block does not
        execute), and its parent should receive all flow that exits
        the try block normally.
        """
        # This frame will run the else block if the try fell through.
        # In that case, control flow continues to the parent of what
        # was the top frame on entry.
        with self.binder.frame_context(can_skip=False, fall_through=2, try_frame=try_frame):
            # This frame receives exit via exception, and runs exception handlers
            with self.binder.frame_context(can_skip=False, conditional_frame=True, fall_through=2):
                # Finally, the body of the try statement
                with self.binder.frame_context(can_skip=False, fall_through=2, try_frame=True):
                    self.accept(s.body)
                for i in range(len(s.handlers)):
                    with self.binder.frame_context(can_skip=True, fall_through=4):
                        typ = s.types[i]
                        if typ:
                            t = self.check_except_handler_test(typ, s.is_star)
                            var = s.vars[i]
                            if var:
                                # To support local variables, we make this a definition line,
                                # causing assignment to set the variable's type.
                                var.is_inferred_def = True
                                self.check_assignment(var, self.temp_node(t, var))
                        self.accept(s.handlers[i])
                        var = s.vars[i]
                        if var:
                            # Exception variables are deleted.
                            # Unfortunately, this doesn't let us detect usage before the
                            # try/except block.
                            source = var.name
                            if isinstance(var.node, Var):
                                var.node.type = DeletedType(source=source)
                            self.binder.cleanse(var)
            if s.else_body:
                self.accept(s.else_body)

    def check_except_handler_test(self, n: Expression, is_star: bool) -> Type:
        """Type check an exception handler test clause."""
        typ = self.expr_checker.accept(n)

        all_types: list[Type] = []
        test_types = self.get_types_from_except_handler(typ, n)

        for ttype in get_proper_types(test_types):
            if isinstance(ttype, AnyType):
                all_types.append(ttype)
                continue

            if isinstance(ttype, FunctionLike):
                item = ttype.items[0]
                if not item.is_type_obj():
                    self.fail(message_registry.INVALID_EXCEPTION_TYPE, n)
                    return self.default_exception_type(is_star)
                exc_type = erase_typevars(item.ret_type)
            elif isinstance(ttype, TypeType):
                exc_type = ttype.item
            else:
                self.fail(message_registry.INVALID_EXCEPTION_TYPE, n)
                return self.default_exception_type(is_star)

            if not is_subtype(exc_type, self.named_type("builtins.BaseException")):
                self.fail(message_registry.INVALID_EXCEPTION_TYPE, n)
                return self.default_exception_type(is_star)

            all_types.append(exc_type)

        if is_star:
            new_all_types: list[Type] = []
            for typ in all_types:
                if is_proper_subtype(typ, self.named_type("builtins.BaseExceptionGroup")):
                    self.fail(message_registry.INVALID_EXCEPTION_GROUP, n)
                    new_all_types.append(AnyType(TypeOfAny.from_error))
                else:
                    new_all_types.append(typ)
            return self.wrap_exception_group(new_all_types)
        return make_simplified_union(all_types)

    def default_exception_type(self, is_star: bool) -> Type:
        """Exception type to return in case of a previous type error."""
        any_type = AnyType(TypeOfAny.from_error)
        if is_star:
            return self.named_generic_type("builtins.ExceptionGroup", [any_type])
        return any_type

    def wrap_exception_group(self, types: Sequence[Type]) -> Type:
        """Transform except* variable type into an appropriate exception group."""
        arg = make_simplified_union(types)
        if is_subtype(arg, self.named_type("builtins.Exception")):
            base = "builtins.ExceptionGroup"
        else:
            base = "builtins.BaseExceptionGroup"
        return self.named_generic_type(base, [arg])

    def get_types_from_except_handler(self, typ: Type, n: Expression) -> list[Type]:
        """Helper for check_except_handler_test to retrieve handler types."""
        typ = get_proper_type(typ)
        if isinstance(typ, TupleType):
            return typ.items
        elif isinstance(typ, UnionType):
            return [
                union_typ
                for item in typ.relevant_items()
                for union_typ in self.get_types_from_except_handler(item, n)
            ]
        elif is_named_instance(typ, "builtins.tuple"):
            # variadic tuple
            return [typ.args[0]]
        else:
            return [typ]

    def visit_for_stmt(self, s: ForStmt) -> None:
        """Type check a for statement."""
        if s.is_async:
            iterator_type, item_type = self.analyze_async_iterable_item_type(s.expr)
        else:
            iterator_type, item_type = self.analyze_iterable_item_type(s.expr)
        s.inferred_item_type = item_type
        s.inferred_iterator_type = iterator_type
        self.analyze_index_variables(s.index, item_type, s.index_type is None, s)
        self.accept_loop(s.body, s.else_body)

    def analyze_async_iterable_item_type(self, expr: Expression) -> tuple[Type, Type]:
        """Analyse async iterable expression and return iterator and iterator item types."""
        echk = self.expr_checker
        iterable = echk.accept(expr)
        iterator = echk.check_method_call_by_name("__aiter__", iterable, [], [], expr)[0]
        awaitable = echk.check_method_call_by_name("__anext__", iterator, [], [], expr)[0]
        item_type = echk.check_awaitable_expr(
            awaitable, expr, message_registry.INCOMPATIBLE_TYPES_IN_ASYNC_FOR
        )
        return iterator, item_type

    def analyze_iterable_item_type(self, expr: Expression) -> tuple[Type, Type]:
        """Analyse iterable expression and return iterator and iterator item types."""
        iterator, iterable = self.analyze_iterable_item_type_without_expression(
            self.expr_checker.accept(expr), context=expr
        )
        int_type = self.analyze_range_native_int_type(expr)
        if int_type:
            return iterator, int_type
        return iterator, iterable

    def analyze_iterable_item_type_without_expression(
        self, type: Type, context: Context
    ) -> tuple[Type, Type]:
        """Analyse iterable type and return iterator and iterator item types."""
        echk = self.expr_checker
        iterable: Type
        iterable = get_proper_type(type)
        iterator = echk.check_method_call_by_name("__iter__", iterable, [], [], context)[0]

        if (
            isinstance(iterable, TupleType)
            and iterable.partial_fallback.type.fullname == "builtins.tuple"
        ):
            return iterator, tuple_fallback(iterable).args[0]
        else:
            # Non-tuple iterable.
            iterable = echk.check_method_call_by_name("__next__", iterator, [], [], context)[0]
            return iterator, iterable

    def analyze_range_native_int_type(self, expr: Expression) -> Type | None:
        """Try to infer native int item type from arguments to range(...).

        For example, return i64 if the expression is "range(0, i64(n))".

        Return None if unsuccessful.
        """
        if (
            isinstance(expr, CallExpr)
            and isinstance(expr.callee, RefExpr)
            and expr.callee.fullname == "builtins.range"
            and 1 <= len(expr.args) <= 3
            and all(kind == ARG_POS for kind in expr.arg_kinds)
        ):
            native_int: Type | None = None
            ok = True
            for arg in expr.args:
                argt = get_proper_type(self.lookup_type(arg))
                if isinstance(argt, Instance) and argt.type.fullname in MYPYC_NATIVE_INT_NAMES:
                    if native_int is None:
                        native_int = argt
                    elif argt != native_int:
                        ok = False
            if ok and native_int:
                return native_int
        return None

    def analyze_container_item_type(self, typ: Type) -> Type | None:
        """Check if a type is a nominal container of a union of such.

        Return the corresponding container item type.
        """
        typ = get_proper_type(typ)
        if isinstance(typ, UnionType):
            types: list[Type] = []
            for item in typ.items:
                c_type = self.analyze_container_item_type(item)
                if c_type:
                    types.append(c_type)
            return UnionType.make_union(types)
        if isinstance(typ, Instance) and typ.type.has_base("typing.Container"):
            supertype = self.named_type("typing.Container").type
            super_instance = map_instance_to_supertype(typ, supertype)
            assert len(super_instance.args) == 1
            return super_instance.args[0]
        if isinstance(typ, TupleType):
            return self.analyze_container_item_type(tuple_fallback(typ))
        return None

    def analyze_index_variables(
        self, index: Expression, item_type: Type, infer_lvalue_type: bool, context: Context
    ) -> None:
        """Type check or infer for loop or list comprehension index vars."""
        self.check_assignment(index, self.temp_node(item_type, context), infer_lvalue_type)

    def visit_del_stmt(self, s: DelStmt) -> None:
        if isinstance(s.expr, IndexExpr):
            e = s.expr
            m = MemberExpr(e.base, "__delitem__")
            m.line = s.line
            m.column = s.column
            c = CallExpr(m, [e.index], [nodes.ARG_POS], [None])
            c.line = s.line
            c.column = s.column
            self.expr_checker.accept(c, allow_none_return=True)
        else:
            s.expr.accept(self.expr_checker)
            for elt in flatten(s.expr):
                if isinstance(elt, NameExpr):
                    self.binder.assign_type(
                        elt, DeletedType(source=elt.name), get_declaration(elt), False
                    )

    def visit_decorator(self, e: Decorator) -> None:
        for d in e.decorators:
            if isinstance(d, RefExpr):
                if d.fullname == "typing.no_type_check":
                    e.var.type = AnyType(TypeOfAny.special_form)
                    e.var.is_ready = True
                    return
        self.visit_decorator_inner(e)

    def visit_decorator_inner(self, e: Decorator, allow_empty: bool = False) -> None:
        if self.recurse_into_functions:
            with self.tscope.function_scope(e.func):
                self.check_func_item(e.func, name=e.func.name, allow_empty=allow_empty)

        # Process decorators from the inside out to determine decorated signature, which
        # may be different from the declared signature.
        sig: Type = self.function_type(e.func)
        for d in reversed(e.decorators):
            if refers_to_fullname(d, OVERLOAD_NAMES):
                if not allow_empty:
                    self.fail(message_registry.MULTIPLE_OVERLOADS_REQUIRED, e)
                continue
            dec = self.expr_checker.accept(d)
            temp = self.temp_node(sig, context=e)
            fullname = None
            if isinstance(d, RefExpr):
                fullname = d.fullname or None
            # if this is a expression like @b.a where b is an object, get the type of b
            # so we can pass it the method hook in the plugins
            object_type: Type | None = None
            if fullname is None and isinstance(d, MemberExpr) and self.has_type(d.expr):
                object_type = self.lookup_type(d.expr)
                fullname = self.expr_checker.method_fullname(object_type, d.name)
            self.check_for_untyped_decorator(e.func, dec, d)
            sig, t2 = self.expr_checker.check_call(
                dec, [temp], [nodes.ARG_POS], e, callable_name=fullname, object_type=object_type
            )
        self.check_untyped_after_decorator(sig, e.func)
        sig = set_callable_name(sig, e.func)
        e.var.type = sig
        e.var.is_ready = True
        if e.func.is_property:
            if isinstance(sig, CallableType):
                if len([k for k in sig.arg_kinds if k.is_required()]) > 1:
                    self.msg.fail("Too many arguments for property", e)
            self.check_incompatible_property_override(e)
        # For overloaded functions we already checked override for overload as a whole.
        if allow_empty:
            return
        if e.func.info and not e.func.is_dynamic() and not e.is_overload:
            found_method_base_classes = self.check_method_override(e)
            if (
                e.func.is_explicit_override
                and not found_method_base_classes
                and found_method_base_classes is not None
            ):
                self.msg.no_overridable_method(e.func.name, e.func)
            self.check_explicit_override_decorator(e.func, found_method_base_classes)

        if e.func.info and e.func.name in ("__init__", "__new__"):
            if e.type and not isinstance(get_proper_type(e.type), (FunctionLike, AnyType)):
                self.fail(message_registry.BAD_CONSTRUCTOR_TYPE, e)

    def check_for_untyped_decorator(
        self, func: FuncDef, dec_type: Type, dec_expr: Expression
    ) -> None:
        if (
            self.options.disallow_untyped_decorators
            and is_typed_callable(func.type)
            and is_untyped_decorator(dec_type)
        ):
            self.msg.typed_function_untyped_decorator(func.name, dec_expr)

    def check_incompatible_property_override(self, e: Decorator) -> None:
        if not e.var.is_settable_property and e.func.info:
            name = e.func.name
            for base in e.func.info.mro[1:]:
                base_attr = base.names.get(name)
                if not base_attr:
                    continue
                if (
                    isinstance(base_attr.node, OverloadedFuncDef)
                    and base_attr.node.is_property
                    and cast(Decorator, base_attr.node.items[0]).var.is_settable_property
                ):
                    self.fail(message_registry.READ_ONLY_PROPERTY_OVERRIDES_READ_WRITE, e)

    def visit_with_stmt(self, s: WithStmt) -> None:
        exceptions_maybe_suppressed = False
        for expr, target in zip(s.expr, s.target):
            if s.is_async:
                exit_ret_type = self.check_async_with_item(expr, target, s.unanalyzed_type is None)
            else:
                exit_ret_type = self.check_with_item(expr, target, s.unanalyzed_type is None)

            # Based on the return type, determine if this context manager 'swallows'
            # exceptions or not. We determine this using a heuristic based on the
            # return type of the __exit__ method -- see the discussion in
            # https://github.com/python/mypy/issues/7214 and the section about context managers
            # in https://github.com/python/typeshed/blob/main/CONTRIBUTING.md#conventions
            # for more details.

            exit_ret_type = get_proper_type(exit_ret_type)
            if is_literal_type(exit_ret_type, "builtins.bool", False):
                continue

            if is_literal_type(exit_ret_type, "builtins.bool", True) or (
                isinstance(exit_ret_type, Instance)
                and exit_ret_type.type.fullname == "builtins.bool"
                and state.strict_optional
            ):
                # Note: if strict-optional is disabled, this bool instance
                # could actually be an Optional[bool].
                exceptions_maybe_suppressed = True

        if exceptions_maybe_suppressed:
            # Treat this 'with' block in the same way we'd treat a 'try: BODY; except: pass'
            # block. This means control flow can continue after the 'with' even if the 'with'
            # block immediately returns.
            with self.binder.frame_context(can_skip=True, try_frame=True):
                self.accept(s.body)
        else:
            self.accept(s.body)

    def check_untyped_after_decorator(self, typ: Type, func: FuncDef) -> None:
        if not self.options.disallow_any_decorated or self.is_stub:
            return

        if mypy.checkexpr.has_any_type(typ):
            self.msg.untyped_decorated_function(typ, func)

    def check_async_with_item(
        self, expr: Expression, target: Expression | None, infer_lvalue_type: bool
    ) -> Type:
        echk = self.expr_checker
        ctx = echk.accept(expr)
        obj = echk.check_method_call_by_name("__aenter__", ctx, [], [], expr)[0]
        obj = echk.check_awaitable_expr(
            obj, expr, message_registry.INCOMPATIBLE_TYPES_IN_ASYNC_WITH_AENTER
        )
        if target:
            self.check_assignment(target, self.temp_node(obj, expr), infer_lvalue_type)
        arg = self.temp_node(AnyType(TypeOfAny.special_form), expr)
        res, _ = echk.check_method_call_by_name(
            "__aexit__", ctx, [arg] * 3, [nodes.ARG_POS] * 3, expr
        )
        return echk.check_awaitable_expr(
            res, expr, message_registry.INCOMPATIBLE_TYPES_IN_ASYNC_WITH_AEXIT
        )

    def check_with_item(
        self, expr: Expression, target: Expression | None, infer_lvalue_type: bool
    ) -> Type:
        echk = self.expr_checker
        ctx = echk.accept(expr)
        obj = echk.check_method_call_by_name("__enter__", ctx, [], [], expr)[0]
        if target:
            self.check_assignment(target, self.temp_node(obj, expr), infer_lvalue_type)
        arg = self.temp_node(AnyType(TypeOfAny.special_form), expr)
        res, _ = echk.check_method_call_by_name(
            "__exit__", ctx, [arg] * 3, [nodes.ARG_POS] * 3, expr
        )
        return res

    def visit_break_stmt(self, s: BreakStmt) -> None:
        self.binder.handle_break()

    def visit_continue_stmt(self, s: ContinueStmt) -> None:
        self.binder.handle_continue()
        return None

    def visit_match_stmt(self, s: MatchStmt) -> None:
        with self.binder.frame_context(can_skip=False, fall_through=0):
            subject_type = get_proper_type(self.expr_checker.accept(s.subject))

            if isinstance(subject_type, DeletedType):
                self.msg.deleted_as_rvalue(subject_type, s)

            # We infer types of patterns twice. The first pass is used
            # to infer the types of capture variables. The type of a
            # capture variable may depend on multiple patterns (it
            # will be a union of all capture types). This pass ignores
            # guard expressions.
            pattern_types = [self.pattern_checker.accept(p, subject_type) for p in s.patterns]
            type_maps: list[TypeMap] = [t.captures for t in pattern_types]
            inferred_types = self.infer_variable_types_from_type_maps(type_maps)

            # The second pass narrows down the types and type checks bodies.
            for p, g, b in zip(s.patterns, s.guards, s.bodies):
                current_subject_type = self.expr_checker.narrow_type_from_binder(
                    s.subject, subject_type
                )
                pattern_type = self.pattern_checker.accept(p, current_subject_type)
                with self.binder.frame_context(can_skip=True, fall_through=2):
                    if b.is_unreachable or isinstance(
                        get_proper_type(pattern_type.type), UninhabitedType
                    ):
                        self.push_type_map(None)
                        else_map: TypeMap = {}
                    else:
                        pattern_map, else_map = conditional_types_to_typemaps(
                            s.subject, pattern_type.type, pattern_type.rest_type
                        )
                        self.remove_capture_conflicts(pattern_type.captures, inferred_types)
                        self.push_type_map(pattern_map)
                        self.push_type_map(pattern_type.captures)
                    if g is not None:
                        with self.binder.frame_context(can_skip=False, fall_through=3):
                            gt = get_proper_type(self.expr_checker.accept(g))

                            if isinstance(gt, DeletedType):
                                self.msg.deleted_as_rvalue(gt, s)

                            guard_map, guard_else_map = self.find_isinstance_check(g)
                            else_map = or_conditional_maps(else_map, guard_else_map)

                            # If the guard narrowed the subject, copy the narrowed types over
                            if isinstance(p, AsPattern):
                                case_target = p.pattern or p.name
                                if isinstance(case_target, NameExpr):
                                    for type_map in (guard_map, else_map):
                                        if not type_map:
                                            continue
                                        for expr in list(type_map):
                                            if not (
                                                isinstance(expr, NameExpr)
                                                and expr.fullname == case_target.fullname
                                            ):
                                                continue
                                            type_map[s.subject] = type_map[expr]

                            self.push_type_map(guard_map)
                            self.accept(b)
                    else:
                        self.accept(b)
                self.push_type_map(else_map)

            # This is needed due to a quirk in frame_context. Without it types will stay narrowed
            # after the match.
            with self.binder.frame_context(can_skip=False, fall_through=2):
                pass

    def infer_variable_types_from_type_maps(self, type_maps: list[TypeMap]) -> dict[Var, Type]:
        all_captures: dict[Var, list[tuple[NameExpr, Type]]] = defaultdict(list)
        for tm in type_maps:
            if tm is not None:
                for expr, typ in tm.items():
                    if isinstance(expr, NameExpr):
                        node = expr.node
                        assert isinstance(node, Var)
                        all_captures[node].append((expr, typ))

        inferred_types: dict[Var, Type] = {}
        for var, captures in all_captures.items():
            already_exists = False
            types: list[Type] = []
            for expr, typ in captures:
                types.append(typ)

                previous_type, _, _ = self.check_lvalue(expr)
                if previous_type is not None:
                    already_exists = True
                    if self.check_subtype(
                        typ,
                        previous_type,
                        expr,
                        msg=message_registry.INCOMPATIBLE_TYPES_IN_CAPTURE,
                        subtype_label="pattern captures type",
                        supertype_label="variable has type",
                    ):
                        inferred_types[var] = previous_type

            if not already_exists:
                new_type = UnionType.make_union(types)
                # Infer the union type at the first occurrence
                first_occurrence, _ = captures[0]
                inferred_types[var] = new_type
                self.infer_variable_type(var, first_occurrence, new_type, first_occurrence)
        return inferred_types

    def remove_capture_conflicts(self, type_map: TypeMap, inferred_types: dict[Var, Type]) -> None:
        if type_map:
            for expr, typ in list(type_map.items()):
                if isinstance(expr, NameExpr):
                    node = expr.node
                    assert isinstance(node, Var)
                    if node not in inferred_types or not is_subtype(typ, inferred_types[node]):
                        del type_map[expr]

    def make_fake_typeinfo(
        self,
        curr_module_fullname: str,
        class_gen_name: str,
        class_short_name: str,
        bases: list[Instance],
    ) -> tuple[ClassDef, TypeInfo]:
        # Build the fake ClassDef and TypeInfo together.
        # The ClassDef is full of lies and doesn't actually contain a body.
        # Use format_bare to generate a nice name for error messages.
        # We skip fully filling out a handful of TypeInfo fields because they
        # should be irrelevant for a generated type like this:
        # is_protocol, protocol_members, is_abstract
        cdef = ClassDef(class_short_name, Block([]))
        cdef.fullname = curr_module_fullname + "." + class_gen_name
        info = TypeInfo(SymbolTable(), cdef, curr_module_fullname)
        cdef.info = info
        info.bases = bases
        calculate_mro(info)
        info.metaclass_type = info.calculate_metaclass_type()
        return cdef, info

    def intersect_instances(
        self, instances: tuple[Instance, Instance], errors: list[tuple[str, str]]
    ) -> Instance | None:
        """Try creating an ad-hoc intersection of the given instances.

        Note that this function does *not* try and create a full-fledged
        intersection type. Instead, it returns an instance of a new ad-hoc
        subclass of the given instances.

        This is mainly useful when you need a way of representing some
        theoretical subclass of the instances the user may be trying to use
        the generated intersection can serve as a placeholder.

        This function will create a fresh subclass every time you call it,
        even if you pass in the exact same arguments. So this means calling
        `self.intersect_intersection([inst_1, inst_2], ctx)` twice will result
        in instances of two distinct subclasses of inst_1 and inst_2.

        This is by design: we want each ad-hoc intersection to be unique since
        they're supposed represent some other unknown subclass.

        Returns None if creating the subclass is impossible (e.g. due to
        MRO errors or incompatible signatures). If we do successfully create
        a subclass, its TypeInfo will automatically be added to the global scope.
        """
        curr_module = self.scope.stack[0]
        assert isinstance(curr_module, MypyFile)

        # First, retry narrowing while allowing promotions (they are disabled by default
        # for isinstance() checks, etc). This way we will still type-check branches like
        # x: complex = 1
        # if isinstance(x, int):
        #     ...
        left, right = instances
        if is_proper_subtype(left, right, ignore_promotions=False):
            return left
        if is_proper_subtype(right, left, ignore_promotions=False):
            return right

        def _get_base_classes(instances_: tuple[Instance, Instance]) -> list[Instance]:
            base_classes_ = []
            for inst in instances_:
                if inst.type.is_intersection:
                    expanded = inst.type.bases
                else:
                    expanded = [inst]

                for expanded_inst in expanded:
                    base_classes_.append(expanded_inst)
            return base_classes_

        def _make_fake_typeinfo_and_full_name(
            base_classes_: list[Instance], curr_module_: MypyFile
        ) -> tuple[TypeInfo, str]:
            names_list = pretty_seq([x.type.name for x in base_classes_], "and")
            short_name = f"<subclass of {names_list}>"
            full_name_ = gen_unique_name(short_name, curr_module_.names)
            cdef, info_ = self.make_fake_typeinfo(
                curr_module_.fullname, full_name_, short_name, base_classes_
            )
            return info_, full_name_

        base_classes = _get_base_classes(instances)
        # We use the pretty_names_list for error messages but can't
        # use it for the real name that goes into the symbol table
        # because it can have dots in it.
        pretty_names_list = pretty_seq(
            format_type_distinctly(*base_classes, options=self.options, bare=True), "and"
        )
        try:
            info, full_name = _make_fake_typeinfo_and_full_name(base_classes, curr_module)
            with self.msg.filter_errors() as local_errors:
                self.check_multiple_inheritance(info)
            if local_errors.has_new_errors():
                # "class A(B, C)" unsafe, now check "class A(C, B)":
                base_classes = _get_base_classes(instances[::-1])
                info, full_name = _make_fake_typeinfo_and_full_name(base_classes, curr_module)
                with self.msg.filter_errors() as local_errors:
                    self.check_multiple_inheritance(info)
            info.is_intersection = True
        except MroError:
            errors.append((pretty_names_list, "inconsistent method resolution order"))
            return None
        if local_errors.has_new_errors():
            errors.append((pretty_names_list, "incompatible method signatures"))
            return None

        curr_module.names[full_name] = SymbolTableNode(GDEF, info)
        return Instance(info, [], extra_attrs=instances[0].extra_attrs or instances[1].extra_attrs)

    def intersect_instance_callable(self, typ: Instance, callable_type: CallableType) -> Instance:
        """Creates a fake type that represents the intersection of an Instance and a CallableType.

        It operates by creating a bare-minimum dummy TypeInfo that
        subclasses type and adds a __call__ method matching callable_type.
        """

        # In order for this to work in incremental mode, the type we generate needs to
        # have a valid fullname and a corresponding entry in a symbol table. We generate
        # a unique name inside the symbol table of the current module.
        cur_module = self.scope.stack[0]
        assert isinstance(cur_module, MypyFile)
        gen_name = gen_unique_name(f"<callable subtype of {typ.type.name}>", cur_module.names)

        # Synthesize a fake TypeInfo
        short_name = format_type_bare(typ, self.options)
        cdef, info = self.make_fake_typeinfo(cur_module.fullname, gen_name, short_name, [typ])

        # Build up a fake FuncDef so we can populate the symbol table.
        func_def = FuncDef("__call__", [], Block([]), callable_type)
        func_def._fullname = cdef.fullname + ".__call__"
        func_def.info = info
        info.names["__call__"] = SymbolTableNode(MDEF, func_def)

        cur_module.names[gen_name] = SymbolTableNode(GDEF, info)

        return Instance(info, [], extra_attrs=typ.extra_attrs)

    def make_fake_callable(self, typ: Instance) -> Instance:
        """Produce a new type that makes type Callable with a generic callable type."""

        fallback = self.named_type("builtins.function")
        callable_type = CallableType(
            [AnyType(TypeOfAny.explicit), AnyType(TypeOfAny.explicit)],
            [nodes.ARG_STAR, nodes.ARG_STAR2],
            [None, None],
            ret_type=AnyType(TypeOfAny.explicit),
            fallback=fallback,
            is_ellipsis_args=True,
        )

        return self.intersect_instance_callable(typ, callable_type)

    def partition_by_callable(
        self, typ: Type, unsound_partition: bool
    ) -> tuple[list[Type], list[Type]]:
        """Partitions a type into callable subtypes and uncallable subtypes.

        Thus, given:
        `callables, uncallables = partition_by_callable(type)`

        If we assert `callable(type)` then `type` has type Union[*callables], and
        If we assert `not callable(type)` then `type` has type Union[*uncallables]

        If unsound_partition is set, assume that anything that is not
        clearly callable is in fact not callable. Otherwise we generate a
        new subtype that *is* callable.

        Guaranteed to not return [], [].
        """
        typ = get_proper_type(typ)

        if isinstance(typ, (FunctionLike, TypeType)):
            return [typ], []

        if isinstance(typ, AnyType):
            return [typ], [typ]

        if isinstance(typ, NoneType):
            return [], [typ]

        if isinstance(typ, UnionType):
            callables = []
            uncallables = []
            for subtype in typ.items:
                # Use unsound_partition when handling unions in order to
                # allow the expected type discrimination.
                subcallables, subuncallables = self.partition_by_callable(
                    subtype, unsound_partition=True
                )
                callables.extend(subcallables)
                uncallables.extend(subuncallables)
            return callables, uncallables

        if isinstance(typ, TypeVarType):
            # We could do better probably?
            # Refine the the type variable's bound as our type in the case that
            # callable() is true. This unfortunately loses the information that
            # the type is a type variable in that branch.
            # This matches what is done for isinstance, but it may be possible to
            # do better.
            # If it is possible for the false branch to execute, return the original
            # type to avoid losing type information.
            callables, uncallables = self.partition_by_callable(
                erase_to_union_or_bound(typ), unsound_partition
            )
            uncallables = [typ] if uncallables else []
            return callables, uncallables

        # A TupleType is callable if its fallback is, but needs special handling
        # when we dummy up a new type.
        ityp = typ
        if isinstance(typ, TupleType):
            ityp = tuple_fallback(typ)

        if isinstance(ityp, Instance):
            method = ityp.type.get_method("__call__")
            if method and method.type:
                callables, uncallables = self.partition_by_callable(
                    method.type, unsound_partition=False
                )
                if callables and not uncallables:
                    # Only consider the type callable if its __call__ method is
                    # definitely callable.
                    return [typ], []

            if not unsound_partition:
                fake = self.make_fake_callable(ityp)
                if isinstance(typ, TupleType):
                    fake.type.tuple_type = TupleType(typ.items, fake)
                    return [fake.type.tuple_type], [typ]
                return [fake], [typ]

        if unsound_partition:
            return [], [typ]
        else:
            # We don't know how properly make the type callable.
            return [typ], [typ]

    def conditional_callable_type_map(
        self, expr: Expression, current_type: Type | None
    ) -> tuple[TypeMap, TypeMap]:
        """Takes in an expression and the current type of the expression.

        Returns a 2-tuple: The first element is a map from the expression to
        the restricted type if it were callable. The second element is a
        map from the expression to the type it would hold if it weren't
        callable.
        """
        if not current_type:
            return {}, {}

        if isinstance(get_proper_type(current_type), AnyType):
            return {}, {}

        callables, uncallables = self.partition_by_callable(current_type, unsound_partition=False)

        if callables and uncallables:
            callable_map = {expr: UnionType.make_union(callables)} if callables else None
            uncallable_map = {expr: UnionType.make_union(uncallables)} if uncallables else None
            return callable_map, uncallable_map

        elif callables:
            return {}, None

        return None, {}

    def conditional_types_for_iterable(
        self, item_type: Type, iterable_type: Type
    ) -> tuple[Type | None, Type | None]:
        """
        Narrows the type of `iterable_type` based on the type of `item_type`.
        For now, we only support narrowing unions of TypedDicts based on left operand being literal string(s).
        """
        if_types: list[Type] = []
        else_types: list[Type] = []

        iterable_type = get_proper_type(iterable_type)
        if isinstance(iterable_type, UnionType):
            possible_iterable_types = get_proper_types(iterable_type.relevant_items())
        else:
            possible_iterable_types = [iterable_type]

        item_str_literals = try_getting_str_literals_from_type(item_type)

        for possible_iterable_type in possible_iterable_types:
            if item_str_literals and isinstance(possible_iterable_type, TypedDictType):
                for key in item_str_literals:
                    if key in possible_iterable_type.required_keys:
                        if_types.append(possible_iterable_type)
                    elif (
                        key in possible_iterable_type.items or not possible_iterable_type.is_final
                    ):
                        if_types.append(possible_iterable_type)
                        else_types.append(possible_iterable_type)
                    else:
                        else_types.append(possible_iterable_type)
            else:
                if_types.append(possible_iterable_type)
                else_types.append(possible_iterable_type)

        return (
            UnionType.make_union(if_types) if if_types else None,
            UnionType.make_union(else_types) if else_types else None,
        )

    def _is_truthy_type(self, t: ProperType) -> bool:
        return (
            (
                isinstance(t, Instance)
                and bool(t.type)
                and not t.type.has_readable_member("__bool__")
                and not t.type.has_readable_member("__len__")
                and t.type.fullname != "builtins.object"
            )
            or isinstance(t, FunctionLike)
            or (
                isinstance(t, UnionType)
                and all(self._is_truthy_type(t) for t in get_proper_types(t.items))
            )
        )

    def _check_for_truthy_type(self, t: Type, expr: Expression) -> None:
        if not state.strict_optional:
            return  # if everything can be None, all bets are off

        t = get_proper_type(t)
        if not self._is_truthy_type(t):
            return

        def format_expr_type() -> str:
            typ = format_type(t, self.options)
            if isinstance(expr, MemberExpr):
                return f'Member "{expr.name}" has type {typ}'
            elif isinstance(expr, RefExpr) and expr.fullname:
                return f'"{expr.fullname}" has type {typ}'
            elif isinstance(expr, CallExpr):
                if isinstance(expr.callee, MemberExpr):
                    return f'"{expr.callee.name}" returns {typ}'
                elif isinstance(expr.callee, RefExpr) and expr.callee.fullname:
                    return f'"{expr.callee.fullname}" returns {typ}'
                return f"Call returns {typ}"
            else:
                return f"Expression has type {typ}"

        def get_expr_name() -> str:
            if isinstance(expr, (NameExpr, MemberExpr)):
                return f'"{expr.name}"'
            else:
                # return type if expr has no name
                return format_type(t, self.options)

        if isinstance(t, FunctionLike):
            self.fail(message_registry.FUNCTION_ALWAYS_TRUE.format(get_expr_name()), expr)
        elif isinstance(t, UnionType):
            self.fail(message_registry.TYPE_ALWAYS_TRUE_UNIONTYPE.format(format_expr_type()), expr)
        elif isinstance(t, Instance) and t.type.fullname == "typing.Iterable":
            _, info = self.make_fake_typeinfo("typing", "Collection", "Collection", [])
            self.fail(
                message_registry.ITERABLE_ALWAYS_TRUE.format(
                    format_expr_type(), format_type(Instance(info, t.args), self.options)
                ),
                expr,
            )
        else:
            self.fail(message_registry.TYPE_ALWAYS_TRUE.format(format_expr_type()), expr)

    def find_type_equals_check(
        self, node: ComparisonExpr, expr_indices: list[int]
    ) -> tuple[TypeMap, TypeMap]:
        """Narrow types based on any checks of the type ``type(x) == T``

        Args:
            node: The node that might contain the comparison
            expr_indices: The list of indices of expressions in ``node`` that are being
                compared
        """

        def is_type_call(expr: CallExpr) -> bool:
            """Is expr a call to type with one argument?"""
            return refers_to_fullname(expr.callee, "builtins.type") and len(expr.args) == 1

        # exprs that are being passed into type
        exprs_in_type_calls: list[Expression] = []
        # type that is being compared to type(expr)
        type_being_compared: list[TypeRange] | None = None
        # whether the type being compared to is final
        is_final = False

        for index in expr_indices:
            expr = node.operands[index]

            if isinstance(expr, CallExpr) and is_type_call(expr):
                exprs_in_type_calls.append(expr.args[0])
            else:
                current_type = self.get_isinstance_type(expr)
                if current_type is None:
                    continue
                if type_being_compared is not None:
                    # It doesn't really make sense to have several types being
                    # compared to the output of type (like type(x) == int == str)
                    # because whether that's true is solely dependent on what the
                    # types being compared are, so we don't try to narrow types any
                    # further because we can't really get any information about the
                    # type of x from that check
                    return {}, {}
                else:
                    if isinstance(expr, RefExpr) and isinstance(expr.node, TypeInfo):
                        is_final = expr.node.is_final
                    type_being_compared = current_type

        if not exprs_in_type_calls:
            return {}, {}

        if_maps: list[TypeMap] = []
        else_maps: list[TypeMap] = []
        for expr in exprs_in_type_calls:
            current_if_type, current_else_type = self.conditional_types_with_intersection(
                self.lookup_type(expr), type_being_compared, expr
            )
            current_if_map, current_else_map = conditional_types_to_typemaps(
                expr, current_if_type, current_else_type
            )
            if_maps.append(current_if_map)
            else_maps.append(current_else_map)

        def combine_maps(list_maps: list[TypeMap]) -> TypeMap:
            """Combine all typemaps in list_maps into one typemap"""
            result_map = {}
            for d in list_maps:
                if d is not None:
                    result_map.update(d)
            return result_map

        if_map = combine_maps(if_maps)
        # type(x) == T is only true when x has the same type as T, meaning
        # that it can be false if x is an instance of a subclass of T. That means
        # we can't do any narrowing in the else case unless T is final, in which
        # case T can't be subclassed
        if is_final:
            else_map = combine_maps(else_maps)
        else:
            else_map = {}
        return if_map, else_map

    def find_isinstance_check(self, node: Expression) -> tuple[TypeMap, TypeMap]:
        """Find any isinstance checks (within a chain of ands).  Includes
        implicit and explicit checks for None and calls to callable.
        Also includes TypeGuard functions.

        Return value is a map of variables to their types if the condition
        is true and a map of variables to their types if the condition is false.

        If either of the values in the tuple is None, then that particular
        branch can never occur.

        May return {}, {}.
        Can return None, None in situations involving NoReturn.
        """
        if_map, else_map = self.find_isinstance_check_helper(node)
        new_if_map = self.propagate_up_typemap_info(if_map)
        new_else_map = self.propagate_up_typemap_info(else_map)
        return new_if_map, new_else_map

    def find_isinstance_check_helper(self, node: Expression) -> tuple[TypeMap, TypeMap]:
        if is_true_literal(node):
            return {}, None
        if is_false_literal(node):
            return None, {}

        if isinstance(node, CallExpr) and len(node.args) != 0:
            expr = collapse_walrus(node.args[0])
            if refers_to_fullname(node.callee, "builtins.isinstance"):
                if len(node.args) != 2:  # the error will be reported elsewhere
                    return {}, {}
                if literal(expr) == LITERAL_TYPE:
                    return conditional_types_to_typemaps(
                        expr,
                        *self.conditional_types_with_intersection(
                            self.lookup_type(expr), self.get_isinstance_type(node.args[1]), expr
                        ),
                    )
            elif refers_to_fullname(node.callee, "builtins.issubclass"):
                if len(node.args) != 2:  # the error will be reported elsewhere
                    return {}, {}
                if literal(expr) == LITERAL_TYPE:
                    return self.infer_issubclass_maps(node, expr)
            elif refers_to_fullname(node.callee, "builtins.callable"):
                if len(node.args) != 1:  # the error will be reported elsewhere
                    return {}, {}
                if literal(expr) == LITERAL_TYPE:
                    vartype = self.lookup_type(expr)
                    return self.conditional_callable_type_map(expr, vartype)
            elif refers_to_fullname(node.callee, "builtins.hasattr"):
                if len(node.args) != 2:  # the error will be reported elsewhere
                    return {}, {}
                attr = try_getting_str_literals(node.args[1], self.lookup_type(node.args[1]))
                if literal(expr) == LITERAL_TYPE and attr and len(attr) == 1:
                    return self.hasattr_type_maps(expr, self.lookup_type(expr), attr[0])
            elif isinstance(node.callee, RefExpr):
                if node.callee.type_guard is not None:
                    # TODO: Follow *args, **kwargs
                    if node.arg_kinds[0] != nodes.ARG_POS:
                        # the first argument might be used as a kwarg
                        called_type = get_proper_type(self.lookup_type(node.callee))

                        # TODO: there are some more cases in check_call() to handle.
                        if isinstance(called_type, Instance):
                            call = find_member(
                                "__call__", called_type, called_type, is_operator=True
                            )
                            if call is not None:
                                called_type = get_proper_type(call)

                        # *assuming* the overloaded function is correct, there's a couple cases:
                        #  1) The first argument has different names, but is pos-only. We don't
                        #     care about this case, the argument must be passed positionally.
                        #  2) The first argument allows keyword reference, therefore must be the
                        #     same between overloads.
                        if isinstance(called_type, (CallableType, Overloaded)):
                            name = called_type.items[0].arg_names[0]
                            if name in node.arg_names:
                                idx = node.arg_names.index(name)
                                # we want the idx-th variable to be narrowed
                                expr = collapse_walrus(node.args[idx])
                            else:
                                self.fail(message_registry.TYPE_GUARD_POS_ARG_REQUIRED, node)
                                return {}, {}
                    if literal(expr) == LITERAL_TYPE:
                        # Note: we wrap the target type, so that we can special case later.
                        # Namely, for isinstance() we use a normal meet, while TypeGuard is
                        # considered "always right" (i.e. even if the types are not overlapping).
                        # Also note that a care must be taken to unwrap this back at read places
                        # where we use this to narrow down declared type.
                        return {expr: TypeGuardedType(node.callee.type_guard)}, {}
        elif isinstance(node, ComparisonExpr):
            # Step 1: Obtain the types of each operand and whether or not we can
            # narrow their types. (For example, we shouldn't try narrowing the
            # types of literal string or enum expressions).

            operands = [collapse_walrus(x) for x in node.operands]
            operand_types = []
            narrowable_operand_index_to_hash = {}
            # print(operands)
            for i, expr in enumerate(operands):
                if not self.has_type(expr):
                    return {}, {}
                expr_type = self.lookup_type(expr)
                operand_types.append(expr_type)

                if (
                    literal(expr) == LITERAL_TYPE
                    and not is_literal_none(expr)
                    and not self.is_literal_enum(expr)
                ):
                    h = literal_hash(expr)
                    if h is not None:
                        narrowable_operand_index_to_hash[i] = h

            # Step 2: Group operands chained by either the 'is' or '==' operands
            # together. For all other operands, we keep them in groups of size 2.
            # So the expression:
            #
            #   x0 == x1 == x2 < x3 < x4 is x5 is x6 is not x7 is not x8
            #
            # ...is converted into the simplified operator list:
            #
            #  [("==", [0, 1, 2]), ("<", [2, 3]), ("<", [3, 4]),
            #   ("is", [4, 5, 6]), ("is not", [6, 7]), ("is not", [7, 8])]
            #
            # We group identity/equality expressions so we can propagate information
            # we discover about one operand across the entire chain. We don't bother
            # handling 'is not' and '!=' chains in a special way: those are very rare
            # in practice.

            simplified_operator_list = group_comparison_operands(
                node.pairwise(), narrowable_operand_index_to_hash, {"==", "is"}
            )

            # Step 3: Analyze each group and infer more precise type maps for each
            # assignable operand, if possible. We combine these type maps together
            # in the final step.

            partial_type_maps = []
            for operator, expr_indices in simplified_operator_list:
                if operator in {"is", "is not", "==", "!="}:
                    # is_valid_target:
                    #   Controls which types we're allowed to narrow exprs to. Note that
                    #   we cannot use 'is_literal_type_like' in both cases since doing
                    #   'x = 10000 + 1; x is 10001' is not always True in all Python
                    #   implementations.
                    #
                    # coerce_only_in_literal_context:
                    #   If true, coerce types into literal types only if one or more of
                    #   the provided exprs contains an explicit Literal type. This could
                    #   technically be set to any arbitrary value, but it seems being liberal
                    #   with narrowing when using 'is' and conservative when using '==' seems
                    #   to break the least amount of real-world code.
                    #
                    # should_narrow_by_identity:
                    #   Set to 'false' only if the user defines custom __eq__ or __ne__ methods
                    #   that could cause identity-based narrowing to produce invalid results.
                    if operator in {"is", "is not"}:
                        is_valid_target: Callable[[Type], bool] = is_singleton_type
                        coerce_only_in_literal_context = False
                        should_narrow_by_identity = True
                    else:

                        def is_exactly_literal_type(t: Type) -> bool:
                            return isinstance(get_proper_type(t), LiteralType)

                        def has_no_custom_eq_checks(t: Type) -> bool:
                            return not custom_special_method(
                                t, "__eq__", check_all=False
                            ) and not custom_special_method(t, "__ne__", check_all=False)

                        is_valid_target = is_exactly_literal_type
                        coerce_only_in_literal_context = True

                        expr_types = [operand_types[i] for i in expr_indices]
                        should_narrow_by_identity = all(map(has_no_custom_eq_checks, expr_types))

                    if_map: TypeMap = {}
                    else_map: TypeMap = {}
                    if should_narrow_by_identity:
                        if_map, else_map = self.refine_identity_comparison_expression(
                            operands,
                            operand_types,
                            expr_indices,
                            narrowable_operand_index_to_hash.keys(),
                            is_valid_target,
                            coerce_only_in_literal_context,
                        )

                    # Strictly speaking, we should also skip this check if the objects in the expr
                    # chain have custom __eq__ or __ne__ methods. But we (maybe optimistically)
                    # assume nobody would actually create a custom objects that considers itself
                    # equal to None.
                    if if_map == {} and else_map == {}:
                        if_map, else_map = self.refine_away_none_in_comparison(
                            operands,
                            operand_types,
                            expr_indices,
                            narrowable_operand_index_to_hash.keys(),
                        )

                    # If we haven't been able to narrow types yet, we might be dealing with a explicit type(x) == some_type check
                    if if_map == {} and else_map == {}:
                        if_map, else_map = self.find_type_equals_check(node, expr_indices)
                        # print("done4", if_map, else_map)
                elif operator in {"in", "not in"}:
                    assert len(expr_indices) == 2
                    left_index, right_index = expr_indices
                    item_type = operand_types[left_index]
                    iterable_type = operand_types[right_index]
                    right_expr = operands[right_index]

                    if_map, else_map = {}, {}

                    if isinstance(right_expr, TupleExpr):
                        all_literal_enum = all(
                            self.is_literal_enum(element_expr) for element_expr in right_expr.items
                        )
                        if all_literal_enum:
<<<<<<< HEAD
                            # Set if_map for the entire tuple
                            if_map = {}
                            else_map = None
                        else:
=======
>>>>>>> 5a060f72
                            new_items = []
                            if len(right_expr.items) != 0:
                                # extract the enum type in the context
                                enum_type = get_proper_type(
                                    self.lookup_type_or_none(right_expr.items[0].expr)
                                ).fallback
                                for name, symbol in enum_type.type.names.items():
                                    if not isinstance(symbol.node, Var):
                                        continue
                                    # Skip these since Enum will remove it
                                    if name in ENUM_REMOVED_PROPS:
                                        continue
                                    new_items.append(LiteralType(name, enum_type))

                    else:
                        if left_index in narrowable_operand_index_to_hash:
                            # We only try and narrow away 'None' for now
                            if is_overlapping_none(item_type):
                                collection_item_type = get_proper_type(
                                    builtin_item_type(iterable_type)
                                )
                                if (
                                    collection_item_type is not None
                                    and not is_overlapping_none(collection_item_type)
                                    and not (
                                        isinstance(collection_item_type, Instance)
                                        and collection_item_type.type.fullname == "builtins.object"
                                    )
                                    and is_overlapping_erased_types(
                                        item_type, collection_item_type
                                    )
                                ):
                                    if_map[operands[left_index]] = remove_optional(item_type)

                        if right_index in narrowable_operand_index_to_hash:
                            if_type, else_type = self.conditional_types_for_iterable(
                                item_type, iterable_type
                            )
                            expr = operands[right_index]

                            if if_type is None:
                                if_map = None
                            else:
                                if_map[expr] = if_type
                            if else_type is None:
                                else_map = None
                            else:
                                else_map[expr] = else_type
                else:
                    if_map = {}
                    else_map = {}

                if operator in {"is not", "!=", "not in"}:
                    if_map, else_map = else_map, if_map

                partial_type_maps.append((if_map, else_map))

            # If we have found non-trivial restrictions from the regular comparisons,
            # then return soon. Otherwise try to infer restrictions involving `len(x)`.
            # TODO: support regular and len() narrowing in the same chain.
            if any(m != ({}, {}) for m in partial_type_maps):
                return reduce_conditional_maps(partial_type_maps)
            else:
                # Use meet for `and` maps to get correct results for chained checks
                # like `if 1 < len(x) < 4: ...`
                return reduce_conditional_maps(self.find_tuple_len_narrowing(node), use_meet=True)
        elif isinstance(node, AssignmentExpr):
            if_map = {}
            else_map = {}

            if_assignment_map, else_assignment_map = self.find_isinstance_check(node.target)

            if if_assignment_map is not None:
                if_map.update(if_assignment_map)
            if else_assignment_map is not None:
                else_map.update(else_assignment_map)

            if_condition_map, else_condition_map = self.find_isinstance_check(node.value)

            if if_condition_map is not None:
                if_map.update(if_condition_map)
            if else_condition_map is not None:
                else_map.update(else_condition_map)

            return (
                (None if if_assignment_map is None or if_condition_map is None else if_map),
                (None if else_assignment_map is None or else_condition_map is None else else_map),
            )
        elif isinstance(node, OpExpr) and node.op == "and":
            left_if_vars, left_else_vars = self.find_isinstance_check(node.left)
            right_if_vars, right_else_vars = self.find_isinstance_check(node.right)

            # (e1 and e2) is true if both e1 and e2 are true,
            # and false if at least one of e1 and e2 is false.
            return (
                and_conditional_maps(left_if_vars, right_if_vars),
                # Note that if left else type is Any, we can't add any additional
                # types to it, since the right maps were computed assuming
                # the left is True, which may be not the case in the else branch.
                or_conditional_maps(left_else_vars, right_else_vars, coalesce_any=True),
            )
        elif isinstance(node, OpExpr) and node.op == "or":
            left_if_vars, left_else_vars = self.find_isinstance_check(node.left)
            right_if_vars, right_else_vars = self.find_isinstance_check(node.right)

            # (e1 or e2) is true if at least one of e1 or e2 is true,
            # and false if both e1 and e2 are false.
            return (
                or_conditional_maps(left_if_vars, right_if_vars),
                and_conditional_maps(left_else_vars, right_else_vars),
            )
        elif isinstance(node, UnaryExpr) and node.op == "not":
            left, right = self.find_isinstance_check(node.expr)
            return right, left
        elif (
            literal(node) == LITERAL_TYPE
            and self.has_type(node)
            and self.can_be_narrowed_with_len(self.lookup_type(node))
            # Only translate `if x` to `if len(x) > 0` when possible.
            and not custom_special_method(self.lookup_type(node), "__bool__")
            and self.options.strict_optional
        ):
            # Combine a `len(x) > 0` check with the default logic below.
            yes_type, no_type = self.narrow_with_len(self.lookup_type(node), ">", 0)
            if yes_type is not None:
                yes_type = true_only(yes_type)
            else:
                yes_type = UninhabitedType()
            if no_type is not None:
                no_type = false_only(no_type)
            else:
                no_type = UninhabitedType()
            if_map = {node: yes_type} if not isinstance(yes_type, UninhabitedType) else None
            else_map = {node: no_type} if not isinstance(no_type, UninhabitedType) else None
            return if_map, else_map

        # Restrict the type of the variable to True-ish/False-ish in the if and else branches
        # respectively
        original_vartype = self.lookup_type(node)
        self._check_for_truthy_type(original_vartype, node)
        vartype = try_expanding_sum_type_to_union(original_vartype, "builtins.bool")

        if_type = true_only(vartype)
        else_type = false_only(vartype)
        if_map = {node: if_type} if not isinstance(if_type, UninhabitedType) else None
        else_map = {node: else_type} if not isinstance(else_type, UninhabitedType) else None
        return if_map, else_map

    def propagate_up_typemap_info(self, new_types: TypeMap) -> TypeMap:
        """Attempts refining parent expressions of any MemberExpr or IndexExprs in new_types.

        Specifically, this function accepts two mappings of expression to original types:
        the original mapping (existing_types), and a new mapping (new_types) intended to
        update the original.

        This function iterates through new_types and attempts to use the information to try
        refining any parent types that happen to be unions.

        For example, suppose there are two types "A = Tuple[int, int]" and "B = Tuple[str, str]".
        Next, suppose that 'new_types' specifies the expression 'foo[0]' has a refined type
        of 'int' and that 'foo' was previously deduced to be of type Union[A, B].

        Then, this function will observe that since A[0] is an int and B[0] is not, the type of
        'foo' can be further refined from Union[A, B] into just B.

        We perform this kind of "parent narrowing" for member lookup expressions and indexing
        expressions into tuples, namedtuples, and typeddicts. We repeat this narrowing
        recursively if the parent is also a "lookup expression". So for example, if we have
        the expression "foo['bar'].baz[0]", we'd potentially end up refining types for the
        expressions "foo", "foo['bar']", and "foo['bar'].baz".

        We return the newly refined map. This map is guaranteed to be a superset of 'new_types'.
        """
        if new_types is None:
            return None
        output_map = {}
        for expr, expr_type in new_types.items():
            # The original inferred type should always be present in the output map, of course
            output_map[expr] = expr_type

            # Next, try using this information to refine the parent types, if applicable.
            new_mapping = self.refine_parent_types(expr, expr_type)
            for parent_expr, proposed_parent_type in new_mapping.items():
                # We don't try inferring anything if we've already inferred something for
                # the parent expression.
                # TODO: Consider picking the narrower type instead of always discarding this?
                if parent_expr in new_types:
                    continue
                output_map[parent_expr] = proposed_parent_type
        return output_map

    def refine_parent_types(self, expr: Expression, expr_type: Type) -> Mapping[Expression, Type]:
        """Checks if the given expr is a 'lookup operation' into a union and iteratively refines
        the parent types based on the 'expr_type'.

        For example, if 'expr' is an expression like 'a.b.c.d', we'll potentially return refined
        types for expressions 'a', 'a.b', and 'a.b.c'.

        For more details about what a 'lookup operation' is and how we use the expr_type to refine
        the parent types of lookup_expr, see the docstring in 'propagate_up_typemap_info'.
        """
        output: dict[Expression, Type] = {}

        # Note: parent_expr and parent_type are progressively refined as we crawl up the
        # parent lookup chain.
        while True:
            # First, check if this expression is one that's attempting to
            # "lookup" some key in the parent type. If so, save the parent type
            # and create function that will try replaying the same lookup
            # operation against arbitrary types.
            if isinstance(expr, MemberExpr):
                parent_expr = collapse_walrus(expr.expr)
                parent_type = self.lookup_type_or_none(parent_expr)
                member_name = expr.name

                def replay_lookup(new_parent_type: ProperType) -> Type | None:
                    with self.msg.filter_errors() as w:
                        member_type = analyze_member_access(
                            name=member_name,
                            typ=new_parent_type,
                            context=parent_expr,
                            is_lvalue=False,
                            is_super=False,
                            is_operator=False,
                            msg=self.msg,
                            original_type=new_parent_type,
                            chk=self,
                            in_literal_context=False,
                        )
                    if w.has_new_errors():
                        return None
                    else:
                        return member_type

            elif isinstance(expr, IndexExpr):
                parent_expr = collapse_walrus(expr.base)
                parent_type = self.lookup_type_or_none(parent_expr)

                index_type = self.lookup_type_or_none(expr.index)
                if index_type is None:
                    return output

                str_literals = try_getting_str_literals_from_type(index_type)
                if str_literals is not None:
                    # Refactoring these two indexing replay functions is surprisingly
                    # tricky -- see https://github.com/python/mypy/pull/7917, which
                    # was blocked by https://github.com/mypyc/mypyc/issues/586
                    def replay_lookup(new_parent_type: ProperType) -> Type | None:
                        if not isinstance(new_parent_type, TypedDictType):
                            return None
                        try:
                            assert str_literals is not None
                            member_types = [new_parent_type.items[key] for key in str_literals]
                        except KeyError:
                            return None
                        return make_simplified_union(member_types)

                else:
                    int_literals = try_getting_int_literals_from_type(index_type)
                    if int_literals is not None:

                        def replay_lookup(new_parent_type: ProperType) -> Type | None:
                            if not isinstance(new_parent_type, TupleType):
                                return None
                            try:
                                assert int_literals is not None
                                member_types = [new_parent_type.items[key] for key in int_literals]
                            except IndexError:
                                return None
                            return make_simplified_union(member_types)

                    else:
                        return output
            else:
                return output

            # If we somehow didn't previously derive the parent type, abort completely
            # with what we have so far: something went wrong at an earlier stage.
            if parent_type is None:
                return output

            # We currently only try refining the parent type if it's a Union.
            # If not, there's no point in trying to refine any further parents
            # since we have no further information we can use to refine the lookup
            # chain, so we end early as an optimization.
            parent_type = get_proper_type(parent_type)
            if not isinstance(parent_type, UnionType):
                return output

            # Take each element in the parent union and replay the original lookup procedure
            # to figure out which parents are compatible.
            new_parent_types = []
            for item in flatten_nested_unions(parent_type.items):
                member_type = replay_lookup(get_proper_type(item))
                if member_type is None:
                    # We were unable to obtain the member type. So, we give up on refining this
                    # parent type entirely and abort.
                    return output

                if is_overlapping_types(member_type, expr_type):
                    new_parent_types.append(item)

            # If none of the parent types overlap (if we derived an empty union), something
            # went wrong. We should never hit this case, but deriving the uninhabited type or
            # reporting an error both seem unhelpful. So we abort.
            if not new_parent_types:
                return output

            expr = parent_expr
            expr_type = output[parent_expr] = make_simplified_union(new_parent_types)

    def refine_identity_comparison_expression(
        self,
        operands: list[Expression],
        operand_types: list[Type],
        chain_indices: list[int],
        narrowable_operand_indices: AbstractSet[int],
        is_valid_target: Callable[[ProperType], bool],
        coerce_only_in_literal_context: bool,
    ) -> tuple[TypeMap, TypeMap]:
        """Produce conditional type maps refining expressions by an identity/equality comparison.

        The 'operands' and 'operand_types' lists should be the full list of operands used
        in the overall comparison expression. The 'chain_indices' list is the list of indices
        actually used within this identity comparison chain.

        So if we have the expression:

            a <= b is c is d <= e

        ...then 'operands' and 'operand_types' would be lists of length 5 and 'chain_indices'
        would be the list [1, 2, 3].

        The 'narrowable_operand_indices' parameter is the set of all indices we are allowed
        to refine the types of: that is, all operands that will potentially be a part of
        the output TypeMaps.

        Although this function could theoretically try setting the types of the operands
        in the chains to the meet, doing that causes too many issues in real-world code.
        Instead, we use 'is_valid_target' to identify which of the given chain types
        we could plausibly use as the refined type for the expressions in the chain.

        Similarly, 'coerce_only_in_literal_context' controls whether we should try coercing
        expressions in the chain to a Literal type. Performing this coercion is sometimes
        too aggressive of a narrowing, depending on context.
        """

        should_coerce = True
        if coerce_only_in_literal_context:

            def should_coerce_inner(typ: Type) -> bool:
                typ = get_proper_type(typ)
                return is_literal_type_like(typ) or (
                    isinstance(typ, Instance) and typ.type.is_enum
                )

            should_coerce = any(should_coerce_inner(operand_types[i]) for i in chain_indices)

        target: Type | None = None
        possible_target_indices = []
        for i in chain_indices:
            expr_type = operand_types[i]
            if should_coerce:
                expr_type = coerce_to_literal(expr_type)
            if not is_valid_target(get_proper_type(expr_type)):
                continue
            if target and not is_same_type(target, expr_type):
                # We have multiple disjoint target types. So the 'if' branch
                # must be unreachable.
                return None, {}
            target = expr_type
            possible_target_indices.append(i)

        # There's nothing we can currently infer if none of the operands are valid targets,
        # so we end early and infer nothing.
        if target is None:
            return {}, {}

        # If possible, use an unassignable expression as the target.
        # We skip refining the type of the target below, so ideally we'd
        # want to pick an expression we were going to skip anyways.
        singleton_index = -1
        for i in possible_target_indices:
            if i not in narrowable_operand_indices:
                singleton_index = i

        # But if none of the possible singletons are unassignable ones, we give up
        # and arbitrarily pick the last item, mostly because other parts of the
        # type narrowing logic bias towards picking the rightmost item and it'd be
        # nice to stay consistent.
        #
        # That said, it shouldn't matter which index we pick. For example, suppose we
        # have this if statement, where 'x' and 'y' both have singleton types:
        #
        #     if x is y:
        #         reveal_type(x)
        #         reveal_type(y)
        #     else:
        #         reveal_type(x)
        #         reveal_type(y)
        #
        # At this point, 'x' and 'y' *must* have the same singleton type: we would have
        # ended early in the first for-loop in this function if they weren't.
        #
        # So, we should always get the same result in the 'if' case no matter which
        # index we pick. And while we do end up getting different results in the 'else'
        # case depending on the index (e.g. if we pick 'y', then its type stays the same
        # while 'x' is narrowed to '<uninhabited>'), this distinction is also moot: mypy
        # currently will just mark the whole branch as unreachable if either operand is
        # narrowed to <uninhabited>.
        if singleton_index == -1:
            singleton_index = possible_target_indices[-1]

        sum_type_name = None
        target = get_proper_type(target)
        if isinstance(target, LiteralType) and (
            target.is_enum_literal() or isinstance(target.value, bool)
        ):
            sum_type_name = target.fallback.type.fullname

        target_type = [TypeRange(target, is_upper_bound=False)]

        partial_type_maps = []
        for i in chain_indices:
            # If we try refining a type against itself, conditional_type_map
            # will end up assuming that the 'else' branch is unreachable. This is
            # typically not what we want: generally the user will intend for the
            # target type to be some fixed 'sentinel' value and will want to refine
            # the other exprs against this one instead.
            if i == singleton_index:
                continue

            # Naturally, we can't refine operands which are not permitted to be refined.
            if i not in narrowable_operand_indices:
                continue

            expr = operands[i]
            expr_type = coerce_to_literal(operand_types[i])

            if sum_type_name is not None:
                expr_type = try_expanding_sum_type_to_union(expr_type, sum_type_name)

            types = conditional_types(expr_type, target_type)
            partial_type_maps.append(conditional_types_to_typemaps(expr, *types))

        return reduce_conditional_maps(partial_type_maps)

    def refine_away_none_in_comparison(
        self,
        operands: list[Expression],
        operand_types: list[Type],
        chain_indices: list[int],
        narrowable_operand_indices: AbstractSet[int],
    ) -> tuple[TypeMap, TypeMap]:
        """Produces conditional type maps refining away None in an identity/equality chain.

        For more details about what the different arguments mean, see the
        docstring of 'refine_identity_comparison_expression' up above.
        """
        non_optional_types = []
        for i in chain_indices:
            typ = operand_types[i]
            if not is_overlapping_none(typ):
                non_optional_types.append(typ)

        # Make sure we have a mixture of optional and non-optional types.
        if len(non_optional_types) == 0 or len(non_optional_types) == len(chain_indices):
            return {}, {}

        if_map = {}
        for i in narrowable_operand_indices:
            expr_type = operand_types[i]
            if not is_overlapping_none(expr_type):
                continue
            if any(is_overlapping_erased_types(expr_type, t) for t in non_optional_types):
                if_map[operands[i]] = remove_optional(expr_type)

        return if_map, {}

    def is_len_of_tuple(self, expr: Expression) -> bool:
        """Is this expression a `len(x)` call where x is a tuple or union of tuples?"""
        if not isinstance(expr, CallExpr):
            return False
        if not refers_to_fullname(expr.callee, "builtins.len"):
            return False
        if len(expr.args) != 1:
            return False
        expr = expr.args[0]
        if literal(expr) != LITERAL_TYPE:
            return False
        if not self.has_type(expr):
            return False
        return self.can_be_narrowed_with_len(self.lookup_type(expr))

    def can_be_narrowed_with_len(self, typ: Type) -> bool:
        """Is this a type that can benefit from length check type restrictions?

        Currently supported types are TupleTypes, Instances of builtins.tuple, and
        unions involving such types.
        """
        if custom_special_method(typ, "__len__"):
            # If user overrides builtin behavior, we can't do anything.
            return False
        p_typ = get_proper_type(typ)
        # Note: we are conservative about tuple subclasses, because some code may rely on
        # the fact that tuple_type of fallback TypeInfo matches the original TupleType.
        if isinstance(p_typ, TupleType):
            if any(isinstance(t, UnpackType) for t in p_typ.items):
                return p_typ.partial_fallback.type.fullname == "builtins.tuple"
            return True
        if isinstance(p_typ, Instance):
            return p_typ.type.has_base("builtins.tuple")
        if isinstance(p_typ, UnionType):
            return any(self.can_be_narrowed_with_len(t) for t in p_typ.items)
        return False

    def literal_int_expr(self, expr: Expression) -> int | None:
        """Is this expression an int literal, or a reference to an int constant?

        If yes, return the corresponding int value, otherwise return None.
        """
        if not self.has_type(expr):
            return None
        expr_type = self.lookup_type(expr)
        expr_type = coerce_to_literal(expr_type)
        proper_type = get_proper_type(expr_type)
        if not isinstance(proper_type, LiteralType):
            return None
        if not isinstance(proper_type.value, int):
            return None
        return proper_type.value

    def find_tuple_len_narrowing(self, node: ComparisonExpr) -> list[tuple[TypeMap, TypeMap]]:
        """Top-level logic to find type restrictions from a length check on tuples.

        We try to detect `if` checks like the following:
            x: tuple[int, int] | tuple[int, int, int]
            y: tuple[int, int] | tuple[int, int, int]
            if len(x) == len(y) == 2:
                a, b = x  # OK
                c, d = y  # OK

            z: tuple[int, ...]
            if 1 < len(z) < 4:
                x = z  # OK
        and report corresponding type restrictions to the binder.
        """
        # First step: group consecutive `is` and `==` comparisons together.
        # This is essentially a simplified version of group_comparison_operands(),
        # tuned to the len()-like checks. Note that we don't propagate indirect
        # restrictions like e.g. `len(x) > foo() > 1` yet, since it is tricky.
        # TODO: propagate indirect len() comparison restrictions.
        chained = []
        last_group = set()
        for op, left, right in node.pairwise():
            if isinstance(left, AssignmentExpr):
                left = left.value
            if isinstance(right, AssignmentExpr):
                right = right.value
            if op in ("is", "=="):
                last_group.add(left)
                last_group.add(right)
            else:
                if last_group:
                    chained.append(("==", list(last_group)))
                    last_group = set()
                if op in {"is not", "!=", "<", "<=", ">", ">="}:
                    chained.append((op, [left, right]))
        if last_group:
            chained.append(("==", list(last_group)))

        # Second step: infer type restrictions from each group found above.
        type_maps = []
        for op, items in chained:
            # TODO: support unions of literal types as len() comparison targets.
            if not any(self.literal_int_expr(it) is not None for it in items):
                continue
            if not any(self.is_len_of_tuple(it) for it in items):
                continue

            # At this step we know there is at least one len(x) and one literal in the group.
            if op in ("is", "=="):
                literal_values = set()
                tuples = []
                for it in items:
                    lit = self.literal_int_expr(it)
                    if lit is not None:
                        literal_values.add(lit)
                        continue
                    if self.is_len_of_tuple(it):
                        assert isinstance(it, CallExpr)
                        tuples.append(it.args[0])
                if len(literal_values) > 1:
                    # More than one different literal value found, like 1 == len(x) == 2,
                    # so the corresponding branch is unreachable.
                    return [(None, {})]
                size = literal_values.pop()
                if size > MAX_PRECISE_TUPLE_SIZE:
                    # Avoid creating huge tuples from checks like if len(x) == 300.
                    continue
                for tpl in tuples:
                    yes_type, no_type = self.narrow_with_len(self.lookup_type(tpl), op, size)
                    yes_map = None if yes_type is None else {tpl: yes_type}
                    no_map = None if no_type is None else {tpl: no_type}
                    type_maps.append((yes_map, no_map))
            else:
                left, right = items
                if self.is_len_of_tuple(right):
                    # Normalize `1 < len(x)` and similar as `len(x) > 1`.
                    left, right = right, left
                    op = flip_ops.get(op, op)
                r_size = self.literal_int_expr(right)
                assert r_size is not None
                if r_size > MAX_PRECISE_TUPLE_SIZE:
                    # Avoid creating huge unions from checks like if len(x) > 300.
                    continue
                assert isinstance(left, CallExpr)
                yes_type, no_type = self.narrow_with_len(
                    self.lookup_type(left.args[0]), op, r_size
                )
                yes_map = None if yes_type is None else {left.args[0]: yes_type}
                no_map = None if no_type is None else {left.args[0]: no_type}
                type_maps.append((yes_map, no_map))
        return type_maps

    def narrow_with_len(self, typ: Type, op: str, size: int) -> tuple[Type | None, Type | None]:
        """Dispatch tuple type narrowing logic depending on the kind of type we got."""
        typ = get_proper_type(typ)
        if isinstance(typ, TupleType):
            return self.refine_tuple_type_with_len(typ, op, size)
        elif isinstance(typ, Instance):
            return self.refine_instance_type_with_len(typ, op, size)
        elif isinstance(typ, UnionType):
            yes_types = []
            no_types = []
            other_types = []
            for t in typ.items:
                if not self.can_be_narrowed_with_len(t):
                    other_types.append(t)
                    continue
                yt, nt = self.narrow_with_len(t, op, size)
                if yt is not None:
                    yes_types.append(yt)
                if nt is not None:
                    no_types.append(nt)
            yes_types += other_types
            no_types += other_types
            if yes_types:
                yes_type = make_simplified_union(yes_types)
            else:
                yes_type = None
            if no_types:
                no_type = make_simplified_union(no_types)
            else:
                no_type = None
            return yes_type, no_type
        else:
            assert False, "Unsupported type for len narrowing"

    def refine_tuple_type_with_len(
        self, typ: TupleType, op: str, size: int
    ) -> tuple[Type | None, Type | None]:
        """Narrow a TupleType using length restrictions."""
        unpack_index = find_unpack_in_list(typ.items)
        if unpack_index is None:
            # For fixed length tuple situation is trivial, it is either reachable or not,
            # depending on the current length, expected length, and the comparison op.
            method = int_op_to_method[op]
            if method(typ.length(), size):
                return typ, None
            return None, typ
        unpack = typ.items[unpack_index]
        assert isinstance(unpack, UnpackType)
        unpacked = get_proper_type(unpack.type)
        if isinstance(unpacked, TypeVarTupleType):
            # For tuples involving TypeVarTuple unpack we can't do much except
            # inferring reachability, and recording the restrictions on TypeVarTuple
            # for further "manual" use elsewhere.
            min_len = typ.length() - 1 + unpacked.min_len
            if op in ("==", "is"):
                if min_len <= size:
                    return typ, typ
                return None, typ
            elif op in ("<", "<="):
                if op == "<=":
                    size += 1
                if min_len < size:
                    prefix = typ.items[:unpack_index]
                    suffix = typ.items[unpack_index + 1 :]
                    # TODO: also record max_len to avoid false negatives?
                    unpack = UnpackType(unpacked.copy_modified(min_len=size - typ.length() + 1))
                    return typ, typ.copy_modified(items=prefix + [unpack] + suffix)
                return None, typ
            else:
                yes_type, no_type = self.refine_tuple_type_with_len(typ, neg_ops[op], size)
                return no_type, yes_type
        # Homogeneous variadic item is the case where we are most flexible. Essentially,
        # we adjust the variadic item by "eating away" from it to satisfy the restriction.
        assert isinstance(unpacked, Instance) and unpacked.type.fullname == "builtins.tuple"
        min_len = typ.length() - 1
        arg = unpacked.args[0]
        prefix = typ.items[:unpack_index]
        suffix = typ.items[unpack_index + 1 :]
        if op in ("==", "is"):
            if min_len <= size:
                # TODO: return fixed union + prefixed variadic tuple for no_type?
                return typ.copy_modified(items=prefix + [arg] * (size - min_len) + suffix), typ
            return None, typ
        elif op in ("<", "<="):
            if op == "<=":
                size += 1
            if min_len < size:
                # Note: there is some ambiguity w.r.t. to where to put the additional
                # items: before or after the unpack. However, such types are equivalent,
                # so we always put them before for consistency.
                no_type = typ.copy_modified(
                    items=prefix + [arg] * (size - min_len) + [unpack] + suffix
                )
                yes_items = []
                for n in range(size - min_len):
                    yes_items.append(typ.copy_modified(items=prefix + [arg] * n + suffix))
                return UnionType.make_union(yes_items, typ.line, typ.column), no_type
            return None, typ
        else:
            yes_type, no_type = self.refine_tuple_type_with_len(typ, neg_ops[op], size)
            return no_type, yes_type

    def refine_instance_type_with_len(
        self, typ: Instance, op: str, size: int
    ) -> tuple[Type | None, Type | None]:
        """Narrow a homogeneous tuple using length restrictions."""
        base = map_instance_to_supertype(typ, self.lookup_typeinfo("builtins.tuple"))
        arg = base.args[0]
        # Again, we are conservative about subclasses until we gain more confidence.
        allow_precise = (
            PRECISE_TUPLE_TYPES in self.options.enable_incomplete_feature
        ) and typ.type.fullname == "builtins.tuple"
        if op in ("==", "is"):
            # TODO: return fixed union + prefixed variadic tuple for no_type?
            return TupleType(items=[arg] * size, fallback=typ), typ
        elif op in ("<", "<="):
            if op == "<=":
                size += 1
            if allow_precise:
                unpack = UnpackType(self.named_generic_type("builtins.tuple", [arg]))
                no_type: Type | None = TupleType(items=[arg] * size + [unpack], fallback=typ)
            else:
                no_type = typ
            if allow_precise:
                items = []
                for n in range(size):
                    items.append(TupleType([arg] * n, fallback=typ))
                yes_type: Type | None = UnionType.make_union(items, typ.line, typ.column)
            else:
                yes_type = typ
            return yes_type, no_type
        else:
            yes_type, no_type = self.refine_instance_type_with_len(typ, neg_ops[op], size)
            return no_type, yes_type

    #
    # Helpers
    #
    @overload
    def check_subtype(
        self,
        subtype: Type,
        supertype: Type,
        context: Context,
        msg: str,
        subtype_label: str | None = None,
        supertype_label: str | None = None,
        *,
        notes: list[str] | None = None,
        code: ErrorCode | None = None,
        outer_context: Context | None = None,
    ) -> bool:
        ...

    @overload
    def check_subtype(
        self,
        subtype: Type,
        supertype: Type,
        context: Context,
        msg: ErrorMessage,
        subtype_label: str | None = None,
        supertype_label: str | None = None,
        *,
        notes: list[str] | None = None,
        outer_context: Context | None = None,
    ) -> bool:
        ...

    def check_subtype(
        self,
        subtype: Type,
        supertype: Type,
        context: Context,
        msg: str | ErrorMessage,
        subtype_label: str | None = None,
        supertype_label: str | None = None,
        *,
        notes: list[str] | None = None,
        code: ErrorCode | None = None,
        outer_context: Context | None = None,
    ) -> bool:
        """Generate an error if the subtype is not compatible with supertype."""
        if is_subtype(subtype, supertype, options=self.options):
            return True

        if isinstance(msg, str):
            msg = ErrorMessage(msg, code=code)

        if self.msg.prefer_simple_messages():
            self.fail(msg, context)  # Fast path -- skip all fancy logic
            return False

        orig_subtype = subtype
        subtype = get_proper_type(subtype)
        orig_supertype = supertype
        supertype = get_proper_type(supertype)
        if self.msg.try_report_long_tuple_assignment_error(
            subtype, supertype, context, msg, subtype_label, supertype_label
        ):
            return False
        extra_info: list[str] = []
        note_msg = ""
        notes = notes or []
        if subtype_label is not None or supertype_label is not None:
            subtype_str, supertype_str = format_type_distinctly(
                orig_subtype, orig_supertype, options=self.options
            )
            if subtype_label is not None:
                extra_info.append(subtype_label + " " + subtype_str)
            if supertype_label is not None:
                extra_info.append(supertype_label + " " + supertype_str)
            note_msg = make_inferred_type_note(
                outer_context or context, subtype, supertype, supertype_str
            )
            if isinstance(subtype, Instance) and isinstance(supertype, Instance):
                notes = append_invariance_notes(notes, subtype, supertype)
        if extra_info:
            msg = msg.with_additional_msg(" (" + ", ".join(extra_info) + ")")

        self.fail(msg, context)
        for note in notes:
            self.msg.note(note, context, code=msg.code)
        if note_msg:
            self.note(note_msg, context, code=msg.code)
        self.msg.maybe_note_concatenate_pos_args(subtype, supertype, context, code=msg.code)
        if (
            isinstance(supertype, Instance)
            and supertype.type.is_protocol
            and isinstance(subtype, (CallableType, Instance, TupleType, TypedDictType))
        ):
            self.msg.report_protocol_problems(subtype, supertype, context, code=msg.code)
        if isinstance(supertype, CallableType) and isinstance(subtype, Instance):
            call = find_member("__call__", subtype, subtype, is_operator=True)
            if call:
                self.msg.note_call(subtype, call, context, code=msg.code)
        if isinstance(subtype, (CallableType, Overloaded)) and isinstance(supertype, Instance):
            if supertype.type.is_protocol and "__call__" in supertype.type.protocol_members:
                call = find_member("__call__", supertype, subtype, is_operator=True)
                assert call is not None
                if not is_subtype(subtype, call, options=self.options):
                    self.msg.note_call(supertype, call, context, code=msg.code)
        self.check_possible_missing_await(subtype, supertype, context, code=msg.code)
        return False

    def get_precise_awaitable_type(self, typ: Type, local_errors: ErrorWatcher) -> Type | None:
        """If type implements Awaitable[X] with non-Any X, return X.

        In all other cases return None. This method must be called in context
        of local_errors.
        """
        if isinstance(get_proper_type(typ), PartialType):
            # Partial types are special, ignore them here.
            return None
        try:
            aw_type = self.expr_checker.check_awaitable_expr(
                typ, Context(), "", ignore_binder=True
            )
        except KeyError:
            # This is a hack to speed up tests by not including Awaitable in all typing stubs.
            return None
        if local_errors.has_new_errors():
            return None
        if isinstance(get_proper_type(aw_type), (AnyType, UnboundType)):
            return None
        return aw_type

    @contextmanager
    def checking_await_set(self) -> Iterator[None]:
        self.checking_missing_await = True
        try:
            yield
        finally:
            self.checking_missing_await = False

    def check_possible_missing_await(
        self, subtype: Type, supertype: Type, context: Context, code: ErrorCode | None
    ) -> None:
        """Check if the given type becomes a subtype when awaited."""
        if self.checking_missing_await:
            # Avoid infinite recursion.
            return
        with self.checking_await_set(), self.msg.filter_errors() as local_errors:
            aw_type = self.get_precise_awaitable_type(subtype, local_errors)
            if aw_type is None:
                return
            if not self.check_subtype(
                aw_type, supertype, context, msg=message_registry.INCOMPATIBLE_TYPES
            ):
                return
        self.msg.possible_missing_await(context, code)

    def named_type(self, name: str) -> Instance:
        """Return an instance type with given name and implicit Any type args.

        For example, named_type('builtins.object') produces the 'object' type.
        """
        # Assume that the name refers to a type.
        sym = self.lookup_qualified(name)
        node = sym.node
        if isinstance(node, TypeAlias):
            assert isinstance(node.target, Instance)  # type: ignore[misc]
            node = node.target.type
        assert isinstance(node, TypeInfo)
        any_type = AnyType(TypeOfAny.from_omitted_generics)
        return Instance(node, [any_type] * len(node.defn.type_vars))

    def named_generic_type(self, name: str, args: list[Type]) -> Instance:
        """Return an instance with the given name and type arguments.

        Assume that the number of arguments is correct.  Assume that
        the name refers to a compatible generic type.
        """
        info = self.lookup_typeinfo(name)
        args = [remove_instance_last_known_values(arg) for arg in args]
        # TODO: assert len(args) == len(info.defn.type_vars)
        return Instance(info, args)

    def lookup_typeinfo(self, fullname: str) -> TypeInfo:
        # Assume that the name refers to a class.
        sym = self.lookup_qualified(fullname)
        node = sym.node
        assert isinstance(node, TypeInfo)
        return node

    def type_type(self) -> Instance:
        """Return instance type 'type'."""
        return self.named_type("builtins.type")

    def str_type(self) -> Instance:
        """Return instance type 'str'."""
        return self.named_type("builtins.str")

    def store_type(self, node: Expression, typ: Type) -> None:
        """Store the type of a node in the type map."""
        self._type_maps[-1][node] = typ

    def has_type(self, node: Expression) -> bool:
        return any(node in m for m in reversed(self._type_maps))

    def lookup_type_or_none(self, node: Expression) -> Type | None:
        for m in reversed(self._type_maps):
            if node in m:
                return m[node]
        return None

    def lookup_type(self, node: Expression) -> Type:
        for m in reversed(self._type_maps):
            t = m.get(node)
            if t is not None:
                return t
        raise KeyError(node)

    def store_types(self, d: dict[Expression, Type]) -> None:
        self._type_maps[-1].update(d)

    @contextmanager
    def local_type_map(self) -> Iterator[dict[Expression, Type]]:
        """Store inferred types into a temporary type map (returned).

        This can be used to perform type checking "experiments" without
        affecting exported types (which are used by mypyc).
        """
        temp_type_map: dict[Expression, Type] = {}
        self._type_maps.append(temp_type_map)
        yield temp_type_map
        self._type_maps.pop()

    def in_checked_function(self) -> bool:
        """Should we type-check the current function?

        - Yes if --check-untyped-defs is set.
        - Yes outside functions.
        - Yes in annotated functions.
        - No otherwise.
        """
        return (
            self.options.check_untyped_defs or not self.dynamic_funcs or not self.dynamic_funcs[-1]
        )

    def lookup(self, name: str) -> SymbolTableNode:
        """Look up a definition from the symbol table with the given name."""
        if name in self.globals:
            return self.globals[name]
        else:
            b = self.globals.get("__builtins__", None)
            if b:
                assert isinstance(b.node, MypyFile)
                table = b.node.names
                if name in table:
                    return table[name]
            raise KeyError(f"Failed lookup: {name}")

    def lookup_qualified(self, name: str) -> SymbolTableNode:
        if "." not in name:
            return self.lookup(name)
        else:
            parts = name.split(".")
            n = self.modules[parts[0]]
            for i in range(1, len(parts) - 1):
                sym = n.names.get(parts[i])
                assert sym is not None, "Internal error: attempted lookup of unknown name"
                assert isinstance(sym.node, MypyFile)
                n = sym.node
            last = parts[-1]
            if last in n.names:
                return n.names[last]
            elif len(parts) == 2 and parts[0] in ("builtins", "typing"):
                fullname = ".".join(parts)
                if fullname in SUGGESTED_TEST_FIXTURES:
                    suggestion = ", e.g. add '[{} fixtures/{}]' to your test".format(
                        parts[0], SUGGESTED_TEST_FIXTURES[fullname]
                    )
                else:
                    suggestion = ""
                raise KeyError(
                    "Could not find builtin symbol '{}' (If you are running a "
                    "test case, use a fixture that "
                    "defines this symbol{})".format(last, suggestion)
                )
            else:
                msg = "Failed qualified lookup: '{}' (fullname = '{}')."
                raise KeyError(msg.format(last, name))

    @contextmanager
    def enter_partial_types(
        self, *, is_function: bool = False, is_class: bool = False
    ) -> Iterator[None]:
        """Enter a new scope for collecting partial types.

        Also report errors for (some) variables which still have partial
        types, i.e. we couldn't infer a complete type.
        """
        is_local = (self.partial_types and self.partial_types[-1].is_local) or is_function
        self.partial_types.append(PartialTypeScope({}, is_function, is_local))
        yield

        # Don't complain about not being able to infer partials if it is
        # at the toplevel (with allow_untyped_globals) or if it is in an
        # untyped function being checked with check_untyped_defs.
        permissive = (self.options.allow_untyped_globals and not is_local) or (
            self.options.check_untyped_defs and self.dynamic_funcs and self.dynamic_funcs[-1]
        )

        partial_types, _, _ = self.partial_types.pop()
        if not self.current_node_deferred:
            for var, context in partial_types.items():
                # If we require local partial types, there are a few exceptions where
                # we fall back to inferring just "None" as the type from a None initializer:
                #
                # 1. If all happens within a single function this is acceptable, since only
                #    the topmost function is a separate target in fine-grained incremental mode.
                #    We primarily want to avoid "splitting" partial types across targets.
                #
                # 2. A None initializer in the class body if the attribute is defined in a base
                #    class is fine, since the attribute is already defined and it's currently okay
                #    to vary the type of an attribute covariantly. The None type will still be
                #    checked for compatibility with base classes elsewhere. Without this exception
                #    mypy could require an annotation for an attribute that already has been
                #    declared in a base class, which would be bad.
                allow_none = (
                    not self.options.local_partial_types
                    or is_function
                    or (is_class and self.is_defined_in_base_class(var))
                )
                if (
                    allow_none
                    and isinstance(var.type, PartialType)
                    and var.type.type is None
                    and not permissive
                ):
                    var.type = NoneType()
                else:
                    if var not in self.partial_reported and not permissive:
                        self.msg.need_annotation_for_var(var, context, self.options.python_version)
                        self.partial_reported.add(var)
                    if var.type:
                        fixed = fixup_partial_type(var.type)
                        var.invalid_partial_type = fixed != var.type
                        var.type = fixed

    def handle_partial_var_type(
        self, typ: PartialType, is_lvalue: bool, node: Var, context: Context
    ) -> Type:
        """Handle a reference to a partial type through a var.

        (Used by checkexpr and checkmember.)
        """
        in_scope, is_local, partial_types = self.find_partial_types_in_all_scopes(node)
        if typ.type is None and in_scope:
            # 'None' partial type. It has a well-defined type. In an lvalue context
            # we want to preserve the knowledge of it being a partial type.
            if not is_lvalue:
                return NoneType()
            else:
                return typ
        else:
            if partial_types is not None and not self.current_node_deferred:
                if in_scope:
                    context = partial_types[node]
                    if is_local or not self.options.allow_untyped_globals:
                        self.msg.need_annotation_for_var(
                            node, context, self.options.python_version
                        )
                        self.partial_reported.add(node)
                else:
                    # Defer the node -- we might get a better type in the outer scope
                    self.handle_cannot_determine_type(node.name, context)
            return fixup_partial_type(typ)

    def is_defined_in_base_class(self, var: Var) -> bool:
        if not var.info:
            return False
        return var.info.fallback_to_any or any(
            base.get(var.name) is not None for base in var.info.mro[1:]
        )

    def find_partial_types(self, var: Var) -> dict[Var, Context] | None:
        """Look for an active partial type scope containing variable.

        A scope is active if assignments in the current context can refine a partial
        type originally defined in the scope. This is affected by the local_partial_types
        configuration option.
        """
        in_scope, _, partial_types = self.find_partial_types_in_all_scopes(var)
        if in_scope:
            return partial_types
        return None

    def find_partial_types_in_all_scopes(
        self, var: Var
    ) -> tuple[bool, bool, dict[Var, Context] | None]:
        """Look for partial type scope containing variable.

        Return tuple (is the scope active, is the scope a local scope, scope).
        """
        for scope in reversed(self.partial_types):
            if var in scope.map:
                # All scopes within the outermost function are active. Scopes out of
                # the outermost function are inactive to allow local reasoning (important
                # for fine-grained incremental mode).
                disallow_other_scopes = self.options.local_partial_types

                if isinstance(var.type, PartialType) and var.type.type is not None and var.info:
                    # This is an ugly hack to make partial generic self attributes behave
                    # as if --local-partial-types is always on (because it used to be like this).
                    disallow_other_scopes = True

                scope_active = (
                    not disallow_other_scopes or scope.is_local == self.partial_types[-1].is_local
                )
                return scope_active, scope.is_local, scope.map
        return False, False, None

    def temp_node(self, t: Type, context: Context | None = None) -> TempNode:
        """Create a temporary node with the given, fixed type."""
        return TempNode(t, context=context)

    def fail(
        self, msg: str | ErrorMessage, context: Context, *, code: ErrorCode | None = None
    ) -> None:
        """Produce an error message."""
        if isinstance(msg, ErrorMessage):
            self.msg.fail(msg.value, context, code=msg.code)
            return
        self.msg.fail(msg, context, code=code)

    def note(
        self,
        msg: str | ErrorMessage,
        context: Context,
        offset: int = 0,
        *,
        code: ErrorCode | None = None,
    ) -> None:
        """Produce a note."""
        if isinstance(msg, ErrorMessage):
            self.msg.note(msg.value, context, code=msg.code)
            return
        self.msg.note(msg, context, offset=offset, code=code)

    def iterable_item_type(
        self, it: Instance | CallableType | TypeType | Overloaded, context: Context
    ) -> Type:
        if isinstance(it, Instance):
            iterable = map_instance_to_supertype(it, self.lookup_typeinfo("typing.Iterable"))
            item_type = iterable.args[0]
            if not isinstance(get_proper_type(item_type), AnyType):
                # This relies on 'map_instance_to_supertype' returning 'Iterable[Any]'
                # in case there is no explicit base class.
                return item_type
        # Try also structural typing.
        return self.analyze_iterable_item_type_without_expression(it, context)[1]

    def function_type(self, func: FuncBase) -> FunctionLike:
        return function_type(func, self.named_type("builtins.function"))

    def push_type_map(self, type_map: TypeMap) -> None:
        if type_map is None:
            self.binder.unreachable()
        else:
            for expr, type in type_map.items():
                self.binder.put(expr, type)

    def infer_issubclass_maps(self, node: CallExpr, expr: Expression) -> tuple[TypeMap, TypeMap]:
        """Infer type restrictions for an expression in issubclass call."""
        vartype = self.lookup_type(expr)
        type = self.get_isinstance_type(node.args[1])
        if isinstance(vartype, TypeVarType):
            vartype = vartype.upper_bound
        vartype = get_proper_type(vartype)
        if isinstance(vartype, UnionType):
            union_list = []
            for t in get_proper_types(vartype.items):
                if isinstance(t, TypeType):
                    union_list.append(t.item)
                else:
                    # This is an error that should be reported earlier
                    # if we reach here, we refuse to do any type inference.
                    return {}, {}
            vartype = UnionType(union_list)
        elif isinstance(vartype, TypeType):
            vartype = vartype.item
        elif isinstance(vartype, Instance) and vartype.type.is_metaclass():
            vartype = self.named_type("builtins.object")
        else:
            # Any other object whose type we don't know precisely
            # for example, Any or a custom metaclass.
            return {}, {}  # unknown type
        yes_type, no_type = self.conditional_types_with_intersection(vartype, type, expr)
        yes_map, no_map = conditional_types_to_typemaps(expr, yes_type, no_type)
        yes_map, no_map = map(convert_to_typetype, (yes_map, no_map))
        return yes_map, no_map

    @overload
    def conditional_types_with_intersection(
        self,
        expr_type: Type,
        type_ranges: list[TypeRange] | None,
        ctx: Context,
        default: None = None,
    ) -> tuple[Type | None, Type | None]:
        ...

    @overload
    def conditional_types_with_intersection(
        self, expr_type: Type, type_ranges: list[TypeRange] | None, ctx: Context, default: Type
    ) -> tuple[Type, Type]:
        ...

    def conditional_types_with_intersection(
        self,
        expr_type: Type,
        type_ranges: list[TypeRange] | None,
        ctx: Context,
        default: Type | None = None,
    ) -> tuple[Type | None, Type | None]:
        initial_types = conditional_types(expr_type, type_ranges, default)
        # For some reason, doing "yes_map, no_map = conditional_types_to_typemaps(...)"
        # doesn't work: mypyc will decide that 'yes_map' is of type None if we try.
        yes_type: Type | None = initial_types[0]
        no_type: Type | None = initial_types[1]

        if not isinstance(get_proper_type(yes_type), UninhabitedType) or type_ranges is None:
            return yes_type, no_type

        # If conditional_types was unable to successfully narrow the expr_type
        # using the type_ranges and concluded if-branch is unreachable, we try
        # computing it again using a different algorithm that tries to generate
        # an ad-hoc intersection between the expr_type and the type_ranges.
        proper_type = get_proper_type(expr_type)
        if isinstance(proper_type, UnionType):
            possible_expr_types = get_proper_types(proper_type.relevant_items())
        else:
            possible_expr_types = [proper_type]

        possible_target_types = []
        for tr in type_ranges:
            item = get_proper_type(tr.item)
            if not isinstance(item, Instance) or tr.is_upper_bound:
                return yes_type, no_type
            possible_target_types.append(item)

        out = []
        errors: list[tuple[str, str]] = []
        for v in possible_expr_types:
            if not isinstance(v, Instance):
                return yes_type, no_type
            for t in possible_target_types:
                intersection = self.intersect_instances((v, t), errors)
                if intersection is None:
                    continue
                out.append(intersection)
        if not out:
            # Only report errors if no element in the union worked.
            if self.should_report_unreachable_issues():
                for types, reason in errors:
                    self.msg.impossible_intersection(types, reason, ctx)
            return UninhabitedType(), expr_type
        new_yes_type = make_simplified_union(out)
        return new_yes_type, expr_type

    def is_writable_attribute(self, node: Node) -> bool:
        """Check if an attribute is writable"""
        if isinstance(node, Var):
            if node.is_property and not node.is_settable_property:
                return False
            return True
        elif isinstance(node, OverloadedFuncDef) and node.is_property:
            first_item = node.items[0]
            assert isinstance(first_item, Decorator)
            return first_item.var.is_settable_property
        return False

    def get_isinstance_type(self, expr: Expression) -> list[TypeRange] | None:
        if isinstance(expr, OpExpr) and expr.op == "|":
            left = self.get_isinstance_type(expr.left)
            right = self.get_isinstance_type(expr.right)
            if left is None or right is None:
                return None
            return left + right
        all_types = get_proper_types(flatten_types(self.lookup_type(expr)))
        types: list[TypeRange] = []
        for typ in all_types:
            if isinstance(typ, FunctionLike) and typ.is_type_obj():
                # Type variables may be present -- erase them, which is the best
                # we can do (outside disallowing them here).
                erased_type = erase_typevars(typ.items[0].ret_type)
                types.append(TypeRange(erased_type, is_upper_bound=False))
            elif isinstance(typ, TypeType):
                # Type[A] means "any type that is a subtype of A" rather than "precisely type A"
                # we indicate this by setting is_upper_bound flag
                types.append(TypeRange(typ.item, is_upper_bound=True))
            elif isinstance(typ, Instance) and typ.type.fullname == "builtins.type":
                object_type = Instance(typ.type.mro[-1], [])
                types.append(TypeRange(object_type, is_upper_bound=True))
            elif isinstance(typ, AnyType):
                types.append(TypeRange(typ, is_upper_bound=False))
            else:  # we didn't see an actual type, but rather a variable with unknown value
                return None
        if not types:
            # this can happen if someone has empty tuple as 2nd argument to isinstance
            # strictly speaking, we should return UninhabitedType but for simplicity we will simply
            # refuse to do any type inference for now
            return None
        return types

    def is_literal_enum(self, n: Expression) -> bool:
        """Returns true if this expression (with the given type context) is an Enum literal.

        For example, if we had an enum:

            class Foo(Enum):
                A = 1
                B = 2

        ...and if the expression 'Foo' referred to that enum within the current type context,
        then the expression 'Foo.A' would be a literal enum. However, if we did 'a = Foo.A',
        then the variable 'a' would *not* be a literal enum.

        We occasionally special-case expressions like 'Foo.A' and treat them as a single primitive
        unit for the same reasons we sometimes treat 'True', 'False', or 'None' as a single
        primitive unit.
        """

        if not isinstance(n, MemberExpr) or not isinstance(n.expr, NameExpr):
            # print(n, isinstance(n, MemberExpr))
            # print(n, isinstance(n.expr, NameExpr))
            return False

        parent_type = self.lookup_type_or_none(n.expr)
        member_type = self.lookup_type_or_none(n)
        if member_type is None or parent_type is None:
            return False

        parent_type = get_proper_type(parent_type)
        member_type = get_proper_type(coerce_to_literal(member_type))
        if not isinstance(parent_type, FunctionLike) or not isinstance(member_type, LiteralType):
            return False

        if not parent_type.is_type_obj():
            return False

        return (
            member_type.is_enum_literal()
            and member_type.fallback.type == parent_type.type_object()
        )

    def add_any_attribute_to_type(self, typ: Type, name: str) -> Type:
        """Inject an extra attribute with Any type using fallbacks."""
        orig_typ = typ
        typ = get_proper_type(typ)
        any_type = AnyType(TypeOfAny.unannotated)
        if isinstance(typ, Instance):
            result = typ.copy_with_extra_attr(name, any_type)
            # For instances, we erase the possible module name, so that restrictions
            # become anonymous types.ModuleType instances, allowing hasattr() to
            # have effect on modules.
            assert result.extra_attrs is not None
            result.extra_attrs.mod_name = None
            return result
        if isinstance(typ, TupleType):
            fallback = typ.partial_fallback.copy_with_extra_attr(name, any_type)
            return typ.copy_modified(fallback=fallback)
        if isinstance(typ, CallableType):
            fallback = typ.fallback.copy_with_extra_attr(name, any_type)
            return typ.copy_modified(fallback=fallback)
        if isinstance(typ, TypeType) and isinstance(typ.item, Instance):
            return TypeType.make_normalized(self.add_any_attribute_to_type(typ.item, name))
        if isinstance(typ, TypeVarType):
            return typ.copy_modified(
                upper_bound=self.add_any_attribute_to_type(typ.upper_bound, name),
                values=[self.add_any_attribute_to_type(v, name) for v in typ.values],
            )
        if isinstance(typ, UnionType):
            with_attr, without_attr = self.partition_union_by_attr(typ, name)
            return make_simplified_union(
                with_attr + [self.add_any_attribute_to_type(typ, name) for typ in without_attr]
            )
        return orig_typ

    def hasattr_type_maps(
        self, expr: Expression, source_type: Type, name: str
    ) -> tuple[TypeMap, TypeMap]:
        """Simple support for hasattr() checks.

        Essentially the logic is following:
            * In the if branch, keep types that already has a valid attribute as is,
              for other inject an attribute with `Any` type.
            * In the else branch, remove types that already have a valid attribute,
              while keeping the rest.
        """
        if self.has_valid_attribute(source_type, name):
            return {expr: source_type}, {}

        source_type = get_proper_type(source_type)
        if isinstance(source_type, UnionType):
            _, without_attr = self.partition_union_by_attr(source_type, name)
            yes_map = {expr: self.add_any_attribute_to_type(source_type, name)}
            return yes_map, {expr: make_simplified_union(without_attr)}

        type_with_attr = self.add_any_attribute_to_type(source_type, name)
        if type_with_attr != source_type:
            return {expr: type_with_attr}, {}
        return {}, {}

    def partition_union_by_attr(
        self, source_type: UnionType, name: str
    ) -> tuple[list[Type], list[Type]]:
        with_attr = []
        without_attr = []
        for item in source_type.items:
            if self.has_valid_attribute(item, name):
                with_attr.append(item)
            else:
                without_attr.append(item)
        return with_attr, without_attr

    def has_valid_attribute(self, typ: Type, name: str) -> bool:
        p_typ = get_proper_type(typ)
        if isinstance(p_typ, AnyType):
            return False
        if isinstance(p_typ, Instance) and p_typ.extra_attrs and p_typ.extra_attrs.mod_name:
            # Presence of module_symbol_table means this check will skip ModuleType.__getattr__
            module_symbol_table = p_typ.type.names
        else:
            module_symbol_table = None
        with self.msg.filter_errors() as watcher:
            analyze_member_access(
                name,
                typ,
                TempNode(AnyType(TypeOfAny.special_form)),
                False,
                False,
                False,
                self.msg,
                original_type=typ,
                chk=self,
                # This is not a real attribute lookup so don't mess with deferring nodes.
                no_deferral=True,
                module_symbol_table=module_symbol_table,
            )
        return not watcher.has_new_errors()

    def get_expression_type(self, node: Expression, type_context: Type | None = None) -> Type:
        return self.expr_checker.accept(node, type_context=type_context)


class CollectArgTypeVarTypes(TypeTraverserVisitor):
    """Collects the non-nested argument types in a set."""

    def __init__(self) -> None:
        self.arg_types: set[TypeVarType] = set()

    def visit_type_var(self, t: TypeVarType) -> None:
        self.arg_types.add(t)


@overload
def conditional_types(
    current_type: Type, proposed_type_ranges: list[TypeRange] | None, default: None = None
) -> tuple[Type | None, Type | None]:
    ...


@overload
def conditional_types(
    current_type: Type, proposed_type_ranges: list[TypeRange] | None, default: Type
) -> tuple[Type, Type]:
    ...


def conditional_types(
    current_type: Type, proposed_type_ranges: list[TypeRange] | None, default: Type | None = None
) -> tuple[Type | None, Type | None]:
    """Takes in the current type and a proposed type of an expression.

    Returns a 2-tuple: The first element is the proposed type, if the expression
    can be the proposed type. The second element is the type it would hold
    if it was not the proposed type, if any. UninhabitedType means unreachable.
    None means no new information can be inferred. If default is set it is returned
    instead."""
    if proposed_type_ranges:
        if len(proposed_type_ranges) == 1:
            target = proposed_type_ranges[0].item
            target = get_proper_type(target)
            if isinstance(target, LiteralType) and (
                target.is_enum_literal() or isinstance(target.value, bool)
            ):
                enum_name = target.fallback.type.fullname
                current_type = try_expanding_sum_type_to_union(current_type, enum_name)
        proposed_items = [type_range.item for type_range in proposed_type_ranges]
        proposed_type = make_simplified_union(proposed_items)
        if isinstance(proposed_type, AnyType):
            # We don't really know much about the proposed type, so we shouldn't
            # attempt to narrow anything. Instead, we broaden the expr to Any to
            # avoid false positives
            return proposed_type, default
        elif not any(
            type_range.is_upper_bound for type_range in proposed_type_ranges
        ) and is_proper_subtype(current_type, proposed_type, ignore_promotions=True):
            # Expression is always of one of the types in proposed_type_ranges
            return default, UninhabitedType()
        elif not is_overlapping_types(
            current_type, proposed_type, prohibit_none_typevar_overlap=True, ignore_promotions=True
        ):
            # Expression is never of any type in proposed_type_ranges
            return UninhabitedType(), default
        else:
            # we can only restrict when the type is precise, not bounded
            proposed_precise_type = UnionType.make_union(
                [
                    type_range.item
                    for type_range in proposed_type_ranges
                    if not type_range.is_upper_bound
                ]
            )
            remaining_type = restrict_subtype_away(current_type, proposed_precise_type)
            return proposed_type, remaining_type
    else:
        # An isinstance check, but we don't understand the type
        return current_type, default


def conditional_types_to_typemaps(
    expr: Expression, yes_type: Type | None, no_type: Type | None
) -> tuple[TypeMap, TypeMap]:
    expr = collapse_walrus(expr)
    maps: list[TypeMap] = []
    for typ in (yes_type, no_type):
        proper_type = get_proper_type(typ)
        if isinstance(proper_type, UninhabitedType):
            maps.append(None)
        elif proper_type is None:
            maps.append({})
        else:
            assert typ is not None
            maps.append({expr: typ})

    return cast(Tuple[TypeMap, TypeMap], tuple(maps))


def gen_unique_name(base: str, table: SymbolTable) -> str:
    """Generate a name that does not appear in table by appending numbers to base."""
    if base not in table:
        return base
    i = 1
    while base + str(i) in table:
        i += 1
    return base + str(i)


def is_true_literal(n: Expression) -> bool:
    """Returns true if this expression is the 'True' literal/keyword."""
    return refers_to_fullname(n, "builtins.True") or isinstance(n, IntExpr) and n.value != 0


def is_false_literal(n: Expression) -> bool:
    """Returns true if this expression is the 'False' literal/keyword."""
    return refers_to_fullname(n, "builtins.False") or isinstance(n, IntExpr) and n.value == 0


def is_literal_none(n: Expression) -> bool:
    """Returns true if this expression is the 'None' literal/keyword."""
    return isinstance(n, NameExpr) and n.fullname == "builtins.None"


def is_literal_not_implemented(n: Expression) -> bool:
    return isinstance(n, NameExpr) and n.fullname == "builtins.NotImplemented"


def _is_empty_generator_function(func: FuncItem) -> bool:
    """
    Checks whether a function's body is 'return; yield' (the yield being added only
    to promote the function into a generator function).
    """
    body = func.body.body
    return (
        len(body) == 2
        and isinstance(ret_stmt := body[0], ReturnStmt)
        and (ret_stmt.expr is None or is_literal_none(ret_stmt.expr))
        and isinstance(expr_stmt := body[1], ExpressionStmt)
        and isinstance(yield_expr := expr_stmt.expr, YieldExpr)
        and (yield_expr.expr is None or is_literal_none(yield_expr.expr))
    )


def builtin_item_type(tp: Type) -> Type | None:
    """Get the item type of a builtin container.

    If 'tp' is not one of the built containers (these includes NamedTuple and TypedDict)
    or if the container is not parameterized (like List or List[Any])
    return None. This function is used to narrow optional types in situations like this:

        x: Optional[int]
        if x in (1, 2, 3):
            x + 42  # OK

    Note: this is only OK for built-in containers, where we know the behavior
    of __contains__.
    """
    tp = get_proper_type(tp)

    if isinstance(tp, Instance):
        if tp.type.fullname in [
            "builtins.list",
            "builtins.tuple",
            "builtins.dict",
            "builtins.set",
            "builtins.frozenset",
            "_collections_abc.dict_keys",
            "typing.KeysView",
        ]:
            if not tp.args:
                # TODO: fix tuple in lib-stub/builtins.pyi (it should be generic).
                return None
            if not isinstance(get_proper_type(tp.args[0]), AnyType):
                return tp.args[0]
    elif isinstance(tp, TupleType):
        normalized_items = []
        for it in tp.items:
            # This use case is probably rare, but not handling unpacks here can cause crashes.
            if isinstance(it, UnpackType):
                unpacked = get_proper_type(it.type)
                if isinstance(unpacked, TypeVarTupleType):
                    unpacked = get_proper_type(unpacked.upper_bound)
                assert (
                    isinstance(unpacked, Instance) and unpacked.type.fullname == "builtins.tuple"
                )
                normalized_items.append(unpacked.args[0])
            else:
                normalized_items.append(it)
        if all(not isinstance(it, AnyType) for it in get_proper_types(normalized_items)):
            # this type is not externally visible
            return make_simplified_union(normalized_items)
    elif isinstance(tp, TypedDictType):
        # TypedDict always has non-optional string keys. Find the key type from the Mapping
        # base class.
        for base in tp.fallback.type.mro:
            if base.fullname == "typing.Mapping":
                return map_instance_to_supertype(tp.fallback, base).args[0]
        assert False, "No Mapping base class found for TypedDict fallback"
    return None


def and_conditional_maps(m1: TypeMap, m2: TypeMap, use_meet: bool = False) -> TypeMap:
    """Calculate what information we can learn from the truth of (e1 and e2)
    in terms of the information that we can learn from the truth of e1 and
    the truth of e2.
    """

    if m1 is None or m2 is None:
        # One of the conditions can never be true.
        return None
    # Both conditions can be true; combine the information. Anything
    # we learn from either conditions' truth is valid. If the same
    # expression's type is refined by both conditions, we somewhat
    # arbitrarily give precedence to m2 unless m1 value is Any.
    # In the future, we could use an intersection type or meet_types().
    result = m2.copy()
    m2_keys = {literal_hash(n2) for n2 in m2}
    for n1 in m1:
        if literal_hash(n1) not in m2_keys or isinstance(get_proper_type(m1[n1]), AnyType):
            result[n1] = m1[n1]
    if use_meet:
        # For now, meet common keys only if specifically requested.
        # This is currently used for tuple types narrowing, where having
        # a precise result is important.
        for n1 in m1:
            for n2 in m2:
                if literal_hash(n1) == literal_hash(n2):
                    result[n1] = meet_types(m1[n1], m2[n2])
    return result


def or_conditional_maps(m1: TypeMap, m2: TypeMap, coalesce_any: bool = False) -> TypeMap:
    """Calculate what information we can learn from the truth of (e1 or e2)
    in terms of the information that we can learn from the truth of e1 and
    the truth of e2. If coalesce_any is True, consider Any a supertype when
    joining restrictions.
    """

    if m1 is None:
        return m2
    if m2 is None:
        return m1
    # Both conditions can be true. Combine information about
    # expressions whose type is refined by both conditions. (We do not
    # learn anything about expressions whose type is refined by only
    # one condition.)
    result: dict[Expression, Type] = {}
    for n1 in m1:
        for n2 in m2:
            if literal_hash(n1) == literal_hash(n2):
                if coalesce_any and isinstance(get_proper_type(m1[n1]), AnyType):
                    result[n1] = m1[n1]
                else:
                    result[n1] = make_simplified_union([m1[n1], m2[n2]])
    return result


def reduce_conditional_maps(
    type_maps: list[tuple[TypeMap, TypeMap]], use_meet: bool = False
) -> tuple[TypeMap, TypeMap]:
    """Reduces a list containing pairs of if/else TypeMaps into a single pair.

    We "and" together all of the if TypeMaps and "or" together the else TypeMaps. So
    for example, if we had the input:

        [
            ({x: TypeIfX, shared: TypeIfShared1}, {x: TypeElseX, shared: TypeElseShared1}),
            ({y: TypeIfY, shared: TypeIfShared2}, {y: TypeElseY, shared: TypeElseShared2}),
        ]

    ...we'd return the output:

        (
            {x: TypeIfX,   y: TypeIfY,   shared: PseudoIntersection[TypeIfShared1, TypeIfShared2]},
            {shared: Union[TypeElseShared1, TypeElseShared2]},
        )

    ...where "PseudoIntersection[X, Y] == Y" because mypy actually doesn't understand intersections
    yet, so we settle for just arbitrarily picking the right expr's type.

    We only retain the shared expression in the 'else' case because we don't actually know
    whether x was refined or y was refined -- only just that one of the two was refined.
    """
    if len(type_maps) == 0:
        return {}, {}
    elif len(type_maps) == 1:
        return type_maps[0]
    else:
        final_if_map, final_else_map = type_maps[0]
        for if_map, else_map in type_maps[1:]:
            final_if_map = and_conditional_maps(final_if_map, if_map, use_meet=use_meet)
            final_else_map = or_conditional_maps(final_else_map, else_map)

        return final_if_map, final_else_map


def convert_to_typetype(type_map: TypeMap) -> TypeMap:
    converted_type_map: dict[Expression, Type] = {}
    if type_map is None:
        return None
    for expr, typ in type_map.items():
        t = typ
        if isinstance(t, TypeVarType):
            t = t.upper_bound
        # TODO: should we only allow unions of instances as per PEP 484?
        if not isinstance(get_proper_type(t), (UnionType, Instance)):
            # unknown type; error was likely reported earlier
            return {}
        converted_type_map[expr] = TypeType.make_normalized(typ)
    return converted_type_map


def flatten(t: Expression) -> list[Expression]:
    """Flatten a nested sequence of tuples/lists into one list of nodes."""
    if isinstance(t, (TupleExpr, ListExpr)):
        return [b for a in t.items for b in flatten(a)]
    elif isinstance(t, StarExpr):
        return flatten(t.expr)
    else:
        return [t]


def flatten_types(t: Type) -> list[Type]:
    """Flatten a nested sequence of tuples into one list of nodes."""
    t = get_proper_type(t)
    if isinstance(t, TupleType):
        return [b for a in t.items for b in flatten_types(a)]
    elif is_named_instance(t, "builtins.tuple"):
        return [t.args[0]]
    else:
        return [t]


def expand_func(defn: FuncItem, map: dict[TypeVarId, Type]) -> FuncItem:
    visitor = TypeTransformVisitor(map)
    ret = visitor.node(defn)
    assert isinstance(ret, FuncItem)
    return ret


class TypeTransformVisitor(TransformVisitor):
    def __init__(self, map: dict[TypeVarId, Type]) -> None:
        super().__init__()
        self.map = map

    def type(self, type: Type) -> Type:
        return expand_type(type, self.map)


def are_argument_counts_overlapping(t: CallableType, s: CallableType) -> bool:
    """Can a single call match both t and s, based just on positional argument counts?"""
    min_args = max(t.min_args, s.min_args)
    max_args = min(t.max_possible_positional_args(), s.max_possible_positional_args())
    return min_args <= max_args


def is_unsafe_overlapping_overload_signatures(
    signature: CallableType, other: CallableType, class_type_vars: list[TypeVarLikeType]
) -> bool:
    """Check if two overloaded signatures are unsafely overlapping or partially overlapping.

    We consider two functions 's' and 't' to be unsafely overlapping if both
    of the following are true:

    1.  s's parameters are all more precise or partially overlapping with t's
    2.  s's return type is NOT a subtype of t's.

    Assumes that 'signature' appears earlier in the list of overload
    alternatives then 'other' and that their argument counts are overlapping.
    """
    # Try detaching callables from the containing class so that all TypeVars
    # are treated as being free.
    #
    # This lets us identify cases where the two signatures use completely
    # incompatible types -- e.g. see the testOverloadingInferUnionReturnWithMixedTypevars
    # test case.
    signature = detach_callable(signature, class_type_vars)
    other = detach_callable(other, class_type_vars)

    # Note: We repeat this check twice in both directions due to a slight
    # asymmetry in 'is_callable_compatible'. When checking for partial overlaps,
    # we attempt to unify 'signature' and 'other' both against each other.
    #
    # If 'signature' cannot be unified with 'other', we end early. However,
    # if 'other' cannot be modified with 'signature', the function continues
    # using the older version of 'other'.
    #
    # This discrepancy is unfortunately difficult to get rid of, so we repeat the
    # checks twice in both directions for now.
    #
    # Note that we ignore possible overlap between type variables and None. This
    # is technically unsafe, but unsafety is tiny and this prevents some common
    # use cases like:
    #     @overload
    #     def foo(x: None) -> None: ..
    #     @overload
    #     def foo(x: T) -> Foo[T]: ...
    return is_callable_compatible(
        signature,
        other,
        is_compat=is_overlapping_types_no_promote_no_uninhabited_no_none,
        is_proper_subtype=False,
        is_compat_return=lambda l, r: not is_subtype_no_promote(l, r),
        ignore_return=False,
        check_args_covariantly=True,
        allow_partial_overlap=True,
        no_unify_none=True,
    ) or is_callable_compatible(
        other,
        signature,
        is_compat=is_overlapping_types_no_promote_no_uninhabited_no_none,
        is_proper_subtype=False,
        is_compat_return=lambda l, r: not is_subtype_no_promote(r, l),
        ignore_return=False,
        check_args_covariantly=False,
        allow_partial_overlap=True,
        no_unify_none=True,
    )


def detach_callable(typ: CallableType, class_type_vars: list[TypeVarLikeType]) -> CallableType:
    """Ensures that the callable's type variables are 'detached' and independent of the context.

    A callable normally keeps track of the type variables it uses within its 'variables' field.
    However, if the callable is from a method and that method is using a class type variable,
    the callable will not keep track of that type variable since it belongs to the class.

    This function will traverse the callable and find all used type vars and add them to the
    variables field if it isn't already present.

    The caller can then unify on all type variables whether the callable is originally from
    the class or not."""
    if not class_type_vars:
        # Fast path, nothing to update.
        return typ
    seen_type_vars = set()
    for t in typ.arg_types + [typ.ret_type]:
        seen_type_vars |= set(get_type_vars(t))
    return typ.copy_modified(
        variables=list(typ.variables) + [tv for tv in class_type_vars if tv in seen_type_vars]
    )


def overload_can_never_match(signature: CallableType, other: CallableType) -> bool:
    """Check if the 'other' method can never be matched due to 'signature'.

    This can happen if signature's parameters are all strictly broader then
    other's parameters.

    Assumes that both signatures have overlapping argument counts.
    """
    # The extra erasure is needed to prevent spurious errors
    # in situations where an `Any` overload is used as a fallback
    # for an overload with type variables. The spurious error appears
    # because the type variables turn into `Any` during unification in
    # the below subtype check and (surprisingly?) `is_proper_subtype(Any, Any)`
    # returns `True`.
    # TODO: find a cleaner solution instead of this ad-hoc erasure.
    exp_signature = expand_type(
        signature, {tvar.id: erase_def_to_union_or_bound(tvar) for tvar in signature.variables}
    )
    return is_callable_compatible(
        exp_signature, other, is_compat=is_more_precise, is_proper_subtype=True, ignore_return=True
    )


def is_more_general_arg_prefix(t: FunctionLike, s: FunctionLike) -> bool:
    """Does t have wider arguments than s?"""
    # TODO should an overload with additional items be allowed to be more
    #      general than one with fewer items (or just one item)?
    if isinstance(t, CallableType):
        if isinstance(s, CallableType):
            return is_callable_compatible(
                t, s, is_compat=is_proper_subtype, is_proper_subtype=True, ignore_return=True
            )
    elif isinstance(t, FunctionLike):
        if isinstance(s, FunctionLike):
            if len(t.items) == len(s.items):
                return all(
                    is_same_arg_prefix(items, itemt) for items, itemt in zip(t.items, s.items)
                )
    return False


def is_same_arg_prefix(t: CallableType, s: CallableType) -> bool:
    return is_callable_compatible(
        t,
        s,
        is_compat=is_same_type,
        is_proper_subtype=True,
        ignore_return=True,
        check_args_covariantly=True,
        ignore_pos_arg_names=True,
    )


def infer_operator_assignment_method(typ: Type, operator: str) -> tuple[bool, str]:
    """Determine if operator assignment on given value type is in-place, and the method name.

    For example, if operator is '+', return (True, '__iadd__') or (False, '__add__')
    depending on which method is supported by the type.
    """
    typ = get_proper_type(typ)
    method = operators.op_methods[operator]
    existing_method = None
    if isinstance(typ, Instance):
        existing_method = _find_inplace_method(typ, method, operator)
    elif isinstance(typ, TypedDictType):
        existing_method = _find_inplace_method(typ.fallback, method, operator)

    if existing_method is not None:
        return True, existing_method
    return False, method


def _find_inplace_method(inst: Instance, method: str, operator: str) -> str | None:
    if operator in operators.ops_with_inplace_method:
        inplace_method = "__i" + method[2:]
        if inst.type.has_readable_member(inplace_method):
            return inplace_method
    return None


def is_valid_inferred_type(typ: Type, is_lvalue_final: bool = False) -> bool:
    """Is an inferred type valid and needs no further refinement?

    Examples of invalid types include the None type (when we are not assigning
    None to a final lvalue) or List[<uninhabited>].

    When not doing strict Optional checking, all types containing None are
    invalid.  When doing strict Optional checking, only None and types that are
    incompletely defined (i.e. contain UninhabitedType) are invalid.
    """
    proper_type = get_proper_type(typ)
    if isinstance(proper_type, NoneType):
        # If the lvalue is final, we may immediately infer NoneType when the
        # initializer is None.
        #
        # If not, we want to defer making this decision. The final inferred
        # type could either be NoneType or an Optional type, depending on
        # the context. This resolution happens in leave_partial_types when
        # we pop a partial types scope.
        return is_lvalue_final
    elif isinstance(proper_type, UninhabitedType):
        return False
    return not typ.accept(InvalidInferredTypes())


class InvalidInferredTypes(BoolTypeQuery):
    """Find type components that are not valid for an inferred type.

    These include <Erased> type, and any uninhabited types resulting from failed
    (ambiguous) type inference.
    """

    def __init__(self) -> None:
        super().__init__(ANY_STRATEGY)

    def visit_uninhabited_type(self, t: UninhabitedType) -> bool:
        return t.ambiguous

    def visit_erased_type(self, t: ErasedType) -> bool:
        # This can happen inside a lambda.
        return True

    def visit_type_var(self, t: TypeVarType) -> bool:
        # This is needed to prevent leaking into partial types during
        # multi-step type inference.
        return t.id.is_meta_var()


class SetNothingToAny(TypeTranslator):
    """Replace all ambiguous Uninhabited types with Any (to avoid spurious extra errors)."""

    def visit_uninhabited_type(self, t: UninhabitedType) -> Type:
        if t.ambiguous:
            return AnyType(TypeOfAny.from_error)
        return t

    def visit_type_alias_type(self, t: TypeAliasType) -> Type:
        # Target of the alias cannot be an ambiguous UninhabitedType, so we just
        # replace the arguments.
        return t.copy_modified(args=[a.accept(self) for a in t.args])


def is_node_static(node: Node | None) -> bool | None:
    """Find out if a node describes a static function method."""

    if isinstance(node, FuncDef):
        return node.is_static

    if isinstance(node, Var):
        return node.is_staticmethod

    return None


class CheckerScope:
    # We keep two stacks combined, to maintain the relative order
    stack: list[TypeInfo | FuncItem | MypyFile]

    def __init__(self, module: MypyFile) -> None:
        self.stack = [module]

    def top_function(self) -> FuncItem | None:
        for e in reversed(self.stack):
            if isinstance(e, FuncItem):
                return e
        return None

    def top_non_lambda_function(self) -> FuncItem | None:
        for e in reversed(self.stack):
            if isinstance(e, FuncItem) and not isinstance(e, LambdaExpr):
                return e
        return None

    def active_class(self) -> TypeInfo | None:
        if isinstance(self.stack[-1], TypeInfo):
            return self.stack[-1]
        return None

    def enclosing_class(self) -> TypeInfo | None:
        """Is there a class *directly* enclosing this function?"""
        top = self.top_function()
        assert top, "This method must be called from inside a function"
        index = self.stack.index(top)
        assert index, "CheckerScope stack must always start with a module"
        enclosing = self.stack[index - 1]
        if isinstance(enclosing, TypeInfo):
            return enclosing
        return None

    def active_self_type(self) -> Instance | TupleType | None:
        """An instance or tuple type representing the current class.

        This returns None unless we are in class body or in a method.
        In particular, inside a function nested in method this returns None.
        """
        info = self.active_class()
        if not info and self.top_function():
            info = self.enclosing_class()
        if info:
            return fill_typevars(info)
        return None

    @contextmanager
    def push_function(self, item: FuncItem) -> Iterator[None]:
        self.stack.append(item)
        yield
        self.stack.pop()

    @contextmanager
    def push_class(self, info: TypeInfo) -> Iterator[None]:
        self.stack.append(info)
        yield
        self.stack.pop()


TKey = TypeVar("TKey")
TValue = TypeVar("TValue")


class DisjointDict(Generic[TKey, TValue]):
    """An variation of the union-find algorithm/data structure where instead of keeping
    track of just disjoint sets, we keep track of disjoint dicts -- keep track of multiple
    Set[Key] -> Set[Value] mappings, where each mapping's keys are guaranteed to be disjoint.

    This data structure is currently used exclusively by 'group_comparison_operands' below
    to merge chains of '==' and 'is' comparisons when two or more chains use the same expression
    in best-case O(n), where n is the number of operands.

    Specifically, the `add_mapping()` function and `items()` functions will take on average
    O(k + v) and O(n) respectively, where k and v are the number of keys and values we're adding
    for a given chain. Note that k <= n and v <= n.

    We hit these average/best-case scenarios for most user code: e.g. when the user has just
    a single chain like 'a == b == c == d == ...' or multiple disjoint chains like
    'a==b < c==d < e==f < ...'. (Note that a naive iterative merging would be O(n^2) for
    the latter case).

    In comparison, this data structure will make 'group_comparison_operands' have a worst-case
    runtime of O(n*log(n)): 'add_mapping()' and 'items()' are worst-case O(k*log(n) + v) and
    O(k*log(n)) respectively. This happens only in the rare case where the user keeps repeatedly
    making disjoint mappings before merging them in a way that persistently dodges the path
    compression optimization in '_lookup_root_id', which would end up constructing a single
    tree of height log_2(n). This makes root lookups no longer amoritized constant time when we
    finally call 'items()'.
    """

    def __init__(self) -> None:
        # Each key maps to a unique ID
        self._key_to_id: dict[TKey, int] = {}

        # Each id points to the parent id, forming a forest of upwards-pointing trees. If the
        # current id already is the root, it points to itself. We gradually flatten these trees
        # as we perform root lookups: eventually all nodes point directly to its root.
        self._id_to_parent_id: dict[int, int] = {}

        # Each root id in turn maps to the set of values.
        self._root_id_to_values: dict[int, set[TValue]] = {}

    def add_mapping(self, keys: set[TKey], values: set[TValue]) -> None:
        """Adds a 'Set[TKey] -> Set[TValue]' mapping. If there already exists a mapping
        containing one or more of the given keys, we merge the input mapping with the old one.

        Note that the given set of keys must be non-empty -- otherwise, nothing happens.
        """
        if not keys:
            return

        subtree_roots = [self._lookup_or_make_root_id(key) for key in keys]
        new_root = subtree_roots[0]

        root_values = self._root_id_to_values[new_root]
        root_values.update(values)
        for subtree_root in subtree_roots[1:]:
            if subtree_root == new_root or subtree_root not in self._root_id_to_values:
                continue
            self._id_to_parent_id[subtree_root] = new_root
            root_values.update(self._root_id_to_values.pop(subtree_root))

    def items(self) -> list[tuple[set[TKey], set[TValue]]]:
        """Returns all disjoint mappings in key-value pairs."""
        root_id_to_keys: dict[int, set[TKey]] = {}
        for key in self._key_to_id:
            root_id = self._lookup_root_id(key)
            if root_id not in root_id_to_keys:
                root_id_to_keys[root_id] = set()
            root_id_to_keys[root_id].add(key)

        output = []
        for root_id, keys in root_id_to_keys.items():
            output.append((keys, self._root_id_to_values[root_id]))

        return output

    def _lookup_or_make_root_id(self, key: TKey) -> int:
        if key in self._key_to_id:
            return self._lookup_root_id(key)
        else:
            new_id = len(self._key_to_id)
            self._key_to_id[key] = new_id
            self._id_to_parent_id[new_id] = new_id
            self._root_id_to_values[new_id] = set()
            return new_id

    def _lookup_root_id(self, key: TKey) -> int:
        i = self._key_to_id[key]
        while i != self._id_to_parent_id[i]:
            # Optimization: make keys directly point to their grandparents to speed up
            # future traversals. This prevents degenerate trees of height n from forming.
            new_parent = self._id_to_parent_id[self._id_to_parent_id[i]]
            self._id_to_parent_id[i] = new_parent
            i = new_parent
        return i


def group_comparison_operands(
    pairwise_comparisons: Iterable[tuple[str, Expression, Expression]],
    operand_to_literal_hash: Mapping[int, Key],
    operators_to_group: set[str],
) -> list[tuple[str, list[int]]]:
    """Group a series of comparison operands together chained by any operand
    in the 'operators_to_group' set. All other pairwise operands are kept in
    groups of size 2.

    For example, suppose we have the input comparison expression:

        x0 == x1 == x2 < x3 < x4 is x5 is x6 is not x7 is not x8

    If we get these expressions in a pairwise way (e.g. by calling ComparisionExpr's
    'pairwise()' method), we get the following as input:

        [('==', x0, x1), ('==', x1, x2), ('<', x2, x3), ('<', x3, x4),
         ('is', x4, x5), ('is', x5, x6), ('is not', x6, x7), ('is not', x7, x8)]

    If `operators_to_group` is the set {'==', 'is'}, this function will produce
    the following "simplified operator list":

       [("==", [0, 1, 2]), ("<", [2, 3]), ("<", [3, 4]),
        ("is", [4, 5, 6]), ("is not", [6, 7]), ("is not", [7, 8])]

    Note that (a) we yield *indices* to the operands rather then the operand
    expressions themselves and that (b) operands used in a consecutive chain
    of '==' or 'is' are grouped together.

    If two of these chains happen to contain operands with the same underlying
    literal hash (e.g. are assignable and correspond to the same expression),
    we combine those chains together. For example, if we had:

        same == x < y == same

    ...and if 'operand_to_literal_hash' contained the same values for the indices
    0 and 3, we'd produce the following output:

        [("==", [0, 1, 2, 3]), ("<", [1, 2])]

    But if the 'operand_to_literal_hash' did *not* contain an entry, we'd instead
    default to returning:

        [("==", [0, 1]), ("<", [1, 2]), ("==", [2, 3])]

    This function is currently only used to assist with type-narrowing refinements
    and is extracted out to a helper function so we can unit test it.
    """
    groups: dict[str, DisjointDict[Key, int]] = {op: DisjointDict() for op in operators_to_group}

    simplified_operator_list: list[tuple[str, list[int]]] = []
    last_operator: str | None = None
    current_indices: set[int] = set()
    current_hashes: set[Key] = set()
    for i, (operator, left_expr, right_expr) in enumerate(pairwise_comparisons):
        if last_operator is None:
            last_operator = operator

        if current_indices and (operator != last_operator or operator not in operators_to_group):
            # If some of the operands in the chain are assignable, defer adding it: we might
            # end up needing to merge it with other chains that appear later.
            if not current_hashes:
                simplified_operator_list.append((last_operator, sorted(current_indices)))
            else:
                groups[last_operator].add_mapping(current_hashes, current_indices)
            last_operator = operator
            current_indices = set()
            current_hashes = set()

        # Note: 'i' corresponds to the left operand index, so 'i + 1' is the
        # right operand.
        current_indices.add(i)
        current_indices.add(i + 1)

        # We only ever want to combine operands/combine chains for these operators
        if operator in operators_to_group:
            left_hash = operand_to_literal_hash.get(i)
            if left_hash is not None:
                current_hashes.add(left_hash)
            right_hash = operand_to_literal_hash.get(i + 1)
            if right_hash is not None:
                current_hashes.add(right_hash)

    if last_operator is not None:
        if not current_hashes:
            simplified_operator_list.append((last_operator, sorted(current_indices)))
        else:
            groups[last_operator].add_mapping(current_hashes, current_indices)

    # Now that we know which chains happen to contain the same underlying expressions
    # and can be merged together, add in this info back to the output.
    for operator, disjoint_dict in groups.items():
        for keys, indices in disjoint_dict.items():
            simplified_operator_list.append((operator, sorted(indices)))

    # For stability, reorder list by the first operand index to appear
    simplified_operator_list.sort(key=lambda item: item[1][0])
    return simplified_operator_list


def is_typed_callable(c: Type | None) -> bool:
    c = get_proper_type(c)
    if not c or not isinstance(c, CallableType):
        return False
    return not all(
        isinstance(t, AnyType) and t.type_of_any == TypeOfAny.unannotated
        for t in get_proper_types(c.arg_types + [c.ret_type])
    )


def is_untyped_decorator(typ: Type | None) -> bool:
    typ = get_proper_type(typ)
    if not typ:
        return True
    elif isinstance(typ, CallableType):
        return not is_typed_callable(typ)
    elif isinstance(typ, Instance):
        method = typ.type.get_method("__call__")
        if method:
            if isinstance(method, Decorator):
                return is_untyped_decorator(method.func.type) or is_untyped_decorator(
                    method.var.type
                )

            if isinstance(method.type, Overloaded):
                return any(is_untyped_decorator(item) for item in method.type.items)
            else:
                return not is_typed_callable(method.type)
        else:
            return False
    elif isinstance(typ, Overloaded):
        return any(is_untyped_decorator(item) for item in typ.items)
    return True


def is_static(func: FuncBase | Decorator) -> bool:
    if isinstance(func, Decorator):
        return is_static(func.func)
    elif isinstance(func, FuncBase):
        return func.is_static
    assert False, f"Unexpected func type: {type(func)}"


def is_property(defn: SymbolNode) -> bool:
    if isinstance(defn, Decorator):
        return defn.func.is_property
    if isinstance(defn, OverloadedFuncDef):
        if defn.items and isinstance(defn.items[0], Decorator):
            return defn.items[0].func.is_property
    return False


def get_property_type(t: ProperType) -> ProperType:
    if isinstance(t, CallableType):
        return get_proper_type(t.ret_type)
    if isinstance(t, Overloaded):
        return get_proper_type(t.items[0].ret_type)
    return t


def is_subtype_no_promote(left: Type, right: Type) -> bool:
    return is_subtype(left, right, ignore_promotions=True)


def is_overlapping_types_no_promote_no_uninhabited_no_none(left: Type, right: Type) -> bool:
    # For the purpose of unsafe overload checks we consider list[Never] and list[int]
    # non-overlapping. This is consistent with how we treat list[int] and list[str] as
    # non-overlapping, despite [] belongs to both. Also this will prevent false positives
    # for failed type inference during unification.
    return is_overlapping_types(
        left,
        right,
        ignore_promotions=True,
        ignore_uninhabited=True,
        prohibit_none_typevar_overlap=True,
    )


def is_private(node_name: str) -> bool:
    """Check if node is private to class definition."""
    return node_name.startswith("__") and not node_name.endswith("__")


def is_string_literal(typ: Type) -> bool:
    strs = try_getting_str_literals_from_type(typ)
    return strs is not None and len(strs) == 1


def has_bool_item(typ: ProperType) -> bool:
    """Return True if type is 'bool' or a union with a 'bool' item."""
    if is_named_instance(typ, "builtins.bool"):
        return True
    if isinstance(typ, UnionType):
        return any(is_named_instance(item, "builtins.bool") for item in typ.items)
    return False


def collapse_walrus(e: Expression) -> Expression:
    """If an expression is an AssignmentExpr, pull out the assignment target.

    We don't make any attempt to pull out all the targets in code like `x := (y := z)`.
    We could support narrowing those if that sort of code turns out to be common.
    """
    if isinstance(e, AssignmentExpr):
        return e.target
    return e


def find_last_var_assignment_line(n: Node, v: Var) -> int:
    """Find the highest line number of a potential assignment to variable within node.

    This supports local and global variables.

    Return -1 if no assignment was found.
    """
    visitor = VarAssignVisitor(v)
    n.accept(visitor)
    return visitor.last_line


class VarAssignVisitor(TraverserVisitor):
    def __init__(self, v: Var) -> None:
        self.last_line = -1
        self.lvalue = False
        self.var_node = v

    def visit_assignment_stmt(self, s: AssignmentStmt) -> None:
        self.lvalue = True
        for lv in s.lvalues:
            lv.accept(self)
        self.lvalue = False

    def visit_name_expr(self, e: NameExpr) -> None:
        if self.lvalue and e.node is self.var_node:
            self.last_line = max(self.last_line, e.line)

    def visit_member_expr(self, e: MemberExpr) -> None:
        old_lvalue = self.lvalue
        self.lvalue = False
        super().visit_member_expr(e)
        self.lvalue = old_lvalue

    def visit_index_expr(self, e: IndexExpr) -> None:
        old_lvalue = self.lvalue
        self.lvalue = False
        super().visit_index_expr(e)
        self.lvalue = old_lvalue

    def visit_with_stmt(self, s: WithStmt) -> None:
        self.lvalue = True
        for lv in s.target:
            if lv is not None:
                lv.accept(self)
        self.lvalue = False
        s.body.accept(self)

    def visit_for_stmt(self, s: ForStmt) -> None:
        self.lvalue = True
        s.index.accept(self)
        self.lvalue = False
        s.body.accept(self)
        if s.else_body:
            s.else_body.accept(self)

    def visit_assignment_expr(self, e: AssignmentExpr) -> None:
        self.lvalue = True
        e.target.accept(self)
        self.lvalue = False
        e.value.accept(self)

    def visit_as_pattern(self, p: AsPattern) -> None:
        if p.pattern is not None:
            p.pattern.accept(self)
        if p.name is not None:
            self.lvalue = True
            p.name.accept(self)
            self.lvalue = False

    def visit_starred_pattern(self, p: StarredPattern) -> None:
        if p.capture is not None:
            self.lvalue = True
            p.capture.accept(self)
            self.lvalue = False<|MERGE_RESOLUTION|>--- conflicted
+++ resolved
@@ -5832,13 +5832,10 @@
                             self.is_literal_enum(element_expr) for element_expr in right_expr.items
                         )
                         if all_literal_enum:
-<<<<<<< HEAD
                             # Set if_map for the entire tuple
                             if_map = {}
                             else_map = None
                         else:
-=======
->>>>>>> 5a060f72
                             new_items = []
                             if len(right_expr.items) != 0:
                                 # extract the enum type in the context
