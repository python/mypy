--- conflicted
+++ resolved
@@ -4605,19 +4605,6 @@
                 lvalue, is_lvalue=False
             )
 
-<<<<<<< HEAD
-        # Search for possible deprecations:
-        mx.chk.check_deprecated(dunder_set, mx.context)
-
-        # In the following cases, a message already will have been recorded in check_call.
-        if (not isinstance(inferred_dunder_set_type, CallableType)) or (
-            len(inferred_dunder_set_type.arg_types) < 2
-        ):
-            return AnyType(TypeOfAny.from_error), get_type, False
-
-        set_type = inferred_dunder_set_type.arg_types[1]
-=======
->>>>>>> 5081c59b
         # Special case: if the rvalue_type is a subtype of both '__get__' and '__set__' types,
         # and '__get__' type is narrower than '__set__', then we invoke the binder to narrow type
         # by this assignment. Technically, this is not safe, but in practice this is
