"""Mypy type checker."""

import fnmatch
import itertools
from collections import defaultdict
from contextlib import contextmanager
from typing import (
    AbstractSet,
    Any,
    Callable,
    Dict,
    Generic,
    Iterable,
    Iterator,
    List,
    Mapping,
    NamedTuple,
    Optional,
    Sequence,
    Set,
    Tuple,
    TypeVar,
    Union,
    cast,
    overload,
)

from typing_extensions import Final, TypeAlias as _TypeAlias

<<<<<<< HEAD
from mypy.backports import nullcontext
from mypy.errorcodes import TYPE_VAR
from mypy.errors import Errors, report_internal_error, ErrorWatcher
from mypy.nodes import (
    SymbolTable, Statement, MypyFile, Var, Expression, Lvalue, Node,
    OverloadedFuncDef, FuncDef, FuncItem, FuncBase, TypeInfo,
    ClassDef, Block, AssignmentStmt, NameExpr, MemberExpr, IndexExpr,
    TupleExpr, ListExpr, ExpressionStmt, ReturnStmt, IfStmt,
    WhileStmt, OperatorAssignmentStmt, WithStmt, AssertStmt,
    RaiseStmt, TryStmt, ForStmt, DelStmt, CallExpr, IntExpr, StrExpr,
    UnicodeExpr, OpExpr, UnaryExpr, LambdaExpr, TempNode, SymbolTableNode,
    Context, Decorator, PrintStmt, BreakStmt, PassStmt, ContinueStmt,
    ComparisonExpr, StarExpr, EllipsisExpr, RefExpr, PromoteExpr,
    Import, ImportFrom, ImportAll, ImportBase, TypeAlias,
    ARG_POS, ARG_STAR, ARG_NAMED, LITERAL_TYPE, LDEF, MDEF, GDEF,
    CONTRAVARIANT, COVARIANT, INVARIANT, TypeVarExpr, AssignmentExpr,
    is_final_node, MatchStmt)
from mypy import nodes
from mypy import operators
from mypy.literals import literal, literal_hash, Key
from mypy.typeanal import has_any_from_unimported_type, check_for_explicit_any, make_optional_type
from mypy.types import (
    Type, AnyType, CallableType, FunctionLike, Overloaded, TupleType, TypedDictType,
    Instance, NoneType, strip_type, TypeType, TypeOfAny,
    UnionType, TypeVarId, TypeVarType, PartialType, DeletedType, UninhabitedType,
    is_named_instance, union_items, TypeQuery, LiteralType,
    is_optional, remove_optional, TypeTranslator, StarType, get_proper_type, ProperType,
    get_proper_types, is_literal_type, TypeAliasType, TypeGuardedType, ParamSpecType,
    OVERLOAD_NAMES, UnboundType, SelfType
)
from mypy.typetraverser import TypeTraverserVisitor
from mypy.sametypes import is_same_type
from mypy.messages import (
    MessageBuilder, make_inferred_type_note, append_invariance_notes, pretty_seq,
    format_type, format_type_bare, format_type_distinctly, SUGGESTED_TEST_FIXTURES
)
=======
>>>>>>> 0d7424c9
import mypy.checkexpr
from mypy import errorcodes as codes, message_registry, nodes, operators
from mypy.backports import nullcontext
from mypy.binder import ConditionalTypeBinder, get_declaration
from mypy.checkmember import (
    MemberContext,
    analyze_decorator_or_funcbase_access,
    analyze_descriptor_access,
    analyze_member_access,
    type_object_type,
)
from mypy.checkpattern import PatternChecker
from mypy.constraints import SUPERTYPE_OF
from mypy.erasetype import erase_type, erase_typevars, remove_instance_last_known_values
from mypy.errorcodes import TYPE_VAR, UNUSED_AWAITABLE, UNUSED_COROUTINE, ErrorCode
from mypy.errors import Errors, ErrorWatcher, report_internal_error
from mypy.expandtype import expand_type, expand_type_by_instance
from mypy.join import join_types
from mypy.literals import Key, literal, literal_hash
from mypy.maptype import map_instance_to_supertype
from mypy.meet import is_overlapping_erased_types, is_overlapping_types
from mypy.message_registry import ErrorMessage
from mypy.messages import (
    SUGGESTED_TEST_FIXTURES,
    MessageBuilder,
    append_invariance_notes,
    format_type,
    format_type_bare,
    format_type_distinctly,
    make_inferred_type_note,
    pretty_seq,
)
from mypy.mro import MroError, calculate_mro
from mypy.nodes import (
    ARG_NAMED,
    ARG_POS,
    ARG_STAR,
    CONTRAVARIANT,
    COVARIANT,
    GDEF,
    INVARIANT,
    LDEF,
    LITERAL_TYPE,
    MDEF,
    AssertStmt,
    AssignmentExpr,
    AssignmentStmt,
    Block,
    BreakStmt,
    CallExpr,
    ClassDef,
    ComparisonExpr,
    Context,
    ContinueStmt,
    Decorator,
    DelStmt,
    EllipsisExpr,
    Expression,
    ExpressionStmt,
    ForStmt,
    FuncBase,
    FuncDef,
    FuncItem,
    IfStmt,
    Import,
    ImportAll,
    ImportBase,
    ImportFrom,
    IndexExpr,
    IntExpr,
    LambdaExpr,
    ListExpr,
    Lvalue,
    MatchStmt,
    MemberExpr,
    MypyFile,
    NameExpr,
    Node,
    OperatorAssignmentStmt,
    OpExpr,
    OverloadedFuncDef,
    PassStmt,
    PromoteExpr,
    RaiseStmt,
    RefExpr,
    ReturnStmt,
    StarExpr,
    Statement,
    StrExpr,
    SymbolTable,
    SymbolTableNode,
    TempNode,
    TryStmt,
    TupleExpr,
    TypeAlias,
    TypeInfo,
    TypeVarExpr,
    UnaryExpr,
    Var,
    WhileStmt,
    WithStmt,
    is_final_node,
)
from mypy.options import Options
from mypy.plugin import CheckerPluginInterface, Plugin
from mypy.sametypes import is_same_type
from mypy.scope import Scope
from mypy.semanal import refers_to_fullname, set_callable_name
from mypy.semanal_enum import ENUM_BASES, ENUM_SPECIAL_PROPS
from mypy.sharedparse import BINARY_MAGIC_METHODS
from mypy.state import state
from mypy.subtypes import (
    find_member,
    is_callable_compatible,
    is_equivalent,
    is_more_precise,
    is_proper_subtype,
    is_subtype,
    restrict_subtype_away,
    unify_generic_callable,
)
from mypy.traverser import all_return_statements, has_return_statement
from mypy.treetransform import TransformVisitor
from mypy.typeanal import check_for_explicit_any, has_any_from_unimported_type, make_optional_type
from mypy.typeops import (
    bind_self,
    coerce_to_literal,
    custom_special_method,
    erase_def_to_union_or_bound,
    erase_to_bound,
    erase_to_union_or_bound,
    false_only,
    function_type,
    get_type_vars,
    is_literal_type_like,
    is_singleton_type,
    make_simplified_union,
    map_type_from_supertype,
    true_only,
    try_expanding_sum_type_to_union,
    try_getting_int_literals_from_type,
    try_getting_str_literals_from_type,
    tuple_fallback,
)
from mypy.types import (
    OVERLOAD_NAMES,
    AnyType,
    CallableType,
    DeletedType,
    FunctionLike,
    Instance,
    LiteralType,
    NoneType,
    Overloaded,
    ParamSpecType,
    PartialType,
    ProperType,
    StarType,
    TupleType,
    Type,
    TypeAliasType,
    TypedDictType,
    TypeGuardedType,
    TypeOfAny,
    TypeQuery,
    TypeTranslator,
    TypeType,
    TypeVarId,
    TypeVarType,
    UnboundType,
    UninhabitedType,
    UnionType,
    get_proper_type,
    get_proper_types,
    is_literal_type,
    is_named_instance,
    is_optional,
    remove_optional,
    strip_type,
    union_items,
)
from mypy.typetraverser import TypeTraverserVisitor
from mypy.typevars import fill_typevars, fill_typevars_with_any, has_no_typevars
from mypy.util import is_dunder, is_sunder, is_typeshed_file
from mypy.visitor import NodeVisitor

T = TypeVar("T")

DEFAULT_LAST_PASS: Final = 1  # Pass numbers start at 0

DeferredNodeType: _TypeAlias = Union[FuncDef, LambdaExpr, OverloadedFuncDef, Decorator]
FineGrainedDeferredNodeType: _TypeAlias = Union[FuncDef, MypyFile, OverloadedFuncDef]


# A node which is postponed to be processed during the next pass.
# In normal mode one can defer functions and methods (also decorated and/or overloaded)
# and lambda expressions. Nested functions can't be deferred -- only top-level functions
# and methods of classes not defined within a function can be deferred.
class DeferredNode(NamedTuple):
    node: DeferredNodeType
    # And its TypeInfo (for semantic analysis self type handling
    active_typeinfo: Optional[TypeInfo]


# Same as above, but for fine-grained mode targets. Only top-level functions/methods
# and module top levels are allowed as such.
class FineGrainedDeferredNode(NamedTuple):
    node: FineGrainedDeferredNodeType
    active_typeinfo: Optional[TypeInfo]


# Data structure returned by find_isinstance_check representing
# information learned from the truth or falsehood of a condition.  The
# dict maps nodes representing expressions like 'a[0].x' to their
# refined types under the assumption that the condition has a
# particular truth value. A value of None means that the condition can
# never have that truth value.

# NB: The keys of this dict are nodes in the original source program,
# which are compared by reference equality--effectively, being *the
# same* expression of the program, not just two identical expressions
# (such as two references to the same variable). TODO: it would
# probably be better to have the dict keyed by the nodes' literal_hash
# field instead.
TypeMap: _TypeAlias = Optional[Dict[Expression, Type]]


# An object that represents either a precise type or a type with an upper bound;
# it is important for correct type inference with isinstance.
class TypeRange(NamedTuple):
    item: Type
    is_upper_bound: bool  # False => precise type


# Keeps track of partial types in a single scope. In fine-grained incremental
# mode partial types initially defined at the top level cannot be completed in
# a function, and we use the 'is_function' attribute to enforce this.
class PartialTypeScope(NamedTuple):
    map: Dict[Var, Context]
    is_function: bool
    is_local: bool


class TypeChecker(NodeVisitor[None], CheckerPluginInterface):
    """Mypy type checker.

    Type check mypy source files that have been semantically analyzed.

    You must create a separate instance for each source file.
    """

    # Are we type checking a stub?
    is_stub = False
    # Error message reporter
    errors: Errors
    # Utility for generating messages
    msg: MessageBuilder
    # Types of type checked nodes. The first item is the "master" type
    # map that will store the final, exported types. Additional items
    # are temporary type maps used during type inference, and these
    # will be eventually popped and either discarded or merged into
    # the master type map.
    #
    # Avoid accessing this directly, but prefer the lookup_type(),
    # has_type() etc. helpers instead.
    _type_maps: List[Dict[Expression, Type]]

    # Helper for managing conditional types
    binder: ConditionalTypeBinder
    # Helper for type checking expressions
    expr_checker: mypy.checkexpr.ExpressionChecker

    pattern_checker: PatternChecker

    tscope: Scope
    scope: "CheckerScope"
    # Stack of function return types
    return_types: List[Type]
    # Flags; true for dynamically typed functions
    dynamic_funcs: List[bool]
    # Stack of collections of variables with partial types
    partial_types: List[PartialTypeScope]
    # Vars for which partial type errors are already reported
    # (to avoid logically duplicate errors with different error context).
    partial_reported: Set[Var]
    globals: SymbolTable
    modules: Dict[str, MypyFile]
    # Nodes that couldn't be checked because some types weren't available. We'll run
    # another pass and try these again.
    deferred_nodes: List[DeferredNode]
    # Type checking pass number (0 = first pass)
    pass_num = 0
    # Last pass number to take
    last_pass = DEFAULT_LAST_PASS
    # Have we deferred the current function? If yes, don't infer additional
    # types during this pass within the function.
    current_node_deferred = False
    # Is this file a typeshed stub?
    is_typeshed_stub = False
    # Should strict Optional-related errors be suppressed in this file?
    suppress_none_errors = False  # TODO: Get it from options instead
    options: Options
    # Used for collecting inferred attribute types so that they can be checked
    # for consistency.
    inferred_attribute_types: Optional[Dict[Var, Type]] = None
    # Don't infer partial None types if we are processing assignment from Union
    no_partial_types: bool = False

    # The set of all dependencies (suppressed or not) that this module accesses, either
    # directly or indirectly.
    module_refs: Set[str]

    # A map from variable nodes to a snapshot of the frame ids of the
    # frames that were active when the variable was declared. This can
    # be used to determine nearest common ancestor frame of a variable's
    # declaration and the current frame, which lets us determine if it
    # was declared in a different branch of the same `if` statement
    # (if that frame is a conditional_frame).
    var_decl_frames: Dict[Var, Set[int]]

    # Plugin that provides special type checking rules for specific library
    # functions such as open(), etc.
    plugin: Plugin

    def __init__(
        self,
        errors: Errors,
        modules: Dict[str, MypyFile],
        options: Options,
        tree: MypyFile,
        path: str,
        plugin: Plugin,
    ) -> None:
        """Construct a type checker.

        Use errors to report type check errors.
        """
        self.errors = errors
        self.modules = modules
        self.options = options
        self.tree = tree
        self.path = path
        self.msg = MessageBuilder(errors, modules)
        self.plugin = plugin
        self.expr_checker = mypy.checkexpr.ExpressionChecker(self, self.msg, self.plugin)
        self.pattern_checker = PatternChecker(self, self.msg, self.plugin)
        self.tscope = Scope()
        self.scope = CheckerScope(tree)
        self.binder = ConditionalTypeBinder()
        self.globals = tree.names
        self.return_types = []
        self.dynamic_funcs = []
        self.partial_types = []
        self.partial_reported = set()
        self.var_decl_frames = {}
        self.deferred_nodes = []
        self._type_maps = [{}]
        self.module_refs = set()
        self.pass_num = 0
        self.current_node_deferred = False
        self.is_stub = tree.is_stub
        self.is_typeshed_stub = is_typeshed_file(path)
        self.inferred_attribute_types = None
        if options.strict_optional_whitelist is None:
            self.suppress_none_errors = not options.show_none_errors
        else:
            self.suppress_none_errors = not any(
                fnmatch.fnmatch(path, pattern) for pattern in options.strict_optional_whitelist
            )
        # If True, process function definitions. If False, don't. This is used
        # for processing module top levels in fine-grained incremental mode.
        self.recurse_into_functions = True
        # This internal flag is used to track whether we a currently type-checking
        # a final declaration (assignment), so that some errors should be suppressed.
        # Should not be set manually, use get_final_context/enter_final_context instead.
        # NOTE: we use the context manager to avoid "threading" an additional `is_final_def`
        # argument through various `checker` and `checkmember` functions.
        self._is_final_def = False

        # This flag is set when we run type-check or attribute access check for the purpose
        # of giving a note on possibly missing "await". It is used to avoid infinite recursion.
        self.checking_missing_await = False

    @property
    def type_context(self) -> List[Optional[Type]]:
        return self.expr_checker.type_context

    def reset(self) -> None:
        """Cleanup stale state that might be left over from a typechecking run.

        This allows us to reuse TypeChecker objects in fine-grained
        incremental mode.
        """
        # TODO: verify this is still actually worth it over creating new checkers
        self.partial_reported.clear()
        self.module_refs.clear()
        self.binder = ConditionalTypeBinder()
        self._type_maps[1:] = []
        self._type_maps[0].clear()
        self.temp_type_map = None
        self.expr_checker.reset()

        assert self.inferred_attribute_types is None
        assert self.partial_types == []
        assert self.deferred_nodes == []
        assert len(self.scope.stack) == 1
        assert self.partial_types == []

    def check_first_pass(self) -> None:
        """Type check the entire file, but defer functions with unresolved references.

        Unresolved references are forward references to variables
        whose types haven't been inferred yet.  They may occur later
        in the same file or in a different file that's being processed
        later (usually due to an import cycle).

        Deferred functions will be processed by check_second_pass().
        """
        self.recurse_into_functions = True
        with state.strict_optional_set(self.options.strict_optional):
            self.errors.set_file(self.path, self.tree.fullname, scope=self.tscope)
            with self.tscope.module_scope(self.tree.fullname):
                with self.enter_partial_types(), self.binder.top_frame_context():
                    for d in self.tree.defs:
                        if (
                            self.binder.is_unreachable()
                            and self.should_report_unreachable_issues()
                            and not self.is_raising_or_empty(d)
                        ):
                            self.msg.unreachable_statement(d)
                            break
                        self.accept(d)

                assert not self.current_node_deferred

                all_ = self.globals.get("__all__")
                if all_ is not None and all_.type is not None:
                    all_node = all_.node
                    assert all_node is not None
                    seq_str = self.named_generic_type(
                        "typing.Sequence", [self.named_type("builtins.str")]
                    )
                    if not is_subtype(all_.type, seq_str):
                        str_seq_s, all_s = format_type_distinctly(seq_str, all_.type)
                        self.fail(
                            message_registry.ALL_MUST_BE_SEQ_STR.format(str_seq_s, all_s), all_node
                        )

    def check_second_pass(
        self, todo: Optional[Sequence[Union[DeferredNode, FineGrainedDeferredNode]]] = None
    ) -> bool:
        """Run second or following pass of type checking.

        This goes through deferred nodes, returning True if there were any.
        """
        self.recurse_into_functions = True
        with state.strict_optional_set(self.options.strict_optional):
            if not todo and not self.deferred_nodes:
                return False
            self.errors.set_file(self.path, self.tree.fullname, scope=self.tscope)
            with self.tscope.module_scope(self.tree.fullname):
                self.pass_num += 1
                if not todo:
                    todo = self.deferred_nodes
                else:
                    assert not self.deferred_nodes
                self.deferred_nodes = []
                done: Set[Union[DeferredNodeType, FineGrainedDeferredNodeType]] = set()
                for node, active_typeinfo in todo:
                    if node in done:
                        continue
                    # This is useful for debugging:
                    # print("XXX in pass %d, class %s, function %s" %
                    #       (self.pass_num, type_name, node.fullname or node.name))
                    done.add(node)
                    with self.tscope.class_scope(
                        active_typeinfo
                    ) if active_typeinfo else nullcontext():
                        with self.scope.push_class(
                            active_typeinfo
                        ) if active_typeinfo else nullcontext():
                            self.check_partial(node)
            return True

    def check_partial(self, node: Union[DeferredNodeType, FineGrainedDeferredNodeType]) -> None:
        if isinstance(node, MypyFile):
            self.check_top_level(node)
        else:
            self.recurse_into_functions = True
            if isinstance(node, LambdaExpr):
                self.expr_checker.accept(node)
            else:
                self.accept(node)

    def check_top_level(self, node: MypyFile) -> None:
        """Check only the top-level of a module, skipping function definitions."""
        self.recurse_into_functions = False
        with self.enter_partial_types():
            with self.binder.top_frame_context():
                for d in node.defs:
                    d.accept(self)

        assert not self.current_node_deferred
        # TODO: Handle __all__

    def defer_node(self, node: DeferredNodeType, enclosing_class: Optional[TypeInfo]) -> None:
        """Defer a node for processing during next type-checking pass.

        Args:
            node: function/method being deferred
            enclosing_class: for methods, the class where the method is defined
        NOTE: this can't handle nested functions/methods.
        """
        # We don't freeze the entire scope since only top-level functions and methods
        # can be deferred. Only module/class level scope information is needed.
        # Module-level scope information is preserved in the TypeChecker instance.
        self.deferred_nodes.append(DeferredNode(node, enclosing_class))

    def handle_cannot_determine_type(self, name: str, context: Context) -> None:
        node = self.scope.top_non_lambda_function()
        if self.pass_num < self.last_pass and isinstance(node, FuncDef):
            # Don't report an error yet. Just defer. Note that we don't defer
            # lambdas because they are coupled to the surrounding function
            # through the binder and the inferred type of the lambda, so it
            # would get messy.
            enclosing_class = self.scope.enclosing_class()
            self.defer_node(node, enclosing_class)
            # Set a marker so that we won't infer additional types in this
            # function. Any inferred types could be bogus, because there's at
            # least one type that we don't know.
            self.current_node_deferred = True
        else:
            self.msg.cannot_determine_type(name, context)

    def accept(self, stmt: Statement) -> None:
        """Type check a node in the given type context."""
        try:
            stmt.accept(self)
        except Exception as err:
            report_internal_error(err, self.errors.file, stmt.line, self.errors, self.options)

    def accept_loop(
        self,
        body: Statement,
        else_body: Optional[Statement] = None,
        *,
        exit_condition: Optional[Expression] = None,
    ) -> None:
        """Repeatedly type check a loop body until the frame doesn't change.
        If exit_condition is set, assume it must be False on exit from the loop.

        Then check the else_body.
        """
        # The outer frame accumulates the results of all iterations
        with self.binder.frame_context(can_skip=False, conditional_frame=True):
            while True:
                with self.binder.frame_context(can_skip=True, break_frame=2, continue_frame=1):
                    self.accept(body)
                if not self.binder.last_pop_changed:
                    break
            if exit_condition:
                _, else_map = self.find_isinstance_check(exit_condition)
                self.push_type_map(else_map)
            if else_body:
                self.accept(else_body)

    #
    # Definitions
    #

    def visit_overloaded_func_def(self, defn: OverloadedFuncDef) -> None:
        if not self.recurse_into_functions:
            return
        with self.tscope.function_scope(defn):
            self._visit_overloaded_func_def(defn)

    def _visit_overloaded_func_def(self, defn: OverloadedFuncDef) -> None:
        num_abstract = 0
        if not defn.items:
            # In this case we have already complained about none of these being
            # valid overloads.
            return None
        if len(defn.items) == 1:
            self.fail(message_registry.MULTIPLE_OVERLOADS_REQUIRED, defn)

        if defn.is_property:
            # HACK: Infer the type of the property.
            self.visit_decorator(cast(Decorator, defn.items[0]))
        for fdef in defn.items:
            assert isinstance(fdef, Decorator)
            self.check_func_item(fdef.func, name=fdef.func.name)
            if fdef.func.is_abstract:
                num_abstract += 1
        if num_abstract not in (0, len(defn.items)):
            self.fail(message_registry.INCONSISTENT_ABSTRACT_OVERLOAD, defn)
        if defn.impl:
            defn.impl.accept(self)
        if defn.info:
            self.check_method_override(defn)
            self.check_inplace_operator_method(defn)
        if not defn.is_property:
            self.check_overlapping_overloads(defn)
        return None

    def check_overlapping_overloads(self, defn: OverloadedFuncDef) -> None:
        # At this point we should have set the impl already, and all remaining
        # items are decorators

        if self.msg.errors.file in self.msg.errors.ignored_files:
            # This is a little hacky, however, the quadratic check here is really expensive, this
            # method has no side effects, so we should skip it if we aren't going to report
            # anything. In some other places we swallow errors in stubs, but this error is very
            # useful for stubs!
            return

        # Compute some info about the implementation (if it exists) for use below
        impl_type: Optional[CallableType] = None
        if defn.impl:
            if isinstance(defn.impl, FuncDef):
                inner_type: Optional[Type] = defn.impl.type
            elif isinstance(defn.impl, Decorator):
                inner_type = defn.impl.var.type
            else:
                assert False, "Impl isn't the right type"

            # This can happen if we've got an overload with a different
            # decorator or if the implementation is untyped -- we gave up on the types.
            inner_type = get_proper_type(inner_type)
            if inner_type is not None and not isinstance(inner_type, AnyType):
                if isinstance(inner_type, CallableType):
                    impl_type = inner_type
                elif isinstance(inner_type, Instance):
                    inner_call = get_proper_type(
                        analyze_member_access(
                            name="__call__",
                            typ=inner_type,
                            context=defn.impl,
                            is_lvalue=False,
                            is_super=False,
                            is_operator=True,
                            msg=self.msg,
                            original_type=inner_type,
                            chk=self,
                        )
                    )
                    if isinstance(inner_call, CallableType):
                        impl_type = inner_call
                if impl_type is None:
                    self.msg.not_callable(inner_type, defn.impl)

        is_descriptor_get = defn.info and defn.name == "__get__"
        for i, item in enumerate(defn.items):
            # TODO overloads involving decorators
            assert isinstance(item, Decorator)
            sig1 = self.function_type(item.func)
            assert isinstance(sig1, CallableType)

            for j, item2 in enumerate(defn.items[i + 1 :]):
                assert isinstance(item2, Decorator)
                sig2 = self.function_type(item2.func)
                assert isinstance(sig2, CallableType)

                if not are_argument_counts_overlapping(sig1, sig2):
                    continue

                if overload_can_never_match(sig1, sig2):
                    self.msg.overloaded_signature_will_never_match(i + 1, i + j + 2, item2.func)
                elif not is_descriptor_get:
                    # Note: we force mypy to check overload signatures in strict-optional mode
                    # so we don't incorrectly report errors when a user tries typing an overload
                    # that happens to have a 'if the argument is None' fallback.
                    #
                    # For example, the following is fine in strict-optional mode but would throw
                    # the unsafe overlap error when strict-optional is disabled:
                    #
                    #     @overload
                    #     def foo(x: None) -> int: ...
                    #     @overload
                    #     def foo(x: str) -> str: ...
                    #
                    # See Python 2's map function for a concrete example of this kind of overload.
                    with state.strict_optional_set(True):
                        if is_unsafe_overlapping_overload_signatures(sig1, sig2):
                            self.msg.overloaded_signatures_overlap(i + 1, i + j + 2, item.func)

            if impl_type is not None:
                assert defn.impl is not None

                # We perform a unification step that's very similar to what
                # 'is_callable_compatible' would have done if we had set
                # 'unify_generics' to True -- the only difference is that
                # we check and see if the impl_type's return value is a
                # *supertype* of the overload alternative, not a *subtype*.
                #
                # This is to match the direction the implementation's return
                # needs to be compatible in.
                if impl_type.variables:
                    impl = unify_generic_callable(
                        impl_type,
                        sig1,
                        ignore_return=False,
                        return_constraint_direction=SUPERTYPE_OF,
                    )
                    if impl is None:
                        self.msg.overloaded_signatures_typevar_specific(i + 1, defn.impl)
                        continue
                else:
                    impl = impl_type

                # Prevent extra noise from inconsistent use of @classmethod by copying
                # the first arg from the method being checked against.
                if sig1.arg_types and defn.info:
                    impl = impl.copy_modified(arg_types=[sig1.arg_types[0]] + impl.arg_types[1:])

                # Is the overload alternative's arguments subtypes of the implementation's?
                if not is_callable_compatible(
                    impl, sig1, is_compat=is_subtype_no_promote, ignore_return=True
                ):
                    self.msg.overloaded_signatures_arg_specific(i + 1, defn.impl)

                # Is the overload alternative's return type a subtype of the implementation's?
                if not (
                    is_subtype_no_promote(sig1.ret_type, impl.ret_type)
                    or is_subtype_no_promote(impl.ret_type, sig1.ret_type)
                ):
                    self.msg.overloaded_signatures_ret_specific(i + 1, defn.impl)

    # Here's the scoop about generators and coroutines.
    #
    # There are two kinds of generators: classic generators (functions
    # with `yield` or `yield from` in the body) and coroutines
    # (functions declared with `async def`).  The latter are specified
    # in PEP 492 and only available in Python >= 3.5.
    #
    # Classic generators can be parameterized with three types:
    # - ty is the Yield type (the type of y in `yield y`)
    # - tc is the type reCeived by yield (the type of c in `c = yield`).
    # - tr is the Return type (the type of r in `return r`)
    #
    # A classic generator must define a return type that's either
    # `Generator[ty, tc, tr]`, Iterator[ty], or Iterable[ty] (or
    # object or Any).  If tc/tr are not given, both are None.
    #
    # A coroutine must define a return type corresponding to tr; the
    # other two are unconstrained.  The "external" return type (seen
    # by the caller) is Awaitable[tr].
    #
    # In addition, there's the synthetic type AwaitableGenerator: it
    # inherits from both Awaitable and Generator and can be used both
    # in `yield from` and in `await`.  This type is set automatically
    # for functions decorated with `@types.coroutine` or
    # `@asyncio.coroutine`.  Its single parameter corresponds to tr.
    #
    # PEP 525 adds a new type, the asynchronous generator, which was
    # first released in Python 3.6. Async generators are `async def`
    # functions that can also `yield` values. They can be parameterized
    # with two types, ty and tc, because they cannot return a value.
    #
    # There are several useful methods, each taking a type t and a
    # flag c indicating whether it's for a generator or coroutine:
    #
    # - is_generator_return_type(t, c) returns whether t is a Generator,
    #   Iterator, Iterable (if not c), or Awaitable (if c), or
    #   AwaitableGenerator (regardless of c).
    # - is_async_generator_return_type(t) returns whether t is an
    #   AsyncGenerator.
    # - get_generator_yield_type(t, c) returns ty.
    # - get_generator_receive_type(t, c) returns tc.
    # - get_generator_return_type(t, c) returns tr.

    def is_generator_return_type(self, typ: Type, is_coroutine: bool) -> bool:
        """Is `typ` a valid type for a generator/coroutine?

        True if `typ` is a *supertype* of Generator or Awaitable.
        Also true it it's *exactly* AwaitableGenerator (modulo type parameters).
        """
        typ = get_proper_type(typ)
        if is_coroutine:
            # This means we're in Python 3.5 or later.
            at = self.named_generic_type("typing.Awaitable", [AnyType(TypeOfAny.special_form)])
            if is_subtype(at, typ):
                return True
        else:
            any_type = AnyType(TypeOfAny.special_form)
            gt = self.named_generic_type("typing.Generator", [any_type, any_type, any_type])
            if is_subtype(gt, typ):
                return True
        return isinstance(typ, Instance) and typ.type.fullname == "typing.AwaitableGenerator"

    def is_async_generator_return_type(self, typ: Type) -> bool:
        """Is `typ` a valid type for an async generator?

        True if `typ` is a supertype of AsyncGenerator.
        """
        try:
            any_type = AnyType(TypeOfAny.special_form)
            agt = self.named_generic_type("typing.AsyncGenerator", [any_type, any_type])
        except KeyError:
            # we're running on a version of typing that doesn't have AsyncGenerator yet
            return False
        return is_subtype(agt, typ)

    def get_generator_yield_type(self, return_type: Type, is_coroutine: bool) -> Type:
        """Given the declared return type of a generator (t), return the type it yields (ty)."""
        return_type = get_proper_type(return_type)

        if isinstance(return_type, AnyType):
            return AnyType(TypeOfAny.from_another_any, source_any=return_type)
        elif not self.is_generator_return_type(
            return_type, is_coroutine
        ) and not self.is_async_generator_return_type(return_type):
            # If the function doesn't have a proper Generator (or
            # Awaitable) return type, anything is permissible.
            return AnyType(TypeOfAny.from_error)
        elif not isinstance(return_type, Instance):
            # Same as above, but written as a separate branch so the typechecker can understand.
            return AnyType(TypeOfAny.from_error)
        elif return_type.type.fullname == "typing.Awaitable":
            # Awaitable: ty is Any.
            return AnyType(TypeOfAny.special_form)
        elif return_type.args:
            # AwaitableGenerator, Generator, AsyncGenerator, Iterator, or Iterable; ty is args[0].
            ret_type = return_type.args[0]
            # TODO not best fix, better have dedicated yield token
            return ret_type
        else:
            # If the function's declared supertype of Generator has no type
            # parameters (i.e. is `object`), then the yielded values can't
            # be accessed so any type is acceptable.  IOW, ty is Any.
            # (However, see https://github.com/python/mypy/issues/1933)
            return AnyType(TypeOfAny.special_form)

    def get_generator_receive_type(self, return_type: Type, is_coroutine: bool) -> Type:
        """Given a declared generator return type (t), return the type its yield receives (tc)."""
        return_type = get_proper_type(return_type)

        if isinstance(return_type, AnyType):
            return AnyType(TypeOfAny.from_another_any, source_any=return_type)
        elif not self.is_generator_return_type(
            return_type, is_coroutine
        ) and not self.is_async_generator_return_type(return_type):
            # If the function doesn't have a proper Generator (or
            # Awaitable) return type, anything is permissible.
            return AnyType(TypeOfAny.from_error)
        elif not isinstance(return_type, Instance):
            # Same as above, but written as a separate branch so the typechecker can understand.
            return AnyType(TypeOfAny.from_error)
        elif return_type.type.fullname == "typing.Awaitable":
            # Awaitable, AwaitableGenerator: tc is Any.
            return AnyType(TypeOfAny.special_form)
        elif (
            return_type.type.fullname in ("typing.Generator", "typing.AwaitableGenerator")
            and len(return_type.args) >= 3
        ):
            # Generator: tc is args[1].
            return return_type.args[1]
        elif return_type.type.fullname == "typing.AsyncGenerator" and len(return_type.args) >= 2:
            return return_type.args[1]
        else:
            # `return_type` is a supertype of Generator, so callers won't be able to send it
            # values.  IOW, tc is None.
            return NoneType()

    def get_coroutine_return_type(self, return_type: Type) -> Type:
        return_type = get_proper_type(return_type)
        if isinstance(return_type, AnyType):
            return AnyType(TypeOfAny.from_another_any, source_any=return_type)
        assert isinstance(return_type, Instance), "Should only be called on coroutine functions."
        # Note: return type is the 3rd type parameter of Coroutine.
        return return_type.args[2]

    def get_generator_return_type(self, return_type: Type, is_coroutine: bool) -> Type:
        """Given the declared return type of a generator (t), return the type it returns (tr)."""
        return_type = get_proper_type(return_type)

        if isinstance(return_type, AnyType):
            return AnyType(TypeOfAny.from_another_any, source_any=return_type)
        elif not self.is_generator_return_type(return_type, is_coroutine):
            # If the function doesn't have a proper Generator (or
            # Awaitable) return type, anything is permissible.
            return AnyType(TypeOfAny.from_error)
        elif not isinstance(return_type, Instance):
            # Same as above, but written as a separate branch so the typechecker can understand.
            return AnyType(TypeOfAny.from_error)
        elif return_type.type.fullname == "typing.Awaitable" and len(return_type.args) == 1:
            # Awaitable: tr is args[0].
            return return_type.args[0]
        elif (
            return_type.type.fullname in ("typing.Generator", "typing.AwaitableGenerator")
            and len(return_type.args) >= 3
        ):
            # AwaitableGenerator, Generator: tr is args[2].
            return return_type.args[2]
        else:
            # Supertype of Generator (Iterator, Iterable, object): tr is any.
            return AnyType(TypeOfAny.special_form)

    def visit_func_def(self, defn: FuncDef) -> None:
        if not self.recurse_into_functions:
            return
        with self.tscope.function_scope(defn):
            self._visit_func_def(defn)

    def _visit_func_def(self, defn: FuncDef) -> None:
        """Type check a function definition."""
        self.check_func_item(defn, name=defn.name)
        if defn.info:
            if not defn.is_dynamic() and not defn.is_overload and not defn.is_decorated:
                # If the definition is the implementation for an
                # overload, the legality of the override has already
                # been typechecked, and decorated methods will be
                # checked when the decorator is.
                self.check_method_override(defn)
            self.check_inplace_operator_method(defn)
        if defn.original_def:
            # Override previous definition.
            new_type = self.function_type(defn)
            if isinstance(defn.original_def, FuncDef):
                # Function definition overrides function definition.
                if not is_same_type(new_type, self.function_type(defn.original_def)):
                    self.msg.incompatible_conditional_function_def(defn)
            else:
                # Function definition overrides a variable initialized via assignment or a
                # decorated function.
                orig_type = defn.original_def.type
                if orig_type is None:
                    # XXX This can be None, as happens in
                    # test_testcheck_TypeCheckSuite.testRedefinedFunctionInTryWithElse
                    self.msg.note("Internal mypy error checking function redefinition", defn)
                    return
                if isinstance(orig_type, PartialType):
                    if orig_type.type is None:
                        # Ah this is a partial type. Give it the type of the function.
                        orig_def = defn.original_def
                        if isinstance(orig_def, Decorator):
                            var = orig_def.var
                        else:
                            var = orig_def
                        partial_types = self.find_partial_types(var)
                        if partial_types is not None:
                            var.type = new_type
                            del partial_types[var]
                    else:
                        # Trying to redefine something like partial empty list as function.
                        self.fail(message_registry.INCOMPATIBLE_REDEFINITION, defn)
                else:
                    # TODO: Update conditional type binder.
                    self.check_subtype(
                        new_type,
                        orig_type,
                        defn,
                        message_registry.INCOMPATIBLE_REDEFINITION,
                        "redefinition with type",
                        "original type",
                    )

    def check_func_item(
        self,
        defn: FuncItem,
        type_override: Optional[CallableType] = None,
        name: Optional[str] = None,
    ) -> None:
        """Type check a function.

        If type_override is provided, use it as the function type.
        """
        self.dynamic_funcs.append(defn.is_dynamic() and not type_override)

        with self.enter_partial_types(is_function=True):
            typ = self.function_type(defn)
            if type_override:
                typ = type_override.copy_modified(line=typ.line, column=typ.column)
            if isinstance(typ, CallableType):
                with self.enter_attribute_inference_context():
                    self.check_func_def(defn, typ, name)
            else:
                raise RuntimeError("Not supported")

        self.dynamic_funcs.pop()
        self.current_node_deferred = False

        if name == "__exit__":
            self.check__exit__return_type(defn)

    @contextmanager
    def enter_attribute_inference_context(self) -> Iterator[None]:
        old_types = self.inferred_attribute_types
        self.inferred_attribute_types = {}
        yield None
        self.inferred_attribute_types = old_types

    def check_func_def(self, defn: FuncItem, typ: CallableType, name: Optional[str]) -> None:
        """Type check a function definition."""
        # Expand type variables with value restrictions to ordinary types.
        expanded = self.expand_typevars(defn, typ)
        for item, typ in expanded:
            old_binder = self.binder
            self.binder = ConditionalTypeBinder()
            with self.binder.top_frame_context():
                defn.expanded.append(item)

                # We may be checking a function definition or an anonymous
                # function. In the first case, set up another reference with the
                # precise type.
                if isinstance(item, FuncDef):
                    fdef = item
                    # Check if __init__ has an invalid, non-None return type.
                    if (
                        fdef.info
                        and fdef.name in ("__init__", "__init_subclass__")
                        and not isinstance(get_proper_type(typ.ret_type), NoneType)
                        and not self.dynamic_funcs[-1]
                    ):
                        self.fail(
                            message_registry.MUST_HAVE_NONE_RETURN_TYPE.format(fdef.name), item
                        )

                    # Check validity of __new__ signature
                    if fdef.info and fdef.name == "__new__":
                        self.check___new___signature(fdef, typ)

                    self.check_for_missing_annotations(fdef)
                    if self.options.disallow_any_unimported:
                        if fdef.type and isinstance(fdef.type, CallableType):
                            ret_type = fdef.type.ret_type
                            if has_any_from_unimported_type(ret_type):
                                self.msg.unimported_type_becomes_any("Return type", ret_type, fdef)
                            for idx, arg_type in enumerate(fdef.type.arg_types):
                                if has_any_from_unimported_type(arg_type):
                                    prefix = f'Argument {idx + 1} to "{fdef.name}"'
                                    self.msg.unimported_type_becomes_any(prefix, arg_type, fdef)
                    check_for_explicit_any(
                        fdef.type, self.options, self.is_typeshed_stub, self.msg, context=fdef
                    )

                if name:  # Special method names
                    if defn.info and self.is_reverse_op_method(name):
                        self.check_reverse_op_method(item, typ, name, defn)
                    elif name in ("__getattr__", "__getattribute__"):
                        self.check_getattr_method(typ, defn, name)
                    elif name == "__setattr__":
                        self.check_setattr_method(typ, defn)

                # Refuse contravariant return type variable
                if isinstance(typ.ret_type, TypeVarType):
                    if typ.ret_type.variance == CONTRAVARIANT:
                        self.fail(
                            message_registry.RETURN_TYPE_CANNOT_BE_CONTRAVARIANT, typ.ret_type
                        )
                    self.check_unbound_return_typevar(typ)

                # Check that Generator functions have the appropriate return type.
                if defn.is_generator:
                    if defn.is_async_generator:
                        if not self.is_async_generator_return_type(typ.ret_type):
                            self.fail(
                                message_registry.INVALID_RETURN_TYPE_FOR_ASYNC_GENERATOR, typ
                            )
                    else:
                        if not self.is_generator_return_type(typ.ret_type, defn.is_coroutine):
                            self.fail(message_registry.INVALID_RETURN_TYPE_FOR_GENERATOR, typ)

                # Fix the type if decorated with `@types.coroutine` or `@asyncio.coroutine`.
                if defn.is_awaitable_coroutine:
                    # Update the return type to AwaitableGenerator.
                    # (This doesn't exist in typing.py, only in typing.pyi.)
                    t = typ.ret_type
                    c = defn.is_coroutine
                    ty = self.get_generator_yield_type(t, c)
                    tc = self.get_generator_receive_type(t, c)
                    if c:
                        tr = self.get_coroutine_return_type(t)
                    else:
                        tr = self.get_generator_return_type(t, c)
                    ret_type = self.named_generic_type(
                        "typing.AwaitableGenerator", [ty, tc, tr, t]
                    )
                    typ = typ.copy_modified(ret_type=ret_type)
                    defn.type = typ

                # Push return type.
                self.return_types.append(typ.ret_type)

                # Store argument types.
                for i in range(len(typ.arg_types)):
                    arg_type = typ.arg_types[i]
                    with self.scope.push_function(defn):
                        # We temporary push the definition to get the self type as
                        # visible from *inside* of this function/method.
                        ref_type: Optional[Type] = self.scope.active_self_type()
                    if (
                        isinstance(defn, FuncDef)
                        and ref_type is not None
                        and i == 0
                        and not defn.is_static
                        and typ.arg_kinds[0] not in [nodes.ARG_STAR, nodes.ARG_STAR2]
                    ):
                        isclass = defn.is_class or defn.name in ("__new__", "__init_subclass__")
                        if isclass:
                            ref_type = mypy.types.TypeType.make_normalized(ref_type)
                        erased = get_proper_type(erase_to_bound(arg_type))
                        if not is_subtype(ref_type, erased, ignore_type_params=True):
                            if (
                                isinstance(erased, Instance)
                                and erased.type.is_protocol
                                or isinstance(erased, TypeType)
                                and isinstance(erased.item, Instance)
                                and erased.item.type.is_protocol
                            ):
                                # We allow the explicit self-type to be not a supertype of
                                # the current class if it is a protocol. For such cases
                                # the consistency check will be performed at call sites.
                                msg = None
                            elif typ.arg_names[i] in {"self", "cls"}:
                                msg = message_registry.ERASED_SELF_TYPE_NOT_SUPERTYPE.format(
                                    erased, ref_type
                                )
                            else:
                                msg = message_registry.MISSING_OR_INVALID_SELF_TYPE
                            if msg:
                                self.fail(msg, defn)
                    elif isinstance(arg_type, TypeVarType):
                        # Refuse covariant parameter type variables
                        # TODO: check recursively for inner type variables
                        if arg_type.variance == COVARIANT and defn.name not in (
                            "__init__",
                            "__new__",
                        ):
                            ctx: Context = arg_type
                            if ctx.line < 0:
                                ctx = typ
                            self.fail(message_registry.FUNCTION_PARAMETER_CANNOT_BE_COVARIANT, ctx)
                    if typ.arg_kinds[i] == nodes.ARG_STAR:
                        if not isinstance(arg_type, ParamSpecType):
                            # builtins.tuple[T] is typing.Tuple[T, ...]
                            arg_type = self.named_generic_type("builtins.tuple", [arg_type])
                    elif typ.arg_kinds[i] == nodes.ARG_STAR2:
                        if not isinstance(arg_type, ParamSpecType):
                            arg_type = self.named_generic_type(
                                "builtins.dict", [self.str_type(), arg_type]
                            )
                    item.arguments[i].variable.type = arg_type

                # Type check initialization expressions.
                body_is_trivial = self.is_trivial_body(defn.body)
                self.check_default_args(item, body_is_trivial)

            # Type check body in a new scope.
            with self.binder.top_frame_context():
                with self.scope.push_function(defn):
                    # We suppress reachability warnings when we use TypeVars with value
                    # restrictions: we only want to report a warning if a certain statement is
                    # marked as being suppressed in *all* of the expansions, but we currently
                    # have no good way of doing this.
                    #
                    # TODO: Find a way of working around this limitation
                    if len(expanded) >= 2:
                        self.binder.suppress_unreachable_warnings()
                    self.accept(item.body)
                unreachable = self.binder.is_unreachable()

            if not unreachable and not body_is_trivial:
                if defn.is_generator or is_named_instance(
                    self.return_types[-1], "typing.AwaitableGenerator"
                ):
                    return_type = self.get_generator_return_type(
                        self.return_types[-1], defn.is_coroutine
                    )
                elif defn.is_coroutine:
                    return_type = self.get_coroutine_return_type(self.return_types[-1])
                else:
                    return_type = self.return_types[-1]
                return_type = get_proper_type(return_type)

                if self.options.warn_no_return:
                    if not isinstance(return_type, (NoneType, AnyType)):
                        # Control flow fell off the end of a function that was
                        # declared to return a non-None type and is not
                        # entirely pass/Ellipsis/raise NotImplementedError.
                        if isinstance(return_type, UninhabitedType):
                            # This is a NoReturn function
                            self.fail(message_registry.INVALID_IMPLICIT_RETURN, defn)
                        else:
                            self.fail(message_registry.MISSING_RETURN_STATEMENT, defn)
                else:
                    # similar to code in check_return_stmt
                    self.check_subtype(
                        subtype_label="implicitly returns",
                        subtype=NoneType(),
                        supertype_label="expected",
                        supertype=return_type,
                        context=defn,
                        msg=message_registry.INCOMPATIBLE_RETURN_VALUE_TYPE,
                        code=codes.RETURN_VALUE,
                    )

            self.return_types.pop()

            self.binder = old_binder

    def check_unbound_return_typevar(self, typ: CallableType) -> None:
        """Fails when the return typevar is not defined in arguments."""
        if typ.ret_type in typ.variables:
            arg_type_visitor = CollectArgTypes()
            for argtype in typ.arg_types:
                argtype.accept(arg_type_visitor)

            if typ.ret_type not in arg_type_visitor.arg_types:
                self.fail(message_registry.UNBOUND_TYPEVAR, typ.ret_type, code=TYPE_VAR)

    def check_default_args(self, item: FuncItem, body_is_trivial: bool) -> None:
        for arg in item.arguments:
            if arg.initializer is None:
                continue
            if body_is_trivial and isinstance(arg.initializer, EllipsisExpr):
                continue
            name = arg.variable.name
            msg = "Incompatible default for "
            if name.startswith("__tuple_arg_"):
                msg += f"tuple argument {name[12:]}"
            else:
                msg += f'argument "{name}"'
            self.check_simple_assignment(
                arg.variable.type,
                arg.initializer,
                context=arg.initializer,
                msg=msg,
                lvalue_name="argument",
                rvalue_name="default",
                code=codes.ASSIGNMENT,
            )

    def is_forward_op_method(self, method_name: str) -> bool:
        return method_name in operators.reverse_op_methods

    def is_reverse_op_method(self, method_name: str) -> bool:
        return method_name in operators.reverse_op_method_set

    def check_for_missing_annotations(self, fdef: FuncItem) -> None:
        # Check for functions with unspecified/not fully specified types.
        def is_unannotated_any(t: Type) -> bool:
            if not isinstance(t, ProperType):
                return False
            return isinstance(t, AnyType) and t.type_of_any == TypeOfAny.unannotated

        has_explicit_annotation = isinstance(fdef.type, CallableType) and any(
            not is_unannotated_any(t) for t in fdef.type.arg_types + [fdef.type.ret_type]
        )

        show_untyped = not self.is_typeshed_stub or self.options.warn_incomplete_stub
        check_incomplete_defs = self.options.disallow_incomplete_defs and has_explicit_annotation
        if show_untyped and (self.options.disallow_untyped_defs or check_incomplete_defs):
            if fdef.type is None and self.options.disallow_untyped_defs:
                if not fdef.arguments or (
                    len(fdef.arguments) == 1
                    and (fdef.arg_names[0] == "self" or fdef.arg_names[0] == "cls")
                ):
                    self.fail(message_registry.RETURN_TYPE_EXPECTED, fdef)
                    if not has_return_statement(fdef) and not fdef.is_generator:
                        self.note(
                            'Use "-> None" if function does not return a value',
                            fdef,
                            code=codes.NO_UNTYPED_DEF,
                        )
                else:
                    self.fail(message_registry.FUNCTION_TYPE_EXPECTED, fdef)
            elif isinstance(fdef.type, CallableType):
                ret_type = get_proper_type(fdef.type.ret_type)
                if is_unannotated_any(ret_type):
                    self.fail(message_registry.RETURN_TYPE_EXPECTED, fdef)
                elif fdef.is_generator:
                    if is_unannotated_any(
                        self.get_generator_return_type(ret_type, fdef.is_coroutine)
                    ):
                        self.fail(message_registry.RETURN_TYPE_EXPECTED, fdef)
                elif fdef.is_coroutine and isinstance(ret_type, Instance):
                    if is_unannotated_any(self.get_coroutine_return_type(ret_type)):
                        self.fail(message_registry.RETURN_TYPE_EXPECTED, fdef)
                if any(is_unannotated_any(t) for t in fdef.type.arg_types):
                    self.fail(message_registry.ARGUMENT_TYPE_EXPECTED, fdef)

    def check___new___signature(self, fdef: FuncDef, typ: CallableType) -> None:
        self_type = fill_typevars_with_any(fdef.info)
        bound_type = bind_self(typ, self_type, is_classmethod=True)
        # Check that __new__ (after binding cls) returns an instance
        # type (or any).
        if isinstance(fdef.info, TypeInfo) and fdef.info.is_metaclass():
            # This is a metaclass, so it must return a new unrelated type.
            self.check_subtype(
                bound_type.ret_type,
                self.type_type(),
                fdef,
                message_registry.INVALID_NEW_TYPE,
                "returns",
                "but must return a subtype of",
            )
<<<<<<< HEAD
        elif not isinstance(get_proper_type(bound_type.ret_type),
                          (AnyType, Instance, TupleType, SelfType)):
=======
        elif not isinstance(get_proper_type(bound_type.ret_type), (AnyType, Instance, TupleType)):
>>>>>>> 0d7424c9
            self.fail(
                message_registry.NON_INSTANCE_NEW_TYPE.format(format_type(bound_type.ret_type)),
                fdef,
            )
        else:
            # And that it returns a subtype of the class
            self.check_subtype(
                bound_type.ret_type,
                self_type,
                fdef,
                message_registry.INVALID_NEW_TYPE,
                "returns",
                "but must return a subtype of",
            )

    def is_trivial_body(self, block: Block) -> bool:
        """Returns 'true' if the given body is "trivial" -- if it contains just a "pass",
        "..." (ellipsis), or "raise NotImplementedError()". A trivial body may also
        start with a statement containing just a string (e.g. a docstring).

        Note: functions that raise other kinds of exceptions do not count as
        "trivial". We use this function to help us determine when it's ok to
        relax certain checks on body, but functions that raise arbitrary exceptions
        are more likely to do non-trivial work. For example:

           def halt(self, reason: str = ...) -> NoReturn:
               raise MyCustomError("Fatal error: " + reason, self.line, self.context)

        A function that raises just NotImplementedError is much less likely to be
        this complex.
        """
        body = block.body

        # Skip a docstring
        if body and isinstance(body[0], ExpressionStmt) and isinstance(body[0].expr, StrExpr):
            body = block.body[1:]

        if len(body) == 0:
            # There's only a docstring (or no body at all).
            return True
        elif len(body) > 1:
            return False

        stmt = body[0]

        if isinstance(stmt, RaiseStmt):
            expr = stmt.expr
            if expr is None:
                return False
            if isinstance(expr, CallExpr):
                expr = expr.callee

            return isinstance(expr, NameExpr) and expr.fullname == "builtins.NotImplementedError"

        return isinstance(stmt, PassStmt) or (
            isinstance(stmt, ExpressionStmt) and isinstance(stmt.expr, EllipsisExpr)
        )

    def check_reverse_op_method(
        self, defn: FuncItem, reverse_type: CallableType, reverse_name: str, context: Context
    ) -> None:
        """Check a reverse operator method such as __radd__."""
        # Decides whether it's worth calling check_overlapping_op_methods().

        # This used to check for some very obscure scenario.  It now
        # just decides whether it's worth calling
        # check_overlapping_op_methods().

        assert defn.info

        # First check for a valid signature
        method_type = CallableType(
            [AnyType(TypeOfAny.special_form), AnyType(TypeOfAny.special_form)],
            [nodes.ARG_POS, nodes.ARG_POS],
            [None, None],
            AnyType(TypeOfAny.special_form),
            self.named_type("builtins.function"),
        )
        if not is_subtype(reverse_type, method_type):
            self.msg.invalid_signature(reverse_type, context)
            return

        if reverse_name in ("__eq__", "__ne__"):
            # These are defined for all objects => can't cause trouble.
            return

        # With 'Any' or 'object' return type we are happy, since any possible
        # return value is valid.
        ret_type = get_proper_type(reverse_type.ret_type)
        if isinstance(ret_type, AnyType):
            return
        if isinstance(ret_type, Instance):
            if ret_type.type.fullname == "builtins.object":
                return
        if reverse_type.arg_kinds[0] == ARG_STAR:
            reverse_type = reverse_type.copy_modified(
                arg_types=[reverse_type.arg_types[0]] * 2,
                arg_kinds=[ARG_POS] * 2,
                arg_names=[reverse_type.arg_names[0], "_"],
            )
        assert len(reverse_type.arg_types) >= 2

        forward_name = operators.normal_from_reverse_op[reverse_name]
        forward_inst = get_proper_type(reverse_type.arg_types[1])
        if isinstance(forward_inst, TypeVarType):
            forward_inst = get_proper_type(forward_inst.upper_bound)
        elif isinstance(forward_inst, TupleType):
            forward_inst = tuple_fallback(forward_inst)
        elif isinstance(forward_inst, (FunctionLike, TypedDictType, LiteralType)):
            forward_inst = forward_inst.fallback
        if isinstance(forward_inst, TypeType):
            item = forward_inst.item
            if isinstance(item, Instance):
                opt_meta = item.type.metaclass_type
                if opt_meta is not None:
                    forward_inst = opt_meta
        if not (
            isinstance(forward_inst, (Instance, UnionType))
            and forward_inst.has_readable_member(forward_name)
        ):
            return
        forward_base = reverse_type.arg_types[1]
        forward_type = self.expr_checker.analyze_external_member_access(
            forward_name, forward_base, context=defn
        )
        self.check_overlapping_op_methods(
            reverse_type,
            reverse_name,
            defn.info,
            forward_type,
            forward_name,
            forward_base,
            context=defn,
        )

    def check_overlapping_op_methods(
        self,
        reverse_type: CallableType,
        reverse_name: str,
        reverse_class: TypeInfo,
        forward_type: Type,
        forward_name: str,
        forward_base: Type,
        context: Context,
    ) -> None:
        """Check for overlapping method and reverse method signatures.

        This function assumes that:

        -   The reverse method has valid argument count and kinds.
        -   If the reverse operator method accepts some argument of type
            X, the forward operator method also belong to class X.

            For example, if we have the reverse operator `A.__radd__(B)`, then the
            corresponding forward operator must have the type `B.__add__(...)`.
        """

        # Note: Suppose we have two operator methods "A.__rOP__(B) -> R1" and
        # "B.__OP__(C) -> R2". We check if these two methods are unsafely overlapping
        # by using the following algorithm:
        #
        # 1. Rewrite "B.__OP__(C) -> R1"  to "temp1(B, C) -> R1"
        #
        # 2. Rewrite "A.__rOP__(B) -> R2" to "temp2(B, A) -> R2"
        #
        # 3. Treat temp1 and temp2 as if they were both variants in the same
        #    overloaded function. (This mirrors how the Python runtime calls
        #    operator methods: we first try __OP__, then __rOP__.)
        #
        #    If the first signature is unsafely overlapping with the second,
        #    report an error.
        #
        # 4. However, if temp1 shadows temp2 (e.g. the __rOP__ method can never
        #    be called), do NOT report an error.
        #
        #    This behavior deviates from how we handle overloads -- many of the
        #    modules in typeshed seem to define __OP__ methods that shadow the
        #    corresponding __rOP__ method.
        #
        # Note: we do not attempt to handle unsafe overlaps related to multiple
        # inheritance. (This is consistent with how we handle overloads: we also
        # do not try checking unsafe overlaps due to multiple inheritance there.)

        for forward_item in union_items(forward_type):
            if isinstance(forward_item, CallableType):
                if self.is_unsafe_overlapping_op(forward_item, forward_base, reverse_type):
                    self.msg.operator_method_signatures_overlap(
                        reverse_class, reverse_name, forward_base, forward_name, context
                    )
            elif isinstance(forward_item, Overloaded):
                for item in forward_item.items:
                    if self.is_unsafe_overlapping_op(item, forward_base, reverse_type):
                        self.msg.operator_method_signatures_overlap(
                            reverse_class, reverse_name, forward_base, forward_name, context
                        )
            elif not isinstance(forward_item, AnyType):
                self.msg.forward_operator_not_callable(forward_name, context)

    def is_unsafe_overlapping_op(
        self, forward_item: CallableType, forward_base: Type, reverse_type: CallableType
    ) -> bool:
        # TODO: check argument kinds?
        if len(forward_item.arg_types) < 1:
            # Not a valid operator method -- can't succeed anyway.
            return False

        # Erase the type if necessary to make sure we don't have a single
        # TypeVar in forward_tweaked. (Having a function signature containing
        # just a single TypeVar can lead to unpredictable behavior.)
        forward_base_erased = forward_base
        if isinstance(forward_base, TypeVarType):
            forward_base_erased = erase_to_bound(forward_base)

        # Construct normalized function signatures corresponding to the
        # operator methods. The first argument is the left operand and the
        # second operand is the right argument -- we switch the order of
        # the arguments of the reverse method.

        forward_tweaked = forward_item.copy_modified(
            arg_types=[forward_base_erased, forward_item.arg_types[0]],
            arg_kinds=[nodes.ARG_POS] * 2,
            arg_names=[None] * 2,
        )
        reverse_tweaked = reverse_type.copy_modified(
            arg_types=[reverse_type.arg_types[1], reverse_type.arg_types[0]],
            arg_kinds=[nodes.ARG_POS] * 2,
            arg_names=[None] * 2,
        )

        reverse_base_erased = reverse_type.arg_types[0]
        if isinstance(reverse_base_erased, TypeVarType):
            reverse_base_erased = erase_to_bound(reverse_base_erased)

        if is_same_type(reverse_base_erased, forward_base_erased):
            return False
        elif is_subtype(reverse_base_erased, forward_base_erased):
            first = reverse_tweaked
            second = forward_tweaked
        else:
            first = forward_tweaked
            second = reverse_tweaked

        return is_unsafe_overlapping_overload_signatures(first, second)

    def check_inplace_operator_method(self, defn: FuncBase) -> None:
        """Check an inplace operator method such as __iadd__.

        They cannot arbitrarily overlap with __add__.
        """
        method = defn.name
        if method not in operators.inplace_operator_methods:
            return
        typ = bind_self(self.function_type(defn))
        cls = defn.info
        other_method = "__" + method[3:]
        if cls.has_readable_member(other_method):
            instance = fill_typevars(cls)
            typ2 = get_proper_type(
                self.expr_checker.analyze_external_member_access(other_method, instance, defn)
            )
            fail = False
            if isinstance(typ2, FunctionLike):
                if not is_more_general_arg_prefix(typ, typ2):
                    fail = True
            else:
                # TODO overloads
                fail = True
            if fail:
                self.msg.signatures_incompatible(method, other_method, defn)

    def check_getattr_method(self, typ: Type, context: Context, name: str) -> None:
        if len(self.scope.stack) == 1:
            # module scope
            if name == "__getattribute__":
                self.fail(message_registry.MODULE_LEVEL_GETATTRIBUTE, context)
                return
            # __getattr__ is fine at the module level as of Python 3.7 (PEP 562). We could
            # show an error for Python < 3.7, but that would be annoying in code that supports
            # both 3.7 and older versions.
            method_type = CallableType(
                [self.named_type("builtins.str")],
                [nodes.ARG_POS],
                [None],
                AnyType(TypeOfAny.special_form),
                self.named_type("builtins.function"),
            )
        elif self.scope.active_class():
            method_type = CallableType(
                [AnyType(TypeOfAny.special_form), self.named_type("builtins.str")],
                [nodes.ARG_POS, nodes.ARG_POS],
                [None, None],
                AnyType(TypeOfAny.special_form),
                self.named_type("builtins.function"),
            )
        else:
            return
        if not is_subtype(typ, method_type):
            self.msg.invalid_signature_for_special_method(typ, context, name)

    def check_setattr_method(self, typ: Type, context: Context) -> None:
        if not self.scope.active_class():
            return
        method_type = CallableType(
            [
                AnyType(TypeOfAny.special_form),
                self.named_type("builtins.str"),
                AnyType(TypeOfAny.special_form),
            ],
            [nodes.ARG_POS, nodes.ARG_POS, nodes.ARG_POS],
            [None, None, None],
            NoneType(),
            self.named_type("builtins.function"),
        )
        if not is_subtype(typ, method_type):
            self.msg.invalid_signature_for_special_method(typ, context, "__setattr__")

    def check_slots_definition(self, typ: Type, context: Context) -> None:
        """Check the type of __slots__."""
        str_type = self.named_type("builtins.str")
        expected_type = UnionType(
            [str_type, self.named_generic_type("typing.Iterable", [str_type])]
        )
        self.check_subtype(
            typ,
            expected_type,
            context,
            message_registry.INVALID_TYPE_FOR_SLOTS,
            "actual type",
            "expected type",
            code=codes.ASSIGNMENT,
        )

    def check_match_args(self, var: Var, typ: Type, context: Context) -> None:
        """Check that __match_args__ contains literal strings"""
        typ = get_proper_type(typ)
        if not isinstance(typ, TupleType) or not all(
            [is_string_literal(item) for item in typ.items]
        ):
            self.msg.note(
                "__match_args__ must be a tuple containing string literals for checking "
                "of match statements to work",
                context,
                code=codes.LITERAL_REQ,
            )

    def expand_typevars(
        self, defn: FuncItem, typ: CallableType
    ) -> List[Tuple[FuncItem, CallableType]]:
        # TODO use generator
        subst: List[List[Tuple[TypeVarId, Type]]] = []
        tvars = list(typ.variables) or []
        if defn.info:
            # Class type variables
            tvars += defn.info.defn.type_vars or []
        # TODO(PEP612): audit for paramspec
        for tvar in tvars:
            if isinstance(tvar, TypeVarType) and tvar.values:
                subst.append([(tvar.id, value) for value in tvar.values])
        # Make a copy of the function to check for each combination of
        # value restricted type variables. (Except when running mypyc,
        # where we need one canonical version of the function.)
        if subst and not (self.options.mypyc or self.options.inspections):
            result: List[Tuple[FuncItem, CallableType]] = []
            for substitutions in itertools.product(*subst):
                mapping = dict(substitutions)
                expanded = cast(CallableType, expand_type(typ, mapping))
                result.append((expand_func(defn, mapping), expanded))
            return result
        else:
            return [(defn, typ)]

    def check_method_override(self, defn: Union[FuncDef, OverloadedFuncDef, Decorator]) -> None:
        """Check if function definition is compatible with base classes.

        This may defer the method if a signature is not available in at least one base class.
        """
        # Check against definitions in base classes.
        for base in defn.info.mro[1:]:
            if self.check_method_or_accessor_override_for_base(defn, base):
                # Node was deferred, we will have another attempt later.
                return

    def check_method_or_accessor_override_for_base(
        self, defn: Union[FuncDef, OverloadedFuncDef, Decorator], base: TypeInfo
    ) -> bool:
        """Check if method definition is compatible with a base class.

        Return True if the node was deferred because one of the corresponding
        superclass nodes is not ready.
        """
        if base:
            name = defn.name
            base_attr = base.names.get(name)
            if base_attr:
                # First, check if we override a final (always an error, even with Any types).
                if is_final_node(base_attr.node):
                    self.msg.cant_override_final(name, base.name, defn)
                # Second, final can't override anything writeable independently of types.
                if defn.is_final:
                    self.check_if_final_var_override_writable(name, base_attr.node, defn)

            # Check the type of override.
            if name not in ("__init__", "__new__", "__init_subclass__"):
                # Check method override
                # (__init__, __new__, __init_subclass__ are special).
                if self.check_method_override_for_base_with_name(defn, name, base):
                    return True
                if name in operators.inplace_operator_methods:
                    # Figure out the name of the corresponding operator method.
                    method = "__" + name[3:]
                    # An inplace operator method such as __iadd__ might not be
                    # always introduced safely if a base class defined __add__.
                    # TODO can't come up with an example where this is
                    #      necessary; now it's "just in case"
                    return self.check_method_override_for_base_with_name(defn, method, base)
        return False

    def check_method_override_for_base_with_name(
        self, defn: Union[FuncDef, OverloadedFuncDef, Decorator], name: str, base: TypeInfo
    ) -> bool:
        """Check if overriding an attribute `name` of `base` with `defn` is valid.

        Return True if the supertype node was not analysed yet, and `defn` was deferred.
        """
        base_attr = base.names.get(name)
        if base_attr:
            # The name of the method is defined in the base class.

            # Point errors at the 'def' line (important for backward compatibility
            # of type ignores).
            if not isinstance(defn, Decorator):
                context = defn
            else:
                context = defn.func

            # Construct the type of the overriding method.
            if isinstance(defn, (FuncDef, OverloadedFuncDef)):
                typ: Type = self.function_type(defn)
                override_class_or_static = defn.is_class or defn.is_static
                override_class = defn.is_class
            else:
                assert defn.var.is_ready
                assert defn.var.type is not None
                typ = defn.var.type
                override_class_or_static = defn.func.is_class or defn.func.is_static
                override_class = defn.func.is_class
            typ = get_proper_type(typ)
            if isinstance(typ, FunctionLike) and not is_static(context):
                typ = bind_self(typ, self.scope.active_self_type(), is_classmethod=override_class)
            # Map the overridden method type to subtype context so that
            # it can be checked for compatibility.
            original_type = get_proper_type(base_attr.type)
            original_node = base_attr.node
            # `original_type` can be partial if (e.g.) it is originally an
            # instance variable from an `__init__` block that becomes deferred.
            if original_type is None or isinstance(original_type, PartialType):
                if self.pass_num < self.last_pass:
                    # If there are passes left, defer this node until next pass,
                    # otherwise try reconstructing the method type from available information.
                    self.defer_node(defn, defn.info)
                    return True
                elif isinstance(original_node, (FuncDef, OverloadedFuncDef)):
                    original_type = self.function_type(original_node)
                elif isinstance(original_node, Decorator):
                    original_type = self.function_type(original_node.func)
                elif isinstance(original_node, Var):
                    # Super type can define method as an attribute.
                    # See https://github.com/python/mypy/issues/10134

                    # We also check that sometimes `original_node.type` is None.
                    # This is the case when we use something like `__hash__ = None`.
                    if original_node.type is not None:
                        original_type = get_proper_type(original_node.type)
                    else:
                        original_type = NoneType()
                else:
                    # Will always fail to typecheck below, since we know the node is a method
                    original_type = NoneType()
            if isinstance(original_node, (FuncDef, OverloadedFuncDef)):
                original_class_or_static = original_node.is_class or original_node.is_static
            elif isinstance(original_node, Decorator):
                fdef = original_node.func
                original_class_or_static = fdef.is_class or fdef.is_static
            else:
                original_class_or_static = False  # a variable can't be class or static
            if isinstance(original_type, AnyType) or isinstance(typ, AnyType):
                pass
            elif isinstance(original_type, FunctionLike) and isinstance(typ, FunctionLike):
                original = self.bind_and_map_method(base_attr, original_type, defn.info, base)
                # Check that the types are compatible.
                # TODO overloaded signatures
                self.check_override(
                    typ,
                    original,
                    defn.name,
                    name,
                    base.name,
                    original_class_or_static,
                    override_class_or_static,
                    context,
                )
            elif is_equivalent(original_type, typ):
                # Assume invariance for a non-callable attribute here. Note
                # that this doesn't affect read-only properties which can have
                # covariant overrides.
                #
                pass
            elif (
                base_attr.node
                and not self.is_writable_attribute(base_attr.node)
                and is_subtype(typ, original_type)
            ):
                # If the attribute is read-only, allow covariance
                pass
            else:
                self.msg.signature_incompatible_with_supertype(defn.name, name, base.name, context)
        return False

    def bind_and_map_method(
        self, sym: SymbolTableNode, typ: FunctionLike, sub_info: TypeInfo, super_info: TypeInfo
    ) -> FunctionLike:
        """Bind self-type and map type variables for a method.

        Arguments:
            sym: a symbol that points to method definition
            typ: method type on the definition
            sub_info: class where the method is used
            super_info: class where the method was defined
        """
        if isinstance(sym.node, (FuncDef, OverloadedFuncDef, Decorator)) and not is_static(
            sym.node
        ):
            if isinstance(sym.node, Decorator):
                is_class_method = sym.node.func.is_class
            else:
                is_class_method = sym.node.is_class
            bound = bind_self(typ, self.scope.active_self_type(), is_class_method)
        else:
            bound = typ
        return cast(FunctionLike, map_type_from_supertype(bound, sub_info, super_info))

    def get_op_other_domain(self, tp: FunctionLike) -> Optional[Type]:
        if isinstance(tp, CallableType):
            if tp.arg_kinds and tp.arg_kinds[0] == ARG_POS:
                return tp.arg_types[0]
            return None
        elif isinstance(tp, Overloaded):
            raw_items = [self.get_op_other_domain(it) for it in tp.items]
            items = [it for it in raw_items if it]
            if items:
                return make_simplified_union(items)
            return None
        else:
            assert False, "Need to check all FunctionLike subtypes here"

    def check_override(
        self,
        override: FunctionLike,
        original: FunctionLike,
        name: str,
        name_in_super: str,
        supertype: str,
        original_class_or_static: bool,
        override_class_or_static: bool,
        node: Context,
    ) -> None:
        """Check a method override with given signatures.

        Arguments:
          override:  The signature of the overriding method.
          original:  The signature of the original supertype method.
          name:      The name of the subtype. This and the next argument are
                     only used for generating error messages.
          supertype: The name of the supertype.
        """
        # Use boolean variable to clarify code.
        fail = False
        op_method_wider_note = False
        if not is_subtype(override, original, ignore_pos_arg_names=True):
            fail = True
        elif isinstance(override, Overloaded) and self.is_forward_op_method(name):
            # Operator method overrides cannot extend the domain, as
            # this could be unsafe with reverse operator methods.
            original_domain = self.get_op_other_domain(original)
            override_domain = self.get_op_other_domain(override)
            if (
                original_domain
                and override_domain
                and not is_subtype(override_domain, original_domain)
            ):
                fail = True
                op_method_wider_note = True
        if isinstance(original, FunctionLike) and isinstance(override, FunctionLike):
            if original_class_or_static and not override_class_or_static:
                fail = True
            elif isinstance(original, CallableType) and isinstance(override, CallableType):
                if original.type_guard is not None and override.type_guard is None:
                    fail = True

        if is_private(name):
            fail = False

        if fail:
            emitted_msg = False
            if (
                isinstance(override, CallableType)
                and isinstance(original, CallableType)
                and len(override.arg_types) == len(original.arg_types)
                and override.min_args == original.min_args
            ):
                # Give more detailed messages for the common case of both
                # signatures having the same number of arguments and no
                # overloads.

                # override might have its own generic function type
                # variables. If an argument or return type of override
                # does not have the correct subtyping relationship
                # with the original type even after these variables
                # are erased, then it is definitely an incompatibility.

                override_ids = override.type_var_ids()
                type_name = None
                if isinstance(override.definition, FuncDef):
                    type_name = override.definition.info.name

                def erase_override(t: Type) -> Type:
                    return erase_typevars(t, ids_to_erase=override_ids)

                for i in range(len(override.arg_types)):
                    if not is_subtype(
                        original.arg_types[i], erase_override(override.arg_types[i])
                    ):
                        arg_type_in_super = original.arg_types[i]
                        self.msg.argument_incompatible_with_supertype(
                            i + 1,
                            name,
                            type_name,
                            name_in_super,
                            arg_type_in_super,
                            supertype,
                            node,
                        )
                        emitted_msg = True

                if not is_subtype(erase_override(override.ret_type), original.ret_type):
                    self.msg.return_type_incompatible_with_supertype(
                        name, name_in_super, supertype, original.ret_type, override.ret_type, node
                    )
                    emitted_msg = True
            elif isinstance(override, Overloaded) and isinstance(original, Overloaded):
                # Give a more detailed message in the case where the user is trying to
                # override an overload, and the subclass's overload is plausible, except
                # that the order of the variants are wrong.
                #
                # For example, if the parent defines the overload f(int) -> int and f(str) -> str
                # (in that order), and if the child swaps the two and does f(str) -> str and
                # f(int) -> int
                order = []
                for child_variant in override.items:
                    for i, parent_variant in enumerate(original.items):
                        if is_subtype(child_variant, parent_variant):
                            order.append(i)
                            break

                if len(order) == len(original.items) and order != sorted(order):
                    self.msg.overload_signature_incompatible_with_supertype(
                        name, name_in_super, supertype, node
                    )
                    emitted_msg = True

            if not emitted_msg:
                # Fall back to generic incompatibility message.
                self.msg.signature_incompatible_with_supertype(
                    name, name_in_super, supertype, node, original=original, override=override
                )
            if op_method_wider_note:
                self.note(
                    "Overloaded operator methods can't have wider argument types" " in overrides",
                    node,
                    code=codes.OVERRIDE,
                )

    def check__exit__return_type(self, defn: FuncItem) -> None:
        """Generate error if the return type of __exit__ is problematic.

        If __exit__ always returns False but the return type is declared
        as bool, mypy thinks that a with statement may "swallow"
        exceptions even though this is not the case, resulting in
        invalid reachability inference.
        """
        if not defn.type or not isinstance(defn.type, CallableType):
            return

        ret_type = get_proper_type(defn.type.ret_type)
        if not has_bool_item(ret_type):
            return

        returns = all_return_statements(defn)
        if not returns:
            return

        if all(
            isinstance(ret.expr, NameExpr) and ret.expr.fullname == "builtins.False"
            for ret in returns
        ):
            self.msg.incorrect__exit__return(defn)

    def visit_class_def(self, defn: ClassDef) -> None:
        """Type check a class definition."""
        typ = defn.info
        for base in typ.mro[1:]:
            if base.is_final:
                self.fail(message_registry.CANNOT_INHERIT_FROM_FINAL.format(base.name), defn)
        with self.tscope.class_scope(defn.info), self.enter_partial_types(is_class=True):
            old_binder = self.binder
            self.binder = ConditionalTypeBinder()
            with self.binder.top_frame_context():
                with self.scope.push_class(defn.info):
                    self.accept(defn.defs)
            self.binder = old_binder
            if not (defn.info.typeddict_type or defn.info.tuple_type or defn.info.is_enum):
                # If it is not a normal class (not a special form) check class keywords.
                self.check_init_subclass(defn)
            if not defn.has_incompatible_baseclass:
                # Otherwise we've already found errors; more errors are not useful
                self.check_multiple_inheritance(typ)
            self.check_final_deletable(typ)

            if defn.decorators:
                sig: Type = type_object_type(defn.info, self.named_type)
                # Decorators are applied in reverse order.
                for decorator in reversed(defn.decorators):
                    if isinstance(decorator, CallExpr) and isinstance(
                        decorator.analyzed, PromoteExpr
                    ):
                        # _promote is a special type checking related construct.
                        continue

                    dec = self.expr_checker.accept(decorator)
                    temp = self.temp_node(sig, context=decorator)
                    fullname = None
                    if isinstance(decorator, RefExpr):
                        fullname = decorator.fullname

                    # TODO: Figure out how to have clearer error messages.
                    # (e.g. "class decorator must be a function that accepts a type."
                    sig, _ = self.expr_checker.check_call(
                        dec, [temp], [nodes.ARG_POS], defn, callable_name=fullname
                    )
                # TODO: Apply the sig to the actual TypeInfo so we can handle decorators
                # that completely swap out the type.  (e.g. Callable[[Type[A]], Type[B]])
        if typ.is_protocol and typ.defn.type_vars:
            self.check_protocol_variance(defn)
        if not defn.has_incompatible_baseclass and defn.info.is_enum:
            self.check_enum(defn)

    def check_final_deletable(self, typ: TypeInfo) -> None:
        # These checks are only for mypyc. Only perform some checks that are easier
        # to implement here than in mypyc.
        for attr in typ.deletable_attributes:
            node = typ.names.get(attr)
            if node and isinstance(node.node, Var) and node.node.is_final:
                self.fail(message_registry.CANNOT_MAKE_DELETABLE_FINAL, node.node)

    def check_init_subclass(self, defn: ClassDef) -> None:
        """Check that keywords in a class definition are valid arguments for __init_subclass__().

        In this example:
            1   class Base:
            2       def __init_subclass__(cls, thing: int):
            3           pass
            4   class Child(Base, thing=5):
            5       def __init_subclass__(cls):
            6           pass
            7   Child()

        Base.__init_subclass__(thing=5) is called at line 4. This is what we simulate here.
        Child.__init_subclass__ is never called.
        """
        if defn.info.metaclass_type and defn.info.metaclass_type.type.fullname not in (
            "builtins.type",
            "abc.ABCMeta",
        ):
            # We can't safely check situations when both __init_subclass__ and a custom
            # metaclass are present.
            return
        # At runtime, only Base.__init_subclass__ will be called, so
        # we skip the current class itself.
        for base in defn.info.mro[1:]:
            if "__init_subclass__" not in base.names:
                continue
            name_expr = NameExpr(defn.name)
            name_expr.node = base
            callee = MemberExpr(name_expr, "__init_subclass__")
            args = list(defn.keywords.values())
            arg_names: List[Optional[str]] = list(defn.keywords.keys())
            # 'metaclass' keyword is consumed by the rest of the type machinery,
            # and is never passed to __init_subclass__ implementations
            if "metaclass" in arg_names:
                idx = arg_names.index("metaclass")
                arg_names.pop(idx)
                args.pop(idx)
            arg_kinds = [ARG_NAMED] * len(args)
            call_expr = CallExpr(callee, args, arg_kinds, arg_names)
            call_expr.line = defn.line
            call_expr.column = defn.column
            call_expr.end_line = defn.end_line
            self.expr_checker.accept(call_expr, allow_none_return=True, always_allow_any=True)
            # We are only interested in the first Base having __init_subclass__,
            # all other bases have already been checked.
            break

    def check_enum(self, defn: ClassDef) -> None:
        assert defn.info.is_enum
        if defn.info.fullname not in ENUM_BASES:
            for sym in defn.info.names.values():
                if (
                    isinstance(sym.node, Var)
                    and sym.node.has_explicit_value
                    and sym.node.name == "__members__"
                ):
                    # `__members__` will always be overwritten by `Enum` and is considered
                    # read-only so we disallow assigning a value to it
                    self.fail(message_registry.ENUM_MEMBERS_ATTR_WILL_BE_OVERRIDEN, sym.node)
        for base in defn.info.mro[1:-1]:  # we don't need self and `object`
            if base.is_enum and base.fullname not in ENUM_BASES:
                self.check_final_enum(defn, base)

        self.check_enum_bases(defn)
        self.check_enum_new(defn)

    def check_final_enum(self, defn: ClassDef, base: TypeInfo) -> None:
        for sym in base.names.values():
            if self.is_final_enum_value(sym):
                self.fail(f'Cannot extend enum with existing members: "{base.name}"', defn)
                break

    def is_final_enum_value(self, sym: SymbolTableNode) -> bool:
        if isinstance(sym.node, (FuncBase, Decorator)):
            return False  # A method is fine
        if not isinstance(sym.node, Var):
            return True  # Can be a class or anything else

        # Now, only `Var` is left, we need to check:
        # 1. Private name like in `__prop = 1`
        # 2. Dunder name like `__hash__ = some_hasher`
        # 3. Sunder name like `_order_ = 'a, b, c'`
        # 4. If it is a method / descriptor like in `method = classmethod(func)`
        if (
            is_private(sym.node.name)
            or is_dunder(sym.node.name)
            or is_sunder(sym.node.name)
            # TODO: make sure that `x = @class/staticmethod(func)`
            # and `x = property(prop)` both work correctly.
            # Now they are incorrectly counted as enum members.
            or isinstance(get_proper_type(sym.node.type), FunctionLike)
        ):
            return False

        if self.is_stub or sym.node.has_explicit_value:
            return True
        return False

    def check_enum_bases(self, defn: ClassDef) -> None:
        """
        Non-enum mixins cannot appear after enum bases; this is disallowed at runtime:

            class Foo: ...
            class Bar(enum.Enum, Foo): ...

        But any number of enum mixins can appear in a class definition
        (even if multiple enum bases define __new__). So this is fine:

            class Foo(enum.Enum):
                def __new__(cls, val): ...
            class Bar(enum.Enum):
                def __new__(cls, val): ...
            class Baz(int, Foo, Bar, enum.Flag): ...
        """
        enum_base: Optional[Instance] = None
        for base in defn.info.bases:
            if enum_base is None and base.type.is_enum:
                enum_base = base
                continue
            elif enum_base is not None and not base.type.is_enum:
                self.fail(f'No non-enum mixin classes are allowed after "{enum_base}"', defn)
                break

    def check_enum_new(self, defn: ClassDef) -> None:
        def has_new_method(info: TypeInfo) -> bool:
            new_method = info.get("__new__")
            return bool(
                new_method
                and new_method.node
                and new_method.node.fullname != "builtins.object.__new__"
            )

        has_new = False
        for base in defn.info.bases:
            candidate = False

            if base.type.is_enum:
                # If we have an `Enum`, then we need to check all its bases.
                candidate = any(not b.is_enum and has_new_method(b) for b in base.type.mro[1:-1])
            else:
                candidate = has_new_method(base.type)

            if candidate and has_new:
                self.fail(
                    "Only a single data type mixin is allowed for Enum subtypes, "
                    'found extra "{}"'.format(base),
                    defn,
                )
            elif candidate:
                has_new = True

    def check_protocol_variance(self, defn: ClassDef) -> None:
        """Check that protocol definition is compatible with declared
        variances of type variables.

        Note that we also prohibit declaring protocol classes as invariant
        if they are actually covariant/contravariant, since this may break
        transitivity of subtyping, see PEP 544.
        """
        info = defn.info
        object_type = Instance(info.mro[-1], [])
        tvars = info.defn.type_vars
        for i, tvar in enumerate(tvars):
            up_args: List[Type] = [
                object_type if i == j else AnyType(TypeOfAny.special_form)
                for j, _ in enumerate(tvars)
            ]
            down_args: List[Type] = [
                UninhabitedType() if i == j else AnyType(TypeOfAny.special_form)
                for j, _ in enumerate(tvars)
            ]
            up, down = Instance(info, up_args), Instance(info, down_args)
            # TODO: add advanced variance checks for recursive protocols
            if is_subtype(down, up, ignore_declared_variance=True):
                expected = COVARIANT
            elif is_subtype(up, down, ignore_declared_variance=True):
                expected = CONTRAVARIANT
            else:
                expected = INVARIANT
            if isinstance(tvar, TypeVarType) and expected != tvar.variance:
                self.msg.bad_proto_variance(tvar.variance, tvar.name, expected, defn)

    def check_multiple_inheritance(self, typ: TypeInfo) -> None:
        """Check for multiple inheritance related errors."""
        if len(typ.bases) <= 1:
            # No multiple inheritance.
            return
        # Verify that inherited attributes are compatible.
        mro = typ.mro[1:]
        for i, base in enumerate(mro):
            # Attributes defined in both the type and base are skipped.
            # Normal checks for attribute compatibility should catch any problems elsewhere.
            non_overridden_attrs = base.names.keys() - typ.names.keys()
            for name in non_overridden_attrs:
                if is_private(name):
                    continue
                for base2 in mro[i + 1 :]:
                    # We only need to check compatibility of attributes from classes not
                    # in a subclass relationship. For subclasses, normal (single inheritance)
                    # checks suffice (these are implemented elsewhere).
                    if name in base2.names and base2 not in base.mro:
                        self.check_compatibility(name, base, base2, typ)

    def determine_type_of_class_member(self, sym: SymbolTableNode) -> Optional[Type]:
        if sym.type is not None:
            return sym.type
        if isinstance(sym.node, FuncBase):
            return self.function_type(sym.node)
        if isinstance(sym.node, TypeInfo):
            # nested class
            return type_object_type(sym.node, self.named_type)
        if isinstance(sym.node, TypeVarExpr):
            # Use of TypeVars is rejected in an expression/runtime context, so
            # we don't need to check supertype compatibility for them.
            return AnyType(TypeOfAny.special_form)
        return None

    def check_compatibility(
        self, name: str, base1: TypeInfo, base2: TypeInfo, ctx: TypeInfo
    ) -> None:
        """Check if attribute name in base1 is compatible with base2 in multiple inheritance.

        Assume base1 comes before base2 in the MRO, and that base1 and base2 don't have
        a direct subclass relationship (i.e., the compatibility requirement only derives from
        multiple inheritance).

        This check verifies that a definition taken from base1 (and mapped to the current
        class ctx), is type compatible with the definition taken from base2 (also mapped), so
        that unsafe subclassing like this can be detected:
            class A(Generic[T]):
                def foo(self, x: T) -> None: ...

            class B:
                def foo(self, x: str) -> None: ...

            class C(B, A[int]): ...  # this is unsafe because...

            x: A[int] = C()
            x.foo  # ...runtime type is (str) -> None, while static type is (int) -> None
        """
        if name in ("__init__", "__new__", "__init_subclass__"):
            # __init__ and friends can be incompatible -- it's a special case.
            return
        first = base1.names[name]
        second = base2.names[name]
        first_type = get_proper_type(self.determine_type_of_class_member(first))
        second_type = get_proper_type(self.determine_type_of_class_member(second))

        if isinstance(first_type, FunctionLike) and isinstance(second_type, FunctionLike):
            if first_type.is_type_obj() and second_type.is_type_obj():
                # For class objects only check the subtype relationship of the classes,
                # since we allow incompatible overrides of '__init__'/'__new__'
                ok = is_subtype(
                    left=fill_typevars_with_any(first_type.type_object()),
                    right=fill_typevars_with_any(second_type.type_object()),
                )
            else:
                # First bind/map method types when necessary.
                first_sig = self.bind_and_map_method(first, first_type, ctx, base1)
                second_sig = self.bind_and_map_method(second, second_type, ctx, base2)
                ok = is_subtype(first_sig, second_sig, ignore_pos_arg_names=True)
        elif first_type and second_type:
            ok = is_equivalent(first_type, second_type)
            if not ok:
                second_node = base2[name].node
                if isinstance(second_node, Decorator) and second_node.func.is_property:
                    ok = is_subtype(first_type, cast(CallableType, second_type).ret_type)
        else:
            if first_type is None:
                self.msg.cannot_determine_type_in_base(name, base1.name, ctx)
            if second_type is None:
                self.msg.cannot_determine_type_in_base(name, base2.name, ctx)
            ok = True
        # Final attributes can never be overridden, but can override
        # non-final read-only attributes.
        if is_final_node(second.node):
            self.msg.cant_override_final(name, base2.name, ctx)
        if is_final_node(first.node):
            self.check_if_final_var_override_writable(name, second.node, ctx)
        # Some attributes like __slots__ and __deletable__ are special, and the type can
        # vary across class hierarchy.
        if isinstance(second.node, Var) and second.node.allow_incompatible_override:
            ok = True
        if not ok:
            self.msg.base_class_definitions_incompatible(name, base1, base2, ctx)

    def visit_import_from(self, node: ImportFrom) -> None:
        self.check_import(node)

    def visit_import_all(self, node: ImportAll) -> None:
        self.check_import(node)

    def visit_import(self, s: Import) -> None:
        pass

    def check_import(self, node: ImportBase) -> None:
        for assign in node.assignments:
            lvalue = assign.lvalues[0]
            lvalue_type, _, __ = self.check_lvalue(lvalue)
            if lvalue_type is None:
                # TODO: This is broken.
                lvalue_type = AnyType(TypeOfAny.special_form)
            message = '{} "{}"'.format(
                message_registry.INCOMPATIBLE_IMPORT_OF, cast(NameExpr, assign.rvalue).name
            )
            self.check_simple_assignment(
                lvalue_type,
                assign.rvalue,
                node,
                msg=message,
                lvalue_name="local name",
                rvalue_name="imported name",
            )

    #
    # Statements
    #

    def visit_block(self, b: Block) -> None:
        if b.is_unreachable:
            # This block was marked as being unreachable during semantic analysis.
            # It turns out any blocks marked in this way are *intentionally* marked
            # as unreachable -- so we don't display an error.
            self.binder.unreachable()
            return
        for s in b.body:
            if self.binder.is_unreachable():
                if self.should_report_unreachable_issues() and not self.is_raising_or_empty(s):
                    self.msg.unreachable_statement(s)
                break
            self.accept(s)

    def should_report_unreachable_issues(self) -> bool:
        return (
            self.in_checked_function()
            and self.options.warn_unreachable
            and not self.binder.is_unreachable_warning_suppressed()
        )

    def is_raising_or_empty(self, s: Statement) -> bool:
        """Returns 'true' if the given statement either throws an error of some kind
        or is a no-op.

        We use this function mostly while handling the '--warn-unreachable' flag. When
        that flag is present, we normally report an error on any unreachable statement.
        But if that statement is just something like a 'pass' or a just-in-case 'assert False',
        reporting an error would be annoying.
        """
        if isinstance(s, AssertStmt) and is_false_literal(s.expr):
            return True
        elif isinstance(s, (RaiseStmt, PassStmt)):
            return True
        elif isinstance(s, ExpressionStmt):
            if isinstance(s.expr, EllipsisExpr):
                return True
            elif isinstance(s.expr, CallExpr):
                with self.expr_checker.msg.filter_errors():
                    typ = get_proper_type(
                        self.expr_checker.accept(
                            s.expr, allow_none_return=True, always_allow_any=True
                        )
                    )

                if isinstance(typ, UninhabitedType):
                    return True
        return False

    def visit_assignment_stmt(self, s: AssignmentStmt) -> None:
        """Type check an assignment statement.

        Handle all kinds of assignment statements (simple, indexed, multiple).
        """
        # Avoid type checking type aliases in stubs to avoid false
        # positives about modern type syntax available in stubs such
        # as X | Y.
        if not (s.is_alias_def and self.is_stub):
            with self.enter_final_context(s.is_final_def):
                self.check_assignment(s.lvalues[-1], s.rvalue, s.type is None, s.new_syntax)

        if s.is_alias_def:
            self.check_type_alias_rvalue(s)

        if (
            s.type is not None
            and self.options.disallow_any_unimported
            and has_any_from_unimported_type(s.type)
        ):
            if isinstance(s.lvalues[-1], TupleExpr):
                # This is a multiple assignment. Instead of figuring out which type is problematic,
                # give a generic error message.
                self.msg.unimported_type_becomes_any(
                    "A type on this line", AnyType(TypeOfAny.special_form), s
                )
            else:
                self.msg.unimported_type_becomes_any("Type of variable", s.type, s)
        check_for_explicit_any(s.type, self.options, self.is_typeshed_stub, self.msg, context=s)

        if len(s.lvalues) > 1:
            # Chained assignment (e.g. x = y = ...).
            # Make sure that rvalue type will not be reinferred.
            if not self.has_type(s.rvalue):
                self.expr_checker.accept(s.rvalue)
            rvalue = self.temp_node(self.lookup_type(s.rvalue), s)
            for lv in s.lvalues[:-1]:
                with self.enter_final_context(s.is_final_def):
                    self.check_assignment(lv, rvalue, s.type is None)

        self.check_final(s)
        if (
            s.is_final_def
            and s.type
            and not has_no_typevars(s.type)
            and self.scope.active_class() is not None
        ):
            self.fail(message_registry.DEPENDENT_FINAL_IN_CLASS_BODY, s)

    def check_type_alias_rvalue(self, s: AssignmentStmt) -> None:
        if not (self.is_stub and isinstance(s.rvalue, OpExpr) and s.rvalue.op == "|"):
            # We do this mostly for compatibility with old semantic analyzer.
            # TODO: should we get rid of this?
            alias_type = self.expr_checker.accept(s.rvalue)
        else:
            # Avoid type checking 'X | Y' in stubs, since there can be errors
            # on older Python targets.
            alias_type = AnyType(TypeOfAny.special_form)

            def accept_items(e: Expression) -> None:
                if isinstance(e, OpExpr) and e.op == "|":
                    accept_items(e.left)
                    accept_items(e.right)
                else:
                    # Nested union types have been converted to type context
                    # in semantic analysis (such as in 'list[int | str]'),
                    # so we don't need to deal with them here.
                    self.expr_checker.accept(e)

            accept_items(s.rvalue)
        self.store_type(s.lvalues[-1], alias_type)

    def check_assignment(
        self,
        lvalue: Lvalue,
        rvalue: Expression,
        infer_lvalue_type: bool = True,
        new_syntax: bool = False,
    ) -> None:
        """Type check a single assignment: lvalue = rvalue."""
        if isinstance(lvalue, TupleExpr) or isinstance(lvalue, ListExpr):
            self.check_assignment_to_multiple_lvalues(
                lvalue.items, rvalue, rvalue, infer_lvalue_type
            )
        else:
            self.try_infer_partial_generic_type_from_assignment(lvalue, rvalue, "=")
            lvalue_type, index_lvalue, inferred = self.check_lvalue(lvalue)
            # If we're assigning to __getattr__ or similar methods, check that the signature is
            # valid.
            if isinstance(lvalue, NameExpr) and lvalue.node:
                name = lvalue.node.name
                if name in ("__setattr__", "__getattribute__", "__getattr__"):
                    # If an explicit type is given, use that.
                    if lvalue_type:
                        signature = lvalue_type
                    else:
                        signature = self.expr_checker.accept(rvalue)
                    if signature:
                        if name == "__setattr__":
                            self.check_setattr_method(signature, lvalue)
                        else:
                            self.check_getattr_method(signature, lvalue, name)

                if name == "__slots__":
                    typ = lvalue_type or self.expr_checker.accept(rvalue)
                    self.check_slots_definition(typ, lvalue)
                if name == "__match_args__" and inferred is not None:
                    typ = self.expr_checker.accept(rvalue)
                    self.check_match_args(inferred, typ, lvalue)

            # Defer PartialType's super type checking.
            if (
                isinstance(lvalue, RefExpr)
                and not (isinstance(lvalue_type, PartialType) and lvalue_type.type is None)
                and not (isinstance(lvalue, NameExpr) and lvalue.name == "__match_args__")
            ):
                if self.check_compatibility_all_supers(lvalue, lvalue_type, rvalue):
                    # We hit an error on this line; don't check for any others
                    return

            if isinstance(lvalue, MemberExpr) and lvalue.name == "__match_args__":
                self.fail(message_registry.CANNOT_MODIFY_MATCH_ARGS, lvalue)

            if lvalue_type:
                if isinstance(lvalue_type, PartialType) and lvalue_type.type is None:
                    # Try to infer a proper type for a variable with a partial None type.
                    rvalue_type = self.expr_checker.accept(rvalue)
                    if isinstance(get_proper_type(rvalue_type), NoneType):
                        # This doesn't actually provide any additional information -- multiple
                        # None initializers preserve the partial None type.
                        return

                    if is_valid_inferred_type(rvalue_type):
                        var = lvalue_type.var
                        partial_types = self.find_partial_types(var)
                        if partial_types is not None:
                            if not self.current_node_deferred:
                                # Partial type can't be final, so strip any literal values.
                                rvalue_type = remove_instance_last_known_values(rvalue_type)
                                inferred_type = make_simplified_union([rvalue_type, NoneType()])
                                self.set_inferred_type(var, lvalue, inferred_type)
                            else:
                                var.type = None
                            del partial_types[var]
                            lvalue_type = var.type
                    else:
                        # Try to infer a partial type. No need to check the return value, as
                        # an error will be reported elsewhere.
                        self.infer_partial_type(lvalue_type.var, lvalue, rvalue_type)
                    # Handle None PartialType's super type checking here, after it's resolved.
                    if isinstance(lvalue, RefExpr) and self.check_compatibility_all_supers(
                        lvalue, lvalue_type, rvalue
                    ):
                        # We hit an error on this line; don't check for any others
                        return
                elif (
                    is_literal_none(rvalue)
                    and isinstance(lvalue, NameExpr)
                    and isinstance(lvalue.node, Var)
                    and lvalue.node.is_initialized_in_class
                    and not new_syntax
                ):
                    # Allow None's to be assigned to class variables with non-Optional types.
                    rvalue_type = lvalue_type
                elif (
                    isinstance(lvalue, MemberExpr) and lvalue.kind is None
                ):  # Ignore member access to modules
                    instance_type = self.expr_checker.accept(lvalue.expr)
                    rvalue_type, lvalue_type, infer_lvalue_type = self.check_member_assignment(
                        instance_type, lvalue_type, rvalue, context=rvalue
                    )
                else:
                    # Hacky special case for assigning a literal None
                    # to a variable defined in a previous if
                    # branch. When we detect this, we'll go back and
                    # make the type optional. This is somewhat
                    # unpleasant, and a generalization of this would
                    # be an improvement!
                    if (
                        is_literal_none(rvalue)
                        and isinstance(lvalue, NameExpr)
                        and lvalue.kind == LDEF
                        and isinstance(lvalue.node, Var)
                        and lvalue.node.type
                        and lvalue.node in self.var_decl_frames
                        and not isinstance(get_proper_type(lvalue_type), AnyType)
                    ):
                        decl_frame_map = self.var_decl_frames[lvalue.node]
                        # Check if the nearest common ancestor frame for the definition site
                        # and the current site is the enclosing frame of an if/elif/else block.
                        has_if_ancestor = False
                        for frame in reversed(self.binder.frames):
                            if frame.id in decl_frame_map:
                                has_if_ancestor = frame.conditional_frame
                                break
                        if has_if_ancestor:
                            lvalue_type = make_optional_type(lvalue_type)
                            self.set_inferred_type(lvalue.node, lvalue, lvalue_type)

                    rvalue_type = self.check_simple_assignment(
                        lvalue_type, rvalue, context=rvalue, code=codes.ASSIGNMENT
                    )

                # Special case: only non-abstract non-protocol classes can be assigned to
                # variables with explicit type Type[A], where A is protocol or abstract.
                rvalue_type = get_proper_type(rvalue_type)
                lvalue_type = get_proper_type(lvalue_type)
                if (
                    isinstance(rvalue_type, CallableType)
                    and rvalue_type.is_type_obj()
                    and (
                        rvalue_type.type_object().is_abstract
                        or rvalue_type.type_object().is_protocol
                    )
                    and isinstance(lvalue_type, TypeType)
                    and isinstance(lvalue_type.item, Instance)
                    and (lvalue_type.item.type.is_abstract or lvalue_type.item.type.is_protocol)
                ):
                    self.msg.concrete_only_assign(lvalue_type, rvalue)
                    return
                if rvalue_type and infer_lvalue_type and not isinstance(lvalue_type, PartialType):
                    # Don't use type binder for definitions of special forms, like named tuples.
                    if not (isinstance(lvalue, NameExpr) and lvalue.is_special_form):
                        self.binder.assign_type(lvalue, rvalue_type, lvalue_type, False)

            elif index_lvalue:
                self.check_indexed_assignment(index_lvalue, rvalue, lvalue)

            if inferred:
                rvalue_type = self.expr_checker.accept(rvalue)
                if not (
                    inferred.is_final
                    or (isinstance(lvalue, NameExpr) and lvalue.name == "__match_args__")
                ):
                    rvalue_type = remove_instance_last_known_values(rvalue_type)
                self.infer_variable_type(inferred, lvalue, rvalue_type, rvalue)
            self.check_assignment_to_slots(lvalue)

    # (type, operator) tuples for augmented assignments supported with partial types
    partial_type_augmented_ops: Final = {("builtins.list", "+"), ("builtins.set", "|")}

    def try_infer_partial_generic_type_from_assignment(
        self, lvalue: Lvalue, rvalue: Expression, op: str
    ) -> None:
        """Try to infer a precise type for partial generic type from assignment.

        'op' is '=' for normal assignment and a binary operator ('+', ...) for
        augmented assignment.

        Example where this happens:

            x = []
            if foo():
                x = [1]  # Infer List[int] as type of 'x'
        """
        var = None
        if (
            isinstance(lvalue, NameExpr)
            and isinstance(lvalue.node, Var)
            and isinstance(lvalue.node.type, PartialType)
        ):
            var = lvalue.node
        elif isinstance(lvalue, MemberExpr):
            var = self.expr_checker.get_partial_self_var(lvalue)
        if var is not None:
            typ = var.type
            assert isinstance(typ, PartialType)
            if typ.type is None:
                return
            # Return if this is an unsupported augmented assignment.
            if op != "=" and (typ.type.fullname, op) not in self.partial_type_augmented_ops:
                return
            # TODO: some logic here duplicates the None partial type counterpart
            #       inlined in check_assignment(), see #8043.
            partial_types = self.find_partial_types(var)
            if partial_types is None:
                return
            rvalue_type = self.expr_checker.accept(rvalue)
            rvalue_type = get_proper_type(rvalue_type)
            if isinstance(rvalue_type, Instance):
                if rvalue_type.type == typ.type and is_valid_inferred_type(rvalue_type):
                    var.type = rvalue_type
                    del partial_types[var]
            elif isinstance(rvalue_type, AnyType):
                var.type = fill_typevars_with_any(typ.type)
                del partial_types[var]

    def check_compatibility_all_supers(
        self, lvalue: RefExpr, lvalue_type: Optional[Type], rvalue: Expression
    ) -> bool:
        lvalue_node = lvalue.node
        # Check if we are a class variable with at least one base class
        if (
            isinstance(lvalue_node, Var)
            and lvalue.kind in (MDEF, None)
            and len(lvalue_node.info.bases) > 0  # None for Vars defined via self
        ):

            for base in lvalue_node.info.mro[1:]:
                tnode = base.names.get(lvalue_node.name)
                if tnode is not None:
                    if not self.check_compatibility_classvar_super(lvalue_node, base, tnode.node):
                        # Show only one error per variable
                        break

                    if not self.check_compatibility_final_super(lvalue_node, base, tnode.node):
                        # Show only one error per variable
                        break

            direct_bases = lvalue_node.info.direct_base_classes()
            last_immediate_base = direct_bases[-1] if direct_bases else None

            for base in lvalue_node.info.mro[1:]:
                # The type of "__slots__" and some other attributes usually doesn't need to
                # be compatible with a base class. We'll still check the type of "__slots__"
                # against "object" as an exception.
                if (
                    isinstance(lvalue_node, Var)
                    and lvalue_node.allow_incompatible_override
                    and not (
                        lvalue_node.name == "__slots__" and base.fullname == "builtins.object"
                    )
                ):
                    continue

                if is_private(lvalue_node.name):
                    continue

                base_type, base_node = self.lvalue_type_from_base(lvalue_node, base)

                if base_type:
                    assert base_node is not None
                    if not self.check_compatibility_super(
                        lvalue, lvalue_type, rvalue, base, base_type, base_node
                    ):
                        # Only show one error per variable; even if other
                        # base classes are also incompatible
                        return True
                    if base is last_immediate_base:
                        # At this point, the attribute was found to be compatible with all
                        # immediate parents.
                        break
        return False

    def check_compatibility_super(
        self,
        lvalue: RefExpr,
        lvalue_type: Optional[Type],
        rvalue: Expression,
        base: TypeInfo,
        base_type: Type,
        base_node: Node,
    ) -> bool:
        lvalue_node = lvalue.node
        assert isinstance(lvalue_node, Var)

        # Do not check whether the rvalue is compatible if the
        # lvalue had a type defined; this is handled by other
        # parts, and all we have to worry about in that case is
        # that lvalue is compatible with the base class.
        compare_node = None
        if lvalue_type:
            compare_type = lvalue_type
            compare_node = lvalue.node
        else:
            compare_type = self.expr_checker.accept(rvalue, base_type)
            if isinstance(rvalue, NameExpr):
                compare_node = rvalue.node
                if isinstance(compare_node, Decorator):
                    compare_node = compare_node.func

        base_type = get_proper_type(base_type)
        compare_type = get_proper_type(compare_type)
        if compare_type:
            if isinstance(base_type, CallableType) and isinstance(compare_type, CallableType):
                base_static = is_node_static(base_node)
                compare_static = is_node_static(compare_node)

                # In case compare_static is unknown, also check
                # if 'definition' is set. The most common case for
                # this is with TempNode(), where we lose all
                # information about the real rvalue node (but only get
                # the rvalue type)
                if compare_static is None and compare_type.definition:
                    compare_static = is_node_static(compare_type.definition)

                # Compare against False, as is_node_static can return None
                if base_static is False and compare_static is False:
                    # Class-level function objects and classmethods become bound
                    # methods: the former to the instance, the latter to the
                    # class
                    base_type = bind_self(base_type, self.scope.active_self_type())
                    compare_type = bind_self(compare_type, self.scope.active_self_type())

                # If we are a static method, ensure to also tell the
                # lvalue it now contains a static method
                if base_static and compare_static:
                    lvalue_node.is_staticmethod = True

            return self.check_subtype(
                compare_type,
                base_type,
                rvalue,
                message_registry.INCOMPATIBLE_TYPES_IN_ASSIGNMENT,
                "expression has type",
                f'base class "{base.name}" defined the type as',
                code=codes.ASSIGNMENT,
            )
        return True

    def lvalue_type_from_base(
        self, expr_node: Var, base: TypeInfo
    ) -> Tuple[Optional[Type], Optional[Node]]:
        """For a NameExpr that is part of a class, walk all base classes and try
        to find the first class that defines a Type for the same name."""
        expr_name = expr_node.name
        base_var = base.names.get(expr_name)

        if base_var:
            base_node = base_var.node
            base_type = base_var.type
            if isinstance(base_node, Decorator):
                base_node = base_node.func
                base_type = base_node.type

            if base_type:
                if not has_no_typevars(base_type):
                    self_type = self.scope.active_self_type()
                    assert self_type is not None, "Internal error: base lookup outside class"
                    if isinstance(self_type, TupleType):
                        instance = tuple_fallback(self_type)
                    else:
                        instance = self_type
                    itype = map_instance_to_supertype(instance, base)
                    base_type = expand_type_by_instance(base_type, itype)

                base_type = get_proper_type(base_type)
                if isinstance(base_type, CallableType) and isinstance(base_node, FuncDef):
                    # If we are a property, return the Type of the return
                    # value, not the Callable
                    if base_node.is_property:
                        base_type = get_proper_type(base_type.ret_type)
                if isinstance(base_type, FunctionLike) and isinstance(
                    base_node, OverloadedFuncDef
                ):
                    # Same for properties with setter
                    if base_node.is_property:
                        base_type = base_type.items[0].ret_type

                return base_type, base_node

        return None, None

    def check_compatibility_classvar_super(
        self, node: Var, base: TypeInfo, base_node: Optional[Node]
    ) -> bool:
        if not isinstance(base_node, Var):
            return True
        if node.is_classvar and not base_node.is_classvar:
            self.fail(message_registry.CANNOT_OVERRIDE_INSTANCE_VAR.format(base.name), node)
            return False
        elif not node.is_classvar and base_node.is_classvar:
            self.fail(message_registry.CANNOT_OVERRIDE_CLASS_VAR.format(base.name), node)
            return False
        return True

    def check_compatibility_final_super(
        self, node: Var, base: TypeInfo, base_node: Optional[Node]
    ) -> bool:
        """Check if an assignment overrides a final attribute in a base class.

        This only checks situations where either a node in base class is not a variable
        but a final method, or where override is explicitly declared as final.
        In these cases we give a more detailed error message. In addition, we check that
        a final variable doesn't override writeable attribute, which is not safe.

        Other situations are checked in `check_final()`.
        """
        if not isinstance(base_node, (Var, FuncBase, Decorator)):
            return True
        if base_node.is_final and (node.is_final or not isinstance(base_node, Var)):
            # Give this error only for explicit override attempt with `Final`, or
            # if we are overriding a final method with variable.
            # Other override attempts will be flagged as assignment to constant
            # in `check_final()`.
            self.msg.cant_override_final(node.name, base.name, node)
            return False
        if node.is_final:
            if base.fullname in ENUM_BASES or node.name in ENUM_SPECIAL_PROPS:
                return True
            self.check_if_final_var_override_writable(node.name, base_node, node)
        return True

    def check_if_final_var_override_writable(
        self, name: str, base_node: Optional[Node], ctx: Context
    ) -> None:
        """Check that a final variable doesn't override writeable attribute.

        This is done to prevent situations like this:
            class C:
                attr = 1
            class D(C):
                attr: Final = 2

            x: C = D()
            x.attr = 3  # Oops!
        """
        writable = True
        if base_node:
            writable = self.is_writable_attribute(base_node)
        if writable:
            self.msg.final_cant_override_writable(name, ctx)

    def get_final_context(self) -> bool:
        """Check whether we a currently checking a final declaration."""
        return self._is_final_def

    @contextmanager
    def enter_final_context(self, is_final_def: bool) -> Iterator[None]:
        """Store whether the current checked assignment is a final declaration."""
        old_ctx = self._is_final_def
        self._is_final_def = is_final_def
        try:
            yield
        finally:
            self._is_final_def = old_ctx

    def check_final(
        self, s: Union[AssignmentStmt, OperatorAssignmentStmt, AssignmentExpr]
    ) -> None:
        """Check if this assignment does not assign to a final attribute.

        This function performs the check only for name assignments at module
        and class scope. The assignments to `obj.attr` and `Cls.attr` are checked
        in checkmember.py.
        """
        if isinstance(s, AssignmentStmt):
            lvs = self.flatten_lvalues(s.lvalues)
        elif isinstance(s, AssignmentExpr):
            lvs = [s.target]
        else:
            lvs = [s.lvalue]
        is_final_decl = s.is_final_def if isinstance(s, AssignmentStmt) else False
        if is_final_decl and self.scope.active_class():
            lv = lvs[0]
            assert isinstance(lv, RefExpr)
            if lv.node is not None:
                assert isinstance(lv.node, Var)
                if (
                    lv.node.final_unset_in_class
                    and not lv.node.final_set_in_init
                    and not self.is_stub
                    and  # It is OK to skip initializer in stub files.
                    # Avoid extra error messages, if there is no type in Final[...],
                    # then we already reported the error about missing r.h.s.
                    isinstance(s, AssignmentStmt)
                    and s.type is not None
                ):
                    self.msg.final_without_value(s)
        for lv in lvs:
            if isinstance(lv, RefExpr) and isinstance(lv.node, Var):
                name = lv.node.name
                cls = self.scope.active_class()
                if cls is not None:
                    # These additional checks exist to give more error messages
                    # even if the final attribute was overridden with a new symbol
                    # (which is itself an error)...
                    for base in cls.mro[1:]:
                        sym = base.names.get(name)
                        # We only give this error if base node is variable,
                        # overriding final method will be caught in
                        # `check_compatibility_final_super()`.
                        if sym and isinstance(sym.node, Var):
                            if sym.node.is_final and not is_final_decl:
                                self.msg.cant_assign_to_final(name, sym.node.info is None, s)
                                # ...but only once
                                break
                if lv.node.is_final and not is_final_decl:
                    self.msg.cant_assign_to_final(name, lv.node.info is None, s)

    def check_assignment_to_slots(self, lvalue: Lvalue) -> None:
        if not isinstance(lvalue, MemberExpr):
            return

        inst = get_proper_type(self.expr_checker.accept(lvalue.expr))
        if not isinstance(inst, Instance):
            return
        if inst.type.slots is None:
            return  # Slots do not exist, we can allow any assignment
        if lvalue.name in inst.type.slots:
            return  # We are assigning to an existing slot
        for base_info in inst.type.mro[:-1]:
            if base_info.names.get("__setattr__") is not None:
                # When type has `__setattr__` defined,
                # we can assign any dynamic value.
                # We exclude object, because it always has `__setattr__`.
                return

        definition = inst.type.get(lvalue.name)
        if definition is None:
            # We don't want to duplicate
            # `"SomeType" has no attribute "some_attr"`
            # error twice.
            return
        if self.is_assignable_slot(lvalue, definition.type):
            return

        self.fail(
            message_registry.NAME_NOT_IN_SLOTS.format(lvalue.name, inst.type.fullname), lvalue
        )

    def is_assignable_slot(self, lvalue: Lvalue, typ: Optional[Type]) -> bool:
        if getattr(lvalue, "node", None):
            return False  # This is a definition

        typ = get_proper_type(typ)
        if typ is None or isinstance(typ, AnyType):
            return True  # Any can be literally anything, like `@propery`
        if isinstance(typ, Instance):
            # When working with instances, we need to know if they contain
            # `__set__` special method. Like `@property` does.
            # This makes assigning to properties possible,
            # even without extra slot spec.
            return typ.type.get("__set__") is not None
        if isinstance(typ, FunctionLike):
            return True  # Can be a property, or some other magic
        if isinstance(typ, UnionType):
            return all(self.is_assignable_slot(lvalue, u) for u in typ.items)
        return False

    def check_assignment_to_multiple_lvalues(
        self,
        lvalues: List[Lvalue],
        rvalue: Expression,
        context: Context,
        infer_lvalue_type: bool = True,
    ) -> None:
        if isinstance(rvalue, TupleExpr) or isinstance(rvalue, ListExpr):
            # Recursively go into Tuple or List expression rhs instead of
            # using the type of rhs, because this allowed more fine grained
            # control in cases like: a, b = [int, str] where rhs would get
            # type List[object]
            rvalues: List[Expression] = []
            iterable_type: Optional[Type] = None
            last_idx: Optional[int] = None
            for idx_rval, rval in enumerate(rvalue.items):
                if isinstance(rval, StarExpr):
                    typs = get_proper_type(self.expr_checker.visit_star_expr(rval).type)
                    if isinstance(typs, TupleType):
                        rvalues.extend([TempNode(typ) for typ in typs.items])
                    elif self.type_is_iterable(typs) and isinstance(typs, Instance):
                        if iterable_type is not None and iterable_type != self.iterable_item_type(
                            typs
                        ):
                            self.fail(message_registry.CONTIGUOUS_ITERABLE_EXPECTED, context)
                        else:
                            if last_idx is None or last_idx + 1 == idx_rval:
                                rvalues.append(rval)
                                last_idx = idx_rval
                                iterable_type = self.iterable_item_type(typs)
                            else:
                                self.fail(message_registry.CONTIGUOUS_ITERABLE_EXPECTED, context)
                    else:
                        self.fail(message_registry.ITERABLE_TYPE_EXPECTED.format(typs), context)
                else:
                    rvalues.append(rval)
            iterable_start: Optional[int] = None
            iterable_end: Optional[int] = None
            for i, rval in enumerate(rvalues):
                if isinstance(rval, StarExpr):
                    typs = get_proper_type(self.expr_checker.visit_star_expr(rval).type)
                    if self.type_is_iterable(typs) and isinstance(typs, Instance):
                        if iterable_start is None:
                            iterable_start = i
                        iterable_end = i
            if (
                iterable_start is not None
                and iterable_end is not None
                and iterable_type is not None
            ):
                iterable_num = iterable_end - iterable_start + 1
                rvalue_needed = len(lvalues) - (len(rvalues) - iterable_num)
                if rvalue_needed > 0:
                    rvalues = (
                        rvalues[0:iterable_start]
                        + [TempNode(iterable_type) for i in range(rvalue_needed)]
                        + rvalues[iterable_end + 1 :]
                    )

            if self.check_rvalue_count_in_assignment(lvalues, len(rvalues), context):
                star_index = next(
                    (i for i, lv in enumerate(lvalues) if isinstance(lv, StarExpr)), len(lvalues)
                )

                left_lvs = lvalues[:star_index]
                star_lv = (
                    cast(StarExpr, lvalues[star_index]) if star_index != len(lvalues) else None
                )
                right_lvs = lvalues[star_index + 1 :]

                left_rvs, star_rvs, right_rvs = self.split_around_star(
                    rvalues, star_index, len(lvalues)
                )

                lr_pairs = list(zip(left_lvs, left_rvs))
                if star_lv:
                    rv_list = ListExpr(star_rvs)
                    rv_list.set_line(rvalue)
                    lr_pairs.append((star_lv.expr, rv_list))
                lr_pairs.extend(zip(right_lvs, right_rvs))

                for lv, rv in lr_pairs:
                    self.check_assignment(lv, rv, infer_lvalue_type)
        else:
            self.check_multi_assignment(lvalues, rvalue, context, infer_lvalue_type)

    def check_rvalue_count_in_assignment(
        self, lvalues: List[Lvalue], rvalue_count: int, context: Context
    ) -> bool:
        if any(isinstance(lvalue, StarExpr) for lvalue in lvalues):
            if len(lvalues) - 1 > rvalue_count:
                self.msg.wrong_number_values_to_unpack(rvalue_count, len(lvalues) - 1, context)
                return False
        elif rvalue_count != len(lvalues):
            self.msg.wrong_number_values_to_unpack(rvalue_count, len(lvalues), context)
            return False
        return True

    def check_multi_assignment(
        self,
        lvalues: List[Lvalue],
        rvalue: Expression,
        context: Context,
        infer_lvalue_type: bool = True,
        rv_type: Optional[Type] = None,
        undefined_rvalue: bool = False,
    ) -> None:
        """Check the assignment of one rvalue to a number of lvalues."""

        # Infer the type of an ordinary rvalue expression.
        # TODO: maybe elsewhere; redundant.
        rvalue_type = get_proper_type(rv_type or self.expr_checker.accept(rvalue))

        if isinstance(rvalue_type, UnionType):
            # If this is an Optional type in non-strict Optional code, unwrap it.
            relevant_items = rvalue_type.relevant_items()
            if len(relevant_items) == 1:
                rvalue_type = get_proper_type(relevant_items[0])

        if isinstance(rvalue_type, AnyType):
            for lv in lvalues:
                if isinstance(lv, StarExpr):
                    lv = lv.expr
                temp_node = self.temp_node(
                    AnyType(TypeOfAny.from_another_any, source_any=rvalue_type), context
                )
                self.check_assignment(lv, temp_node, infer_lvalue_type)
        elif isinstance(rvalue_type, TupleType):
            self.check_multi_assignment_from_tuple(
                lvalues, rvalue, rvalue_type, context, undefined_rvalue, infer_lvalue_type
            )
        elif isinstance(rvalue_type, UnionType):
            self.check_multi_assignment_from_union(
                lvalues, rvalue, rvalue_type, context, infer_lvalue_type
            )
        elif isinstance(rvalue_type, Instance) and rvalue_type.type.fullname == "builtins.str":
            self.msg.unpacking_strings_disallowed(context)
        else:
            self.check_multi_assignment_from_iterable(
                lvalues, rvalue_type, context, infer_lvalue_type
            )

    def check_multi_assignment_from_union(
        self,
        lvalues: List[Expression],
        rvalue: Expression,
        rvalue_type: UnionType,
        context: Context,
        infer_lvalue_type: bool,
    ) -> None:
        """Check assignment to multiple lvalue targets when rvalue type is a Union[...].
        For example:

            t: Union[Tuple[int, int], Tuple[str, str]]
            x, y = t
            reveal_type(x)  # Union[int, str]

        The idea in this case is to process the assignment for every item of the union.
        Important note: the types are collected in two places, 'union_types' contains
        inferred types for first assignments, 'assignments' contains the narrowed types
        for binder.
        """
        self.no_partial_types = True
        transposed: Tuple[List[Type], ...] = tuple([] for _ in self.flatten_lvalues(lvalues))
        # Notify binder that we want to defer bindings and instead collect types.
        with self.binder.accumulate_type_assignments() as assignments:
            for item in rvalue_type.items:
                # Type check the assignment separately for each union item and collect
                # the inferred lvalue types for each union item.
                self.check_multi_assignment(
                    lvalues,
                    rvalue,
                    context,
                    infer_lvalue_type=infer_lvalue_type,
                    rv_type=item,
                    undefined_rvalue=True,
                )
                for t, lv in zip(transposed, self.flatten_lvalues(lvalues)):
                    # We can access _type_maps directly since temporary type maps are
                    # only created within expressions.
                    t.append(self._type_maps[0].pop(lv, AnyType(TypeOfAny.special_form)))
        union_types = tuple(make_simplified_union(col) for col in transposed)
        for expr, items in assignments.items():
            # Bind a union of types collected in 'assignments' to every expression.
            if isinstance(expr, StarExpr):
                expr = expr.expr

            # TODO: See todo in binder.py, ConditionalTypeBinder.assign_type
            # It's unclear why the 'declared_type' param is sometimes 'None'
            clean_items: List[Tuple[Type, Type]] = []
            for type, declared_type in items:
                assert declared_type is not None
                clean_items.append((type, declared_type))

            # TODO: fix signature of zip() in typeshed.
            types, declared_types = cast(Any, zip)(*clean_items)
            self.binder.assign_type(
                expr,
                make_simplified_union(list(types)),
                make_simplified_union(list(declared_types)),
                False,
            )
        for union, lv in zip(union_types, self.flatten_lvalues(lvalues)):
            # Properly store the inferred types.
            _1, _2, inferred = self.check_lvalue(lv)
            if inferred:
                self.set_inferred_type(inferred, lv, union)
            else:
                self.store_type(lv, union)
        self.no_partial_types = False

    def flatten_lvalues(self, lvalues: List[Expression]) -> List[Expression]:
        res: List[Expression] = []
        for lv in lvalues:
            if isinstance(lv, (TupleExpr, ListExpr)):
                res.extend(self.flatten_lvalues(lv.items))
            if isinstance(lv, StarExpr):
                # Unwrap StarExpr, since it is unwrapped by other helpers.
                lv = lv.expr
            res.append(lv)
        return res

    def check_multi_assignment_from_tuple(
        self,
        lvalues: List[Lvalue],
        rvalue: Expression,
        rvalue_type: TupleType,
        context: Context,
        undefined_rvalue: bool,
        infer_lvalue_type: bool = True,
    ) -> None:
        if self.check_rvalue_count_in_assignment(lvalues, len(rvalue_type.items), context):
            star_index = next(
                (i for i, lv in enumerate(lvalues) if isinstance(lv, StarExpr)), len(lvalues)
            )

            left_lvs = lvalues[:star_index]
            star_lv = cast(StarExpr, lvalues[star_index]) if star_index != len(lvalues) else None
            right_lvs = lvalues[star_index + 1 :]

            if not undefined_rvalue:
                # Infer rvalue again, now in the correct type context.
                lvalue_type = self.lvalue_type_for_inference(lvalues, rvalue_type)
                reinferred_rvalue_type = get_proper_type(
                    self.expr_checker.accept(rvalue, lvalue_type)
                )

                if isinstance(reinferred_rvalue_type, UnionType):
                    # If this is an Optional type in non-strict Optional code, unwrap it.
                    relevant_items = reinferred_rvalue_type.relevant_items()
                    if len(relevant_items) == 1:
                        reinferred_rvalue_type = get_proper_type(relevant_items[0])
                if isinstance(reinferred_rvalue_type, UnionType):
                    self.check_multi_assignment_from_union(
                        lvalues, rvalue, reinferred_rvalue_type, context, infer_lvalue_type
                    )
                    return
                if isinstance(reinferred_rvalue_type, AnyType):
                    # We can get Any if the current node is
                    # deferred. Doing more inference in deferred nodes
                    # is hard, so give up for now.  We can also get
                    # here if reinferring types above changes the
                    # inferred return type for an overloaded function
                    # to be ambiguous.
                    return
                assert isinstance(reinferred_rvalue_type, TupleType)
                rvalue_type = reinferred_rvalue_type

            left_rv_types, star_rv_types, right_rv_types = self.split_around_star(
                rvalue_type.items, star_index, len(lvalues)
            )

            for lv, rv_type in zip(left_lvs, left_rv_types):
                self.check_assignment(lv, self.temp_node(rv_type, context), infer_lvalue_type)
            if star_lv:
                list_expr = ListExpr(
                    [self.temp_node(rv_type, context) for rv_type in star_rv_types]
                )
                list_expr.set_line(context)
                self.check_assignment(star_lv.expr, list_expr, infer_lvalue_type)
            for lv, rv_type in zip(right_lvs, right_rv_types):
                self.check_assignment(lv, self.temp_node(rv_type, context), infer_lvalue_type)

    def lvalue_type_for_inference(self, lvalues: List[Lvalue], rvalue_type: TupleType) -> Type:
        star_index = next(
            (i for i, lv in enumerate(lvalues) if isinstance(lv, StarExpr)), len(lvalues)
        )
        left_lvs = lvalues[:star_index]
        star_lv = cast(StarExpr, lvalues[star_index]) if star_index != len(lvalues) else None
        right_lvs = lvalues[star_index + 1 :]
        left_rv_types, star_rv_types, right_rv_types = self.split_around_star(
            rvalue_type.items, star_index, len(lvalues)
        )

        type_parameters: List[Type] = []

        def append_types_for_inference(lvs: List[Expression], rv_types: List[Type]) -> None:
            for lv, rv_type in zip(lvs, rv_types):
                sub_lvalue_type, index_expr, inferred = self.check_lvalue(lv)
                if sub_lvalue_type and not isinstance(sub_lvalue_type, PartialType):
                    type_parameters.append(sub_lvalue_type)
                else:  # index lvalue
                    # TODO Figure out more precise type context, probably
                    #      based on the type signature of the _set method.
                    type_parameters.append(rv_type)

        append_types_for_inference(left_lvs, left_rv_types)

        if star_lv:
            sub_lvalue_type, index_expr, inferred = self.check_lvalue(star_lv.expr)
            if sub_lvalue_type and not isinstance(sub_lvalue_type, PartialType):
                type_parameters.extend([sub_lvalue_type] * len(star_rv_types))
            else:  # index lvalue
                # TODO Figure out more precise type context, probably
                #      based on the type signature of the _set method.
                type_parameters.extend(star_rv_types)

        append_types_for_inference(right_lvs, right_rv_types)

        return TupleType(type_parameters, self.named_type("builtins.tuple"))

    def split_around_star(
        self, items: List[T], star_index: int, length: int
    ) -> Tuple[List[T], List[T], List[T]]:
        """Splits a list of items in three to match another list of length 'length'
        that contains a starred expression at 'star_index' in the following way:

        star_index = 2, length = 5 (i.e., [a,b,*,c,d]), items = [1,2,3,4,5,6,7]
        returns in: ([1,2], [3,4,5], [6,7])
        """
        nr_right_of_star = length - star_index - 1
        right_index = -nr_right_of_star if nr_right_of_star != 0 else len(items)
        left = items[:star_index]
        star = items[star_index:right_index]
        right = items[right_index:]
        return left, star, right

    def type_is_iterable(self, type: Type) -> bool:
        type = get_proper_type(type)
        if isinstance(type, CallableType) and type.is_type_obj():
            type = type.fallback
        return is_subtype(
            type, self.named_generic_type("typing.Iterable", [AnyType(TypeOfAny.special_form)])
        )

    def check_multi_assignment_from_iterable(
        self,
        lvalues: List[Lvalue],
        rvalue_type: Type,
        context: Context,
        infer_lvalue_type: bool = True,
    ) -> None:
        rvalue_type = get_proper_type(rvalue_type)
        if self.type_is_iterable(rvalue_type) and isinstance(rvalue_type, Instance):
            item_type = self.iterable_item_type(rvalue_type)
            for lv in lvalues:
                if isinstance(lv, StarExpr):
                    items_type = self.named_generic_type("builtins.list", [item_type])
                    self.check_assignment(
                        lv.expr, self.temp_node(items_type, context), infer_lvalue_type
                    )
                else:
                    self.check_assignment(
                        lv, self.temp_node(item_type, context), infer_lvalue_type
                    )
        else:
            self.msg.type_not_iterable(rvalue_type, context)

    def check_lvalue(
        self, lvalue: Lvalue
    ) -> Tuple[Optional[Type], Optional[IndexExpr], Optional[Var]]:
        lvalue_type = None
        index_lvalue = None
        inferred = None

        if self.is_definition(lvalue) and (
            not isinstance(lvalue, NameExpr) or isinstance(lvalue.node, Var)
        ):
            if isinstance(lvalue, NameExpr):
                inferred = cast(Var, lvalue.node)
                assert isinstance(inferred, Var)
            else:
                assert isinstance(lvalue, MemberExpr)
                self.expr_checker.accept(lvalue.expr)
                inferred = lvalue.def_var
        elif isinstance(lvalue, IndexExpr):
            index_lvalue = lvalue
        elif isinstance(lvalue, MemberExpr):
            lvalue_type = self.expr_checker.analyze_ordinary_member_access(lvalue, True)
            self.store_type(lvalue, lvalue_type)
        elif isinstance(lvalue, NameExpr):
            lvalue_type = self.expr_checker.analyze_ref_expr(lvalue, lvalue=True)
            self.store_type(lvalue, lvalue_type)
        elif isinstance(lvalue, TupleExpr) or isinstance(lvalue, ListExpr):
            types = [
                self.check_lvalue(sub_expr)[0] or
                # This type will be used as a context for further inference of rvalue,
                # we put Uninhabited if there is no information available from lvalue.
                UninhabitedType()
                for sub_expr in lvalue.items
            ]
            lvalue_type = TupleType(types, self.named_type("builtins.tuple"))
        elif isinstance(lvalue, StarExpr):
            typ, _, _ = self.check_lvalue(lvalue.expr)
            lvalue_type = StarType(typ) if typ else None
        else:
            lvalue_type = self.expr_checker.accept(lvalue)

        return lvalue_type, index_lvalue, inferred

    def is_definition(self, s: Lvalue) -> bool:
        if isinstance(s, NameExpr):
            if s.is_inferred_def:
                return True
            # If the node type is not defined, this must the first assignment
            # that we process => this is a definition, even though the semantic
            # analyzer did not recognize this as such. This can arise in code
            # that uses isinstance checks, if type checking of the primary
            # definition is skipped due to an always False type check.
            node = s.node
            if isinstance(node, Var):
                return node.type is None
        elif isinstance(s, MemberExpr):
            return s.is_inferred_def
        return False

    def infer_variable_type(
        self, name: Var, lvalue: Lvalue, init_type: Type, context: Context
    ) -> None:
        """Infer the type of initialized variables from initializer type."""
        init_type = get_proper_type(init_type)
        if isinstance(init_type, DeletedType):
            self.msg.deleted_as_rvalue(init_type, context)
        elif not is_valid_inferred_type(init_type) and not self.no_partial_types:
            # We cannot use the type of the initialization expression for full type
            # inference (it's not specific enough), but we might be able to give
            # partial type which will be made more specific later. A partial type
            # gets generated in assignment like 'x = []' where item type is not known.
            if not self.infer_partial_type(name, lvalue, init_type):
                self.msg.need_annotation_for_var(name, context, self.options.python_version)
                self.set_inference_error_fallback_type(name, lvalue, init_type)
        elif (
            isinstance(lvalue, MemberExpr)
            and self.inferred_attribute_types is not None
            and lvalue.def_var
            and lvalue.def_var in self.inferred_attribute_types
            and not is_same_type(self.inferred_attribute_types[lvalue.def_var], init_type)
        ):
            # Multiple, inconsistent types inferred for an attribute.
            self.msg.need_annotation_for_var(name, context, self.options.python_version)
            name.type = AnyType(TypeOfAny.from_error)
        else:
            # Infer type of the target.

            # Make the type more general (strip away function names etc.).
            init_type = strip_type(init_type)

            self.set_inferred_type(name, lvalue, init_type)

    def infer_partial_type(self, name: Var, lvalue: Lvalue, init_type: Type) -> bool:
        init_type = get_proper_type(init_type)
        if isinstance(init_type, NoneType):
            partial_type = PartialType(None, name)
        elif isinstance(init_type, Instance):
            fullname = init_type.type.fullname
            is_ref = isinstance(lvalue, RefExpr)
            if (
                is_ref
                and (
                    fullname == "builtins.list"
                    or fullname == "builtins.set"
                    or fullname == "builtins.dict"
                    or fullname == "collections.OrderedDict"
                )
                and all(
                    isinstance(t, (NoneType, UninhabitedType))
                    for t in get_proper_types(init_type.args)
                )
            ):
                partial_type = PartialType(init_type.type, name)
            elif is_ref and fullname == "collections.defaultdict":
                arg0 = get_proper_type(init_type.args[0])
                arg1 = get_proper_type(init_type.args[1])
                if isinstance(
                    arg0, (NoneType, UninhabitedType)
                ) and self.is_valid_defaultdict_partial_value_type(arg1):
                    arg1 = erase_type(arg1)
                    assert isinstance(arg1, Instance)
                    partial_type = PartialType(init_type.type, name, arg1)
                else:
                    return False
            else:
                return False
        else:
            return False
        self.set_inferred_type(name, lvalue, partial_type)
        self.partial_types[-1].map[name] = lvalue
        return True

    def is_valid_defaultdict_partial_value_type(self, t: ProperType) -> bool:
        """Check if t can be used as the basis for a partial defaultdict value type.

        Examples:

          * t is 'int' --> True
          * t is 'list[<nothing>]' --> True
          * t is 'dict[...]' --> False (only generic types with a single type
            argument supported)
        """
        if not isinstance(t, Instance):
            return False
        if len(t.args) == 0:
            return True
        if len(t.args) == 1:
            arg = get_proper_type(t.args[0])
            # TODO: This is too permissive -- we only allow TypeVarType since
            #       they leak in cases like defaultdict(list) due to a bug.
            #       This can result in incorrect types being inferred, but only
            #       in rare cases.
            if isinstance(arg, (TypeVarType, UninhabitedType, NoneType)):
                return True
        return False

    def set_inferred_type(self, var: Var, lvalue: Lvalue, type: Type) -> None:
        """Store inferred variable type.

        Store the type to both the variable node and the expression node that
        refers to the variable (lvalue). If var is None, do nothing.
        """
        if var and not self.current_node_deferred:
            var.type = type
            var.is_inferred = True
            if var not in self.var_decl_frames:
                # Used for the hack to improve optional type inference in conditionals
                self.var_decl_frames[var] = {frame.id for frame in self.binder.frames}
            if isinstance(lvalue, MemberExpr) and self.inferred_attribute_types is not None:
                # Store inferred attribute type so that we can check consistency afterwards.
                if lvalue.def_var is not None:
                    self.inferred_attribute_types[lvalue.def_var] = type
            self.store_type(lvalue, type)

    def set_inference_error_fallback_type(self, var: Var, lvalue: Lvalue, type: Type) -> None:
        """Store best known type for variable if type inference failed.

        If a program ignores error on type inference error, the variable should get some
        inferred type so that if can used later on in the program. Example:

          x = []  # type: ignore
          x.append(1)   # Should be ok!

        We implement this here by giving x a valid type (replacing inferred <nothing> with Any).
        """
        fallback = self.inference_error_fallback_type(type)
        self.set_inferred_type(var, lvalue, fallback)

    def inference_error_fallback_type(self, type: Type) -> Type:
        fallback = type.accept(SetNothingToAny())
        # Type variables may leak from inference, see https://github.com/python/mypy/issues/5738,
        # we therefore need to erase them.
        return erase_typevars(fallback)

    def check_simple_assignment(
        self,
        lvalue_type: Optional[Type],
        rvalue: Expression,
        context: Context,
        msg: str = message_registry.INCOMPATIBLE_TYPES_IN_ASSIGNMENT,
        lvalue_name: str = "variable",
        rvalue_name: str = "expression",
        *,
        code: Optional[ErrorCode] = None,
    ) -> Type:
        if self.is_stub and isinstance(rvalue, EllipsisExpr):
            # '...' is always a valid initializer in a stub.
            return AnyType(TypeOfAny.special_form)
        else:
            lvalue_type = get_proper_type(lvalue_type)
            always_allow_any = lvalue_type is not None and not isinstance(lvalue_type, AnyType)
            rvalue_type = self.expr_checker.accept(
                rvalue, lvalue_type, always_allow_any=always_allow_any
            )
            rvalue_type = get_proper_type(rvalue_type)
            if isinstance(rvalue_type, DeletedType):
                self.msg.deleted_as_rvalue(rvalue_type, context)
            if isinstance(lvalue_type, DeletedType):
                self.msg.deleted_as_lvalue(lvalue_type, context)
            elif lvalue_type:
                self.check_subtype(
                    rvalue_type,
                    lvalue_type,
                    context,
                    msg,
                    f"{rvalue_name} has type",
                    f"{lvalue_name} has type",
                    code=code,
                )
            return rvalue_type

    def check_member_assignment(
        self, instance_type: Type, attribute_type: Type, rvalue: Expression, context: Context
    ) -> Tuple[Type, Type, bool]:
        """Type member assignment.

        This defers to check_simple_assignment, unless the member expression
        is a descriptor, in which case this checks descriptor semantics as well.

        Return the inferred rvalue_type, inferred lvalue_type, and whether to use the binder
        for this assignment.

        Note: this method exists here and not in checkmember.py, because we need to take
        care about interaction between binder and __set__().
        """
        instance_type = get_proper_type(instance_type)
        attribute_type = get_proper_type(attribute_type)
        # Descriptors don't participate in class-attribute access
        if (isinstance(instance_type, FunctionLike) and instance_type.is_type_obj()) or isinstance(
            instance_type, TypeType
        ):
            rvalue_type = self.check_simple_assignment(
                attribute_type, rvalue, context, code=codes.ASSIGNMENT
            )
            return rvalue_type, attribute_type, True

        if not isinstance(attribute_type, Instance):
            # TODO: support __set__() for union types.
            rvalue_type = self.check_simple_assignment(
                attribute_type, rvalue, context, code=codes.ASSIGNMENT
            )
            return rvalue_type, attribute_type, True

        mx = MemberContext(
            is_lvalue=False,
            is_super=False,
            is_operator=False,
            original_type=instance_type,
            context=context,
            self_type=None,
            msg=self.msg,
            chk=self,
        )
        get_type = analyze_descriptor_access(attribute_type, mx)
        if not attribute_type.type.has_readable_member("__set__"):
            # If there is no __set__, we type-check that the assigned value matches
            # the return type of __get__. This doesn't match the python semantics,
            # (which allow you to override the descriptor with any value), but preserves
            # the type of accessing the attribute (even after the override).
            rvalue_type = self.check_simple_assignment(
                get_type, rvalue, context, code=codes.ASSIGNMENT
            )
            return rvalue_type, get_type, True

        dunder_set = attribute_type.type.get_method("__set__")
        if dunder_set is None:
            self.fail(message_registry.DESCRIPTOR_SET_NOT_CALLABLE.format(attribute_type), context)
            return AnyType(TypeOfAny.from_error), get_type, False

        bound_method = analyze_decorator_or_funcbase_access(
            defn=dunder_set,
            itype=attribute_type,
            info=attribute_type.type,
            self_type=attribute_type,
            name="__set__",
            mx=mx,
        )
        typ = map_instance_to_supertype(attribute_type, dunder_set.info)
        dunder_set_type = expand_type_by_instance(bound_method, typ)

        callable_name = self.expr_checker.method_fullname(attribute_type, "__set__")
        dunder_set_type = self.expr_checker.transform_callee_type(
            callable_name,
            dunder_set_type,
            [TempNode(instance_type, context=context), rvalue],
            [nodes.ARG_POS, nodes.ARG_POS],
            context,
            object_type=attribute_type,
        )

        # For non-overloaded setters, the result should be type-checked like a regular assignment.
        # Hence, we first only try to infer the type by using the rvalue as type context.
        type_context = rvalue
        with self.msg.filter_errors():
            _, inferred_dunder_set_type = self.expr_checker.check_call(
                dunder_set_type,
                [TempNode(instance_type, context=context), type_context],
                [nodes.ARG_POS, nodes.ARG_POS],
                context,
                object_type=attribute_type,
                callable_name=callable_name,
            )

        # And now we in fact type check the call, to show errors related to wrong arguments
        # count, etc., replacing the type context for non-overloaded setters only.
        inferred_dunder_set_type = get_proper_type(inferred_dunder_set_type)
        if isinstance(inferred_dunder_set_type, CallableType):
            type_context = TempNode(AnyType(TypeOfAny.special_form), context=context)
        self.expr_checker.check_call(
            dunder_set_type,
            [TempNode(instance_type, context=context), type_context],
            [nodes.ARG_POS, nodes.ARG_POS],
            context,
            object_type=attribute_type,
            callable_name=callable_name,
        )

        # In the following cases, a message already will have been recorded in check_call.
        if (not isinstance(inferred_dunder_set_type, CallableType)) or (
            len(inferred_dunder_set_type.arg_types) < 2
        ):
            return AnyType(TypeOfAny.from_error), get_type, False

        set_type = inferred_dunder_set_type.arg_types[1]
        # Special case: if the rvalue_type is a subtype of both '__get__' and '__set__' types,
        # and '__get__' type is narrower than '__set__', then we invoke the binder to narrow type
        # by this assignment. Technically, this is not safe, but in practice this is
        # what a user expects.
        rvalue_type = self.check_simple_assignment(
            set_type, rvalue, context, code=codes.ASSIGNMENT
        )
        infer = is_subtype(rvalue_type, get_type) and is_subtype(get_type, set_type)
        return rvalue_type if infer else set_type, get_type, infer

    def check_indexed_assignment(
        self, lvalue: IndexExpr, rvalue: Expression, context: Context
    ) -> None:
        """Type check indexed assignment base[index] = rvalue.

        The lvalue argument is the base[index] expression.
        """
        self.try_infer_partial_type_from_indexed_assignment(lvalue, rvalue)
        basetype = get_proper_type(self.expr_checker.accept(lvalue.base))
        method_type = self.expr_checker.analyze_external_member_access(
            "__setitem__", basetype, lvalue
        )

        lvalue.method_type = method_type
        self.expr_checker.check_method_call(
            "__setitem__",
            basetype,
            method_type,
            [lvalue.index, rvalue],
            [nodes.ARG_POS, nodes.ARG_POS],
            context,
        )

    def try_infer_partial_type_from_indexed_assignment(
        self, lvalue: IndexExpr, rvalue: Expression
    ) -> None:
        # TODO: Should we share some of this with try_infer_partial_type?
        var = None
        if isinstance(lvalue.base, RefExpr) and isinstance(lvalue.base.node, Var):
            var = lvalue.base.node
        elif isinstance(lvalue.base, MemberExpr):
            var = self.expr_checker.get_partial_self_var(lvalue.base)
        if isinstance(var, Var):
            if isinstance(var.type, PartialType):
                type_type = var.type.type
                if type_type is None:
                    return  # The partial type is None.
                partial_types = self.find_partial_types(var)
                if partial_types is None:
                    return
                typename = type_type.fullname
                if (
                    typename == "builtins.dict"
                    or typename == "collections.OrderedDict"
                    or typename == "collections.defaultdict"
                ):
                    # TODO: Don't infer things twice.
                    key_type = self.expr_checker.accept(lvalue.index)
                    value_type = self.expr_checker.accept(rvalue)
                    if (
                        is_valid_inferred_type(key_type)
                        and is_valid_inferred_type(value_type)
                        and not self.current_node_deferred
                        and not (
                            typename == "collections.defaultdict"
                            and var.type.value_type is not None
                            and not is_equivalent(value_type, var.type.value_type)
                        )
                    ):
                        var.type = self.named_generic_type(typename, [key_type, value_type])
                        del partial_types[var]

    def type_requires_usage(self, typ: Type) -> Optional[Tuple[str, ErrorCode]]:
        """Some types require usage in all cases. The classic example is
        an unused coroutine.

        In the case that it does require usage, returns a note to attach
        to the error message.
        """
        proper_type = get_proper_type(typ)
        if isinstance(proper_type, Instance):
            # We use different error codes for generic awaitable vs coroutine.
            # Coroutines are on by default, whereas generic awaitables are not.
            if proper_type.type.fullname == "typing.Coroutine":
                return ("Are you missing an await?", UNUSED_COROUTINE)
            if proper_type.type.get("__await__") is not None:
                return ("Are you missing an await?", UNUSED_AWAITABLE)
        return None

    def visit_expression_stmt(self, s: ExpressionStmt) -> None:
        expr_type = self.expr_checker.accept(s.expr, allow_none_return=True, always_allow_any=True)
        error_note_and_code = self.type_requires_usage(expr_type)
        if error_note_and_code:
            error_note, code = error_note_and_code
            self.fail(
                message_registry.TYPE_MUST_BE_USED.format(format_type(expr_type)), s, code=code
            )
            self.note(error_note, s, code=code)

    def visit_return_stmt(self, s: ReturnStmt) -> None:
        """Type check a return statement."""
        self.check_return_stmt(s)
        self.binder.unreachable()

    def check_return_stmt(self, s: ReturnStmt) -> None:
        defn = self.scope.top_function()
        if defn is not None:
            if defn.is_generator:
                return_type = self.get_generator_return_type(
                    self.return_types[-1], defn.is_coroutine
                )
            elif defn.is_coroutine:
                return_type = self.get_coroutine_return_type(self.return_types[-1])
            else:
                return_type = self.return_types[-1]
            return_type = get_proper_type(return_type)

            if isinstance(return_type, UninhabitedType):
                self.fail(message_registry.NO_RETURN_EXPECTED, s)
                return

            if s.expr:
                is_lambda = isinstance(self.scope.top_function(), LambdaExpr)
                declared_none_return = isinstance(return_type, NoneType)
                declared_any_return = isinstance(return_type, AnyType)

                # This controls whether or not we allow a function call that
                # returns None as the expression of this return statement.
                # E.g. `return f()` for some `f` that returns None.  We allow
                # this only if we're in a lambda or in a function that returns
                # `None` or `Any`.
                allow_none_func_call = is_lambda or declared_none_return or declared_any_return

                # Return with a value.
                typ = get_proper_type(
                    self.expr_checker.accept(
                        s.expr, return_type, allow_none_return=allow_none_func_call
                    )
                )

                if defn.is_async_generator:
                    self.fail(message_registry.RETURN_IN_ASYNC_GENERATOR, s)
                    return
                # Returning a value of type Any is always fine.
                if isinstance(typ, AnyType):
                    # (Unless you asked to be warned in that case, and the
                    # function is not declared to return Any)
                    if (
                        self.options.warn_return_any
                        and not self.current_node_deferred
                        and not is_proper_subtype(AnyType(TypeOfAny.special_form), return_type)
                        and not (
                            defn.name in BINARY_MAGIC_METHODS
                            and is_literal_not_implemented(s.expr)
                        )
                        and not (
                            isinstance(return_type, Instance)
                            and return_type.type.fullname == "builtins.object"
                        )
                    ):
                        self.msg.incorrectly_returning_any(return_type, s)
                    return

                # Disallow return expressions in functions declared to return
                # None, subject to two exceptions below.
                if declared_none_return:
                    # Lambdas are allowed to have None returns.
                    # Functions returning a value of type None are allowed to have a None return.
                    if is_lambda or isinstance(typ, NoneType):
                        return
                    self.fail(message_registry.NO_RETURN_VALUE_EXPECTED, s)
                else:
                    self.check_subtype(
                        subtype_label="got",
                        subtype=typ,
                        supertype_label="expected",
                        supertype=return_type,
                        context=s.expr,
                        outer_context=s,
                        msg=message_registry.INCOMPATIBLE_RETURN_VALUE_TYPE,
                        code=codes.RETURN_VALUE,
                    )
            else:
                # Empty returns are valid in Generators with Any typed returns, but not in
                # coroutines.
                if (
                    defn.is_generator
                    and not defn.is_coroutine
                    and isinstance(return_type, AnyType)
                ):
                    return

                if isinstance(return_type, (NoneType, AnyType)):
                    return

                if self.in_checked_function():
                    self.fail(message_registry.RETURN_VALUE_EXPECTED, s)

    def visit_if_stmt(self, s: IfStmt) -> None:
        """Type check an if statement."""
        # This frame records the knowledge from previous if/elif clauses not being taken.
        # Fall-through to the original frame is handled explicitly in each block.
        with self.binder.frame_context(can_skip=False, conditional_frame=True, fall_through=0):
            for e, b in zip(s.expr, s.body):
                t = get_proper_type(self.expr_checker.accept(e))

                if isinstance(t, DeletedType):
                    self.msg.deleted_as_rvalue(t, s)

                if_map, else_map = self.find_isinstance_check(e)

                # XXX Issue a warning if condition is always False?
                with self.binder.frame_context(can_skip=True, fall_through=2):
                    self.push_type_map(if_map)
                    self.accept(b)

                # XXX Issue a warning if condition is always True?
                self.push_type_map(else_map)

            with self.binder.frame_context(can_skip=False, fall_through=2):
                if s.else_body:
                    self.accept(s.else_body)

    def visit_while_stmt(self, s: WhileStmt) -> None:
        """Type check a while statement."""
        if_stmt = IfStmt([s.expr], [s.body], None)
        if_stmt.set_line(s)
        self.accept_loop(if_stmt, s.else_body, exit_condition=s.expr)

    def visit_operator_assignment_stmt(self, s: OperatorAssignmentStmt) -> None:
        """Type check an operator assignment statement, e.g. x += 1."""
        self.try_infer_partial_generic_type_from_assignment(s.lvalue, s.rvalue, s.op)
        if isinstance(s.lvalue, MemberExpr):
            # Special case, some additional errors may be given for
            # assignments to read-only or final attributes.
            lvalue_type = self.expr_checker.visit_member_expr(s.lvalue, True)
        else:
            lvalue_type = self.expr_checker.accept(s.lvalue)
        inplace, method = infer_operator_assignment_method(lvalue_type, s.op)
        if inplace:
            # There is __ifoo__, treat as x = x.__ifoo__(y)
            rvalue_type, method_type = self.expr_checker.check_op(method, lvalue_type, s.rvalue, s)
            if not is_subtype(rvalue_type, lvalue_type):
                self.msg.incompatible_operator_assignment(s.op, s)
        else:
            # There is no __ifoo__, treat as x = x <foo> y
            expr = OpExpr(s.op, s.lvalue, s.rvalue)
            expr.set_line(s)
            self.check_assignment(
                lvalue=s.lvalue, rvalue=expr, infer_lvalue_type=True, new_syntax=False
            )
        self.check_final(s)

    def visit_assert_stmt(self, s: AssertStmt) -> None:
        self.expr_checker.accept(s.expr)

        if isinstance(s.expr, TupleExpr) and len(s.expr.items) > 0:
            self.fail(message_registry.MALFORMED_ASSERT, s)

        # If this is asserting some isinstance check, bind that type in the following code
        true_map, else_map = self.find_isinstance_check(s.expr)
        if s.msg is not None:
            self.expr_checker.analyze_cond_branch(else_map, s.msg, None)
        self.push_type_map(true_map)

    def visit_raise_stmt(self, s: RaiseStmt) -> None:
        """Type check a raise statement."""
        if s.expr:
            self.type_check_raise(s.expr, s)
        if s.from_expr:
            self.type_check_raise(s.from_expr, s, optional=True)
        self.binder.unreachable()

    def type_check_raise(self, e: Expression, s: RaiseStmt, optional: bool = False) -> None:
        typ = get_proper_type(self.expr_checker.accept(e))
        if isinstance(typ, DeletedType):
            self.msg.deleted_as_rvalue(typ, e)
            return

        exc_type = self.named_type("builtins.BaseException")
        expected_type_items = [exc_type, TypeType(exc_type)]
        if optional:
            # This is used for `x` part in a case like `raise e from x`,
            # where we allow `raise e from None`.
            expected_type_items.append(NoneType())

        self.check_subtype(
            typ, UnionType.make_union(expected_type_items), s, message_registry.INVALID_EXCEPTION
        )

        if isinstance(typ, FunctionLike):
            # https://github.com/python/mypy/issues/11089
            self.expr_checker.check_call(typ, [], [], e)

    def visit_try_stmt(self, s: TryStmt) -> None:
        """Type check a try statement."""
        # Our enclosing frame will get the result if the try/except falls through.
        # This one gets all possible states after the try block exited abnormally
        # (by exception, return, break, etc.)
        with self.binder.frame_context(can_skip=False, fall_through=0):
            # Not only might the body of the try statement exit
            # abnormally, but so might an exception handler or else
            # clause. The finally clause runs in *all* cases, so we
            # need an outer try frame to catch all intermediate states
            # in case an exception is raised during an except or else
            # clause. As an optimization, only create the outer try
            # frame when there actually is a finally clause.
            self.visit_try_without_finally(s, try_frame=bool(s.finally_body))
            if s.finally_body:
                # First we check finally_body is type safe on all abnormal exit paths
                self.accept(s.finally_body)

        if s.finally_body:
            # Then we try again for the more restricted set of options
            # that can fall through. (Why do we need to check the
            # finally clause twice? Depending on whether the finally
            # clause was reached by the try clause falling off the end
            # or exiting abnormally, after completing the finally clause
            # either flow will continue to after the entire try statement
            # or the exception/return/etc. will be processed and control
            # flow will escape. We need to check that the finally clause
            # type checks in both contexts, but only the resulting types
            # from the latter context affect the type state in the code
            # that follows the try statement.)
            if not self.binder.is_unreachable():
                self.accept(s.finally_body)

    def visit_try_without_finally(self, s: TryStmt, try_frame: bool) -> None:
        """Type check a try statement, ignoring the finally block.

        On entry, the top frame should receive all flow that exits the
        try block abnormally (i.e., such that the else block does not
        execute), and its parent should receive all flow that exits
        the try block normally.
        """
        # This frame will run the else block if the try fell through.
        # In that case, control flow continues to the parent of what
        # was the top frame on entry.
        with self.binder.frame_context(can_skip=False, fall_through=2, try_frame=try_frame):
            # This frame receives exit via exception, and runs exception handlers
            with self.binder.frame_context(can_skip=False, conditional_frame=True, fall_through=2):
                # Finally, the body of the try statement
                with self.binder.frame_context(can_skip=False, fall_through=2, try_frame=True):
                    self.accept(s.body)
                for i in range(len(s.handlers)):
                    with self.binder.frame_context(can_skip=True, fall_through=4):
                        typ = s.types[i]
                        if typ:
                            t = self.check_except_handler_test(typ)
                            var = s.vars[i]
                            if var:
                                # To support local variables, we make this a definition line,
                                # causing assignment to set the variable's type.
                                var.is_inferred_def = True
                                # We also temporarily set current_node_deferred to False to
                                # make sure the inference happens.
                                # TODO: Use a better solution, e.g. a
                                # separate Var for each except block.
                                am_deferring = self.current_node_deferred
                                self.current_node_deferred = False
                                self.check_assignment(var, self.temp_node(t, var))
                                self.current_node_deferred = am_deferring
                        self.accept(s.handlers[i])
                        var = s.vars[i]
                        if var:
                            # Exception variables are deleted.
                            # Unfortunately, this doesn't let us detect usage before the
                            # try/except block.
                            source = var.name
                            if isinstance(var.node, Var):
                                var.node.type = DeletedType(source=source)
                            self.binder.cleanse(var)
            if s.else_body:
                self.accept(s.else_body)

    def check_except_handler_test(self, n: Expression) -> Type:
        """Type check an exception handler test clause."""
        typ = self.expr_checker.accept(n)

        all_types: List[Type] = []
        test_types = self.get_types_from_except_handler(typ, n)

        for ttype in get_proper_types(test_types):
            if isinstance(ttype, AnyType):
                all_types.append(ttype)
                continue

            if isinstance(ttype, FunctionLike):
                item = ttype.items[0]
                if not item.is_type_obj():
                    self.fail(message_registry.INVALID_EXCEPTION_TYPE, n)
                    return AnyType(TypeOfAny.from_error)
                exc_type = item.ret_type
            elif isinstance(ttype, TypeType):
                exc_type = ttype.item
            else:
                self.fail(message_registry.INVALID_EXCEPTION_TYPE, n)
                return AnyType(TypeOfAny.from_error)

            if not is_subtype(exc_type, self.named_type("builtins.BaseException")):
                self.fail(message_registry.INVALID_EXCEPTION_TYPE, n)
                return AnyType(TypeOfAny.from_error)

            all_types.append(exc_type)

        return make_simplified_union(all_types)

    def get_types_from_except_handler(self, typ: Type, n: Expression) -> List[Type]:
        """Helper for check_except_handler_test to retrieve handler types."""
        typ = get_proper_type(typ)
        if isinstance(typ, TupleType):
            return typ.items
        elif isinstance(typ, UnionType):
            return [
                union_typ
                for item in typ.relevant_items()
                for union_typ in self.get_types_from_except_handler(item, n)
            ]
        elif isinstance(typ, Instance) and is_named_instance(typ, "builtins.tuple"):
            # variadic tuple
            return [typ.args[0]]
        else:
            return [typ]

    def visit_for_stmt(self, s: ForStmt) -> None:
        """Type check a for statement."""
        if s.is_async:
            iterator_type, item_type = self.analyze_async_iterable_item_type(s.expr)
        else:
            iterator_type, item_type = self.analyze_iterable_item_type(s.expr)
        s.inferred_item_type = item_type
        s.inferred_iterator_type = iterator_type
        self.analyze_index_variables(s.index, item_type, s.index_type is None, s)
        self.accept_loop(s.body, s.else_body)

    def analyze_async_iterable_item_type(self, expr: Expression) -> Tuple[Type, Type]:
        """Analyse async iterable expression and return iterator and iterator item types."""
        echk = self.expr_checker
        iterable = echk.accept(expr)
        iterator = echk.check_method_call_by_name("__aiter__", iterable, [], [], expr)[0]
        awaitable = echk.check_method_call_by_name("__anext__", iterator, [], [], expr)[0]
        item_type = echk.check_awaitable_expr(
            awaitable, expr, message_registry.INCOMPATIBLE_TYPES_IN_ASYNC_FOR
        )
        return iterator, item_type

    def analyze_iterable_item_type(self, expr: Expression) -> Tuple[Type, Type]:
        """Analyse iterable expression and return iterator and iterator item types."""
        echk = self.expr_checker
        iterable = get_proper_type(echk.accept(expr))
        iterator = echk.check_method_call_by_name("__iter__", iterable, [], [], expr)[0]

        if isinstance(iterable, TupleType):
            joined: Type = UninhabitedType()
            for item in iterable.items:
                joined = join_types(joined, item)
            return iterator, joined
        else:
            # Non-tuple iterable.
            return iterator, echk.check_method_call_by_name("__next__", iterator, [], [], expr)[0]

    def analyze_container_item_type(self, typ: Type) -> Optional[Type]:
        """Check if a type is a nominal container of a union of such.

        Return the corresponding container item type.
        """
        typ = get_proper_type(typ)
        if isinstance(typ, UnionType):
            types: List[Type] = []
            for item in typ.items:
                c_type = self.analyze_container_item_type(item)
                if c_type:
                    types.append(c_type)
            return UnionType.make_union(types)
        if isinstance(typ, Instance) and typ.type.has_base("typing.Container"):
            supertype = self.named_type("typing.Container").type
            super_instance = map_instance_to_supertype(typ, supertype)
            assert len(super_instance.args) == 1
            return super_instance.args[0]
        if isinstance(typ, TupleType):
            return self.analyze_container_item_type(tuple_fallback(typ))
        return None

    def analyze_index_variables(
        self, index: Expression, item_type: Type, infer_lvalue_type: bool, context: Context
    ) -> None:
        """Type check or infer for loop or list comprehension index vars."""
        self.check_assignment(index, self.temp_node(item_type, context), infer_lvalue_type)

    def visit_del_stmt(self, s: DelStmt) -> None:
        if isinstance(s.expr, IndexExpr):
            e = s.expr
            m = MemberExpr(e.base, "__delitem__")
            m.line = s.line
            m.column = s.column
            c = CallExpr(m, [e.index], [nodes.ARG_POS], [None])
            c.line = s.line
            c.column = s.column
            self.expr_checker.accept(c, allow_none_return=True)
        else:
            s.expr.accept(self.expr_checker)
            for elt in flatten(s.expr):
                if isinstance(elt, NameExpr):
                    self.binder.assign_type(
                        elt, DeletedType(source=elt.name), get_declaration(elt), False
                    )

    def visit_decorator(self, e: Decorator) -> None:
        for d in e.decorators:
            if isinstance(d, RefExpr):
                if d.fullname == "typing.no_type_check":
                    e.var.type = AnyType(TypeOfAny.special_form)
                    e.var.is_ready = True
                    return

        if self.recurse_into_functions:
            with self.tscope.function_scope(e.func):
                self.check_func_item(e.func, name=e.func.name)

        # Process decorators from the inside out to determine decorated signature, which
        # may be different from the declared signature.
        sig: Type = self.function_type(e.func)
        for d in reversed(e.decorators):
            if refers_to_fullname(d, OVERLOAD_NAMES):
                self.fail(message_registry.MULTIPLE_OVERLOADS_REQUIRED, e)
                continue
            dec = self.expr_checker.accept(d)
            temp = self.temp_node(sig, context=e)
            fullname = None
            if isinstance(d, RefExpr):
                fullname = d.fullname
            # if this is a expression like @b.a where b is an object, get the type of b
            # so we can pass it the method hook in the plugins
            object_type: Optional[Type] = None
            if fullname is None and isinstance(d, MemberExpr) and self.has_type(d.expr):
                object_type = self.lookup_type(d.expr)
                fullname = self.expr_checker.method_fullname(object_type, d.name)
            self.check_for_untyped_decorator(e.func, dec, d)
            sig, t2 = self.expr_checker.check_call(
                dec, [temp], [nodes.ARG_POS], e, callable_name=fullname, object_type=object_type
            )
        self.check_untyped_after_decorator(sig, e.func)
        sig = set_callable_name(sig, e.func)
        e.var.type = sig
        e.var.is_ready = True
        if e.func.is_property:
            self.check_incompatible_property_override(e)
        if e.func.info and not e.func.is_dynamic():
            self.check_method_override(e)

        if e.func.info and e.func.name in ("__init__", "__new__"):
            if e.type and not isinstance(get_proper_type(e.type), (FunctionLike, AnyType)):
                self.fail(message_registry.BAD_CONSTRUCTOR_TYPE, e)

    def check_for_untyped_decorator(
        self, func: FuncDef, dec_type: Type, dec_expr: Expression
    ) -> None:
        if (
            self.options.disallow_untyped_decorators
            and is_typed_callable(func.type)
            and is_untyped_decorator(dec_type)
        ):
            self.msg.typed_function_untyped_decorator(func.name, dec_expr)

    def check_incompatible_property_override(self, e: Decorator) -> None:
        if not e.var.is_settable_property and e.func.info:
            name = e.func.name
            for base in e.func.info.mro[1:]:
                base_attr = base.names.get(name)
                if not base_attr:
                    continue
                if (
                    isinstance(base_attr.node, OverloadedFuncDef)
                    and base_attr.node.is_property
                    and cast(Decorator, base_attr.node.items[0]).var.is_settable_property
                ):
                    self.fail(message_registry.READ_ONLY_PROPERTY_OVERRIDES_READ_WRITE, e)

    def visit_with_stmt(self, s: WithStmt) -> None:
        exceptions_maybe_suppressed = False
        for expr, target in zip(s.expr, s.target):
            if s.is_async:
                exit_ret_type = self.check_async_with_item(expr, target, s.unanalyzed_type is None)
            else:
                exit_ret_type = self.check_with_item(expr, target, s.unanalyzed_type is None)

            # Based on the return type, determine if this context manager 'swallows'
            # exceptions or not. We determine this using a heuristic based on the
            # return type of the __exit__ method -- see the discussion in
            # https://github.com/python/mypy/issues/7214 and the section about context managers
            # in https://github.com/python/typeshed/blob/master/CONTRIBUTING.md#conventions
            # for more details.

            exit_ret_type = get_proper_type(exit_ret_type)
            if is_literal_type(exit_ret_type, "builtins.bool", False):
                continue

            if is_literal_type(exit_ret_type, "builtins.bool", True) or (
                isinstance(exit_ret_type, Instance)
                and exit_ret_type.type.fullname == "builtins.bool"
                and state.strict_optional
            ):
                # Note: if strict-optional is disabled, this bool instance
                # could actually be an Optional[bool].
                exceptions_maybe_suppressed = True

        if exceptions_maybe_suppressed:
            # Treat this 'with' block in the same way we'd treat a 'try: BODY; except: pass'
            # block. This means control flow can continue after the 'with' even if the 'with'
            # block immediately returns.
            with self.binder.frame_context(can_skip=True, try_frame=True):
                self.accept(s.body)
        else:
            self.accept(s.body)

    def check_untyped_after_decorator(self, typ: Type, func: FuncDef) -> None:
        if not self.options.disallow_any_decorated or self.is_stub:
            return

        if mypy.checkexpr.has_any_type(typ):
            self.msg.untyped_decorated_function(typ, func)

    def check_async_with_item(
        self, expr: Expression, target: Optional[Expression], infer_lvalue_type: bool
    ) -> Type:
        echk = self.expr_checker
        ctx = echk.accept(expr)
        obj = echk.check_method_call_by_name("__aenter__", ctx, [], [], expr)[0]
        obj = echk.check_awaitable_expr(
            obj, expr, message_registry.INCOMPATIBLE_TYPES_IN_ASYNC_WITH_AENTER
        )
        if target:
            self.check_assignment(target, self.temp_node(obj, expr), infer_lvalue_type)
        arg = self.temp_node(AnyType(TypeOfAny.special_form), expr)
        res, _ = echk.check_method_call_by_name(
            "__aexit__", ctx, [arg] * 3, [nodes.ARG_POS] * 3, expr
        )
        return echk.check_awaitable_expr(
            res, expr, message_registry.INCOMPATIBLE_TYPES_IN_ASYNC_WITH_AEXIT
        )

    def check_with_item(
        self, expr: Expression, target: Optional[Expression], infer_lvalue_type: bool
    ) -> Type:
        echk = self.expr_checker
        ctx = echk.accept(expr)
        obj = echk.check_method_call_by_name("__enter__", ctx, [], [], expr)[0]
        if target:
            self.check_assignment(target, self.temp_node(obj, expr), infer_lvalue_type)
        arg = self.temp_node(AnyType(TypeOfAny.special_form), expr)
        res, _ = echk.check_method_call_by_name(
            "__exit__", ctx, [arg] * 3, [nodes.ARG_POS] * 3, expr
        )
        return res

    def visit_break_stmt(self, s: BreakStmt) -> None:
        self.binder.handle_break()

    def visit_continue_stmt(self, s: ContinueStmt) -> None:
        self.binder.handle_continue()
        return None

    def visit_match_stmt(self, s: MatchStmt) -> None:
        with self.binder.frame_context(can_skip=False, fall_through=0):
            subject_type = get_proper_type(self.expr_checker.accept(s.subject))

            if isinstance(subject_type, DeletedType):
                self.msg.deleted_as_rvalue(subject_type, s)

            # We infer types of patterns twice. The first pass is used
            # to infer the types of capture variables. The type of a
            # capture variable may depend on multiple patterns (it
            # will be a union of all capture types). This pass ignores
            # guard expressions.
            pattern_types = [self.pattern_checker.accept(p, subject_type) for p in s.patterns]
            type_maps: List[TypeMap] = [t.captures for t in pattern_types]
            inferred_types = self.infer_variable_types_from_type_maps(type_maps)

            # The second pass narrows down the types and type checks bodies.
            for p, g, b in zip(s.patterns, s.guards, s.bodies):
                current_subject_type = self.expr_checker.narrow_type_from_binder(
                    s.subject, subject_type
                )
                pattern_type = self.pattern_checker.accept(p, current_subject_type)
                with self.binder.frame_context(can_skip=True, fall_through=2):
                    if b.is_unreachable or isinstance(
                        get_proper_type(pattern_type.type), UninhabitedType
                    ):
                        self.push_type_map(None)
                        else_map: TypeMap = {}
                    else:
                        pattern_map, else_map = conditional_types_to_typemaps(
                            s.subject, pattern_type.type, pattern_type.rest_type
                        )
                        self.remove_capture_conflicts(pattern_type.captures, inferred_types)
                        self.push_type_map(pattern_map)
                        self.push_type_map(pattern_type.captures)
                    if g is not None:
                        with self.binder.frame_context(can_skip=True, fall_through=3):
                            gt = get_proper_type(self.expr_checker.accept(g))

                            if isinstance(gt, DeletedType):
                                self.msg.deleted_as_rvalue(gt, s)

                            guard_map, guard_else_map = self.find_isinstance_check(g)
                            else_map = or_conditional_maps(else_map, guard_else_map)

                            self.push_type_map(guard_map)
                            self.accept(b)
                    else:
                        self.accept(b)
                self.push_type_map(else_map)

            # This is needed due to a quirk in frame_context. Without it types will stay narrowed
            # after the match.
            with self.binder.frame_context(can_skip=False, fall_through=2):
                pass

    def infer_variable_types_from_type_maps(self, type_maps: List[TypeMap]) -> Dict[Var, Type]:
        all_captures: Dict[Var, List[Tuple[NameExpr, Type]]] = defaultdict(list)
        for tm in type_maps:
            if tm is not None:
                for expr, typ in tm.items():
                    if isinstance(expr, NameExpr):
                        node = expr.node
                        assert isinstance(node, Var)
                        all_captures[node].append((expr, typ))

        inferred_types: Dict[Var, Type] = {}
        for var, captures in all_captures.items():
            already_exists = False
            types: List[Type] = []
            for expr, typ in captures:
                types.append(typ)

                previous_type, _, _ = self.check_lvalue(expr)
                if previous_type is not None:
                    already_exists = True
                    if self.check_subtype(
                        typ,
                        previous_type,
                        expr,
                        msg=message_registry.INCOMPATIBLE_TYPES_IN_CAPTURE,
                        subtype_label="pattern captures type",
                        supertype_label="variable has type",
                    ):
                        inferred_types[var] = previous_type

            if not already_exists:
                new_type = UnionType.make_union(types)
                # Infer the union type at the first occurrence
                first_occurrence, _ = captures[0]
                inferred_types[var] = new_type
                self.infer_variable_type(var, first_occurrence, new_type, first_occurrence)
        return inferred_types

    def remove_capture_conflicts(self, type_map: TypeMap, inferred_types: Dict[Var, Type]) -> None:
        if type_map:
            for expr, typ in list(type_map.items()):
                if isinstance(expr, NameExpr):
                    node = expr.node
                    assert isinstance(node, Var)
                    if node not in inferred_types or not is_subtype(typ, inferred_types[node]):
                        del type_map[expr]

    def make_fake_typeinfo(
        self,
        curr_module_fullname: str,
        class_gen_name: str,
        class_short_name: str,
        bases: List[Instance],
    ) -> Tuple[ClassDef, TypeInfo]:
        # Build the fake ClassDef and TypeInfo together.
        # The ClassDef is full of lies and doesn't actually contain a body.
        # Use format_bare to generate a nice name for error messages.
        # We skip fully filling out a handful of TypeInfo fields because they
        # should be irrelevant for a generated type like this:
        # is_protocol, protocol_members, is_abstract
        cdef = ClassDef(class_short_name, Block([]))
        cdef.fullname = curr_module_fullname + "." + class_gen_name
        info = TypeInfo(SymbolTable(), cdef, curr_module_fullname)
        cdef.info = info
        info.bases = bases
        calculate_mro(info)
        info.calculate_metaclass_type()
        return cdef, info

    def intersect_instances(
        self, instances: Tuple[Instance, Instance], ctx: Context
    ) -> Optional[Instance]:
        """Try creating an ad-hoc intersection of the given instances.

        Note that this function does *not* try and create a full-fledged
        intersection type. Instead, it returns an instance of a new ad-hoc
        subclass of the given instances.

        This is mainly useful when you need a way of representing some
        theoretical subclass of the instances the user may be trying to use
        the generated intersection can serve as a placeholder.

        This function will create a fresh subclass every time you call it,
        even if you pass in the exact same arguments. So this means calling
        `self.intersect_intersection([inst_1, inst_2], ctx)` twice will result
        in instances of two distinct subclasses of inst_1 and inst_2.

        This is by design: we want each ad-hoc intersection to be unique since
        they're supposed represent some other unknown subclass.

        Returns None if creating the subclass is impossible (e.g. due to
        MRO errors or incompatible signatures). If we do successfully create
        a subclass, its TypeInfo will automatically be added to the global scope.
        """
        curr_module = self.scope.stack[0]
        assert isinstance(curr_module, MypyFile)

        def _get_base_classes(instances_: Tuple[Instance, Instance]) -> List[Instance]:
            base_classes_ = []
            for inst in instances_:
                if inst.type.is_intersection:
                    expanded = inst.type.bases
                else:
                    expanded = [inst]

                for expanded_inst in expanded:
                    base_classes_.append(expanded_inst)
            return base_classes_

        def _make_fake_typeinfo_and_full_name(
            base_classes_: List[Instance], curr_module_: MypyFile
        ) -> Tuple[TypeInfo, str]:
            names_list = pretty_seq([x.type.name for x in base_classes_], "and")
            short_name = f"<subclass of {names_list}>"
            full_name_ = gen_unique_name(short_name, curr_module_.names)
            cdef, info_ = self.make_fake_typeinfo(
                curr_module_.fullname, full_name_, short_name, base_classes_
            )
            return info_, full_name_

        base_classes = _get_base_classes(instances)
        # We use the pretty_names_list for error messages but can't
        # use it for the real name that goes into the symbol table
        # because it can have dots in it.
        pretty_names_list = pretty_seq(format_type_distinctly(*base_classes, bare=True), "and")
        try:
            info, full_name = _make_fake_typeinfo_and_full_name(base_classes, curr_module)
            with self.msg.filter_errors() as local_errors:
                self.check_multiple_inheritance(info)
            if local_errors.has_new_errors():
                # "class A(B, C)" unsafe, now check "class A(C, B)":
                base_classes = _get_base_classes(instances[::-1])
                info, full_name = _make_fake_typeinfo_and_full_name(base_classes, curr_module)
                with self.msg.filter_errors() as local_errors:
                    self.check_multiple_inheritance(info)
            info.is_intersection = True
        except MroError:
            if self.should_report_unreachable_issues():
                self.msg.impossible_intersection(
                    pretty_names_list, "inconsistent method resolution order", ctx
                )
            return None

        if local_errors.has_new_errors():
            if self.should_report_unreachable_issues():
                self.msg.impossible_intersection(
                    pretty_names_list, "incompatible method signatures", ctx
                )
            return None

        curr_module.names[full_name] = SymbolTableNode(GDEF, info)
        return Instance(info, [])

    def intersect_instance_callable(self, typ: Instance, callable_type: CallableType) -> Instance:
        """Creates a fake type that represents the intersection of an Instance and a CallableType.

        It operates by creating a bare-minimum dummy TypeInfo that
        subclasses type and adds a __call__ method matching callable_type.
        """

        # In order for this to work in incremental mode, the type we generate needs to
        # have a valid fullname and a corresponding entry in a symbol table. We generate
        # a unique name inside the symbol table of the current module.
        cur_module = cast(MypyFile, self.scope.stack[0])
        gen_name = gen_unique_name(f"<callable subtype of {typ.type.name}>", cur_module.names)

        # Synthesize a fake TypeInfo
        short_name = format_type_bare(typ)
        cdef, info = self.make_fake_typeinfo(cur_module.fullname, gen_name, short_name, [typ])

        # Build up a fake FuncDef so we can populate the symbol table.
        func_def = FuncDef("__call__", [], Block([]), callable_type)
        func_def._fullname = cdef.fullname + ".__call__"
        func_def.info = info
        info.names["__call__"] = SymbolTableNode(MDEF, func_def)

        cur_module.names[gen_name] = SymbolTableNode(GDEF, info)

        return Instance(info, [])

    def make_fake_callable(self, typ: Instance) -> Instance:
        """Produce a new type that makes type Callable with a generic callable type."""

        fallback = self.named_type("builtins.function")
        callable_type = CallableType(
            [AnyType(TypeOfAny.explicit), AnyType(TypeOfAny.explicit)],
            [nodes.ARG_STAR, nodes.ARG_STAR2],
            [None, None],
            ret_type=AnyType(TypeOfAny.explicit),
            fallback=fallback,
            is_ellipsis_args=True,
        )

        return self.intersect_instance_callable(typ, callable_type)

    def partition_by_callable(
        self, typ: Type, unsound_partition: bool
    ) -> Tuple[List[Type], List[Type]]:
        """Partitions a type into callable subtypes and uncallable subtypes.

        Thus, given:
        `callables, uncallables = partition_by_callable(type)`

        If we assert `callable(type)` then `type` has type Union[*callables], and
        If we assert `not callable(type)` then `type` has type Union[*uncallables]

        If unsound_partition is set, assume that anything that is not
        clearly callable is in fact not callable. Otherwise we generate a
        new subtype that *is* callable.

        Guaranteed to not return [], [].
        """
        typ = get_proper_type(typ)

        if isinstance(typ, FunctionLike) or isinstance(typ, TypeType):
            return [typ], []

        if isinstance(typ, AnyType):
            return [typ], [typ]

        if isinstance(typ, NoneType):
            return [], [typ]

        if isinstance(typ, UnionType):
            callables = []
            uncallables = []
            for subtype in typ.items:
                # Use unsound_partition when handling unions in order to
                # allow the expected type discrimination.
                subcallables, subuncallables = self.partition_by_callable(
                    subtype, unsound_partition=True
                )
                callables.extend(subcallables)
                uncallables.extend(subuncallables)
            return callables, uncallables

        if isinstance(typ, TypeVarType):
            # We could do better probably?
            # Refine the the type variable's bound as our type in the case that
            # callable() is true. This unfortunately loses the information that
            # the type is a type variable in that branch.
            # This matches what is done for isinstance, but it may be possible to
            # do better.
            # If it is possible for the false branch to execute, return the original
            # type to avoid losing type information.
            callables, uncallables = self.partition_by_callable(
                erase_to_union_or_bound(typ), unsound_partition
            )
            uncallables = [typ] if len(uncallables) else []
            return callables, uncallables

        # A TupleType is callable if its fallback is, but needs special handling
        # when we dummy up a new type.
        ityp = typ
        if isinstance(typ, TupleType):
            ityp = tuple_fallback(typ)

        if isinstance(ityp, Instance):
            method = ityp.type.get_method("__call__")
            if method and method.type:
                callables, uncallables = self.partition_by_callable(
                    method.type, unsound_partition=False
                )
                if len(callables) and not len(uncallables):
                    # Only consider the type callable if its __call__ method is
                    # definitely callable.
                    return [typ], []

            if not unsound_partition:
                fake = self.make_fake_callable(ityp)
                if isinstance(typ, TupleType):
                    fake.type.tuple_type = TupleType(typ.items, fake)
                    return [fake.type.tuple_type], [typ]
                return [fake], [typ]

        if unsound_partition:
            return [], [typ]
        else:
            # We don't know how properly make the type callable.
            return [typ], [typ]

    def conditional_callable_type_map(
        self, expr: Expression, current_type: Optional[Type]
    ) -> Tuple[TypeMap, TypeMap]:
        """Takes in an expression and the current type of the expression.

        Returns a 2-tuple: The first element is a map from the expression to
        the restricted type if it were callable. The second element is a
        map from the expression to the type it would hold if it weren't
        callable.
        """
        if not current_type:
            return {}, {}

        if isinstance(get_proper_type(current_type), AnyType):
            return {}, {}

        callables, uncallables = self.partition_by_callable(current_type, unsound_partition=False)

        if len(callables) and len(uncallables):
            callable_map = {expr: UnionType.make_union(callables)} if len(callables) else None
            uncallable_map = (
                {expr: UnionType.make_union(uncallables)} if len(uncallables) else None
            )
            return callable_map, uncallable_map

        elif len(callables):
            return {}, None

        return None, {}

    def _is_truthy_type(self, t: ProperType) -> bool:
        return (
            (
                isinstance(t, Instance)
                and bool(t.type)
                and not t.type.has_readable_member("__bool__")
                and not t.type.has_readable_member("__len__")
            )
            or isinstance(t, FunctionLike)
            or (
                isinstance(t, UnionType)
                and all(self._is_truthy_type(t) for t in get_proper_types(t.items))
            )
        )

    def _check_for_truthy_type(self, t: Type, expr: Expression) -> None:
        if not state.strict_optional:
            return  # if everything can be None, all bets are off

        t = get_proper_type(t)
        if not self._is_truthy_type(t):
            return

        def format_expr_type() -> str:
            typ = format_type(t)
            if isinstance(expr, MemberExpr):
                return f'Member "{expr.name}" has type {typ}'
            elif isinstance(expr, RefExpr) and expr.fullname:
                return f'"{expr.fullname}" has type {typ}'
            elif isinstance(expr, CallExpr):
                if isinstance(expr.callee, MemberExpr):
                    return f'"{expr.callee.name}" returns {typ}'
                elif isinstance(expr.callee, RefExpr) and expr.callee.fullname:
                    return f'"{expr.callee.fullname}" returns {typ}'
                return f"Call returns {typ}"
            else:
                return f"Expression has type {typ}"

        if isinstance(t, FunctionLike):
            self.fail(message_registry.FUNCTION_ALWAYS_TRUE.format(format_type(t)), expr)
        elif isinstance(t, UnionType):
            self.fail(message_registry.TYPE_ALWAYS_TRUE_UNIONTYPE.format(format_expr_type()), expr)
        else:
            self.fail(message_registry.TYPE_ALWAYS_TRUE.format(format_expr_type()), expr)

    def find_type_equals_check(
        self, node: ComparisonExpr, expr_indices: List[int]
    ) -> Tuple[TypeMap, TypeMap]:
        """Narrow types based on any checks of the type ``type(x) == T``

        Args:
            node: The node that might contain the comparison
            expr_indices: The list of indices of expressions in ``node`` that are being
                compared
        """

        def is_type_call(expr: CallExpr) -> bool:
            """Is expr a call to type with one argument?"""
            return refers_to_fullname(expr.callee, "builtins.type") and len(expr.args) == 1

        # exprs that are being passed into type
        exprs_in_type_calls: List[Expression] = []
        # type that is being compared to type(expr)
        type_being_compared: Optional[List[TypeRange]] = None
        # whether the type being compared to is final
        is_final = False

        for index in expr_indices:
            expr = node.operands[index]

            if isinstance(expr, CallExpr) and is_type_call(expr):
                exprs_in_type_calls.append(expr.args[0])
            else:
                current_type = self.get_isinstance_type(expr)
                if current_type is None:
                    continue
                if type_being_compared is not None:
                    # It doesn't really make sense to have several types being
                    # compared to the output of type (like type(x) == int == str)
                    # because whether that's true is solely dependent on what the
                    # types being compared are, so we don't try to narrow types any
                    # further because we can't really get any information about the
                    # type of x from that check
                    return {}, {}
                else:
                    if isinstance(expr, RefExpr) and isinstance(expr.node, TypeInfo):
                        is_final = expr.node.is_final
                    type_being_compared = current_type

        if not exprs_in_type_calls:
            return {}, {}

        if_maps: List[TypeMap] = []
        else_maps: List[TypeMap] = []
        for expr in exprs_in_type_calls:
            current_if_type, current_else_type = self.conditional_types_with_intersection(
                self.lookup_type(expr), type_being_compared, expr
            )
            current_if_map, current_else_map = conditional_types_to_typemaps(
                expr, current_if_type, current_else_type
            )
            if_maps.append(current_if_map)
            else_maps.append(current_else_map)

        def combine_maps(list_maps: List[TypeMap]) -> TypeMap:
            """Combine all typemaps in list_maps into one typemap"""
            result_map = {}
            for d in list_maps:
                if d is not None:
                    result_map.update(d)
            return result_map

        if_map = combine_maps(if_maps)
        # type(x) == T is only true when x has the same type as T, meaning
        # that it can be false if x is an instance of a subclass of T. That means
        # we can't do any narrowing in the else case unless T is final, in which
        # case T can't be subclassed
        if is_final:
            else_map = combine_maps(else_maps)
        else:
            else_map = {}
        return if_map, else_map

    def find_isinstance_check(self, node: Expression) -> Tuple[TypeMap, TypeMap]:
        """Find any isinstance checks (within a chain of ands).  Includes
        implicit and explicit checks for None and calls to callable.
        Also includes TypeGuard functions.

        Return value is a map of variables to their types if the condition
        is true and a map of variables to their types if the condition is false.

        If either of the values in the tuple is None, then that particular
        branch can never occur.

        May return {}, {}.
        Can return None, None in situations involving NoReturn.
        """
        if_map, else_map = self.find_isinstance_check_helper(node)
        new_if_map = self.propagate_up_typemap_info(if_map)
        new_else_map = self.propagate_up_typemap_info(else_map)
        return new_if_map, new_else_map

    def find_isinstance_check_helper(self, node: Expression) -> Tuple[TypeMap, TypeMap]:
        if is_true_literal(node):
            return {}, None
        if is_false_literal(node):
            return None, {}

        if isinstance(node, CallExpr) and len(node.args) != 0:
            expr = collapse_walrus(node.args[0])
            if refers_to_fullname(node.callee, "builtins.isinstance"):
                if len(node.args) != 2:  # the error will be reported elsewhere
                    return {}, {}
                if literal(expr) == LITERAL_TYPE:
                    return conditional_types_to_typemaps(
                        expr,
                        *self.conditional_types_with_intersection(
                            self.lookup_type(expr), self.get_isinstance_type(node.args[1]), expr
                        ),
                    )
            elif refers_to_fullname(node.callee, "builtins.issubclass"):
                if len(node.args) != 2:  # the error will be reported elsewhere
                    return {}, {}
                if literal(expr) == LITERAL_TYPE:
                    return self.infer_issubclass_maps(node, expr)
            elif refers_to_fullname(node.callee, "builtins.callable"):
                if len(node.args) != 1:  # the error will be reported elsewhere
                    return {}, {}
                if literal(expr) == LITERAL_TYPE:
                    vartype = self.lookup_type(expr)
                    return self.conditional_callable_type_map(expr, vartype)
            elif isinstance(node.callee, RefExpr):
                if node.callee.type_guard is not None:
                    # TODO: Follow keyword args or *args, **kwargs
                    if node.arg_kinds[0] != nodes.ARG_POS:
                        self.fail(message_registry.TYPE_GUARD_POS_ARG_REQUIRED, node)
                        return {}, {}
                    if literal(expr) == LITERAL_TYPE:
                        # Note: we wrap the target type, so that we can special case later.
                        # Namely, for isinstance() we use a normal meet, while TypeGuard is
                        # considered "always right" (i.e. even if the types are not overlapping).
                        # Also note that a care must be taken to unwrap this back at read places
                        # where we use this to narrow down declared type.
                        return {expr: TypeGuardedType(node.callee.type_guard)}, {}
        elif isinstance(node, ComparisonExpr):
            # Step 1: Obtain the types of each operand and whether or not we can
            # narrow their types. (For example, we shouldn't try narrowing the
            # types of literal string or enum expressions).

            operands = [collapse_walrus(x) for x in node.operands]
            operand_types = []
            narrowable_operand_index_to_hash = {}
            for i, expr in enumerate(operands):
                if not self.has_type(expr):
                    return {}, {}
                expr_type = self.lookup_type(expr)
                operand_types.append(expr_type)

                if (
                    literal(expr) == LITERAL_TYPE
                    and not is_literal_none(expr)
                    and not self.is_literal_enum(expr)
                ):
                    h = literal_hash(expr)
                    if h is not None:
                        narrowable_operand_index_to_hash[i] = h

            # Step 2: Group operands chained by either the 'is' or '==' operands
            # together. For all other operands, we keep them in groups of size 2.
            # So the expression:
            #
            #   x0 == x1 == x2 < x3 < x4 is x5 is x6 is not x7 is not x8
            #
            # ...is converted into the simplified operator list:
            #
            #  [("==", [0, 1, 2]), ("<", [2, 3]), ("<", [3, 4]),
            #   ("is", [4, 5, 6]), ("is not", [6, 7]), ("is not", [7, 8])]
            #
            # We group identity/equality expressions so we can propagate information
            # we discover about one operand across the entire chain. We don't bother
            # handling 'is not' and '!=' chains in a special way: those are very rare
            # in practice.

            simplified_operator_list = group_comparison_operands(
                node.pairwise(), narrowable_operand_index_to_hash, {"==", "is"}
            )

            # Step 3: Analyze each group and infer more precise type maps for each
            # assignable operand, if possible. We combine these type maps together
            # in the final step.

            partial_type_maps = []
            for operator, expr_indices in simplified_operator_list:
                if operator in {"is", "is not", "==", "!="}:
                    # is_valid_target:
                    #   Controls which types we're allowed to narrow exprs to. Note that
                    #   we cannot use 'is_literal_type_like' in both cases since doing
                    #   'x = 10000 + 1; x is 10001' is not always True in all Python
                    #   implementations.
                    #
                    # coerce_only_in_literal_context:
                    #   If true, coerce types into literal types only if one or more of
                    #   the provided exprs contains an explicit Literal type. This could
                    #   technically be set to any arbitrary value, but it seems being liberal
                    #   with narrowing when using 'is' and conservative when using '==' seems
                    #   to break the least amount of real-world code.
                    #
                    # should_narrow_by_identity:
                    #   Set to 'false' only if the user defines custom __eq__ or __ne__ methods
                    #   that could cause identity-based narrowing to produce invalid results.
                    if operator in {"is", "is not"}:
                        is_valid_target: Callable[[Type], bool] = is_singleton_type
                        coerce_only_in_literal_context = False
                        should_narrow_by_identity = True
                    else:

                        def is_exactly_literal_type(t: Type) -> bool:
                            return isinstance(get_proper_type(t), LiteralType)

                        def has_no_custom_eq_checks(t: Type) -> bool:
                            return not custom_special_method(
                                t, "__eq__", check_all=False
                            ) and not custom_special_method(t, "__ne__", check_all=False)

                        is_valid_target = is_exactly_literal_type
                        coerce_only_in_literal_context = True

                        expr_types = [operand_types[i] for i in expr_indices]
                        should_narrow_by_identity = all(map(has_no_custom_eq_checks, expr_types))

                    if_map: TypeMap = {}
                    else_map: TypeMap = {}
                    if should_narrow_by_identity:
                        if_map, else_map = self.refine_identity_comparison_expression(
                            operands,
                            operand_types,
                            expr_indices,
                            narrowable_operand_index_to_hash.keys(),
                            is_valid_target,
                            coerce_only_in_literal_context,
                        )

                    # Strictly speaking, we should also skip this check if the objects in the expr
                    # chain have custom __eq__ or __ne__ methods. But we (maybe optimistically)
                    # assume nobody would actually create a custom objects that considers itself
                    # equal to None.
                    if if_map == {} and else_map == {}:
                        if_map, else_map = self.refine_away_none_in_comparison(
                            operands,
                            operand_types,
                            expr_indices,
                            narrowable_operand_index_to_hash.keys(),
                        )

                    # If we haven't been able to narrow types yet, we might be dealing with a
                    # explicit type(x) == some_type check
                    if if_map == {} and else_map == {}:
                        if_map, else_map = self.find_type_equals_check(node, expr_indices)
                elif operator in {"in", "not in"}:
                    assert len(expr_indices) == 2
                    left_index, right_index = expr_indices
                    if left_index not in narrowable_operand_index_to_hash:
                        continue

                    item_type = operand_types[left_index]
                    collection_type = operand_types[right_index]

                    # We only try and narrow away 'None' for now
                    if not is_optional(item_type):
                        continue

                    collection_item_type = get_proper_type(builtin_item_type(collection_type))
                    if collection_item_type is None or is_optional(collection_item_type):
                        continue
                    if (
                        isinstance(collection_item_type, Instance)
                        and collection_item_type.type.fullname == "builtins.object"
                    ):
                        continue
                    if is_overlapping_erased_types(item_type, collection_item_type):
                        if_map, else_map = {operands[left_index]: remove_optional(item_type)}, {}
                    else:
                        continue
                else:
                    if_map = {}
                    else_map = {}

                if operator in {"is not", "!=", "not in"}:
                    if_map, else_map = else_map, if_map

                partial_type_maps.append((if_map, else_map))

            return reduce_conditional_maps(partial_type_maps)
        elif isinstance(node, AssignmentExpr):
            if_map = {}
            else_map = {}

            if_assignment_map, else_assignment_map = self.find_isinstance_check(node.target)

            if if_assignment_map is not None:
                if_map.update(if_assignment_map)
            if else_assignment_map is not None:
                else_map.update(else_assignment_map)

            if_condition_map, else_condition_map = self.find_isinstance_check(node.value)

            if if_condition_map is not None:
                if_map.update(if_condition_map)
            if else_condition_map is not None:
                else_map.update(else_condition_map)

            return (
                (None if if_assignment_map is None or if_condition_map is None else if_map),
                (None if else_assignment_map is None or else_condition_map is None else else_map),
            )
        elif isinstance(node, OpExpr) and node.op == "and":
            left_if_vars, left_else_vars = self.find_isinstance_check(node.left)
            right_if_vars, right_else_vars = self.find_isinstance_check(node.right)

            # (e1 and e2) is true if both e1 and e2 are true,
            # and false if at least one of e1 and e2 is false.
            return (
                and_conditional_maps(left_if_vars, right_if_vars),
                or_conditional_maps(left_else_vars, right_else_vars),
            )
        elif isinstance(node, OpExpr) and node.op == "or":
            left_if_vars, left_else_vars = self.find_isinstance_check(node.left)
            right_if_vars, right_else_vars = self.find_isinstance_check(node.right)

            # (e1 or e2) is true if at least one of e1 or e2 is true,
            # and false if both e1 and e2 are false.
            return (
                or_conditional_maps(left_if_vars, right_if_vars),
                and_conditional_maps(left_else_vars, right_else_vars),
            )
        elif isinstance(node, UnaryExpr) and node.op == "not":
            left, right = self.find_isinstance_check(node.expr)
            return right, left

        # Restrict the type of the variable to True-ish/False-ish in the if and else branches
        # respectively
        original_vartype = self.lookup_type(node)
        self._check_for_truthy_type(original_vartype, node)
        vartype = try_expanding_sum_type_to_union(original_vartype, "builtins.bool")

        if_type = true_only(vartype)
        else_type = false_only(vartype)
        if_map = {node: if_type} if not isinstance(if_type, UninhabitedType) else None
        else_map = {node: else_type} if not isinstance(else_type, UninhabitedType) else None
        return if_map, else_map

    def propagate_up_typemap_info(self, new_types: TypeMap) -> TypeMap:
        """Attempts refining parent expressions of any MemberExpr or IndexExprs in new_types.

        Specifically, this function accepts two mappings of expression to original types:
        the original mapping (existing_types), and a new mapping (new_types) intended to
        update the original.

        This function iterates through new_types and attempts to use the information to try
        refining any parent types that happen to be unions.

        For example, suppose there are two types "A = Tuple[int, int]" and "B = Tuple[str, str]".
        Next, suppose that 'new_types' specifies the expression 'foo[0]' has a refined type
        of 'int' and that 'foo' was previously deduced to be of type Union[A, B].

        Then, this function will observe that since A[0] is an int and B[0] is not, the type of
        'foo' can be further refined from Union[A, B] into just B.

        We perform this kind of "parent narrowing" for member lookup expressions and indexing
        expressions into tuples, namedtuples, and typeddicts. We repeat this narrowing
        recursively if the parent is also a "lookup expression". So for example, if we have
        the expression "foo['bar'].baz[0]", we'd potentially end up refining types for the
        expressions "foo", "foo['bar']", and "foo['bar'].baz".

        We return the newly refined map. This map is guaranteed to be a superset of 'new_types'.
        """
        if new_types is None:
            return None
        output_map = {}
        for expr, expr_type in new_types.items():
            # The original inferred type should always be present in the output map, of course
            output_map[expr] = expr_type

            # Next, try using this information to refine the parent types, if applicable.
            new_mapping = self.refine_parent_types(expr, expr_type)
            for parent_expr, proposed_parent_type in new_mapping.items():
                # We don't try inferring anything if we've already inferred something for
                # the parent expression.
                # TODO: Consider picking the narrower type instead of always discarding this?
                if parent_expr in new_types:
                    continue
                output_map[parent_expr] = proposed_parent_type
        return output_map

    def refine_parent_types(self, expr: Expression, expr_type: Type) -> Mapping[Expression, Type]:
        """Checks if the given expr is a 'lookup operation' into a union and iteratively refines
        the parent types based on the 'expr_type'.

        For example, if 'expr' is an expression like 'a.b.c.d', we'll potentially return refined
        types for expressions 'a', 'a.b', and 'a.b.c'.

        For more details about what a 'lookup operation' is and how we use the expr_type to refine
        the parent types of lookup_expr, see the docstring in 'propagate_up_typemap_info'.
        """
        output: Dict[Expression, Type] = {}

        # Note: parent_expr and parent_type are progressively refined as we crawl up the
        # parent lookup chain.
        while True:
            # First, check if this expression is one that's attempting to
            # "lookup" some key in the parent type. If so, save the parent type
            # and create function that will try replaying the same lookup
            # operation against arbitrary types.
            if isinstance(expr, MemberExpr):
                parent_expr = expr.expr
                parent_type = self.lookup_type_or_none(parent_expr)
                member_name = expr.name

                def replay_lookup(new_parent_type: ProperType) -> Optional[Type]:
                    with self.msg.filter_errors() as w:
                        member_type = analyze_member_access(
                            name=member_name,
                            typ=new_parent_type,
                            context=parent_expr,
                            is_lvalue=False,
                            is_super=False,
                            is_operator=False,
                            msg=self.msg,
                            original_type=new_parent_type,
                            chk=self,
                            in_literal_context=False,
                        )
                    if w.has_new_errors():
                        return None
                    else:
                        return member_type

            elif isinstance(expr, IndexExpr):
                parent_expr = expr.base
                parent_type = self.lookup_type_or_none(parent_expr)

                index_type = self.lookup_type_or_none(expr.index)
                if index_type is None:
                    return output

                str_literals = try_getting_str_literals_from_type(index_type)
                if str_literals is not None:
                    # Refactoring these two indexing replay functions is surprisingly
                    # tricky -- see https://github.com/python/mypy/pull/7917, which
                    # was blocked by https://github.com/mypyc/mypyc/issues/586
                    def replay_lookup(new_parent_type: ProperType) -> Optional[Type]:
                        if not isinstance(new_parent_type, TypedDictType):
                            return None
                        try:
                            assert str_literals is not None
                            member_types = [new_parent_type.items[key] for key in str_literals]
                        except KeyError:
                            return None
                        return make_simplified_union(member_types)

                else:
                    int_literals = try_getting_int_literals_from_type(index_type)
                    if int_literals is not None:

                        def replay_lookup(new_parent_type: ProperType) -> Optional[Type]:
                            if not isinstance(new_parent_type, TupleType):
                                return None
                            try:
                                assert int_literals is not None
                                member_types = [new_parent_type.items[key] for key in int_literals]
                            except IndexError:
                                return None
                            return make_simplified_union(member_types)

                    else:
                        return output
            else:
                return output

            # If we somehow didn't previously derive the parent type, abort completely
            # with what we have so far: something went wrong at an earlier stage.
            if parent_type is None:
                return output

            # We currently only try refining the parent type if it's a Union.
            # If not, there's no point in trying to refine any further parents
            # since we have no further information we can use to refine the lookup
            # chain, so we end early as an optimization.
            parent_type = get_proper_type(parent_type)
            if not isinstance(parent_type, UnionType):
                return output

            # Take each element in the parent union and replay the original lookup procedure
            # to figure out which parents are compatible.
            new_parent_types = []
            for item in union_items(parent_type):
                member_type = replay_lookup(item)
                if member_type is None:
                    # We were unable to obtain the member type. So, we give up on refining this
                    # parent type entirely and abort.
                    return output

                if is_overlapping_types(member_type, expr_type):
                    new_parent_types.append(item)

            # If none of the parent types overlap (if we derived an empty union), something
            # went wrong. We should never hit this case, but deriving the uninhabited type or
            # reporting an error both seem unhelpful. So we abort.
            if not new_parent_types:
                return output

            expr = parent_expr
            expr_type = output[parent_expr] = make_simplified_union(new_parent_types)

    def refine_identity_comparison_expression(
        self,
        operands: List[Expression],
        operand_types: List[Type],
        chain_indices: List[int],
        narrowable_operand_indices: AbstractSet[int],
        is_valid_target: Callable[[ProperType], bool],
        coerce_only_in_literal_context: bool,
    ) -> Tuple[TypeMap, TypeMap]:
        """Produce conditional type maps refining expressions by an identity/equality comparison.

        The 'operands' and 'operand_types' lists should be the full list of operands used
        in the overall comparison expression. The 'chain_indices' list is the list of indices
        actually used within this identity comparison chain.

        So if we have the expression:

            a <= b is c is d <= e

        ...then 'operands' and 'operand_types' would be lists of length 5 and 'chain_indices'
        would be the list [1, 2, 3].

        The 'narrowable_operand_indices' parameter is the set of all indices we are allowed
        to refine the types of: that is, all operands that will potentially be a part of
        the output TypeMaps.

        Although this function could theoretically try setting the types of the operands
        in the chains to the meet, doing that causes too many issues in real-world code.
        Instead, we use 'is_valid_target' to identify which of the given chain types
        we could plausibly use as the refined type for the expressions in the chain.

        Similarly, 'coerce_only_in_literal_context' controls whether we should try coercing
        expressions in the chain to a Literal type. Performing this coercion is sometimes
        too aggressive of a narrowing, depending on context.
        """
        should_coerce = True
        if coerce_only_in_literal_context:
            should_coerce = any(is_literal_type_like(operand_types[i]) for i in chain_indices)

        target: Optional[Type] = None
        possible_target_indices = []
        for i in chain_indices:
            expr_type = operand_types[i]
            if should_coerce:
                expr_type = coerce_to_literal(expr_type)
            if not is_valid_target(get_proper_type(expr_type)):
                continue
            if target and not is_same_type(target, expr_type):
                # We have multiple disjoint target types. So the 'if' branch
                # must be unreachable.
                return None, {}
            target = expr_type
            possible_target_indices.append(i)

        # There's nothing we can currently infer if none of the operands are valid targets,
        # so we end early and infer nothing.
        if target is None:
            return {}, {}

        # If possible, use an unassignable expression as the target.
        # We skip refining the type of the target below, so ideally we'd
        # want to pick an expression we were going to skip anyways.
        singleton_index = -1
        for i in possible_target_indices:
            if i not in narrowable_operand_indices:
                singleton_index = i

        # But if none of the possible singletons are unassignable ones, we give up
        # and arbitrarily pick the last item, mostly because other parts of the
        # type narrowing logic bias towards picking the rightmost item and it'd be
        # nice to stay consistent.
        #
        # That said, it shouldn't matter which index we pick. For example, suppose we
        # have this if statement, where 'x' and 'y' both have singleton types:
        #
        #     if x is y:
        #         reveal_type(x)
        #         reveal_type(y)
        #     else:
        #         reveal_type(x)
        #         reveal_type(y)
        #
        # At this point, 'x' and 'y' *must* have the same singleton type: we would have
        # ended early in the first for-loop in this function if they weren't.
        #
        # So, we should always get the same result in the 'if' case no matter which
        # index we pick. And while we do end up getting different results in the 'else'
        # case depending on the index (e.g. if we pick 'y', then its type stays the same
        # while 'x' is narrowed to '<uninhabited>'), this distinction is also moot: mypy
        # currently will just mark the whole branch as unreachable if either operand is
        # narrowed to <uninhabited>.
        if singleton_index == -1:
            singleton_index = possible_target_indices[-1]

        sum_type_name = None
        target = get_proper_type(target)
        if isinstance(target, LiteralType) and (
            target.is_enum_literal() or isinstance(target.value, bool)
        ):
            sum_type_name = target.fallback.type.fullname

        target_type = [TypeRange(target, is_upper_bound=False)]

        partial_type_maps = []
        for i in chain_indices:
            # If we try refining a type against itself, conditional_type_map
            # will end up assuming that the 'else' branch is unreachable. This is
            # typically not what we want: generally the user will intend for the
            # target type to be some fixed 'sentinel' value and will want to refine
            # the other exprs against this one instead.
            if i == singleton_index:
                continue

            # Naturally, we can't refine operands which are not permitted to be refined.
            if i not in narrowable_operand_indices:
                continue

            expr = operands[i]
            expr_type = coerce_to_literal(operand_types[i])

            if sum_type_name is not None:
                expr_type = try_expanding_sum_type_to_union(expr_type, sum_type_name)

            # We intentionally use 'conditional_types' directly here instead of
            # 'self.conditional_types_with_intersection': we only compute ad-hoc
            # intersections when working with pure instances.
            types = conditional_types(expr_type, target_type)
            partial_type_maps.append(conditional_types_to_typemaps(expr, *types))

        return reduce_conditional_maps(partial_type_maps)

    def refine_away_none_in_comparison(
        self,
        operands: List[Expression],
        operand_types: List[Type],
        chain_indices: List[int],
        narrowable_operand_indices: AbstractSet[int],
    ) -> Tuple[TypeMap, TypeMap]:
        """Produces conditional type maps refining away None in an identity/equality chain.

        For more details about what the different arguments mean, see the
        docstring of 'refine_identity_comparison_expression' up above.
        """
        non_optional_types = []
        for i in chain_indices:
            typ = operand_types[i]
            if not is_optional(typ):
                non_optional_types.append(typ)

        # Make sure we have a mixture of optional and non-optional types.
        if len(non_optional_types) == 0 or len(non_optional_types) == len(chain_indices):
            return {}, {}

        if_map = {}
        for i in narrowable_operand_indices:
            expr_type = operand_types[i]
            if not is_optional(expr_type):
                continue
            if any(is_overlapping_erased_types(expr_type, t) for t in non_optional_types):
                if_map[operands[i]] = remove_optional(expr_type)

        return if_map, {}

    #
    # Helpers
    #

    def check_subtype(
        self,
        subtype: Type,
        supertype: Type,
        context: Context,
        msg: Union[str, ErrorMessage] = message_registry.INCOMPATIBLE_TYPES,
        subtype_label: Optional[str] = None,
        supertype_label: Optional[str] = None,
        *,
        code: Optional[ErrorCode] = None,
        outer_context: Optional[Context] = None,
    ) -> bool:
        """Generate an error if the subtype is not compatible with supertype."""
        if is_subtype(subtype, supertype, options=self.options):
            return True

        if isinstance(msg, ErrorMessage):
            msg_text = msg.value
            code = msg.code
        else:
            msg_text = msg
        subtype = get_proper_type(subtype)
        supertype = get_proper_type(supertype)
        if self.msg.try_report_long_tuple_assignment_error(
            subtype, supertype, context, msg_text, subtype_label, supertype_label, code=code
        ):
            return False
        if self.should_suppress_optional_error([subtype]):
            return False
        extra_info: List[str] = []
        note_msg = ""
        notes: List[str] = []
        if subtype_label is not None or supertype_label is not None:
            subtype_str, supertype_str = format_type_distinctly(subtype, supertype)
            if subtype_label is not None:
                extra_info.append(subtype_label + " " + subtype_str)
            if supertype_label is not None:
                extra_info.append(supertype_label + " " + supertype_str)
            note_msg = make_inferred_type_note(
                outer_context or context, subtype, supertype, supertype_str
            )
            if isinstance(subtype, Instance) and isinstance(supertype, Instance):
                notes = append_invariance_notes([], subtype, supertype)
        if extra_info:
            msg_text += " (" + ", ".join(extra_info) + ")"

        self.fail(ErrorMessage(msg_text, code=code), context)
        for note in notes:
            self.msg.note(note, context, code=code)
        if note_msg:
            self.note(note_msg, context, code=code)
        self.msg.maybe_note_concatenate_pos_args(subtype, supertype, context, code=code)
        if (
            isinstance(supertype, Instance)
            and supertype.type.is_protocol
            and isinstance(subtype, (Instance, TupleType, TypedDictType))
        ):
            self.msg.report_protocol_problems(subtype, supertype, context, code=code)
        if isinstance(supertype, CallableType) and isinstance(subtype, Instance):
            call = find_member("__call__", subtype, subtype, is_operator=True)
            if call:
                self.msg.note_call(subtype, call, context, code=code)
        if isinstance(subtype, (CallableType, Overloaded)) and isinstance(supertype, Instance):
            if supertype.type.is_protocol and supertype.type.protocol_members == ["__call__"]:
                call = find_member("__call__", supertype, subtype, is_operator=True)
                assert call is not None
                self.msg.note_call(supertype, call, context, code=code)
        self.check_possible_missing_await(subtype, supertype, context)
        return False

    def get_precise_awaitable_type(self, typ: Type, local_errors: ErrorWatcher) -> Optional[Type]:
        """If type implements Awaitable[X] with non-Any X, return X.

        In all other cases return None. This method must be called in context
        of local_errors.
        """
        if isinstance(get_proper_type(typ), PartialType):
            # Partial types are special, ignore them here.
            return None
        try:
            aw_type = self.expr_checker.check_awaitable_expr(
                typ, Context(), "", ignore_binder=True
            )
        except KeyError:
            # This is a hack to speed up tests by not including Awaitable in all typing stubs.
            return None
        if local_errors.has_new_errors():
            return None
        if isinstance(get_proper_type(aw_type), (AnyType, UnboundType)):
            return None
        return aw_type

    @contextmanager
    def checking_await_set(self) -> Iterator[None]:
        self.checking_missing_await = True
        try:
            yield
        finally:
            self.checking_missing_await = False

    def check_possible_missing_await(
        self, subtype: Type, supertype: Type, context: Context
    ) -> None:
        """Check if the given type becomes a subtype when awaited."""
        if self.checking_missing_await:
            # Avoid infinite recursion.
            return
        with self.checking_await_set(), self.msg.filter_errors() as local_errors:
            aw_type = self.get_precise_awaitable_type(subtype, local_errors)
            if aw_type is None:
                return
            if not self.check_subtype(aw_type, supertype, context):
                return
        self.msg.possible_missing_await(context)

    def contains_none(self, t: Type) -> bool:
        t = get_proper_type(t)
        return (
            isinstance(t, NoneType)
            or (isinstance(t, UnionType) and any(self.contains_none(ut) for ut in t.items))
            or (isinstance(t, TupleType) and any(self.contains_none(tt) for tt in t.items))
            or (
                isinstance(t, Instance)
                and bool(t.args)
                and any(self.contains_none(it) for it in t.args)
            )
        )

    def should_suppress_optional_error(self, related_types: List[Type]) -> bool:
        return self.suppress_none_errors and any(self.contains_none(t) for t in related_types)

    def named_type(self, name: str) -> Instance:
        """Return an instance type with given name and implicit Any type args.

        For example, named_type('builtins.object') produces the 'object' type.
        """
        # Assume that the name refers to a type.
        sym = self.lookup_qualified(name)
        node = sym.node
        if isinstance(node, TypeAlias):
            assert isinstance(node.target, Instance)  # type: ignore
            node = node.target.type
        assert isinstance(node, TypeInfo)
        any_type = AnyType(TypeOfAny.from_omitted_generics)
        return Instance(node, [any_type] * len(node.defn.type_vars))

    def named_generic_type(self, name: str, args: List[Type]) -> Instance:
        """Return an instance with the given name and type arguments.

        Assume that the number of arguments is correct.  Assume that
        the name refers to a compatible generic type.
        """
        info = self.lookup_typeinfo(name)
        args = [remove_instance_last_known_values(arg) for arg in args]
        # TODO: assert len(args) == len(info.defn.type_vars)
        return Instance(info, args)

    def lookup_typeinfo(self, fullname: str) -> TypeInfo:
        # Assume that the name refers to a class.
        sym = self.lookup_qualified(fullname)
        node = sym.node
        assert isinstance(node, TypeInfo)
        return node

    def type_type(self) -> Instance:
        """Return instance type 'type'."""
        return self.named_type("builtins.type")

    def str_type(self) -> Instance:
        """Return instance type 'str'."""
        return self.named_type("builtins.str")

    def store_type(self, node: Expression, typ: Type) -> None:
        """Store the type of a node in the type map."""
        self._type_maps[-1][node] = typ

    def has_type(self, node: Expression) -> bool:
        for m in reversed(self._type_maps):
            if node in m:
                return True
        return False

    def lookup_type_or_none(self, node: Expression) -> Optional[Type]:
        for m in reversed(self._type_maps):
            if node in m:
                return m[node]
        return None

    def lookup_type(self, node: Expression) -> Type:
        for m in reversed(self._type_maps):
            t = m.get(node)
            if t is not None:
                return t
        raise KeyError(node)

    def store_types(self, d: Dict[Expression, Type]) -> None:
        self._type_maps[-1].update(d)

    @contextmanager
    def local_type_map(self) -> Iterator[Dict[Expression, Type]]:
        """Store inferred types into a temporary type map (returned).

        This can be used to perform type checking "experiments" without
        affecting exported types (which are used by mypyc).
        """
        temp_type_map: Dict[Expression, Type] = {}
        self._type_maps.append(temp_type_map)
        yield temp_type_map
        self._type_maps.pop()

    def in_checked_function(self) -> bool:
        """Should we type-check the current function?

        - Yes if --check-untyped-defs is set.
        - Yes outside functions.
        - Yes in annotated functions.
        - No otherwise.
        """
        return (
            self.options.check_untyped_defs or not self.dynamic_funcs or not self.dynamic_funcs[-1]
        )

    def lookup(self, name: str) -> SymbolTableNode:
        """Look up a definition from the symbol table with the given name."""
        if name in self.globals:
            return self.globals[name]
        else:
            b = self.globals.get("__builtins__", None)
            if b:
                table = cast(MypyFile, b.node).names
                if name in table:
                    return table[name]
            raise KeyError(f"Failed lookup: {name}")

    def lookup_qualified(self, name: str) -> SymbolTableNode:
        if "." not in name:
            return self.lookup(name)
        else:
            parts = name.split(".")
            n = self.modules[parts[0]]
            for i in range(1, len(parts) - 1):
                sym = n.names.get(parts[i])
                assert sym is not None, "Internal error: attempted lookup of unknown name"
                n = cast(MypyFile, sym.node)
            last = parts[-1]
            if last in n.names:
                return n.names[last]
            elif len(parts) == 2 and parts[0] == "builtins":
                fullname = "builtins." + last
                if fullname in SUGGESTED_TEST_FIXTURES:
                    suggestion = ", e.g. add '[builtins fixtures/{}]' to your test".format(
                        SUGGESTED_TEST_FIXTURES[fullname]
                    )
                else:
                    suggestion = ""
                raise KeyError(
                    "Could not find builtin symbol '{}' (If you are running a "
                    "test case, use a fixture that "
                    "defines this symbol{})".format(last, suggestion)
                )
            else:
                msg = "Failed qualified lookup: '{}' (fullname = '{}')."
                raise KeyError(msg.format(last, name))

    @contextmanager
    def enter_partial_types(
        self, *, is_function: bool = False, is_class: bool = False
    ) -> Iterator[None]:
        """Enter a new scope for collecting partial types.

        Also report errors for (some) variables which still have partial
        types, i.e. we couldn't infer a complete type.
        """
        is_local = (self.partial_types and self.partial_types[-1].is_local) or is_function
        self.partial_types.append(PartialTypeScope({}, is_function, is_local))
        yield

        # Don't complain about not being able to infer partials if it is
        # at the toplevel (with allow_untyped_globals) or if it is in an
        # untyped function being checked with check_untyped_defs.
        permissive = (self.options.allow_untyped_globals and not is_local) or (
            self.options.check_untyped_defs and self.dynamic_funcs and self.dynamic_funcs[-1]
        )

        partial_types, _, _ = self.partial_types.pop()
        if not self.current_node_deferred:
            for var, context in partial_types.items():
                # If we require local partial types, there are a few exceptions where
                # we fall back to inferring just "None" as the type from a None initializer:
                #
                # 1. If all happens within a single function this is acceptable, since only
                #    the topmost function is a separate target in fine-grained incremental mode.
                #    We primarily want to avoid "splitting" partial types across targets.
                #
                # 2. A None initializer in the class body if the attribute is defined in a base
                #    class is fine, since the attribute is already defined and it's currently okay
                #    to vary the type of an attribute covariantly. The None type will still be
                #    checked for compatibility with base classes elsewhere. Without this exception
                #    mypy could require an annotation for an attribute that already has been
                #    declared in a base class, which would be bad.
                allow_none = (
                    not self.options.local_partial_types
                    or is_function
                    or (is_class and self.is_defined_in_base_class(var))
                )
                if (
                    allow_none
                    and isinstance(var.type, PartialType)
                    and var.type.type is None
                    and not permissive
                ):
                    var.type = NoneType()
                else:
                    if var not in self.partial_reported and not permissive:
                        self.msg.need_annotation_for_var(var, context, self.options.python_version)
                        self.partial_reported.add(var)
                    if var.type:
                        var.type = self.fixup_partial_type(var.type)

    def handle_partial_var_type(
        self, typ: PartialType, is_lvalue: bool, node: Var, context: Context
    ) -> Type:
        """Handle a reference to a partial type through a var.

        (Used by checkexpr and checkmember.)
        """
        in_scope, is_local, partial_types = self.find_partial_types_in_all_scopes(node)
        if typ.type is None and in_scope:
            # 'None' partial type. It has a well-defined type. In an lvalue context
            # we want to preserve the knowledge of it being a partial type.
            if not is_lvalue:
                return NoneType()
            else:
                return typ
        else:
            if partial_types is not None and not self.current_node_deferred:
                if in_scope:
                    context = partial_types[node]
                    if is_local or not self.options.allow_untyped_globals:
                        self.msg.need_annotation_for_var(
                            node, context, self.options.python_version
                        )
                        self.partial_reported.add(node)
                else:
                    # Defer the node -- we might get a better type in the outer scope
                    self.handle_cannot_determine_type(node.name, context)
            return self.fixup_partial_type(typ)

    def fixup_partial_type(self, typ: Type) -> Type:
        """Convert a partial type that we couldn't resolve into something concrete.

        This means, for None we make it Optional[Any], and for anything else we
        fill in all of the type arguments with Any.
        """
        if not isinstance(typ, PartialType):
            return typ
        if typ.type is None:
            return UnionType.make_union([AnyType(TypeOfAny.unannotated), NoneType()])
        else:
            return Instance(typ.type, [AnyType(TypeOfAny.unannotated)] * len(typ.type.type_vars))

    def is_defined_in_base_class(self, var: Var) -> bool:
        if var.info:
            for base in var.info.mro[1:]:
                if base.get(var.name) is not None:
                    return True
            if var.info.fallback_to_any:
                return True
        return False

    def find_partial_types(self, var: Var) -> Optional[Dict[Var, Context]]:
        """Look for an active partial type scope containing variable.

        A scope is active if assignments in the current context can refine a partial
        type originally defined in the scope. This is affected by the local_partial_types
        configuration option.
        """
        in_scope, _, partial_types = self.find_partial_types_in_all_scopes(var)
        if in_scope:
            return partial_types
        return None

    def find_partial_types_in_all_scopes(
        self, var: Var
    ) -> Tuple[bool, bool, Optional[Dict[Var, Context]]]:
        """Look for partial type scope containing variable.

        Return tuple (is the scope active, is the scope a local scope, scope).
        """
        for scope in reversed(self.partial_types):
            if var in scope.map:
                # All scopes within the outermost function are active. Scopes out of
                # the outermost function are inactive to allow local reasoning (important
                # for fine-grained incremental mode).
                disallow_other_scopes = self.options.local_partial_types

                if isinstance(var.type, PartialType) and var.type.type is not None and var.info:
                    # This is an ugly hack to make partial generic self attributes behave
                    # as if --local-partial-types is always on (because it used to be like this).
                    disallow_other_scopes = True

                scope_active = (
                    not disallow_other_scopes or scope.is_local == self.partial_types[-1].is_local
                )
                return scope_active, scope.is_local, scope.map
        return False, False, None

    def temp_node(self, t: Type, context: Optional[Context] = None) -> TempNode:
        """Create a temporary node with the given, fixed type."""
        return TempNode(t, context=context)

    def fail(
        self, msg: Union[str, ErrorMessage], context: Context, *, code: Optional[ErrorCode] = None
    ) -> None:
        """Produce an error message."""
        if isinstance(msg, ErrorMessage):
            self.msg.fail(msg.value, context, code=msg.code)
            return
        self.msg.fail(msg, context, code=code)

    def note(
        self, msg: str, context: Context, offset: int = 0, *, code: Optional[ErrorCode] = None
    ) -> None:
        """Produce a note."""
        self.msg.note(msg, context, offset=offset, code=code)

    def iterable_item_type(self, instance: Instance) -> Type:
        iterable = map_instance_to_supertype(instance, self.lookup_typeinfo("typing.Iterable"))
        item_type = iterable.args[0]
        if not isinstance(get_proper_type(item_type), AnyType):
            # This relies on 'map_instance_to_supertype' returning 'Iterable[Any]'
            # in case there is no explicit base class.
            return item_type
        # Try also structural typing.
        iter_type = get_proper_type(find_member("__iter__", instance, instance, is_operator=True))
        if iter_type and isinstance(iter_type, CallableType):
            ret_type = get_proper_type(iter_type.ret_type)
            if isinstance(ret_type, Instance):
                iterator = map_instance_to_supertype(
                    ret_type, self.lookup_typeinfo("typing.Iterator")
                )
                item_type = iterator.args[0]
        return item_type

    def function_type(self, func: FuncBase) -> FunctionLike:
        return function_type(func, self.named_type("builtins.function"))

    def push_type_map(self, type_map: "TypeMap") -> None:
        if type_map is None:
            self.binder.unreachable()
        else:
            for expr, type in type_map.items():
                self.binder.put(expr, type)

    def infer_issubclass_maps(self, node: CallExpr, expr: Expression) -> Tuple[TypeMap, TypeMap]:
        """Infer type restrictions for an expression in issubclass call."""
        vartype = self.lookup_type(expr)
        type = self.get_isinstance_type(node.args[1])
        if isinstance(vartype, TypeVarType):
            vartype = vartype.upper_bound
        vartype = get_proper_type(vartype)
        if isinstance(vartype, UnionType):
            union_list = []
            for t in get_proper_types(vartype.items):
                if isinstance(t, TypeType):
                    union_list.append(t.item)
                else:
                    # This is an error that should be reported earlier
                    # if we reach here, we refuse to do any type inference.
                    return {}, {}
            vartype = UnionType(union_list)
        elif isinstance(vartype, TypeType):
            vartype = vartype.item
        elif isinstance(vartype, Instance) and vartype.type.fullname == "builtins.type":
            vartype = self.named_type("builtins.object")
        else:
            # Any other object whose type we don't know precisely
            # for example, Any or a custom metaclass.
            return {}, {}  # unknown type
        yes_type, no_type = self.conditional_types_with_intersection(vartype, type, expr)
        yes_map, no_map = conditional_types_to_typemaps(expr, yes_type, no_type)
        yes_map, no_map = map(convert_to_typetype, (yes_map, no_map))
        return yes_map, no_map

    @overload
    def conditional_types_with_intersection(
        self,
        expr_type: Type,
        type_ranges: Optional[List[TypeRange]],
        ctx: Context,
        default: None = None,
    ) -> Tuple[Optional[Type], Optional[Type]]:
        ...

    @overload
    def conditional_types_with_intersection(
        self, expr_type: Type, type_ranges: Optional[List[TypeRange]], ctx: Context, default: Type
    ) -> Tuple[Type, Type]:
        ...

    def conditional_types_with_intersection(
        self,
        expr_type: Type,
        type_ranges: Optional[List[TypeRange]],
        ctx: Context,
        default: Optional[Type] = None,
    ) -> Tuple[Optional[Type], Optional[Type]]:
        initial_types = conditional_types(expr_type, type_ranges, default)
        # For some reason, doing "yes_map, no_map = conditional_types_to_typemaps(...)"
        # doesn't work: mypyc will decide that 'yes_map' is of type None if we try.
        yes_type: Optional[Type] = initial_types[0]
        no_type: Optional[Type] = initial_types[1]

        if not isinstance(get_proper_type(yes_type), UninhabitedType) or type_ranges is None:
            return yes_type, no_type

        # If conditional_types was unable to successfully narrow the expr_type
        # using the type_ranges and concluded if-branch is unreachable, we try
        # computing it again using a different algorithm that tries to generate
        # an ad-hoc intersection between the expr_type and the type_ranges.
        proper_type = get_proper_type(expr_type)
        if isinstance(proper_type, UnionType):
            possible_expr_types = get_proper_types(proper_type.relevant_items())
        else:
            possible_expr_types = [proper_type]

        possible_target_types = []
        for tr in type_ranges:
            item = get_proper_type(tr.item)
            if not isinstance(item, Instance) or tr.is_upper_bound:
                return yes_type, no_type
            possible_target_types.append(item)

        out = []
        for v in possible_expr_types:
            if not isinstance(v, Instance):
                return yes_type, no_type
            for t in possible_target_types:
                intersection = self.intersect_instances((v, t), ctx)
                if intersection is None:
                    continue
                out.append(intersection)
        if len(out) == 0:
            return UninhabitedType(), expr_type
        new_yes_type = make_simplified_union(out)
        return new_yes_type, expr_type

    def is_writable_attribute(self, node: Node) -> bool:
        """Check if an attribute is writable"""
        if isinstance(node, Var):
            return True
        elif isinstance(node, OverloadedFuncDef) and node.is_property:
            first_item = cast(Decorator, node.items[0])
            return first_item.var.is_settable_property
        else:
            return False

    def get_isinstance_type(self, expr: Expression) -> Optional[List[TypeRange]]:
        if isinstance(expr, OpExpr) and expr.op == "|":
            left = self.get_isinstance_type(expr.left)
            right = self.get_isinstance_type(expr.right)
            if left is None or right is None:
                return None
            return left + right
        all_types = get_proper_types(flatten_types(self.lookup_type(expr)))
        types: List[TypeRange] = []
        for typ in all_types:
            if isinstance(typ, FunctionLike) and typ.is_type_obj():
                # Type variables may be present -- erase them, which is the best
                # we can do (outside disallowing them here).
                erased_type = erase_typevars(typ.items[0].ret_type)
                types.append(TypeRange(erased_type, is_upper_bound=False))
            elif isinstance(typ, TypeType):
                # Type[A] means "any type that is a subtype of A" rather than "precisely type A"
                # we indicate this by setting is_upper_bound flag
                types.append(TypeRange(typ.item, is_upper_bound=True))
            elif isinstance(typ, Instance) and typ.type.fullname == "builtins.type":
                object_type = Instance(typ.type.mro[-1], [])
                types.append(TypeRange(object_type, is_upper_bound=True))
            elif isinstance(typ, AnyType):
                types.append(TypeRange(typ, is_upper_bound=False))
            else:  # we didn't see an actual type, but rather a variable with unknown value
                return None
        if not types:
            # this can happen if someone has empty tuple as 2nd argument to isinstance
            # strictly speaking, we should return UninhabitedType but for simplicity we will simply
            # refuse to do any type inference for now
            return None
        return types

    def is_literal_enum(self, n: Expression) -> bool:
        """Returns true if this expression (with the given type context) is an Enum literal.

        For example, if we had an enum:

            class Foo(Enum):
                A = 1
                B = 2

        ...and if the expression 'Foo' referred to that enum within the current type context,
        then the expression 'Foo.A' would be a literal enum. However, if we did 'a = Foo.A',
        then the variable 'a' would *not* be a literal enum.

        We occasionally special-case expressions like 'Foo.A' and treat them as a single primitive
        unit for the same reasons we sometimes treat 'True', 'False', or 'None' as a single
        primitive unit.
        """
        if not isinstance(n, MemberExpr) or not isinstance(n.expr, NameExpr):
            return False

        parent_type = self.lookup_type_or_none(n.expr)
        member_type = self.lookup_type_or_none(n)
        if member_type is None or parent_type is None:
            return False

        parent_type = get_proper_type(parent_type)
        member_type = get_proper_type(coerce_to_literal(member_type))
        if not isinstance(parent_type, FunctionLike) or not isinstance(member_type, LiteralType):
            return False

        if not parent_type.is_type_obj():
            return False

        return (
            member_type.is_enum_literal()
            and member_type.fallback.type == parent_type.type_object()
        )


class CollectArgTypes(TypeTraverserVisitor):
    """Collects the non-nested argument types in a set."""

    def __init__(self) -> None:
        self.arg_types: Set[TypeVarType] = set()

    def visit_type_var(self, t: TypeVarType) -> None:
        self.arg_types.add(t)


@overload
def conditional_types(
    current_type: Type, proposed_type_ranges: Optional[List[TypeRange]], default: None = None
) -> Tuple[Optional[Type], Optional[Type]]:
    ...


@overload
def conditional_types(
    current_type: Type, proposed_type_ranges: Optional[List[TypeRange]], default: Type
) -> Tuple[Type, Type]:
    ...


def conditional_types(
    current_type: Type,
    proposed_type_ranges: Optional[List[TypeRange]],
    default: Optional[Type] = None,
) -> Tuple[Optional[Type], Optional[Type]]:
    """Takes in the current type and a proposed type of an expression.

    Returns a 2-tuple: The first element is the proposed type, if the expression
    can be the proposed type. The second element is the type it would hold
    if it was not the proposed type, if any. UninhabitedType means unreachable.
    None means no new information can be inferred. If default is set it is returned
    instead."""
    if proposed_type_ranges:
        if len(proposed_type_ranges) == 1:
            target = proposed_type_ranges[0].item
            target = get_proper_type(target)
            if isinstance(target, LiteralType) and (
                target.is_enum_literal() or isinstance(target.value, bool)
            ):
                enum_name = target.fallback.type.fullname
                current_type = try_expanding_sum_type_to_union(current_type, enum_name)
        proposed_items = [type_range.item for type_range in proposed_type_ranges]
        proposed_type = make_simplified_union(proposed_items)
        if isinstance(proposed_type, AnyType):
            # We don't really know much about the proposed type, so we shouldn't
            # attempt to narrow anything. Instead, we broaden the expr to Any to
            # avoid false positives
            return proposed_type, default
        elif not any(
            type_range.is_upper_bound for type_range in proposed_type_ranges
        ) and is_proper_subtype(current_type, proposed_type):
            # Expression is always of one of the types in proposed_type_ranges
            return default, UninhabitedType()
        elif not is_overlapping_types(
            current_type, proposed_type, prohibit_none_typevar_overlap=True
        ):
            # Expression is never of any type in proposed_type_ranges
            return UninhabitedType(), default
        else:
            # we can only restrict when the type is precise, not bounded
            proposed_precise_type = UnionType.make_union(
                [
                    type_range.item
                    for type_range in proposed_type_ranges
                    if not type_range.is_upper_bound
                ]
            )
            remaining_type = restrict_subtype_away(current_type, proposed_precise_type)
            return proposed_type, remaining_type
    else:
        # An isinstance check, but we don't understand the type
        return current_type, default


def conditional_types_to_typemaps(
    expr: Expression, yes_type: Optional[Type], no_type: Optional[Type]
) -> Tuple[TypeMap, TypeMap]:
    maps: List[TypeMap] = []
    for typ in (yes_type, no_type):
        proper_type = get_proper_type(typ)
        if isinstance(proper_type, UninhabitedType):
            maps.append(None)
        elif proper_type is None:
            maps.append({})
        else:
            assert typ is not None
            maps.append({expr: typ})

    return cast(Tuple[TypeMap, TypeMap], tuple(maps))


def gen_unique_name(base: str, table: SymbolTable) -> str:
    """Generate a name that does not appear in table by appending numbers to base."""
    if base not in table:
        return base
    i = 1
    while base + str(i) in table:
        i += 1
    return base + str(i)


def is_true_literal(n: Expression) -> bool:
    """Returns true if this expression is the 'True' literal/keyword."""
    return refers_to_fullname(n, "builtins.True") or isinstance(n, IntExpr) and n.value != 0


def is_false_literal(n: Expression) -> bool:
    """Returns true if this expression is the 'False' literal/keyword."""
    return refers_to_fullname(n, "builtins.False") or isinstance(n, IntExpr) and n.value == 0


def is_literal_none(n: Expression) -> bool:
    """Returns true if this expression is the 'None' literal/keyword."""
    return isinstance(n, NameExpr) and n.fullname == "builtins.None"


def is_literal_not_implemented(n: Expression) -> bool:
    return isinstance(n, NameExpr) and n.fullname == "builtins.NotImplemented"


def builtin_item_type(tp: Type) -> Optional[Type]:
    """Get the item type of a builtin container.

    If 'tp' is not one of the built containers (these includes NamedTuple and TypedDict)
    or if the container is not parameterized (like List or List[Any])
    return None. This function is used to narrow optional types in situations like this:

        x: Optional[int]
        if x in (1, 2, 3):
            x + 42  # OK

    Note: this is only OK for built-in containers, where we know the behavior
    of __contains__.
    """
    tp = get_proper_type(tp)

    if isinstance(tp, Instance):
        if tp.type.fullname in [
            "builtins.list",
            "builtins.tuple",
            "builtins.dict",
            "builtins.set",
            "builtins.frozenset",
        ]:
            if not tp.args:
                # TODO: fix tuple in lib-stub/builtins.pyi (it should be generic).
                return None
            if not isinstance(get_proper_type(tp.args[0]), AnyType):
                return tp.args[0]
    elif isinstance(tp, TupleType) and all(
        not isinstance(it, AnyType) for it in get_proper_types(tp.items)
    ):
        return make_simplified_union(tp.items)  # this type is not externally visible
    elif isinstance(tp, TypedDictType):
        # TypedDict always has non-optional string keys. Find the key type from the Mapping
        # base class.
        for base in tp.fallback.type.mro:
            if base.fullname == "typing.Mapping":
                return map_instance_to_supertype(tp.fallback, base).args[0]
        assert False, "No Mapping base class found for TypedDict fallback"
    return None


def and_conditional_maps(m1: TypeMap, m2: TypeMap) -> TypeMap:
    """Calculate what information we can learn from the truth of (e1 and e2)
    in terms of the information that we can learn from the truth of e1 and
    the truth of e2.
    """

    if m1 is None or m2 is None:
        # One of the conditions can never be true.
        return None
    # Both conditions can be true; combine the information. Anything
    # we learn from either conditions's truth is valid. If the same
    # expression's type is refined by both conditions, we somewhat
    # arbitrarily give precedence to m2. (In the future, we could use
    # an intersection type.)
    result = m2.copy()
    m2_keys = {literal_hash(n2) for n2 in m2}
    for n1 in m1:
        if literal_hash(n1) not in m2_keys:
            result[n1] = m1[n1]
    return result


def or_conditional_maps(m1: TypeMap, m2: TypeMap) -> TypeMap:
    """Calculate what information we can learn from the truth of (e1 or e2)
    in terms of the information that we can learn from the truth of e1 and
    the truth of e2.
    """

    if m1 is None:
        return m2
    if m2 is None:
        return m1
    # Both conditions can be true. Combine information about
    # expressions whose type is refined by both conditions. (We do not
    # learn anything about expressions whose type is refined by only
    # one condition.)
    result: Dict[Expression, Type] = {}
    for n1 in m1:
        for n2 in m2:
            if literal_hash(n1) == literal_hash(n2):
                result[n1] = make_simplified_union([m1[n1], m2[n2]])
    return result


def reduce_conditional_maps(type_maps: List[Tuple[TypeMap, TypeMap]]) -> Tuple[TypeMap, TypeMap]:
    """Reduces a list containing pairs of if/else TypeMaps into a single pair.

    We "and" together all of the if TypeMaps and "or" together the else TypeMaps. So
    for example, if we had the input:

        [
            ({x: TypeIfX, shared: TypeIfShared1}, {x: TypeElseX, shared: TypeElseShared1}),
            ({y: TypeIfY, shared: TypeIfShared2}, {y: TypeElseY, shared: TypeElseShared2}),
        ]

    ...we'd return the output:

        (
            {x: TypeIfX,   y: TypeIfY,   shared: PseudoIntersection[TypeIfShared1, TypeIfShared2]},
            {shared: Union[TypeElseShared1, TypeElseShared2]},
        )

    ...where "PseudoIntersection[X, Y] == Y" because mypy actually doesn't understand intersections
    yet, so we settle for just arbitrarily picking the right expr's type.

    We only retain the shared expression in the 'else' case because we don't actually know
    whether x was refined or y was refined -- only just that one of the two was refined.
    """
    if len(type_maps) == 0:
        return {}, {}
    elif len(type_maps) == 1:
        return type_maps[0]
    else:
        final_if_map, final_else_map = type_maps[0]
        for if_map, else_map in type_maps[1:]:
            final_if_map = and_conditional_maps(final_if_map, if_map)
            final_else_map = or_conditional_maps(final_else_map, else_map)

        return final_if_map, final_else_map


def convert_to_typetype(type_map: TypeMap) -> TypeMap:
    converted_type_map: Dict[Expression, Type] = {}
    if type_map is None:
        return None
    for expr, typ in type_map.items():
        t = typ
        if isinstance(t, TypeVarType):
            t = t.upper_bound
        # TODO: should we only allow unions of instances as per PEP 484?
        if not isinstance(get_proper_type(t), (UnionType, Instance)):
            # unknown type; error was likely reported earlier
            return {}
        converted_type_map[expr] = TypeType.make_normalized(typ)
    return converted_type_map


def flatten(t: Expression) -> List[Expression]:
    """Flatten a nested sequence of tuples/lists into one list of nodes."""
    if isinstance(t, TupleExpr) or isinstance(t, ListExpr):
        return [b for a in t.items for b in flatten(a)]
    elif isinstance(t, StarExpr):
        return flatten(t.expr)
    else:
        return [t]


def flatten_types(t: Type) -> List[Type]:
    """Flatten a nested sequence of tuples into one list of nodes."""
    t = get_proper_type(t)
    if isinstance(t, TupleType):
        return [b for a in t.items for b in flatten_types(a)]
    else:
        return [t]


def expand_func(defn: FuncItem, map: Dict[TypeVarId, Type]) -> FuncItem:
    visitor = TypeTransformVisitor(map)
    ret = visitor.node(defn)
    assert isinstance(ret, FuncItem)
    return ret


class TypeTransformVisitor(TransformVisitor):
    def __init__(self, map: Dict[TypeVarId, Type]) -> None:
        super().__init__()
        self.map = map

    def type(self, type: Type) -> Type:
        return expand_type(type, self.map)


def are_argument_counts_overlapping(t: CallableType, s: CallableType) -> bool:
    """Can a single call match both t and s, based just on positional argument counts?"""
    min_args = max(t.min_args, s.min_args)
    max_args = min(t.max_possible_positional_args(), s.max_possible_positional_args())
    return min_args <= max_args


def is_unsafe_overlapping_overload_signatures(
    signature: CallableType, other: CallableType
) -> bool:
    """Check if two overloaded signatures are unsafely overlapping or partially overlapping.

    We consider two functions 's' and 't' to be unsafely overlapping if both
    of the following are true:

    1.  s's parameters are all more precise or partially overlapping with t's
    2.  s's return type is NOT a subtype of t's.

    Assumes that 'signature' appears earlier in the list of overload
    alternatives then 'other' and that their argument counts are overlapping.
    """
    # Try detaching callables from the containing class so that all TypeVars
    # are treated as being free.
    #
    # This lets us identify cases where the two signatures use completely
    # incompatible types -- e.g. see the testOverloadingInferUnionReturnWithMixedTypevars
    # test case.
    signature = detach_callable(signature)
    other = detach_callable(other)

    # Note: We repeat this check twice in both directions due to a slight
    # asymmetry in 'is_callable_compatible'. When checking for partial overlaps,
    # we attempt to unify 'signature' and 'other' both against each other.
    #
    # If 'signature' cannot be unified with 'other', we end early. However,
    # if 'other' cannot be modified with 'signature', the function continues
    # using the older version of 'other'.
    #
    # This discrepancy is unfortunately difficult to get rid of, so we repeat the
    # checks twice in both directions for now.
    return is_callable_compatible(
        signature,
        other,
        is_compat=is_overlapping_types_no_promote,
        is_compat_return=lambda l, r: not is_subtype_no_promote(l, r),
        ignore_return=False,
        check_args_covariantly=True,
        allow_partial_overlap=True,
    ) or is_callable_compatible(
        other,
        signature,
        is_compat=is_overlapping_types_no_promote,
        is_compat_return=lambda l, r: not is_subtype_no_promote(r, l),
        ignore_return=False,
        check_args_covariantly=False,
        allow_partial_overlap=True,
    )


def detach_callable(typ: CallableType) -> CallableType:
    """Ensures that the callable's type variables are 'detached' and independent of the context.

    A callable normally keeps track of the type variables it uses within its 'variables' field.
    However, if the callable is from a method and that method is using a class type variable,
    the callable will not keep track of that type variable since it belongs to the class.

    This function will traverse the callable and find all used type vars and add them to the
    variables field if it isn't already present.

    The caller can then unify on all type variables whether or not the callable is originally
    from a class or not."""
    type_list = typ.arg_types + [typ.ret_type]

    appear_map: Dict[str, List[int]] = {}
    for i, inner_type in enumerate(type_list):
        typevars_available = get_type_vars(inner_type)
        for var in typevars_available:
            if var.fullname not in appear_map:
                appear_map[var.fullname] = []
            appear_map[var.fullname].append(i)

    used_type_var_names = set()
    for var_name, appearances in appear_map.items():
        used_type_var_names.add(var_name)

    all_type_vars = get_type_vars(typ)
    new_variables = []
    for var in set(all_type_vars):
        if var.fullname not in used_type_var_names:
            continue
        new_variables.append(
            TypeVarType(
                name=var.name,
                fullname=var.fullname,
                id=var.id,
                values=var.values,
                upper_bound=var.upper_bound,
                variance=var.variance,
            )
        )
    out = typ.copy_modified(
        variables=new_variables, arg_types=type_list[:-1], ret_type=type_list[-1]
    )
    return out


def overload_can_never_match(signature: CallableType, other: CallableType) -> bool:
    """Check if the 'other' method can never be matched due to 'signature'.

    This can happen if signature's parameters are all strictly broader then
    other's parameters.

    Assumes that both signatures have overlapping argument counts.
    """
    # The extra erasure is needed to prevent spurious errors
    # in situations where an `Any` overload is used as a fallback
    # for an overload with type variables. The spurious error appears
    # because the type variables turn into `Any` during unification in
    # the below subtype check and (surprisingly?) `is_proper_subtype(Any, Any)`
    # returns `True`.
    # TODO: find a cleaner solution instead of this ad-hoc erasure.
    exp_signature = expand_type(
        signature, {tvar.id: erase_def_to_union_or_bound(tvar) for tvar in signature.variables}
    )
    assert isinstance(exp_signature, ProperType)
    assert isinstance(exp_signature, CallableType)
    return is_callable_compatible(
        exp_signature, other, is_compat=is_more_precise, ignore_return=True
    )


def is_more_general_arg_prefix(t: FunctionLike, s: FunctionLike) -> bool:
    """Does t have wider arguments than s?"""
    # TODO should an overload with additional items be allowed to be more
    #      general than one with fewer items (or just one item)?
    if isinstance(t, CallableType):
        if isinstance(s, CallableType):
            return is_callable_compatible(t, s, is_compat=is_proper_subtype, ignore_return=True)
    elif isinstance(t, FunctionLike):
        if isinstance(s, FunctionLike):
            if len(t.items) == len(s.items):
                return all(
                    is_same_arg_prefix(items, itemt) for items, itemt in zip(t.items, s.items)
                )
    return False


def is_same_arg_prefix(t: CallableType, s: CallableType) -> bool:
    return is_callable_compatible(
        t,
        s,
        is_compat=is_same_type,
        ignore_return=True,
        check_args_covariantly=True,
        ignore_pos_arg_names=True,
    )


def infer_operator_assignment_method(typ: Type, operator: str) -> Tuple[bool, str]:
    """Determine if operator assignment on given value type is in-place, and the method name.

    For example, if operator is '+', return (True, '__iadd__') or (False, '__add__')
    depending on which method is supported by the type.
    """
    typ = get_proper_type(typ)
    method = operators.op_methods[operator]
    if isinstance(typ, Instance):
        if operator in operators.ops_with_inplace_method:
            inplace_method = "__i" + method[2:]
            if typ.type.has_readable_member(inplace_method):
                return True, inplace_method
    return False, method


def is_valid_inferred_type(typ: Type) -> bool:
    """Is an inferred type valid?

    Examples of invalid types include the None type or List[<uninhabited>].

    When not doing strict Optional checking, all types containing None are
    invalid.  When doing strict Optional checking, only None and types that are
    incompletely defined (i.e. contain UninhabitedType) are invalid.
    """
    if isinstance(get_proper_type(typ), (NoneType, UninhabitedType)):
        # With strict Optional checking, we *may* eventually infer NoneType when
        # the initializer is None, but we only do that if we can't infer a
        # specific Optional type.  This resolution happens in
        # leave_partial_types when we pop a partial types scope.
        return False
    return not typ.accept(NothingSeeker())


class NothingSeeker(TypeQuery[bool]):
    """Find any <nothing> types resulting from failed (ambiguous) type inference."""

    def __init__(self) -> None:
        super().__init__(any)

    def visit_uninhabited_type(self, t: UninhabitedType) -> bool:
        return t.ambiguous


class SetNothingToAny(TypeTranslator):
    """Replace all ambiguous <nothing> types with Any (to avoid spurious extra errors)."""

    def visit_uninhabited_type(self, t: UninhabitedType) -> Type:
        if t.ambiguous:
            return AnyType(TypeOfAny.from_error)
        return t

    def visit_type_alias_type(self, t: TypeAliasType) -> Type:
        # Target of the alias cannot by an ambiguous <nothing>, so we just
        # replace the arguments.
        return t.copy_modified(args=[a.accept(self) for a in t.args])


def is_node_static(node: Optional[Node]) -> Optional[bool]:
    """Find out if a node describes a static function method."""

    if isinstance(node, FuncDef):
        return node.is_static

    if isinstance(node, Var):
        return node.is_staticmethod

    return None


class CheckerScope:
    # We keep two stacks combined, to maintain the relative order
    stack: List[Union[TypeInfo, FuncItem, MypyFile]]

    def __init__(self, module: MypyFile) -> None:
        self.stack = [module]

    def top_function(self) -> Optional[FuncItem]:
        for e in reversed(self.stack):
            if isinstance(e, FuncItem):
                return e
        return None

    def top_non_lambda_function(self) -> Optional[FuncItem]:
        for e in reversed(self.stack):
            if isinstance(e, FuncItem) and not isinstance(e, LambdaExpr):
                return e
        return None

    def active_class(self) -> Optional[TypeInfo]:
        if isinstance(self.stack[-1], TypeInfo):
            return self.stack[-1]
        return None

    def enclosing_class(self) -> Optional[TypeInfo]:
        """Is there a class *directly* enclosing this function?"""
        top = self.top_function()
        assert top, "This method must be called from inside a function"
        index = self.stack.index(top)
        assert index, "CheckerScope stack must always start with a module"
        enclosing = self.stack[index - 1]
        if isinstance(enclosing, TypeInfo):
            return enclosing
        return None

    def active_self_type(self) -> Optional[Union[Instance, TupleType]]:
        """An instance or tuple type representing the current class.

        This returns None unless we are in class body or in a method.
        In particular, inside a function nested in method this returns None.
        """
        info = self.active_class()
        if not info and self.top_function():
            info = self.enclosing_class()
        if info:
            return fill_typevars(info)
        return None

    @contextmanager
    def push_function(self, item: FuncItem) -> Iterator[None]:
        self.stack.append(item)
        yield
        self.stack.pop()

    @contextmanager
    def push_class(self, info: TypeInfo) -> Iterator[None]:
        self.stack.append(info)
        yield
        self.stack.pop()


TKey = TypeVar("TKey")
TValue = TypeVar("TValue")


class DisjointDict(Generic[TKey, TValue]):
    """An variation of the union-find algorithm/data structure where instead of keeping
    track of just disjoint sets, we keep track of disjoint dicts -- keep track of multiple
    Set[Key] -> Set[Value] mappings, where each mapping's keys are guaranteed to be disjoint.

    This data structure is currently used exclusively by 'group_comparison_operands' below
    to merge chains of '==' and 'is' comparisons when two or more chains use the same expression
    in best-case O(n), where n is the number of operands.

    Specifically, the `add_mapping()` function and `items()` functions will take on average
    O(k + v) and O(n) respectively, where k and v are the number of keys and values we're adding
    for a given chain. Note that k <= n and v <= n.

    We hit these average/best-case scenarios for most user code: e.g. when the user has just
    a single chain like 'a == b == c == d == ...' or multiple disjoint chains like
    'a==b < c==d < e==f < ...'. (Note that a naive iterative merging would be O(n^2) for
    the latter case).

    In comparison, this data structure will make 'group_comparison_operands' have a worst-case
    runtime of O(n*log(n)): 'add_mapping()' and 'items()' are worst-case O(k*log(n) + v) and
    O(k*log(n)) respectively. This happens only in the rare case where the user keeps repeatedly
    making disjoint mappings before merging them in a way that persistently dodges the path
    compression optimization in '_lookup_root_id', which would end up constructing a single
    tree of height log_2(n). This makes root lookups no longer amoritized constant time when we
    finally call 'items()'.
    """

    def __init__(self) -> None:
        # Each key maps to a unique ID
        self._key_to_id: Dict[TKey, int] = {}

        # Each id points to the parent id, forming a forest of upwards-pointing trees. If the
        # current id already is the root, it points to itself. We gradually flatten these trees
        # as we perform root lookups: eventually all nodes point directly to its root.
        self._id_to_parent_id: Dict[int, int] = {}

        # Each root id in turn maps to the set of values.
        self._root_id_to_values: Dict[int, Set[TValue]] = {}

    def add_mapping(self, keys: Set[TKey], values: Set[TValue]) -> None:
        """Adds a 'Set[TKey] -> Set[TValue]' mapping. If there already exists a mapping
        containing one or more of the given keys, we merge the input mapping with the old one.

        Note that the given set of keys must be non-empty -- otherwise, nothing happens.
        """
        if len(keys) == 0:
            return

        subtree_roots = [self._lookup_or_make_root_id(key) for key in keys]
        new_root = subtree_roots[0]

        root_values = self._root_id_to_values[new_root]
        root_values.update(values)
        for subtree_root in subtree_roots[1:]:
            if subtree_root == new_root or subtree_root not in self._root_id_to_values:
                continue
            self._id_to_parent_id[subtree_root] = new_root
            root_values.update(self._root_id_to_values.pop(subtree_root))

    def items(self) -> List[Tuple[Set[TKey], Set[TValue]]]:
        """Returns all disjoint mappings in key-value pairs."""
        root_id_to_keys: Dict[int, Set[TKey]] = {}
        for key in self._key_to_id:
            root_id = self._lookup_root_id(key)
            if root_id not in root_id_to_keys:
                root_id_to_keys[root_id] = set()
            root_id_to_keys[root_id].add(key)

        output = []
        for root_id, keys in root_id_to_keys.items():
            output.append((keys, self._root_id_to_values[root_id]))

        return output

    def _lookup_or_make_root_id(self, key: TKey) -> int:
        if key in self._key_to_id:
            return self._lookup_root_id(key)
        else:
            new_id = len(self._key_to_id)
            self._key_to_id[key] = new_id
            self._id_to_parent_id[new_id] = new_id
            self._root_id_to_values[new_id] = set()
            return new_id

    def _lookup_root_id(self, key: TKey) -> int:
        i = self._key_to_id[key]
        while i != self._id_to_parent_id[i]:
            # Optimization: make keys directly point to their grandparents to speed up
            # future traversals. This prevents degenerate trees of height n from forming.
            new_parent = self._id_to_parent_id[self._id_to_parent_id[i]]
            self._id_to_parent_id[i] = new_parent
            i = new_parent
        return i


def group_comparison_operands(
    pairwise_comparisons: Iterable[Tuple[str, Expression, Expression]],
    operand_to_literal_hash: Mapping[int, Key],
    operators_to_group: Set[str],
) -> List[Tuple[str, List[int]]]:
    """Group a series of comparison operands together chained by any operand
    in the 'operators_to_group' set. All other pairwise operands are kept in
    groups of size 2.

    For example, suppose we have the input comparison expression:

        x0 == x1 == x2 < x3 < x4 is x5 is x6 is not x7 is not x8

    If we get these expressions in a pairwise way (e.g. by calling ComparisionExpr's
    'pairwise()' method), we get the following as input:

        [('==', x0, x1), ('==', x1, x2), ('<', x2, x3), ('<', x3, x4),
         ('is', x4, x5), ('is', x5, x6), ('is not', x6, x7), ('is not', x7, x8)]

    If `operators_to_group` is the set {'==', 'is'}, this function will produce
    the following "simplified operator list":

       [("==", [0, 1, 2]), ("<", [2, 3]), ("<", [3, 4]),
        ("is", [4, 5, 6]), ("is not", [6, 7]), ("is not", [7, 8])]

    Note that (a) we yield *indices* to the operands rather then the operand
    expressions themselves and that (b) operands used in a consecutive chain
    of '==' or 'is' are grouped together.

    If two of these chains happen to contain operands with the same underlying
    literal hash (e.g. are assignable and correspond to the same expression),
    we combine those chains together. For example, if we had:

        same == x < y == same

    ...and if 'operand_to_literal_hash' contained the same values for the indices
    0 and 3, we'd produce the following output:

        [("==", [0, 1, 2, 3]), ("<", [1, 2])]

    But if the 'operand_to_literal_hash' did *not* contain an entry, we'd instead
    default to returning:

        [("==", [0, 1]), ("<", [1, 2]), ("==", [2, 3])]

    This function is currently only used to assist with type-narrowing refinements
    and is extracted out to a helper function so we can unit test it.
    """
    groups: Dict[str, DisjointDict[Key, int]] = {op: DisjointDict() for op in operators_to_group}

    simplified_operator_list: List[Tuple[str, List[int]]] = []
    last_operator: Optional[str] = None
    current_indices: Set[int] = set()
    current_hashes: Set[Key] = set()
    for i, (operator, left_expr, right_expr) in enumerate(pairwise_comparisons):
        if last_operator is None:
            last_operator = operator

        if current_indices and (operator != last_operator or operator not in operators_to_group):
            # If some of the operands in the chain are assignable, defer adding it: we might
            # end up needing to merge it with other chains that appear later.
            if len(current_hashes) == 0:
                simplified_operator_list.append((last_operator, sorted(current_indices)))
            else:
                groups[last_operator].add_mapping(current_hashes, current_indices)
            last_operator = operator
            current_indices = set()
            current_hashes = set()

        # Note: 'i' corresponds to the left operand index, so 'i + 1' is the
        # right operand.
        current_indices.add(i)
        current_indices.add(i + 1)

        # We only ever want to combine operands/combine chains for these operators
        if operator in operators_to_group:
            left_hash = operand_to_literal_hash.get(i)
            if left_hash is not None:
                current_hashes.add(left_hash)
            right_hash = operand_to_literal_hash.get(i + 1)
            if right_hash is not None:
                current_hashes.add(right_hash)

    if last_operator is not None:
        if len(current_hashes) == 0:
            simplified_operator_list.append((last_operator, sorted(current_indices)))
        else:
            groups[last_operator].add_mapping(current_hashes, current_indices)

    # Now that we know which chains happen to contain the same underlying expressions
    # and can be merged together, add in this info back to the output.
    for operator, disjoint_dict in groups.items():
        for keys, indices in disjoint_dict.items():
            simplified_operator_list.append((operator, sorted(indices)))

    # For stability, reorder list by the first operand index to appear
    simplified_operator_list.sort(key=lambda item: item[1][0])
    return simplified_operator_list


def is_typed_callable(c: Optional[Type]) -> bool:
    c = get_proper_type(c)
    if not c or not isinstance(c, CallableType):
        return False
    return not all(
        isinstance(t, AnyType) and t.type_of_any == TypeOfAny.unannotated
        for t in get_proper_types(c.arg_types + [c.ret_type])
    )


def is_untyped_decorator(typ: Optional[Type]) -> bool:
    typ = get_proper_type(typ)
    if not typ:
        return True
    elif isinstance(typ, CallableType):
        return not is_typed_callable(typ)
    elif isinstance(typ, Instance):
        method = typ.type.get_method("__call__")
        if method:
            if isinstance(method, Decorator):
                return is_untyped_decorator(method.func.type) or is_untyped_decorator(
                    method.var.type
                )

            if isinstance(method.type, Overloaded):
                return any(is_untyped_decorator(item) for item in method.type.items)
            else:
                return not is_typed_callable(method.type)
        else:
            return False
    elif isinstance(typ, Overloaded):
        return any(is_untyped_decorator(item) for item in typ.items)
    return True


def is_static(func: Union[FuncBase, Decorator]) -> bool:
    if isinstance(func, Decorator):
        return is_static(func.func)
    elif isinstance(func, FuncBase):
        return func.is_static
    assert False, f"Unexpected func type: {type(func)}"


def is_subtype_no_promote(left: Type, right: Type) -> bool:
    return is_subtype(left, right, ignore_promotions=True)


def is_overlapping_types_no_promote(left: Type, right: Type) -> bool:
    return is_overlapping_types(left, right, ignore_promotions=True)


def is_private(node_name: str) -> bool:
    """Check if node is private to class definition."""
    return node_name.startswith("__") and not node_name.endswith("__")


def is_string_literal(typ: Type) -> bool:
    strs = try_getting_str_literals_from_type(typ)
    return strs is not None and len(strs) == 1


def has_bool_item(typ: ProperType) -> bool:
    """Return True if type is 'bool' or a union with a 'bool' item."""
    if is_named_instance(typ, "builtins.bool"):
        return True
    if isinstance(typ, UnionType):
        return any(is_named_instance(item, "builtins.bool") for item in typ.items)
    return False


def collapse_walrus(e: Expression) -> Expression:
    """If an expression is an AssignmentExpr, pull out the assignment target.

    We don't make any attempt to pull out all the targets in code like `x := (y := z)`.
    We could support narrowing those if that sort of code turns out to be common.
    """
    if isinstance(e, AssignmentExpr):
        return e.target
    return e<|MERGE_RESOLUTION|>--- conflicted
+++ resolved
@@ -27,45 +27,6 @@
 
 from typing_extensions import Final, TypeAlias as _TypeAlias
 
-<<<<<<< HEAD
-from mypy.backports import nullcontext
-from mypy.errorcodes import TYPE_VAR
-from mypy.errors import Errors, report_internal_error, ErrorWatcher
-from mypy.nodes import (
-    SymbolTable, Statement, MypyFile, Var, Expression, Lvalue, Node,
-    OverloadedFuncDef, FuncDef, FuncItem, FuncBase, TypeInfo,
-    ClassDef, Block, AssignmentStmt, NameExpr, MemberExpr, IndexExpr,
-    TupleExpr, ListExpr, ExpressionStmt, ReturnStmt, IfStmt,
-    WhileStmt, OperatorAssignmentStmt, WithStmt, AssertStmt,
-    RaiseStmt, TryStmt, ForStmt, DelStmt, CallExpr, IntExpr, StrExpr,
-    UnicodeExpr, OpExpr, UnaryExpr, LambdaExpr, TempNode, SymbolTableNode,
-    Context, Decorator, PrintStmt, BreakStmt, PassStmt, ContinueStmt,
-    ComparisonExpr, StarExpr, EllipsisExpr, RefExpr, PromoteExpr,
-    Import, ImportFrom, ImportAll, ImportBase, TypeAlias,
-    ARG_POS, ARG_STAR, ARG_NAMED, LITERAL_TYPE, LDEF, MDEF, GDEF,
-    CONTRAVARIANT, COVARIANT, INVARIANT, TypeVarExpr, AssignmentExpr,
-    is_final_node, MatchStmt)
-from mypy import nodes
-from mypy import operators
-from mypy.literals import literal, literal_hash, Key
-from mypy.typeanal import has_any_from_unimported_type, check_for_explicit_any, make_optional_type
-from mypy.types import (
-    Type, AnyType, CallableType, FunctionLike, Overloaded, TupleType, TypedDictType,
-    Instance, NoneType, strip_type, TypeType, TypeOfAny,
-    UnionType, TypeVarId, TypeVarType, PartialType, DeletedType, UninhabitedType,
-    is_named_instance, union_items, TypeQuery, LiteralType,
-    is_optional, remove_optional, TypeTranslator, StarType, get_proper_type, ProperType,
-    get_proper_types, is_literal_type, TypeAliasType, TypeGuardedType, ParamSpecType,
-    OVERLOAD_NAMES, UnboundType, SelfType
-)
-from mypy.typetraverser import TypeTraverserVisitor
-from mypy.sametypes import is_same_type
-from mypy.messages import (
-    MessageBuilder, make_inferred_type_note, append_invariance_notes, pretty_seq,
-    format_type, format_type_bare, format_type_distinctly, SUGGESTED_TEST_FIXTURES
-)
-=======
->>>>>>> 0d7424c9
 import mypy.checkexpr
 from mypy import errorcodes as codes, message_registry, nodes, operators
 from mypy.backports import nullcontext
@@ -223,6 +184,7 @@
     ParamSpecType,
     PartialType,
     ProperType,
+    SelfType,
     StarType,
     TupleType,
     Type,
@@ -1362,12 +1324,9 @@
                 "returns",
                 "but must return a subtype of",
             )
-<<<<<<< HEAD
-        elif not isinstance(get_proper_type(bound_type.ret_type),
-                          (AnyType, Instance, TupleType, SelfType)):
-=======
-        elif not isinstance(get_proper_type(bound_type.ret_type), (AnyType, Instance, TupleType)):
->>>>>>> 0d7424c9
+        elif not isinstance(
+            get_proper_type(bound_type.ret_type), (AnyType, Instance, TupleType, SelfType)
+        ):
             self.fail(
                 message_registry.NON_INSTANCE_NEW_TYPE.format(format_type(bound_type.ret_type)),
                 fdef,
