"""Mypy type checker."""

import itertools
import fnmatch
from contextlib import contextmanager
import sys

from typing import (
    Dict, Set, List, cast, Tuple, TypeVar, Union, Optional, NamedTuple, Iterator
)

from mypy.errors import Errors, report_internal_error
from mypy.nodes import (
    SymbolTable, Statement, MypyFile, Var, Expression, Lvalue,
    OverloadedFuncDef, FuncDef, FuncItem, FuncBase, TypeInfo,
    ClassDef, GDEF, Block, AssignmentStmt, NameExpr, MemberExpr, IndexExpr,
    TupleExpr, ListExpr, ExpressionStmt, ReturnStmt, IfStmt,
    WhileStmt, OperatorAssignmentStmt, WithStmt, AssertStmt,
    RaiseStmt, TryStmt, ForStmt, DelStmt, CallExpr, IntExpr, StrExpr,
    BytesExpr, UnicodeExpr, FloatExpr, OpExpr, UnaryExpr, CastExpr, RevealTypeExpr, SuperExpr,
    TypeApplication, DictExpr, SliceExpr, LambdaExpr, TempNode, SymbolTableNode,
    Context, ListComprehension, ConditionalExpr, GeneratorExpr,
    Decorator, SetExpr, TypeVarExpr, NewTypeExpr, PrintStmt,
    LITERAL_TYPE, BreakStmt, PassStmt, ContinueStmt, ComparisonExpr, StarExpr,
    YieldFromExpr, NamedTupleExpr, TypedDictExpr, SetComprehension,
    DictionaryComprehension, ComplexExpr, EllipsisExpr, TypeAliasExpr,
    RefExpr, YieldExpr, BackquoteExpr, Import, ImportFrom, ImportAll, ImportBase,
    AwaitExpr, PromoteExpr, Node, EnumCallExpr,
    ARG_POS, MDEF,
    CONTRAVARIANT, COVARIANT, INVARIANT)
from mypy import nodes
from mypy.literals import literal, literal_hash
from mypy.typeanal import has_any_from_unimported_type, check_for_explicit_any
from mypy.types import (
    Type, AnyType, CallableType, FunctionLike, Overloaded, TupleType, TypedDictType,
    Instance, NoneTyp, strip_type, TypeType, TypeOfAny,
    UnionType, TypeVarId, TypeVarType, PartialType, DeletedType, UninhabitedType, TypeVarDef,
    true_only, false_only, function_type, is_named_instance, union_items
)
from mypy.sametypes import is_same_type, is_same_types
from mypy.messages import MessageBuilder, make_inferred_type_note
import mypy.checkexpr
from mypy.checkmember import map_type_from_supertype, bind_self, erase_to_bound
from mypy import messages
from mypy.subtypes import (
    is_subtype, is_equivalent, is_proper_subtype, is_more_precise,
    restrict_subtype_away, is_subtype_ignoring_tvars, is_callable_subtype,
    unify_generic_callable, find_member
)
from mypy.maptype import map_instance_to_supertype
from mypy.typevars import fill_typevars, has_no_typevars
from mypy.semanal import set_callable_name, refers_to_fullname
from mypy.erasetype import erase_typevars
from mypy.expandtype import expand_type, expand_type_by_instance
from mypy.visitor import NodeVisitor
from mypy.join import join_types
from mypy.treetransform import TransformVisitor
from mypy.binder import ConditionalTypeBinder, get_declaration
from mypy.meet import is_overlapping_types
from mypy.options import Options
from mypy.plugin import Plugin, CheckerPluginInterface

from mypy import experiments


T = TypeVar('T')

LAST_PASS = 1  # Pass numbers start at 0


# A node which is postponed to be processed during the next pass.
# This is used for both batch mode and fine-grained incremental mode.
DeferredNode = NamedTuple(
    'DeferredNode',
    [
        # In batch mode only FuncDef and LambdaExpr are supported
        ('node', Union[FuncDef, LambdaExpr, MypyFile]),
        ('context_type_name', Optional[str]),  # Name of the surrounding class (for error messages)
        ('active_typeinfo', Optional[TypeInfo]),  # And its TypeInfo (for semantic analysis
                                                  # self type handling)
    ])


class TypeChecker(NodeVisitor[None], CheckerPluginInterface):
    """Mypy type checker.

    Type check mypy source files that have been semantically analyzed.

    You must create a separate instance for each source file.
    """

    # Are we type checking a stub?
    is_stub = False
    # Error message reporter
    errors = None  # type: Errors
    # Utility for generating messages
    msg = None  # type: MessageBuilder
    # Types of type checked nodes
    type_map = None  # type: Dict[Expression, Type]

    # Helper for managing conditional types
    binder = None  # type: ConditionalTypeBinder
    # Helper for type checking expressions
    expr_checker = None  # type: mypy.checkexpr.ExpressionChecker

    scope = None  # type: Scope
    # Stack of function return types
    return_types = None  # type: List[Type]
    # Flags; true for dynamically typed functions
    dynamic_funcs = None  # type: List[bool]
    # Stack of collections of variables with partial types
    partial_types = None  # type: List[Dict[Var, Context]]
    # Vars for which partial type errors are already reported
    # (to avoid logically duplicate errors with different error context).
    partial_reported = None  # type: Set[Var]
    globals = None  # type: SymbolTable
    modules = None  # type: Dict[str, MypyFile]
    # Nodes that couldn't be checked because some types weren't available. We'll run
    # another pass and try these again.
    deferred_nodes = None  # type: List[DeferredNode]
    # Type checking pass number (0 = first pass)
    pass_num = 0
    # Have we deferred the current function? If yes, don't infer additional
    # types during this pass within the function.
    current_node_deferred = False
    # Is this file a typeshed stub?
    is_typeshed_stub = False
    # Should strict Optional-related errors be suppressed in this file?
    suppress_none_errors = False  # TODO: Get it from options instead
    options = None  # type: Options
    # Used for collecting inferred attribute types so that they can be checked
    # for consistency.
    inferred_attribute_types = None  # type: Optional[Dict[Var, Type]]

    # The set of all dependencies (suppressed or not) that this module accesses, either
    # directly or indirectly.
    module_refs = None  # type: Set[str]

    # Plugin that provides special type checking rules for specific library
    # functions such as open(), etc.
    plugin = None  # type: Plugin

    def __init__(self, errors: Errors, modules: Dict[str, MypyFile], options: Options,
                 tree: MypyFile, path: str, plugin: Plugin) -> None:
        """Construct a type checker.

        Use errors to report type check errors.
        """
        self.errors = errors
        self.modules = modules
        self.options = options
        self.tree = tree
        self.path = path
        self.msg = MessageBuilder(errors, modules)
        self.plugin = plugin
        self.expr_checker = mypy.checkexpr.ExpressionChecker(self, self.msg, self.plugin)
        self.scope = Scope(tree)
        self.binder = ConditionalTypeBinder()
        self.globals = tree.names
        self.return_types = []
        self.dynamic_funcs = []
        self.partial_types = []
        self.partial_reported = set()
        self.deferred_nodes = []
        self.type_map = {}
        self.module_refs = set()
        self.pass_num = 0
        self.current_node_deferred = False
        self.is_stub = tree.is_stub
        self.is_typeshed_stub = errors.is_typeshed_file(path)
        self.inferred_attribute_types = None
        if options.strict_optional_whitelist is None:
            self.suppress_none_errors = not options.show_none_errors
        else:
            self.suppress_none_errors = not any(fnmatch.fnmatch(path, pattern)
                                                for pattern
                                                in options.strict_optional_whitelist)

    def check_first_pass(self) -> None:
        """Type check the entire file, but defer functions with unresolved references.

        Unresolved references are forward references to variables
        whose types haven't been inferred yet.  They may occur later
        in the same file or in a different file that's being processed
        later (usually due to an import cycle).

        Deferred functions will be processed by check_second_pass().
        """
        with experiments.strict_optional_set(self.options.strict_optional):
            self.errors.set_file(self.path, self.tree.fullname())
            with self.enter_partial_types():
                with self.binder.top_frame_context():
                    for d in self.tree.defs:
                        self.accept(d)

            assert not self.current_node_deferred

            all_ = self.globals.get('__all__')
            if all_ is not None and all_.type is not None:
                all_node = all_.node
                assert all_node is not None
                seq_str = self.named_generic_type('typing.Sequence',
                                                [self.named_type('builtins.str')])
                if self.options.python_version[0] < 3:
                    seq_str = self.named_generic_type('typing.Sequence',
                                                    [self.named_type('builtins.unicode')])
                if not is_subtype(all_.type, seq_str):
                    str_seq_s, all_s = self.msg.format_distinctly(seq_str, all_.type)
                    self.fail(messages.ALL_MUST_BE_SEQ_STR.format(str_seq_s, all_s),
                            all_node)

    def check_second_pass(self, todo: Optional[List[DeferredNode]] = None) -> bool:
        """Run second or following pass of type checking.

        This goes through deferred nodes, returning True if there were any.
        """
        with experiments.strict_optional_set(self.options.strict_optional):
            if not todo and not self.deferred_nodes:
                return False
            self.errors.set_file(self.path, self.tree.fullname())
            self.pass_num += 1
            if not todo:
                todo = self.deferred_nodes
            else:
                assert not self.deferred_nodes
            self.deferred_nodes = []
            done = set()  # type: Set[Union[FuncDef, LambdaExpr, MypyFile]]
            for node, type_name, active_typeinfo in todo:
                if node in done:
                    continue
                # This is useful for debugging:
                # print("XXX in pass %d, class %s, function %s" %
                #       (self.pass_num, type_name, node.fullname() or node.name()))
                done.add(node)
                with self.errors.enter_type(type_name) if type_name else nothing():
                    with self.scope.push_class(active_typeinfo) if active_typeinfo else nothing():
                        self.check_partial(node)
            return True

    def check_partial(self, node: Union[FuncDef, LambdaExpr, MypyFile]) -> None:
        if isinstance(node, MypyFile):
            self.check_top_level(node)
        elif isinstance(node, LambdaExpr):
            self.expr_checker.accept(node)
        else:
            self.accept(node)

    def check_top_level(self, node: MypyFile) -> None:
        """Check only the top-level of a module, skipping function definitions."""
        with self.enter_partial_types():
            with self.binder.top_frame_context():
                for d in node.defs:
                    # TODO: Type check class bodies.
                    if not isinstance(d, (FuncDef, ClassDef)):
                        d.accept(self)

        assert not self.current_node_deferred
        # TODO: Handle __all__

    def handle_cannot_determine_type(self, name: str, context: Context) -> None:
        node = self.scope.top_function()
        if (self.pass_num < LAST_PASS and node is not None
                and isinstance(node, (FuncDef, LambdaExpr))):
            # Don't report an error yet. Just defer.
            if self.errors.type_name:
                type_name = self.errors.type_name[-1]
            else:
                type_name = None
            # Shouldn't we freeze the entire scope?
            active_class = self.scope.active_class()
            self.deferred_nodes.append(DeferredNode(node, type_name, active_class))
            # Set a marker so that we won't infer additional types in this
            # function. Any inferred types could be bogus, because there's at
            # least one type that we don't know.
            self.current_node_deferred = True
        else:
            self.msg.cannot_determine_type(name, context)

    def accept(self, stmt: Statement) -> None:
        """Type check a node in the given type context."""
        try:
            stmt.accept(self)
        except Exception as err:
            report_internal_error(err, self.errors.file, stmt.line, self.errors, self.options)

    def accept_loop(self, body: Statement, else_body: Optional[Statement] = None, *,
                    exit_condition: Optional[Expression] = None) -> None:
        """Repeatedly type check a loop body until the frame doesn't change.
        If exit_condition is set, assume it must be False on exit from the loop.

        Then check the else_body.
        """
        # The outer frame accumulates the results of all iterations
        with self.binder.frame_context(can_skip=False):
            while True:
                with self.binder.frame_context(can_skip=True,
                                               break_frame=2, continue_frame=1):
                    self.accept(body)
                if not self.binder.last_pop_changed:
                    break
            if exit_condition:
                _, else_map = self.find_isinstance_check(exit_condition)
                self.push_type_map(else_map)
            if else_body:
                self.accept(else_body)

    #
    # Definitions
    #

    def visit_overloaded_func_def(self, defn: OverloadedFuncDef) -> None:
        num_abstract = 0
        if not defn.items:
            # In this case we have already complained about none of these being
            # valid overloads.
            return None
        if len(defn.items) == 1:
            self.fail('Single overload definition, multiple required', defn)

        if defn.is_property:
            # HACK: Infer the type of the property.
            self.visit_decorator(cast(Decorator, defn.items[0]))
        for fdef in defn.items:
            assert isinstance(fdef, Decorator)
            self.check_func_item(fdef.func, name=fdef.func.name())
            if fdef.func.is_abstract:
                num_abstract += 1
        if num_abstract not in (0, len(defn.items)):
            self.fail(messages.INCONSISTENT_ABSTRACT_OVERLOAD, defn)
        if defn.impl:
            defn.impl.accept(self)
        if defn.info:
            self.check_method_override(defn)
            self.check_inplace_operator_method(defn)
        self.check_overlapping_overloads(defn)
        return None

    def check_overlapping_overloads(self, defn: OverloadedFuncDef) -> None:
        # At this point we should have set the impl already, and all remaining
        # items are decorators
        for i, item in enumerate(defn.items):
            assert isinstance(item, Decorator)
            sig1 = self.function_type(item.func)
            for j, item2 in enumerate(defn.items[i + 1:]):
                # TODO overloads involving decorators
                assert isinstance(item2, Decorator)
                sig2 = self.function_type(item2.func)
                if is_unsafe_overlapping_signatures(sig1, sig2):
                    self.msg.overloaded_signatures_overlap(i + 1, i + j + 2,
                                                           item.func)
            if defn.impl:
                if isinstance(defn.impl, FuncDef):
                    impl_type = defn.impl.type
                elif isinstance(defn.impl, Decorator):
                    impl_type = defn.impl.var.type
                else:
                    assert False, "Impl isn't the right type"
                # This can happen if we've got an overload with a different
                # decorator too -- we gave up on the types.
                if impl_type is None or isinstance(impl_type, AnyType) or sig1 is None:
                    return

                assert isinstance(impl_type, CallableType)
                assert isinstance(sig1, CallableType)
                if not is_callable_subtype(impl_type, sig1, ignore_return=True):
                    self.msg.overloaded_signatures_arg_specific(i + 1, defn.impl)
                impl_type_subst = impl_type
                if impl_type.variables:
                    unified = unify_generic_callable(impl_type, sig1, ignore_return=False)
                    if unified is None:
                        self.fail("Type variable mismatch between " +
                                  "overload signature {} and implementation".format(i + 1),
                                  defn.impl)
                        return
                    impl_type_subst = unified
                if not is_subtype(sig1.ret_type, impl_type_subst.ret_type):
                    self.msg.overloaded_signatures_ret_specific(i + 1, defn.impl)

    # Here's the scoop about generators and coroutines.
    #
    # There are two kinds of generators: classic generators (functions
    # with `yield` or `yield from` in the body) and coroutines
    # (functions declared with `async def`).  The latter are specified
    # in PEP 492 and only available in Python >= 3.5.
    #
    # Classic generators can be parameterized with three types:
    # - ty is the Yield type (the type of y in `yield y`)
    # - tc is the type reCeived by yield (the type of c in `c = yield`).
    # - tr is the Return type (the type of r in `return r`)
    #
    # A classic generator must define a return type that's either
    # `Generator[ty, tc, tr]`, Iterator[ty], or Iterable[ty] (or
    # object or Any).  If tc/tr are not given, both are None.
    #
    # A coroutine must define a return type corresponding to tr; the
    # other two are unconstrained.  The "external" return type (seen
    # by the caller) is Awaitable[tr].
    #
    # In addition, there's the synthetic type AwaitableGenerator: it
    # inherits from both Awaitable and Generator and can be used both
    # in `yield from` and in `await`.  This type is set automatically
    # for functions decorated with `@types.coroutine` or
    # `@asyncio.coroutine`.  Its single parameter corresponds to tr.
    #
    # PEP 525 adds a new type, the asynchronous generator, which was
    # first released in Python 3.6. Async generators are `async def`
    # functions that can also `yield` values. They can be parameterized
    # with two types, ty and tc, because they cannot return a value.
    #
    # There are several useful methods, each taking a type t and a
    # flag c indicating whether it's for a generator or coroutine:
    #
    # - is_generator_return_type(t, c) returns whether t is a Generator,
    #   Iterator, Iterable (if not c), or Awaitable (if c), or
    #   AwaitableGenerator (regardless of c).
    # - is_async_generator_return_type(t) returns whether t is an
    #   AsyncGenerator.
    # - get_generator_yield_type(t, c) returns ty.
    # - get_generator_receive_type(t, c) returns tc.
    # - get_generator_return_type(t, c) returns tr.

    def is_generator_return_type(self, typ: Type, is_coroutine: bool) -> bool:
        """Is `typ` a valid type for a generator/coroutine?

        True if `typ` is a *supertype* of Generator or Awaitable.
        Also true it it's *exactly* AwaitableGenerator (modulo type parameters).
        """
        if is_coroutine:
            # This means we're in Python 3.5 or later.
            at = self.named_generic_type('typing.Awaitable', [AnyType(TypeOfAny.special_form)])
            if is_subtype(at, typ):
                return True
        else:
            any_type = AnyType(TypeOfAny.special_form)
            gt = self.named_generic_type('typing.Generator', [any_type, any_type, any_type])
            if is_subtype(gt, typ):
                return True
        return isinstance(typ, Instance) and typ.type.fullname() == 'typing.AwaitableGenerator'

    def is_async_generator_return_type(self, typ: Type) -> bool:
        """Is `typ` a valid type for an async generator?

        True if `typ` is a supertype of AsyncGenerator.
        """
        try:
            any_type = AnyType(TypeOfAny.special_form)
            agt = self.named_generic_type('typing.AsyncGenerator', [any_type, any_type])
        except KeyError:
            # we're running on a version of typing that doesn't have AsyncGenerator yet
            return False
        return is_subtype(agt, typ)

    def get_generator_yield_type(self, return_type: Type, is_coroutine: bool) -> Type:
        """Given the declared return type of a generator (t), return the type it yields (ty)."""
        if isinstance(return_type, AnyType):
            return AnyType(TypeOfAny.from_another_any, source_any=return_type)
        elif (not self.is_generator_return_type(return_type, is_coroutine)
                and not self.is_async_generator_return_type(return_type)):
            # If the function doesn't have a proper Generator (or
            # Awaitable) return type, anything is permissible.
            return AnyType(TypeOfAny.from_error)
        elif not isinstance(return_type, Instance):
            # Same as above, but written as a separate branch so the typechecker can understand.
            return AnyType(TypeOfAny.from_error)
        elif return_type.type.fullname() == 'typing.Awaitable':
            # Awaitable: ty is Any.
            return AnyType(TypeOfAny.special_form)
        elif return_type.args:
            # AwaitableGenerator, Generator, AsyncGenerator, Iterator, or Iterable; ty is args[0].
            ret_type = return_type.args[0]
            # TODO not best fix, better have dedicated yield token
            return ret_type
        else:
            # If the function's declared supertype of Generator has no type
            # parameters (i.e. is `object`), then the yielded values can't
            # be accessed so any type is acceptable.  IOW, ty is Any.
            # (However, see https://github.com/python/mypy/issues/1933)
            return AnyType(TypeOfAny.special_form)

    def get_generator_receive_type(self, return_type: Type, is_coroutine: bool) -> Type:
        """Given a declared generator return type (t), return the type its yield receives (tc)."""
        if isinstance(return_type, AnyType):
            return AnyType(TypeOfAny.from_another_any, source_any=return_type)
        elif (not self.is_generator_return_type(return_type, is_coroutine)
                and not self.is_async_generator_return_type(return_type)):
            # If the function doesn't have a proper Generator (or
            # Awaitable) return type, anything is permissible.
            return AnyType(TypeOfAny.from_error)
        elif not isinstance(return_type, Instance):
            # Same as above, but written as a separate branch so the typechecker can understand.
            return AnyType(TypeOfAny.from_error)
        elif return_type.type.fullname() == 'typing.Awaitable':
            # Awaitable, AwaitableGenerator: tc is Any.
            return AnyType(TypeOfAny.special_form)
        elif (return_type.type.fullname() in ('typing.Generator', 'typing.AwaitableGenerator')
              and len(return_type.args) >= 3):
            # Generator: tc is args[1].
            return return_type.args[1]
        elif return_type.type.fullname() == 'typing.AsyncGenerator' and len(return_type.args) >= 2:
            return return_type.args[1]
        else:
            # `return_type` is a supertype of Generator, so callers won't be able to send it
            # values.  IOW, tc is None.
            return NoneTyp()

    def get_generator_return_type(self, return_type: Type, is_coroutine: bool) -> Type:
        """Given the declared return type of a generator (t), return the type it returns (tr)."""
        if isinstance(return_type, AnyType):
            return AnyType(TypeOfAny.from_another_any, source_any=return_type)
        elif not self.is_generator_return_type(return_type, is_coroutine):
            # If the function doesn't have a proper Generator (or
            # Awaitable) return type, anything is permissible.
            return AnyType(TypeOfAny.from_error)
        elif not isinstance(return_type, Instance):
            # Same as above, but written as a separate branch so the typechecker can understand.
            return AnyType(TypeOfAny.from_error)
        elif return_type.type.fullname() == 'typing.Awaitable' and len(return_type.args) == 1:
            # Awaitable: tr is args[0].
            return return_type.args[0]
        elif (return_type.type.fullname() in ('typing.Generator', 'typing.AwaitableGenerator')
              and len(return_type.args) >= 3):
            # AwaitableGenerator, Generator: tr is args[2].
            return return_type.args[2]
        else:
            # Supertype of Generator (Iterator, Iterable, object): tr is any.
            return AnyType(TypeOfAny.special_form)

    def visit_func_def(self, defn: FuncDef) -> None:
        """Type check a function definition."""
        self.check_func_item(defn, name=defn.name())
        if defn.info:
            if not defn.is_dynamic():
                self.check_method_override(defn)
            self.check_inplace_operator_method(defn)
        if defn.original_def:
            # Override previous definition.
            new_type = self.function_type(defn)
            if isinstance(defn.original_def, FuncDef):
                # Function definition overrides function definition.
                if not is_same_type(new_type, self.function_type(defn.original_def)):
                    self.msg.incompatible_conditional_function_def(defn)
            else:
                # Function definition overrides a variable initialized via assignment.
                orig_type = defn.original_def.type
                if orig_type is None:
                    # XXX This can be None, as happens in
                    # test_testcheck_TypeCheckSuite.testRedefinedFunctionInTryWithElse
                    self.msg.note("Internal mypy error checking function redefinition.", defn)
                    return
                if isinstance(orig_type, PartialType):
                    if orig_type.type is None:
                        # Ah this is a partial type. Give it the type of the function.
                        var = defn.original_def
                        partial_types = self.find_partial_types(var)
                        if partial_types is not None:
                            var.type = new_type
                            del partial_types[var]
                    else:
                        # Trying to redefine something like partial empty list as function.
                        self.fail(messages.INCOMPATIBLE_REDEFINITION, defn)
                else:
                    # TODO: Update conditional type binder.
                    self.check_subtype(new_type, orig_type, defn,
                                       messages.INCOMPATIBLE_REDEFINITION,
                                       'redefinition with type',
                                       'original type')

    def check_func_item(self, defn: FuncItem,
                        type_override: Optional[CallableType] = None,
                        name: Optional[str] = None) -> None:
        """Type check a function.

        If type_override is provided, use it as the function type.
        """
        # We may be checking a function definition or an anonymous function. In
        # the first case, set up another reference with the precise type.
        fdef = None  # type: Optional[FuncDef]
        if isinstance(defn, FuncDef):
            fdef = defn

        self.dynamic_funcs.append(defn.is_dynamic() and not type_override)

        with self.errors.enter_function(fdef.name()) if fdef else nothing():
            with self.enter_partial_types():
                typ = self.function_type(defn)
                if type_override:
                    typ = type_override
                if isinstance(typ, CallableType):
                    with self.enter_attribute_inference_context():
                        self.check_func_def(defn, typ, name)
                else:
                    raise RuntimeError('Not supported')

        self.dynamic_funcs.pop()
        self.current_node_deferred = False

    @contextmanager
    def enter_attribute_inference_context(self) -> Iterator[None]:
        old_types = self.inferred_attribute_types
        self.inferred_attribute_types = {}
        yield None
        self.inferred_attribute_types = old_types

    def check_func_def(self, defn: FuncItem, typ: CallableType, name: Optional[str]) -> None:
        """Type check a function definition."""
        # Expand type variables with value restrictions to ordinary types.
        for item, typ in self.expand_typevars(defn, typ):
            old_binder = self.binder
            self.binder = ConditionalTypeBinder()
            with self.binder.top_frame_context():
                defn.expanded.append(item)

                # We may be checking a function definition or an anonymous
                # function. In the first case, set up another reference with the
                # precise type.
                if isinstance(item, FuncDef):
                    fdef = item
                    # Check if __init__ has an invalid, non-None return type.
                    if (fdef.info and fdef.name() in ('__init__', '__init_subclass__') and
                            not isinstance(typ.ret_type, NoneTyp) and
                            not self.dynamic_funcs[-1]):
                        self.fail(messages.MUST_HAVE_NONE_RETURN_TYPE.format(fdef.name()),
                                  item)

                    self.check_for_missing_annotations(fdef)
                    if 'unimported' in self.options.disallow_any:
                        if fdef.type and isinstance(fdef.type, CallableType):
                            ret_type = fdef.type.ret_type
                            if has_any_from_unimported_type(ret_type):
                                self.msg.unimported_type_becomes_any("Return type", ret_type, fdef)
                            for idx, arg_type in enumerate(fdef.type.arg_types):
                                if has_any_from_unimported_type(arg_type):
                                    prefix = "Argument {} to \"{}\"".format(idx + 1, fdef.name())
                                    self.msg.unimported_type_becomes_any(prefix, arg_type, fdef)
                    check_for_explicit_any(fdef.type, self.options, self.is_typeshed_stub,
                                           self.msg, context=fdef)

                if name:  # Special method names
                    if name in nodes.reverse_op_method_set:
                        self.check_reverse_op_method(item, typ, name)
                    elif name in ('__getattr__', '__getattribute__'):
                        self.check_getattr_method(typ, defn, name)
                    elif name == '__setattr__':
                        self.check_setattr_method(typ, defn)

                # Refuse contravariant return type variable
                if isinstance(typ.ret_type, TypeVarType):
                    if typ.ret_type.variance == CONTRAVARIANT:
                        self.fail(messages.RETURN_TYPE_CANNOT_BE_CONTRAVARIANT,
                             typ.ret_type)

                # Check that Generator functions have the appropriate return type.
                if defn.is_generator:
                    if defn.is_async_generator:
                        if not self.is_async_generator_return_type(typ.ret_type):
                            self.fail(messages.INVALID_RETURN_TYPE_FOR_ASYNC_GENERATOR, typ)
                    else:
                        if not self.is_generator_return_type(typ.ret_type, defn.is_coroutine):
                            self.fail(messages.INVALID_RETURN_TYPE_FOR_GENERATOR, typ)

                    # Python 2 generators aren't allowed to return values.
                    if (self.options.python_version[0] == 2 and
                            isinstance(typ.ret_type, Instance) and
                            typ.ret_type.type.fullname() == 'typing.Generator'):
                        if not isinstance(typ.ret_type.args[2], (NoneTyp, AnyType)):
                            self.fail(messages.INVALID_GENERATOR_RETURN_ITEM_TYPE, typ)

                # Fix the type if decorated with `@types.coroutine` or `@asyncio.coroutine`.
                if defn.is_awaitable_coroutine:
                    # Update the return type to AwaitableGenerator.
                    # (This doesn't exist in typing.py, only in typing.pyi.)
                    t = typ.ret_type
                    c = defn.is_coroutine
                    ty = self.get_generator_yield_type(t, c)
                    tc = self.get_generator_receive_type(t, c)
                    tr = self.get_generator_return_type(t, c)
                    ret_type = self.named_generic_type('typing.AwaitableGenerator',
                                                       [ty, tc, tr, t])
                    typ = typ.copy_modified(ret_type=ret_type)
                    defn.type = typ

                # Push return type.
                self.return_types.append(typ.ret_type)

                # Store argument types.
                for i in range(len(typ.arg_types)):
                    arg_type = typ.arg_types[i]

                    ref_type = self.scope.active_self_type()  # type: Optional[Type]
                    if (isinstance(defn, FuncDef) and ref_type is not None and i == 0
                            and not defn.is_static
                            and typ.arg_kinds[0] not in [nodes.ARG_STAR, nodes.ARG_STAR2]):
                        isclass = defn.is_class or defn.name() in ('__new__', '__init_subclass__')
                        if isclass:
                            ref_type = mypy.types.TypeType.make_normalized(ref_type)
                        erased = erase_to_bound(arg_type)
                        if not is_subtype_ignoring_tvars(ref_type, erased):
                            note = None
                            if typ.arg_names[i] in ['self', 'cls']:
                                if (self.options.python_version[0] < 3
                                        and is_same_type(erased, arg_type) and not isclass):
                                    msg = ("Invalid type for self, or extra argument type "
                                           "in function annotation")
                                    note = '(Hint: typically annotations omit the type for self)'
                                else:
                                    msg = ("The erased type of self '{}' "
                                           "is not a supertype of its class '{}'"
                                           ).format(erased, ref_type)
                            else:
                                msg = ("Self argument missing for a non-static method "
                                       "(or an invalid type for self)")
                            self.fail(msg, defn)
                            if note:
                                self.note(note, defn)
                        if defn.is_class and isinstance(arg_type, CallableType):
                            arg_type.is_classmethod_class = True
                    elif isinstance(arg_type, TypeVarType):
                        # Refuse covariant parameter type variables
                        # TODO: check recursively for inner type variables
                        if (
                            arg_type.variance == COVARIANT and
                            defn.name() not in ('__init__', '__new__')
                        ):
                            self.fail(messages.FUNCTION_PARAMETER_CANNOT_BE_COVARIANT, arg_type)
                    if typ.arg_kinds[i] == nodes.ARG_STAR:
                        # builtins.tuple[T] is typing.Tuple[T, ...]
                        arg_type = self.named_generic_type('builtins.tuple',
                                                           [arg_type])
                    elif typ.arg_kinds[i] == nodes.ARG_STAR2:
                        arg_type = self.named_generic_type('builtins.dict',
                                                           [self.str_type(),
                                                            arg_type])
                    item.arguments[i].variable.type = arg_type

                # Type check initialization expressions.
                for arg in item.arguments:
                    if arg.initializer is not None:
                        name = arg.variable.name()
                        msg = 'Incompatible default for '
                        if name.startswith('__tuple_arg_'):
                            msg += "tuple argument {}".format(name[12:])
                        else:
                            msg += 'argument "{}"'.format(name)
                        self.check_simple_assignment(arg.variable.type, arg.initializer,
                            context=arg, msg=msg, lvalue_name='argument', rvalue_name='default')

            # Type check body in a new scope.
            with self.binder.top_frame_context():
                with self.scope.push_function(defn):
                    self.accept(item.body)
                unreachable = self.binder.is_unreachable()

            if (self.options.warn_no_return and not unreachable):
                if (defn.is_generator or
                        is_named_instance(self.return_types[-1], 'typing.AwaitableGenerator')):
                    return_type = self.get_generator_return_type(self.return_types[-1],
                                                                 defn.is_coroutine)
                else:
                    return_type = self.return_types[-1]

                if (not isinstance(return_type, (NoneTyp, AnyType))
                        and not self.is_trivial_body(defn.body)):
                    # Control flow fell off the end of a function that was
                    # declared to return a non-None type and is not
                    # entirely pass/Ellipsis.
                    if isinstance(return_type, UninhabitedType):
                        # This is a NoReturn function
                        self.msg.note(messages.INVALID_IMPLICIT_RETURN, defn)
                    else:
                        self.msg.fail(messages.MISSING_RETURN_STATEMENT, defn)

            self.return_types.pop()

            self.binder = old_binder

    def check_for_missing_annotations(self, fdef: FuncItem) -> None:
        # Check for functions with unspecified/not fully specified types.
        def is_unannotated_any(t: Type) -> bool:
            return isinstance(t, AnyType) and t.type_of_any == TypeOfAny.unannotated

        has_explicit_annotation = (isinstance(fdef.type, CallableType)
                                   and any(not is_unannotated_any(t)
                                           for t in fdef.type.arg_types + [fdef.type.ret_type]))

        show_untyped = not self.is_typeshed_stub or self.options.warn_incomplete_stub
        check_incomplete_defs = self.options.disallow_incomplete_defs and has_explicit_annotation
        if show_untyped and (self.options.disallow_untyped_defs or check_incomplete_defs):
            if fdef.type is None and self.options.disallow_untyped_defs:
                self.fail(messages.FUNCTION_TYPE_EXPECTED, fdef)
            elif isinstance(fdef.type, CallableType):
                if is_unannotated_any(fdef.type.ret_type):
                    self.fail(messages.RETURN_TYPE_EXPECTED, fdef)
                if any(is_unannotated_any(t) for t in fdef.type.arg_types):
                    self.fail(messages.ARGUMENT_TYPE_EXPECTED, fdef)

    def is_trivial_body(self, block: Block) -> bool:
        body = block.body

        # Skip a docstring
        if (isinstance(body[0], ExpressionStmt) and
                isinstance(body[0].expr, (StrExpr, UnicodeExpr))):
            body = block.body[1:]

        if len(body) == 0:
            # There's only a docstring.
            return True
        elif len(body) > 1:
            return False
        stmt = body[0]
        return (isinstance(stmt, PassStmt) or
                (isinstance(stmt, ExpressionStmt) and
                 isinstance(stmt.expr, EllipsisExpr)))

    def check_reverse_op_method(self, defn: FuncItem, typ: CallableType,
                                method: str) -> None:
        """Check a reverse operator method such as __radd__."""

        # This used to check for some very obscure scenario.  It now
        # just decides whether it's worth calling
        # check_overlapping_op_methods().

        if method in ('__eq__', '__ne__'):
            # These are defined for all objects => can't cause trouble.
            return

        # With 'Any' or 'object' return type we are happy, since any possible
        # return value is valid.
        ret_type = typ.ret_type
        if isinstance(ret_type, AnyType):
            return
        if isinstance(ret_type, Instance):
            if ret_type.type.fullname() == 'builtins.object':
                return
        # Plausibly the method could have too few arguments, which would result
        # in an error elsewhere.
        if len(typ.arg_types) <= 2:
            # TODO check self argument kind

            # Check for the issue described above.
            arg_type = typ.arg_types[1]
            other_method = nodes.normal_from_reverse_op[method]
            if isinstance(arg_type, Instance):
                if not arg_type.type.has_readable_member(other_method):
                    return
            elif isinstance(arg_type, AnyType):
                return
            elif isinstance(arg_type, UnionType):
                if not arg_type.has_readable_member(other_method):
                    return
            else:
                return

            typ2 = self.expr_checker.analyze_external_member_access(
                other_method, arg_type, defn)
            self.check_overlapping_op_methods(
                typ, method, defn.info,
                typ2, other_method, cast(Instance, arg_type),
                defn)

    def check_overlapping_op_methods(self,
                                     reverse_type: CallableType,
                                     reverse_name: str,
                                     reverse_class: TypeInfo,
                                     forward_type: Type,
                                     forward_name: str,
                                     forward_base: Instance,
                                     context: Context) -> None:
        """Check for overlapping method and reverse method signatures.

        Assume reverse method has valid argument count and kinds.
        """

        # Reverse operator method that overlaps unsafely with the
        # forward operator method can result in type unsafety. This is
        # similar to overlapping overload variants.
        #
        # This example illustrates the issue:
        #
        #   class X: pass
        #   class A:
        #       def __add__(self, x: X) -> int:
        #           if isinstance(x, X):
        #               return 1
        #           return NotImplemented
        #   class B:
        #       def __radd__(self, x: A) -> str: return 'x'
        #   class C(X, B): pass
        #   def f(b: B) -> None:
        #       A() + b # Result is 1, even though static type seems to be str!
        #   f(C())
        #
        # The reason for the problem is that B and X are overlapping
        # types, and the return types are different. Also, if the type
        # of x in __radd__ would not be A, the methods could be
        # non-overlapping.

        for forward_item in union_items(forward_type):
            if isinstance(forward_item, CallableType):
                # TODO check argument kinds
                if len(forward_item.arg_types) < 1:
                    # Not a valid operator method -- can't succeed anyway.
                    return

                # Construct normalized function signatures corresponding to the
                # operator methods. The first argument is the left operand and the
                # second operand is the right argument -- we switch the order of
                # the arguments of the reverse method.
                forward_tweaked = CallableType(
                    [forward_base, forward_item.arg_types[0]],
                    [nodes.ARG_POS] * 2,
                    [None] * 2,
                    forward_item.ret_type,
                    forward_item.fallback,
                    name=forward_item.name)
                reverse_args = reverse_type.arg_types
                reverse_tweaked = CallableType(
                    [reverse_args[1], reverse_args[0]],
                    [nodes.ARG_POS] * 2,
                    [None] * 2,
                    reverse_type.ret_type,
                    fallback=self.named_type('builtins.function'),
                    name=reverse_type.name)

                if is_unsafe_overlapping_signatures(forward_tweaked,
                                                    reverse_tweaked):
                    self.msg.operator_method_signatures_overlap(
                        reverse_class.name(), reverse_name,
                        forward_base.type.name(), forward_name, context)
            elif isinstance(forward_item, Overloaded):
                for item in forward_item.items():
                    self.check_overlapping_op_methods(
                        reverse_type, reverse_name, reverse_class,
                        item, forward_name, forward_base, context)
            elif not isinstance(forward_item, AnyType):
                self.msg.forward_operator_not_callable(forward_name, context)

    def check_inplace_operator_method(self, defn: FuncBase) -> None:
        """Check an inplace operator method such as __iadd__.

        They cannot arbitrarily overlap with __add__.
        """
        method = defn.name()
        if method not in nodes.inplace_operator_methods:
            return
        typ = bind_self(self.function_type(defn))
        cls = defn.info
        other_method = '__' + method[3:]
        if cls.has_readable_member(other_method):
            instance = fill_typevars(cls)
            typ2 = self.expr_checker.analyze_external_member_access(
                other_method, instance, defn)
            fail = False
            if isinstance(typ2, FunctionLike):
                if not is_more_general_arg_prefix(typ, typ2):
                    fail = True
            else:
                # TODO overloads
                fail = True
            if fail:
                self.msg.signatures_incompatible(method, other_method, defn)

    def check_getattr_method(self, typ: CallableType, context: Context, name: str) -> None:
        if len(self.scope.stack) == 1:
            # module-level __getattr__
            if name == '__getattribute__':
                self.msg.fail('__getattribute__ is not valid at the module level', context)
                return
            elif name == '__getattr__' and not self.is_stub:
                self.msg.fail('__getattr__ is not valid at the module level outside a stub file',
                              context)
                return
            method_type = CallableType([self.named_type('builtins.str')],
                                       [nodes.ARG_POS],
                                       [None],
                                       AnyType(TypeOfAny.special_form),
                                       self.named_type('builtins.function'))
        else:
            method_type = CallableType([AnyType(TypeOfAny.special_form),
                                        self.named_type('builtins.str')],
                                       [nodes.ARG_POS, nodes.ARG_POS],
                                       [None, None],
                                       AnyType(TypeOfAny.special_form),
                                       self.named_type('builtins.function'))
        if not is_subtype(typ, method_type):
            self.msg.invalid_signature(typ, context)

    def check_setattr_method(self, typ: CallableType, context: Context) -> None:
        method_type = CallableType([AnyType(TypeOfAny.special_form),
                                    self.named_type('builtins.str'),
                                    AnyType(TypeOfAny.special_form)],
                                   [nodes.ARG_POS, nodes.ARG_POS, nodes.ARG_POS],
                                   [None, None, None],
                                   NoneTyp(),
                                   self.named_type('builtins.function'))
        if not is_subtype(typ, method_type):
            self.msg.invalid_signature(typ, context)

    def expand_typevars(self, defn: FuncItem,
                        typ: CallableType) -> List[Tuple[FuncItem, CallableType]]:
        # TODO use generator
        subst = []  # type: List[List[Tuple[TypeVarId, Type]]]
        tvars = typ.variables or []
        tvars = tvars[:]
        if defn.info:
            # Class type variables
            tvars += defn.info.defn.type_vars or []
        for tvar in tvars:
            if tvar.values:
                subst.append([(tvar.id, value)
                              for value in tvar.values])
        if subst:
            result = []  # type: List[Tuple[FuncItem, CallableType]]
            for substitutions in itertools.product(*subst):
                mapping = dict(substitutions)
                expanded = cast(CallableType, expand_type(typ, mapping))
                result.append((expand_func(defn, mapping), expanded))
            return result
        else:
            return [(defn, typ)]

    def check_method_override(self, defn: Union[FuncBase, Decorator]) -> None:
        """Check if function definition is compatible with base classes."""
        # Check against definitions in base classes.
        for base in defn.info.mro[1:]:
            self.check_method_or_accessor_override_for_base(defn, base)

    def check_method_or_accessor_override_for_base(self, defn: Union[FuncBase, Decorator],
                                                   base: TypeInfo) -> None:
        """Check if method definition is compatible with a base class."""
        if base:
            name = defn.name()
            if name not in ('__init__', '__new__', '__init_subclass__'):
                # Check method override
                # (__init__, __new__, __init_subclass__ are special).
                self.check_method_override_for_base_with_name(defn, name, base)
                if name in nodes.inplace_operator_methods:
                    # Figure out the name of the corresponding operator method.
                    method = '__' + name[3:]
                    # An inplace operator method such as __iadd__ might not be
                    # always introduced safely if a base class defined __add__.
                    # TODO can't come up with an example where this is
                    #      necessary; now it's "just in case"
                    self.check_method_override_for_base_with_name(defn, method,
                                                                  base)

    def check_method_override_for_base_with_name(
            self, defn: Union[FuncBase, Decorator], name: str, base: TypeInfo) -> None:
        base_attr = base.names.get(name)
        if base_attr:
            # The name of the method is defined in the base class.

            # Point errors at the 'def' line (important for backward compatibility
            # of type ignores).
            if not isinstance(defn, Decorator):
                context = defn
            else:
                context = defn.func
            # Construct the type of the overriding method.
            if isinstance(defn, FuncBase):
                typ = self.function_type(defn)  # type: Type
            else:
                assert defn.var.is_ready
                assert defn.var.type is not None
                typ = defn.var.type
            if isinstance(typ, FunctionLike) and not is_static(context):
                typ = bind_self(typ, self.scope.active_self_type())
            # Map the overridden method type to subtype context so that
            # it can be checked for compatibility.
            original_type = base_attr.type
            if original_type is None:
                if isinstance(base_attr.node, FuncDef):
                    original_type = self.function_type(base_attr.node)
                elif isinstance(base_attr.node, Decorator):
                    original_type = self.function_type(base_attr.node.func)
                else:
                    assert False, str(base_attr.node)
            if isinstance(original_type, AnyType) or isinstance(typ, AnyType):
                pass
            elif isinstance(original_type, FunctionLike) and isinstance(typ, FunctionLike):
                if (isinstance(base_attr.node, (FuncBase, Decorator))
                        and not is_static(base_attr.node)):
                    bound = bind_self(original_type, self.scope.active_self_type())
                else:
                    bound = original_type
                original = map_type_from_supertype(bound, defn.info, base)
                # Check that the types are compatible.
                # TODO overloaded signatures
                self.check_override(typ,
                                    cast(FunctionLike, original),
                                    defn.name(),
                                    name,
                                    base.name(),
                                    context)
            elif is_equivalent(original_type, typ):
                # Assume invariance for a non-callable attribute here. Note
                # that this doesn't affect read-only properties which can have
                # covariant overrides.
                #
                # TODO: Allow covariance for read-only attributes?
                pass
            else:
                self.msg.signature_incompatible_with_supertype(
                    defn.name(), name, base.name(), context)

    def check_override(self, override: FunctionLike, original: FunctionLike,
                       name: str, name_in_super: str, supertype: str,
                       node: Context) -> None:
        """Check a method override with given signatures.

        Arguments:
          override:  The signature of the overriding method.
          original:  The signature of the original supertype method.
          name:      The name of the subtype. This and the next argument are
                     only used for generating error messages.
          supertype: The name of the supertype.
        """
        # Use boolean variable to clarify code.
        fail = False
        if not is_subtype(override, original, ignore_pos_arg_names=True):
            fail = True
        elif (not isinstance(original, Overloaded) and
              isinstance(override, Overloaded) and
              name in nodes.reverse_op_methods.keys()):
            # Operator method overrides cannot introduce overloading, as
            # this could be unsafe with reverse operator methods.
            fail = True

        if isinstance(original, CallableType) and isinstance(override, CallableType):
            if (isinstance(original.definition, FuncItem) and
                    isinstance(override.definition, FuncItem)):
                if ((original.definition.is_static or original.definition.is_class) and
                        not (override.definition.is_static or override.definition.is_class)):
                    fail = True

        if fail:
            emitted_msg = False
            if (isinstance(override, CallableType) and
                    isinstance(original, CallableType) and
                    len(override.arg_types) == len(original.arg_types) and
                    override.min_args == original.min_args):
                # Give more detailed messages for the common case of both
                # signatures having the same number of arguments and no
                # overloads.

                # override might have its own generic function type
                # variables. If an argument or return type of override
                # does not have the correct subtyping relationship
                # with the original type even after these variables
                # are erased, then it is definitely an incompatibility.

                override_ids = override.type_var_ids()

                def erase_override(t: Type) -> Type:
                    return erase_typevars(t, ids_to_erase=override_ids)

                for i in range(len(override.arg_types)):
                    if not is_subtype(original.arg_types[i],
                                      erase_override(override.arg_types[i])):
                        self.msg.argument_incompatible_with_supertype(
                            i + 1, name, name_in_super, supertype, node)
                        emitted_msg = True

                if not is_subtype(erase_override(override.ret_type),
                                  original.ret_type):
                    self.msg.return_type_incompatible_with_supertype(
                        name, name_in_super, supertype, node)
                    emitted_msg = True

            if not emitted_msg:
                # Fall back to generic incompatibility message.
                self.msg.signature_incompatible_with_supertype(
                    name, name_in_super, supertype, node)

    def visit_class_def(self, defn: ClassDef) -> None:
        """Type check a class definition."""
        typ = defn.info
        if typ.is_protocol and typ.defn.type_vars:
            self.check_protocol_variance(defn)
        with self.errors.enter_type(defn.name), self.enter_partial_types():
            old_binder = self.binder
            self.binder = ConditionalTypeBinder()
            with self.binder.top_frame_context():
                with self.scope.push_class(defn.info):
                    self.accept(defn.defs)
            self.binder = old_binder
            if not defn.has_incompatible_baseclass:
                # Otherwise we've already found errors; more errors are not useful
                self.check_multiple_inheritance(typ)

    def check_protocol_variance(self, defn: ClassDef) -> None:
        """Check that protocol definition is compatible with declared
        variances of type variables.

        Note that we also prohibit declaring protocol classes as invariant
        if they are actually covariant/contravariant, since this may break
        transitivity of subtyping, see PEP 544.
        """
        info = defn.info
        object_type = Instance(info.mro[-1], [])
        tvars = info.defn.type_vars
        for i, tvar in enumerate(tvars):
            up_args = [object_type if i == j else AnyType(TypeOfAny.special_form)
                       for j, _ in enumerate(tvars)]
            down_args = [UninhabitedType() if i == j else AnyType(TypeOfAny.special_form)
                         for j, _ in enumerate(tvars)]
            up, down = Instance(info, up_args), Instance(info, down_args)
            # TODO: add advanced variance checks for recursive protocols
            if is_subtype(down, up, ignore_declared_variance=True):
                expected = COVARIANT
            elif is_subtype(up, down, ignore_declared_variance=True):
                expected = CONTRAVARIANT
            else:
                expected = INVARIANT
            if expected != tvar.variance:
                self.msg.bad_proto_variance(tvar.variance, tvar.name, expected, defn)

    def check_multiple_inheritance(self, typ: TypeInfo) -> None:
        """Check for multiple inheritance related errors."""
        if len(typ.bases) <= 1:
            # No multiple inheritance.
            return
        # Verify that inherited attributes are compatible.
        mro = typ.mro[1:]
        for i, base in enumerate(mro):
            for name in base.names:
                for base2 in mro[i + 1:]:
                    # We only need to check compatibility of attributes from classes not
                    # in a subclass relationship. For subclasses, normal (single inheritance)
                    # checks suffice (these are implemented elsewhere).
                    if name in base2.names and base2 not in base.mro:
                        self.check_compatibility(name, base, base2, typ)

    def check_compatibility(self, name: str, base1: TypeInfo,
                            base2: TypeInfo, ctx: Context) -> None:
        """Check if attribute name in base1 is compatible with base2 in multiple inheritance.

        Assume base1 comes before base2 in the MRO, and that base1 and base2 don't have
        a direct subclass relationship (i.e., the compatibility requirement only derives from
        multiple inheritance).
        """
        if name == '__init__':
            # __init__ can be incompatible -- it's a special case.
            return
        first = base1[name]
        second = base2[name]
        first_type = first.type
        if first_type is None and isinstance(first.node, FuncDef):
            first_type = self.function_type(first.node)
        second_type = second.type
        if second_type is None and isinstance(second.node, FuncDef):
            second_type = self.function_type(second.node)
        # TODO: What if some classes are generic?
        if (isinstance(first_type, FunctionLike) and
                isinstance(second_type, FunctionLike)):
            # Method override
            first_sig = bind_self(first_type)
            second_sig = bind_self(second_type)
            ok = is_subtype(first_sig, second_sig, ignore_pos_arg_names=True)
        elif first_type and second_type:
            ok = is_equivalent(first_type, second_type)
        else:
            if first_type is None:
                self.msg.cannot_determine_type_in_base(name, base1.name(), ctx)
            if second_type is None:
                self.msg.cannot_determine_type_in_base(name, base2.name(), ctx)
            ok = True
        if not ok:
            self.msg.base_class_definitions_incompatible(name, base1, base2,
                                                         ctx)

    def visit_import_from(self, node: ImportFrom) -> None:
        self.check_import(node)

    def visit_import_all(self, node: ImportAll) -> None:
        self.check_import(node)

    def visit_import(self, s: Import) -> None:
        pass

    def check_import(self, node: ImportBase) -> None:
        for assign in node.assignments:
            lvalue = assign.lvalues[0]
            lvalue_type, _, __ = self.check_lvalue(lvalue)
            if lvalue_type is None:
                # TODO: This is broken.
                lvalue_type = AnyType(TypeOfAny.special_form)
            message = '{} "{}"'.format(messages.INCOMPATIBLE_IMPORT_OF,
                                       cast(NameExpr, assign.rvalue).name)
            self.check_simple_assignment(lvalue_type, assign.rvalue, node,
                                         msg=message, lvalue_name='local name',
                                         rvalue_name='imported name')

    #
    # Statements
    #

    def visit_block(self, b: Block) -> None:
        if b.is_unreachable:
            self.binder.unreachable()
            return
        for s in b.body:
            if self.binder.is_unreachable():
                break
            self.accept(s)

    def visit_assignment_stmt(self, s: AssignmentStmt) -> None:
        """Type check an assignment statement.

        Handle all kinds of assignment statements (simple, indexed, multiple).
        """
        self.check_assignment(s.lvalues[-1], s.rvalue, s.type is None, s.new_syntax)

        if (s.type is not None and
                'unimported' in self.options.disallow_any and
                has_any_from_unimported_type(s.type)):
            if isinstance(s.lvalues[-1], TupleExpr):
                # This is a multiple assignment. Instead of figuring out which type is problematic,
                # give a generic error message.
                self.msg.unimported_type_becomes_any("A type on this line",
                                                     AnyType(TypeOfAny.special_form), s)
            else:
                self.msg.unimported_type_becomes_any("Type of variable", s.type, s)
        check_for_explicit_any(s.type, self.options, self.is_typeshed_stub, self.msg, context=s)

        if len(s.lvalues) > 1:
            # Chained assignment (e.g. x = y = ...).
            # Make sure that rvalue type will not be reinferred.
            if s.rvalue not in self.type_map:
                self.expr_checker.accept(s.rvalue)
            rvalue = self.temp_node(self.type_map[s.rvalue], s)
            for lv in s.lvalues[:-1]:
                self.check_assignment(lv, rvalue, s.type is None)

    def check_assignment(self, lvalue: Lvalue, rvalue: Expression, infer_lvalue_type: bool = True,
                         new_syntax: bool = False) -> None:
        """Type check a single assignment: lvalue = rvalue."""
        if isinstance(lvalue, TupleExpr) or isinstance(lvalue, ListExpr):
            self.check_assignment_to_multiple_lvalues(lvalue.items, rvalue, lvalue,
                                                      infer_lvalue_type)
        else:
            lvalue_type, index_lvalue, inferred = self.check_lvalue(lvalue)

            if isinstance(lvalue, NameExpr):
                if self.check_compatibility_all_supers(lvalue, lvalue_type, rvalue):
                    # We hit an error on this line; don't check for any others
                    return

            if lvalue_type:
                if isinstance(lvalue_type, PartialType) and lvalue_type.type is None:
                    # Try to infer a proper type for a variable with a partial None type.
                    rvalue_type = self.expr_checker.accept(rvalue)
                    if isinstance(rvalue_type, NoneTyp):
                        # This doesn't actually provide any additional information -- multiple
                        # None initializers preserve the partial None type.
                        return

                    if is_valid_inferred_type(rvalue_type):
                        var = lvalue_type.var
                        partial_types = self.find_partial_types(var)
                        if partial_types is not None:
                            if not self.current_node_deferred:
                                var.type = UnionType.make_simplified_union(
                                    [rvalue_type, NoneTyp()])
                            else:
                                var.type = None
                            del partial_types[var]
                            lvalue_type = var.type
                    else:
                        # Try to infer a partial type. No need to check the return value, as
                        # an error will be reported elsewhere.
                        self.infer_partial_type(lvalue_type.var, lvalue, rvalue_type)
                elif (is_literal_none(rvalue) and
                        isinstance(lvalue, NameExpr) and
                        isinstance(lvalue.node, Var) and
                        lvalue.node.is_initialized_in_class and
                        not new_syntax):
                    # Allow None's to be assigned to class variables with non-Optional types.
                    rvalue_type = lvalue_type
                elif (isinstance(lvalue, MemberExpr) and
                        lvalue.kind is None):  # Ignore member access to modules
                    instance_type = self.expr_checker.accept(lvalue.expr)
                    rvalue_type, infer_lvalue_type = self.check_member_assignment(
                        instance_type, lvalue_type, rvalue, lvalue)
                else:
                    rvalue_type = self.check_simple_assignment(lvalue_type, rvalue, lvalue)

                # Special case: only non-abstract non-protocol classes can be assigned to
                # variables with explicit type Type[A], where A is protocol or abstract.
                if (isinstance(rvalue_type, CallableType) and rvalue_type.is_type_obj() and
                        (rvalue_type.type_object().is_abstract or
                         rvalue_type.type_object().is_protocol) and
                        isinstance(lvalue_type, TypeType) and
                        isinstance(lvalue_type.item, Instance) and
                        (lvalue_type.item.type.is_abstract or
                         lvalue_type.item.type.is_protocol)):
                    self.msg.concrete_only_assign(lvalue_type, rvalue)
                    return
                if rvalue_type and infer_lvalue_type:
                    self.binder.assign_type(lvalue, rvalue_type, lvalue_type, False)
            elif index_lvalue:
                self.check_indexed_assignment(index_lvalue, rvalue, lvalue)

            if inferred:
                self.infer_variable_type(inferred, lvalue, self.expr_checker.accept(rvalue),
                                         rvalue)

    def check_compatibility_all_supers(self, lvalue: NameExpr, lvalue_type: Optional[Type],
                                       rvalue: Expression) -> bool:
        lvalue_node = lvalue.node

        # Check if we are a class variable with at least one base class
        if (isinstance(lvalue_node, Var) and
                lvalue.kind == MDEF and
                len(lvalue_node.info.bases) > 0):

            for base in lvalue_node.info.mro[1:]:
                tnode = base.names.get(lvalue_node.name())
                if tnode is not None:
                    if not self.check_compatibility_classvar_super(lvalue_node,
                                                                   base,
                                                                   tnode.node):
                        # Show only one error per variable
                        break

            for base in lvalue_node.info.mro[1:]:
                # Only check __slots__ against the 'object'
                # If a base class defines a Tuple of 3 elements, a child of
                # this class should not be allowed to define it as a Tuple of
                # anything other than 3 elements. The exception to this rule
                # is __slots__, where it is allowed for any child class to
                # redefine it.
                if lvalue_node.name() == "__slots__" and base.fullname() != "builtins.object":
                    continue

                base_type, base_node = self.lvalue_type_from_base(lvalue_node, base)

                if base_type:
                    assert base_node is not None
                    if not self.check_compatibility_super(lvalue,
                                                          lvalue_type,
                                                          rvalue,
                                                          base,
                                                          base_type,
                                                          base_node):
                        # Only show one error per variable; even if other
                        # base classes are also incompatible
                        return True
                    break
        return False

    def check_compatibility_super(self, lvalue: NameExpr, lvalue_type: Optional[Type],
                                  rvalue: Expression, base: TypeInfo, base_type: Type,
                                  base_node: Node) -> bool:
        lvalue_node = lvalue.node
        assert isinstance(lvalue_node, Var)

        # Do not check whether the rvalue is compatible if the
        # lvalue had a type defined; this is handled by other
        # parts, and all we have to worry about in that case is
        # that lvalue is compatible with the base class.
        compare_node = None
        if lvalue_type:
            compare_type = lvalue_type
            compare_node = lvalue.node
        else:
            compare_type = self.expr_checker.accept(rvalue, base_type)
            if isinstance(rvalue, NameExpr):
                compare_node = rvalue.node
                if isinstance(compare_node, Decorator):
                    compare_node = compare_node.func

        if compare_type:
            if (isinstance(base_type, CallableType) and
                    isinstance(compare_type, CallableType)):
                base_static = is_node_static(base_node)
                compare_static = is_node_static(compare_node)

                # In case compare_static is unknown, also check
                # if 'definition' is set. The most common case for
                # this is with TempNode(), where we lose all
                # information about the real rvalue node (but only get
                # the rvalue type)
                if compare_static is None and compare_type.definition:
                    compare_static = is_node_static(compare_type.definition)

                # Compare against False, as is_node_static can return None
                if base_static is False and compare_static is False:
                    # Class-level function objects and classmethods become bound
                    # methods: the former to the instance, the latter to the
                    # class
                    base_type = bind_self(base_type, self.scope.active_self_type())
                    compare_type = bind_self(compare_type, self.scope.active_self_type())

                # If we are a static method, ensure to also tell the
                # lvalue it now contains a static method
                if base_static and compare_static:
                    lvalue_node.is_staticmethod = True

            return self.check_subtype(compare_type, base_type, lvalue,
                                      messages.INCOMPATIBLE_TYPES_IN_ASSIGNMENT,
                                      'expression has type',
                                      'base class "%s" defined the type as' % base.name())
        return True

    def lvalue_type_from_base(self, expr_node: Var,
                              base: TypeInfo) -> Tuple[Optional[Type], Optional[Node]]:
        """For a NameExpr that is part of a class, walk all base classes and try
        to find the first class that defines a Type for the same name."""
        expr_name = expr_node.name()
        base_var = base.names.get(expr_name)

        if base_var:
            base_node = base_var.node
            base_type = base_var.type
            if isinstance(base_node, Decorator):
                base_node = base_node.func
                base_type = base_node.type

            if base_type:
                if not has_no_typevars(base_type):
                    self_type = self.scope.active_self_type()
                    assert self_type is not None, "Internal error: base lookup outside class"
                    if isinstance(self_type, TupleType):
                        instance = self_type.fallback
                    else:
                        instance = self_type
                    itype = map_instance_to_supertype(instance, base)
                    base_type = expand_type_by_instance(base_type, itype)

                if isinstance(base_type, CallableType) and isinstance(base_node, FuncDef):
                    # If we are a property, return the Type of the return
                    # value, not the Callable
                    if base_node.is_property:
                        base_type = base_type.ret_type

                return base_type, base_node

        return None, None

    def check_compatibility_classvar_super(self, node: Var,
                                           base: TypeInfo, base_node: Optional[Node]) -> bool:
        if not isinstance(base_node, Var):
            return True
        if node.is_classvar and not base_node.is_classvar:
            self.fail('Cannot override instance variable '
                      '(previously declared on base class "%s") '
                      'with class variable' % base.name(), node)
            return False
        elif not node.is_classvar and base_node.is_classvar:
            self.fail('Cannot override class variable '
                      '(previously declared on base class "%s") '
                      'with instance variable' % base.name(), node)
            return False
        return True

    def check_assignment_to_multiple_lvalues(self, lvalues: List[Lvalue], rvalue: Expression,
                                             context: Context,
                                             infer_lvalue_type: bool = True) -> None:
        if isinstance(rvalue, TupleExpr) or isinstance(rvalue, ListExpr):
            # Recursively go into Tuple or List expression rhs instead of
            # using the type of rhs, because this allowed more fine grained
            # control in cases like: a, b = [int, str] where rhs would get
            # type List[object]

            rvalues = rvalue.items

            if self.check_rvalue_count_in_assignment(lvalues, len(rvalues), context):
                star_index = next((i for i, lv in enumerate(lvalues) if
                                   isinstance(lv, StarExpr)), len(lvalues))

                left_lvs = lvalues[:star_index]
                star_lv = cast(StarExpr,
                               lvalues[star_index]) if star_index != len(lvalues) else None
                right_lvs = lvalues[star_index + 1:]

                left_rvs, star_rvs, right_rvs = self.split_around_star(
                    rvalues, star_index, len(lvalues))

                lr_pairs = list(zip(left_lvs, left_rvs))
                if star_lv:
                    rv_list = ListExpr(star_rvs)
                    rv_list.set_line(rvalue.get_line())
                    lr_pairs.append((star_lv.expr, rv_list))
                lr_pairs.extend(zip(right_lvs, right_rvs))

                for lv, rv in lr_pairs:
                    self.check_assignment(lv, rv, infer_lvalue_type)
        else:
            self.check_multi_assignment(lvalues, rvalue, context, infer_lvalue_type)

    def check_rvalue_count_in_assignment(self, lvalues: List[Lvalue], rvalue_count: int,
                                         context: Context) -> bool:
        if any(isinstance(lvalue, StarExpr) for lvalue in lvalues):
            if len(lvalues) - 1 > rvalue_count:
                self.msg.wrong_number_values_to_unpack(rvalue_count,
                                                       len(lvalues) - 1, context)
                return False
        elif rvalue_count != len(lvalues):
            self.msg.wrong_number_values_to_unpack(rvalue_count,
                            len(lvalues), context)
            return False
        return True

    def check_multi_assignment(self, lvalues: List[Lvalue],
                               rvalue: Expression,
                               context: Context,
                               infer_lvalue_type: bool = True,
                               msg: Optional[str] = None) -> None:
        """Check the assignment of one rvalue to a number of lvalues."""

        # Infer the type of an ordinary rvalue expression.
        rvalue_type = self.expr_checker.accept(rvalue)  # TODO maybe elsewhere; redundant
        undefined_rvalue = False

        if isinstance(rvalue_type, UnionType):
            # If this is an Optional type in non-strict Optional code, unwrap it.
            relevant_items = rvalue_type.relevant_items()
            if len(relevant_items) == 1:
                rvalue_type = relevant_items[0]

        if isinstance(rvalue_type, AnyType):
            for lv in lvalues:
                if isinstance(lv, StarExpr):
                    lv = lv.expr
                temp_node = self.temp_node(AnyType(TypeOfAny.from_another_any,
                                                   source_any=rvalue_type), context)
                self.check_assignment(lv, temp_node, infer_lvalue_type)
        elif isinstance(rvalue_type, TupleType):
            self.check_multi_assignment_from_tuple(lvalues, rvalue, rvalue_type,
                                                   context, undefined_rvalue, infer_lvalue_type)
        else:
            self.check_multi_assignment_from_iterable(lvalues, rvalue_type,
                                                      context, infer_lvalue_type)

    def check_multi_assignment_from_tuple(self, lvalues: List[Lvalue], rvalue: Expression,
                                          rvalue_type: TupleType, context: Context,
                                          undefined_rvalue: bool,
                                          infer_lvalue_type: bool = True) -> None:
        if self.check_rvalue_count_in_assignment(lvalues, len(rvalue_type.items), context):
            star_index = next((i for i, lv in enumerate(lvalues)
                               if isinstance(lv, StarExpr)), len(lvalues))

            left_lvs = lvalues[:star_index]
            star_lv = cast(StarExpr, lvalues[star_index]) if star_index != len(lvalues) else None
            right_lvs = lvalues[star_index + 1:]

            if not undefined_rvalue:
                # Infer rvalue again, now in the correct type context.
                lvalue_type = self.lvalue_type_for_inference(lvalues, rvalue_type)
                reinferred_rvalue_type = self.expr_checker.accept(rvalue, lvalue_type)

                if isinstance(reinferred_rvalue_type, UnionType):
                    # If this is an Optional type in non-strict Optional code, unwrap it.
                    relevant_items = reinferred_rvalue_type.relevant_items()
                    if len(relevant_items) == 1:
                        reinferred_rvalue_type = relevant_items[0]

                assert isinstance(reinferred_rvalue_type, TupleType)
                rvalue_type = reinferred_rvalue_type

            left_rv_types, star_rv_types, right_rv_types = self.split_around_star(
                rvalue_type.items, star_index, len(lvalues))

            for lv, rv_type in zip(left_lvs, left_rv_types):
                self.check_assignment(lv, self.temp_node(rv_type, context), infer_lvalue_type)
            if star_lv:
                list_expr = ListExpr([self.temp_node(rv_type, context)
                                      for rv_type in star_rv_types])
                list_expr.set_line(context.get_line())
                self.check_assignment(star_lv.expr, list_expr, infer_lvalue_type)
            for lv, rv_type in zip(right_lvs, right_rv_types):
                self.check_assignment(lv, self.temp_node(rv_type, context), infer_lvalue_type)

    def lvalue_type_for_inference(self, lvalues: List[Lvalue], rvalue_type: TupleType) -> Type:
        star_index = next((i for i, lv in enumerate(lvalues)
                           if isinstance(lv, StarExpr)), len(lvalues))
        left_lvs = lvalues[:star_index]
        star_lv = cast(StarExpr, lvalues[star_index]) if star_index != len(lvalues) else None
        right_lvs = lvalues[star_index + 1:]
        left_rv_types, star_rv_types, right_rv_types = self.split_around_star(
            rvalue_type.items, star_index, len(lvalues))

        type_parameters = []  # type: List[Type]

        def append_types_for_inference(lvs: List[Expression], rv_types: List[Type]) -> None:
            for lv, rv_type in zip(lvs, rv_types):
                sub_lvalue_type, index_expr, inferred = self.check_lvalue(lv)
                if sub_lvalue_type and not isinstance(sub_lvalue_type, PartialType):
                    type_parameters.append(sub_lvalue_type)
                else:  # index lvalue
                    # TODO Figure out more precise type context, probably
                    #      based on the type signature of the _set method.
                    type_parameters.append(rv_type)

        append_types_for_inference(left_lvs, left_rv_types)

        if star_lv:
            sub_lvalue_type, index_expr, inferred = self.check_lvalue(star_lv.expr)
            if sub_lvalue_type and not isinstance(sub_lvalue_type, PartialType):
                type_parameters.extend([sub_lvalue_type] * len(star_rv_types))
            else:  # index lvalue
                # TODO Figure out more precise type context, probably
                #      based on the type signature of the _set method.
                type_parameters.extend(star_rv_types)

        append_types_for_inference(right_lvs, right_rv_types)

        return TupleType(type_parameters, self.named_type('builtins.tuple'))

    def split_around_star(self, items: List[T], star_index: int,
                          length: int) -> Tuple[List[T], List[T], List[T]]:
        """Splits a list of items in three to match another list of length 'length'
        that contains a starred expression at 'star_index' in the following way:

        star_index = 2, length = 5 (i.e., [a,b,*,c,d]), items = [1,2,3,4,5,6,7]
        returns in: ([1,2], [3,4,5], [6,7])
        """
        nr_right_of_star = length - star_index - 1
        right_index = nr_right_of_star if -nr_right_of_star != 0 else len(items)
        left = items[:star_index]
        star = items[star_index:right_index]
        right = items[right_index:]
        return (left, star, right)

    def type_is_iterable(self, type: Type) -> bool:
        if isinstance(type, CallableType) and type.is_type_obj():
            type = type.fallback
        return (is_subtype(type, self.named_generic_type('typing.Iterable',
                                                         [AnyType(TypeOfAny.special_form)])) and
                isinstance(type, Instance))

    def check_multi_assignment_from_iterable(self, lvalues: List[Lvalue], rvalue_type: Type,
                                             context: Context,
                                             infer_lvalue_type: bool = True) -> None:
        if self.type_is_iterable(rvalue_type):
            item_type = self.iterable_item_type(cast(Instance, rvalue_type))
            for lv in lvalues:
                if isinstance(lv, StarExpr):
                    self.check_assignment(lv.expr, self.temp_node(rvalue_type, context),
                                          infer_lvalue_type)
                else:
                    self.check_assignment(lv, self.temp_node(item_type, context),
                                          infer_lvalue_type)
        else:
            self.msg.type_not_iterable(rvalue_type, context)

    def check_lvalue(self, lvalue: Lvalue) -> Tuple[Optional[Type],
                                                    Optional[IndexExpr],
                                                    Optional[Var]]:
        lvalue_type = None
        index_lvalue = None
        inferred = None

        if self.is_definition(lvalue):
            if isinstance(lvalue, NameExpr):
                inferred = cast(Var, lvalue.node)
                assert isinstance(inferred, Var)
            else:
                assert isinstance(lvalue, MemberExpr)
                self.expr_checker.accept(lvalue.expr)
                inferred = lvalue.def_var
        elif isinstance(lvalue, IndexExpr):
            index_lvalue = lvalue
        elif isinstance(lvalue, MemberExpr):
            lvalue_type = self.expr_checker.analyze_ordinary_member_access(lvalue,
                                                                 True)
            self.store_type(lvalue, lvalue_type)
        elif isinstance(lvalue, NameExpr):
            lvalue_type = self.expr_checker.analyze_ref_expr(lvalue, lvalue=True)
            self.store_type(lvalue, lvalue_type)
        elif isinstance(lvalue, TupleExpr) or isinstance(lvalue, ListExpr):
            types = [self.check_lvalue(sub_expr)[0] or
                     # This type will be used as a context for further inference of rvalue
                     # we put Any if there is no information available from lvalue.
                     AnyType(TypeOfAny.special_form) for sub_expr in lvalue.items]
            lvalue_type = TupleType(types, self.named_type('builtins.tuple'))
        else:
            lvalue_type = self.expr_checker.accept(lvalue)

        return lvalue_type, index_lvalue, inferred

    def is_definition(self, s: Lvalue) -> bool:
        if isinstance(s, NameExpr):
            if s.is_def:
                return True
            # If the node type is not defined, this must the first assignment
            # that we process => this is a definition, even though the semantic
            # analyzer did not recognize this as such. This can arise in code
            # that uses isinstance checks, if type checking of the primary
            # definition is skipped due to an always False type check.
            node = s.node
            if isinstance(node, Var):
                return node.type is None
        elif isinstance(s, MemberExpr):
            return s.is_def
        return False

    def infer_variable_type(self, name: Var, lvalue: Lvalue,
                            init_type: Type, context: Context) -> None:
        """Infer the type of initialized variables from initializer type."""
        if isinstance(init_type, DeletedType):
            self.msg.deleted_as_rvalue(init_type, context)
        elif not is_valid_inferred_type(init_type):
            # We cannot use the type of the initialization expression for full type
            # inference (it's not specific enough), but we might be able to give
            # partial type which will be made more specific later. A partial type
            # gets generated in assignment like 'x = []' where item type is not known.
            if not self.infer_partial_type(name, lvalue, init_type):
                self.fail(messages.NEED_ANNOTATION_FOR_VAR, context)
                self.set_inference_error_fallback_type(name, lvalue, init_type, context)
        elif (isinstance(lvalue, MemberExpr) and self.inferred_attribute_types is not None
              and lvalue.def_var and lvalue.def_var in self.inferred_attribute_types
              and not is_same_type(self.inferred_attribute_types[lvalue.def_var], init_type)):
            # Multiple, inconsistent types inferred for an attribute.
            self.fail(messages.NEED_ANNOTATION_FOR_VAR, context)
            name.type = AnyType(TypeOfAny.from_error)
        else:
            # Infer type of the target.

            # Make the type more general (strip away function names etc.).
            init_type = strip_type(init_type)

            self.set_inferred_type(name, lvalue, init_type)

    def infer_partial_type(self, name: Var, lvalue: Lvalue, init_type: Type) -> bool:
        if isinstance(init_type, (NoneTyp, UninhabitedType)):
            partial_type = PartialType(None, name, [init_type])
        elif isinstance(init_type, Instance):
            fullname = init_type.type.fullname()
            if (isinstance(lvalue, (NameExpr, MemberExpr)) and
                    (fullname == 'builtins.list' or
                     fullname == 'builtins.set' or
                     fullname == 'builtins.dict') and
                    all(isinstance(t, (NoneTyp, UninhabitedType)) for t in init_type.args)):
                partial_type = PartialType(init_type.type, name, init_type.args)
            else:
                return False
        else:
            return False
        self.set_inferred_type(name, lvalue, partial_type)
        self.partial_types[-1][name] = lvalue
        return True

    def set_inferred_type(self, var: Var, lvalue: Lvalue, type: Type) -> None:
        """Store inferred variable type.

        Store the type to both the variable node and the expression node that
        refers to the variable (lvalue). If var is None, do nothing.
        """
        if var and not self.current_node_deferred:
            var.type = type
            var.is_inferred = True
            if isinstance(lvalue, MemberExpr) and self.inferred_attribute_types is not None:
                # Store inferred attribute type so that we can check consistency afterwards.
<<<<<<< HEAD
                assert lvalue.def_var is not None
                self.inferred_attribute_types[lvalue.def_var] = type
=======
                if lvalue.def_var is not None:
                    self.inferred_attribute_types[lvalue.def_var] = type
>>>>>>> 1aabd228
            self.store_type(lvalue, type)

    def set_inference_error_fallback_type(self, var: Var, lvalue: Lvalue, type: Type,
                                          context: Context) -> None:
        """If errors on context line are ignored, store dummy type for variable.

        If a program ignores error on type inference error, the variable should get some
        inferred type so that if can used later on in the program. Example:

          x = []  # type: ignore
          x.append(1)   # Should be ok!

        We implement this here by giving x a valid type (Any).
        """
        if context.get_line() in self.errors.ignored_lines[self.errors.file]:
            self.set_inferred_type(var, lvalue, AnyType(TypeOfAny.from_error))

    def check_simple_assignment(self, lvalue_type: Optional[Type], rvalue: Expression,
                                context: Context,
                                msg: str = messages.INCOMPATIBLE_TYPES_IN_ASSIGNMENT,
                                lvalue_name: str = 'variable',
                                rvalue_name: str = 'expression') -> Type:
        if self.is_stub and isinstance(rvalue, EllipsisExpr):
            # '...' is always a valid initializer in a stub.
            return AnyType(TypeOfAny.special_form)
        else:
            always_allow_any = lvalue_type is not None and not isinstance(lvalue_type, AnyType)
            rvalue_type = self.expr_checker.accept(rvalue, lvalue_type,
                                                   always_allow_any=always_allow_any)
            if isinstance(rvalue_type, DeletedType):
                self.msg.deleted_as_rvalue(rvalue_type, context)
            if isinstance(lvalue_type, DeletedType):
                self.msg.deleted_as_lvalue(lvalue_type, context)
            elif lvalue_type:
                self.check_subtype(rvalue_type, lvalue_type, context, msg,
                                   '{} has type'.format(rvalue_name),
                                   '{} has type'.format(lvalue_name))
            return rvalue_type

    def check_member_assignment(self, instance_type: Type, attribute_type: Type,
                                rvalue: Expression, context: Context) -> Tuple[Type, bool]:
        """Type member assigment.

        This is defers to check_simple_assignment, unless the member expression
        is a descriptor, in which case this checks descriptor semantics as well.

        Return the inferred rvalue_type and whether to infer anything about the attribute type
        """
        # Descriptors don't participate in class-attribute access
        if ((isinstance(instance_type, FunctionLike) and instance_type.is_type_obj()) or
                isinstance(instance_type, TypeType)):
            rvalue_type = self.check_simple_assignment(attribute_type, rvalue, context)
            return rvalue_type, True

        if not isinstance(attribute_type, Instance):
            rvalue_type = self.check_simple_assignment(attribute_type, rvalue, context)
            return rvalue_type, True

        if not attribute_type.type.has_readable_member('__set__'):
            # If there is no __set__, we type-check that the assigned value matches
            # the return type of __get__. This doesn't match the python semantics,
            # (which allow you to override the descriptor with any value), but preserves
            # the type of accessing the attribute (even after the override).
            if attribute_type.type.has_readable_member('__get__'):
                attribute_type = self.expr_checker.analyze_descriptor_access(
                    instance_type, attribute_type, context)
            rvalue_type = self.check_simple_assignment(attribute_type, rvalue, context)
            return rvalue_type, True

        dunder_set = attribute_type.type.get_method('__set__')
        if dunder_set is None:
            self.msg.fail("{}.__set__ is not callable".format(attribute_type), context)
            return AnyType(TypeOfAny.from_error), False

        function = function_type(dunder_set, self.named_type('builtins.function'))
        bound_method = bind_self(function, attribute_type)
        typ = map_instance_to_supertype(attribute_type, dunder_set.info)
        dunder_set_type = expand_type_by_instance(bound_method, typ)

        _, inferred_dunder_set_type = self.expr_checker.check_call(
            dunder_set_type, [TempNode(instance_type), rvalue],
            [nodes.ARG_POS, nodes.ARG_POS], context)

        if not isinstance(inferred_dunder_set_type, CallableType):
            self.fail("__set__ is not callable", context)
            return AnyType(TypeOfAny.from_error), True

        if len(inferred_dunder_set_type.arg_types) < 2:
            # A message already will have been recorded in check_call
            return AnyType(TypeOfAny.from_error), False

        return inferred_dunder_set_type.arg_types[1], False

    def check_indexed_assignment(self, lvalue: IndexExpr,
                                 rvalue: Expression, context: Context) -> None:
        """Type check indexed assignment base[index] = rvalue.

        The lvalue argument is the base[index] expression.
        """
        self.try_infer_partial_type_from_indexed_assignment(lvalue, rvalue)
        basetype = self.expr_checker.accept(lvalue.base)
        if isinstance(basetype, TypedDictType):
            item_type = self.expr_checker.visit_typeddict_index_expr(basetype, lvalue.index)
            method_type = CallableType(
                arg_types=[self.named_type('builtins.str'), item_type],
                arg_kinds=[ARG_POS, ARG_POS],
                arg_names=[None, None],
                ret_type=NoneTyp(),
                fallback=self.named_type('builtins.function')
            )  # type: Type
        else:
            method_type = self.expr_checker.analyze_external_member_access(
                '__setitem__', basetype, context)
        lvalue.method_type = method_type
        self.expr_checker.check_call(method_type, [lvalue.index, rvalue],
                                     [nodes.ARG_POS, nodes.ARG_POS],
                                     context)

    def try_infer_partial_type_from_indexed_assignment(
            self, lvalue: IndexExpr, rvalue: Expression) -> None:
        # TODO: Should we share some of this with try_infer_partial_type?
        if isinstance(lvalue.base, RefExpr) and isinstance(lvalue.base.node, Var):
            var = lvalue.base.node
            if isinstance(var.type, PartialType):
                type_type = var.type.type
                if type_type is None:
                    return  # The partial type is None.
                partial_types = self.find_partial_types(var)
                if partial_types is None:
                    return
                typename = type_type.fullname()
                if typename == 'builtins.dict':
                    # TODO: Don't infer things twice.
                    key_type = self.expr_checker.accept(lvalue.index)
                    value_type = self.expr_checker.accept(rvalue)
                    full_key_type = UnionType.make_simplified_union(
                        [key_type, var.type.inner_types[0]])
                    full_value_type = UnionType.make_simplified_union(
                        [value_type, var.type.inner_types[1]])
                    if (is_valid_inferred_type(full_key_type) and
                            is_valid_inferred_type(full_value_type)):
                        if not self.current_node_deferred:
                            var.type = self.named_generic_type('builtins.dict',
                                                               [full_key_type, full_value_type])
                            del partial_types[var]

    def visit_expression_stmt(self, s: ExpressionStmt) -> None:
        self.expr_checker.accept(s.expr, allow_none_return=True, always_allow_any=True)

    def visit_return_stmt(self, s: ReturnStmt) -> None:
        """Type check a return statement."""
        self.check_return_stmt(s)
        self.binder.unreachable()

    def check_return_stmt(self, s: ReturnStmt) -> None:
        defn = self.scope.top_function()
        if defn is not None:
            if defn.is_generator:
                return_type = self.get_generator_return_type(self.return_types[-1],
                                                             defn.is_coroutine)
            else:
                return_type = self.return_types[-1]

            if isinstance(return_type, UninhabitedType):
                self.fail(messages.NO_RETURN_EXPECTED, s)
                return

            if s.expr:
                is_lambda = isinstance(self.scope.top_function(), LambdaExpr)
                declared_none_return = isinstance(return_type, NoneTyp)
                declared_any_return = isinstance(return_type, AnyType)

                # This controls whether or not we allow a function call that
                # returns None as the expression of this return statement.
                # E.g. `return f()` for some `f` that returns None.  We allow
                # this only if we're in a lambda or in a function that returns
                # `None` or `Any`.
                allow_none_func_call = is_lambda or declared_none_return or declared_any_return

                # Return with a value.
                typ = self.expr_checker.accept(s.expr,
                                               return_type,
                                               allow_none_return=allow_none_func_call)

                if defn.is_async_generator:
                    self.fail("'return' with value in async generator is not allowed", s)
                    return
                # Returning a value of type Any is always fine.
                if isinstance(typ, AnyType):
                    # (Unless you asked to be warned in that case, and the
                    # function is not declared to return Any)
                    if (self.options.warn_return_any and
                            not is_proper_subtype(AnyType(TypeOfAny.special_form), return_type)):
                        self.msg.incorrectly_returning_any(return_type, s)
                    return

                # Disallow return expressions in functions declared to return
                # None, subject to two exceptions below.
                if declared_none_return:
                    # Lambdas are allowed to have None returns.
                    # Functions returning a value of type None are allowed to have a None return.
                    if is_lambda or isinstance(typ, NoneTyp):
                        return
                    self.fail(messages.NO_RETURN_VALUE_EXPECTED, s)
                else:
                    self.check_subtype(
                        subtype_label='got',
                        subtype=typ,
                        supertype_label='expected',
                        supertype=return_type,
                        context=s,
                        msg=messages.INCOMPATIBLE_RETURN_VALUE_TYPE)
            else:
                # Empty returns are valid in Generators with Any typed returns, but not in
                # coroutines.
                if (defn.is_generator and not defn.is_coroutine and
                        isinstance(return_type, AnyType)):
                    return

                if isinstance(return_type, (NoneTyp, AnyType)):
                    return

                if self.in_checked_function():
                    self.fail(messages.RETURN_VALUE_EXPECTED, s)

    def visit_if_stmt(self, s: IfStmt) -> None:
        """Type check an if statement."""
        # This frame records the knowledge from previous if/elif clauses not being taken.
        # Fall-through to the original frame is handled explicitly in each block.
        with self.binder.frame_context(can_skip=False, fall_through=0):
            for e, b in zip(s.expr, s.body):
                t = self.expr_checker.accept(e)

                if isinstance(t, DeletedType):
                    self.msg.deleted_as_rvalue(t, s)

                if self.options.strict_boolean:
                    is_bool = isinstance(t, Instance) and t.type.fullname() == 'builtins.bool'
                    if not (is_bool or isinstance(t, AnyType)):
                        self.fail(messages.NON_BOOLEAN_IN_CONDITIONAL, e)

                if_map, else_map = self.find_isinstance_check(e)

                # XXX Issue a warning if condition is always False?
                with self.binder.frame_context(can_skip=True, fall_through=2):
                    self.push_type_map(if_map)
                    self.accept(b)

                # XXX Issue a warning if condition is always True?
                self.push_type_map(else_map)

            with self.binder.frame_context(can_skip=False, fall_through=2):
                if s.else_body:
                    self.accept(s.else_body)

    def visit_while_stmt(self, s: WhileStmt) -> None:
        """Type check a while statement."""
        if_stmt = IfStmt([s.expr], [s.body], None)
        if_stmt.set_line(s.get_line(), s.get_column())
        self.accept_loop(if_stmt, s.else_body,
                         exit_condition=s.expr)

    def visit_operator_assignment_stmt(self,
                                       s: OperatorAssignmentStmt) -> None:
        """Type check an operator assignment statement, e.g. x += 1."""
        lvalue_type = self.expr_checker.accept(s.lvalue)
        inplace, method = infer_operator_assignment_method(lvalue_type, s.op)
        if inplace:
            # There is __ifoo__, treat as x = x.__ifoo__(y)
            rvalue_type, method_type = self.expr_checker.check_op(
                method, lvalue_type, s.rvalue, s)
            if not is_subtype(rvalue_type, lvalue_type):
                self.msg.incompatible_operator_assignment(s.op, s)
        else:
            # There is no __ifoo__, treat as x = x <foo> y
            expr = OpExpr(s.op, s.lvalue, s.rvalue)
            expr.set_line(s)
            self.check_assignment(lvalue=s.lvalue, rvalue=expr,
                                  infer_lvalue_type=True, new_syntax=False)

    def visit_assert_stmt(self, s: AssertStmt) -> None:
        self.expr_checker.accept(s.expr)

        if s.msg is not None:
            self.expr_checker.accept(s.msg)

        if isinstance(s.expr, TupleExpr) and len(s.expr.items) > 0:
            self.warn(messages.MALFORMED_ASSERT, s)

        # If this is asserting some isinstance check, bind that type in the following code
        true_map, _ = self.find_isinstance_check(s.expr)
        self.push_type_map(true_map)

    def visit_raise_stmt(self, s: RaiseStmt) -> None:
        """Type check a raise statement."""
        if s.expr:
            self.type_check_raise(s.expr, s)
        if s.from_expr:
            self.type_check_raise(s.from_expr, s, True)
        self.binder.unreachable()

    def type_check_raise(self, e: Expression, s: RaiseStmt,
                         optional: bool = False) -> None:
        typ = self.expr_checker.accept(e)
        if isinstance(typ, FunctionLike):
            if typ.is_type_obj():
                # Cases like "raise/from ExceptionClass".
                typeinfo = typ.type_object()
                base = self.lookup_typeinfo('builtins.BaseException')
                if base in typeinfo.mro or typeinfo.fallback_to_any:
                    # Good!
                    return
                # Else fall back to the checks below (which will fail).
        if isinstance(typ, TupleType) and self.options.python_version[0] == 2:
            # allow `raise type, value, traceback`
            # https://docs.python.org/2/reference/simple_stmts.html#the-raise-statement
            # TODO: Also check tuple item types.
            if len(typ.items) in (2, 3):
                return
        if isinstance(typ, Instance) and typ.type.fallback_to_any:
            # OK!
            return
        expected_type = self.named_type('builtins.BaseException')  # type: Type
        if optional:
            expected_type = UnionType([expected_type, NoneTyp()])
        self.check_subtype(typ, expected_type, s, messages.INVALID_EXCEPTION)

    def visit_try_stmt(self, s: TryStmt) -> None:
        """Type check a try statement."""
        # Our enclosing frame will get the result if the try/except falls through.
        # This one gets all possible states after the try block exited abnormally
        # (by exception, return, break, etc.)
        with self.binder.frame_context(can_skip=False, fall_through=0):
            # Not only might the body of the try statement exit
            # abnormally, but so might an exception handler or else
            # clause. The finally clause runs in *all* cases, so we
            # need an outer try frame to catch all intermediate states
            # in case an exception is raised during an except or else
            # clause. As an optimization, only create the outer try
            # frame when there actually is a finally clause.
            self.visit_try_without_finally(s, try_frame=bool(s.finally_body))
            if s.finally_body:
                # First we check finally_body is type safe on all abnormal exit paths
                self.accept(s.finally_body)

        if s.finally_body:
            # Then we try again for the more restricted set of options
            # that can fall through. (Why do we need to check the
            # finally clause twice? Depending on whether the finally
            # clause was reached by the try clause falling off the end
            # or exiting abnormally, after completing the finally clause
            # either flow will continue to after the entire try statement
            # or the exception/return/etc. will be processed and control
            # flow will escape. We need to check that the finally clause
            # type checks in both contexts, but only the resulting types
            # from the latter context affect the type state in the code
            # that follows the try statement.)
            self.accept(s.finally_body)

    def visit_try_without_finally(self, s: TryStmt, try_frame: bool) -> None:
        """Type check a try statement, ignoring the finally block.

        On entry, the top frame should receive all flow that exits the
        try block abnormally (i.e., such that the else block does not
        execute), and its parent should receive all flow that exits
        the try block normally.
        """
        # This frame will run the else block if the try fell through.
        # In that case, control flow continues to the parent of what
        # was the top frame on entry.
        with self.binder.frame_context(can_skip=False, fall_through=2, try_frame=try_frame):
            # This frame receives exit via exception, and runs exception handlers
            with self.binder.frame_context(can_skip=False, fall_through=2):
                # Finally, the body of the try statement
                with self.binder.frame_context(can_skip=False, fall_through=2, try_frame=True):
                    self.accept(s.body)
                for i in range(len(s.handlers)):
                    with self.binder.frame_context(can_skip=True, fall_through=4):
                        typ = s.types[i]
                        if typ:
                            t = self.check_except_handler_test(typ)
                            var = s.vars[i]
                            if var:
                                # To support local variables, we make this a definition line,
                                # causing assignment to set the variable's type.
                                var.is_def = True
                                # We also temporarily set current_node_deferred to False to
                                # make sure the inference happens.
                                # TODO: Use a better solution, e.g. a
                                # separate Var for each except block.
                                am_deferring = self.current_node_deferred
                                self.current_node_deferred = False
                                self.check_assignment(var, self.temp_node(t, var))
                                self.current_node_deferred = am_deferring
                        self.accept(s.handlers[i])
                        var = s.vars[i]
                        if var:
                            # Exception variables are deleted in python 3 but not python 2.
                            # But, since it's bad form in python 2 and the type checking
                            # wouldn't work very well, we delete it anyway.

                            # Unfortunately, this doesn't let us detect usage before the
                            # try/except block.
                            if self.options.python_version[0] >= 3:
                                source = var.name
                            else:
                                source = ('(exception variable "{}", which we do not '
                                          'accept outside except: blocks even in '
                                          'python 2)'.format(var.name))
                            cast(Var, var.node).type = DeletedType(source=source)
                            self.binder.cleanse(var)
            if s.else_body:
                self.accept(s.else_body)

    def check_except_handler_test(self, n: Expression) -> Type:
        """Type check an exception handler test clause."""
        typ = self.expr_checker.accept(n)

        all_types = []  # type: List[Type]
        test_types = self.get_types_from_except_handler(typ, n)

        for ttype in test_types:
            if isinstance(ttype, AnyType):
                all_types.append(ttype)
                continue

            if isinstance(ttype, FunctionLike):
                item = ttype.items()[0]
                if not item.is_type_obj():
                    self.fail(messages.INVALID_EXCEPTION_TYPE, n)
                    return AnyType(TypeOfAny.from_error)
                exc_type = item.ret_type
            elif isinstance(ttype, TypeType):
                exc_type = ttype.item
            else:
                self.fail(messages.INVALID_EXCEPTION_TYPE, n)
                return AnyType(TypeOfAny.from_error)

            if not is_subtype(exc_type, self.named_type('builtins.BaseException')):
                self.fail(messages.INVALID_EXCEPTION_TYPE, n)
                return AnyType(TypeOfAny.from_error)

            all_types.append(exc_type)

        return UnionType.make_simplified_union(all_types)

    def get_types_from_except_handler(self, typ: Type, n: Expression) -> List[Type]:
        """Helper for check_except_handler_test to retrieve handler types."""
        if isinstance(typ, TupleType):
            return typ.items
        elif isinstance(typ, UnionType):
            return [
                union_typ
                for item in typ.relevant_items()
                for union_typ in self.get_types_from_except_handler(item, n)
            ]
        elif isinstance(typ, Instance) and is_named_instance(typ, 'builtins.tuple'):
            # variadic tuple
            return [typ.args[0]]
        else:
            return [typ]

    def visit_for_stmt(self, s: ForStmt) -> None:
        """Type check a for statement."""
        if s.is_async:
            item_type = self.analyze_async_iterable_item_type(s.expr)
        else:
            item_type = self.analyze_iterable_item_type(s.expr)
        self.analyze_index_variables(s.index, item_type, s.index_type is None, s)
        self.accept_loop(s.body, s.else_body)

    def analyze_async_iterable_item_type(self, expr: Expression) -> Type:
        """Analyse async iterable expression and return iterator item type."""
        echk = self.expr_checker
        iterable = echk.accept(expr)

        self.check_subtype(iterable,
                           self.named_generic_type('typing.AsyncIterable',
                                                   [AnyType(TypeOfAny.special_form)]),
                           expr, messages.ASYNC_ITERABLE_EXPECTED)

        method = echk.analyze_external_member_access('__aiter__', iterable, expr)
        iterator = echk.check_call(method, [], [], expr)[0]
        method = echk.analyze_external_member_access('__anext__', iterator, expr)
        awaitable = echk.check_call(method, [], [], expr)[0]
        return echk.check_awaitable_expr(awaitable, expr,
                                         messages.INCOMPATIBLE_TYPES_IN_ASYNC_FOR)

    def analyze_iterable_item_type(self, expr: Expression) -> Type:
        """Analyse iterable expression and return iterator item type."""
        echk = self.expr_checker
        iterable = echk.accept(expr)

        if isinstance(iterable, TupleType):
            joined = UninhabitedType()  # type: Type
            for item in iterable.items:
                joined = join_types(joined, item)
            return joined
        else:
            # Non-tuple iterable.
            self.check_subtype(iterable,
                               self.named_generic_type('typing.Iterable',
                                                       [AnyType(TypeOfAny.special_form)]),
                               expr, messages.ITERABLE_EXPECTED)

            method = echk.analyze_external_member_access('__iter__', iterable,
                                                         expr)
            iterator = echk.check_call(method, [], [], expr)[0]
            if self.options.python_version[0] >= 3:
                nextmethod = '__next__'
            else:
                nextmethod = 'next'
            method = echk.analyze_external_member_access(nextmethod, iterator,
                                                         expr)
            return echk.check_call(method, [], [], expr)[0]

    def analyze_index_variables(self, index: Expression, item_type: Type,
                                infer_lvalue_type: bool, context: Context) -> None:
        """Type check or infer for loop or list comprehension index vars."""
        self.check_assignment(index, self.temp_node(item_type, context), infer_lvalue_type)

    def visit_del_stmt(self, s: DelStmt) -> None:
        if isinstance(s.expr, IndexExpr):
            e = s.expr
            m = MemberExpr(e.base, '__delitem__')
            m.line = s.line
            c = CallExpr(m, [e.index], [nodes.ARG_POS], [None])
            c.line = s.line
            self.expr_checker.accept(c, allow_none_return=True)
        else:
            s.expr.accept(self.expr_checker)
            for elt in flatten(s.expr):
                if isinstance(elt, NameExpr):
                    self.binder.assign_type(elt, DeletedType(source=elt.name),
                                            get_declaration(elt), False)

    def visit_decorator(self, e: Decorator) -> None:
        for d in e.decorators:
            if isinstance(d, RefExpr):
                if d.fullname == 'typing.no_type_check':
                    e.var.type = AnyType(TypeOfAny.special_form)
                    e.var.is_ready = True
                    return

        self.check_func_item(e.func, name=e.func.name())

        # Process decorators from the inside out to determine decorated signature, which
        # may be different from the declared signature.
        sig = self.function_type(e.func)  # type: Type
        for d in reversed(e.decorators):
            if refers_to_fullname(d, 'typing.overload'):
                self.fail('Single overload definition, multiple required', e)
                continue
            dec = self.expr_checker.accept(d)
            temp = self.temp_node(sig)
            fullname = None
            if isinstance(d, RefExpr):
                fullname = d.fullname
            self.check_for_untyped_decorator(e.func, dec, d)
            sig, t2 = self.expr_checker.check_call(dec, [temp],
                                                   [nodes.ARG_POS], e,
                                                   callable_name=fullname)
        self.check_untyped_after_decorator(sig, e.func)
        sig = cast(FunctionLike, sig)
        sig = set_callable_name(sig, e.func)
        e.var.type = sig
        e.var.is_ready = True
        if e.func.is_property:
            self.check_incompatible_property_override(e)
        if e.func.info and not e.func.is_dynamic():
            self.check_method_override(e)

    def check_for_untyped_decorator(self,
                                    func: FuncDef,
                                    dec_type: Type,
                                    dec_expr: Expression) -> None:
        if (self.options.disallow_untyped_decorators and
                is_typed_callable(func.type) and
                is_untyped_decorator(dec_type)):
            self.msg.typed_function_untyped_decorator(func.name(), dec_expr)

    def check_incompatible_property_override(self, e: Decorator) -> None:
        if not e.var.is_settable_property and e.func.info is not None:
            name = e.func.name()
            for base in e.func.info.mro[1:]:
                base_attr = base.names.get(name)
                if not base_attr:
                    continue
                if (isinstance(base_attr.node, OverloadedFuncDef) and
                        base_attr.node.is_property and
                        cast(Decorator,
                             base_attr.node.items[0]).var.is_settable_property):
                    self.fail(messages.READ_ONLY_PROPERTY_OVERRIDES_READ_WRITE, e)

    def visit_with_stmt(self, s: WithStmt) -> None:
        for expr, target in zip(s.expr, s.target):
            if s.is_async:
                self.check_async_with_item(expr, target, s.target_type is None)
            else:
                self.check_with_item(expr, target, s.target_type is None)
        self.accept(s.body)

    def check_untyped_after_decorator(self, typ: Type, func: FuncDef) -> None:
        if 'decorated' not in self.options.disallow_any or self.is_stub:
            return

        if mypy.checkexpr.has_any_type(typ):
            self.msg.untyped_decorated_function(typ, func)

    def check_async_with_item(self, expr: Expression, target: Optional[Expression],
                              infer_lvalue_type: bool) -> None:
        echk = self.expr_checker
        ctx = echk.accept(expr)
        enter = echk.analyze_external_member_access('__aenter__', ctx, expr)
        obj = echk.check_call(enter, [], [], expr)[0]
        obj = echk.check_awaitable_expr(
            obj, expr, messages.INCOMPATIBLE_TYPES_IN_ASYNC_WITH_AENTER)
        if target:
            self.check_assignment(target, self.temp_node(obj, expr), infer_lvalue_type)
        exit = echk.analyze_external_member_access('__aexit__', ctx, expr)
        arg = self.temp_node(AnyType(TypeOfAny.special_form), expr)
        res = echk.check_call(exit, [arg] * 3, [nodes.ARG_POS] * 3, expr)[0]
        echk.check_awaitable_expr(
            res, expr, messages.INCOMPATIBLE_TYPES_IN_ASYNC_WITH_AEXIT)

    def check_with_item(self, expr: Expression, target: Optional[Expression],
                        infer_lvalue_type: bool) -> None:
        echk = self.expr_checker
        ctx = echk.accept(expr)
        enter = echk.analyze_external_member_access('__enter__', ctx, expr)
        obj = echk.check_call(enter, [], [], expr)[0]
        if target:
            self.check_assignment(target, self.temp_node(obj, expr), infer_lvalue_type)
        exit = echk.analyze_external_member_access('__exit__', ctx, expr)
        arg = self.temp_node(AnyType(TypeOfAny.special_form), expr)
        echk.check_call(exit, [arg] * 3, [nodes.ARG_POS] * 3, expr)

    def visit_print_stmt(self, s: PrintStmt) -> None:
        for arg in s.args:
            self.expr_checker.accept(arg)
        if s.target:
            target_type = self.expr_checker.accept(s.target)
            if not isinstance(target_type, NoneTyp):
                # TODO: Also verify the type of 'write'.
                self.expr_checker.analyze_external_member_access('write', target_type, s.target)

    def visit_break_stmt(self, s: BreakStmt) -> None:
        self.binder.handle_break()

    def visit_continue_stmt(self, s: ContinueStmt) -> None:
        self.binder.handle_continue()
        return None

    #
    # Helpers
    #

    def check_subtype(self, subtype: Type, supertype: Type, context: Context,
                      msg: str = messages.INCOMPATIBLE_TYPES,
                      subtype_label: Optional[str] = None,
                      supertype_label: Optional[str] = None) -> bool:
        """Generate an error if the subtype is not compatible with
        supertype."""
        if is_subtype(subtype, supertype):
            return True
        else:
            if self.should_suppress_optional_error([subtype]):
                return False
            extra_info = []  # type: List[str]
            note_msg = ''
            if subtype_label is not None or supertype_label is not None:
                subtype_str, supertype_str = self.msg.format_distinctly(subtype, supertype)
                if subtype_label is not None:
                    extra_info.append(subtype_label + ' ' + subtype_str)
                if supertype_label is not None:
                    extra_info.append(supertype_label + ' ' + supertype_str)
                note_msg = make_inferred_type_note(context, subtype,
                                                   supertype, supertype_str)
            if extra_info:
                msg += ' (' + ', '.join(extra_info) + ')'
            self.fail(msg, context)
            if note_msg:
                self.note(note_msg, context)
            if (isinstance(supertype, Instance) and supertype.type.is_protocol and
                    isinstance(subtype, (Instance, TupleType, TypedDictType))):
                self.msg.report_protocol_problems(subtype, supertype, context)
            if isinstance(supertype, CallableType) and isinstance(subtype, Instance):
                call = find_member('__call__', subtype, subtype)
                if call:
                    self.msg.note_call(subtype, call, context)
            return False

    def contains_none(self, t: Type) -> bool:
        return (
            isinstance(t, NoneTyp) or
            (isinstance(t, UnionType) and any(self.contains_none(ut) for ut in t.items)) or
            (isinstance(t, TupleType) and any(self.contains_none(tt) for tt in t.items)) or
            (isinstance(t, Instance) and bool(t.args)
             and any(self.contains_none(it) for it in t.args))
        )

    def should_suppress_optional_error(self, related_types: List[Type]) -> bool:
        return self.suppress_none_errors and any(self.contains_none(t) for t in related_types)

    def named_type(self, name: str) -> Instance:
        """Return an instance type with type given by the name and no
        type arguments. For example, named_type('builtins.object')
        produces the object type.
        """
        # Assume that the name refers to a type.
        sym = self.lookup_qualified(name)
        node = sym.node
        assert isinstance(node, TypeInfo)
        any_type = AnyType(TypeOfAny.from_omitted_generics)
        return Instance(node, [any_type] * len(node.defn.type_vars))

    def named_generic_type(self, name: str, args: List[Type]) -> Instance:
        """Return an instance with the given name and type arguments.

        Assume that the number of arguments is correct.  Assume that
        the name refers to a compatible generic type.
        """
        info = self.lookup_typeinfo(name)
        # TODO: assert len(args) == len(info.defn.type_vars)
        return Instance(info, args)

    def lookup_typeinfo(self, fullname: str) -> TypeInfo:
        # Assume that the name refers to a class.
        sym = self.lookup_qualified(fullname)
        node = sym.node
        assert isinstance(node, TypeInfo)
        return node

    def type_type(self) -> Instance:
        """Return instance type 'type'."""
        return self.named_type('builtins.type')

    def str_type(self) -> Instance:
        """Return instance type 'str'."""
        return self.named_type('builtins.str')

    def store_type(self, node: Expression, typ: Type) -> None:
        """Store the type of a node in the type map."""
        self.type_map[node] = typ

    def in_checked_function(self) -> bool:
        """Should we type-check the current function?

        - Yes if --check-untyped-defs is set.
        - Yes outside functions.
        - Yes in annotated functions.
        - No otherwise.
        """
        return (self.options.check_untyped_defs
                or not self.dynamic_funcs
                or not self.dynamic_funcs[-1])

    def lookup(self, name: str, kind: int) -> SymbolTableNode:
        """Look up a definition from the symbol table with the given name.
        TODO remove kind argument
        """
        if name in self.globals:
            return self.globals[name]
        else:
            b = self.globals.get('__builtins__', None)
            if b:
                table = cast(MypyFile, b.node).names
                if name in table:
                    return table[name]
            raise KeyError('Failed lookup: {}'.format(name))

    def lookup_qualified(self, name: str) -> SymbolTableNode:
        if '.' not in name:
            return self.lookup(name, GDEF)  # FIX kind
        else:
            parts = name.split('.')
            n = self.modules[parts[0]]
            for i in range(1, len(parts) - 1):
                sym = n.names.get(parts[i])
                assert sym is not None, "Internal error: attempted lookup of unknown name"
                n = cast(MypyFile, sym.node)
            last = parts[-1]
            if last in n.names:
                return n.names[last]
            elif len(parts) == 2 and parts[0] == 'builtins':
                raise KeyError("Could not find builtin symbol '{}'. (Are you running a "
                               "test case? If so, make sure to include a fixture that "
                               "defines this symbol.)".format(last))
            else:
                msg = "Failed qualified lookup: '{}' (fullname = '{}')."
                raise KeyError(msg.format(last, name))

    @contextmanager
    def enter_partial_types(self) -> Iterator[None]:
        """Enter a new scope for collecting partial types.

        Also report errors for variables which still have partial
        types, i.e. we couldn't infer a complete type.
        """
        self.partial_types.append({})
        yield

        partial_types = self.partial_types.pop()
        if not self.current_node_deferred:
            for var, context in partial_types.items():
                if isinstance(var.type, PartialType) and var.type.type is None:
                    # None partial type: assume variable is intended to have type None
                    var.type = NoneTyp()
                else:
                    if var not in self.partial_reported:
                        self.msg.fail(messages.NEED_ANNOTATION_FOR_VAR, context)
                        self.partial_reported.add(var)
                    var.type = AnyType(TypeOfAny.from_error)

    def find_partial_types(self, var: Var) -> Optional[Dict[Var, Context]]:
        for partial_types in reversed(self.partial_types):
            if var in partial_types:
                return partial_types
        return None

    def temp_node(self, t: Type, context: Optional[Context] = None) -> TempNode:
        """Create a temporary node with the given, fixed type."""
        temp = TempNode(t)
        if context:
            temp.set_line(context.get_line())
        return temp

    def fail(self, msg: str, context: Context) -> None:
        """Produce an error message."""
        self.msg.fail(msg, context)

    def warn(self, msg: str, context: Context) -> None:
        """Produce a warning message."""
        self.msg.warn(msg, context)

    def note(self, msg: str, context: Context, offset: int = 0) -> None:
        """Produce a note."""
        self.msg.note(msg, context, offset=offset)

    def iterable_item_type(self, instance: Instance) -> Type:
        iterable = map_instance_to_supertype(
            instance,
            self.lookup_typeinfo('typing.Iterable'))
        return iterable.args[0]

    def function_type(self, func: FuncBase) -> FunctionLike:
        return function_type(func, self.named_type('builtins.function'))

    # TODO: These next two functions should refer to TypeMap below
    def find_isinstance_check(self, n: Expression) -> Tuple[Optional[Dict[Expression, Type]],
                                                            Optional[Dict[Expression, Type]]]:
        return find_isinstance_check(n, self.type_map)

    def push_type_map(self, type_map: Optional[Dict[Expression, Type]]) -> None:
        if type_map is None:
            self.binder.unreachable()
        else:
            for expr, type in type_map.items():
                self.binder.put(expr, type)

# Data structure returned by find_isinstance_check representing
# information learned from the truth or falsehood of a condition.  The
# dict maps nodes representing expressions like 'a[0].x' to their
# refined types under the assumption that the condition has a
# particular truth value. A value of None means that the condition can
# never have that truth value.

# NB: The keys of this dict are nodes in the original source program,
# which are compared by reference equality--effectively, being *the
# same* expression of the program, not just two identical expressions
# (such as two references to the same variable). TODO: it would
# probably be better to have the dict keyed by the nodes' literal_hash
# field instead.


TypeMap = Optional[Dict[Expression, Type]]

# An object that represents either a precise type or a type with an upper bound;
# it is important for correct type inference with isinstance.
TypeRange = NamedTuple(
    'TypeRange',
    [
        ('item', Type),
        ('is_upper_bound', bool),  # False => precise type
    ])


def conditional_type_map(expr: Expression,
                         current_type: Optional[Type],
                         proposed_type_ranges: Optional[List[TypeRange]],
                         ) -> Tuple[TypeMap, TypeMap]:
    """Takes in an expression, the current type of the expression, and a
    proposed type of that expression.

    Returns a 2-tuple: The first element is a map from the expression to
    the proposed type, if the expression can be the proposed type.  The
    second element is a map from the expression to the type it would hold
    if it was not the proposed type, if any. None means bot, {} means top"""
    if proposed_type_ranges:
        if len(proposed_type_ranges) == 1:
            proposed_type = proposed_type_ranges[0].item  # Union with a single type breaks tests
        else:
            proposed_type = UnionType([type_range.item for type_range in proposed_type_ranges])
        if current_type:
            if (not any(type_range.is_upper_bound for type_range in proposed_type_ranges)
               and is_proper_subtype(current_type, proposed_type)):
                # Expression is always of one of the types in proposed_type_ranges
                return {}, None
            elif not is_overlapping_types(current_type, proposed_type):
                # Expression is never of any type in proposed_type_ranges
                return None, {}
            else:
                # we can only restrict when the type is precise, not bounded
                proposed_precise_type = UnionType([type_range.item
                                          for type_range in proposed_type_ranges
                                          if not type_range.is_upper_bound])
                remaining_type = restrict_subtype_away(current_type, proposed_precise_type)
                return {expr: proposed_type}, {expr: remaining_type}
        else:
            return {expr: proposed_type}, {}
    else:
        # An isinstance check, but we don't understand the type
        return {}, {}


def partition_by_callable(type: Type) -> Tuple[List[Type], List[Type]]:
    """Takes in a type and partitions that type into callable subtypes and
    uncallable subtypes.

    Thus, given:
    `callables, uncallables = partition_by_callable(type)`

    If we assert `callable(type)` then `type` has type Union[*callables], and
    If we assert `not callable(type)` then `type` has type Union[*uncallables]

    Guaranteed to not return [], []"""
    if isinstance(type, FunctionLike) or isinstance(type, TypeType):
        return [type], []

    if isinstance(type, AnyType):
        return [type], [type]

    if isinstance(type, UnionType):
        callables = []
        uncallables = []
        for subtype in type.relevant_items():
            subcallables, subuncallables = partition_by_callable(subtype)
            callables.extend(subcallables)
            uncallables.extend(subuncallables)
        return callables, uncallables

    if isinstance(type, TypeVarType):
        return partition_by_callable(type.erase_to_union_or_bound())

    if isinstance(type, Instance):
        method = type.type.get_method('__call__')
        if method and method.type:
            callables, uncallables = partition_by_callable(method.type)
            if len(callables) and not len(uncallables):
                # Only consider the type callable if its __call__ method is
                # definitely callable.
                return [type], []
        return [], [type]

    return [], [type]


def conditional_callable_type_map(expr: Expression,
                                  current_type: Optional[Type],
                                  ) -> Tuple[TypeMap, TypeMap]:
    """Takes in an expression and the current type of the expression.

    Returns a 2-tuple: The first element is a map from the expression to
    the restricted type if it were callable. The second element is a
    map from the expression to the type it would hold if it weren't
    callable."""
    if not current_type:
        return {}, {}

    if isinstance(current_type, AnyType):
        return {}, {}

    callables, uncallables = partition_by_callable(current_type)

    if len(callables) and len(uncallables):
        callable_map = {expr: UnionType.make_union(callables)} if len(callables) else None
        uncallable_map = {expr: UnionType.make_union(uncallables)} if len(uncallables) else None
        return callable_map, uncallable_map

    elif len(callables):
        return {}, None

    return None, {}


def is_true_literal(n: Expression) -> bool:
    return (refers_to_fullname(n, 'builtins.True')
            or isinstance(n, IntExpr) and n.value == 1)


def is_false_literal(n: Expression) -> bool:
    return (refers_to_fullname(n, 'builtins.False')
            or isinstance(n, IntExpr) and n.value == 0)


def is_literal_none(n: Expression) -> bool:
    return isinstance(n, NameExpr) and n.fullname == 'builtins.None'


def is_optional(t: Type) -> bool:
    return isinstance(t, UnionType) and any(isinstance(e, NoneTyp) for e in t.items)


def remove_optional(typ: Type) -> Type:
    if isinstance(typ, UnionType):
        return UnionType.make_union([t for t in typ.items if not isinstance(t, NoneTyp)])
    else:
        return typ


def and_conditional_maps(m1: TypeMap, m2: TypeMap) -> TypeMap:
    """Calculate what information we can learn from the truth of (e1 and e2)
    in terms of the information that we can learn from the truth of e1 and
    the truth of e2.
    """

    if m1 is None or m2 is None:
        # One of the conditions can never be true.
        return None
    # Both conditions can be true; combine the information. Anything
    # we learn from either conditions's truth is valid. If the same
    # expression's type is refined by both conditions, we somewhat
    # arbitrarily give precedence to m2. (In the future, we could use
    # an intersection type.)
    result = m2.copy()
    m2_keys = set(literal_hash(n2) for n2 in m2)
    for n1 in m1:
        if literal_hash(n1) not in m2_keys:
            result[n1] = m1[n1]
    return result


def or_conditional_maps(m1: TypeMap, m2: TypeMap) -> TypeMap:
    """Calculate what information we can learn from the truth of (e1 or e2)
    in terms of the information that we can learn from the truth of e1 and
    the truth of e2.
    """

    if m1 is None:
        return m2
    if m2 is None:
        return m1
    # Both conditions can be true. Combine information about
    # expressions whose type is refined by both conditions. (We do not
    # learn anything about expressions whose type is refined by only
    # one condition.)
    result = {}
    for n1 in m1:
        for n2 in m2:
            if literal_hash(n1) == literal_hash(n2):
                result[n1] = UnionType.make_simplified_union([m1[n1], m2[n2]])
    return result


def convert_to_typetype(type_map: TypeMap) -> TypeMap:
    converted_type_map = {}  # type: Dict[Expression, Type]
    if type_map is None:
        return None
    for expr, typ in type_map.items():
        if not isinstance(typ, (UnionType, Instance)):
            # unknown type; error was likely reported earlier
            return {}
        converted_type_map[expr] = TypeType.make_normalized(typ)
    return converted_type_map


def find_isinstance_check(node: Expression,
                          type_map: Dict[Expression, Type],
                          ) -> Tuple[TypeMap, TypeMap]:
    """Find any isinstance checks (within a chain of ands).  Includes
    implicit and explicit checks for None and calls to callable.

    Return value is a map of variables to their types if the condition
    is true and a map of variables to their types if the condition is false.

    If either of the values in the tuple is None, then that particular
    branch can never occur.

    Guaranteed to not return None, None. (But may return {}, {})
    """
    if is_true_literal(node):
        return {}, None
    elif is_false_literal(node):
        return None, {}
    elif isinstance(node, CallExpr):
        if refers_to_fullname(node.callee, 'builtins.isinstance'):
            if len(node.args) != 2:  # the error will be reported later
                return {}, {}
            expr = node.args[0]
            if literal(expr) == LITERAL_TYPE:
                vartype = type_map[expr]
                type = get_isinstance_type(node.args[1], type_map)
                return conditional_type_map(expr, vartype, type)
        elif refers_to_fullname(node.callee, 'builtins.issubclass'):
            expr = node.args[0]
            if literal(expr) == LITERAL_TYPE:
                vartype = type_map[expr]
                type = get_isinstance_type(node.args[1], type_map)
                if isinstance(vartype, UnionType):
                    union_list = []
                    for t in vartype.items:
                        if isinstance(t, TypeType):
                            union_list.append(t.item)
                        else:
                            #  this is an error that should be reported earlier
                            #  if we reach here, we refuse to do any type inference
                            return {}, {}
                    vartype = UnionType(union_list)
                elif isinstance(vartype, TypeType):
                    vartype = vartype.item
                else:
                    # any other object whose type we don't know precisely
                    # for example, Any or Instance of type type
                    return {}, {}  # unknown type
                yes_map, no_map = conditional_type_map(expr, vartype, type)
                yes_map, no_map = map(convert_to_typetype, (yes_map, no_map))
                return yes_map, no_map
        elif refers_to_fullname(node.callee, 'builtins.callable'):
            expr = node.args[0]
            if literal(expr) == LITERAL_TYPE:
                vartype = type_map[expr]
                return conditional_callable_type_map(expr, vartype)
    elif isinstance(node, ComparisonExpr) and experiments.STRICT_OPTIONAL:
        # Check for `x is None` and `x is not None`.
        is_not = node.operators == ['is not']
        if any(is_literal_none(n) for n in node.operands) and (is_not or node.operators == ['is']):
            if_vars = {}  # type: TypeMap
            else_vars = {}  # type: TypeMap
            for expr in node.operands:
                if (literal(expr) == LITERAL_TYPE and not is_literal_none(expr)
                        and expr in type_map):
                    # This should only be true at most once: there should be
                    # two elements in node.operands, and at least one of them
                    # should represent a None.
                    vartype = type_map[expr]
                    none_typ = [TypeRange(NoneTyp(), is_upper_bound=False)]
                    if_vars, else_vars = conditional_type_map(expr, vartype, none_typ)
                    break

            if is_not:
                if_vars, else_vars = else_vars, if_vars
            return if_vars, else_vars
        # Check for `x == y` where x is of type Optional[T] and y is of type T
        # or a type that overlaps with T (or vice versa).
        elif node.operators == ['==']:
            first_type = type_map[node.operands[0]]
            second_type = type_map[node.operands[1]]
            if is_optional(first_type) != is_optional(second_type):
                if is_optional(first_type):
                    optional_type, comp_type = first_type, second_type
                    optional_expr = node.operands[0]
                else:
                    optional_type, comp_type = second_type, first_type
                    optional_expr = node.operands[1]
                if is_overlapping_types(optional_type, comp_type):
                    return {optional_expr: remove_optional(optional_type)}, {}
    elif isinstance(node, RefExpr):
        # Restrict the type of the variable to True-ish/False-ish in the if and else branches
        # respectively
        vartype = type_map[node]
        if_type = true_only(vartype)
        else_type = false_only(vartype)
        ref = node  # type: Expression
        if_map = {ref: if_type} if not isinstance(if_type, UninhabitedType) else None
        else_map = {ref: else_type} if not isinstance(else_type, UninhabitedType) else None
        return if_map, else_map
    elif isinstance(node, OpExpr) and node.op == 'and':
        left_if_vars, left_else_vars = find_isinstance_check(node.left, type_map)
        right_if_vars, right_else_vars = find_isinstance_check(node.right, type_map)

        # (e1 and e2) is true if both e1 and e2 are true,
        # and false if at least one of e1 and e2 is false.
        return (and_conditional_maps(left_if_vars, right_if_vars),
                or_conditional_maps(left_else_vars, right_else_vars))
    elif isinstance(node, OpExpr) and node.op == 'or':
        left_if_vars, left_else_vars = find_isinstance_check(node.left, type_map)
        right_if_vars, right_else_vars = find_isinstance_check(node.right, type_map)

        # (e1 or e2) is true if at least one of e1 or e2 is true,
        # and false if both e1 and e2 are false.
        return (or_conditional_maps(left_if_vars, right_if_vars),
                and_conditional_maps(left_else_vars, right_else_vars))
    elif isinstance(node, UnaryExpr) and node.op == 'not':
        left, right = find_isinstance_check(node.expr, type_map)
        return right, left

    # Not a supported isinstance check
    return {}, {}


def flatten(t: Expression) -> List[Expression]:
    """Flatten a nested sequence of tuples/lists into one list of nodes."""
    if isinstance(t, TupleExpr) or isinstance(t, ListExpr):
        return [b for a in t.items for b in flatten(a)]
    else:
        return [t]


def flatten_types(t: Type) -> List[Type]:
    """Flatten a nested sequence of tuples into one list of nodes."""
    if isinstance(t, TupleType):
        return [b for a in t.items for b in flatten_types(a)]
    else:
        return [t]


def get_isinstance_type(expr: Expression,
                        type_map: Dict[Expression, Type]) -> Optional[List[TypeRange]]:
    all_types = flatten_types(type_map[expr])
    types = []  # type: List[TypeRange]
    for typ in all_types:
        if isinstance(typ, FunctionLike) and typ.is_type_obj():
            # Type variables may be present -- erase them, which is the best
            # we can do (outside disallowing them here).
            typ = erase_typevars(typ.items()[0].ret_type)
            types.append(TypeRange(typ, is_upper_bound=False))
        elif isinstance(typ, TypeType):
            # Type[A] means "any type that is a subtype of A" rather than "precisely type A"
            # we indicate this by setting is_upper_bound flag
            types.append(TypeRange(typ.item, is_upper_bound=True))
        elif isinstance(typ, Instance) and typ.type.fullname() == 'builtins.type':
            object_type = Instance(typ.type.mro[-1], [])
            types.append(TypeRange(object_type, is_upper_bound=True))
        else:  # we didn't see an actual type, but rather a variable whose value is unknown to us
            return None
    if not types:
        # this can happen if someone has empty tuple as 2nd argument to isinstance
        # strictly speaking, we should return UninhabitedType but for simplicity we will simply
        # refuse to do any type inference for now
        return None
    return types


def expand_func(defn: FuncItem, map: Dict[TypeVarId, Type]) -> FuncItem:
    visitor = TypeTransformVisitor(map)
    ret = defn.accept(visitor)
    assert isinstance(ret, FuncItem)
    return ret


class TypeTransformVisitor(TransformVisitor):
    def __init__(self, map: Dict[TypeVarId, Type]) -> None:
        super().__init__()
        self.map = map

    def type(self, type: Type) -> Type:
        return expand_type(type, self.map)


def is_unsafe_overlapping_signatures(signature: Type, other: Type) -> bool:
    """Check if two signatures may be unsafely overlapping.

    Two signatures s and t are overlapping if both can be valid for the same
    statically typed values and the return types are incompatible.

    Assume calls are first checked against 'signature', then against 'other'.
    Thus if 'signature' is more general than 'other', there is no unsafe
    overlapping.

    TODO If argument types vary covariantly, the return type may vary
         covariantly as well.
    """
    if isinstance(signature, CallableType):
        if isinstance(other, CallableType):
            # TODO varargs
            # TODO keyword args
            # TODO erasure
            # TODO allow to vary covariantly
            # Check if the argument counts are overlapping.
            min_args = max(signature.min_args, other.min_args)
            max_args = min(len(signature.arg_types), len(other.arg_types))
            if min_args > max_args:
                # Argument counts are not overlapping.
                return False
            # Signatures are overlapping iff if they are overlapping for the
            # smallest common argument count.
            for i in range(min_args):
                t1 = signature.arg_types[i]
                t2 = other.arg_types[i]
                if not is_overlapping_types(t1, t2):
                    return False
            # All arguments types for the smallest common argument count are
            # overlapping => the signature is overlapping. The overlapping is
            # safe if the return types are identical.
            if is_same_type(signature.ret_type, other.ret_type):
                return False
            # If the first signature has more general argument types, the
            # latter will never be called
            if is_more_general_arg_prefix(signature, other):
                return False
            # Special case: all args are subtypes, and returns are subtypes
            if (all(is_proper_subtype(s, o)
                    for (s, o) in zip(signature.arg_types, other.arg_types)) and
                    is_proper_subtype(signature.ret_type, other.ret_type)):
                return False
            return not is_more_precise_signature(signature, other)
    return True


def is_more_general_arg_prefix(t: FunctionLike, s: FunctionLike) -> bool:
    """Does t have wider arguments than s?"""
    # TODO should an overload with additional items be allowed to be more
    #      general than one with fewer items (or just one item)?
    # TODO check argument kinds and otherwise make more general
    if isinstance(t, CallableType):
        if isinstance(s, CallableType):
            t, s = unify_generic_callables(t, s)
            return all(is_proper_subtype(args, argt)
                       for argt, args in zip(t.arg_types, s.arg_types))
    elif isinstance(t, FunctionLike):
        if isinstance(s, FunctionLike):
            if len(t.items()) == len(s.items()):
                return all(is_same_arg_prefix(items, itemt)
                           for items, itemt in zip(t.items(), s.items()))
    return False


def unify_generic_callables(t: CallableType,
                            s: CallableType) -> Tuple[CallableType,
                                                      CallableType]:
    """Make type variables in generic callables the same if possible.

    Return updated callables. If we can't unify the type variables,
    return the unmodified arguments.
    """
    # TODO: Use this elsewhere when comparing generic callables.
    if t.is_generic() and s.is_generic():
        t_substitutions = {}
        s_substitutions = {}
        for tv1, tv2 in zip(t.variables, s.variables):
            # Are these something we can unify?
            if tv1.id != tv2.id and is_equivalent_type_var_def(tv1, tv2):
                newdef = TypeVarDef.new_unification_variable(tv2)
                t_substitutions[tv1.id] = TypeVarType(newdef)
                s_substitutions[tv2.id] = TypeVarType(newdef)
        return (cast(CallableType, expand_type(t, t_substitutions)),
                cast(CallableType, expand_type(s, s_substitutions)))
    return t, s


def is_equivalent_type_var_def(tv1: TypeVarDef, tv2: TypeVarDef) -> bool:
    """Are type variable definitions equivalent?

    Ignore ids, locations in source file and names.
    """
    return (
        tv1.variance == tv2.variance
        and is_same_types(tv1.values, tv2.values)
        and ((tv1.upper_bound is None and tv2.upper_bound is None)
             or (tv1.upper_bound is not None
                 and tv2.upper_bound is not None
                 and is_same_type(tv1.upper_bound, tv2.upper_bound))))


def is_same_arg_prefix(t: CallableType, s: CallableType) -> bool:
    # TODO check argument kinds
    return all(is_same_type(argt, args)
               for argt, args in zip(t.arg_types, s.arg_types))


def is_more_precise_signature(t: CallableType, s: CallableType) -> bool:
    """Is t more precise than s?

    A signature t is more precise than s if all argument types and the return
    type of t are more precise than the corresponding types in s.

    Assume that the argument kinds and names are compatible, and that the
    argument counts are overlapping.
    """
    # TODO generic function types
    # Only consider the common prefix of argument types.
    for argt, args in zip(t.arg_types, s.arg_types):
        if not is_more_precise(argt, args):
            return False
    return is_more_precise(t.ret_type, s.ret_type)


def infer_operator_assignment_method(typ: Type, operator: str) -> Tuple[bool, str]:
    """Determine if operator assignment on given value type is in-place, and the method name.

    For example, if operator is '+', return (True, '__iadd__') or (False, '__add__')
    depending on which method is supported by the type.
    """
    method = nodes.op_methods[operator]
    if isinstance(typ, Instance):
        if operator in nodes.ops_with_inplace_method:
            inplace_method = '__i' + method[2:]
            if typ.type.has_readable_member(inplace_method):
                return True, inplace_method
    return False, method


def is_valid_inferred_type(typ: Type) -> bool:
    """Is an inferred type valid?

    Examples of invalid types include the None type or List[<uninhabited>].

    When not doing strict Optional checking, all types containing None are
    invalid.  When doing strict Optional checking, only None and types that are
    incompletely defined (i.e. contain UninhabitedType) are invalid.
    """
    if is_same_type(typ, NoneTyp()):
        # With strict Optional checking, we *may* eventually infer NoneTyp, but
        # we only do that if we can't infer a specific Optional type.  This
        # resolution happens in leave_partial_types when we pop a partial types
        # scope.
        return False
    return is_valid_inferred_type_component(typ)


def is_valid_inferred_type_component(typ: Type) -> bool:
    """Is this part of a type a valid inferred type?

    In strict Optional mode this excludes bare None types, as otherwise every
    type containing None would be invalid.
    """
    if is_same_type(typ, UninhabitedType()):
        return False
    elif isinstance(typ, Instance):
        for arg in typ.args:
            if not is_valid_inferred_type_component(arg):
                return False
    elif isinstance(typ, TupleType):
        for item in typ.items:
            if not is_valid_inferred_type_component(item):
                return False
    return True


def is_node_static(node: Optional[Node]) -> Optional[bool]:
    """Find out if a node describes a static function method."""

    if isinstance(node, FuncDef):
        return node.is_static

    if isinstance(node, Var):
        return node.is_staticmethod

    return None


class Scope:
    # We keep two stacks combined, to maintain the relative order
    stack = None  # type: List[Union[TypeInfo, FuncItem, MypyFile]]

    def __init__(self, module: MypyFile) -> None:
        self.stack = [module]

    def top_function(self) -> Optional[FuncItem]:
        for e in reversed(self.stack):
            if isinstance(e, FuncItem):
                return e
        return None

    def active_class(self) -> Optional[TypeInfo]:
        if isinstance(self.stack[-1], TypeInfo):
            return self.stack[-1]
        return None

    def active_self_type(self) -> Optional[Union[Instance, TupleType]]:
        info = self.active_class()
        if info:
            return fill_typevars(info)
        return None

    @contextmanager
    def push_function(self, item: FuncItem) -> Iterator[None]:
        self.stack.append(item)
        yield
        self.stack.pop()

    @contextmanager
    def push_class(self, info: TypeInfo) -> Iterator[None]:
        self.stack.append(info)
        yield
        self.stack.pop()


@contextmanager
def nothing() -> Iterator[None]:
    yield


def is_typed_callable(c: Optional[Type]) -> bool:
    if not c or not isinstance(c, CallableType):
        return False
    return not all(isinstance(t, AnyType) and t.type_of_any == TypeOfAny.unannotated
                   for t in c.arg_types + [c.ret_type])


def is_untyped_decorator(typ: Optional[Type]) -> bool:
    if not typ or not isinstance(typ, CallableType):
        return True
    return typ.implicit


def is_static(func: Union[FuncBase, Decorator]) -> bool:
    if isinstance(func, Decorator):
        return is_static(func.func)
    elif isinstance(func, OverloadedFuncDef):
        return any(is_static(item) for item in func.items)
    elif isinstance(func, FuncItem):
        return func.is_static
    return False<|MERGE_RESOLUTION|>--- conflicted
+++ resolved
@@ -1852,13 +1852,8 @@
             var.is_inferred = True
             if isinstance(lvalue, MemberExpr) and self.inferred_attribute_types is not None:
                 # Store inferred attribute type so that we can check consistency afterwards.
-<<<<<<< HEAD
-                assert lvalue.def_var is not None
-                self.inferred_attribute_types[lvalue.def_var] = type
-=======
                 if lvalue.def_var is not None:
                     self.inferred_attribute_types[lvalue.def_var] = type
->>>>>>> 1aabd228
             self.store_type(lvalue, type)
 
     def set_inference_error_fallback_type(self, var: Var, lvalue: Lvalue, type: Type,
