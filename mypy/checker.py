"""Mypy type checker."""

import itertools
import fnmatch
from contextlib import contextmanager
import sys

from typing import (
    Dict, Set, List, cast, Tuple, TypeVar, Union, Optional, NamedTuple, Iterator
)

from mypy.errors import Errors, report_internal_error
from mypy.nodes import (
    SymbolTable, Statement, MypyFile, Var, Expression, Lvalue,
    OverloadedFuncDef, FuncDef, FuncItem, FuncBase, TypeInfo,
    ClassDef, GDEF, Block, AssignmentStmt, NameExpr, MemberExpr, IndexExpr,
    TupleExpr, ListExpr, ExpressionStmt, ReturnStmt, IfStmt,
    WhileStmt, OperatorAssignmentStmt, WithStmt, AssertStmt,
    RaiseStmt, TryStmt, ForStmt, DelStmt, CallExpr, IntExpr, StrExpr,
    BytesExpr, UnicodeExpr, FloatExpr, OpExpr, UnaryExpr, CastExpr, RevealTypeExpr, SuperExpr,
    TypeApplication, DictExpr, SliceExpr, LambdaExpr, TempNode, SymbolTableNode,
    Context, ListComprehension, ConditionalExpr, GeneratorExpr,
    Decorator, SetExpr, TypeVarExpr, NewTypeExpr, PrintStmt,
    LITERAL_TYPE, BreakStmt, PassStmt, ContinueStmt, ComparisonExpr, StarExpr,
    YieldFromExpr, NamedTupleExpr, TypedDictExpr, SetComprehension,
    DictionaryComprehension, ComplexExpr, EllipsisExpr, TypeAliasExpr,
    RefExpr, YieldExpr, BackquoteExpr, Import, ImportFrom, ImportAll, ImportBase,
    AwaitExpr, PromoteExpr, Node, EnumCallExpr,
    ARG_POS, MDEF,
    CONTRAVARIANT, COVARIANT)
from mypy import nodes
from mypy.typeanal import has_any_from_unimported_type, check_for_explicit_any
from mypy.types import (
    Type, AnyType, CallableType, FunctionLike, Overloaded, TupleType, TypedDictType,
    Instance, NoneTyp, strip_type, TypeType, TypeOfAny,
    UnionType, TypeVarId, TypeVarType, PartialType, DeletedType, UninhabitedType, TypeVarDef,
    true_only, false_only, function_type, is_named_instance, union_items
)
from mypy.sametypes import is_same_type, is_same_types
from mypy.messages import MessageBuilder, make_inferred_type_note
import mypy.checkexpr
from mypy.checkmember import map_type_from_supertype, bind_self, erase_to_bound
from mypy import messages
from mypy.subtypes import (
    is_subtype, is_equivalent, is_proper_subtype, is_more_precise,
    restrict_subtype_away, is_subtype_ignoring_tvars, is_callable_subtype,
    unify_generic_callable,
)
from mypy.maptype import map_instance_to_supertype
from mypy.typevars import fill_typevars, has_no_typevars
from mypy.semanal import set_callable_name, refers_to_fullname
from mypy.erasetype import erase_typevars
from mypy.expandtype import expand_type, expand_type_by_instance
from mypy.visitor import NodeVisitor
from mypy.join import join_types
from mypy.treetransform import TransformVisitor
from mypy.binder import ConditionalTypeBinder, get_declaration
from mypy.meet import is_overlapping_types
from mypy.options import Options
from mypy.plugin import Plugin, CheckerPluginInterface

from mypy import experiments


T = TypeVar('T')

LAST_PASS = 1  # Pass numbers start at 0


# A node which is postponed to be processed during the next pass.
# This is used for both batch mode and fine-grained incremental mode.
DeferredNode = NamedTuple(
    'DeferredNode',
    [
        # In batch mode only FuncDef and LambdaExpr are supported
        ('node', Union[FuncDef, LambdaExpr, MypyFile]),
        ('context_type_name', Optional[str]),  # Name of the surrounding class (for error messages)
        ('active_typeinfo', Optional[TypeInfo]),  # And its TypeInfo (for semantic analysis
                                                  # self type handling)
    ])


class TypeChecker(NodeVisitor[None], CheckerPluginInterface):
    """Mypy type checker.

    Type check mypy source files that have been semantically analyzed.

    You must create a separate instance for each source file.
    """

    # Are we type checking a stub?
    is_stub = False
    # Error message reporter
    errors = None  # type: Errors
    # Utility for generating messages
    msg = None  # type: MessageBuilder
    # Types of type checked nodes
    type_map = None  # type: Dict[Expression, Type]

    # Helper for managing conditional types
    binder = None  # type: ConditionalTypeBinder
    # Helper for type checking expressions
    expr_checker = None  # type: mypy.checkexpr.ExpressionChecker

    scope = None  # type: Scope
    # Stack of function return types
    return_types = None  # type: List[Type]
    # Flags; true for dynamically typed functions
    dynamic_funcs = None  # type: List[bool]
    # Stack of collections of variables with partial types
    partial_types = None  # type: List[Dict[Var, Context]]
    globals = None  # type: SymbolTable
    modules = None  # type: Dict[str, MypyFile]
    # Nodes that couldn't be checked because some types weren't available. We'll run
    # another pass and try these again.
    deferred_nodes = None  # type: List[DeferredNode]
    # Type checking pass number (0 = first pass)
    pass_num = 0
    # Have we deferred the current function? If yes, don't infer additional
    # types during this pass within the function.
    current_node_deferred = False
    # Is this file a typeshed stub?
    is_typeshed_stub = False
    # Should strict Optional-related errors be suppressed in this file?
    suppress_none_errors = False  # TODO: Get it from options instead
    options = None  # type: Options
    # Used for collecting inferred attribute types so that they can be checked
    # for consistency.
    inferred_attribute_types = None  # type: Optional[Dict[Var, Type]]

    # The set of all dependencies (suppressed or not) that this module accesses, either
    # directly or indirectly.
    module_refs = None  # type: Set[str]

    # Plugin that provides special type checking rules for specific library
    # functions such as open(), etc.
    plugin = None  # type: Plugin

    def __init__(self, errors: Errors, modules: Dict[str, MypyFile], options: Options,
                 tree: MypyFile, path: str, plugin: Plugin) -> None:
        """Construct a type checker.

        Use errors to report type check errors.
        """
        self.errors = errors
        self.modules = modules
        self.options = options
        self.tree = tree
        self.path = path
        self.msg = MessageBuilder(errors, modules)
        self.plugin = plugin
        self.expr_checker = mypy.checkexpr.ExpressionChecker(self, self.msg, self.plugin)
        self.scope = Scope(tree)
        self.binder = ConditionalTypeBinder()
        self.globals = tree.names
        self.return_types = []
        self.dynamic_funcs = []
        self.partial_types = []
        self.deferred_nodes = []
        self.type_map = {}
        self.module_refs = set()
        self.pass_num = 0
        self.current_node_deferred = False
        self.is_stub = tree.is_stub
        self.is_typeshed_stub = errors.is_typeshed_file(path)
        self.inferred_attribute_types = None
        if options.strict_optional_whitelist is None:
            self.suppress_none_errors = not options.show_none_errors
        else:
            self.suppress_none_errors = not any(fnmatch.fnmatch(path, pattern)
                                                for pattern
                                                in options.strict_optional_whitelist)

    def check_first_pass(self) -> None:
        """Type check the entire file, but defer functions with unresolved references.

        Unresolved references are forward references to variables
        whose types haven't been inferred yet.  They may occur later
        in the same file or in a different file that's being processed
        later (usually due to an import cycle).

        Deferred functions will be processed by check_second_pass().
        """
        with experiments.strict_optional_set(self.options.strict_optional):
            self.errors.set_file(self.path, self.tree.fullname())
            with self.enter_partial_types():
                with self.binder.top_frame_context():
                    for d in self.tree.defs:
                        self.accept(d)

            assert not self.current_node_deferred

            all_ = self.globals.get('__all__')
            if all_ is not None and all_.type is not None:
                all_node = all_.node
                assert all_node is not None
                seq_str = self.named_generic_type('typing.Sequence',
                                                [self.named_type('builtins.str')])
                if self.options.python_version[0] < 3:
                    seq_str = self.named_generic_type('typing.Sequence',
                                                    [self.named_type('builtins.unicode')])
                if not is_subtype(all_.type, seq_str):
                    str_seq_s, all_s = self.msg.format_distinctly(seq_str, all_.type)
                    self.fail(messages.ALL_MUST_BE_SEQ_STR.format(str_seq_s, all_s),
                            all_node)

    def check_second_pass(self, todo: List[DeferredNode] = None) -> bool:
        """Run second or following pass of type checking.

        This goes through deferred nodes, returning True if there were any.
        """
        with experiments.strict_optional_set(self.options.strict_optional):
            if not todo and not self.deferred_nodes:
                return False
            self.errors.set_file(self.path, self.tree.fullname())
            self.pass_num += 1
            if not todo:
                todo = self.deferred_nodes
            else:
                assert not self.deferred_nodes
            self.deferred_nodes = []
            done = set()  # type: Set[Union[FuncDef, LambdaExpr, MypyFile]]
            for node, type_name, active_typeinfo in todo:
                if node in done:
                    continue
                # This is useful for debugging:
                # print("XXX in pass %d, class %s, function %s" %
                #       (self.pass_num, type_name, node.fullname() or node.name()))
                done.add(node)
                with self.errors.enter_type(type_name) if type_name else nothing():
                    with self.scope.push_class(active_typeinfo) if active_typeinfo else nothing():
                        self.check_partial(node)
            return True

    def check_partial(self, node: Union[FuncDef, LambdaExpr, MypyFile]) -> None:
        if isinstance(node, MypyFile):
            self.check_top_level(node)
        elif isinstance(node, LambdaExpr):
            self.expr_checker.accept(node)
        else:
            self.accept(node)

    def check_top_level(self, node: MypyFile) -> None:
        """Check only the top-level of a module, skipping function definitions."""
        with self.enter_partial_types():
            with self.binder.top_frame_context():
                for d in node.defs:
                    # TODO: Type check class bodies.
                    if not isinstance(d, (FuncDef, ClassDef)):
                        d.accept(self)

        assert not self.current_node_deferred
        # TODO: Handle __all__

    def handle_cannot_determine_type(self, name: str, context: Context) -> None:
        node = self.scope.top_function()
        if (self.pass_num < LAST_PASS and node is not None
                and isinstance(node, (FuncDef, LambdaExpr))):
            # Don't report an error yet. Just defer.
            if self.errors.type_name:
                type_name = self.errors.type_name[-1]
            else:
                type_name = None
            # Shouldn't we freeze the entire scope?
            active_class = self.scope.active_class()
            self.deferred_nodes.append(DeferredNode(node, type_name, active_class))
            # Set a marker so that we won't infer additional types in this
            # function. Any inferred types could be bogus, because there's at
            # least one type that we don't know.
            self.current_node_deferred = True
        else:
            self.msg.cannot_determine_type(name, context)

    def accept(self, stmt: Statement) -> None:
        """Type check a node in the given type context."""
        try:
            stmt.accept(self)
        except Exception as err:
            report_internal_error(err, self.errors.file, stmt.line, self.errors, self.options)

    def accept_loop(self, body: Statement, else_body: Statement = None, *,
                    exit_condition: Expression = None) -> None:
        """Repeatedly type check a loop body until the frame doesn't change.
        If exit_condition is set, assume it must be False on exit from the loop.

        Then check the else_body.
        """
        # The outer frame accumulates the results of all iterations
        with self.binder.frame_context(can_skip=False):
            while True:
                with self.binder.frame_context(can_skip=True,
                                               break_frame=2, continue_frame=1):
                    self.accept(body)
                if not self.binder.last_pop_changed:
                    break
            if exit_condition:
                _, else_map = self.find_isinstance_check(exit_condition)
                self.push_type_map(else_map)
            if else_body:
                self.accept(else_body)

    #
    # Definitions
    #

    def visit_overloaded_func_def(self, defn: OverloadedFuncDef) -> None:
        num_abstract = 0
        if not defn.items:
            # In this case we have already complained about none of these being
            # valid overloads.
            return None
        if len(defn.items) == 1:
            self.fail('Single overload definition, multiple required', defn)

        if defn.is_property:
            # HACK: Infer the type of the property.
            self.visit_decorator(cast(Decorator, defn.items[0]))
        for fdef in defn.items:
            assert isinstance(fdef, Decorator)
            self.check_func_item(fdef.func, name=fdef.func.name())
            if fdef.func.is_abstract:
                num_abstract += 1
        if num_abstract not in (0, len(defn.items)):
            self.fail(messages.INCONSISTENT_ABSTRACT_OVERLOAD, defn)
        if defn.impl:
            defn.impl.accept(self)
        if defn.info:
            self.check_method_override(defn)
            self.check_inplace_operator_method(defn)
        self.check_overlapping_overloads(defn)
        return None

    def check_overlapping_overloads(self, defn: OverloadedFuncDef) -> None:
        # At this point we should have set the impl already, and all remaining
        # items are decorators
        for i, item in enumerate(defn.items):
            assert isinstance(item, Decorator)
            sig1 = self.function_type(item.func)
            for j, item2 in enumerate(defn.items[i + 1:]):
                # TODO overloads involving decorators
                assert isinstance(item2, Decorator)
                sig2 = self.function_type(item2.func)
                if is_unsafe_overlapping_signatures(sig1, sig2):
                    self.msg.overloaded_signatures_overlap(i + 1, i + j + 2,
                                                           item.func)
            if defn.impl:
                if isinstance(defn.impl, FuncDef):
                    impl_type = defn.impl.type
                elif isinstance(defn.impl, Decorator):
                    impl_type = defn.impl.var.type
                else:
                    assert False, "Impl isn't the right type"
                # This can happen if we've got an overload with a different
                # decorator too -- we gave up on the types.
                if impl_type is None or isinstance(impl_type, AnyType) or sig1 is None:
                    return

                assert isinstance(impl_type, CallableType)
                assert isinstance(sig1, CallableType)
                if not is_callable_subtype(impl_type, sig1, ignore_return=True):
                    self.msg.overloaded_signatures_arg_specific(i + 1, defn.impl)
                impl_type_subst = impl_type
                if impl_type.variables:
                    unified = unify_generic_callable(impl_type, sig1, ignore_return=False)
                    if unified is None:
                        self.fail("Type variable mismatch between " +
                                  "overload signature {} and implementation".format(i + 1),
                                  defn.impl)
                        return
                    impl_type_subst = unified
                if not is_subtype(sig1.ret_type, impl_type_subst.ret_type):
                    self.msg.overloaded_signatures_ret_specific(i + 1, defn.impl)

    # Here's the scoop about generators and coroutines.
    #
    # There are two kinds of generators: classic generators (functions
    # with `yield` or `yield from` in the body) and coroutines
    # (functions declared with `async def`).  The latter are specified
    # in PEP 492 and only available in Python >= 3.5.
    #
    # Classic generators can be parameterized with three types:
    # - ty is the Yield type (the type of y in `yield y`)
    # - tc is the type reCeived by yield (the type of c in `c = yield`).
    # - tr is the Return type (the type of r in `return r`)
    #
    # A classic generator must define a return type that's either
    # `Generator[ty, tc, tr]`, Iterator[ty], or Iterable[ty] (or
    # object or Any).  If tc/tr are not given, both are None.
    #
    # A coroutine must define a return type corresponding to tr; the
    # other two are unconstrained.  The "external" return type (seen
    # by the caller) is Awaitable[tr].
    #
    # In addition, there's the synthetic type AwaitableGenerator: it
    # inherits from both Awaitable and Generator and can be used both
    # in `yield from` and in `await`.  This type is set automatically
    # for functions decorated with `@types.coroutine` or
    # `@asyncio.coroutine`.  Its single parameter corresponds to tr.
    #
    # PEP 525 adds a new type, the asynchronous generator, which was
    # first released in Python 3.6. Async generators are `async def`
    # functions that can also `yield` values. They can be parameterized
    # with two types, ty and tc, because they cannot return a value.
    #
    # There are several useful methods, each taking a type t and a
    # flag c indicating whether it's for a generator or coroutine:
    #
    # - is_generator_return_type(t, c) returns whether t is a Generator,
    #   Iterator, Iterable (if not c), or Awaitable (if c), or
    #   AwaitableGenerator (regardless of c).
    # - is_async_generator_return_type(t) returns whether t is an
    #   AsyncGenerator.
    # - get_generator_yield_type(t, c) returns ty.
    # - get_generator_receive_type(t, c) returns tc.
    # - get_generator_return_type(t, c) returns tr.

    def is_generator_return_type(self, typ: Type, is_coroutine: bool) -> bool:
        """Is `typ` a valid type for a generator/coroutine?

        True if `typ` is a *supertype* of Generator or Awaitable.
        Also true it it's *exactly* AwaitableGenerator (modulo type parameters).
        """
        if is_coroutine:
            # This means we're in Python 3.5 or later.
            at = self.named_generic_type('typing.Awaitable', [AnyType(TypeOfAny.special_form)])
            if is_subtype(at, typ):
                return True
        else:
            any_type = AnyType(TypeOfAny.special_form)
            gt = self.named_generic_type('typing.Generator', [any_type, any_type, any_type])
            if is_subtype(gt, typ):
                return True
        return isinstance(typ, Instance) and typ.type.fullname() == 'typing.AwaitableGenerator'

    def is_async_generator_return_type(self, typ: Type) -> bool:
        """Is `typ` a valid type for an async generator?

        True if `typ` is a supertype of AsyncGenerator.
        """
        try:
            any_type = AnyType(TypeOfAny.special_form)
            agt = self.named_generic_type('typing.AsyncGenerator', [any_type, any_type])
        except KeyError:
            # we're running on a version of typing that doesn't have AsyncGenerator yet
            return False
        return is_subtype(agt, typ)

    def get_generator_yield_type(self, return_type: Type, is_coroutine: bool) -> Type:
        """Given the declared return type of a generator (t), return the type it yields (ty)."""
        if isinstance(return_type, AnyType):
            return AnyType(TypeOfAny.from_another_any, source_any=return_type)
        elif (not self.is_generator_return_type(return_type, is_coroutine)
                and not self.is_async_generator_return_type(return_type)):
            # If the function doesn't have a proper Generator (or
            # Awaitable) return type, anything is permissible.
            return AnyType(TypeOfAny.from_error)
        elif not isinstance(return_type, Instance):
            # Same as above, but written as a separate branch so the typechecker can understand.
            return AnyType(TypeOfAny.from_error)
        elif return_type.type.fullname() == 'typing.Awaitable':
            # Awaitable: ty is Any.
            return AnyType(TypeOfAny.special_form)
        elif return_type.args:
            # AwaitableGenerator, Generator, AsyncGenerator, Iterator, or Iterable; ty is args[0].
            ret_type = return_type.args[0]
            # TODO not best fix, better have dedicated yield token
            return ret_type
        else:
            # If the function's declared supertype of Generator has no type
            # parameters (i.e. is `object`), then the yielded values can't
            # be accessed so any type is acceptable.  IOW, ty is Any.
            # (However, see https://github.com/python/mypy/issues/1933)
            return AnyType(TypeOfAny.special_form)

    def get_generator_receive_type(self, return_type: Type, is_coroutine: bool) -> Type:
        """Given a declared generator return type (t), return the type its yield receives (tc)."""
        if isinstance(return_type, AnyType):
            return AnyType(TypeOfAny.from_another_any, source_any=return_type)
        elif (not self.is_generator_return_type(return_type, is_coroutine)
                and not self.is_async_generator_return_type(return_type)):
            # If the function doesn't have a proper Generator (or
            # Awaitable) return type, anything is permissible.
            return AnyType(TypeOfAny.from_error)
        elif not isinstance(return_type, Instance):
            # Same as above, but written as a separate branch so the typechecker can understand.
            return AnyType(TypeOfAny.from_error)
        elif return_type.type.fullname() == 'typing.Awaitable':
            # Awaitable, AwaitableGenerator: tc is Any.
            return AnyType(TypeOfAny.special_form)
        elif (return_type.type.fullname() in ('typing.Generator', 'typing.AwaitableGenerator')
              and len(return_type.args) >= 3):
            # Generator: tc is args[1].
            return return_type.args[1]
        elif return_type.type.fullname() == 'typing.AsyncGenerator' and len(return_type.args) >= 2:
            return return_type.args[1]
        else:
            # `return_type` is a supertype of Generator, so callers won't be able to send it
            # values.  IOW, tc is None.
            return NoneTyp()

    def get_generator_return_type(self, return_type: Type, is_coroutine: bool) -> Type:
        """Given the declared return type of a generator (t), return the type it returns (tr)."""
        if isinstance(return_type, AnyType):
            return AnyType(TypeOfAny.from_another_any, source_any=return_type)
        elif not self.is_generator_return_type(return_type, is_coroutine):
            # If the function doesn't have a proper Generator (or
            # Awaitable) return type, anything is permissible.
            return AnyType(TypeOfAny.from_error)
        elif not isinstance(return_type, Instance):
            # Same as above, but written as a separate branch so the typechecker can understand.
            return AnyType(TypeOfAny.from_error)
        elif return_type.type.fullname() == 'typing.Awaitable' and len(return_type.args) == 1:
            # Awaitable: tr is args[0].
            return return_type.args[0]
        elif (return_type.type.fullname() in ('typing.Generator', 'typing.AwaitableGenerator')
              and len(return_type.args) >= 3):
            # AwaitableGenerator, Generator: tr is args[2].
            return return_type.args[2]
        else:
            # Supertype of Generator (Iterator, Iterable, object): tr is any.
            return AnyType(TypeOfAny.special_form)

    def visit_func_def(self, defn: FuncDef) -> None:
        """Type check a function definition."""
        self.check_func_item(defn, name=defn.name())
        if defn.info:
            if not defn.is_dynamic():
                self.check_method_override(defn)
            self.check_inplace_operator_method(defn)
        if defn.original_def:
            # Override previous definition.
            new_type = self.function_type(defn)
            if isinstance(defn.original_def, FuncDef):
                # Function definition overrides function definition.
                if not is_same_type(new_type, self.function_type(defn.original_def)):
                    self.msg.incompatible_conditional_function_def(defn)
            else:
                # Function definition overrides a variable initialized via assignment.
                orig_type = defn.original_def.type
                if orig_type is None:
                    # XXX This can be None, as happens in
                    # test_testcheck_TypeCheckSuite.testRedefinedFunctionInTryWithElse
                    self.msg.note("Internal mypy error checking function redefinition.", defn)
                    return
                if isinstance(orig_type, PartialType):
                    if orig_type.type is None:
                        # Ah this is a partial type. Give it the type of the function.
                        var = defn.original_def
                        partial_types = self.find_partial_types(var)
                        if partial_types is not None:
                            var.type = new_type
                            del partial_types[var]
                    else:
                        # Trying to redefine something like partial empty list as function.
                        self.fail(messages.INCOMPATIBLE_REDEFINITION, defn)
                else:
                    # TODO: Update conditional type binder.
                    self.check_subtype(new_type, orig_type, defn,
                                       messages.INCOMPATIBLE_REDEFINITION,
                                       'redefinition with type',
                                       'original type')

    def check_func_item(self, defn: FuncItem,
                        type_override: CallableType = None,
                        name: str = None) -> None:
        """Type check a function.

        If type_override is provided, use it as the function type.
        """
        # We may be checking a function definition or an anonymous function. In
        # the first case, set up another reference with the precise type.
        fdef = None  # type: FuncDef
        if isinstance(defn, FuncDef):
            fdef = defn

        self.dynamic_funcs.append(defn.is_dynamic() and not type_override)

        with self.errors.enter_function(fdef.name()) if fdef else nothing():
            with self.enter_partial_types():
                typ = self.function_type(defn)
                if type_override:
                    typ = type_override
                if isinstance(typ, CallableType):
                    with self.enter_attribute_inference_context():
                        self.check_func_def(defn, typ, name)
                else:
                    raise RuntimeError('Not supported')

        self.dynamic_funcs.pop()
        self.current_node_deferred = False

    @contextmanager
    def enter_attribute_inference_context(self) -> Iterator[None]:
        old_types = self.inferred_attribute_types
        self.inferred_attribute_types = {}
        yield None
        self.inferred_attribute_types = old_types

    def check_func_def(self, defn: FuncItem, typ: CallableType, name: str) -> None:
        """Type check a function definition."""
        # Expand type variables with value restrictions to ordinary types.
        for item, typ in self.expand_typevars(defn, typ):
            old_binder = self.binder
            self.binder = ConditionalTypeBinder()
            with self.binder.top_frame_context():
                defn.expanded.append(item)

                # We may be checking a function definition or an anonymous
                # function. In the first case, set up another reference with the
                # precise type.
                if isinstance(item, FuncDef):
                    fdef = item
                else:
                    fdef = None

                if fdef:
                    # Check if __init__ has an invalid, non-None return type.
                    if (fdef.info and fdef.name() in ('__init__', '__init_subclass__') and
                            not isinstance(typ.ret_type, NoneTyp) and
                            not self.dynamic_funcs[-1]):
                        self.fail(messages.MUST_HAVE_NONE_RETURN_TYPE.format(fdef.name()),
                                  item)

<<<<<<< HEAD
                    show_untyped = not self.is_typeshed_stub or self.options.warn_incomplete_stub
                    if self.options.disallow_untyped_defs and show_untyped:
                        # Check for functions with unspecified/not fully specified types.
                        def is_implicit_any(t: Type) -> bool:
                            return isinstance(t, AnyType) and t.type_of_any == TypeOfAny.implicit

                        if fdef.type is None:
                            self.fail(messages.FUNCTION_TYPE_EXPECTED, fdef)
                        elif isinstance(fdef.type, CallableType):
                            if is_implicit_any(fdef.type.ret_type):
                                self.fail(messages.RETURN_TYPE_EXPECTED, fdef)
                            if any(is_implicit_any(t) for t in fdef.type.arg_types):
                                self.fail(messages.ARGUMENT_TYPE_EXPECTED, fdef)
=======
                    self.check_for_missing_annotations(fdef)
>>>>>>> 1dc3f731
                    if 'unimported' in self.options.disallow_any:
                        if fdef.type and isinstance(fdef.type, CallableType):
                            ret_type = fdef.type.ret_type
                            if has_any_from_unimported_type(ret_type):
                                self.msg.unimported_type_becomes_any("Return type", ret_type, fdef)
                            for idx, arg_type in enumerate(fdef.type.arg_types):
                                if has_any_from_unimported_type(arg_type):
                                    prefix = "Argument {} to \"{}\"".format(idx + 1, fdef.name())
                                    self.msg.unimported_type_becomes_any(prefix, arg_type, fdef)
                    check_for_explicit_any(fdef.type, self.options, self.is_typeshed_stub,
                                           self.msg, context=fdef)
                if name in nodes.reverse_op_method_set:
                    self.check_reverse_op_method(item, typ, name)
                elif name in ('__getattr__', '__getattribute__'):
                    self.check_getattr_method(typ, defn, name)
                elif name == '__setattr__':
                    self.check_setattr_method(typ, defn)
                # Refuse contravariant return type variable
                if isinstance(typ.ret_type, TypeVarType):
                    if typ.ret_type.variance == CONTRAVARIANT:
                        self.fail(messages.RETURN_TYPE_CANNOT_BE_CONTRAVARIANT,
                             typ.ret_type)

                # Check that Generator functions have the appropriate return type.
                if defn.is_generator:
                    if defn.is_async_generator:
                        if not self.is_async_generator_return_type(typ.ret_type):
                            self.fail(messages.INVALID_RETURN_TYPE_FOR_ASYNC_GENERATOR, typ)
                    else:
                        if not self.is_generator_return_type(typ.ret_type, defn.is_coroutine):
                            self.fail(messages.INVALID_RETURN_TYPE_FOR_GENERATOR, typ)

                    # Python 2 generators aren't allowed to return values.
                    if (self.options.python_version[0] == 2 and
                            isinstance(typ.ret_type, Instance) and
                            typ.ret_type.type.fullname() == 'typing.Generator'):
                        if not isinstance(typ.ret_type.args[2], (NoneTyp, AnyType)):
                            self.fail(messages.INVALID_GENERATOR_RETURN_ITEM_TYPE, typ)

                # Fix the type if decorated with `@types.coroutine` or `@asyncio.coroutine`.
                if defn.is_awaitable_coroutine:
                    # Update the return type to AwaitableGenerator.
                    # (This doesn't exist in typing.py, only in typing.pyi.)
                    t = typ.ret_type
                    c = defn.is_coroutine
                    ty = self.get_generator_yield_type(t, c)
                    tc = self.get_generator_receive_type(t, c)
                    tr = self.get_generator_return_type(t, c)
                    ret_type = self.named_generic_type('typing.AwaitableGenerator',
                                                       [ty, tc, tr, t])
                    typ = typ.copy_modified(ret_type=ret_type)
                    defn.type = typ

                # Push return type.
                self.return_types.append(typ.ret_type)

                # Store argument types.
                for i in range(len(typ.arg_types)):
                    arg_type = typ.arg_types[i]

                    ref_type = self.scope.active_self_type()  # type: Optional[Type]
                    if (isinstance(defn, FuncDef) and ref_type is not None and i == 0
                            and not defn.is_static
                            and typ.arg_kinds[0] not in [nodes.ARG_STAR, nodes.ARG_STAR2]):
                        isclass = defn.is_class or defn.name() in ('__new__', '__init_subclass__')
                        if isclass:
                            ref_type = mypy.types.TypeType.make_normalized(ref_type)
                        erased = erase_to_bound(arg_type)
                        if not is_subtype_ignoring_tvars(ref_type, erased):
                            note = None
                            if typ.arg_names[i] in ['self', 'cls']:
                                if (self.options.python_version[0] < 3
                                        and is_same_type(erased, arg_type) and not isclass):
                                    msg = ("Invalid type for self, or extra argument type "
                                           "in function annotation")
                                    note = '(Hint: typically annotations omit the type for self)'
                                else:
                                    msg = ("The erased type of self '{}' "
                                           "is not a supertype of its class '{}'"
                                           ).format(erased, ref_type)
                            else:
                                msg = ("Self argument missing for a non-static method "
                                       "(or an invalid type for self)")
                            self.fail(msg, defn)
                            if note:
                                self.note(note, defn)
                        if defn.is_class and isinstance(arg_type, CallableType):
                            arg_type.is_classmethod_class = True
                    elif isinstance(arg_type, TypeVarType):
                        # Refuse covariant parameter type variables
                        # TODO: check recursively for inner type variables
                        if (
                            arg_type.variance == COVARIANT and
                            defn.name() not in ('__init__', '__new__')
                        ):
                            self.fail(messages.FUNCTION_PARAMETER_CANNOT_BE_COVARIANT, arg_type)
                    if typ.arg_kinds[i] == nodes.ARG_STAR:
                        # builtins.tuple[T] is typing.Tuple[T, ...]
                        arg_type = self.named_generic_type('builtins.tuple',
                                                           [arg_type])
                    elif typ.arg_kinds[i] == nodes.ARG_STAR2:
                        arg_type = self.named_generic_type('builtins.dict',
                                                           [self.str_type(),
                                                            arg_type])
                    item.arguments[i].variable.type = arg_type

                # Type check initialization expressions.
                for arg in item.arguments:
                    if arg.initializer is not None:
                        name = arg.variable.name()
                        msg = 'Incompatible default for '
                        if name.startswith('__tuple_arg_'):
                            msg += "tuple argument {}".format(name[12:])
                        else:
                            msg += 'argument "{}"'.format(name)
                        self.check_simple_assignment(arg.variable.type, arg.initializer,
                            context=arg, msg=msg, lvalue_name='argument', rvalue_name='default')

            # Type check body in a new scope.
            with self.binder.top_frame_context():
                with self.scope.push_function(defn):
                    self.accept(item.body)
                unreachable = self.binder.is_unreachable()

            if (self.options.warn_no_return and not unreachable):
                if (defn.is_generator or
                        is_named_instance(self.return_types[-1], 'typing.AwaitableGenerator')):
                    return_type = self.get_generator_return_type(self.return_types[-1],
                                                                 defn.is_coroutine)
                else:
                    return_type = self.return_types[-1]

                if (not isinstance(return_type, (NoneTyp, AnyType))
                        and not self.is_trivial_body(defn.body)):
                    # Control flow fell off the end of a function that was
                    # declared to return a non-None type and is not
                    # entirely pass/Ellipsis.
                    if isinstance(return_type, UninhabitedType):
                        # This is a NoReturn function
                        self.msg.note(messages.INVALID_IMPLICIT_RETURN, defn)
                    else:
                        self.msg.fail(messages.MISSING_RETURN_STATEMENT, defn)

            self.return_types.pop()

            self.binder = old_binder

    def check_for_missing_annotations(self, fdef: FuncItem) -> None:
        # Check for functions with unspecified/not fully specified types.
        def is_implicit_any(t: Type) -> bool:
            return isinstance(t, AnyType) and t.implicit

        has_explicit_annotation = (isinstance(fdef.type, CallableType)
                                   and any(not is_implicit_any(t)
                                           for t in fdef.type.arg_types + [fdef.type.ret_type]))

        show_untyped = not self.is_typeshed_stub or self.options.warn_incomplete_stub
        check_incomplete_defs = self.options.disallow_incomplete_defs and has_explicit_annotation
        if show_untyped and (self.options.disallow_untyped_defs or check_incomplete_defs):
            if fdef.type is None and self.options.disallow_untyped_defs:
                self.fail(messages.FUNCTION_TYPE_EXPECTED, fdef)
            elif isinstance(fdef.type, CallableType):
                if is_implicit_any(fdef.type.ret_type):
                    self.fail(messages.RETURN_TYPE_EXPECTED, fdef)
                if any(is_implicit_any(t) for t in fdef.type.arg_types):
                    self.fail(messages.ARGUMENT_TYPE_EXPECTED, fdef)

    def is_trivial_body(self, block: Block) -> bool:
        body = block.body

        # Skip a docstring
        if (isinstance(body[0], ExpressionStmt) and
                isinstance(body[0].expr, (StrExpr, UnicodeExpr))):
            body = block.body[1:]

        if len(body) == 0:
            # There's only a docstring.
            return True
        elif len(body) > 1:
            return False
        stmt = body[0]
        return (isinstance(stmt, PassStmt) or
                (isinstance(stmt, ExpressionStmt) and
                 isinstance(stmt.expr, EllipsisExpr)))

    def check_reverse_op_method(self, defn: FuncItem, typ: CallableType,
                                method: str) -> None:
        """Check a reverse operator method such as __radd__."""

        # This used to check for some very obscure scenario.  It now
        # just decides whether it's worth calling
        # check_overlapping_op_methods().

        if method in ('__eq__', '__ne__'):
            # These are defined for all objects => can't cause trouble.
            return

        # With 'Any' or 'object' return type we are happy, since any possible
        # return value is valid.
        ret_type = typ.ret_type
        if isinstance(ret_type, AnyType):
            return
        if isinstance(ret_type, Instance):
            if ret_type.type.fullname() == 'builtins.object':
                return
        # Plausibly the method could have too few arguments, which would result
        # in an error elsewhere.
        if len(typ.arg_types) <= 2:
            # TODO check self argument kind

            # Check for the issue described above.
            arg_type = typ.arg_types[1]
            other_method = nodes.normal_from_reverse_op[method]
            if isinstance(arg_type, Instance):
                if not arg_type.type.has_readable_member(other_method):
                    return
            elif isinstance(arg_type, AnyType):
                return
            elif isinstance(arg_type, UnionType):
                if not arg_type.has_readable_member(other_method):
                    return
            else:
                return

            typ2 = self.expr_checker.analyze_external_member_access(
                other_method, arg_type, defn)
            self.check_overlapping_op_methods(
                typ, method, defn.info,
                typ2, other_method, cast(Instance, arg_type),
                defn)

    def check_overlapping_op_methods(self,
                                     reverse_type: CallableType,
                                     reverse_name: str,
                                     reverse_class: TypeInfo,
                                     forward_type: Type,
                                     forward_name: str,
                                     forward_base: Instance,
                                     context: Context) -> None:
        """Check for overlapping method and reverse method signatures.

        Assume reverse method has valid argument count and kinds.
        """

        # Reverse operator method that overlaps unsafely with the
        # forward operator method can result in type unsafety. This is
        # similar to overlapping overload variants.
        #
        # This example illustrates the issue:
        #
        #   class X: pass
        #   class A:
        #       def __add__(self, x: X) -> int:
        #           if isinstance(x, X):
        #               return 1
        #           return NotImplemented
        #   class B:
        #       def __radd__(self, x: A) -> str: return 'x'
        #   class C(X, B): pass
        #   def f(b: B) -> None:
        #       A() + b # Result is 1, even though static type seems to be str!
        #   f(C())
        #
        # The reason for the problem is that B and X are overlapping
        # types, and the return types are different. Also, if the type
        # of x in __radd__ would not be A, the methods could be
        # non-overlapping.

        for forward_item in union_items(forward_type):
            if isinstance(forward_item, CallableType):
                # TODO check argument kinds
                if len(forward_item.arg_types) < 1:
                    # Not a valid operator method -- can't succeed anyway.
                    return

                # Construct normalized function signatures corresponding to the
                # operator methods. The first argument is the left operand and the
                # second operand is the right argument -- we switch the order of
                # the arguments of the reverse method.
                forward_tweaked = CallableType(
                    [forward_base, forward_item.arg_types[0]],
                    [nodes.ARG_POS] * 2,
                    [None] * 2,
                    forward_item.ret_type,
                    forward_item.fallback,
                    name=forward_item.name)
                reverse_args = reverse_type.arg_types
                reverse_tweaked = CallableType(
                    [reverse_args[1], reverse_args[0]],
                    [nodes.ARG_POS] * 2,
                    [None] * 2,
                    reverse_type.ret_type,
                    fallback=self.named_type('builtins.function'),
                    name=reverse_type.name)

                if is_unsafe_overlapping_signatures(forward_tweaked,
                                                    reverse_tweaked):
                    self.msg.operator_method_signatures_overlap(
                        reverse_class.name(), reverse_name,
                        forward_base.type.name(), forward_name, context)
            elif isinstance(forward_item, Overloaded):
                for item in forward_item.items():
                    self.check_overlapping_op_methods(
                        reverse_type, reverse_name, reverse_class,
                        item, forward_name, forward_base, context)
            elif not isinstance(forward_item, AnyType):
                self.msg.forward_operator_not_callable(forward_name, context)

    def check_inplace_operator_method(self, defn: FuncBase) -> None:
        """Check an inplace operator method such as __iadd__.

        They cannot arbitrarily overlap with __add__.
        """
        method = defn.name()
        if method not in nodes.inplace_operator_methods:
            return
        typ = bind_self(self.function_type(defn))
        cls = defn.info
        other_method = '__' + method[3:]
        if cls.has_readable_member(other_method):
            instance = fill_typevars(cls)
            typ2 = self.expr_checker.analyze_external_member_access(
                other_method, instance, defn)
            fail = False
            if isinstance(typ2, FunctionLike):
                if not is_more_general_arg_prefix(typ, typ2):
                    fail = True
            else:
                # TODO overloads
                fail = True
            if fail:
                self.msg.signatures_incompatible(method, other_method, defn)

    def check_getattr_method(self, typ: CallableType, context: Context, name: str) -> None:
        if len(self.scope.stack) == 1:
            # module-level __getattr__
            if name == '__getattribute__':
                self.msg.fail('__getattribute__ is not valid at the module level', context)
                return
            elif name == '__getattr__' and not self.is_stub:
                self.msg.fail('__getattr__ is not valid at the module level outside a stub file',
                              context)
                return
            method_type = CallableType([self.named_type('builtins.str')],
                                       [nodes.ARG_POS],
                                       [None],
                                       AnyType(TypeOfAny.special_form),
                                       self.named_type('builtins.function'))
        else:
            method_type = CallableType([AnyType(TypeOfAny.special_form),
                                        self.named_type('builtins.str')],
                                       [nodes.ARG_POS, nodes.ARG_POS],
                                       [None, None],
                                       AnyType(TypeOfAny.special_form),
                                       self.named_type('builtins.function'))
        if not is_subtype(typ, method_type):
            self.msg.invalid_signature(typ, context)

    def check_setattr_method(self, typ: CallableType, context: Context) -> None:
        method_type = CallableType([AnyType(TypeOfAny.special_form),
                                    self.named_type('builtins.str'),
                                    AnyType(TypeOfAny.special_form)],
                                   [nodes.ARG_POS, nodes.ARG_POS, nodes.ARG_POS],
                                   [None, None, None],
                                   NoneTyp(),
                                   self.named_type('builtins.function'))
        if not is_subtype(typ, method_type):
            self.msg.invalid_signature(typ, context)

    def expand_typevars(self, defn: FuncItem,
                        typ: CallableType) -> List[Tuple[FuncItem, CallableType]]:
        # TODO use generator
        subst = []  # type: List[List[Tuple[TypeVarId, Type]]]
        tvars = typ.variables or []
        tvars = tvars[:]
        if defn.info:
            # Class type variables
            tvars += defn.info.defn.type_vars or []
        for tvar in tvars:
            if tvar.values:
                subst.append([(tvar.id, value)
                              for value in tvar.values])
        if subst:
            result = []  # type: List[Tuple[FuncItem, CallableType]]
            for substitutions in itertools.product(*subst):
                mapping = dict(substitutions)
                expanded = cast(CallableType, expand_type(typ, mapping))
                result.append((expand_func(defn, mapping), expanded))
            return result
        else:
            return [(defn, typ)]

    def check_method_override(self, defn: FuncBase) -> None:
        """Check if function definition is compatible with base classes."""
        # Check against definitions in base classes.
        for base in defn.info.mro[1:]:
            self.check_method_or_accessor_override_for_base(defn, base)

    def check_method_or_accessor_override_for_base(self, defn: FuncBase,
                                                   base: TypeInfo) -> None:
        """Check if method definition is compatible with a base class."""
        if base:
            name = defn.name()
            if name not in ('__init__', '__new__', '__init_subclass__'):
                # Check method override
                # (__init__, __new__, __init_subclass__ are special).
                self.check_method_override_for_base_with_name(defn, name, base)
                if name in nodes.inplace_operator_methods:
                    # Figure out the name of the corresponding operator method.
                    method = '__' + name[3:]
                    # An inplace operator method such as __iadd__ might not be
                    # always introduced safely if a base class defined __add__.
                    # TODO can't come up with an example where this is
                    #      necessary; now it's "just in case"
                    self.check_method_override_for_base_with_name(defn, method,
                                                                  base)

    def check_method_override_for_base_with_name(
            self, defn: FuncBase, name: str, base: TypeInfo) -> None:
        base_attr = base.names.get(name)
        if base_attr:
            # The name of the method is defined in the base class.

            # Construct the type of the overriding method.
            typ = bind_self(self.function_type(defn), self.scope.active_self_type())
            # Map the overridden method type to subtype context so that
            # it can be checked for compatibility.
            original_type = base_attr.type
            if original_type is None:
                if isinstance(base_attr.node, FuncDef):
                    original_type = self.function_type(base_attr.node)
                elif isinstance(base_attr.node, Decorator):
                    original_type = self.function_type(base_attr.node.func)
                else:
                    assert False, str(base_attr.node)
            if isinstance(original_type, FunctionLike):
                original = map_type_from_supertype(
                    bind_self(original_type, self.scope.active_self_type()),
                    defn.info, base)
                # Check that the types are compatible.
                # TODO overloaded signatures
                self.check_override(typ,
                                    cast(FunctionLike, original),
                                    defn.name(),
                                    name,
                                    base.name(),
                                    defn)
            elif isinstance(original_type, AnyType):
                pass
            else:
                self.msg.signature_incompatible_with_supertype(
                    defn.name(), name, base.name(), defn)

    def check_override(self, override: FunctionLike, original: FunctionLike,
                       name: str, name_in_super: str, supertype: str,
                       node: Context) -> None:
        """Check a method override with given signatures.

        Arguments:
          override:  The signature of the overriding method.
          original:  The signature of the original supertype method.
          name:      The name of the subtype. This and the next argument are
                     only used for generating error messages.
          supertype: The name of the supertype.
        """
        # Use boolean variable to clarify code.
        fail = False
        if not is_subtype(override, original, ignore_pos_arg_names=True):
            fail = True
        elif (not isinstance(original, Overloaded) and
              isinstance(override, Overloaded) and
              name in nodes.reverse_op_methods.keys()):
            # Operator method overrides cannot introduce overloading, as
            # this could be unsafe with reverse operator methods.
            fail = True

        if isinstance(original, CallableType) and isinstance(override, CallableType):
            if (isinstance(original.definition, FuncItem) and
                    isinstance(override.definition, FuncItem)):
                if ((original.definition.is_static or original.definition.is_class) and
                        not (override.definition.is_static or override.definition.is_class)):
                    fail = True

        if fail:
            emitted_msg = False
            if (isinstance(override, CallableType) and
                    isinstance(original, CallableType) and
                    len(override.arg_types) == len(original.arg_types) and
                    override.min_args == original.min_args):
                # Give more detailed messages for the common case of both
                # signatures having the same number of arguments and no
                # overloads.

                # override might have its own generic function type
                # variables. If an argument or return type of override
                # does not have the correct subtyping relationship
                # with the original type even after these variables
                # are erased, then it is definitely an incompatiblity.

                override_ids = override.type_var_ids()

                def erase_override(t: Type) -> Type:
                    return erase_typevars(t, ids_to_erase=override_ids)

                for i in range(len(override.arg_types)):
                    if not is_subtype(original.arg_types[i],
                                      erase_override(override.arg_types[i])):
                        self.msg.argument_incompatible_with_supertype(
                            i + 1, name, name_in_super, supertype, node)
                        emitted_msg = True

                if not is_subtype(erase_override(override.ret_type),
                                  original.ret_type):
                    self.msg.return_type_incompatible_with_supertype(
                        name, name_in_super, supertype, node)
                    emitted_msg = True

            if not emitted_msg:
                # Fall back to generic incompatibility message.
                self.msg.signature_incompatible_with_supertype(
                    name, name_in_super, supertype, node)

    def visit_class_def(self, defn: ClassDef) -> None:
        """Type check a class definition."""
        typ = defn.info
        with self.errors.enter_type(defn.name), self.enter_partial_types():
            old_binder = self.binder
            self.binder = ConditionalTypeBinder()
            with self.binder.top_frame_context():
                with self.scope.push_class(defn.info):
                    self.accept(defn.defs)
            self.binder = old_binder
            if not defn.has_incompatible_baseclass:
                # Otherwise we've already found errors; more errors are not useful
                self.check_multiple_inheritance(typ)

    def check_multiple_inheritance(self, typ: TypeInfo) -> None:
        """Check for multiple inheritance related errors."""
        if len(typ.bases) <= 1:
            # No multiple inheritance.
            return
        # Verify that inherited attributes are compatible.
        mro = typ.mro[1:]
        for i, base in enumerate(mro):
            for name in base.names:
                for base2 in mro[i + 1:]:
                    # We only need to check compatibility of attributes from classes not
                    # in a subclass relationship. For subclasses, normal (single inheritance)
                    # checks suffice (these are implemented elsewhere).
                    if name in base2.names and base2 not in base.mro:
                        self.check_compatibility(name, base, base2, typ)

    def check_compatibility(self, name: str, base1: TypeInfo,
                            base2: TypeInfo, ctx: Context) -> None:
        """Check if attribute name in base1 is compatible with base2 in multiple inheritance.

        Assume base1 comes before base2 in the MRO, and that base1 and base2 don't have
        a direct subclass relationship (i.e., the compatibility requirement only derives from
        multiple inheritance).
        """
        if name == '__init__':
            # __init__ can be incompatible -- it's a special case.
            return
        first = base1[name]
        second = base2[name]
        first_type = first.type
        if first_type is None and isinstance(first.node, FuncDef):
            first_type = self.function_type(first.node)
        second_type = second.type
        if second_type is None and isinstance(second.node, FuncDef):
            second_type = self.function_type(second.node)
        # TODO: What if some classes are generic?
        if (isinstance(first_type, FunctionLike) and
                isinstance(second_type, FunctionLike)):
            # Method override
            first_sig = bind_self(first_type)
            second_sig = bind_self(second_type)
            ok = is_subtype(first_sig, second_sig, ignore_pos_arg_names=True)
        elif first_type and second_type:
            ok = is_equivalent(first_type, second_type)
        else:
            if first_type is None:
                self.msg.cannot_determine_type_in_base(name, base1.name(), ctx)
            if second_type is None:
                self.msg.cannot_determine_type_in_base(name, base2.name(), ctx)
            ok = True
        if not ok:
            self.msg.base_class_definitions_incompatible(name, base1, base2,
                                                         ctx)

    def visit_import_from(self, node: ImportFrom) -> None:
        self.check_import(node)

    def visit_import_all(self, node: ImportAll) -> None:
        self.check_import(node)

    def visit_import(self, s: Import) -> None:
        pass

    def check_import(self, node: ImportBase) -> None:
        for assign in node.assignments:
            lvalue = assign.lvalues[0]
            lvalue_type, _, __ = self.check_lvalue(lvalue)
            if lvalue_type is None:
                # TODO: This is broken.
                lvalue_type = AnyType(TypeOfAny.special_form)
            message = '{} "{}"'.format(messages.INCOMPATIBLE_IMPORT_OF,
                                       cast(NameExpr, assign.rvalue).name)
            self.check_simple_assignment(lvalue_type, assign.rvalue, node,
                                         msg=message, lvalue_name='local name',
                                         rvalue_name='imported name')

    #
    # Statements
    #

    def visit_block(self, b: Block) -> None:
        if b.is_unreachable:
            self.binder.unreachable()
            return
        for s in b.body:
            if self.binder.is_unreachable():
                break
            self.accept(s)

    def visit_assignment_stmt(self, s: AssignmentStmt) -> None:
        """Type check an assignment statement.

        Handle all kinds of assignment statements (simple, indexed, multiple).
        """
        self.check_assignment(s.lvalues[-1], s.rvalue, s.type is None, s.new_syntax)

        if (s.type is not None and
                'unimported' in self.options.disallow_any and
                has_any_from_unimported_type(s.type)):
            if isinstance(s.lvalues[-1], TupleExpr):
                # This is a multiple assignment. Instead of figuring out which type is problematic,
                # give a generic error message.
                self.msg.unimported_type_becomes_any("A type on this line",
                                                     AnyType(TypeOfAny.special_form), s)
            else:
                self.msg.unimported_type_becomes_any("Type of variable", s.type, s)
        check_for_explicit_any(s.type, self.options, self.is_typeshed_stub, self.msg, context=s)

        if len(s.lvalues) > 1:
            # Chained assignment (e.g. x = y = ...).
            # Make sure that rvalue type will not be reinferred.
            if s.rvalue not in self.type_map:
                self.expr_checker.accept(s.rvalue)
            rvalue = self.temp_node(self.type_map[s.rvalue], s)
            for lv in s.lvalues[:-1]:
                self.check_assignment(lv, rvalue, s.type is None)

    def check_assignment(self, lvalue: Lvalue, rvalue: Expression, infer_lvalue_type: bool = True,
                         new_syntax: bool = False) -> None:
        """Type check a single assignment: lvalue = rvalue."""
        if isinstance(lvalue, TupleExpr) or isinstance(lvalue, ListExpr):
            self.check_assignment_to_multiple_lvalues(lvalue.items, rvalue, lvalue,
                                                      infer_lvalue_type)
        else:
            lvalue_type, index_lvalue, inferred = self.check_lvalue(lvalue)

            if isinstance(lvalue, NameExpr):
                if self.check_compatibility_all_supers(lvalue, lvalue_type, rvalue):
                    # We hit an error on this line; don't check for any others
                    return

            if lvalue_type:
                if isinstance(lvalue_type, PartialType) and lvalue_type.type is None:
                    # Try to infer a proper type for a variable with a partial None type.
                    rvalue_type = self.expr_checker.accept(rvalue)
                    if isinstance(rvalue_type, NoneTyp):
                        # This doesn't actually provide any additional information -- multiple
                        # None initializers preserve the partial None type.
                        return

                    if is_valid_inferred_type(rvalue_type):
                        var = lvalue_type.var
                        partial_types = self.find_partial_types(var)
                        if partial_types is not None:
                            if not self.current_node_deferred:
                                var.type = UnionType.make_simplified_union(
                                    [rvalue_type, NoneTyp()])
                            else:
                                var.type = None
                            del partial_types[var]
                            lvalue_type = var.type
                    else:
                        # Try to infer a partial type. No need to check the return value, as
                        # an error will be reported elsewhere.
                        self.infer_partial_type(lvalue_type.var, lvalue, rvalue_type)
                elif (is_literal_none(rvalue) and
                        isinstance(lvalue, NameExpr) and
                        isinstance(lvalue.node, Var) and
                        lvalue.node.is_initialized_in_class and
                        not new_syntax):
                    # Allow None's to be assigned to class variables with non-Optional types.
                    rvalue_type = lvalue_type
                elif (isinstance(lvalue, MemberExpr) and
                        lvalue.kind is None):  # Ignore member access to modules
                    instance_type = self.expr_checker.accept(lvalue.expr)
                    rvalue_type, infer_lvalue_type = self.check_member_assignment(
                        instance_type, lvalue_type, rvalue, lvalue)
                else:
                    rvalue_type = self.check_simple_assignment(lvalue_type, rvalue, lvalue)

                # Special case: only non-abstract classes can be assigned to variables
                # with explicit type Type[A].
                if (isinstance(rvalue_type, CallableType) and rvalue_type.is_type_obj() and
                        rvalue_type.type_object().is_abstract and
                        isinstance(lvalue_type, TypeType) and
                        isinstance(lvalue_type.item, Instance) and
                        lvalue_type.item.type.is_abstract):
                    self.fail("Can only assign non-abstract classes"
                              " to a variable of type '{}'".format(lvalue_type), rvalue)
                    return
                if rvalue_type and infer_lvalue_type:
                    self.binder.assign_type(lvalue, rvalue_type, lvalue_type, False)
            elif index_lvalue:
                self.check_indexed_assignment(index_lvalue, rvalue, lvalue)

            if inferred:
                self.infer_variable_type(inferred, lvalue, self.expr_checker.accept(rvalue),
                                         rvalue)

    def check_compatibility_all_supers(self, lvalue: NameExpr, lvalue_type: Optional[Type],
                                       rvalue: Expression) -> bool:
        lvalue_node = lvalue.node

        # Check if we are a class variable with at least one base class
        if (isinstance(lvalue_node, Var) and
                lvalue.kind == MDEF and
                len(lvalue_node.info.bases) > 0):

            for base in lvalue_node.info.mro[1:]:
                tnode = base.names.get(lvalue_node.name())
                if tnode is not None:
                    if not self.check_compatibility_classvar_super(lvalue_node,
                                                                   base,
                                                                   tnode.node):
                        # Show only one error per variable
                        break

            for base in lvalue_node.info.mro[1:]:
                # Only check __slots__ against the 'object'
                # If a base class defines a Tuple of 3 elements, a child of
                # this class should not be allowed to define it as a Tuple of
                # anything other than 3 elements. The exception to this rule
                # is __slots__, where it is allowed for any child class to
                # redefine it.
                if lvalue_node.name() == "__slots__" and base.fullname() != "builtins.object":
                    continue

                base_type, base_node = self.lvalue_type_from_base(lvalue_node, base)

                if base_type:
                    if not self.check_compatibility_super(lvalue,
                                                          lvalue_type,
                                                          rvalue,
                                                          base,
                                                          base_type,
                                                          base_node):
                        # Only show one error per variable; even if other
                        # base classes are also incompatible
                        return True
                    break
        return False

    def check_compatibility_super(self, lvalue: NameExpr, lvalue_type: Optional[Type],
                                  rvalue: Expression, base: TypeInfo, base_type: Type,
                                  base_node: Node) -> bool:
        lvalue_node = lvalue.node
        assert isinstance(lvalue_node, Var)

        # Do not check whether the rvalue is compatible if the
        # lvalue had a type defined; this is handled by other
        # parts, and all we have to worry about in that case is
        # that lvalue is compatible with the base class.
        compare_node = None  # type: Node
        if lvalue_type:
            compare_type = lvalue_type
            compare_node = lvalue.node
        else:
            compare_type = self.expr_checker.accept(rvalue, base_type)
            if isinstance(rvalue, NameExpr):
                compare_node = rvalue.node
                if isinstance(compare_node, Decorator):
                    compare_node = compare_node.func

        if compare_type:
            if (isinstance(base_type, CallableType) and
                    isinstance(compare_type, CallableType)):
                base_static = is_node_static(base_node)
                compare_static = is_node_static(compare_node)

                # In case compare_static is unknown, also check
                # if 'definition' is set. The most common case for
                # this is with TempNode(), where we lose all
                # information about the real rvalue node (but only get
                # the rvalue type)
                if compare_static is None and compare_type.definition:
                    compare_static = is_node_static(compare_type.definition)

                # Compare against False, as is_node_static can return None
                if base_static is False and compare_static is False:
                    # Class-level function objects and classmethods become bound
                    # methods: the former to the instance, the latter to the
                    # class
                    base_type = bind_self(base_type, self.scope.active_self_type())
                    compare_type = bind_self(compare_type, self.scope.active_self_type())

                # If we are a static method, ensure to also tell the
                # lvalue it now contains a static method
                if base_static and compare_static:
                    lvalue_node.is_staticmethod = True

            return self.check_subtype(compare_type, base_type, lvalue,
                                      messages.INCOMPATIBLE_TYPES_IN_ASSIGNMENT,
                                      'expression has type',
                                      'base class "%s" defined the type as' % base.name())
        return True

    def lvalue_type_from_base(self, expr_node: Var,
                              base: TypeInfo) -> Tuple[Optional[Type], Optional[Node]]:
        """For a NameExpr that is part of a class, walk all base classes and try
        to find the first class that defines a Type for the same name."""
        expr_name = expr_node.name()
        base_var = base.names.get(expr_name)

        if base_var:
            base_node = base_var.node
            base_type = base_var.type
            if isinstance(base_node, Decorator):
                base_node = base_node.func
                base_type = base_node.type

            if base_type:
                if not has_no_typevars(base_type):
                    self_type = self.scope.active_self_type()
                    if isinstance(self_type, TupleType):
                        instance = self_type.fallback
                    else:
                        instance = self_type
                    itype = map_instance_to_supertype(instance, base)
                    base_type = expand_type_by_instance(base_type, itype)

                if isinstance(base_type, CallableType) and isinstance(base_node, FuncDef):
                    # If we are a property, return the Type of the return
                    # value, not the Callable
                    if base_node.is_property:
                        base_type = base_type.ret_type

                return base_type, base_node

        return None, None

    def check_compatibility_classvar_super(self, node: Var,
                                           base: TypeInfo, base_node: Node) -> bool:
        if not isinstance(base_node, Var):
            return True
        if node.is_classvar and not base_node.is_classvar:
            self.fail('Cannot override instance variable '
                      '(previously declared on base class "%s") '
                      'with class variable' % base.name(), node)
            return False
        elif not node.is_classvar and base_node.is_classvar:
            self.fail('Cannot override class variable '
                      '(previously declared on base class "%s") '
                      'with instance variable' % base.name(), node)
            return False
        return True

    def check_assignment_to_multiple_lvalues(self, lvalues: List[Lvalue], rvalue: Expression,
                                             context: Context,
                                             infer_lvalue_type: bool = True) -> None:
        if isinstance(rvalue, TupleExpr) or isinstance(rvalue, ListExpr):
            # Recursively go into Tuple or List expression rhs instead of
            # using the type of rhs, because this allowed more fine grained
            # control in cases like: a, b = [int, str] where rhs would get
            # type List[object]

            rvalues = rvalue.items

            if self.check_rvalue_count_in_assignment(lvalues, len(rvalues), context):
                star_index = next((i for i, lv in enumerate(lvalues) if
                                   isinstance(lv, StarExpr)), len(lvalues))

                left_lvs = lvalues[:star_index]
                star_lv = cast(StarExpr,
                               lvalues[star_index]) if star_index != len(lvalues) else None
                right_lvs = lvalues[star_index + 1:]

                left_rvs, star_rvs, right_rvs = self.split_around_star(
                    rvalues, star_index, len(lvalues))

                lr_pairs = list(zip(left_lvs, left_rvs))
                if star_lv:
                    rv_list = ListExpr(star_rvs)
                    rv_list.set_line(rvalue.get_line())
                    lr_pairs.append((star_lv.expr, rv_list))
                lr_pairs.extend(zip(right_lvs, right_rvs))

                for lv, rv in lr_pairs:
                    self.check_assignment(lv, rv, infer_lvalue_type)
        else:
            self.check_multi_assignment(lvalues, rvalue, context, infer_lvalue_type)

    def check_rvalue_count_in_assignment(self, lvalues: List[Lvalue], rvalue_count: int,
                                         context: Context) -> bool:
        if any(isinstance(lvalue, StarExpr) for lvalue in lvalues):
            if len(lvalues) - 1 > rvalue_count:
                self.msg.wrong_number_values_to_unpack(rvalue_count,
                                                       len(lvalues) - 1, context)
                return False
        elif rvalue_count != len(lvalues):
            self.msg.wrong_number_values_to_unpack(rvalue_count,
                            len(lvalues), context)
            return False
        return True

    def check_multi_assignment(self, lvalues: List[Lvalue],
                               rvalue: Expression,
                               context: Context,
                               infer_lvalue_type: bool = True,
                               msg: str = None) -> None:
        """Check the assignment of one rvalue to a number of lvalues."""

        # Infer the type of an ordinary rvalue expression.
        rvalue_type = self.expr_checker.accept(rvalue)  # TODO maybe elsewhere; redundant
        undefined_rvalue = False

        if isinstance(rvalue_type, UnionType):
            # If this is an Optional type in non-strict Optional code, unwrap it.
            relevant_items = rvalue_type.relevant_items()
            if len(relevant_items) == 1:
                rvalue_type = relevant_items[0]

        if isinstance(rvalue_type, AnyType):
            for lv in lvalues:
                if isinstance(lv, StarExpr):
                    lv = lv.expr
                temp_node = self.temp_node(AnyType(TypeOfAny.from_another_any,
                                                   source_any=rvalue_type), context)
                self.check_assignment(lv, temp_node, infer_lvalue_type)
        elif isinstance(rvalue_type, TupleType):
            self.check_multi_assignment_from_tuple(lvalues, rvalue, rvalue_type,
                                                   context, undefined_rvalue, infer_lvalue_type)
        else:
            self.check_multi_assignment_from_iterable(lvalues, rvalue_type,
                                                      context, infer_lvalue_type)

    def check_multi_assignment_from_tuple(self, lvalues: List[Lvalue], rvalue: Expression,
                                          rvalue_type: TupleType, context: Context,
                                          undefined_rvalue: bool,
                                          infer_lvalue_type: bool = True) -> None:
        if self.check_rvalue_count_in_assignment(lvalues, len(rvalue_type.items), context):
            star_index = next((i for i, lv in enumerate(lvalues)
                               if isinstance(lv, StarExpr)), len(lvalues))

            left_lvs = lvalues[:star_index]
            star_lv = cast(StarExpr, lvalues[star_index]) if star_index != len(lvalues) else None
            right_lvs = lvalues[star_index + 1:]

            if not undefined_rvalue:
                # Infer rvalue again, now in the correct type context.
                lvalue_type = self.lvalue_type_for_inference(lvalues, rvalue_type)
                reinferred_rvalue_type = self.expr_checker.accept(rvalue, lvalue_type)

                if isinstance(reinferred_rvalue_type, UnionType):
                    # If this is an Optional type in non-strict Optional code, unwrap it.
                    relevant_items = reinferred_rvalue_type.relevant_items()
                    if len(relevant_items) == 1:
                        reinferred_rvalue_type = relevant_items[0]

                assert isinstance(reinferred_rvalue_type, TupleType)
                rvalue_type = reinferred_rvalue_type

            left_rv_types, star_rv_types, right_rv_types = self.split_around_star(
                rvalue_type.items, star_index, len(lvalues))

            for lv, rv_type in zip(left_lvs, left_rv_types):
                self.check_assignment(lv, self.temp_node(rv_type, context), infer_lvalue_type)
            if star_lv:
                list_expr = ListExpr([self.temp_node(rv_type, context)
                                      for rv_type in star_rv_types])
                list_expr.set_line(context.get_line())
                self.check_assignment(star_lv.expr, list_expr, infer_lvalue_type)
            for lv, rv_type in zip(right_lvs, right_rv_types):
                self.check_assignment(lv, self.temp_node(rv_type, context), infer_lvalue_type)

    def lvalue_type_for_inference(self, lvalues: List[Lvalue], rvalue_type: TupleType) -> Type:
        star_index = next((i for i, lv in enumerate(lvalues)
                           if isinstance(lv, StarExpr)), len(lvalues))
        left_lvs = lvalues[:star_index]
        star_lv = cast(StarExpr, lvalues[star_index]) if star_index != len(lvalues) else None
        right_lvs = lvalues[star_index + 1:]
        left_rv_types, star_rv_types, right_rv_types = self.split_around_star(
            rvalue_type.items, star_index, len(lvalues))

        type_parameters = []  # type: List[Type]

        def append_types_for_inference(lvs: List[Expression], rv_types: List[Type]) -> None:
            for lv, rv_type in zip(lvs, rv_types):
                sub_lvalue_type, index_expr, inferred = self.check_lvalue(lv)
                if sub_lvalue_type:
                    type_parameters.append(sub_lvalue_type)
                else:  # index lvalue
                    # TODO Figure out more precise type context, probably
                    #      based on the type signature of the _set method.
                    type_parameters.append(rv_type)

        append_types_for_inference(left_lvs, left_rv_types)

        if star_lv:
            sub_lvalue_type, index_expr, inferred = self.check_lvalue(star_lv.expr)
            if sub_lvalue_type:
                type_parameters.extend([sub_lvalue_type] * len(star_rv_types))
            else:  # index lvalue
                # TODO Figure out more precise type context, probably
                #      based on the type signature of the _set method.
                type_parameters.extend(star_rv_types)

        append_types_for_inference(right_lvs, right_rv_types)

        return TupleType(type_parameters, self.named_type('builtins.tuple'))

    def split_around_star(self, items: List[T], star_index: int,
                          length: int) -> Tuple[List[T], List[T], List[T]]:
        """Splits a list of items in three to match another list of length 'length'
        that contains a starred expression at 'star_index' in the following way:

        star_index = 2, length = 5 (i.e., [a,b,*,c,d]), items = [1,2,3,4,5,6,7]
        returns in: ([1,2], [3,4,5], [6,7])
        """
        nr_right_of_star = length - star_index - 1
        right_index = nr_right_of_star if -nr_right_of_star != 0 else len(items)
        left = items[:star_index]
        star = items[star_index:right_index]
        right = items[right_index:]
        return (left, star, right)

    def type_is_iterable(self, type: Type) -> bool:
        if isinstance(type, CallableType) and type.is_type_obj():
            type = type.fallback
        return (is_subtype(type, self.named_generic_type('typing.Iterable',
                                                         [AnyType(TypeOfAny.special_form)])) and
                isinstance(type, Instance))

    def check_multi_assignment_from_iterable(self, lvalues: List[Lvalue], rvalue_type: Type,
                                             context: Context,
                                             infer_lvalue_type: bool = True) -> None:
        if self.type_is_iterable(rvalue_type):
            item_type = self.iterable_item_type(cast(Instance, rvalue_type))
            for lv in lvalues:
                if isinstance(lv, StarExpr):
                    self.check_assignment(lv.expr, self.temp_node(rvalue_type, context),
                                          infer_lvalue_type)
                else:
                    self.check_assignment(lv, self.temp_node(item_type, context),
                                          infer_lvalue_type)
        else:
            self.msg.type_not_iterable(rvalue_type, context)

    def check_lvalue(self, lvalue: Lvalue) -> Tuple[Optional[Type],
                                                    Optional[IndexExpr],
                                                    Optional[Var]]:
        lvalue_type = None  # type: Optional[Type]
        index_lvalue = None  # type: Optional[IndexExpr]
        inferred = None  # type: Optional[Var]

        if self.is_definition(lvalue):
            if isinstance(lvalue, NameExpr):
                inferred = cast(Var, lvalue.node)
                assert isinstance(inferred, Var)
            else:
                assert isinstance(lvalue, MemberExpr)
                self.expr_checker.accept(lvalue.expr)
                inferred = lvalue.def_var
        elif isinstance(lvalue, IndexExpr):
            index_lvalue = lvalue
        elif isinstance(lvalue, MemberExpr):
            lvalue_type = self.expr_checker.analyze_ordinary_member_access(lvalue,
                                                                 True)
            self.store_type(lvalue, lvalue_type)
        elif isinstance(lvalue, NameExpr):
            lvalue_type = self.expr_checker.analyze_ref_expr(lvalue, lvalue=True)
            self.store_type(lvalue, lvalue_type)
        elif isinstance(lvalue, TupleExpr) or isinstance(lvalue, ListExpr):
            types = [self.check_lvalue(sub_expr)[0] for sub_expr in lvalue.items]
            lvalue_type = TupleType(types, self.named_type('builtins.tuple'))
        else:
            lvalue_type = self.expr_checker.accept(lvalue)

        return lvalue_type, index_lvalue, inferred

    def is_definition(self, s: Lvalue) -> bool:
        if isinstance(s, NameExpr):
            if s.is_def:
                return True
            # If the node type is not defined, this must the first assignment
            # that we process => this is a definition, even though the semantic
            # analyzer did not recognize this as such. This can arise in code
            # that uses isinstance checks, if type checking of the primary
            # definition is skipped due to an always False type check.
            node = s.node
            if isinstance(node, Var):
                return node.type is None
        elif isinstance(s, MemberExpr):
            return s.is_def
        return False

    def infer_variable_type(self, name: Var, lvalue: Lvalue,
                            init_type: Type, context: Context) -> None:
        """Infer the type of initialized variables from initializer type."""
        if isinstance(init_type, DeletedType):
            self.msg.deleted_as_rvalue(init_type, context)
        elif not is_valid_inferred_type(init_type):
            # We cannot use the type of the initialization expression for full type
            # inference (it's not specific enough), but we might be able to give
            # partial type which will be made more specific later. A partial type
            # gets generated in assignment like 'x = []' where item type is not known.
            if not self.infer_partial_type(name, lvalue, init_type):
                self.fail(messages.NEED_ANNOTATION_FOR_VAR, context)
                self.set_inference_error_fallback_type(name, lvalue, init_type, context)
        elif (isinstance(lvalue, MemberExpr) and self.inferred_attribute_types is not None
              and lvalue.def_var in self.inferred_attribute_types
              and not is_same_type(self.inferred_attribute_types[lvalue.def_var], init_type)):
            # Multiple, inconsistent types inferred for an attribute.
            self.fail(messages.NEED_ANNOTATION_FOR_VAR, context)
            name.type = AnyType(TypeOfAny.from_error)
        else:
            # Infer type of the target.

            # Make the type more general (strip away function names etc.).
            init_type = strip_type(init_type)

            self.set_inferred_type(name, lvalue, init_type)

    def infer_partial_type(self, name: Var, lvalue: Lvalue, init_type: Type) -> bool:
        if isinstance(init_type, (NoneTyp, UninhabitedType)):
            partial_type = PartialType(None, name, [init_type])
        elif isinstance(init_type, Instance):
            fullname = init_type.type.fullname()
            if (isinstance(lvalue, (NameExpr, MemberExpr)) and
                    (fullname == 'builtins.list' or
                     fullname == 'builtins.set' or
                     fullname == 'builtins.dict') and
                    all(isinstance(t, (NoneTyp, UninhabitedType)) for t in init_type.args)):
                partial_type = PartialType(init_type.type, name, init_type.args)
            else:
                return False
        else:
            return False
        self.set_inferred_type(name, lvalue, partial_type)
        self.partial_types[-1][name] = lvalue
        return True

    def set_inferred_type(self, var: Var, lvalue: Lvalue, type: Type) -> None:
        """Store inferred variable type.

        Store the type to both the variable node and the expression node that
        refers to the variable (lvalue). If var is None, do nothing.
        """
        if var and not self.current_node_deferred:
            var.type = type
            var.is_inferred = True
            if isinstance(lvalue, MemberExpr) and self.inferred_attribute_types is not None:
                # Store inferred attribute type so that we can check consistency afterwards.
                self.inferred_attribute_types[lvalue.def_var] = type
            self.store_type(lvalue, type)

    def set_inference_error_fallback_type(self, var: Var, lvalue: Lvalue, type: Type,
                                          context: Context) -> None:
        """If errors on context line are ignored, store dummy type for variable.

        If a program ignores error on type inference error, the variable should get some
        inferred type so that if can used later on in the program. Example:

          x = []  # type: ignore
          x.append(1)   # Should be ok!

        We implement this here by giving x a valid type (Any).
        """
        if context.get_line() in self.errors.ignored_lines[self.errors.file]:
            self.set_inferred_type(var, lvalue, AnyType(TypeOfAny.from_error))

    def check_simple_assignment(self, lvalue_type: Type, rvalue: Expression,
                                context: Context,
                                msg: str = messages.INCOMPATIBLE_TYPES_IN_ASSIGNMENT,
                                lvalue_name: str = 'variable',
                                rvalue_name: str = 'expression') -> Type:
        if self.is_stub and isinstance(rvalue, EllipsisExpr):
            # '...' is always a valid initializer in a stub.
            return AnyType(TypeOfAny.special_form)
        else:
            always_allow_any = lvalue_type is not None and not isinstance(lvalue_type, AnyType)
            rvalue_type = self.expr_checker.accept(rvalue, lvalue_type,
                                                   always_allow_any=always_allow_any)
            if isinstance(rvalue_type, DeletedType):
                self.msg.deleted_as_rvalue(rvalue_type, context)
            if isinstance(lvalue_type, DeletedType):
                self.msg.deleted_as_lvalue(lvalue_type, context)
            else:
                self.check_subtype(rvalue_type, lvalue_type, context, msg,
                                   '{} has type'.format(rvalue_name),
                                   '{} has type'.format(lvalue_name))
            return rvalue_type

    def check_member_assignment(self, instance_type: Type, attribute_type: Type,
                                rvalue: Expression, context: Context) -> Tuple[Type, bool]:
        """Type member assigment.

        This is defers to check_simple_assignment, unless the member expression
        is a descriptor, in which case this checks descriptor semantics as well.

        Return the inferred rvalue_type and whether to infer anything about the attribute type
        """
        # Descriptors don't participate in class-attribute access
        if ((isinstance(instance_type, FunctionLike) and instance_type.is_type_obj()) or
                isinstance(instance_type, TypeType)):
            rvalue_type = self.check_simple_assignment(attribute_type, rvalue, context)
            return rvalue_type, True

        if not isinstance(attribute_type, Instance):
            rvalue_type = self.check_simple_assignment(attribute_type, rvalue, context)
            return rvalue_type, True

        if not attribute_type.type.has_readable_member('__set__'):
            # If there is no __set__, we type-check that the assigned value matches
            # the return type of __get__. This doesn't match the python semantics,
            # (which allow you to override the descriptor with any value), but preserves
            # the type of accessing the attribute (even after the override).
            if attribute_type.type.has_readable_member('__get__'):
                attribute_type = self.expr_checker.analyze_descriptor_access(
                    instance_type, attribute_type, context)
            rvalue_type = self.check_simple_assignment(attribute_type, rvalue, context)
            return rvalue_type, True

        dunder_set = attribute_type.type.get_method('__set__')
        if dunder_set is None:
            self.msg.fail("{}.__set__ is not callable".format(attribute_type), context)
            return AnyType(TypeOfAny.from_error), False

        function = function_type(dunder_set, self.named_type('builtins.function'))
        bound_method = bind_self(function, attribute_type)
        typ = map_instance_to_supertype(attribute_type, dunder_set.info)
        dunder_set_type = expand_type_by_instance(bound_method, typ)

        _, inferred_dunder_set_type = self.expr_checker.check_call(
            dunder_set_type, [TempNode(instance_type), rvalue],
            [nodes.ARG_POS, nodes.ARG_POS], context)

        if not isinstance(inferred_dunder_set_type, CallableType):
            self.fail("__set__ is not callable", context)
            return AnyType(TypeOfAny.from_error), True

        if len(inferred_dunder_set_type.arg_types) < 2:
            # A message already will have been recorded in check_call
            return AnyType(TypeOfAny.from_error), False

        return inferred_dunder_set_type.arg_types[1], False

    def check_indexed_assignment(self, lvalue: IndexExpr,
                                 rvalue: Expression, context: Context) -> None:
        """Type check indexed assignment base[index] = rvalue.

        The lvalue argument is the base[index] expression.
        """
        self.try_infer_partial_type_from_indexed_assignment(lvalue, rvalue)
        basetype = self.expr_checker.accept(lvalue.base)
        if isinstance(basetype, TypedDictType):
            item_type = self.expr_checker.visit_typeddict_index_expr(basetype, lvalue.index)
            method_type = CallableType(
                arg_types=[self.named_type('builtins.str'), item_type],
                arg_kinds=[ARG_POS, ARG_POS],
                arg_names=[None, None],
                ret_type=NoneTyp(),
                fallback=self.named_type('builtins.function')
            )  # type: Type
        else:
            method_type = self.expr_checker.analyze_external_member_access(
                '__setitem__', basetype, context)
        lvalue.method_type = method_type
        self.expr_checker.check_call(method_type, [lvalue.index, rvalue],
                                     [nodes.ARG_POS, nodes.ARG_POS],
                                     context)

    def try_infer_partial_type_from_indexed_assignment(
            self, lvalue: IndexExpr, rvalue: Expression) -> None:
        # TODO: Should we share some of this with try_infer_partial_type?
        if isinstance(lvalue.base, RefExpr) and isinstance(lvalue.base.node, Var):
            var = lvalue.base.node
            if isinstance(var.type, PartialType):
                type_type = var.type.type
                if type_type is None:
                    return  # The partial type is None.
                partial_types = self.find_partial_types(var)
                if partial_types is None:
                    return
                typename = type_type.fullname()
                if typename == 'builtins.dict':
                    # TODO: Don't infer things twice.
                    key_type = self.expr_checker.accept(lvalue.index)
                    value_type = self.expr_checker.accept(rvalue)
                    full_key_type = UnionType.make_simplified_union(
                        [key_type, var.type.inner_types[0]])
                    full_value_type = UnionType.make_simplified_union(
                        [value_type, var.type.inner_types[1]])
                    if (is_valid_inferred_type(full_key_type) and
                            is_valid_inferred_type(full_value_type)):
                        if not self.current_node_deferred:
                            var.type = self.named_generic_type('builtins.dict',
                                                               [full_key_type, full_value_type])
                        del partial_types[var]

    def visit_expression_stmt(self, s: ExpressionStmt) -> None:
        self.expr_checker.accept(s.expr, allow_none_return=True, always_allow_any=True)

    def visit_return_stmt(self, s: ReturnStmt) -> None:
        """Type check a return statement."""
        self.check_return_stmt(s)
        self.binder.unreachable()

    def check_return_stmt(self, s: ReturnStmt) -> None:
        defn = self.scope.top_function()
        if defn is not None:
            if defn.is_generator:
                return_type = self.get_generator_return_type(self.return_types[-1],
                                                             defn.is_coroutine)
            else:
                return_type = self.return_types[-1]

            if isinstance(return_type, UninhabitedType):
                self.fail(messages.NO_RETURN_EXPECTED, s)
                return

            if s.expr:
                is_lambda = isinstance(self.scope.top_function(), LambdaExpr)
                declared_none_return = isinstance(return_type, NoneTyp)
                declared_any_return = isinstance(return_type, AnyType)

                # This controls whether or not we allow a function call that
                # returns None as the expression of this return statement.
                # E.g. `return f()` for some `f` that returns None.  We allow
                # this only if we're in a lambda or in a function that returns
                # `None` or `Any`.
                allow_none_func_call = is_lambda or declared_none_return or declared_any_return

                # Return with a value.
                typ = self.expr_checker.accept(s.expr,
                                               return_type,
                                               allow_none_return=allow_none_func_call)

                if defn.is_async_generator:
                    self.fail("'return' with value in async generator is not allowed", s)
                    return
                # Returning a value of type Any is always fine.
                if isinstance(typ, AnyType):
                    # (Unless you asked to be warned in that case, and the
                    # function is not declared to return Any)
                    if (self.options.warn_return_any and
                            not is_proper_subtype(AnyType(TypeOfAny.special_form), return_type)):
                        self.warn(messages.RETURN_ANY.format(return_type), s)
                    return

                # Disallow return expressions in functions declared to return
                # None, subject to two exceptions below.
                if declared_none_return:
                    # Lambdas are allowed to have None returns.
                    # Functions returning a value of type None are allowed to have a None return.
                    if is_lambda or isinstance(typ, NoneTyp):
                        return
                    self.fail(messages.NO_RETURN_VALUE_EXPECTED, s)
                else:
                    self.check_subtype(
                        subtype_label='got',
                        subtype=typ,
                        supertype_label='expected',
                        supertype=return_type,
                        context=s,
                        msg=messages.INCOMPATIBLE_RETURN_VALUE_TYPE)
            else:
                # Empty returns are valid in Generators with Any typed returns, but not in
                # coroutines.
                if (defn.is_generator and not defn.is_coroutine and
                        isinstance(return_type, AnyType)):
                    return

                if isinstance(return_type, (NoneTyp, AnyType)):
                    return

                if self.in_checked_function():
                    self.fail(messages.RETURN_VALUE_EXPECTED, s)

    def visit_if_stmt(self, s: IfStmt) -> None:
        """Type check an if statement."""
        # This frame records the knowledge from previous if/elif clauses not being taken.
        # Fall-through to the original frame is handled explicitly in each block.
        with self.binder.frame_context(can_skip=False, fall_through=0):
            for e, b in zip(s.expr, s.body):
                t = self.expr_checker.accept(e)

                if isinstance(t, DeletedType):
                    self.msg.deleted_as_rvalue(t, s)

                if self.options.strict_boolean:
                    is_bool = isinstance(t, Instance) and t.type.fullname() == 'builtins.bool'
                    if not (is_bool or isinstance(t, AnyType)):
                        self.fail(messages.NON_BOOLEAN_IN_CONDITIONAL, e)

                if_map, else_map = self.find_isinstance_check(e)

                # XXX Issue a warning if condition is always False?
                with self.binder.frame_context(can_skip=True, fall_through=2):
                    self.push_type_map(if_map)
                    self.accept(b)

                # XXX Issue a warning if condition is always True?
                self.push_type_map(else_map)

            with self.binder.frame_context(can_skip=False, fall_through=2):
                if s.else_body:
                    self.accept(s.else_body)

    def visit_while_stmt(self, s: WhileStmt) -> None:
        """Type check a while statement."""
        if_stmt = IfStmt([s.expr], [s.body], None)
        if_stmt.set_line(s.get_line(), s.get_column())
        self.accept_loop(if_stmt, s.else_body,
                         exit_condition=s.expr)

    def visit_operator_assignment_stmt(self,
                                       s: OperatorAssignmentStmt) -> None:
        """Type check an operator assignment statement, e.g. x += 1."""
        lvalue_type = self.expr_checker.accept(s.lvalue)
        inplace, method = infer_operator_assignment_method(lvalue_type, s.op)
        if inplace:
            # There is __ifoo__, treat as x = x.__ifoo__(y)
            rvalue_type, method_type = self.expr_checker.check_op(
                method, lvalue_type, s.rvalue, s)
            if not is_subtype(rvalue_type, lvalue_type):
                self.msg.incompatible_operator_assignment(s.op, s)
        else:
            # There is no __ifoo__, treat as x = x <foo> y
            expr = OpExpr(s.op, s.lvalue, s.rvalue)
            expr.set_line(s)
            self.check_assignment(lvalue=s.lvalue, rvalue=expr,
                                  infer_lvalue_type=True, new_syntax=False)

    def visit_assert_stmt(self, s: AssertStmt) -> None:
        self.expr_checker.accept(s.expr)

        if s.msg is not None:
            self.expr_checker.accept(s.msg)

        if isinstance(s.expr, TupleExpr) and len(s.expr.items) > 0:
            self.warn(messages.MALFORMED_ASSERT, s)

        # If this is asserting some isinstance check, bind that type in the following code
        true_map, _ = self.find_isinstance_check(s.expr)
        self.push_type_map(true_map)

    def visit_raise_stmt(self, s: RaiseStmt) -> None:
        """Type check a raise statement."""
        if s.expr:
            self.type_check_raise(s.expr, s)
        if s.from_expr:
            self.type_check_raise(s.from_expr, s, True)
        self.binder.unreachable()

    def type_check_raise(self, e: Expression, s: RaiseStmt,
                         optional: bool = False) -> None:
        typ = self.expr_checker.accept(e)
        if isinstance(typ, FunctionLike):
            if typ.is_type_obj():
                # Cases like "raise/from ExceptionClass".
                typeinfo = typ.type_object()
                base = self.lookup_typeinfo('builtins.BaseException')
                if base in typeinfo.mro or typeinfo.fallback_to_any:
                    # Good!
                    return
                # Else fall back to the checks below (which will fail).
        if isinstance(typ, TupleType) and self.options.python_version[0] == 2:
            # allow `raise type, value, traceback`
            # https://docs.python.org/2/reference/simple_stmts.html#the-raise-statement
            # TODO: Also check tuple item types.
            if len(typ.items) in (2, 3):
                return
        if isinstance(typ, Instance) and typ.type.fallback_to_any:
            # OK!
            return
        expected_type = self.named_type('builtins.BaseException')  # type: Type
        if optional:
            expected_type = UnionType([expected_type, NoneTyp()])
        self.check_subtype(typ, expected_type, s, messages.INVALID_EXCEPTION)

    def visit_try_stmt(self, s: TryStmt) -> None:
        """Type check a try statement."""
        # Our enclosing frame will get the result if the try/except falls through.
        # This one gets all possible states after the try block exited abnormally
        # (by exception, return, break, etc.)
        with self.binder.frame_context(can_skip=False, fall_through=0):
            # Not only might the body of the try statement exit
            # abnormally, but so might an exception handler or else
            # clause. The finally clause runs in *all* cases, so we
            # need an outer try frame to catch all intermediate states
            # in case an exception is raised during an except or else
            # clause. As an optimization, only create the outer try
            # frame when there actually is a finally clause.
            self.visit_try_without_finally(s, try_frame=bool(s.finally_body))
            if s.finally_body:
                # First we check finally_body is type safe on all abnormal exit paths
                self.accept(s.finally_body)

        if s.finally_body:
            # Then we try again for the more restricted set of options
            # that can fall through. (Why do we need to check the
            # finally clause twice? Depending on whether the finally
            # clause was reached by the try clause falling off the end
            # or exiting abnormally, after completing the finally clause
            # either flow will continue to after the entire try statement
            # or the exception/return/etc. will be processed and control
            # flow will escape. We need to check that the finally clause
            # type checks in both contexts, but only the resulting types
            # from the latter context affect the type state in the code
            # that follows the try statement.)
            self.accept(s.finally_body)

    def visit_try_without_finally(self, s: TryStmt, try_frame: bool) -> None:
        """Type check a try statement, ignoring the finally block.

        On entry, the top frame should receive all flow that exits the
        try block abnormally (i.e., such that the else block does not
        execute), and its parent should receive all flow that exits
        the try block normally.
        """
        # This frame will run the else block if the try fell through.
        # In that case, control flow continues to the parent of what
        # was the top frame on entry.
        with self.binder.frame_context(can_skip=False, fall_through=2, try_frame=try_frame):
            # This frame receives exit via exception, and runs exception handlers
            with self.binder.frame_context(can_skip=False, fall_through=2):
                # Finally, the body of the try statement
                with self.binder.frame_context(can_skip=False, fall_through=2, try_frame=True):
                    self.accept(s.body)
                for i in range(len(s.handlers)):
                    with self.binder.frame_context(can_skip=True, fall_through=4):
                        if s.types[i]:
                            t = self.check_except_handler_test(s.types[i])
                            if s.vars[i]:
                                # To support local variables, we make this a definition line,
                                # causing assignment to set the variable's type.
                                s.vars[i].is_def = True
                                # We also temporarily set current_node_deferred to False to
                                # make sure the inference happens.
                                # TODO: Use a better solution, e.g. a
                                # separate Var for each except block.
                                am_deferring = self.current_node_deferred
                                self.current_node_deferred = False
                                self.check_assignment(s.vars[i], self.temp_node(t, s.vars[i]))
                                self.current_node_deferred = am_deferring
                        self.accept(s.handlers[i])
                        if s.vars[i]:
                            # Exception variables are deleted in python 3 but not python 2.
                            # But, since it's bad form in python 2 and the type checking
                            # wouldn't work very well, we delete it anyway.

                            # Unfortunately, this doesn't let us detect usage before the
                            # try/except block.
                            if self.options.python_version[0] >= 3:
                                source = s.vars[i].name
                            else:
                                source = ('(exception variable "{}", which we do not '
                                          'accept outside except: blocks even in '
                                          'python 2)'.format(s.vars[i].name))
                            var = cast(Var, s.vars[i].node)
                            var.type = DeletedType(source=source)
                            self.binder.cleanse(s.vars[i])
            if s.else_body:
                self.accept(s.else_body)

    def check_except_handler_test(self, n: Expression) -> Type:
        """Type check an exception handler test clause."""
        typ = self.expr_checker.accept(n)

        all_types = []  # type: List[Type]
        test_types = self.get_types_from_except_handler(typ, n)

        for ttype in test_types:
            if isinstance(ttype, AnyType):
                all_types.append(ttype)
                continue

            if isinstance(ttype, FunctionLike):
                item = ttype.items()[0]
                if not item.is_type_obj():
                    self.fail(messages.INVALID_EXCEPTION_TYPE, n)
                    return AnyType(TypeOfAny.from_error)
                exc_type = item.ret_type
            elif isinstance(ttype, TypeType):
                exc_type = ttype.item
            else:
                self.fail(messages.INVALID_EXCEPTION_TYPE, n)
                return AnyType(TypeOfAny.from_error)

            if not is_subtype(exc_type, self.named_type('builtins.BaseException')):
                self.fail(messages.INVALID_EXCEPTION_TYPE, n)
                return AnyType(TypeOfAny.from_error)

            all_types.append(exc_type)

        return UnionType.make_simplified_union(all_types)

    def get_types_from_except_handler(self, typ: Type, n: Expression) -> List[Type]:
        """Helper for check_except_handler_test to retrieve handler types."""
        if isinstance(typ, TupleType):
            return typ.items
        elif isinstance(typ, UnionType):
            return [
                union_typ
                for item in typ.relevant_items()
                for union_typ in self.get_types_from_except_handler(item, n)
            ]
        elif isinstance(typ, Instance) and is_named_instance(typ, 'builtins.tuple'):
            # variadic tuple
            return [typ.args[0]]
        else:
            return [typ]

    def visit_for_stmt(self, s: ForStmt) -> None:
        """Type check a for statement."""
        if s.is_async:
            item_type = self.analyze_async_iterable_item_type(s.expr)
        else:
            item_type = self.analyze_iterable_item_type(s.expr)
        self.analyze_index_variables(s.index, item_type, s.index_type is None, s)
        self.accept_loop(s.body, s.else_body)

    def analyze_async_iterable_item_type(self, expr: Expression) -> Type:
        """Analyse async iterable expression and return iterator item type."""
        echk = self.expr_checker
        iterable = echk.accept(expr)

        self.check_subtype(iterable,
                           self.named_generic_type('typing.AsyncIterable',
                                                   [AnyType(TypeOfAny.special_form)]),
                           expr, messages.ASYNC_ITERABLE_EXPECTED)

        method = echk.analyze_external_member_access('__aiter__', iterable, expr)
        iterator = echk.check_call(method, [], [], expr)[0]
        method = echk.analyze_external_member_access('__anext__', iterator, expr)
        awaitable = echk.check_call(method, [], [], expr)[0]
        return echk.check_awaitable_expr(awaitable, expr,
                                         messages.INCOMPATIBLE_TYPES_IN_ASYNC_FOR)

    def analyze_iterable_item_type(self, expr: Expression) -> Type:
        """Analyse iterable expression and return iterator item type."""
        echk = self.expr_checker
        iterable = echk.accept(expr)

        if isinstance(iterable, TupleType):
            joined = UninhabitedType()  # type: Type
            for item in iterable.items:
                joined = join_types(joined, item)
            return joined
        else:
            # Non-tuple iterable.
            self.check_subtype(iterable,
                               self.named_generic_type('typing.Iterable',
                                                       [AnyType(TypeOfAny.special_form)]),
                               expr, messages.ITERABLE_EXPECTED)

            method = echk.analyze_external_member_access('__iter__', iterable,
                                                         expr)
            iterator = echk.check_call(method, [], [], expr)[0]
            if self.options.python_version[0] >= 3:
                nextmethod = '__next__'
            else:
                nextmethod = 'next'
            method = echk.analyze_external_member_access(nextmethod, iterator,
                                                         expr)
            return echk.check_call(method, [], [], expr)[0]

    def analyze_index_variables(self, index: Expression, item_type: Type,
                                infer_lvalue_type: bool, context: Context) -> None:
        """Type check or infer for loop or list comprehension index vars."""
        self.check_assignment(index, self.temp_node(item_type, context), infer_lvalue_type)

    def visit_del_stmt(self, s: DelStmt) -> None:
        if isinstance(s.expr, IndexExpr):
            e = s.expr
            m = MemberExpr(e.base, '__delitem__')
            m.line = s.line
            c = CallExpr(m, [e.index], [nodes.ARG_POS], [None])
            c.line = s.line
            self.expr_checker.accept(c, allow_none_return=True)
        else:
            s.expr.accept(self.expr_checker)
            for elt in flatten(s.expr):
                if isinstance(elt, NameExpr):
                    self.binder.assign_type(elt, DeletedType(source=elt.name),
                                            get_declaration(elt), False)

    def visit_decorator(self, e: Decorator) -> None:
        for d in e.decorators:
            if isinstance(d, RefExpr):
                if d.fullname == 'typing.no_type_check':
                    e.var.type = AnyType(TypeOfAny.special_form)
                    e.var.is_ready = True
                    return

        e.func.accept(self)
        sig = self.function_type(e.func)  # type: Type
        # Process decorators from the inside out.
        for d in reversed(e.decorators):
            if refers_to_fullname(d, 'typing.overload'):
                self.fail('Single overload definition, multiple required', e)
                continue
            dec = self.expr_checker.accept(d)
            temp = self.temp_node(sig)
            fullname = None
            if isinstance(d, RefExpr):
                fullname = d.fullname
            sig, t2 = self.expr_checker.check_call(dec, [temp],
                                                   [nodes.ARG_POS], e,
                                                   callable_name=fullname)
        self.check_untyped_after_decorator(sig, e.func)
        sig = cast(FunctionLike, sig)
        sig = set_callable_name(sig, e.func)
        e.var.type = sig
        e.var.is_ready = True
        if e.func.is_property:
            self.check_incompatible_property_override(e)

    def check_incompatible_property_override(self, e: Decorator) -> None:
        if not e.var.is_settable_property and e.func.info is not None:
            name = e.func.name()
            for base in e.func.info.mro[1:]:
                base_attr = base.names.get(name)
                if not base_attr:
                    continue
                if (isinstance(base_attr.node, OverloadedFuncDef) and
                        base_attr.node.is_property and
                        cast(Decorator,
                             base_attr.node.items[0]).var.is_settable_property):
                    self.fail(messages.READ_ONLY_PROPERTY_OVERRIDES_READ_WRITE, e)

    def visit_with_stmt(self, s: WithStmt) -> None:
        for expr, target in zip(s.expr, s.target):
            if s.is_async:
                self.check_async_with_item(expr, target, s.target_type is None)
            else:
                self.check_with_item(expr, target, s.target_type is None)
        self.accept(s.body)

    def check_untyped_after_decorator(self, typ: Type, func: FuncDef) -> None:
        if 'decorated' not in self.options.disallow_any or self.is_stub:
            return

        if mypy.checkexpr.has_any_type(typ):
            self.msg.untyped_decorated_function(typ, func)

    def check_async_with_item(self, expr: Expression, target: Expression,
                              infer_lvalue_type: bool) -> None:
        echk = self.expr_checker
        ctx = echk.accept(expr)
        enter = echk.analyze_external_member_access('__aenter__', ctx, expr)
        obj = echk.check_call(enter, [], [], expr)[0]
        obj = echk.check_awaitable_expr(
            obj, expr, messages.INCOMPATIBLE_TYPES_IN_ASYNC_WITH_AENTER)
        if target:
            self.check_assignment(target, self.temp_node(obj, expr), infer_lvalue_type)
        exit = echk.analyze_external_member_access('__aexit__', ctx, expr)
        arg = self.temp_node(AnyType(TypeOfAny.special_form), expr)
        res = echk.check_call(exit, [arg] * 3, [nodes.ARG_POS] * 3, expr)[0]
        echk.check_awaitable_expr(
            res, expr, messages.INCOMPATIBLE_TYPES_IN_ASYNC_WITH_AEXIT)

    def check_with_item(self, expr: Expression, target: Expression,
                        infer_lvalue_type: bool) -> None:
        echk = self.expr_checker
        ctx = echk.accept(expr)
        enter = echk.analyze_external_member_access('__enter__', ctx, expr)
        obj = echk.check_call(enter, [], [], expr)[0]
        if target:
            self.check_assignment(target, self.temp_node(obj, expr), infer_lvalue_type)
        exit = echk.analyze_external_member_access('__exit__', ctx, expr)
        arg = self.temp_node(AnyType(TypeOfAny.special_form), expr)
        echk.check_call(exit, [arg] * 3, [nodes.ARG_POS] * 3, expr)

    def visit_print_stmt(self, s: PrintStmt) -> None:
        for arg in s.args:
            self.expr_checker.accept(arg)
        if s.target:
            target_type = self.expr_checker.accept(s.target)
            if not isinstance(target_type, NoneTyp):
                # TODO: Also verify the type of 'write'.
                self.expr_checker.analyze_external_member_access('write', target_type, s.target)

    def visit_break_stmt(self, s: BreakStmt) -> None:
        self.binder.handle_break()

    def visit_continue_stmt(self, s: ContinueStmt) -> None:
        self.binder.handle_continue()
        return None

    #
    # Helpers
    #

    def check_subtype(self, subtype: Type, supertype: Type, context: Context,
                      msg: str = messages.INCOMPATIBLE_TYPES,
                      subtype_label: str = None,
                      supertype_label: str = None) -> bool:
        """Generate an error if the subtype is not compatible with
        supertype."""
        if is_subtype(subtype, supertype):
            return True
        else:
            if self.should_suppress_optional_error([subtype]):
                return False
            extra_info = []  # type: List[str]
            note_msg = ''
            if subtype_label is not None or supertype_label is not None:
                subtype_str, supertype_str = self.msg.format_distinctly(subtype, supertype)
                if subtype_label is not None:
                    extra_info.append(subtype_label + ' ' + subtype_str)
                if supertype_label is not None:
                    extra_info.append(supertype_label + ' ' + supertype_str)
                note_msg = make_inferred_type_note(context, subtype,
                                                   supertype, supertype_str)
            if extra_info:
                msg += ' (' + ', '.join(extra_info) + ')'
            self.fail(msg, context)
            if note_msg:
                self.note(note_msg, context)
            return False

    def contains_none(self, t: Type) -> bool:
        return (
            isinstance(t, NoneTyp) or
            (isinstance(t, UnionType) and any(self.contains_none(ut) for ut in t.items)) or
            (isinstance(t, TupleType) and any(self.contains_none(tt) for tt in t.items)) or
            (isinstance(t, Instance) and bool(t.args)
             and any(self.contains_none(it) for it in t.args))
        )

    def should_suppress_optional_error(self, related_types: List[Type]) -> bool:
        return self.suppress_none_errors and any(self.contains_none(t) for t in related_types)

    def named_type(self, name: str) -> Instance:
        """Return an instance type with type given by the name and no
        type arguments. For example, named_type('builtins.object')
        produces the object type.
        """
        # Assume that the name refers to a type.
        sym = self.lookup_qualified(name)
        node = sym.node
        assert isinstance(node, TypeInfo)
        any_type = AnyType(TypeOfAny.from_omitted_generics)
        return Instance(node, [any_type] * len(node.defn.type_vars))

    def named_generic_type(self, name: str, args: List[Type]) -> Instance:
        """Return an instance with the given name and type arguments.

        Assume that the number of arguments is correct.  Assume that
        the name refers to a compatible generic type.
        """
        info = self.lookup_typeinfo(name)
        # TODO: assert len(args) == len(info.defn.type_vars)
        return Instance(info, args)

    def lookup_typeinfo(self, fullname: str) -> TypeInfo:
        # Assume that the name refers to a class.
        sym = self.lookup_qualified(fullname)
        node = sym.node
        assert isinstance(node, TypeInfo)
        return node

    def type_type(self) -> Instance:
        """Return instance type 'type'."""
        return self.named_type('builtins.type')

    def str_type(self) -> Instance:
        """Return instance type 'str'."""
        return self.named_type('builtins.str')

    def store_type(self, node: Expression, typ: Type) -> None:
        """Store the type of a node in the type map."""
        self.type_map[node] = typ

    def in_checked_function(self) -> bool:
        """Should we type-check the current function?

        - Yes if --check-untyped-defs is set.
        - Yes outside functions.
        - Yes in annotated functions.
        - No otherwise.
        """
        return (self.options.check_untyped_defs
                or not self.dynamic_funcs
                or not self.dynamic_funcs[-1])

    def lookup(self, name: str, kind: int) -> SymbolTableNode:
        """Look up a definition from the symbol table with the given name.
        TODO remove kind argument
        """
        if name in self.globals:
            return self.globals[name]
        else:
            b = self.globals.get('__builtins__', None)
            if b:
                table = cast(MypyFile, b.node).names
                if name in table:
                    return table[name]
            raise KeyError('Failed lookup: {}'.format(name))

    def lookup_qualified(self, name: str) -> SymbolTableNode:
        if '.' not in name:
            return self.lookup(name, GDEF)  # FIX kind
        else:
            parts = name.split('.')
            n = self.modules[parts[0]]
            for i in range(1, len(parts) - 1):
                n = cast(MypyFile, n.names.get(parts[i], None).node)
            last = parts[-1]
            if last in n.names:
                return n.names[last]
            elif len(parts) == 2 and parts[0] == 'builtins':
                raise KeyError("Could not find builtin symbol '{}'. (Are you running a "
                               "test case? If so, make sure to include a fixture that "
                               "defines this symbol.)".format(last))
            else:
                msg = "Failed qualified lookup: '{}' (fullname = '{}')."
                raise KeyError(msg.format(last, name))

    @contextmanager
    def enter_partial_types(self) -> Iterator[None]:
        """Enter a new scope for collecting partial types.

        Also report errors for variables which still have partial
        types, i.e. we couldn't infer a complete type.
        """
        self.partial_types.append({})
        yield

        partial_types = self.partial_types.pop()
        if not self.current_node_deferred:
            for var, context in partial_types.items():
                if isinstance(var.type, PartialType) and var.type.type is None:
                    # None partial type: assume variable is intended to have type None
                    var.type = NoneTyp()
                else:
                    self.msg.fail(messages.NEED_ANNOTATION_FOR_VAR, context)
                    var.type = AnyType(TypeOfAny.from_error)

    def find_partial_types(self, var: Var) -> Optional[Dict[Var, Context]]:
        for partial_types in reversed(self.partial_types):
            if var in partial_types:
                return partial_types
        return None

    def temp_node(self, t: Type, context: Context = None) -> TempNode:
        """Create a temporary node with the given, fixed type."""
        temp = TempNode(t)
        if context:
            temp.set_line(context.get_line())
        return temp

    def fail(self, msg: str, context: Context) -> None:
        """Produce an error message."""
        self.msg.fail(msg, context)

    def warn(self, msg: str, context: Context) -> None:
        """Produce a warning message."""
        self.msg.warn(msg, context)

    def note(self, msg: str, context: Context) -> None:
        """Produce a note."""
        self.msg.note(msg, context)

    def iterable_item_type(self, instance: Instance) -> Type:
        iterable = map_instance_to_supertype(
            instance,
            self.lookup_typeinfo('typing.Iterable'))
        return iterable.args[0]

    def function_type(self, func: FuncBase) -> FunctionLike:
        return function_type(func, self.named_type('builtins.function'))

    # TODO: These next two functions should refer to TypeMap below
    def find_isinstance_check(self, n: Expression) -> Tuple[Optional[Dict[Expression, Type]],
                                                            Optional[Dict[Expression, Type]]]:
        return find_isinstance_check(n, self.type_map)

    def push_type_map(self, type_map: Optional[Dict[Expression, Type]]) -> None:
        if type_map is None:
            self.binder.unreachable()
        else:
            for expr, type in type_map.items():
                self.binder.put(expr, type)

# Data structure returned by find_isinstance_check representing
# information learned from the truth or falsehood of a condition.  The
# dict maps nodes representing expressions like 'a[0].x' to their
# refined types under the assumption that the condition has a
# particular truth value. A value of None means that the condition can
# never have that truth value.

# NB: The keys of this dict are nodes in the original source program,
# which are compared by reference equality--effectively, being *the
# same* expression of the program, not just two identical expressions
# (such as two references to the same variable). TODO: it would
# probably be better to have the dict keyed by the nodes' literal_hash
# field instead.


TypeMap = Optional[Dict[Expression, Type]]

# An object that represents either a precise type or a type with an upper bound;
# it is important for correct type inference with isinstance.
TypeRange = NamedTuple(
    'TypeRange',
    [
        ('item', Type),
        ('is_upper_bound', bool),  # False => precise type
    ])


def conditional_type_map(expr: Expression,
                         current_type: Optional[Type],
                         proposed_type_ranges: Optional[List[TypeRange]],
                         ) -> Tuple[TypeMap, TypeMap]:
    """Takes in an expression, the current type of the expression, and a
    proposed type of that expression.

    Returns a 2-tuple: The first element is a map from the expression to
    the proposed type, if the expression can be the proposed type.  The
    second element is a map from the expression to the type it would hold
    if it was not the proposed type, if any. None means bot, {} means top"""
    if proposed_type_ranges:
        if len(proposed_type_ranges) == 1:
            proposed_type = proposed_type_ranges[0].item  # Union with a single type breaks tests
        else:
            proposed_type = UnionType([type_range.item for type_range in proposed_type_ranges])
        if current_type:
            if (not any(type_range.is_upper_bound for type_range in proposed_type_ranges)
               and is_proper_subtype(current_type, proposed_type)):
                # Expression is always of one of the types in proposed_type_ranges
                return {}, None
            elif not is_overlapping_types(current_type, proposed_type):
                # Expression is never of any type in proposed_type_ranges
                return None, {}
            else:
                # we can only restrict when the type is precise, not bounded
                proposed_precise_type = UnionType([type_range.item
                                          for type_range in proposed_type_ranges
                                          if not type_range.is_upper_bound])
                remaining_type = restrict_subtype_away(current_type, proposed_precise_type)
                return {expr: proposed_type}, {expr: remaining_type}
        else:
            return {expr: proposed_type}, {}
    else:
        # An isinstance check, but we don't understand the type
        return {}, {}


def partition_by_callable(type: Optional[Type]) -> Tuple[List[Type], List[Type]]:
    """Takes in a type and partitions that type into callable subtypes and
    uncallable subtypes.

    Thus, given:
    `callables, uncallables = partition_by_callable(type)`

    If we assert `callable(type)` then `type` has type Union[*callables], and
    If we assert `not callable(type)` then `type` has type Union[*uncallables]

    Guaranteed to not return [], []"""
    if isinstance(type, FunctionLike) or isinstance(type, TypeType):
        return [type], []

    if isinstance(type, AnyType):
        return [type], [type]

    if isinstance(type, UnionType):
        callables = []
        uncallables = []
        for subtype in type.relevant_items():
            subcallables, subuncallables = partition_by_callable(subtype)
            callables.extend(subcallables)
            uncallables.extend(subuncallables)
        return callables, uncallables

    if isinstance(type, TypeVarType):
        return partition_by_callable(type.erase_to_union_or_bound())

    if isinstance(type, Instance):
        method = type.type.get_method('__call__')
        if method:
            callables, uncallables = partition_by_callable(method.type)
            if len(callables) and not len(uncallables):
                # Only consider the type callable if its __call__ method is
                # definitely callable.
                return [type], []
        return [], [type]

    return [], [type]


def conditional_callable_type_map(expr: Expression,
                                  current_type: Optional[Type],
                                  ) -> Tuple[TypeMap, TypeMap]:
    """Takes in an expression and the current type of the expression.

    Returns a 2-tuple: The first element is a map from the expression to
    the restricted type if it were callable. The second element is a
    map from the expression to the type it would hold if it weren't
    callable."""
    if not current_type:
        return {}, {}

    if isinstance(current_type, AnyType):
        return {}, {}

    callables, uncallables = partition_by_callable(current_type)

    if len(callables) and len(uncallables):
        callable_map = {expr: UnionType.make_union(callables)} if len(callables) else None
        uncallable_map = {expr: UnionType.make_union(uncallables)} if len(uncallables) else None
        return callable_map, uncallable_map

    elif len(callables):
        return {}, None

    return None, {}


def is_true_literal(n: Expression) -> bool:
    return (refers_to_fullname(n, 'builtins.True')
            or isinstance(n, IntExpr) and n.value == 1)


def is_false_literal(n: Expression) -> bool:
    return (refers_to_fullname(n, 'builtins.False')
            or isinstance(n, IntExpr) and n.value == 0)


def is_literal_none(n: Expression) -> bool:
    return isinstance(n, NameExpr) and n.fullname == 'builtins.None'


def is_optional(t: Type) -> bool:
    return isinstance(t, UnionType) and any(isinstance(e, NoneTyp) for e in t.items)


def remove_optional(typ: Type) -> Type:
    if isinstance(typ, UnionType):
        return UnionType.make_union([t for t in typ.items if not isinstance(t, NoneTyp)])
    else:
        return typ


def and_conditional_maps(m1: TypeMap, m2: TypeMap) -> TypeMap:
    """Calculate what information we can learn from the truth of (e1 and e2)
    in terms of the information that we can learn from the truth of e1 and
    the truth of e2.
    """

    if m1 is None or m2 is None:
        # One of the conditions can never be true.
        return None
    # Both conditions can be true; combine the information. Anything
    # we learn from either conditions's truth is valid. If the same
    # expression's type is refined by both conditions, we somewhat
    # arbitrarily give precedence to m2. (In the future, we could use
    # an intersection type.)
    result = m2.copy()
    m2_keys = set(n2.literal_hash for n2 in m2)
    for n1 in m1:
        if n1.literal_hash not in m2_keys:
            result[n1] = m1[n1]
    return result


def or_conditional_maps(m1: TypeMap, m2: TypeMap) -> TypeMap:
    """Calculate what information we can learn from the truth of (e1 or e2)
    in terms of the information that we can learn from the truth of e1 and
    the truth of e2.
    """

    if m1 is None:
        return m2
    if m2 is None:
        return m1
    # Both conditions can be true. Combine information about
    # expressions whose type is refined by both conditions. (We do not
    # learn anything about expressions whose type is refined by only
    # one condition.)
    result = {}
    for n1 in m1:
        for n2 in m2:
            if n1.literal_hash == n2.literal_hash:
                result[n1] = UnionType.make_simplified_union([m1[n1], m2[n2]])
    return result


def convert_to_typetype(type_map: TypeMap) -> TypeMap:
    converted_type_map = {}  # type: TypeMap
    if type_map is None:
        return None
    for expr, typ in type_map.items():
        if not isinstance(typ, (UnionType, Instance)):
            # unknown type; error was likely reported earlier
            return {}
        converted_type_map[expr] = TypeType.make_normalized(typ)
    return converted_type_map


def find_isinstance_check(node: Expression,
                          type_map: Dict[Expression, Type],
                          ) -> Tuple[TypeMap, TypeMap]:
    """Find any isinstance checks (within a chain of ands).  Includes
    implicit and explicit checks for None and calls to callable.

    Return value is a map of variables to their types if the condition
    is true and a map of variables to their types if the condition is false.

    If either of the values in the tuple is None, then that particular
    branch can never occur.

    Guaranteed to not return None, None. (But may return {}, {})
    """
    if is_true_literal(node):
        return {}, None
    elif is_false_literal(node):
        return None, {}
    elif isinstance(node, CallExpr):
        if refers_to_fullname(node.callee, 'builtins.isinstance'):
            if len(node.args) != 2:  # the error will be reported later
                return {}, {}
            expr = node.args[0]
            if expr.literal == LITERAL_TYPE:
                vartype = type_map[expr]
                type = get_isinstance_type(node.args[1], type_map)
                return conditional_type_map(expr, vartype, type)
        elif refers_to_fullname(node.callee, 'builtins.issubclass'):
            expr = node.args[0]
            if expr.literal == LITERAL_TYPE:
                vartype = type_map[expr]
                type = get_isinstance_type(node.args[1], type_map)
                if isinstance(vartype, UnionType):
                    union_list = []
                    for t in vartype.items:
                        if isinstance(t, TypeType):
                            union_list.append(t.item)
                        else:
                            #  this is an error that should be reported earlier
                            #  if we reach here, we refuse to do any type inference
                            return {}, {}
                    vartype = UnionType(union_list)
                elif isinstance(vartype, TypeType):
                    vartype = vartype.item
                else:
                    # any other object whose type we don't know precisely
                    # for example, Any or Instance of type type
                    return {}, {}  # unknown type
                yes_map, no_map = conditional_type_map(expr, vartype, type)
                yes_map, no_map = map(convert_to_typetype, (yes_map, no_map))
                return yes_map, no_map
        elif refers_to_fullname(node.callee, 'builtins.callable'):
            expr = node.args[0]
            if expr.literal == LITERAL_TYPE:
                vartype = type_map[expr]
                return conditional_callable_type_map(expr, vartype)
    elif isinstance(node, ComparisonExpr) and experiments.STRICT_OPTIONAL:
        # Check for `x is None` and `x is not None`.
        is_not = node.operators == ['is not']
        if any(is_literal_none(n) for n in node.operands) and (is_not or node.operators == ['is']):
            if_vars = {}  # type: TypeMap
            else_vars = {}  # type: TypeMap
            for expr in node.operands:
                if expr.literal == LITERAL_TYPE and not is_literal_none(expr) and expr in type_map:
                    # This should only be true at most once: there should be
                    # two elements in node.operands, and at least one of them
                    # should represent a None.
                    vartype = type_map[expr]
                    none_typ = [TypeRange(NoneTyp(), is_upper_bound=False)]
                    if_vars, else_vars = conditional_type_map(expr, vartype, none_typ)
                    break

            if is_not:
                if_vars, else_vars = else_vars, if_vars
            return if_vars, else_vars
        # Check for `x == y` where x is of type Optional[T] and y is of type T
        # or a type that overlaps with T (or vice versa).
        elif node.operators == ['==']:
            first_type = type_map[node.operands[0]]
            second_type = type_map[node.operands[1]]
            if is_optional(first_type) != is_optional(second_type):
                if is_optional(first_type):
                    optional_type, comp_type = first_type, second_type
                    optional_expr = node.operands[0]
                else:
                    optional_type, comp_type = second_type, first_type
                    optional_expr = node.operands[1]
                if is_overlapping_types(optional_type, comp_type):
                    return {optional_expr: remove_optional(optional_type)}, {}
    elif isinstance(node, RefExpr):
        # Restrict the type of the variable to True-ish/False-ish in the if and else branches
        # respectively
        vartype = type_map[node]
        if_type = true_only(vartype)
        else_type = false_only(vartype)
        ref = node  # type: Expression
        if_map = {ref: if_type} if not isinstance(if_type, UninhabitedType) else None
        else_map = {ref: else_type} if not isinstance(else_type, UninhabitedType) else None
        return if_map, else_map
    elif isinstance(node, OpExpr) and node.op == 'and':
        left_if_vars, left_else_vars = find_isinstance_check(node.left, type_map)
        right_if_vars, right_else_vars = find_isinstance_check(node.right, type_map)

        # (e1 and e2) is true if both e1 and e2 are true,
        # and false if at least one of e1 and e2 is false.
        return (and_conditional_maps(left_if_vars, right_if_vars),
                or_conditional_maps(left_else_vars, right_else_vars))
    elif isinstance(node, OpExpr) and node.op == 'or':
        left_if_vars, left_else_vars = find_isinstance_check(node.left, type_map)
        right_if_vars, right_else_vars = find_isinstance_check(node.right, type_map)

        # (e1 or e2) is true if at least one of e1 or e2 is true,
        # and false if both e1 and e2 are false.
        return (or_conditional_maps(left_if_vars, right_if_vars),
                and_conditional_maps(left_else_vars, right_else_vars))
    elif isinstance(node, UnaryExpr) and node.op == 'not':
        left, right = find_isinstance_check(node.expr, type_map)
        return right, left

    # Not a supported isinstance check
    return {}, {}


def flatten(t: Expression) -> List[Expression]:
    """Flatten a nested sequence of tuples/lists into one list of nodes."""
    if isinstance(t, TupleExpr) or isinstance(t, ListExpr):
        return [b for a in t.items for b in flatten(a)]
    else:
        return [t]


def flatten_types(t: Type) -> List[Type]:
    """Flatten a nested sequence of tuples into one list of nodes."""
    if isinstance(t, TupleType):
        return [b for a in t.items for b in flatten_types(a)]
    else:
        return [t]


def get_isinstance_type(expr: Expression,
                        type_map: Dict[Expression, Type]) -> Optional[List[TypeRange]]:
    all_types = flatten_types(type_map[expr])
    types = []  # type: List[TypeRange]
    for typ in all_types:
        if isinstance(typ, FunctionLike) and typ.is_type_obj():
            # Type variables may be present -- erase them, which is the best
            # we can do (outside disallowing them here).
            typ = erase_typevars(typ.items()[0].ret_type)
            types.append(TypeRange(typ, is_upper_bound=False))
        elif isinstance(typ, TypeType):
            # Type[A] means "any type that is a subtype of A" rather than "precisely type A"
            # we indicate this by setting is_upper_bound flag
            types.append(TypeRange(typ.item, is_upper_bound=True))
        elif isinstance(typ, Instance) and typ.type.fullname() == 'builtins.type':
            object_type = Instance(typ.type.mro[-1], [])
            types.append(TypeRange(object_type, is_upper_bound=True))
        else:  # we didn't see an actual type, but rather a variable whose value is unknown to us
            return None
    if not types:
        # this can happen if someone has empty tuple as 2nd argument to isinstance
        # strictly speaking, we should return UninhabitedType but for simplicity we will simply
        # refuse to do any type inference for now
        return None
    return types


def expand_func(defn: FuncItem, map: Dict[TypeVarId, Type]) -> FuncItem:
    visitor = TypeTransformVisitor(map)
    ret = defn.accept(visitor)
    assert isinstance(ret, FuncItem)
    return ret


class TypeTransformVisitor(TransformVisitor):
    def __init__(self, map: Dict[TypeVarId, Type]) -> None:
        super().__init__()
        self.map = map

    def type(self, type: Type) -> Type:
        return expand_type(type, self.map)


def is_unsafe_overlapping_signatures(signature: Type, other: Type) -> bool:
    """Check if two signatures may be unsafely overlapping.

    Two signatures s and t are overlapping if both can be valid for the same
    statically typed values and the return types are incompatible.

    Assume calls are first checked against 'signature', then against 'other'.
    Thus if 'signature' is more general than 'other', there is no unsafe
    overlapping.

    TODO If argument types vary covariantly, the return type may vary
         covariantly as well.
    """
    if isinstance(signature, CallableType):
        if isinstance(other, CallableType):
            # TODO varargs
            # TODO keyword args
            # TODO erasure
            # TODO allow to vary covariantly
            # Check if the argument counts are overlapping.
            min_args = max(signature.min_args, other.min_args)
            max_args = min(len(signature.arg_types), len(other.arg_types))
            if min_args > max_args:
                # Argument counts are not overlapping.
                return False
            # Signatures are overlapping iff if they are overlapping for the
            # smallest common argument count.
            for i in range(min_args):
                t1 = signature.arg_types[i]
                t2 = other.arg_types[i]
                if not is_overlapping_types(t1, t2):
                    return False
            # All arguments types for the smallest common argument count are
            # overlapping => the signature is overlapping. The overlapping is
            # safe if the return types are identical.
            if is_same_type(signature.ret_type, other.ret_type):
                return False
            # If the first signature has more general argument types, the
            # latter will never be called
            if is_more_general_arg_prefix(signature, other):
                return False
            return not is_more_precise_signature(signature, other)
    return True


def is_more_general_arg_prefix(t: FunctionLike, s: FunctionLike) -> bool:
    """Does t have wider arguments than s?"""
    # TODO should an overload with additional items be allowed to be more
    #      general than one with fewer items (or just one item)?
    # TODO check argument kinds and otherwise make more general
    if isinstance(t, CallableType):
        if isinstance(s, CallableType):
            t, s = unify_generic_callables(t, s)
            return all(is_proper_subtype(args, argt)
                       for argt, args in zip(t.arg_types, s.arg_types))
    elif isinstance(t, FunctionLike):
        if isinstance(s, FunctionLike):
            if len(t.items()) == len(s.items()):
                return all(is_same_arg_prefix(items, itemt)
                           for items, itemt in zip(t.items(), s.items()))
    return False


def unify_generic_callables(t: CallableType,
                            s: CallableType) -> Tuple[CallableType,
                                                      CallableType]:
    """Make type variables in generic callables the same if possible.

    Return updated callables. If we can't unify the type variables,
    return the unmodified arguments.
    """
    # TODO: Use this elsewhere when comparing generic callables.
    if t.is_generic() and s.is_generic():
        t_substitutions = {}
        s_substitutions = {}
        for tv1, tv2 in zip(t.variables, s.variables):
            # Are these something we can unify?
            if tv1.id != tv2.id and is_equivalent_type_var_def(tv1, tv2):
                newdef = TypeVarDef.new_unification_variable(tv2)
                t_substitutions[tv1.id] = TypeVarType(newdef)
                s_substitutions[tv2.id] = TypeVarType(newdef)
        return (cast(CallableType, expand_type(t, t_substitutions)),
                cast(CallableType, expand_type(s, s_substitutions)))
    return t, s


def is_equivalent_type_var_def(tv1: TypeVarDef, tv2: TypeVarDef) -> bool:
    """Are type variable definitions equivalent?

    Ignore ids, locations in source file and names.
    """
    return (
        tv1.variance == tv2.variance
        and is_same_types(tv1.values, tv2.values)
        and ((tv1.upper_bound is None and tv2.upper_bound is None)
             or (tv1.upper_bound is not None
                 and tv2.upper_bound is not None
                 and is_same_type(tv1.upper_bound, tv2.upper_bound))))


def is_same_arg_prefix(t: CallableType, s: CallableType) -> bool:
    # TODO check argument kinds
    return all(is_same_type(argt, args)
               for argt, args in zip(t.arg_types, s.arg_types))


def is_more_precise_signature(t: CallableType, s: CallableType) -> bool:
    """Is t more precise than s?

    A signature t is more precise than s if all argument types and the return
    type of t are more precise than the corresponding types in s.

    Assume that the argument kinds and names are compatible, and that the
    argument counts are overlapping.
    """
    # TODO generic function types
    # Only consider the common prefix of argument types.
    for argt, args in zip(t.arg_types, s.arg_types):
        if not is_more_precise(argt, args):
            return False
    return is_more_precise(t.ret_type, s.ret_type)


def infer_operator_assignment_method(typ: Type, operator: str) -> Tuple[bool, str]:
    """Determine if operator assignment on given value type is in-place, and the method name.

    For example, if operator is '+', return (True, '__iadd__') or (False, '__add__')
    depending on which method is supported by the type.
    """
    method = nodes.op_methods[operator]
    if isinstance(typ, Instance):
        if operator in nodes.ops_with_inplace_method:
            inplace_method = '__i' + method[2:]
            if typ.type.has_readable_member(inplace_method):
                return True, inplace_method
    return False, method


def is_valid_inferred_type(typ: Type) -> bool:
    """Is an inferred type valid?

    Examples of invalid types include the None type or List[<uninhabited>].

    When not doing strict Optional checking, all types containing None are
    invalid.  When doing strict Optional checking, only None and types that are
    incompletely defined (i.e. contain UninhabitedType) are invalid.
    """
    if is_same_type(typ, NoneTyp()):
        # With strict Optional checking, we *may* eventually infer NoneTyp, but
        # we only do that if we can't infer a specific Optional type.  This
        # resolution happens in leave_partial_types when we pop a partial types
        # scope.
        return False
    return is_valid_inferred_type_component(typ)


def is_valid_inferred_type_component(typ: Type) -> bool:
    """Is this part of a type a valid inferred type?

    In strict Optional mode this excludes bare None types, as otherwise every
    type containing None would be invalid.
    """
    if is_same_type(typ, UninhabitedType()):
        return False
    elif isinstance(typ, Instance):
        for arg in typ.args:
            if not is_valid_inferred_type_component(arg):
                return False
    elif isinstance(typ, TupleType):
        for item in typ.items:
            if not is_valid_inferred_type_component(item):
                return False
    return True


def is_node_static(node: Node) -> Optional[bool]:
    """Find out if a node describes a static function method."""

    if isinstance(node, FuncDef):
        return node.is_static

    if isinstance(node, Var):
        return node.is_staticmethod

    return None


class Scope:
    # We keep two stacks combined, to maintain the relative order
    stack = None  # type: List[Union[TypeInfo, FuncItem, MypyFile]]

    def __init__(self, module: MypyFile) -> None:
        self.stack = [module]

    def top_function(self) -> Optional[FuncItem]:
        for e in reversed(self.stack):
            if isinstance(e, FuncItem):
                return e
        return None

    def active_class(self) -> Optional[TypeInfo]:
        if isinstance(self.stack[-1], TypeInfo):
            return self.stack[-1]
        return None

    def active_self_type(self) -> Optional[Union[Instance, TupleType]]:
        info = self.active_class()
        if info:
            return fill_typevars(info)
        return None

    @contextmanager
    def push_function(self, item: FuncItem) -> Iterator[None]:
        self.stack.append(item)
        yield
        self.stack.pop()

    @contextmanager
    def push_class(self, info: TypeInfo) -> Iterator[None]:
        self.stack.append(info)
        yield
        self.stack.pop()


@contextmanager
def nothing() -> Iterator[None]:
    yield<|MERGE_RESOLUTION|>--- conflicted
+++ resolved
@@ -621,23 +621,7 @@
                         self.fail(messages.MUST_HAVE_NONE_RETURN_TYPE.format(fdef.name()),
                                   item)
 
-<<<<<<< HEAD
-                    show_untyped = not self.is_typeshed_stub or self.options.warn_incomplete_stub
-                    if self.options.disallow_untyped_defs and show_untyped:
-                        # Check for functions with unspecified/not fully specified types.
-                        def is_implicit_any(t: Type) -> bool:
-                            return isinstance(t, AnyType) and t.type_of_any == TypeOfAny.implicit
-
-                        if fdef.type is None:
-                            self.fail(messages.FUNCTION_TYPE_EXPECTED, fdef)
-                        elif isinstance(fdef.type, CallableType):
-                            if is_implicit_any(fdef.type.ret_type):
-                                self.fail(messages.RETURN_TYPE_EXPECTED, fdef)
-                            if any(is_implicit_any(t) for t in fdef.type.arg_types):
-                                self.fail(messages.ARGUMENT_TYPE_EXPECTED, fdef)
-=======
                     self.check_for_missing_annotations(fdef)
->>>>>>> 1dc3f731
                     if 'unimported' in self.options.disallow_any:
                         if fdef.type and isinstance(fdef.type, CallableType):
                             ret_type = fdef.type.ret_type
@@ -788,7 +772,7 @@
     def check_for_missing_annotations(self, fdef: FuncItem) -> None:
         # Check for functions with unspecified/not fully specified types.
         def is_implicit_any(t: Type) -> bool:
-            return isinstance(t, AnyType) and t.implicit
+            return isinstance(t, AnyType) and t.type_of_any == TypeOfAny.implicit
 
         has_explicit_annotation = (isinstance(fdef.type, CallableType)
                                    and any(not is_implicit_any(t)
