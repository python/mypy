"""Mypy type checker."""

import itertools
import fnmatch
from contextlib import contextmanager

from typing import (
    Any, Dict, Set, List, cast, Tuple, TypeVar, Union, Optional, NamedTuple, Iterator,
    Iterable, Sequence, Mapping, Generic, AbstractSet, Callable
)
from typing_extensions import Final

from mypy.errors import Errors, report_internal_error
from mypy.nodes import (
    SymbolTable, Statement, MypyFile, Var, Expression, Lvalue, Node,
    OverloadedFuncDef, FuncDef, FuncItem, FuncBase, TypeInfo,
    ClassDef, Block, AssignmentStmt, NameExpr, MemberExpr, IndexExpr,
    TupleExpr, ListExpr, ExpressionStmt, ReturnStmt, IfStmt,
    WhileStmt, OperatorAssignmentStmt, WithStmt, AssertStmt,
    RaiseStmt, TryStmt, ForStmt, DelStmt, CallExpr, IntExpr, StrExpr,
    UnicodeExpr, OpExpr, UnaryExpr, LambdaExpr, TempNode, SymbolTableNode,
    Context, Decorator, PrintStmt, BreakStmt, PassStmt, ContinueStmt,
    ComparisonExpr, StarExpr, EllipsisExpr, RefExpr, PromoteExpr,
    Import, ImportFrom, ImportAll, ImportBase, TypeAlias,
    ARG_POS, ARG_STAR, LITERAL_TYPE, MDEF, GDEF,
    CONTRAVARIANT, COVARIANT, INVARIANT, TypeVarExpr, AssignmentExpr,
    is_final_node,
    ARG_NAMED)
from mypy import nodes
from mypy import operators
from mypy.literals import literal, literal_hash, Key
from mypy.typeanal import has_any_from_unimported_type, check_for_explicit_any
from mypy.types import (
    Type, AnyType, CallableType, FunctionLike, Overloaded, TupleType, TypedDictType,
    Instance, NoneType, strip_type, TypeType, TypeOfAny,
    UnionType, TypeVarId, TypeVarType, PartialType, DeletedType, UninhabitedType, TypeVarDef,
    is_named_instance, union_items, TypeQuery, LiteralType,
    is_optional, remove_optional, TypeTranslator, StarType, get_proper_type, ProperType,
    get_proper_types, is_literal_type, TypeAliasType, TypeGuardType)
from mypy.sametypes import is_same_type
from mypy.messages import (
    MessageBuilder, make_inferred_type_note, append_invariance_notes, pretty_seq,
    format_type, format_type_bare, format_type_distinctly, SUGGESTED_TEST_FIXTURES
)
import mypy.checkexpr
from mypy.checkmember import (
    analyze_member_access, analyze_descriptor_access, type_object_type,
)
from mypy.typeops import (
    map_type_from_supertype, bind_self, erase_to_bound, make_simplified_union,
    erase_def_to_union_or_bound, erase_to_union_or_bound, coerce_to_literal,
    try_getting_str_literals_from_type, try_getting_int_literals_from_type,
    tuple_fallback, is_singleton_type, try_expanding_enum_to_union,
    true_only, false_only, function_type, get_type_vars, custom_special_method,
    is_literal_type_like,
)
from mypy import message_registry
from mypy.subtypes import (
    is_subtype, is_equivalent, is_proper_subtype, is_more_precise,
    restrict_subtype_away, is_subtype_ignoring_tvars, is_callable_compatible,
    unify_generic_callable, find_member
)
from mypy.constraints import SUPERTYPE_OF
from mypy.maptype import map_instance_to_supertype
from mypy.typevars import fill_typevars, has_no_typevars, fill_typevars_with_any
from mypy.semanal import set_callable_name, refers_to_fullname
from mypy.mro import calculate_mro, MroError
from mypy.erasetype import erase_typevars, remove_instance_last_known_values, erase_type
from mypy.expandtype import expand_type, expand_type_by_instance
from mypy.visitor import NodeVisitor
from mypy.join import join_types
from mypy.treetransform import TransformVisitor
from mypy.binder import ConditionalTypeBinder, get_declaration
from mypy.meet import is_overlapping_erased_types, is_overlapping_types
from mypy.options import Options
from mypy.plugin import Plugin, CheckerPluginInterface
from mypy.sharedparse import BINARY_MAGIC_METHODS
from mypy.scope import Scope
from mypy import state, errorcodes as codes
from mypy.traverser import has_return_statement, all_return_statements
from mypy.errorcodes import ErrorCode
from mypy.util import is_typeshed_file

T = TypeVar('T')

DEFAULT_LAST_PASS: Final = 1  # Pass numbers start at 0

DeferredNodeType = Union[FuncDef, LambdaExpr, OverloadedFuncDef, Decorator]
FineGrainedDeferredNodeType = Union[FuncDef, MypyFile, OverloadedFuncDef]

# A node which is postponed to be processed during the next pass.
# In normal mode one can defer functions and methods (also decorated and/or overloaded)
# and lambda expressions. Nested functions can't be deferred -- only top-level functions
# and methods of classes not defined within a function can be deferred.
DeferredNode = NamedTuple(
    'DeferredNode',
    [
        ('node', DeferredNodeType),
        ('active_typeinfo', Optional[TypeInfo]),  # And its TypeInfo (for semantic analysis
                                                  # self type handling)
    ])

# Same as above, but for fine-grained mode targets. Only top-level functions/methods
# and module top levels are allowed as such.
FineGrainedDeferredNode = NamedTuple(
    'FineGrainedDeferredNode',
    [
        ('node', FineGrainedDeferredNodeType),
        ('active_typeinfo', Optional[TypeInfo]),
    ])

# Data structure returned by find_isinstance_check representing
# information learned from the truth or falsehood of a condition.  The
# dict maps nodes representing expressions like 'a[0].x' to their
# refined types under the assumption that the condition has a
# particular truth value. A value of None means that the condition can
# never have that truth value.

# NB: The keys of this dict are nodes in the original source program,
# which are compared by reference equality--effectively, being *the
# same* expression of the program, not just two identical expressions
# (such as two references to the same variable). TODO: it would
# probably be better to have the dict keyed by the nodes' literal_hash
# field instead.

TypeMap = Optional[Dict[Expression, Type]]

# An object that represents either a precise type or a type with an upper bound;
# it is important for correct type inference with isinstance.
TypeRange = NamedTuple(
    'TypeRange',
    [
        ('item', Type),
        ('is_upper_bound', bool),  # False => precise type
    ])

# Keeps track of partial types in a single scope. In fine-grained incremental
# mode partial types initially defined at the top level cannot be completed in
# a function, and we use the 'is_function' attribute to enforce this.
PartialTypeScope = NamedTuple('PartialTypeScope', [('map', Dict[Var, Context]),
                                                   ('is_function', bool),
                                                   ('is_local', bool),
                                                   ])


class TypeChecker(NodeVisitor[None], CheckerPluginInterface):
    """Mypy type checker.

    Type check mypy source files that have been semantically analyzed.

    You must create a separate instance for each source file.
    """

    # Are we type checking a stub?
    is_stub = False
    # Error message reporter
    errors: Errors
    # Utility for generating messages
    msg: MessageBuilder
    # Types of type checked nodes
    type_map: Dict[Expression, Type]

    # Helper for managing conditional types
    binder: ConditionalTypeBinder
    # Helper for type checking expressions
    expr_checker: mypy.checkexpr.ExpressionChecker

    tscope: Scope
    scope: "CheckerScope"
    # Stack of function return types
    return_types: List[Type]
    # Flags; true for dynamically typed functions
    dynamic_funcs: List[bool]
    # Stack of collections of variables with partial types
    partial_types: List[PartialTypeScope]
    # Vars for which partial type errors are already reported
    # (to avoid logically duplicate errors with different error context).
    partial_reported: Set[Var]
    globals: SymbolTable
    modules: Dict[str, MypyFile]
    # Nodes that couldn't be checked because some types weren't available. We'll run
    # another pass and try these again.
    deferred_nodes: List[DeferredNode]
    # Type checking pass number (0 = first pass)
    pass_num = 0
    # Last pass number to take
    last_pass = DEFAULT_LAST_PASS
    # Have we deferred the current function? If yes, don't infer additional
    # types during this pass within the function.
    current_node_deferred = False
    # Is this file a typeshed stub?
    is_typeshed_stub = False
    # Should strict Optional-related errors be suppressed in this file?
    suppress_none_errors = False  # TODO: Get it from options instead
    options: Options
    # Used for collecting inferred attribute types so that they can be checked
    # for consistency.
    inferred_attribute_types: Optional[Dict[Var, Type]] = None
    # Don't infer partial None types if we are processing assignment from Union
    no_partial_types: bool = False

    # The set of all dependencies (suppressed or not) that this module accesses, either
    # directly or indirectly.
    module_refs: Set[str]

    # Plugin that provides special type checking rules for specific library
    # functions such as open(), etc.
    plugin: Plugin

    def __init__(self, errors: Errors, modules: Dict[str, MypyFile], options: Options,
                 tree: MypyFile, path: str, plugin: Plugin) -> None:
        """Construct a type checker.

        Use errors to report type check errors.
        """
        self.errors = errors
        self.modules = modules
        self.options = options
        self.tree = tree
        self.path = path
        self.msg = MessageBuilder(errors, modules)
        self.plugin = plugin
        self.expr_checker = mypy.checkexpr.ExpressionChecker(self, self.msg, self.plugin)
        self.tscope = Scope()
        self.scope = CheckerScope(tree)
        self.binder = ConditionalTypeBinder()
        self.globals = tree.names
        self.return_types = []
        self.dynamic_funcs = []
        self.partial_types = []
        self.partial_reported = set()
        self.deferred_nodes = []
        self.type_map = {}
        self.module_refs = set()
        self.pass_num = 0
        self.current_node_deferred = False
        self.is_stub = tree.is_stub
        self.is_typeshed_stub = is_typeshed_file(path)
        self.inferred_attribute_types = None
        if options.strict_optional_whitelist is None:
            self.suppress_none_errors = not options.show_none_errors
        else:
            self.suppress_none_errors = not any(fnmatch.fnmatch(path, pattern)
                                                for pattern
                                                in options.strict_optional_whitelist)
        # If True, process function definitions. If False, don't. This is used
        # for processing module top levels in fine-grained incremental mode.
        self.recurse_into_functions = True
        # This internal flag is used to track whether we a currently type-checking
        # a final declaration (assignment), so that some errors should be suppressed.
        # Should not be set manually, use get_final_context/enter_final_context instead.
        # NOTE: we use the context manager to avoid "threading" an additional `is_final_def`
        # argument through various `checker` and `checkmember` functions.
        self._is_final_def = False

    @property
    def type_context(self) -> List[Optional[Type]]:
        return self.expr_checker.type_context

    def reset(self) -> None:
        """Cleanup stale state that might be left over from a typechecking run.

        This allows us to reuse TypeChecker objects in fine-grained
        incremental mode.
        """
        # TODO: verify this is still actually worth it over creating new checkers
        self.partial_reported.clear()
        self.module_refs.clear()
        self.binder = ConditionalTypeBinder()
        self.type_map.clear()

        assert self.inferred_attribute_types is None
        assert self.partial_types == []
        assert self.deferred_nodes == []
        assert len(self.scope.stack) == 1
        assert self.partial_types == []

    def check_first_pass(self) -> None:
        """Type check the entire file, but defer functions with unresolved references.

        Unresolved references are forward references to variables
        whose types haven't been inferred yet.  They may occur later
        in the same file or in a different file that's being processed
        later (usually due to an import cycle).

        Deferred functions will be processed by check_second_pass().
        """
        self.recurse_into_functions = True
        with state.strict_optional_set(self.options.strict_optional):
            self.errors.set_file(self.path, self.tree.fullname, scope=self.tscope)
            self.tscope.enter_file(self.tree.fullname)
            with self.enter_partial_types():
                with self.binder.top_frame_context():
                    for d in self.tree.defs:
                        self.accept(d)

            assert not self.current_node_deferred

            all_ = self.globals.get('__all__')
            if all_ is not None and all_.type is not None:
                all_node = all_.node
                assert all_node is not None
                seq_str = self.named_generic_type('typing.Sequence',
                                                [self.named_type('builtins.str')])
                if self.options.python_version[0] < 3:
                    seq_str = self.named_generic_type('typing.Sequence',
                                                    [self.named_type('builtins.unicode')])
                if not is_subtype(all_.type, seq_str):
                    str_seq_s, all_s = format_type_distinctly(seq_str, all_.type)
                    self.fail(message_registry.ALL_MUST_BE_SEQ_STR.format(str_seq_s, all_s),
                            all_node)

            self.tscope.leave()

    def check_second_pass(self,
                          todo: Optional[Sequence[Union[DeferredNode,
                                                        FineGrainedDeferredNode]]] = None
                          ) -> bool:
        """Run second or following pass of type checking.

        This goes through deferred nodes, returning True if there were any.
        """
        self.recurse_into_functions = True
        with state.strict_optional_set(self.options.strict_optional):
            if not todo and not self.deferred_nodes:
                return False
            self.errors.set_file(self.path, self.tree.fullname, scope=self.tscope)
            self.tscope.enter_file(self.tree.fullname)
            self.pass_num += 1
            if not todo:
                todo = self.deferred_nodes
            else:
                assert not self.deferred_nodes
            self.deferred_nodes = []
            done: Set[Union[DeferredNodeType, FineGrainedDeferredNodeType]] = set()
            for node, active_typeinfo in todo:
                if node in done:
                    continue
                # This is useful for debugging:
                # print("XXX in pass %d, class %s, function %s" %
                #       (self.pass_num, type_name, node.fullname or node.name))
                done.add(node)
                with self.tscope.class_scope(active_typeinfo) if active_typeinfo else nothing():
                    with self.scope.push_class(active_typeinfo) if active_typeinfo else nothing():
                        self.check_partial(node)
            self.tscope.leave()
            return True

    def check_partial(self, node: Union[DeferredNodeType, FineGrainedDeferredNodeType]) -> None:
        if isinstance(node, MypyFile):
            self.check_top_level(node)
        else:
            self.recurse_into_functions = True
            if isinstance(node, LambdaExpr):
                self.expr_checker.accept(node)
            else:
                self.accept(node)

    def check_top_level(self, node: MypyFile) -> None:
        """Check only the top-level of a module, skipping function definitions."""
        self.recurse_into_functions = False
        with self.enter_partial_types():
            with self.binder.top_frame_context():
                for d in node.defs:
                    d.accept(self)

        assert not self.current_node_deferred
        # TODO: Handle __all__

    def defer_node(self, node: DeferredNodeType, enclosing_class: Optional[TypeInfo]) -> None:
        """Defer a node for processing during next type-checking pass.

        Args:
            node: function/method being deferred
            enclosing_class: for methods, the class where the method is defined
        NOTE: this can't handle nested functions/methods.
        """
        # We don't freeze the entire scope since only top-level functions and methods
        # can be deferred. Only module/class level scope information is needed.
        # Module-level scope information is preserved in the TypeChecker instance.
        self.deferred_nodes.append(DeferredNode(node, enclosing_class))

    def handle_cannot_determine_type(self, name: str, context: Context) -> None:
        node = self.scope.top_non_lambda_function()
        if self.pass_num < self.last_pass and isinstance(node, FuncDef):
            # Don't report an error yet. Just defer. Note that we don't defer
            # lambdas because they are coupled to the surrounding function
            # through the binder and the inferred type of the lambda, so it
            # would get messy.
            enclosing_class = self.scope.enclosing_class()
            self.defer_node(node, enclosing_class)
            # Set a marker so that we won't infer additional types in this
            # function. Any inferred types could be bogus, because there's at
            # least one type that we don't know.
            self.current_node_deferred = True
        else:
            self.msg.cannot_determine_type(name, context)

    def accept(self, stmt: Statement) -> None:
        """Type check a node in the given type context."""
        try:
            stmt.accept(self)
        except Exception as err:
            report_internal_error(err, self.errors.file, stmt.line, self.errors, self.options)

    def accept_loop(self, body: Statement, else_body: Optional[Statement] = None, *,
                    exit_condition: Optional[Expression] = None) -> None:
        """Repeatedly type check a loop body until the frame doesn't change.
        If exit_condition is set, assume it must be False on exit from the loop.

        Then check the else_body.
        """
        # The outer frame accumulates the results of all iterations
        with self.binder.frame_context(can_skip=False):
            while True:
                with self.binder.frame_context(can_skip=True,
                                               break_frame=2, continue_frame=1):
                    self.accept(body)
                if not self.binder.last_pop_changed:
                    break
            if exit_condition:
                _, else_map = self.find_isinstance_check(exit_condition)
                self.push_type_map(else_map)
            if else_body:
                self.accept(else_body)

    #
    # Definitions
    #

    def visit_overloaded_func_def(self, defn: OverloadedFuncDef) -> None:
        if not self.recurse_into_functions:
            return
        with self.tscope.function_scope(defn):
            self._visit_overloaded_func_def(defn)

    def _visit_overloaded_func_def(self, defn: OverloadedFuncDef) -> None:
        num_abstract = 0
        if not defn.items:
            # In this case we have already complained about none of these being
            # valid overloads.
            return None
        if len(defn.items) == 1:
            self.fail(message_registry.MULTIPLE_OVERLOADS_REQUIRED, defn)

        if defn.is_property:
            # HACK: Infer the type of the property.
            self.visit_decorator(cast(Decorator, defn.items[0]))
        for fdef in defn.items:
            assert isinstance(fdef, Decorator)
            self.check_func_item(fdef.func, name=fdef.func.name)
            if fdef.func.is_abstract:
                num_abstract += 1
        if num_abstract not in (0, len(defn.items)):
            self.fail(message_registry.INCONSISTENT_ABSTRACT_OVERLOAD, defn)
        if defn.impl:
            defn.impl.accept(self)
        if defn.info:
            self.check_method_override(defn)
            self.check_inplace_operator_method(defn)
        if not defn.is_property:
            self.check_overlapping_overloads(defn)
        return None

    def check_overlapping_overloads(self, defn: OverloadedFuncDef) -> None:
        # At this point we should have set the impl already, and all remaining
        # items are decorators

        # Compute some info about the implementation (if it exists) for use below
        impl_type: Optional[CallableType] = None
        if defn.impl:
            if isinstance(defn.impl, FuncDef):
                inner_type: Optional[Type] = defn.impl.type
            elif isinstance(defn.impl, Decorator):
                inner_type = defn.impl.var.type
            else:
                assert False, "Impl isn't the right type"

            # This can happen if we've got an overload with a different
            # decorator or if the implementation is untyped -- we gave up on the types.
            inner_type = get_proper_type(inner_type)
            if inner_type is not None and not isinstance(inner_type, AnyType):
                assert isinstance(inner_type, CallableType)
                impl_type = inner_type

        is_descriptor_get = defn.info and defn.name == "__get__"
        for i, item in enumerate(defn.items):
            # TODO overloads involving decorators
            assert isinstance(item, Decorator)
            sig1 = self.function_type(item.func)
            assert isinstance(sig1, CallableType)

            for j, item2 in enumerate(defn.items[i + 1:]):
                assert isinstance(item2, Decorator)
                sig2 = self.function_type(item2.func)
                assert isinstance(sig2, CallableType)

                if not are_argument_counts_overlapping(sig1, sig2):
                    continue

                if overload_can_never_match(sig1, sig2):
                    self.msg.overloaded_signature_will_never_match(
                        i + 1, i + j + 2, item2.func)
                elif not is_descriptor_get:
                    # Note: we force mypy to check overload signatures in strict-optional mode
                    # so we don't incorrectly report errors when a user tries typing an overload
                    # that happens to have a 'if the argument is None' fallback.
                    #
                    # For example, the following is fine in strict-optional mode but would throw
                    # the unsafe overlap error when strict-optional is disabled:
                    #
                    #     @overload
                    #     def foo(x: None) -> int: ...
                    #     @overload
                    #     def foo(x: str) -> str: ...
                    #
                    # See Python 2's map function for a concrete example of this kind of overload.
                    with state.strict_optional_set(True):
                        if is_unsafe_overlapping_overload_signatures(sig1, sig2):
                            self.msg.overloaded_signatures_overlap(
                                i + 1, i + j + 2, item.func)

            if impl_type is not None:
                assert defn.impl is not None

                # We perform a unification step that's very similar to what
                # 'is_callable_compatible' would have done if we had set
                # 'unify_generics' to True -- the only difference is that
                # we check and see if the impl_type's return value is a
                # *supertype* of the overload alternative, not a *subtype*.
                #
                # This is to match the direction the implementation's return
                # needs to be compatible in.
                if impl_type.variables:
                    impl = unify_generic_callable(impl_type, sig1,
                                                  ignore_return=False,
                                                  return_constraint_direction=SUPERTYPE_OF)
                    if impl is None:
                        self.msg.overloaded_signatures_typevar_specific(i + 1, defn.impl)
                        continue
                else:
                    impl = impl_type

                # Prevent extra noise from inconsistent use of @classmethod by copying
                # the first arg from the method being checked against.
                if sig1.arg_types and defn.info:
                    impl = impl.copy_modified(arg_types=[sig1.arg_types[0]] + impl.arg_types[1:])

                # Is the overload alternative's arguments subtypes of the implementation's?
                if not is_callable_compatible(impl, sig1,
                                              is_compat=is_subtype_no_promote,
                                              ignore_return=True):
                    self.msg.overloaded_signatures_arg_specific(i + 1, defn.impl)

                # Is the overload alternative's return type a subtype of the implementation's?
                if not is_subtype_no_promote(sig1.ret_type, impl.ret_type):
                    self.msg.overloaded_signatures_ret_specific(i + 1, defn.impl)

    # Here's the scoop about generators and coroutines.
    #
    # There are two kinds of generators: classic generators (functions
    # with `yield` or `yield from` in the body) and coroutines
    # (functions declared with `async def`).  The latter are specified
    # in PEP 492 and only available in Python >= 3.5.
    #
    # Classic generators can be parameterized with three types:
    # - ty is the Yield type (the type of y in `yield y`)
    # - tc is the type reCeived by yield (the type of c in `c = yield`).
    # - tr is the Return type (the type of r in `return r`)
    #
    # A classic generator must define a return type that's either
    # `Generator[ty, tc, tr]`, Iterator[ty], or Iterable[ty] (or
    # object or Any).  If tc/tr are not given, both are None.
    #
    # A coroutine must define a return type corresponding to tr; the
    # other two are unconstrained.  The "external" return type (seen
    # by the caller) is Awaitable[tr].
    #
    # In addition, there's the synthetic type AwaitableGenerator: it
    # inherits from both Awaitable and Generator and can be used both
    # in `yield from` and in `await`.  This type is set automatically
    # for functions decorated with `@types.coroutine` or
    # `@asyncio.coroutine`.  Its single parameter corresponds to tr.
    #
    # PEP 525 adds a new type, the asynchronous generator, which was
    # first released in Python 3.6. Async generators are `async def`
    # functions that can also `yield` values. They can be parameterized
    # with two types, ty and tc, because they cannot return a value.
    #
    # There are several useful methods, each taking a type t and a
    # flag c indicating whether it's for a generator or coroutine:
    #
    # - is_generator_return_type(t, c) returns whether t is a Generator,
    #   Iterator, Iterable (if not c), or Awaitable (if c), or
    #   AwaitableGenerator (regardless of c).
    # - is_async_generator_return_type(t) returns whether t is an
    #   AsyncGenerator.
    # - get_generator_yield_type(t, c) returns ty.
    # - get_generator_receive_type(t, c) returns tc.
    # - get_generator_return_type(t, c) returns tr.

    def is_generator_return_type(self, typ: Type, is_coroutine: bool) -> bool:
        """Is `typ` a valid type for a generator/coroutine?

        True if `typ` is a *supertype* of Generator or Awaitable.
        Also true it it's *exactly* AwaitableGenerator (modulo type parameters).
        """
        typ = get_proper_type(typ)
        if is_coroutine:
            # This means we're in Python 3.5 or later.
            at = self.named_generic_type('typing.Awaitable', [AnyType(TypeOfAny.special_form)])
            if is_subtype(at, typ):
                return True
        else:
            any_type = AnyType(TypeOfAny.special_form)
            gt = self.named_generic_type('typing.Generator', [any_type, any_type, any_type])
            if is_subtype(gt, typ):
                return True
        return isinstance(typ, Instance) and typ.type.fullname == 'typing.AwaitableGenerator'

    def is_async_generator_return_type(self, typ: Type) -> bool:
        """Is `typ` a valid type for an async generator?

        True if `typ` is a supertype of AsyncGenerator.
        """
        try:
            any_type = AnyType(TypeOfAny.special_form)
            agt = self.named_generic_type('typing.AsyncGenerator', [any_type, any_type])
        except KeyError:
            # we're running on a version of typing that doesn't have AsyncGenerator yet
            return False
        return is_subtype(agt, typ)

    def get_generator_yield_type(self, return_type: Type, is_coroutine: bool) -> Type:
        """Given the declared return type of a generator (t), return the type it yields (ty)."""
        return_type = get_proper_type(return_type)

        if isinstance(return_type, AnyType):
            return AnyType(TypeOfAny.from_another_any, source_any=return_type)
        elif (not self.is_generator_return_type(return_type, is_coroutine)
                and not self.is_async_generator_return_type(return_type)):
            # If the function doesn't have a proper Generator (or
            # Awaitable) return type, anything is permissible.
            return AnyType(TypeOfAny.from_error)
        elif not isinstance(return_type, Instance):
            # Same as above, but written as a separate branch so the typechecker can understand.
            return AnyType(TypeOfAny.from_error)
        elif return_type.type.fullname == 'typing.Awaitable':
            # Awaitable: ty is Any.
            return AnyType(TypeOfAny.special_form)
        elif return_type.args:
            # AwaitableGenerator, Generator, AsyncGenerator, Iterator, or Iterable; ty is args[0].
            ret_type = return_type.args[0]
            # TODO not best fix, better have dedicated yield token
            return ret_type
        else:
            # If the function's declared supertype of Generator has no type
            # parameters (i.e. is `object`), then the yielded values can't
            # be accessed so any type is acceptable.  IOW, ty is Any.
            # (However, see https://github.com/python/mypy/issues/1933)
            return AnyType(TypeOfAny.special_form)

    def get_generator_receive_type(self, return_type: Type, is_coroutine: bool) -> Type:
        """Given a declared generator return type (t), return the type its yield receives (tc)."""
        return_type = get_proper_type(return_type)

        if isinstance(return_type, AnyType):
            return AnyType(TypeOfAny.from_another_any, source_any=return_type)
        elif (not self.is_generator_return_type(return_type, is_coroutine)
                and not self.is_async_generator_return_type(return_type)):
            # If the function doesn't have a proper Generator (or
            # Awaitable) return type, anything is permissible.
            return AnyType(TypeOfAny.from_error)
        elif not isinstance(return_type, Instance):
            # Same as above, but written as a separate branch so the typechecker can understand.
            return AnyType(TypeOfAny.from_error)
        elif return_type.type.fullname == 'typing.Awaitable':
            # Awaitable, AwaitableGenerator: tc is Any.
            return AnyType(TypeOfAny.special_form)
        elif (return_type.type.fullname in ('typing.Generator', 'typing.AwaitableGenerator')
              and len(return_type.args) >= 3):
            # Generator: tc is args[1].
            return return_type.args[1]
        elif return_type.type.fullname == 'typing.AsyncGenerator' and len(return_type.args) >= 2:
            return return_type.args[1]
        else:
            # `return_type` is a supertype of Generator, so callers won't be able to send it
            # values.  IOW, tc is None.
            return NoneType()

    def get_coroutine_return_type(self, return_type: Type) -> Type:
        return_type = get_proper_type(return_type)
        if isinstance(return_type, AnyType):
            return AnyType(TypeOfAny.from_another_any, source_any=return_type)
        assert isinstance(return_type, Instance), "Should only be called on coroutine functions."
        # Note: return type is the 3rd type parameter of Coroutine.
        return return_type.args[2]

    def get_generator_return_type(self, return_type: Type, is_coroutine: bool) -> Type:
        """Given the declared return type of a generator (t), return the type it returns (tr)."""
        return_type = get_proper_type(return_type)

        if isinstance(return_type, AnyType):
            return AnyType(TypeOfAny.from_another_any, source_any=return_type)
        elif not self.is_generator_return_type(return_type, is_coroutine):
            # If the function doesn't have a proper Generator (or
            # Awaitable) return type, anything is permissible.
            return AnyType(TypeOfAny.from_error)
        elif not isinstance(return_type, Instance):
            # Same as above, but written as a separate branch so the typechecker can understand.
            return AnyType(TypeOfAny.from_error)
        elif return_type.type.fullname == 'typing.Awaitable' and len(return_type.args) == 1:
            # Awaitable: tr is args[0].
            return return_type.args[0]
        elif (return_type.type.fullname in ('typing.Generator', 'typing.AwaitableGenerator')
              and len(return_type.args) >= 3):
            # AwaitableGenerator, Generator: tr is args[2].
            return return_type.args[2]
        else:
            # Supertype of Generator (Iterator, Iterable, object): tr is any.
            return AnyType(TypeOfAny.special_form)

    def visit_func_def(self, defn: FuncDef) -> None:
        if not self.recurse_into_functions:
            return
        with self.tscope.function_scope(defn):
            self._visit_func_def(defn)

    def _visit_func_def(self, defn: FuncDef) -> None:
        """Type check a function definition."""
        self.check_func_item(defn, name=defn.name)
        if defn.info:
            if not defn.is_dynamic() and not defn.is_overload and not defn.is_decorated:
                # If the definition is the implementation for an
                # overload, the legality of the override has already
                # been typechecked, and decorated methods will be
                # checked when the decorator is.
                self.check_method_override(defn)
            self.check_inplace_operator_method(defn)
        if defn.original_def:
            # Override previous definition.
            new_type = self.function_type(defn)
            if isinstance(defn.original_def, FuncDef):
                # Function definition overrides function definition.
                if not is_same_type(new_type, self.function_type(defn.original_def)):
                    self.msg.incompatible_conditional_function_def(defn)
            else:
                # Function definition overrides a variable initialized via assignment or a
                # decorated function.
                orig_type = defn.original_def.type
                if orig_type is None:
                    # XXX This can be None, as happens in
                    # test_testcheck_TypeCheckSuite.testRedefinedFunctionInTryWithElse
                    self.msg.note("Internal mypy error checking function redefinition", defn)
                    return
                if isinstance(orig_type, PartialType):
                    if orig_type.type is None:
                        # Ah this is a partial type. Give it the type of the function.
                        orig_def = defn.original_def
                        if isinstance(orig_def, Decorator):
                            var = orig_def.var
                        else:
                            var = orig_def
                        partial_types = self.find_partial_types(var)
                        if partial_types is not None:
                            var.type = new_type
                            del partial_types[var]
                    else:
                        # Trying to redefine something like partial empty list as function.
                        self.fail(message_registry.INCOMPATIBLE_REDEFINITION, defn)
                else:
                    # TODO: Update conditional type binder.
                    self.check_subtype(new_type, orig_type, defn,
                                       message_registry.INCOMPATIBLE_REDEFINITION,
                                       'redefinition with type',
                                       'original type')

    def check_func_item(self, defn: FuncItem,
                        type_override: Optional[CallableType] = None,
                        name: Optional[str] = None) -> None:
        """Type check a function.

        If type_override is provided, use it as the function type.
        """
        self.dynamic_funcs.append(defn.is_dynamic() and not type_override)

        with self.enter_partial_types(is_function=True):
            typ = self.function_type(defn)
            if type_override:
                typ = type_override.copy_modified(line=typ.line, column=typ.column)
            if isinstance(typ, CallableType):
                with self.enter_attribute_inference_context():
                    self.check_func_def(defn, typ, name)
            else:
                raise RuntimeError('Not supported')

        self.dynamic_funcs.pop()
        self.current_node_deferred = False

        if name == '__exit__':
            self.check__exit__return_type(defn)

    @contextmanager
    def enter_attribute_inference_context(self) -> Iterator[None]:
        old_types = self.inferred_attribute_types
        self.inferred_attribute_types = {}
        yield None
        self.inferred_attribute_types = old_types

    def check_func_def(self, defn: FuncItem, typ: CallableType, name: Optional[str]) -> None:
        """Type check a function definition."""
        # Expand type variables with value restrictions to ordinary types.
        expanded = self.expand_typevars(defn, typ)
        for item, typ in expanded:
            old_binder = self.binder
            self.binder = ConditionalTypeBinder()
            with self.binder.top_frame_context():
                defn.expanded.append(item)

                # We may be checking a function definition or an anonymous
                # function. In the first case, set up another reference with the
                # precise type.
                if isinstance(item, FuncDef):
                    fdef = item
                    # Check if __init__ has an invalid, non-None return type.
                    if (fdef.info and fdef.name in ('__init__', '__init_subclass__') and
                            not isinstance(get_proper_type(typ.ret_type), NoneType) and
                            not self.dynamic_funcs[-1]):
                        self.fail(message_registry.MUST_HAVE_NONE_RETURN_TYPE.format(fdef.name),
                                  item)

                    # Check validity of __new__ signature
                    if fdef.info and fdef.name == '__new__':
                        self.check___new___signature(fdef, typ)

                    self.check_for_missing_annotations(fdef)
                    if self.options.disallow_any_unimported:
                        if fdef.type and isinstance(fdef.type, CallableType):
                            ret_type = fdef.type.ret_type
                            if has_any_from_unimported_type(ret_type):
                                self.msg.unimported_type_becomes_any("Return type", ret_type, fdef)
                            for idx, arg_type in enumerate(fdef.type.arg_types):
                                if has_any_from_unimported_type(arg_type):
                                    prefix = "Argument {} to \"{}\"".format(idx + 1, fdef.name)
                                    self.msg.unimported_type_becomes_any(prefix, arg_type, fdef)
                    check_for_explicit_any(fdef.type, self.options, self.is_typeshed_stub,
                                           self.msg, context=fdef)

                if name:  # Special method names
                    if defn.info and self.is_reverse_op_method(name):
                        self.check_reverse_op_method(item, typ, name, defn)
                    elif name in ('__getattr__', '__getattribute__'):
                        self.check_getattr_method(typ, defn, name)
                    elif name == '__setattr__':
                        self.check_setattr_method(typ, defn)

                # Refuse contravariant return type variable
                if isinstance(typ.ret_type, TypeVarType):
                    if typ.ret_type.variance == CONTRAVARIANT:
                        self.fail(message_registry.RETURN_TYPE_CANNOT_BE_CONTRAVARIANT,
                             typ.ret_type)

                # Check that Generator functions have the appropriate return type.
                if defn.is_generator:
                    if defn.is_async_generator:
                        if not self.is_async_generator_return_type(typ.ret_type):
                            self.fail(message_registry.INVALID_RETURN_TYPE_FOR_ASYNC_GENERATOR,
                                      typ)
                    else:
                        if not self.is_generator_return_type(typ.ret_type, defn.is_coroutine):
                            self.fail(message_registry.INVALID_RETURN_TYPE_FOR_GENERATOR, typ)

                    # Python 2 generators aren't allowed to return values.
                    orig_ret_type = get_proper_type(typ.ret_type)
                    if (self.options.python_version[0] == 2 and
                            isinstance(orig_ret_type, Instance) and
                            orig_ret_type.type.fullname == 'typing.Generator'):
                        if not isinstance(get_proper_type(orig_ret_type.args[2]),
                                          (NoneType, AnyType)):
                            self.fail(message_registry.INVALID_GENERATOR_RETURN_ITEM_TYPE, typ)

                # Fix the type if decorated with `@types.coroutine` or `@asyncio.coroutine`.
                if defn.is_awaitable_coroutine:
                    # Update the return type to AwaitableGenerator.
                    # (This doesn't exist in typing.py, only in typing.pyi.)
                    t = typ.ret_type
                    c = defn.is_coroutine
                    ty = self.get_generator_yield_type(t, c)
                    tc = self.get_generator_receive_type(t, c)
                    if c:
                        tr = self.get_coroutine_return_type(t)
                    else:
                        tr = self.get_generator_return_type(t, c)
                    ret_type = self.named_generic_type('typing.AwaitableGenerator',
                                                       [ty, tc, tr, t])
                    typ = typ.copy_modified(ret_type=ret_type)
                    defn.type = typ

                # Push return type.
                self.return_types.append(typ.ret_type)

                # Store argument types.
                for i in range(len(typ.arg_types)):
                    arg_type = typ.arg_types[i]
                    with self.scope.push_function(defn):
                        # We temporary push the definition to get the self type as
                        # visible from *inside* of this function/method.
                        ref_type: Optional[Type] = self.scope.active_self_type()
                    if (isinstance(defn, FuncDef) and ref_type is not None and i == 0
                            and not defn.is_static
                            and typ.arg_kinds[0] not in [nodes.ARG_STAR, nodes.ARG_STAR2]):
                        isclass = defn.is_class or defn.name in ('__new__', '__init_subclass__')
                        if isclass:
                            ref_type = mypy.types.TypeType.make_normalized(ref_type)
                        erased = get_proper_type(erase_to_bound(arg_type))
                        if not is_subtype_ignoring_tvars(ref_type, erased):
                            note = None
                            if (isinstance(erased, Instance) and erased.type.is_protocol or
                                    isinstance(erased, TypeType) and
                                    isinstance(erased.item, Instance) and
                                    erased.item.type.is_protocol):
                                # We allow the explicit self-type to be not a supertype of
                                # the current class if it is a protocol. For such cases
                                # the consistency check will be performed at call sites.
                                msg = None
                            elif typ.arg_names[i] in {'self', 'cls'}:
                                if (self.options.python_version[0] < 3
                                        and is_same_type(erased, arg_type) and not isclass):
                                    msg = message_registry.INVALID_SELF_TYPE_OR_EXTRA_ARG
                                    note = '(Hint: typically annotations omit the type for self)'
                                else:
                                    msg = message_registry.ERASED_SELF_TYPE_NOT_SUPERTYPE.format(
                                        erased, ref_type)
                            else:
                                msg = message_registry.MISSING_OR_INVALID_SELF_TYPE
                            if msg:
                                self.fail(msg, defn)
                                if note:
                                    self.note(note, defn)
                    elif isinstance(arg_type, TypeVarType):
                        # Refuse covariant parameter type variables
                        # TODO: check recursively for inner type variables
                        if (
                            arg_type.variance == COVARIANT and
                            defn.name not in ('__init__', '__new__')
                        ):
                            ctx: Context = arg_type
                            if ctx.line < 0:
                                ctx = typ
                            self.fail(message_registry.FUNCTION_PARAMETER_CANNOT_BE_COVARIANT, ctx)
                    if typ.arg_kinds[i] == nodes.ARG_STAR:
                        # builtins.tuple[T] is typing.Tuple[T, ...]
                        arg_type = self.named_generic_type('builtins.tuple',
                                                           [arg_type])
                    elif typ.arg_kinds[i] == nodes.ARG_STAR2:
                        arg_type = self.named_generic_type('builtins.dict',
                                                           [self.str_type(),
                                                            arg_type])
                    item.arguments[i].variable.type = arg_type

                # Type check initialization expressions.
                body_is_trivial = self.is_trivial_body(defn.body)
                self.check_default_args(item, body_is_trivial)

            # Type check body in a new scope.
            with self.binder.top_frame_context():
                with self.scope.push_function(defn):
                    # We suppress reachability warnings when we use TypeVars with value
                    # restrictions: we only want to report a warning if a certain statement is
                    # marked as being suppressed in *all* of the expansions, but we currently
                    # have no good way of doing this.
                    #
                    # TODO: Find a way of working around this limitation
                    if len(expanded) >= 2:
                        self.binder.suppress_unreachable_warnings()
                    self.accept(item.body)
                unreachable = self.binder.is_unreachable()

            if (self.options.warn_no_return and not unreachable):
                if (defn.is_generator or
                        is_named_instance(self.return_types[-1], 'typing.AwaitableGenerator')):
                    return_type = self.get_generator_return_type(self.return_types[-1],
                                                                 defn.is_coroutine)
                elif defn.is_coroutine:
                    return_type = self.get_coroutine_return_type(self.return_types[-1])
                else:
                    return_type = self.return_types[-1]

                return_type = get_proper_type(return_type)
                if not isinstance(return_type, (NoneType, AnyType)) and not body_is_trivial:
                    # Control flow fell off the end of a function that was
                    # declared to return a non-None type and is not
                    # entirely pass/Ellipsis/raise NotImplementedError.
                    if isinstance(return_type, UninhabitedType):
                        # This is a NoReturn function
                        self.msg.fail(message_registry.INVALID_IMPLICIT_RETURN, defn)
                    else:
                        self.msg.fail(message_registry.MISSING_RETURN_STATEMENT, defn,
                                      code=codes.RETURN)

            self.return_types.pop()

            self.binder = old_binder

    def check_default_args(self, item: FuncItem, body_is_trivial: bool) -> None:
        for arg in item.arguments:
            if arg.initializer is None:
                continue
            if body_is_trivial and isinstance(arg.initializer, EllipsisExpr):
                continue
            name = arg.variable.name
            msg = 'Incompatible default for '
            if name.startswith('__tuple_arg_'):
                msg += "tuple argument {}".format(name[12:])
            else:
                msg += 'argument "{}"'.format(name)
            self.check_simple_assignment(
                arg.variable.type,
                arg.initializer,
                context=arg.initializer,
                msg=msg,
                lvalue_name='argument',
                rvalue_name='default',
                code=codes.ASSIGNMENT)

    def is_forward_op_method(self, method_name: str) -> bool:
        if self.options.python_version[0] == 2 and method_name == '__div__':
            return True
        else:
            return method_name in operators.reverse_op_methods

    def is_reverse_op_method(self, method_name: str) -> bool:
        if self.options.python_version[0] == 2 and method_name == '__rdiv__':
            return True
        else:
            return method_name in operators.reverse_op_method_set

    def check_for_missing_annotations(self, fdef: FuncItem) -> None:
        # Check for functions with unspecified/not fully specified types.
        def is_unannotated_any(t: Type) -> bool:
            if not isinstance(t, ProperType):
                return False
            return isinstance(t, AnyType) and t.type_of_any == TypeOfAny.unannotated

        has_explicit_annotation = (isinstance(fdef.type, CallableType)
                                   and any(not is_unannotated_any(t)
                                           for t in fdef.type.arg_types + [fdef.type.ret_type]))

        show_untyped = not self.is_typeshed_stub or self.options.warn_incomplete_stub
        check_incomplete_defs = self.options.disallow_incomplete_defs and has_explicit_annotation
        if show_untyped and (self.options.disallow_untyped_defs or check_incomplete_defs):
            if fdef.type is None and self.options.disallow_untyped_defs:
                if (not fdef.arguments or (len(fdef.arguments) == 1 and
                        (fdef.arg_names[0] == 'self' or fdef.arg_names[0] == 'cls'))):
                    self.fail(message_registry.RETURN_TYPE_EXPECTED, fdef,
                              code=codes.NO_UNTYPED_DEF)
                    if not has_return_statement(fdef) and not fdef.is_generator:
                        self.note('Use "-> None" if function does not return a value', fdef,
                                  code=codes.NO_UNTYPED_DEF)
                else:
                    self.fail(message_registry.FUNCTION_TYPE_EXPECTED, fdef,
                              code=codes.NO_UNTYPED_DEF)
            elif isinstance(fdef.type, CallableType):
                ret_type = get_proper_type(fdef.type.ret_type)
                if is_unannotated_any(ret_type):
                    self.fail(message_registry.RETURN_TYPE_EXPECTED, fdef,
                              code=codes.NO_UNTYPED_DEF)
                elif fdef.is_generator:
                    if is_unannotated_any(self.get_generator_return_type(ret_type,
                                                                        fdef.is_coroutine)):
                        self.fail(message_registry.RETURN_TYPE_EXPECTED, fdef,
                                  code=codes.NO_UNTYPED_DEF)
                elif fdef.is_coroutine and isinstance(ret_type, Instance):
                    if is_unannotated_any(self.get_coroutine_return_type(ret_type)):
                        self.fail(message_registry.RETURN_TYPE_EXPECTED, fdef,
                                  code=codes.NO_UNTYPED_DEF)
                if any(is_unannotated_any(t) for t in fdef.type.arg_types):
                    self.fail(message_registry.ARGUMENT_TYPE_EXPECTED, fdef,
                              code=codes.NO_UNTYPED_DEF)

    def check___new___signature(self, fdef: FuncDef, typ: CallableType) -> None:
        self_type = fill_typevars_with_any(fdef.info)
        bound_type = bind_self(typ, self_type, is_classmethod=True)
        # Check that __new__ (after binding cls) returns an instance
        # type (or any).
        if not isinstance(get_proper_type(bound_type.ret_type),
                          (AnyType, Instance, TupleType)):
            self.fail(
                message_registry.NON_INSTANCE_NEW_TYPE.format(
                    format_type(bound_type.ret_type)),
                fdef)
        else:
            # And that it returns a subtype of the class
            self.check_subtype(
                bound_type.ret_type,
                self_type,
                fdef,
                message_registry.INVALID_NEW_TYPE,
                'returns',
                'but must return a subtype of'
            )

    def is_trivial_body(self, block: Block) -> bool:
        """Returns 'true' if the given body is "trivial" -- if it contains just a "pass",
        "..." (ellipsis), or "raise NotImplementedError()". A trivial body may also
        start with a statement containing just a string (e.g. a docstring).

        Note: functions that raise other kinds of exceptions do not count as
        "trivial". We use this function to help us determine when it's ok to
        relax certain checks on body, but functions that raise arbitrary exceptions
        are more likely to do non-trivial work. For example:

           def halt(self, reason: str = ...) -> NoReturn:
               raise MyCustomError("Fatal error: " + reason, self.line, self.context)

        A function that raises just NotImplementedError is much less likely to be
        this complex.
        """
        body = block.body

        # Skip a docstring
        if (body and isinstance(body[0], ExpressionStmt) and
                isinstance(body[0].expr, (StrExpr, UnicodeExpr))):
            body = block.body[1:]

        if len(body) == 0:
            # There's only a docstring (or no body at all).
            return True
        elif len(body) > 1:
            return False

        stmt = body[0]

        if isinstance(stmt, RaiseStmt):
            expr = stmt.expr
            if expr is None:
                return False
            if isinstance(expr, CallExpr):
                expr = expr.callee

            return (isinstance(expr, NameExpr)
                    and expr.fullname == 'builtins.NotImplementedError')

        return (isinstance(stmt, PassStmt) or
                (isinstance(stmt, ExpressionStmt) and
                 isinstance(stmt.expr, EllipsisExpr)))

    def check_reverse_op_method(self, defn: FuncItem,
                                reverse_type: CallableType, reverse_name: str,
                                context: Context) -> None:
        """Check a reverse operator method such as __radd__."""
        # Decides whether it's worth calling check_overlapping_op_methods().

        # This used to check for some very obscure scenario.  It now
        # just decides whether it's worth calling
        # check_overlapping_op_methods().

        assert defn.info

        # First check for a valid signature
        method_type = CallableType([AnyType(TypeOfAny.special_form),
                                    AnyType(TypeOfAny.special_form)],
                                   [nodes.ARG_POS, nodes.ARG_POS],
                                   [None, None],
                                   AnyType(TypeOfAny.special_form),
                                   self.named_type('builtins.function'))
        if not is_subtype(reverse_type, method_type):
            self.msg.invalid_signature(reverse_type, context)
            return

        if reverse_name in ('__eq__', '__ne__'):
            # These are defined for all objects => can't cause trouble.
            return

        # With 'Any' or 'object' return type we are happy, since any possible
        # return value is valid.
        ret_type = get_proper_type(reverse_type.ret_type)
        if isinstance(ret_type, AnyType):
            return
        if isinstance(ret_type, Instance):
            if ret_type.type.fullname == 'builtins.object':
                return
        if reverse_type.arg_kinds[0] == ARG_STAR:
            reverse_type = reverse_type.copy_modified(arg_types=[reverse_type.arg_types[0]] * 2,
                                                      arg_kinds=[ARG_POS] * 2,
                                                      arg_names=[reverse_type.arg_names[0], "_"])
        assert len(reverse_type.arg_types) >= 2

        if self.options.python_version[0] == 2 and reverse_name == '__rdiv__':
            forward_name = '__div__'
        else:
            forward_name = operators.normal_from_reverse_op[reverse_name]
        forward_inst = get_proper_type(reverse_type.arg_types[1])
        if isinstance(forward_inst, TypeVarType):
            forward_inst = get_proper_type(forward_inst.upper_bound)
        elif isinstance(forward_inst, TupleType):
            forward_inst = tuple_fallback(forward_inst)
        elif isinstance(forward_inst, (FunctionLike, TypedDictType, LiteralType)):
            forward_inst = forward_inst.fallback
        if isinstance(forward_inst, TypeType):
            item = forward_inst.item
            if isinstance(item, Instance):
                opt_meta = item.type.metaclass_type
                if opt_meta is not None:
                    forward_inst = opt_meta
        if not (isinstance(forward_inst, (Instance, UnionType))
                and forward_inst.has_readable_member(forward_name)):
            return
        forward_base = reverse_type.arg_types[1]
        forward_type = self.expr_checker.analyze_external_member_access(forward_name, forward_base,
                                                                        context=defn)
        self.check_overlapping_op_methods(reverse_type, reverse_name, defn.info,
                                          forward_type, forward_name, forward_base,
                                          context=defn)

    def check_overlapping_op_methods(self,
                                     reverse_type: CallableType,
                                     reverse_name: str,
                                     reverse_class: TypeInfo,
                                     forward_type: Type,
                                     forward_name: str,
                                     forward_base: Type,
                                     context: Context) -> None:
        """Check for overlapping method and reverse method signatures.

        This function assumes that:

        -   The reverse method has valid argument count and kinds.
        -   If the reverse operator method accepts some argument of type
            X, the forward operator method also belong to class X.

            For example, if we have the reverse operator `A.__radd__(B)`, then the
            corresponding forward operator must have the type `B.__add__(...)`.
        """

        # Note: Suppose we have two operator methods "A.__rOP__(B) -> R1" and
        # "B.__OP__(C) -> R2". We check if these two methods are unsafely overlapping
        # by using the following algorithm:
        #
        # 1. Rewrite "B.__OP__(C) -> R1"  to "temp1(B, C) -> R1"
        #
        # 2. Rewrite "A.__rOP__(B) -> R2" to "temp2(B, A) -> R2"
        #
        # 3. Treat temp1 and temp2 as if they were both variants in the same
        #    overloaded function. (This mirrors how the Python runtime calls
        #    operator methods: we first try __OP__, then __rOP__.)
        #
        #    If the first signature is unsafely overlapping with the second,
        #    report an error.
        #
        # 4. However, if temp1 shadows temp2 (e.g. the __rOP__ method can never
        #    be called), do NOT report an error.
        #
        #    This behavior deviates from how we handle overloads -- many of the
        #    modules in typeshed seem to define __OP__ methods that shadow the
        #    corresponding __rOP__ method.
        #
        # Note: we do not attempt to handle unsafe overlaps related to multiple
        # inheritance. (This is consistent with how we handle overloads: we also
        # do not try checking unsafe overlaps due to multiple inheritance there.)

        for forward_item in union_items(forward_type):
            if isinstance(forward_item, CallableType):
                if self.is_unsafe_overlapping_op(forward_item, forward_base, reverse_type):
                    self.msg.operator_method_signatures_overlap(
                        reverse_class, reverse_name,
                        forward_base, forward_name, context)
            elif isinstance(forward_item, Overloaded):
                for item in forward_item.items():
                    if self.is_unsafe_overlapping_op(item, forward_base, reverse_type):
                        self.msg.operator_method_signatures_overlap(
                            reverse_class, reverse_name,
                            forward_base, forward_name,
                            context)
            elif not isinstance(forward_item, AnyType):
                self.msg.forward_operator_not_callable(forward_name, context)

    def is_unsafe_overlapping_op(self,
                                 forward_item: CallableType,
                                 forward_base: Type,
                                 reverse_type: CallableType) -> bool:
        # TODO: check argument kinds?
        if len(forward_item.arg_types) < 1:
            # Not a valid operator method -- can't succeed anyway.
            return False

        # Erase the type if necessary to make sure we don't have a single
        # TypeVar in forward_tweaked. (Having a function signature containing
        # just a single TypeVar can lead to unpredictable behavior.)
        forward_base_erased = forward_base
        if isinstance(forward_base, TypeVarType):
            forward_base_erased = erase_to_bound(forward_base)

        # Construct normalized function signatures corresponding to the
        # operator methods. The first argument is the left operand and the
        # second operand is the right argument -- we switch the order of
        # the arguments of the reverse method.

        forward_tweaked = forward_item.copy_modified(
            arg_types=[forward_base_erased, forward_item.arg_types[0]],
            arg_kinds=[nodes.ARG_POS] * 2,
            arg_names=[None] * 2,
        )
        reverse_tweaked = reverse_type.copy_modified(
            arg_types=[reverse_type.arg_types[1], reverse_type.arg_types[0]],
            arg_kinds=[nodes.ARG_POS] * 2,
            arg_names=[None] * 2,
        )

        reverse_base_erased = reverse_type.arg_types[0]
        if isinstance(reverse_base_erased, TypeVarType):
            reverse_base_erased = erase_to_bound(reverse_base_erased)

        if is_same_type(reverse_base_erased, forward_base_erased):
            return False
        elif is_subtype(reverse_base_erased, forward_base_erased):
            first = reverse_tweaked
            second = forward_tweaked
        else:
            first = forward_tweaked
            second = reverse_tweaked

        return is_unsafe_overlapping_overload_signatures(first, second)

    def check_inplace_operator_method(self, defn: FuncBase) -> None:
        """Check an inplace operator method such as __iadd__.

        They cannot arbitrarily overlap with __add__.
        """
        method = defn.name
        if method not in operators.inplace_operator_methods:
            return
        typ = bind_self(self.function_type(defn))
        cls = defn.info
        other_method = '__' + method[3:]
        if cls.has_readable_member(other_method):
            instance = fill_typevars(cls)
            typ2 = get_proper_type(self.expr_checker.analyze_external_member_access(
                other_method, instance, defn))
            fail = False
            if isinstance(typ2, FunctionLike):
                if not is_more_general_arg_prefix(typ, typ2):
                    fail = True
            else:
                # TODO overloads
                fail = True
            if fail:
                self.msg.signatures_incompatible(method, other_method, defn)

    def check_getattr_method(self, typ: Type, context: Context, name: str) -> None:
        if len(self.scope.stack) == 1:
            # module scope
            if name == '__getattribute__':
                self.msg.fail(message_registry.MODULE_LEVEL_GETATTRIBUTE, context)
                return
            # __getattr__ is fine at the module level as of Python 3.7 (PEP 562). We could
            # show an error for Python < 3.7, but that would be annoying in code that supports
            # both 3.7 and older versions.
            method_type = CallableType([self.named_type('builtins.str')],
                                       [nodes.ARG_POS],
                                       [None],
                                       AnyType(TypeOfAny.special_form),
                                       self.named_type('builtins.function'))
        elif self.scope.active_class():
            method_type = CallableType([AnyType(TypeOfAny.special_form),
                                        self.named_type('builtins.str')],
                                       [nodes.ARG_POS, nodes.ARG_POS],
                                       [None, None],
                                       AnyType(TypeOfAny.special_form),
                                       self.named_type('builtins.function'))
        else:
            return
        if not is_subtype(typ, method_type):
            self.msg.invalid_signature_for_special_method(typ, context, name)

    def check_setattr_method(self, typ: Type, context: Context) -> None:
        if not self.scope.active_class():
            return
        method_type = CallableType([AnyType(TypeOfAny.special_form),
                                    self.named_type('builtins.str'),
                                    AnyType(TypeOfAny.special_form)],
                                   [nodes.ARG_POS, nodes.ARG_POS, nodes.ARG_POS],
                                   [None, None, None],
                                   NoneType(),
                                   self.named_type('builtins.function'))
        if not is_subtype(typ, method_type):
            self.msg.invalid_signature_for_special_method(typ, context, '__setattr__')

    def expand_typevars(self, defn: FuncItem,
                        typ: CallableType) -> List[Tuple[FuncItem, CallableType]]:
        # TODO use generator
        subst: List[List[Tuple[TypeVarId, Type]]] = []
        tvars = list(typ.variables) or []
        if defn.info:
            # Class type variables
            tvars += defn.info.defn.type_vars or []
        # TODO(shantanu): audit for paramspec
        for tvar in tvars:
            if isinstance(tvar, TypeVarDef) and tvar.values:
                subst.append([(tvar.id, value) for value in tvar.values])
        # Make a copy of the function to check for each combination of
        # value restricted type variables. (Except when running mypyc,
        # where we need one canonical version of the function.)
        if subst and not self.options.mypyc:
            result: List[Tuple[FuncItem, CallableType]] = []
            for substitutions in itertools.product(*subst):
                mapping = dict(substitutions)
                expanded = cast(CallableType, expand_type(typ, mapping))
                result.append((expand_func(defn, mapping), expanded))
            return result
        else:
            return [(defn, typ)]

    def check_method_override(self, defn: Union[FuncDef, OverloadedFuncDef, Decorator]) -> None:
        """Check if function definition is compatible with base classes.

        This may defer the method if a signature is not available in at least one base class.
        """
        # Check against definitions in base classes.
        for base in defn.info.mro[1:]:
            if self.check_method_or_accessor_override_for_base(defn, base):
                # Node was deferred, we will have another attempt later.
                return

    def check_method_or_accessor_override_for_base(self, defn: Union[FuncDef,
                                                                     OverloadedFuncDef,
                                                                     Decorator],
                                                   base: TypeInfo) -> bool:
        """Check if method definition is compatible with a base class.

        Return True if the node was deferred because one of the corresponding
        superclass nodes is not ready.
        """
        if base:
            name = defn.name
            base_attr = base.names.get(name)
            if base_attr:
                # First, check if we override a final (always an error, even with Any types).
                if is_final_node(base_attr.node):
                    self.msg.cant_override_final(name, base.name, defn)
                # Second, final can't override anything writeable independently of types.
                if defn.is_final:
                    self.check_if_final_var_override_writable(name, base_attr.node, defn)

            # Check the type of override.
            if name not in ('__init__', '__new__', '__init_subclass__'):
                # Check method override
                # (__init__, __new__, __init_subclass__ are special).
                if self.check_method_override_for_base_with_name(defn, name, base):
                    return True
                if name in operators.inplace_operator_methods:
                    # Figure out the name of the corresponding operator method.
                    method = '__' + name[3:]
                    # An inplace operator method such as __iadd__ might not be
                    # always introduced safely if a base class defined __add__.
                    # TODO can't come up with an example where this is
                    #      necessary; now it's "just in case"
                    return self.check_method_override_for_base_with_name(defn, method,
                                                                         base)
        return False

    def check_method_override_for_base_with_name(
            self, defn: Union[FuncDef, OverloadedFuncDef, Decorator],
            name: str, base: TypeInfo) -> bool:
        """Check if overriding an attribute `name` of `base` with `defn` is valid.

        Return True if the supertype node was not analysed yet, and `defn` was deferred.
        """
        base_attr = base.names.get(name)
        if base_attr:
            # The name of the method is defined in the base class.

            # Point errors at the 'def' line (important for backward compatibility
            # of type ignores).
            if not isinstance(defn, Decorator):
                context = defn
            else:
                context = defn.func

            # Construct the type of the overriding method.
            if isinstance(defn, (FuncDef, OverloadedFuncDef)):
                typ: Type = self.function_type(defn)
                override_class_or_static = defn.is_class or defn.is_static
                override_class = defn.is_class
            else:
                assert defn.var.is_ready
                assert defn.var.type is not None
                typ = defn.var.type
                override_class_or_static = defn.func.is_class or defn.func.is_static
                override_class = defn.func.is_class
            typ = get_proper_type(typ)
            if isinstance(typ, FunctionLike) and not is_static(context):
                typ = bind_self(typ, self.scope.active_self_type(),
                                is_classmethod=override_class)
            # Map the overridden method type to subtype context so that
            # it can be checked for compatibility.
            original_type = get_proper_type(base_attr.type)
            original_node = base_attr.node
            if original_type is None:
                if self.pass_num < self.last_pass:
                    # If there are passes left, defer this node until next pass,
                    # otherwise try reconstructing the method type from available information.
                    self.defer_node(defn, defn.info)
                    return True
                elif isinstance(original_node, (FuncDef, OverloadedFuncDef)):
                    original_type = self.function_type(original_node)
                elif isinstance(original_node, Decorator):
                    original_type = self.function_type(original_node.func)
                else:
                    assert False, str(base_attr.node)
            if isinstance(original_node, (FuncDef, OverloadedFuncDef)):
                original_class_or_static = original_node.is_class or original_node.is_static
            elif isinstance(original_node, Decorator):
                fdef = original_node.func
                original_class_or_static = fdef.is_class or fdef.is_static
            else:
                original_class_or_static = False  # a variable can't be class or static
            if isinstance(original_type, AnyType) or isinstance(typ, AnyType):
                pass
            elif isinstance(original_type, FunctionLike) and isinstance(typ, FunctionLike):
                original = self.bind_and_map_method(base_attr, original_type,
                                                    defn.info, base)
                # Check that the types are compatible.
                # TODO overloaded signatures
                self.check_override(typ,
                                    original,
                                    defn.name,
                                    name,
                                    base.name,
                                    original_class_or_static,
                                    override_class_or_static,
                                    context)
            elif is_equivalent(original_type, typ):
                # Assume invariance for a non-callable attribute here. Note
                # that this doesn't affect read-only properties which can have
                # covariant overrides.
                #
                pass
            elif (base_attr.node and not self.is_writable_attribute(base_attr.node)
                  and is_subtype(typ, original_type)):
                # If the attribute is read-only, allow covariance
                pass
            else:
                self.msg.signature_incompatible_with_supertype(
                    defn.name, name, base.name, context)
        return False

    def bind_and_map_method(self, sym: SymbolTableNode, typ: FunctionLike,
                            sub_info: TypeInfo, super_info: TypeInfo) -> FunctionLike:
        """Bind self-type and map type variables for a method.

        Arguments:
            sym: a symbol that points to method definition
            typ: method type on the definition
            sub_info: class where the method is used
            super_info: class where the method was defined
        """
        if (isinstance(sym.node, (FuncDef, OverloadedFuncDef, Decorator))
                and not is_static(sym.node)):
            if isinstance(sym.node, Decorator):
                is_class_method = sym.node.func.is_class
            else:
                is_class_method = sym.node.is_class
            bound = bind_self(typ, self.scope.active_self_type(), is_class_method)
        else:
            bound = typ
        return cast(FunctionLike, map_type_from_supertype(bound, sub_info, super_info))

    def get_op_other_domain(self, tp: FunctionLike) -> Optional[Type]:
        if isinstance(tp, CallableType):
            if tp.arg_kinds and tp.arg_kinds[0] == ARG_POS:
                return tp.arg_types[0]
            return None
        elif isinstance(tp, Overloaded):
            raw_items = [self.get_op_other_domain(it) for it in tp.items()]
            items = [it for it in raw_items if it]
            if items:
                return make_simplified_union(items)
            return None
        else:
            assert False, "Need to check all FunctionLike subtypes here"

    def check_override(self, override: FunctionLike, original: FunctionLike,
                       name: str, name_in_super: str, supertype: str,
                       original_class_or_static: bool,
                       override_class_or_static: bool,
                       node: Context) -> None:
        """Check a method override with given signatures.

        Arguments:
          override:  The signature of the overriding method.
          original:  The signature of the original supertype method.
          name:      The name of the subtype. This and the next argument are
                     only used for generating error messages.
          supertype: The name of the supertype.
        """
        # Use boolean variable to clarify code.
        fail = False
        op_method_wider_note = False
        if not is_subtype(override, original, ignore_pos_arg_names=True):
            fail = True
        elif isinstance(override, Overloaded) and self.is_forward_op_method(name):
            # Operator method overrides cannot extend the domain, as
            # this could be unsafe with reverse operator methods.
            original_domain = self.get_op_other_domain(original)
            override_domain = self.get_op_other_domain(override)
            if (original_domain and override_domain and
                    not is_subtype(override_domain, original_domain)):
                fail = True
                op_method_wider_note = True
        if isinstance(original, FunctionLike) and isinstance(override, FunctionLike):
            if original_class_or_static and not override_class_or_static:
                fail = True
            elif isinstance(original, CallableType) and isinstance(override, CallableType):
                if original.type_guard is not None and override.type_guard is None:
                    fail = True

        if is_private(name):
            fail = False

        if fail:
            emitted_msg = False
            if (isinstance(override, CallableType) and
                    isinstance(original, CallableType) and
                    len(override.arg_types) == len(original.arg_types) and
                    override.min_args == original.min_args):
                # Give more detailed messages for the common case of both
                # signatures having the same number of arguments and no
                # overloads.

                # override might have its own generic function type
                # variables. If an argument or return type of override
                # does not have the correct subtyping relationship
                # with the original type even after these variables
                # are erased, then it is definitely an incompatibility.

                override_ids = override.type_var_ids()
                type_name = None
                if isinstance(override.definition, FuncDef):
                    type_name = override.definition.info.name

                def erase_override(t: Type) -> Type:
                    return erase_typevars(t, ids_to_erase=override_ids)

                for i in range(len(override.arg_types)):
                    if not is_subtype(original.arg_types[i],
                                      erase_override(override.arg_types[i])):
                        arg_type_in_super = original.arg_types[i]
                        self.msg.argument_incompatible_with_supertype(
                            i + 1,
                            name,
                            type_name,
                            name_in_super,
                            arg_type_in_super,
                            supertype,
                            node
                        )
                        emitted_msg = True

                if not is_subtype(erase_override(override.ret_type),
                                  original.ret_type):
                    self.msg.return_type_incompatible_with_supertype(
                        name, name_in_super, supertype, original.ret_type, override.ret_type, node)
                    emitted_msg = True
            elif isinstance(override, Overloaded) and isinstance(original, Overloaded):
                # Give a more detailed message in the case where the user is trying to
                # override an overload, and the subclass's overload is plausible, except
                # that the order of the variants are wrong.
                #
                # For example, if the parent defines the overload f(int) -> int and f(str) -> str
                # (in that order), and if the child swaps the two and does f(str) -> str and
                # f(int) -> int
                order = []
                for child_variant in override.items():
                    for i, parent_variant in enumerate(original.items()):
                        if is_subtype(child_variant, parent_variant):
                            order.append(i)
                            break

                if len(order) == len(original.items()) and order != sorted(order):
                    self.msg.overload_signature_incompatible_with_supertype(
                        name, name_in_super, supertype, override, node)
                    emitted_msg = True

            if not emitted_msg:
                # Fall back to generic incompatibility message.
                self.msg.signature_incompatible_with_supertype(
                    name, name_in_super, supertype, node)
            if op_method_wider_note:
                self.note("Overloaded operator methods can't have wider argument types"
                          " in overrides", node, code=codes.OVERRIDE)

    def check__exit__return_type(self, defn: FuncItem) -> None:
        """Generate error if the return type of __exit__ is problematic.

        If __exit__ always returns False but the return type is declared
        as bool, mypy thinks that a with statement may "swallow"
        exceptions even though this is not the case, resulting in
        invalid reachability inference.
        """
        if not defn.type or not isinstance(defn.type, CallableType):
            return

        ret_type = get_proper_type(defn.type.ret_type)
        if not has_bool_item(ret_type):
            return

        returns = all_return_statements(defn)
        if not returns:
            return

        if all(isinstance(ret.expr, NameExpr) and ret.expr.fullname == 'builtins.False'
               for ret in returns):
            self.msg.incorrect__exit__return(defn)

    def visit_class_def(self, defn: ClassDef) -> None:
        """Type check a class definition."""
        typ = defn.info
        for base in typ.mro[1:]:
            if base.is_final:
                self.fail(message_registry.CANNOT_INHERIT_FROM_FINAL.format(base.name), defn)
        with self.tscope.class_scope(defn.info), self.enter_partial_types(is_class=True):
            old_binder = self.binder
            self.binder = ConditionalTypeBinder()
            with self.binder.top_frame_context():
                with self.scope.push_class(defn.info):
                    self.accept(defn.defs)
            self.binder = old_binder
            if not (defn.info.typeddict_type or defn.info.tuple_type or defn.info.is_enum):
                # If it is not a normal class (not a special form) check class keywords.
                self.check_init_subclass(defn)
            if not defn.has_incompatible_baseclass:
                # Otherwise we've already found errors; more errors are not useful
                self.check_multiple_inheritance(typ)
            self.check_final_deletable(typ)

            if defn.decorators:
                sig: Type = type_object_type(defn.info, self.named_type)
                # Decorators are applied in reverse order.
                for decorator in reversed(defn.decorators):
                    if (isinstance(decorator, CallExpr)
                            and isinstance(decorator.analyzed, PromoteExpr)):
                        # _promote is a special type checking related construct.
                        continue

                    dec = self.expr_checker.accept(decorator)
                    temp = self.temp_node(sig, context=decorator)
                    fullname = None
                    if isinstance(decorator, RefExpr):
                        fullname = decorator.fullname

                    # TODO: Figure out how to have clearer error messages.
                    # (e.g. "class decorator must be a function that accepts a type."
                    sig, _ = self.expr_checker.check_call(dec, [temp],
                                                          [nodes.ARG_POS], defn,
                                                          callable_name=fullname)
                # TODO: Apply the sig to the actual TypeInfo so we can handle decorators
                # that completely swap out the type.  (e.g. Callable[[Type[A]], Type[B]])
        if typ.is_protocol and typ.defn.type_vars:
            self.check_protocol_variance(defn)

    def check_final_deletable(self, typ: TypeInfo) -> None:
        # These checks are only for mypyc. Only perform some checks that are easier
        # to implement here than in mypyc.
        for attr in typ.deletable_attributes:
            node = typ.names.get(attr)
            if node and isinstance(node.node, Var) and node.node.is_final:
                self.fail(message_registry.CANNOT_MAKE_DELETABLE_FINAL, node.node)

    def check_init_subclass(self, defn: ClassDef) -> None:
        """Check that keywords in a class definition are valid arguments for __init_subclass__().

        In this example:
            1   class Base:
            2       def __init_subclass__(cls, thing: int):
            3           pass
            4   class Child(Base, thing=5):
            5       def __init_subclass__(cls):
            6           pass
            7   Child()

        Base.__init_subclass__(thing=5) is called at line 4. This is what we simulate here.
        Child.__init_subclass__ is never called.
        """
        if (defn.info.metaclass_type and
                defn.info.metaclass_type.type.fullname not in ('builtins.type', 'abc.ABCMeta')):
            # We can't safely check situations when both __init_subclass__ and a custom
            # metaclass are present.
            return
        # At runtime, only Base.__init_subclass__ will be called, so
        # we skip the current class itself.
        for base in defn.info.mro[1:]:
            if '__init_subclass__' not in base.names:
                continue
            name_expr = NameExpr(defn.name)
            name_expr.node = base
            callee = MemberExpr(name_expr, '__init_subclass__')
            args = list(defn.keywords.values())
            arg_names: List[Optional[str]] = list(defn.keywords.keys())
            # 'metaclass' keyword is consumed by the rest of the type machinery,
            # and is never passed to __init_subclass__ implementations
            if 'metaclass' in arg_names:
                idx = arg_names.index('metaclass')
                arg_names.pop(idx)
                args.pop(idx)
            arg_kinds = [ARG_NAMED] * len(args)
            call_expr = CallExpr(callee, args, arg_kinds, arg_names)
            call_expr.line = defn.line
            call_expr.column = defn.column
            call_expr.end_line = defn.end_line
            self.expr_checker.accept(call_expr,
                                     allow_none_return=True,
                                     always_allow_any=True)
            # We are only interested in the first Base having __init_subclass__,
            # all other bases have already been checked.
            break

    def check_protocol_variance(self, defn: ClassDef) -> None:
        """Check that protocol definition is compatible with declared
        variances of type variables.

        Note that we also prohibit declaring protocol classes as invariant
        if they are actually covariant/contravariant, since this may break
        transitivity of subtyping, see PEP 544.
        """
        info = defn.info
        object_type = Instance(info.mro[-1], [])
        tvars = info.defn.type_vars
        for i, tvar in enumerate(tvars):
            up_args: List[Type] = [
                object_type if i == j else AnyType(TypeOfAny.special_form)
                for j, _ in enumerate(tvars)
            ]
            down_args: List[Type] = [
                UninhabitedType() if i == j else AnyType(TypeOfAny.special_form)
                for j, _ in enumerate(tvars)
            ]
            up, down = Instance(info, up_args), Instance(info, down_args)
            # TODO: add advanced variance checks for recursive protocols
            if is_subtype(down, up, ignore_declared_variance=True):
                expected = COVARIANT
            elif is_subtype(up, down, ignore_declared_variance=True):
                expected = CONTRAVARIANT
            else:
                expected = INVARIANT
            if expected != tvar.variance:
                self.msg.bad_proto_variance(tvar.variance, tvar.name, expected, defn)

    def check_multiple_inheritance(self, typ: TypeInfo) -> None:
        """Check for multiple inheritance related errors."""
        if len(typ.bases) <= 1:
            # No multiple inheritance.
            return
        # Verify that inherited attributes are compatible.
        mro = typ.mro[1:]
        for i, base in enumerate(mro):
            # Attributes defined in both the type and base are skipped.
            # Normal checks for attribute compatibility should catch any problems elsewhere.
            non_overridden_attrs = base.names.keys() - typ.names.keys()
            for name in non_overridden_attrs:
                if is_private(name):
                    continue
                for base2 in mro[i + 1:]:
                    # We only need to check compatibility of attributes from classes not
                    # in a subclass relationship. For subclasses, normal (single inheritance)
                    # checks suffice (these are implemented elsewhere).
                    if name in base2.names and base2 not in base.mro:
                        self.check_compatibility(name, base, base2, typ)

    def determine_type_of_class_member(self, sym: SymbolTableNode) -> Optional[Type]:
        if sym.type is not None:
            return sym.type
        if isinstance(sym.node, FuncBase):
            return self.function_type(sym.node)
        if isinstance(sym.node, TypeInfo):
            # nested class
            return type_object_type(sym.node, self.named_type)
        if isinstance(sym.node, TypeVarExpr):
            # Use of TypeVars is rejected in an expression/runtime context, so
            # we don't need to check supertype compatibility for them.
            return AnyType(TypeOfAny.special_form)
        return None

    def check_compatibility(self, name: str, base1: TypeInfo,
                            base2: TypeInfo, ctx: TypeInfo) -> None:
        """Check if attribute name in base1 is compatible with base2 in multiple inheritance.

        Assume base1 comes before base2 in the MRO, and that base1 and base2 don't have
        a direct subclass relationship (i.e., the compatibility requirement only derives from
        multiple inheritance).

        This check verifies that a definition taken from base1 (and mapped to the current
        class ctx), is type compatible with the definition taken from base2 (also mapped), so
        that unsafe subclassing like this can be detected:
            class A(Generic[T]):
                def foo(self, x: T) -> None: ...

            class B:
                def foo(self, x: str) -> None: ...

            class C(B, A[int]): ...  # this is unsafe because...

            x: A[int] = C()
            x.foo  # ...runtime type is (str) -> None, while static type is (int) -> None
        """
        if name in ('__init__', '__new__', '__init_subclass__'):
            # __init__ and friends can be incompatible -- it's a special case.
            return
        first = base1.names[name]
        second = base2.names[name]
        first_type = get_proper_type(self.determine_type_of_class_member(first))
        second_type = get_proper_type(self.determine_type_of_class_member(second))

        if (isinstance(first_type, FunctionLike) and
                isinstance(second_type, FunctionLike)):
            if first_type.is_type_obj() and second_type.is_type_obj():
                # For class objects only check the subtype relationship of the classes,
                # since we allow incompatible overrides of '__init__'/'__new__'
                ok = is_subtype(left=fill_typevars_with_any(first_type.type_object()),
                                right=fill_typevars_with_any(second_type.type_object()))
            else:
                # First bind/map method types when necessary.
                first_sig = self.bind_and_map_method(first, first_type, ctx, base1)
                second_sig = self.bind_and_map_method(second, second_type, ctx, base2)
                ok = is_subtype(first_sig, second_sig, ignore_pos_arg_names=True)
        elif first_type and second_type:
            ok = is_equivalent(first_type, second_type)
            if not ok:
                second_node = base2[name].node
                if isinstance(second_node, Decorator) and second_node.func.is_property:
                    ok = is_subtype(first_type, cast(CallableType, second_type).ret_type)
        else:
            if first_type is None:
                self.msg.cannot_determine_type_in_base(name, base1.name, ctx)
            if second_type is None:
                self.msg.cannot_determine_type_in_base(name, base2.name, ctx)
            ok = True
        # Final attributes can never be overridden, but can override
        # non-final read-only attributes.
        if is_final_node(second.node):
            self.msg.cant_override_final(name, base2.name, ctx)
        if is_final_node(first.node):
            self.check_if_final_var_override_writable(name, second.node, ctx)
        # __slots__ and __deletable__ are special and the type can vary across class hierarchy.
        if name in ('__slots__', '__deletable__'):
            ok = True
        if not ok:
            self.msg.base_class_definitions_incompatible(name, base1, base2,
                                                         ctx)

    def visit_import_from(self, node: ImportFrom) -> None:
        self.check_import(node)

    def visit_import_all(self, node: ImportAll) -> None:
        self.check_import(node)

    def visit_import(self, s: Import) -> None:
        pass

    def check_import(self, node: ImportBase) -> None:
        for assign in node.assignments:
            lvalue = assign.lvalues[0]
            lvalue_type, _, __ = self.check_lvalue(lvalue)
            if lvalue_type is None:
                # TODO: This is broken.
                lvalue_type = AnyType(TypeOfAny.special_form)
            message = '{} "{}"'.format(message_registry.INCOMPATIBLE_IMPORT_OF,
                                       cast(NameExpr, assign.rvalue).name)
            self.check_simple_assignment(lvalue_type, assign.rvalue, node,
                                         msg=message, lvalue_name='local name',
                                         rvalue_name='imported name')

    #
    # Statements
    #

    def visit_block(self, b: Block) -> None:
        if b.is_unreachable:
            # This block was marked as being unreachable during semantic analysis.
            # It turns out any blocks marked in this way are *intentionally* marked
            # as unreachable -- so we don't display an error.
            self.binder.unreachable()
            return
        for s in b.body:
            if self.binder.is_unreachable():
                if self.should_report_unreachable_issues() and not self.is_raising_or_empty(s):
                    self.msg.unreachable_statement(s)
                break
            self.accept(s)

    def should_report_unreachable_issues(self) -> bool:
        return (self.in_checked_function()
                and self.options.warn_unreachable
                and not self.binder.is_unreachable_warning_suppressed())

    def is_raising_or_empty(self, s: Statement) -> bool:
        """Returns 'true' if the given statement either throws an error of some kind
        or is a no-op.

        We use this function mostly while handling the '--warn-unreachable' flag. When
        that flag is present, we normally report an error on any unreachable statement.
        But if that statement is just something like a 'pass' or a just-in-case 'assert False',
        reporting an error would be annoying.
        """
        if isinstance(s, AssertStmt) and is_false_literal(s.expr):
            return True
        elif isinstance(s, (RaiseStmt, PassStmt)):
            return True
        elif isinstance(s, ExpressionStmt):
            if isinstance(s.expr, EllipsisExpr):
                return True
            elif isinstance(s.expr, CallExpr):
                with self.expr_checker.msg.disable_errors():
                    typ = get_proper_type(self.expr_checker.accept(
                        s.expr, allow_none_return=True, always_allow_any=True))

                if isinstance(typ, UninhabitedType):
                    return True
        return False

    def visit_assignment_stmt(self, s: AssignmentStmt) -> None:
        """Type check an assignment statement.

        Handle all kinds of assignment statements (simple, indexed, multiple).
        """
        with self.enter_final_context(s.is_final_def):
            self.check_assignment(s.lvalues[-1], s.rvalue, s.type is None, s.new_syntax)

        if s.is_alias_def:
            # We do this mostly for compatibility with old semantic analyzer.
            # TODO: should we get rid of this?
            self.store_type(s.lvalues[-1], self.expr_checker.accept(s.rvalue))

        if (s.type is not None and
                self.options.disallow_any_unimported and
                has_any_from_unimported_type(s.type)):
            if isinstance(s.lvalues[-1], TupleExpr):
                # This is a multiple assignment. Instead of figuring out which type is problematic,
                # give a generic error message.
                self.msg.unimported_type_becomes_any("A type on this line",
                                                     AnyType(TypeOfAny.special_form), s)
            else:
                self.msg.unimported_type_becomes_any("Type of variable", s.type, s)
        check_for_explicit_any(s.type, self.options, self.is_typeshed_stub, self.msg, context=s)

        if len(s.lvalues) > 1:
            # Chained assignment (e.g. x = y = ...).
            # Make sure that rvalue type will not be reinferred.
            if s.rvalue not in self.type_map:
                self.expr_checker.accept(s.rvalue)
            rvalue = self.temp_node(self.type_map[s.rvalue], s)
            for lv in s.lvalues[:-1]:
                with self.enter_final_context(s.is_final_def):
                    self.check_assignment(lv, rvalue, s.type is None)

        self.check_final(s)
        if (s.is_final_def and s.type and not has_no_typevars(s.type)
                and self.scope.active_class() is not None):
            self.fail(message_registry.DEPENDENT_FINAL_IN_CLASS_BODY, s)

    def check_assignment(self, lvalue: Lvalue, rvalue: Expression, infer_lvalue_type: bool = True,
                         new_syntax: bool = False) -> None:
        """Type check a single assignment: lvalue = rvalue."""
        if isinstance(lvalue, TupleExpr) or isinstance(lvalue, ListExpr):
            self.check_assignment_to_multiple_lvalues(lvalue.items, rvalue, rvalue,
                                                      infer_lvalue_type)
        else:
            self.try_infer_partial_generic_type_from_assignment(lvalue, rvalue, '=')
            lvalue_type, index_lvalue, inferred = self.check_lvalue(lvalue)
            # If we're assigning to __getattr__ or similar methods, check that the signature is
            # valid.
            if isinstance(lvalue, NameExpr) and lvalue.node:
                name = lvalue.node.name
                if name in ('__setattr__', '__getattribute__', '__getattr__'):
                    # If an explicit type is given, use that.
                    if lvalue_type:
                        signature = lvalue_type
                    else:
                        signature = self.expr_checker.accept(rvalue)
                    if signature:
                        if name == '__setattr__':
                            self.check_setattr_method(signature, lvalue)
                        else:
                            self.check_getattr_method(signature, lvalue, name)

            # Defer PartialType's super type checking.
            if (isinstance(lvalue, RefExpr) and
                    not (isinstance(lvalue_type, PartialType) and lvalue_type.type is None)):
                if self.check_compatibility_all_supers(lvalue, lvalue_type, rvalue):
                    # We hit an error on this line; don't check for any others
                    return

            if lvalue_type:
                if isinstance(lvalue_type, PartialType) and lvalue_type.type is None:
                    # Try to infer a proper type for a variable with a partial None type.
                    rvalue_type = self.expr_checker.accept(rvalue)
                    if isinstance(get_proper_type(rvalue_type), NoneType):
                        # This doesn't actually provide any additional information -- multiple
                        # None initializers preserve the partial None type.
                        return

                    if is_valid_inferred_type(rvalue_type):
                        var = lvalue_type.var
                        partial_types = self.find_partial_types(var)
                        if partial_types is not None:
                            if not self.current_node_deferred:
                                # Partial type can't be final, so strip any literal values.
                                rvalue_type = remove_instance_last_known_values(rvalue_type)
                                inferred_type = make_simplified_union(
                                    [rvalue_type, NoneType()])
                                self.set_inferred_type(var, lvalue, inferred_type)
                            else:
                                var.type = None
                            del partial_types[var]
                            lvalue_type = var.type
                    else:
                        # Try to infer a partial type. No need to check the return value, as
                        # an error will be reported elsewhere.
                        self.infer_partial_type(lvalue_type.var, lvalue, rvalue_type)
                    # Handle None PartialType's super type checking here, after it's resolved.
                    if (isinstance(lvalue, RefExpr) and
                            self.check_compatibility_all_supers(lvalue, lvalue_type, rvalue)):
                        # We hit an error on this line; don't check for any others
                        return
                elif (is_literal_none(rvalue) and
                        isinstance(lvalue, NameExpr) and
                        isinstance(lvalue.node, Var) and
                        lvalue.node.is_initialized_in_class and
                        not new_syntax):
                    # Allow None's to be assigned to class variables with non-Optional types.
                    rvalue_type = lvalue_type
                elif (isinstance(lvalue, MemberExpr) and
                        lvalue.kind is None):  # Ignore member access to modules
                    instance_type = self.expr_checker.accept(lvalue.expr)
                    rvalue_type, lvalue_type, infer_lvalue_type = self.check_member_assignment(
                        instance_type, lvalue_type, rvalue, context=rvalue)
                else:
                    rvalue_type = self.check_simple_assignment(lvalue_type, rvalue, context=rvalue,
                                                               code=codes.ASSIGNMENT)

                # Special case: only non-abstract non-protocol classes can be assigned to
                # variables with explicit type Type[A], where A is protocol or abstract.
                rvalue_type = get_proper_type(rvalue_type)
                lvalue_type = get_proper_type(lvalue_type)
                if (isinstance(rvalue_type, CallableType) and rvalue_type.is_type_obj() and
                        (rvalue_type.type_object().is_abstract or
                         rvalue_type.type_object().is_protocol) and
                        isinstance(lvalue_type, TypeType) and
                        isinstance(lvalue_type.item, Instance) and
                        (lvalue_type.item.type.is_abstract or
                         lvalue_type.item.type.is_protocol)):
                    self.msg.concrete_only_assign(lvalue_type, rvalue)
                    return
                if rvalue_type and infer_lvalue_type and not isinstance(lvalue_type, PartialType):
                    # Don't use type binder for definitions of special forms, like named tuples.
                    if not (isinstance(lvalue, NameExpr) and lvalue.is_special_form):
                        self.binder.assign_type(lvalue, rvalue_type, lvalue_type, False)

            elif index_lvalue:
                self.check_indexed_assignment(index_lvalue, rvalue, lvalue)

            if inferred:
                rvalue_type = self.expr_checker.accept(rvalue)
                if not inferred.is_final:
                    rvalue_type = remove_instance_last_known_values(rvalue_type)
                self.infer_variable_type(inferred, lvalue, rvalue_type, rvalue)

    # (type, operator) tuples for augmented assignments supported with partial types
    partial_type_augmented_ops: Final = {
        ('builtins.list', '+'),
        ('builtins.set', '|'),
    }

    def try_infer_partial_generic_type_from_assignment(self,
                                                       lvalue: Lvalue,
                                                       rvalue: Expression,
                                                       op: str) -> None:
        """Try to infer a precise type for partial generic type from assignment.

        'op' is '=' for normal assignment and a binary operator ('+', ...) for
        augmented assignment.

        Example where this happens:

            x = []
            if foo():
                x = [1]  # Infer List[int] as type of 'x'
        """
        var = None
        if (isinstance(lvalue, NameExpr)
                and isinstance(lvalue.node, Var)
                and isinstance(lvalue.node.type, PartialType)):
            var = lvalue.node
        elif isinstance(lvalue, MemberExpr):
            var = self.expr_checker.get_partial_self_var(lvalue)
        if var is not None:
            typ = var.type
            assert isinstance(typ, PartialType)
            if typ.type is None:
                return
            # Return if this is an unsupported augmented assignment.
            if op != '=' and (typ.type.fullname, op) not in self.partial_type_augmented_ops:
                return
            # TODO: some logic here duplicates the None partial type counterpart
            #       inlined in check_assignment(), see #8043.
            partial_types = self.find_partial_types(var)
            if partial_types is None:
                return
            rvalue_type = self.expr_checker.accept(rvalue)
            rvalue_type = get_proper_type(rvalue_type)
            if isinstance(rvalue_type, Instance):
                if rvalue_type.type == typ.type and is_valid_inferred_type(rvalue_type):
                    var.type = rvalue_type
                    del partial_types[var]
            elif isinstance(rvalue_type, AnyType):
                var.type = fill_typevars_with_any(typ.type)
                del partial_types[var]

    def check_compatibility_all_supers(self, lvalue: RefExpr, lvalue_type: Optional[Type],
                                       rvalue: Expression) -> bool:
        lvalue_node = lvalue.node
        # Check if we are a class variable with at least one base class
        if (isinstance(lvalue_node, Var) and
                lvalue.kind in (MDEF, None) and  # None for Vars defined via self
                len(lvalue_node.info.bases) > 0):

            for base in lvalue_node.info.mro[1:]:
                tnode = base.names.get(lvalue_node.name)
                if tnode is not None:
                    if not self.check_compatibility_classvar_super(lvalue_node,
                                                                   base,
                                                                   tnode.node):
                        # Show only one error per variable
                        break

                    if not self.check_compatibility_final_super(lvalue_node,
                                                                base,
                                                                tnode.node):
                        # Show only one error per variable
                        break

            direct_bases = lvalue_node.info.direct_base_classes()
            last_immediate_base = direct_bases[-1] if direct_bases else None

            for base in lvalue_node.info.mro[1:]:
                # Only check __slots__ against the 'object'
                # If a base class defines a Tuple of 3 elements, a child of
                # this class should not be allowed to define it as a Tuple of
                # anything other than 3 elements. The exception to this rule
                # is __slots__, where it is allowed for any child class to
                # redefine it.
                if lvalue_node.name == "__slots__" and base.fullname != "builtins.object":
                    continue
                # We don't care about the type of "__deletable__".
                if lvalue_node.name == "__deletable__":
                    continue

                if is_private(lvalue_node.name):
                    continue

                base_type, base_node = self.lvalue_type_from_base(lvalue_node, base)

                if base_type:
                    assert base_node is not None
                    if not self.check_compatibility_super(lvalue,
                                                          lvalue_type,
                                                          rvalue,
                                                          base,
                                                          base_type,
                                                          base_node):
                        # Only show one error per variable; even if other
                        # base classes are also incompatible
                        return True
                    if base is last_immediate_base:
                        # At this point, the attribute was found to be compatible with all
                        # immediate parents.
                        break
        return False

    def check_compatibility_super(self, lvalue: RefExpr, lvalue_type: Optional[Type],
                                  rvalue: Expression, base: TypeInfo, base_type: Type,
                                  base_node: Node) -> bool:
        lvalue_node = lvalue.node
        assert isinstance(lvalue_node, Var)

        # Do not check whether the rvalue is compatible if the
        # lvalue had a type defined; this is handled by other
        # parts, and all we have to worry about in that case is
        # that lvalue is compatible with the base class.
        compare_node = None
        if lvalue_type:
            compare_type = lvalue_type
            compare_node = lvalue.node
        else:
            compare_type = self.expr_checker.accept(rvalue, base_type)
            if isinstance(rvalue, NameExpr):
                compare_node = rvalue.node
                if isinstance(compare_node, Decorator):
                    compare_node = compare_node.func

        base_type = get_proper_type(base_type)
        compare_type = get_proper_type(compare_type)
        if compare_type:
            if (isinstance(base_type, CallableType) and
                    isinstance(compare_type, CallableType)):
                base_static = is_node_static(base_node)
                compare_static = is_node_static(compare_node)

                # In case compare_static is unknown, also check
                # if 'definition' is set. The most common case for
                # this is with TempNode(), where we lose all
                # information about the real rvalue node (but only get
                # the rvalue type)
                if compare_static is None and compare_type.definition:
                    compare_static = is_node_static(compare_type.definition)

                # Compare against False, as is_node_static can return None
                if base_static is False and compare_static is False:
                    # Class-level function objects and classmethods become bound
                    # methods: the former to the instance, the latter to the
                    # class
                    base_type = bind_self(base_type, self.scope.active_self_type())
                    compare_type = bind_self(compare_type, self.scope.active_self_type())

                # If we are a static method, ensure to also tell the
                # lvalue it now contains a static method
                if base_static and compare_static:
                    lvalue_node.is_staticmethod = True

            return self.check_subtype(compare_type, base_type, rvalue,
                                      message_registry.INCOMPATIBLE_TYPES_IN_ASSIGNMENT,
                                      'expression has type',
                                      'base class "%s" defined the type as' % base.name,
                                      code=codes.ASSIGNMENT)
        return True

    def lvalue_type_from_base(self, expr_node: Var,
                              base: TypeInfo) -> Tuple[Optional[Type], Optional[Node]]:
        """For a NameExpr that is part of a class, walk all base classes and try
        to find the first class that defines a Type for the same name."""
        expr_name = expr_node.name
        base_var = base.names.get(expr_name)

        if base_var:
            base_node = base_var.node
            base_type = base_var.type
            if isinstance(base_node, Decorator):
                base_node = base_node.func
                base_type = base_node.type

            if base_type:
                if not has_no_typevars(base_type):
                    self_type = self.scope.active_self_type()
                    assert self_type is not None, "Internal error: base lookup outside class"
                    if isinstance(self_type, TupleType):
                        instance = tuple_fallback(self_type)
                    else:
                        instance = self_type
                    itype = map_instance_to_supertype(instance, base)
                    base_type = expand_type_by_instance(base_type, itype)

                base_type = get_proper_type(base_type)
                if isinstance(base_type, CallableType) and isinstance(base_node, FuncDef):
                    # If we are a property, return the Type of the return
                    # value, not the Callable
                    if base_node.is_property:
                        base_type = get_proper_type(base_type.ret_type)
                if isinstance(base_type, FunctionLike) and isinstance(base_node,
                                                                      OverloadedFuncDef):
                    # Same for properties with setter
                    if base_node.is_property:
                        base_type = base_type.items()[0].ret_type

                return base_type, base_node

        return None, None

    def check_compatibility_classvar_super(self, node: Var,
                                           base: TypeInfo, base_node: Optional[Node]) -> bool:
        if not isinstance(base_node, Var):
            return True
        if node.is_classvar and not base_node.is_classvar:
            self.fail(message_registry.CANNOT_OVERRIDE_INSTANCE_VAR.format(base.name), node)
            return False
        elif not node.is_classvar and base_node.is_classvar:
            self.fail(message_registry.CANNOT_OVERRIDE_CLASS_VAR.format(base.name), node)
            return False
        return True

    def check_compatibility_final_super(self, node: Var,
                                        base: TypeInfo, base_node: Optional[Node]) -> bool:
        """Check if an assignment overrides a final attribute in a base class.

        This only checks situations where either a node in base class is not a variable
        but a final method, or where override is explicitly declared as final.
        In these cases we give a more detailed error message. In addition, we check that
        a final variable doesn't override writeable attribute, which is not safe.

        Other situations are checked in `check_final()`.
        """
        if not isinstance(base_node, (Var, FuncBase, Decorator)):
            return True
        if base_node.is_final and (node.is_final or not isinstance(base_node, Var)):
            # Give this error only for explicit override attempt with `Final`, or
            # if we are overriding a final method with variable.
            # Other override attempts will be flagged as assignment to constant
            # in `check_final()`.
            self.msg.cant_override_final(node.name, base.name, node)
            return False
        if node.is_final:
            self.check_if_final_var_override_writable(node.name, base_node, node)
        return True

    def check_if_final_var_override_writable(self,
                                             name: str,
                                             base_node:
                                             Optional[Node],
                                             ctx: Context) -> None:
        """Check that a final variable doesn't override writeable attribute.

        This is done to prevent situations like this:
            class C:
                attr = 1
            class D(C):
                attr: Final = 2

            x: C = D()
            x.attr = 3  # Oops!
        """
        writable = True
        if base_node:
            writable = self.is_writable_attribute(base_node)
        if writable:
            self.msg.final_cant_override_writable(name, ctx)

    def get_final_context(self) -> bool:
        """Check whether we a currently checking a final declaration."""
        return self._is_final_def

    @contextmanager
    def enter_final_context(self, is_final_def: bool) -> Iterator[None]:
        """Store whether the current checked assignment is a final declaration."""
        old_ctx = self._is_final_def
        self._is_final_def = is_final_def
        try:
            yield
        finally:
            self._is_final_def = old_ctx

    def check_final(self,
                    s: Union[AssignmentStmt, OperatorAssignmentStmt, AssignmentExpr]) -> None:
        """Check if this assignment does not assign to a final attribute.

        This function performs the check only for name assignments at module
        and class scope. The assignments to `obj.attr` and `Cls.attr` are checked
        in checkmember.py.
        """
        if isinstance(s, AssignmentStmt):
            lvs = self.flatten_lvalues(s.lvalues)
        elif isinstance(s, AssignmentExpr):
            lvs = [s.target]
        else:
            lvs = [s.lvalue]
        is_final_decl = s.is_final_def if isinstance(s, AssignmentStmt) else False
        if is_final_decl and self.scope.active_class():
            lv = lvs[0]
            assert isinstance(lv, RefExpr)
            assert isinstance(lv.node, Var)
            if (lv.node.final_unset_in_class and not lv.node.final_set_in_init and
                    not self.is_stub and  # It is OK to skip initializer in stub files.
                    # Avoid extra error messages, if there is no type in Final[...],
                    # then we already reported the error about missing r.h.s.
                    isinstance(s, AssignmentStmt) and s.type is not None):
                self.msg.final_without_value(s)
        for lv in lvs:
            if isinstance(lv, RefExpr) and isinstance(lv.node, Var):
                name = lv.node.name
                cls = self.scope.active_class()
                if cls is not None:
                    # Theses additional checks exist to give more error messages
                    # even if the final attribute was overridden with a new symbol
                    # (which is itself an error)...
                    for base in cls.mro[1:]:
                        sym = base.names.get(name)
                        # We only give this error if base node is variable,
                        # overriding final method will be caught in
                        # `check_compatibility_final_super()`.
                        if sym and isinstance(sym.node, Var):
                            if sym.node.is_final and not is_final_decl:
                                self.msg.cant_assign_to_final(name, sym.node.info is None, s)
                                # ...but only once
                                break
                if lv.node.is_final and not is_final_decl:
                    self.msg.cant_assign_to_final(name, lv.node.info is None, s)

    def check_assignment_to_multiple_lvalues(self, lvalues: List[Lvalue], rvalue: Expression,
                                             context: Context,
                                             infer_lvalue_type: bool = True) -> None:
        if isinstance(rvalue, TupleExpr) or isinstance(rvalue, ListExpr):
            # Recursively go into Tuple or List expression rhs instead of
            # using the type of rhs, because this allowed more fine grained
            # control in cases like: a, b = [int, str] where rhs would get
            # type List[object]
            rvalues: List[Expression] = []
            iterable_type: Optional[Type] = None
            last_idx: Optional[int] = None
            for idx_rval, rval in enumerate(rvalue.items):
                if isinstance(rval, StarExpr):
                    typs = get_proper_type(self.expr_checker.visit_star_expr(rval).type)
                    if isinstance(typs, TupleType):
                        rvalues.extend([TempNode(typ) for typ in typs.items])
                    elif self.type_is_iterable(typs) and isinstance(typs, Instance):
                        if (iterable_type is not None
                                and iterable_type != self.iterable_item_type(typs)):
                            self.fail("Contiguous iterable with same type expected", context)
                        else:
                            if last_idx is None or last_idx + 1 == idx_rval:
                                rvalues.append(rval)
                                last_idx = idx_rval
                                iterable_type = self.iterable_item_type(typs)
                            else:
                                self.fail("Contiguous iterable with same type expected", context)
                    else:
                        self.fail("Invalid type '{}' for *expr (iterable expected)".format(typs),
                             context)
                else:
                    rvalues.append(rval)
            iterable_start: Optional[int] = None
            iterable_end: Optional[int] = None
            for i, rval in enumerate(rvalues):
                if isinstance(rval, StarExpr):
                    typs = get_proper_type(self.expr_checker.visit_star_expr(rval).type)
                    if self.type_is_iterable(typs) and isinstance(typs, Instance):
                        if iterable_start is None:
                            iterable_start = i
                        iterable_end = i
            if (iterable_start is not None
                    and iterable_end is not None
                    and iterable_type is not None):
                iterable_num = iterable_end - iterable_start + 1
                rvalue_needed = len(lvalues) - (len(rvalues) - iterable_num)
                if rvalue_needed > 0:
                    rvalues = rvalues[0: iterable_start] + [TempNode(iterable_type)
                        for i in range(rvalue_needed)] + rvalues[iterable_end + 1:]

            if self.check_rvalue_count_in_assignment(lvalues, len(rvalues), context):
                star_index = next((i for i, lv in enumerate(lvalues) if
                                   isinstance(lv, StarExpr)), len(lvalues))

                left_lvs = lvalues[:star_index]
                star_lv = cast(StarExpr,
                               lvalues[star_index]) if star_index != len(lvalues) else None
                right_lvs = lvalues[star_index + 1:]

                left_rvs, star_rvs, right_rvs = self.split_around_star(
                    rvalues, star_index, len(lvalues))

                lr_pairs = list(zip(left_lvs, left_rvs))
                if star_lv:
                    rv_list = ListExpr(star_rvs)
                    rv_list.set_line(rvalue.get_line())
                    lr_pairs.append((star_lv.expr, rv_list))
                lr_pairs.extend(zip(right_lvs, right_rvs))

                for lv, rv in lr_pairs:
                    self.check_assignment(lv, rv, infer_lvalue_type)
        else:
            self.check_multi_assignment(lvalues, rvalue, context, infer_lvalue_type)

    def check_rvalue_count_in_assignment(self, lvalues: List[Lvalue], rvalue_count: int,
                                         context: Context) -> bool:
        if any(isinstance(lvalue, StarExpr) for lvalue in lvalues):
            if len(lvalues) - 1 > rvalue_count:
                self.msg.wrong_number_values_to_unpack(rvalue_count,
                                                       len(lvalues) - 1, context)
                return False
        elif rvalue_count != len(lvalues):
            self.msg.wrong_number_values_to_unpack(rvalue_count,
                            len(lvalues), context)
            return False
        return True

    def check_multi_assignment(self, lvalues: List[Lvalue],
                               rvalue: Expression,
                               context: Context,
                               infer_lvalue_type: bool = True,
                               rv_type: Optional[Type] = None,
                               undefined_rvalue: bool = False) -> None:
        """Check the assignment of one rvalue to a number of lvalues."""

        # Infer the type of an ordinary rvalue expression.
        # TODO: maybe elsewhere; redundant.
        rvalue_type = get_proper_type(rv_type or self.expr_checker.accept(rvalue))

        if isinstance(rvalue_type, UnionType):
            # If this is an Optional type in non-strict Optional code, unwrap it.
            relevant_items = rvalue_type.relevant_items()
            if len(relevant_items) == 1:
                rvalue_type = get_proper_type(relevant_items[0])

        if isinstance(rvalue_type, AnyType):
            for lv in lvalues:
                if isinstance(lv, StarExpr):
                    lv = lv.expr
                temp_node = self.temp_node(AnyType(TypeOfAny.from_another_any,
                                                   source_any=rvalue_type), context)
                self.check_assignment(lv, temp_node, infer_lvalue_type)
        elif isinstance(rvalue_type, TupleType):
            self.check_multi_assignment_from_tuple(lvalues, rvalue, rvalue_type,
                                                   context, undefined_rvalue, infer_lvalue_type)
        elif isinstance(rvalue_type, UnionType):
            self.check_multi_assignment_from_union(lvalues, rvalue, rvalue_type, context,
                                                   infer_lvalue_type)
        elif isinstance(rvalue_type, Instance) and rvalue_type.type.fullname == 'builtins.str':
            self.msg.unpacking_strings_disallowed(context)
        else:
            self.check_multi_assignment_from_iterable(lvalues, rvalue_type,
                                                      context, infer_lvalue_type)

    def check_multi_assignment_from_union(self, lvalues: List[Expression], rvalue: Expression,
                                          rvalue_type: UnionType, context: Context,
                                          infer_lvalue_type: bool) -> None:
        """Check assignment to multiple lvalue targets when rvalue type is a Union[...].
        For example:

            t: Union[Tuple[int, int], Tuple[str, str]]
            x, y = t
            reveal_type(x)  # Union[int, str]

        The idea in this case is to process the assignment for every item of the union.
        Important note: the types are collected in two places, 'union_types' contains
        inferred types for first assignments, 'assignments' contains the narrowed types
        for binder.
        """
        self.no_partial_types = True
        transposed: Tuple[List[Type], ...] = tuple([] for _ in self.flatten_lvalues(lvalues))
        # Notify binder that we want to defer bindings and instead collect types.
        with self.binder.accumulate_type_assignments() as assignments:
            for item in rvalue_type.items:
                # Type check the assignment separately for each union item and collect
                # the inferred lvalue types for each union item.
                self.check_multi_assignment(lvalues, rvalue, context,
                                            infer_lvalue_type=infer_lvalue_type,
                                            rv_type=item, undefined_rvalue=True)
                for t, lv in zip(transposed, self.flatten_lvalues(lvalues)):
                    t.append(self.type_map.pop(lv, AnyType(TypeOfAny.special_form)))
        union_types = tuple(make_simplified_union(col) for col in transposed)
        for expr, items in assignments.items():
            # Bind a union of types collected in 'assignments' to every expression.
            if isinstance(expr, StarExpr):
                expr = expr.expr

            # TODO: See todo in binder.py, ConditionalTypeBinder.assign_type
            # It's unclear why the 'declared_type' param is sometimes 'None'
            clean_items: List[Tuple[Type, Type]] = []
            for type, declared_type in items:
                assert declared_type is not None
                clean_items.append((type, declared_type))

            # TODO: fix signature of zip() in typeshed.
            types, declared_types = cast(Any, zip)(*clean_items)
            self.binder.assign_type(expr,
                                    make_simplified_union(list(types)),
                                    make_simplified_union(list(declared_types)),
                                    False)
        for union, lv in zip(union_types, self.flatten_lvalues(lvalues)):
            # Properly store the inferred types.
            _1, _2, inferred = self.check_lvalue(lv)
            if inferred:
                self.set_inferred_type(inferred, lv, union)
            else:
                self.store_type(lv, union)
        self.no_partial_types = False

    def flatten_lvalues(self, lvalues: List[Expression]) -> List[Expression]:
        res: List[Expression] = []
        for lv in lvalues:
            if isinstance(lv, (TupleExpr, ListExpr)):
                res.extend(self.flatten_lvalues(lv.items))
            if isinstance(lv, StarExpr):
                # Unwrap StarExpr, since it is unwrapped by other helpers.
                lv = lv.expr
            res.append(lv)
        return res

    def check_multi_assignment_from_tuple(self, lvalues: List[Lvalue], rvalue: Expression,
                                          rvalue_type: TupleType, context: Context,
                                          undefined_rvalue: bool,
                                          infer_lvalue_type: bool = True) -> None:
        if self.check_rvalue_count_in_assignment(lvalues, len(rvalue_type.items), context):
            star_index = next((i for i, lv in enumerate(lvalues)
                               if isinstance(lv, StarExpr)), len(lvalues))

            left_lvs = lvalues[:star_index]
            star_lv = cast(StarExpr, lvalues[star_index]) if star_index != len(lvalues) else None
            right_lvs = lvalues[star_index + 1:]

            if not undefined_rvalue:
                # Infer rvalue again, now in the correct type context.
                lvalue_type = self.lvalue_type_for_inference(lvalues, rvalue_type)
                reinferred_rvalue_type = get_proper_type(self.expr_checker.accept(rvalue,
                                                                                  lvalue_type))

                if isinstance(reinferred_rvalue_type, UnionType):
                    # If this is an Optional type in non-strict Optional code, unwrap it.
                    relevant_items = reinferred_rvalue_type.relevant_items()
                    if len(relevant_items) == 1:
                        reinferred_rvalue_type = get_proper_type(relevant_items[0])
                if isinstance(reinferred_rvalue_type, UnionType):
                    self.check_multi_assignment_from_union(lvalues, rvalue,
                                                           reinferred_rvalue_type, context,
                                                           infer_lvalue_type)
                    return
                if isinstance(reinferred_rvalue_type, AnyType):
                    # We can get Any if the current node is
                    # deferred. Doing more inference in deferred nodes
                    # is hard, so give up for now.  We can also get
                    # here if reinferring types above changes the
                    # inferred return type for an overloaded function
                    # to be ambiguous.
                    return
                assert isinstance(reinferred_rvalue_type, TupleType)
                rvalue_type = reinferred_rvalue_type

            left_rv_types, star_rv_types, right_rv_types = self.split_around_star(
                rvalue_type.items, star_index, len(lvalues))

            for lv, rv_type in zip(left_lvs, left_rv_types):
                self.check_assignment(lv, self.temp_node(rv_type, context), infer_lvalue_type)
            if star_lv:
                list_expr = ListExpr([self.temp_node(rv_type, context)
                                      for rv_type in star_rv_types])
                list_expr.set_line(context.get_line())
                self.check_assignment(star_lv.expr, list_expr, infer_lvalue_type)
            for lv, rv_type in zip(right_lvs, right_rv_types):
                self.check_assignment(lv, self.temp_node(rv_type, context), infer_lvalue_type)

    def lvalue_type_for_inference(self, lvalues: List[Lvalue], rvalue_type: TupleType) -> Type:
        star_index = next((i for i, lv in enumerate(lvalues)
                           if isinstance(lv, StarExpr)), len(lvalues))
        left_lvs = lvalues[:star_index]
        star_lv = cast(StarExpr, lvalues[star_index]) if star_index != len(lvalues) else None
        right_lvs = lvalues[star_index + 1:]
        left_rv_types, star_rv_types, right_rv_types = self.split_around_star(
            rvalue_type.items, star_index, len(lvalues))

        type_parameters: List[Type] = []

        def append_types_for_inference(lvs: List[Expression], rv_types: List[Type]) -> None:
            for lv, rv_type in zip(lvs, rv_types):
                sub_lvalue_type, index_expr, inferred = self.check_lvalue(lv)
                if sub_lvalue_type and not isinstance(sub_lvalue_type, PartialType):
                    type_parameters.append(sub_lvalue_type)
                else:  # index lvalue
                    # TODO Figure out more precise type context, probably
                    #      based on the type signature of the _set method.
                    type_parameters.append(rv_type)

        append_types_for_inference(left_lvs, left_rv_types)

        if star_lv:
            sub_lvalue_type, index_expr, inferred = self.check_lvalue(star_lv.expr)
            if sub_lvalue_type and not isinstance(sub_lvalue_type, PartialType):
                type_parameters.extend([sub_lvalue_type] * len(star_rv_types))
            else:  # index lvalue
                # TODO Figure out more precise type context, probably
                #      based on the type signature of the _set method.
                type_parameters.extend(star_rv_types)

        append_types_for_inference(right_lvs, right_rv_types)

        return TupleType(type_parameters, self.named_type('builtins.tuple'))

    def split_around_star(self, items: List[T], star_index: int,
                          length: int) -> Tuple[List[T], List[T], List[T]]:
        """Splits a list of items in three to match another list of length 'length'
        that contains a starred expression at 'star_index' in the following way:

        star_index = 2, length = 5 (i.e., [a,b,*,c,d]), items = [1,2,3,4,5,6,7]
        returns in: ([1,2], [3,4,5], [6,7])
        """
        nr_right_of_star = length - star_index - 1
        right_index = -nr_right_of_star if nr_right_of_star != 0 else len(items)
        left = items[:star_index]
        star = items[star_index:right_index]
        right = items[right_index:]
        return left, star, right

    def type_is_iterable(self, type: Type) -> bool:
        type = get_proper_type(type)
        if isinstance(type, CallableType) and type.is_type_obj():
            type = type.fallback
        return is_subtype(type, self.named_generic_type('typing.Iterable',
                                                        [AnyType(TypeOfAny.special_form)]))

    def check_multi_assignment_from_iterable(self, lvalues: List[Lvalue], rvalue_type: Type,
                                             context: Context,
                                             infer_lvalue_type: bool = True) -> None:
        rvalue_type = get_proper_type(rvalue_type)
        if self.type_is_iterable(rvalue_type) and isinstance(rvalue_type, Instance):
            item_type = self.iterable_item_type(rvalue_type)
            for lv in lvalues:
                if isinstance(lv, StarExpr):
                    items_type = self.named_generic_type('builtins.list', [item_type])
                    self.check_assignment(lv.expr, self.temp_node(items_type, context),
                                          infer_lvalue_type)
                else:
                    self.check_assignment(lv, self.temp_node(item_type, context),
                                          infer_lvalue_type)
        else:
            self.msg.type_not_iterable(rvalue_type, context)

    def check_lvalue(self, lvalue: Lvalue) -> Tuple[Optional[Type],
                                                    Optional[IndexExpr],
                                                    Optional[Var]]:
        lvalue_type = None
        index_lvalue = None
        inferred = None

        if self.is_definition(lvalue) and (
            not isinstance(lvalue, NameExpr) or isinstance(lvalue.node, Var)
        ):
            if isinstance(lvalue, NameExpr):
                inferred = cast(Var, lvalue.node)
                assert isinstance(inferred, Var)
            else:
                assert isinstance(lvalue, MemberExpr)
                self.expr_checker.accept(lvalue.expr)
                inferred = lvalue.def_var
        elif isinstance(lvalue, IndexExpr):
            index_lvalue = lvalue
        elif isinstance(lvalue, MemberExpr):
            lvalue_type = self.expr_checker.analyze_ordinary_member_access(lvalue,
                                                                 True)
            self.store_type(lvalue, lvalue_type)
        elif isinstance(lvalue, NameExpr):
            lvalue_type = self.expr_checker.analyze_ref_expr(lvalue, lvalue=True)
            self.store_type(lvalue, lvalue_type)
        elif isinstance(lvalue, TupleExpr) or isinstance(lvalue, ListExpr):
            types = [self.check_lvalue(sub_expr)[0] or
                     # This type will be used as a context for further inference of rvalue,
                     # we put Uninhabited if there is no information available from lvalue.
                     UninhabitedType() for sub_expr in lvalue.items]
            lvalue_type = TupleType(types, self.named_type('builtins.tuple'))
        elif isinstance(lvalue, StarExpr):
            typ, _, _ = self.check_lvalue(lvalue.expr)
            lvalue_type = StarType(typ) if typ else None
        else:
            lvalue_type = self.expr_checker.accept(lvalue)

        return lvalue_type, index_lvalue, inferred

    def is_definition(self, s: Lvalue) -> bool:
        if isinstance(s, NameExpr):
            if s.is_inferred_def:
                return True
            # If the node type is not defined, this must the first assignment
            # that we process => this is a definition, even though the semantic
            # analyzer did not recognize this as such. This can arise in code
            # that uses isinstance checks, if type checking of the primary
            # definition is skipped due to an always False type check.
            node = s.node
            if isinstance(node, Var):
                return node.type is None
        elif isinstance(s, MemberExpr):
            return s.is_inferred_def
        return False

    def infer_variable_type(self, name: Var, lvalue: Lvalue,
                            init_type: Type, context: Context) -> None:
        """Infer the type of initialized variables from initializer type."""
        init_type = get_proper_type(init_type)
        if isinstance(init_type, DeletedType):
            self.msg.deleted_as_rvalue(init_type, context)
        elif not is_valid_inferred_type(init_type) and not self.no_partial_types:
            # We cannot use the type of the initialization expression for full type
            # inference (it's not specific enough), but we might be able to give
            # partial type which will be made more specific later. A partial type
            # gets generated in assignment like 'x = []' where item type is not known.
            if not self.infer_partial_type(name, lvalue, init_type):
                self.msg.need_annotation_for_var(name, context, self.options.python_version)
                self.set_inference_error_fallback_type(name, lvalue, init_type)
        elif (isinstance(lvalue, MemberExpr) and self.inferred_attribute_types is not None
              and lvalue.def_var and lvalue.def_var in self.inferred_attribute_types
              and not is_same_type(self.inferred_attribute_types[lvalue.def_var], init_type)):
            # Multiple, inconsistent types inferred for an attribute.
            self.msg.need_annotation_for_var(name, context, self.options.python_version)
            name.type = AnyType(TypeOfAny.from_error)
        else:
            # Infer type of the target.

            # Make the type more general (strip away function names etc.).
            init_type = strip_type(init_type)

            self.set_inferred_type(name, lvalue, init_type)

    def infer_partial_type(self, name: Var, lvalue: Lvalue, init_type: Type) -> bool:
        init_type = get_proper_type(init_type)
        if isinstance(init_type, NoneType):
            partial_type = PartialType(None, name)
        elif isinstance(init_type, Instance):
            fullname = init_type.type.fullname
            is_ref = isinstance(lvalue, RefExpr)
            if (is_ref and
                    (fullname == 'builtins.list' or
                     fullname == 'builtins.set' or
                     fullname == 'builtins.dict' or
                     fullname == 'collections.OrderedDict') and
                    all(isinstance(t, (NoneType, UninhabitedType))
                        for t in get_proper_types(init_type.args))):
                partial_type = PartialType(init_type.type, name)
            elif is_ref and fullname == 'collections.defaultdict':
                arg0 = get_proper_type(init_type.args[0])
                arg1 = get_proper_type(init_type.args[1])
                if (isinstance(arg0, (NoneType, UninhabitedType)) and
                        self.is_valid_defaultdict_partial_value_type(arg1)):
                    arg1 = erase_type(arg1)
                    assert isinstance(arg1, Instance)
                    partial_type = PartialType(init_type.type, name, arg1)
                else:
                    return False
            else:
                return False
        else:
            return False
        self.set_inferred_type(name, lvalue, partial_type)
        self.partial_types[-1].map[name] = lvalue
        return True

    def is_valid_defaultdict_partial_value_type(self, t: ProperType) -> bool:
        """Check if t can be used as the basis for a partial defaultdict value type.

        Examples:

          * t is 'int' --> True
          * t is 'list[<nothing>]' --> True
          * t is 'dict[...]' --> False (only generic types with a single type
            argument supported)
        """
        if not isinstance(t, Instance):
            return False
        if len(t.args) == 0:
            return True
        if len(t.args) == 1:
            arg = get_proper_type(t.args[0])
            # TODO: This is too permissive -- we only allow TypeVarType since
            #       they leak in cases like defaultdict(list) due to a bug.
            #       This can result in incorrect types being inferred, but only
            #       in rare cases.
            if isinstance(arg, (TypeVarType, UninhabitedType, NoneType)):
                return True
        return False

    def set_inferred_type(self, var: Var, lvalue: Lvalue, type: Type) -> None:
        """Store inferred variable type.

        Store the type to both the variable node and the expression node that
        refers to the variable (lvalue). If var is None, do nothing.
        """
        if var and not self.current_node_deferred:
            var.type = type
            var.is_inferred = True
            if isinstance(lvalue, MemberExpr) and self.inferred_attribute_types is not None:
                # Store inferred attribute type so that we can check consistency afterwards.
                if lvalue.def_var is not None:
                    self.inferred_attribute_types[lvalue.def_var] = type
            self.store_type(lvalue, type)

    def set_inference_error_fallback_type(self, var: Var, lvalue: Lvalue, type: Type) -> None:
        """Store best known type for variable if type inference failed.

        If a program ignores error on type inference error, the variable should get some
        inferred type so that if can used later on in the program. Example:

          x = []  # type: ignore
          x.append(1)   # Should be ok!

        We implement this here by giving x a valid type (replacing inferred <nothing> with Any).
        """
        fallback = self.inference_error_fallback_type(type)
        self.set_inferred_type(var, lvalue, fallback)

    def inference_error_fallback_type(self, type: Type) -> Type:
        fallback = type.accept(SetNothingToAny())
        # Type variables may leak from inference, see https://github.com/python/mypy/issues/5738,
        # we therefore need to erase them.
        return erase_typevars(fallback)

    def check_simple_assignment(self, lvalue_type: Optional[Type], rvalue: Expression,
                                context: Context,
                                msg: str = message_registry.INCOMPATIBLE_TYPES_IN_ASSIGNMENT,
                                lvalue_name: str = 'variable',
                                rvalue_name: str = 'expression', *,
                                code: Optional[ErrorCode] = None) -> Type:
        if self.is_stub and isinstance(rvalue, EllipsisExpr):
            # '...' is always a valid initializer in a stub.
            return AnyType(TypeOfAny.special_form)
        else:
            lvalue_type = get_proper_type(lvalue_type)
            always_allow_any = lvalue_type is not None and not isinstance(lvalue_type, AnyType)
            rvalue_type = self.expr_checker.accept(rvalue, lvalue_type,
                                                   always_allow_any=always_allow_any)
            rvalue_type = get_proper_type(rvalue_type)
            if isinstance(rvalue_type, DeletedType):
                self.msg.deleted_as_rvalue(rvalue_type, context)
            if isinstance(lvalue_type, DeletedType):
                self.msg.deleted_as_lvalue(lvalue_type, context)
            elif lvalue_type:
                self.check_subtype(rvalue_type, lvalue_type, context, msg,
                                   '{} has type'.format(rvalue_name),
                                   '{} has type'.format(lvalue_name), code=code)
            return rvalue_type

    def check_member_assignment(self, instance_type: Type, attribute_type: Type,
                                rvalue: Expression, context: Context) -> Tuple[Type, Type, bool]:
        """Type member assignment.

        This defers to check_simple_assignment, unless the member expression
        is a descriptor, in which case this checks descriptor semantics as well.

        Return the inferred rvalue_type, inferred lvalue_type, and whether to use the binder
        for this assignment.

        Note: this method exists here and not in checkmember.py, because we need to take
        care about interaction between binder and __set__().
        """
        instance_type = get_proper_type(instance_type)
        attribute_type = get_proper_type(attribute_type)
        # Descriptors don't participate in class-attribute access
        if ((isinstance(instance_type, FunctionLike) and instance_type.is_type_obj()) or
                isinstance(instance_type, TypeType)):
            rvalue_type = self.check_simple_assignment(attribute_type, rvalue, context,
                                                       code=codes.ASSIGNMENT)
            return rvalue_type, attribute_type, True

        if not isinstance(attribute_type, Instance):
            # TODO: support __set__() for union types.
            rvalue_type = self.check_simple_assignment(attribute_type, rvalue, context,
                                                       code=codes.ASSIGNMENT)
            return rvalue_type, attribute_type, True

        get_type = analyze_descriptor_access(
            instance_type, attribute_type, self.named_type,
            self.msg, context, chk=self)
        if not attribute_type.type.has_readable_member('__set__'):
            # If there is no __set__, we type-check that the assigned value matches
            # the return type of __get__. This doesn't match the python semantics,
            # (which allow you to override the descriptor with any value), but preserves
            # the type of accessing the attribute (even after the override).
            rvalue_type = self.check_simple_assignment(get_type, rvalue, context,
                                                       code=codes.ASSIGNMENT)
            return rvalue_type, get_type, True

        dunder_set = attribute_type.type.get_method('__set__')
        if dunder_set is None:
            self.msg.fail(message_registry.DESCRIPTOR_SET_NOT_CALLABLE.format(attribute_type),
                          context)
            return AnyType(TypeOfAny.from_error), get_type, False

        function = function_type(dunder_set, self.named_type('builtins.function'))
        bound_method = bind_self(function, attribute_type)
        typ = map_instance_to_supertype(attribute_type, dunder_set.info)
        dunder_set_type = expand_type_by_instance(bound_method, typ)

        callable_name = self.expr_checker.method_fullname(attribute_type, "__set__")
        dunder_set_type = self.expr_checker.transform_callee_type(
            callable_name, dunder_set_type,
            [TempNode(instance_type, context=context), rvalue],
            [nodes.ARG_POS, nodes.ARG_POS],
            context, object_type=attribute_type,
        )

        # For non-overloaded setters, the result should be type-checked like a regular assignment.
        # Hence, we first only try to infer the type by using the rvalue as type context.
        type_context = rvalue
        with self.msg.disable_errors():
            _, inferred_dunder_set_type = self.expr_checker.check_call(
                dunder_set_type,
                [TempNode(instance_type, context=context), type_context],
                [nodes.ARG_POS, nodes.ARG_POS],
                context, object_type=attribute_type,
                callable_name=callable_name)

        # And now we in fact type check the call, to show errors related to wrong arguments
        # count, etc., replacing the type context for non-overloaded setters only.
        inferred_dunder_set_type = get_proper_type(inferred_dunder_set_type)
        if isinstance(inferred_dunder_set_type, CallableType):
            type_context = TempNode(AnyType(TypeOfAny.special_form), context=context)
        self.expr_checker.check_call(
            dunder_set_type,
            [TempNode(instance_type, context=context), type_context],
            [nodes.ARG_POS, nodes.ARG_POS],
            context, object_type=attribute_type,
            callable_name=callable_name)

        # In the following cases, a message already will have been recorded in check_call.
        if ((not isinstance(inferred_dunder_set_type, CallableType)) or
                (len(inferred_dunder_set_type.arg_types) < 2)):
            return AnyType(TypeOfAny.from_error), get_type, False

        set_type = inferred_dunder_set_type.arg_types[1]
        # Special case: if the rvalue_type is a subtype of both '__get__' and '__set__' types,
        # and '__get__' type is narrower than '__set__', then we invoke the binder to narrow type
        # by this assignment. Technically, this is not safe, but in practice this is
        # what a user expects.
        rvalue_type = self.check_simple_assignment(set_type, rvalue, context,
                                                   code=codes.ASSIGNMENT)
        infer = is_subtype(rvalue_type, get_type) and is_subtype(get_type, set_type)
        return rvalue_type if infer else set_type, get_type, infer

    def check_indexed_assignment(self, lvalue: IndexExpr,
                                 rvalue: Expression, context: Context) -> None:
        """Type check indexed assignment base[index] = rvalue.

        The lvalue argument is the base[index] expression.
        """
        self.try_infer_partial_type_from_indexed_assignment(lvalue, rvalue)
        basetype = get_proper_type(self.expr_checker.accept(lvalue.base))
        if (isinstance(basetype, TypedDictType) or (isinstance(basetype, TypeVarType)
                and isinstance(get_proper_type(basetype.upper_bound), TypedDictType))):
            if isinstance(basetype, TypedDictType):
                typed_dict_type = basetype
            else:
                upper_bound_type = get_proper_type(basetype.upper_bound)
                assert isinstance(upper_bound_type, TypedDictType)
                typed_dict_type = upper_bound_type
            item_type = self.expr_checker.visit_typeddict_index_expr(typed_dict_type, lvalue.index)
            method_type: Type = CallableType(
                arg_types=[self.named_type('builtins.str'), item_type],
                arg_kinds=[ARG_POS, ARG_POS],
                arg_names=[None, None],
                ret_type=NoneType(),
                fallback=self.named_type('builtins.function')
            )
        else:
            method_type = self.expr_checker.analyze_external_member_access(
                '__setitem__', basetype, context)
        lvalue.method_type = method_type
        self.expr_checker.check_method_call(
            '__setitem__', basetype, method_type, [lvalue.index, rvalue],
            [nodes.ARG_POS, nodes.ARG_POS], context)

    def try_infer_partial_type_from_indexed_assignment(
            self, lvalue: IndexExpr, rvalue: Expression) -> None:
        # TODO: Should we share some of this with try_infer_partial_type?
        var = None
        if isinstance(lvalue.base, RefExpr) and isinstance(lvalue.base.node, Var):
            var = lvalue.base.node
        elif isinstance(lvalue.base, MemberExpr):
            var = self.expr_checker.get_partial_self_var(lvalue.base)
        if isinstance(var, Var):
            if isinstance(var.type, PartialType):
                type_type = var.type.type
                if type_type is None:
                    return  # The partial type is None.
                partial_types = self.find_partial_types(var)
                if partial_types is None:
                    return
                typename = type_type.fullname
                if (typename == 'builtins.dict'
                        or typename == 'collections.OrderedDict'
                        or typename == 'collections.defaultdict'):
                    # TODO: Don't infer things twice.
                    key_type = self.expr_checker.accept(lvalue.index)
                    value_type = self.expr_checker.accept(rvalue)
                    if (is_valid_inferred_type(key_type) and
                            is_valid_inferred_type(value_type) and
                            not self.current_node_deferred and
                            not (typename == 'collections.defaultdict' and
                                 var.type.value_type is not None and
                                 not is_equivalent(value_type, var.type.value_type))):
                        var.type = self.named_generic_type(typename,
                                                           [key_type, value_type])
                        del partial_types[var]

    def visit_expression_stmt(self, s: ExpressionStmt) -> None:
        self.expr_checker.accept(s.expr, allow_none_return=True, always_allow_any=True)

    def visit_return_stmt(self, s: ReturnStmt) -> None:
        """Type check a return statement."""
        self.check_return_stmt(s)
        self.binder.unreachable()

    def check_return_stmt(self, s: ReturnStmt) -> None:
        defn = self.scope.top_function()
        if defn is not None:
            if defn.is_generator:
                return_type = self.get_generator_return_type(self.return_types[-1],
                                                             defn.is_coroutine)
            elif defn.is_coroutine:
                return_type = self.get_coroutine_return_type(self.return_types[-1])
            else:
                return_type = self.return_types[-1]
            return_type = get_proper_type(return_type)

            if isinstance(return_type, UninhabitedType):
                self.fail(message_registry.NO_RETURN_EXPECTED, s)
                return

            if s.expr:
                is_lambda = isinstance(self.scope.top_function(), LambdaExpr)
                declared_none_return = isinstance(return_type, NoneType)
                declared_any_return = isinstance(return_type, AnyType)

                # This controls whether or not we allow a function call that
                # returns None as the expression of this return statement.
                # E.g. `return f()` for some `f` that returns None.  We allow
                # this only if we're in a lambda or in a function that returns
                # `None` or `Any`.
                allow_none_func_call = is_lambda or declared_none_return or declared_any_return

                # Return with a value.
                typ = get_proper_type(self.expr_checker.accept(
                    s.expr, return_type, allow_none_return=allow_none_func_call))

                if defn.is_async_generator:
                    self.fail(message_registry.RETURN_IN_ASYNC_GENERATOR, s)
                    return
                # Returning a value of type Any is always fine.
                if isinstance(typ, AnyType):
                    # (Unless you asked to be warned in that case, and the
                    # function is not declared to return Any)
                    if (self.options.warn_return_any
                        and not self.current_node_deferred
                        and not is_proper_subtype(AnyType(TypeOfAny.special_form), return_type)
                        and not (defn.name in BINARY_MAGIC_METHODS and
                                 is_literal_not_implemented(s.expr))
                        and not (isinstance(return_type, Instance) and
                                 return_type.type.fullname == 'builtins.object')):
                        self.msg.incorrectly_returning_any(return_type, s)
                    return

                # Disallow return expressions in functions declared to return
                # None, subject to two exceptions below.
                if declared_none_return:
                    # Lambdas are allowed to have None returns.
                    # Functions returning a value of type None are allowed to have a None return.
                    if is_lambda or isinstance(typ, NoneType):
                        return
                    self.fail(message_registry.NO_RETURN_VALUE_EXPECTED, s,
                              code=codes.RETURN_VALUE)
                else:
                    self.check_subtype(
                        subtype_label='got',
                        subtype=typ,
                        supertype_label='expected',
                        supertype=return_type,
                        context=s.expr,
                        outer_context=s,
                        msg=message_registry.INCOMPATIBLE_RETURN_VALUE_TYPE,
                        code=codes.RETURN_VALUE)
            else:
                # Empty returns are valid in Generators with Any typed returns, but not in
                # coroutines.
                if (defn.is_generator and not defn.is_coroutine and
                        isinstance(return_type, AnyType)):
                    return

                if isinstance(return_type, (NoneType, AnyType)):
                    return

                if self.in_checked_function():
                    self.fail(message_registry.RETURN_VALUE_EXPECTED, s, code=codes.RETURN_VALUE)

    def visit_if_stmt(self, s: IfStmt) -> None:
        """Type check an if statement."""
        # This frame records the knowledge from previous if/elif clauses not being taken.
        # Fall-through to the original frame is handled explicitly in each block.
        with self.binder.frame_context(can_skip=False, fall_through=0):
            for e, b in zip(s.expr, s.body):
                t = get_proper_type(self.expr_checker.accept(e))

                if isinstance(t, DeletedType):
                    self.msg.deleted_as_rvalue(t, s)

                if_map, else_map = self.find_isinstance_check(e)

                # XXX Issue a warning if condition is always False?
                with self.binder.frame_context(can_skip=True, fall_through=2):
                    self.push_type_map(if_map)
                    self.accept(b)

                # XXX Issue a warning if condition is always True?
                self.push_type_map(else_map)

            with self.binder.frame_context(can_skip=False, fall_through=2):
                if s.else_body:
                    self.accept(s.else_body)

    def visit_while_stmt(self, s: WhileStmt) -> None:
        """Type check a while statement."""
        if_stmt = IfStmt([s.expr], [s.body], None)
        if_stmt.set_line(s.get_line(), s.get_column())
        self.accept_loop(if_stmt, s.else_body,
                         exit_condition=s.expr)

    def visit_operator_assignment_stmt(self,
                                       s: OperatorAssignmentStmt) -> None:
        """Type check an operator assignment statement, e.g. x += 1."""
        self.try_infer_partial_generic_type_from_assignment(s.lvalue, s.rvalue, s.op)
        if isinstance(s.lvalue, MemberExpr):
            # Special case, some additional errors may be given for
            # assignments to read-only or final attributes.
            lvalue_type = self.expr_checker.visit_member_expr(s.lvalue, True)
        else:
            lvalue_type = self.expr_checker.accept(s.lvalue)
        inplace, method = infer_operator_assignment_method(lvalue_type, s.op)
        if inplace:
            # There is __ifoo__, treat as x = x.__ifoo__(y)
            rvalue_type, method_type = self.expr_checker.check_op(
                method, lvalue_type, s.rvalue, s)
            if not is_subtype(rvalue_type, lvalue_type):
                self.msg.incompatible_operator_assignment(s.op, s)
        else:
            # There is no __ifoo__, treat as x = x <foo> y
            expr = OpExpr(s.op, s.lvalue, s.rvalue)
            expr.set_line(s)
            self.check_assignment(lvalue=s.lvalue, rvalue=expr,
                                  infer_lvalue_type=True, new_syntax=False)
        self.check_final(s)

    def visit_assert_stmt(self, s: AssertStmt) -> None:
        self.expr_checker.accept(s.expr)

        if isinstance(s.expr, TupleExpr) and len(s.expr.items) > 0:
            self.fail(message_registry.MALFORMED_ASSERT, s)

        # If this is asserting some isinstance check, bind that type in the following code
        true_map, else_map = self.find_isinstance_check(s.expr)
        if s.msg is not None:
            self.expr_checker.analyze_cond_branch(else_map, s.msg, None)
        self.push_type_map(true_map)

    def visit_raise_stmt(self, s: RaiseStmt) -> None:
        """Type check a raise statement."""
        if s.expr:
            self.type_check_raise(s.expr, s)
        if s.from_expr:
            self.type_check_raise(s.from_expr, s, True)
        self.binder.unreachable()

    def type_check_raise(self, e: Expression, s: RaiseStmt,
                         optional: bool = False) -> None:
        typ = get_proper_type(self.expr_checker.accept(e))
        if isinstance(typ, DeletedType):
            self.msg.deleted_as_rvalue(typ, e)
            return
        exc_type = self.named_type('builtins.BaseException')
        expected_type = UnionType([exc_type, TypeType(exc_type)])
        if optional:
            expected_type.items.append(NoneType())
        if self.options.python_version[0] == 2:
            # allow `raise type, value, traceback`
            # https://docs.python.org/2/reference/simple_stmts.html#the-raise-statement
            # TODO: Also check tuple item types.
            any_type = AnyType(TypeOfAny.implementation_artifact)
            tuple_type = self.named_type('builtins.tuple')
            expected_type.items.append(TupleType([any_type, any_type], tuple_type))
            expected_type.items.append(TupleType([any_type, any_type, any_type], tuple_type))
        self.check_subtype(typ, expected_type, s, message_registry.INVALID_EXCEPTION)

    def visit_try_stmt(self, s: TryStmt) -> None:
        """Type check a try statement."""
        # Our enclosing frame will get the result if the try/except falls through.
        # This one gets all possible states after the try block exited abnormally
        # (by exception, return, break, etc.)
        with self.binder.frame_context(can_skip=False, fall_through=0):
            # Not only might the body of the try statement exit
            # abnormally, but so might an exception handler or else
            # clause. The finally clause runs in *all* cases, so we
            # need an outer try frame to catch all intermediate states
            # in case an exception is raised during an except or else
            # clause. As an optimization, only create the outer try
            # frame when there actually is a finally clause.
            self.visit_try_without_finally(s, try_frame=bool(s.finally_body))
            if s.finally_body:
                # First we check finally_body is type safe on all abnormal exit paths
                self.accept(s.finally_body)

        if s.finally_body:
            # Then we try again for the more restricted set of options
            # that can fall through. (Why do we need to check the
            # finally clause twice? Depending on whether the finally
            # clause was reached by the try clause falling off the end
            # or exiting abnormally, after completing the finally clause
            # either flow will continue to after the entire try statement
            # or the exception/return/etc. will be processed and control
            # flow will escape. We need to check that the finally clause
            # type checks in both contexts, but only the resulting types
            # from the latter context affect the type state in the code
            # that follows the try statement.)
            if not self.binder.is_unreachable():
                self.accept(s.finally_body)

    def visit_try_without_finally(self, s: TryStmt, try_frame: bool) -> None:
        """Type check a try statement, ignoring the finally block.

        On entry, the top frame should receive all flow that exits the
        try block abnormally (i.e., such that the else block does not
        execute), and its parent should receive all flow that exits
        the try block normally.
        """
        # This frame will run the else block if the try fell through.
        # In that case, control flow continues to the parent of what
        # was the top frame on entry.
        with self.binder.frame_context(can_skip=False, fall_through=2, try_frame=try_frame):
            # This frame receives exit via exception, and runs exception handlers
            with self.binder.frame_context(can_skip=False, fall_through=2):
                # Finally, the body of the try statement
                with self.binder.frame_context(can_skip=False, fall_through=2, try_frame=True):
                    self.accept(s.body)
                for i in range(len(s.handlers)):
                    with self.binder.frame_context(can_skip=True, fall_through=4):
                        typ = s.types[i]
                        if typ:
                            t = self.check_except_handler_test(typ)
                            var = s.vars[i]
                            if var:
                                # To support local variables, we make this a definition line,
                                # causing assignment to set the variable's type.
                                var.is_inferred_def = True
                                # We also temporarily set current_node_deferred to False to
                                # make sure the inference happens.
                                # TODO: Use a better solution, e.g. a
                                # separate Var for each except block.
                                am_deferring = self.current_node_deferred
                                self.current_node_deferred = False
                                self.check_assignment(var, self.temp_node(t, var))
                                self.current_node_deferred = am_deferring
                        self.accept(s.handlers[i])
                        var = s.vars[i]
                        if var:
                            # Exception variables are deleted in python 3 but not python 2.
                            # But, since it's bad form in python 2 and the type checking
                            # wouldn't work very well, we delete it anyway.

                            # Unfortunately, this doesn't let us detect usage before the
                            # try/except block.
                            if self.options.python_version[0] >= 3:
                                source = var.name
                            else:
                                source = ('(exception variable "{}", which we do not '
                                          'accept outside except: blocks even in '
                                          'python 2)'.format(var.name))
                            if isinstance(var.node, Var):
                                var.node.type = DeletedType(source=source)
                            self.binder.cleanse(var)
            if s.else_body:
                self.accept(s.else_body)

    def check_except_handler_test(self, n: Expression) -> Type:
        """Type check an exception handler test clause."""
        typ = self.expr_checker.accept(n)

        all_types: List[Type] = []
        test_types = self.get_types_from_except_handler(typ, n)

        for ttype in get_proper_types(test_types):
            if isinstance(ttype, AnyType):
                all_types.append(ttype)
                continue

            if isinstance(ttype, FunctionLike):
                item = ttype.items()[0]
                if not item.is_type_obj():
                    self.fail(message_registry.INVALID_EXCEPTION_TYPE, n)
                    return AnyType(TypeOfAny.from_error)
                exc_type = item.ret_type
            elif isinstance(ttype, TypeType):
                exc_type = ttype.item
            else:
                self.fail(message_registry.INVALID_EXCEPTION_TYPE, n)
                return AnyType(TypeOfAny.from_error)

            if not is_subtype(exc_type, self.named_type('builtins.BaseException')):
                self.fail(message_registry.INVALID_EXCEPTION_TYPE, n)
                return AnyType(TypeOfAny.from_error)

            all_types.append(exc_type)

        return make_simplified_union(all_types)

    def get_types_from_except_handler(self, typ: Type, n: Expression) -> List[Type]:
        """Helper for check_except_handler_test to retrieve handler types."""
        typ = get_proper_type(typ)
        if isinstance(typ, TupleType):
            return typ.items
        elif isinstance(typ, UnionType):
            return [
                union_typ
                for item in typ.relevant_items()
                for union_typ in self.get_types_from_except_handler(item, n)
            ]
        elif isinstance(typ, Instance) and is_named_instance(typ, 'builtins.tuple'):
            # variadic tuple
            return [typ.args[0]]
        else:
            return [typ]

    def visit_for_stmt(self, s: ForStmt) -> None:
        """Type check a for statement."""
        if s.is_async:
            iterator_type, item_type = self.analyze_async_iterable_item_type(s.expr)
        else:
            iterator_type, item_type = self.analyze_iterable_item_type(s.expr)
        s.inferred_item_type = item_type
        s.inferred_iterator_type = iterator_type
        self.analyze_index_variables(s.index, item_type, s.index_type is None, s)
        self.accept_loop(s.body, s.else_body)

    def analyze_async_iterable_item_type(self, expr: Expression) -> Tuple[Type, Type]:
        """Analyse async iterable expression and return iterator and iterator item types."""
        echk = self.expr_checker
        iterable = echk.accept(expr)
        iterator = echk.check_method_call_by_name('__aiter__', iterable, [], [], expr)[0]
        awaitable = echk.check_method_call_by_name('__anext__', iterator, [], [], expr)[0]
        item_type = echk.check_awaitable_expr(awaitable, expr,
                                              message_registry.INCOMPATIBLE_TYPES_IN_ASYNC_FOR)
        return iterator, item_type

    def analyze_iterable_item_type(self, expr: Expression) -> Tuple[Type, Type]:
        """Analyse iterable expression and return iterator and iterator item types."""
        echk = self.expr_checker
        iterable = get_proper_type(echk.accept(expr))
        iterator = echk.check_method_call_by_name('__iter__', iterable, [], [], expr)[0]

        if isinstance(iterable, TupleType):
            joined: Type = UninhabitedType()
            for item in iterable.items:
                joined = join_types(joined, item)
            return iterator, joined
        else:
            # Non-tuple iterable.
            if self.options.python_version[0] >= 3:
                nextmethod = '__next__'
            else:
                nextmethod = 'next'
            return iterator, echk.check_method_call_by_name(nextmethod, iterator, [], [], expr)[0]

    def analyze_container_item_type(self, typ: Type) -> Optional[Type]:
        """Check if a type is a nominal container of a union of such.

        Return the corresponding container item type.
        """
        typ = get_proper_type(typ)
        if isinstance(typ, UnionType):
            types: List[Type] = []
            for item in typ.items:
                c_type = self.analyze_container_item_type(item)
                if c_type:
                    types.append(c_type)
            return UnionType.make_union(types)
        if isinstance(typ, Instance) and typ.type.has_base('typing.Container'):
            supertype = self.named_type('typing.Container').type
            super_instance = map_instance_to_supertype(typ, supertype)
            assert len(super_instance.args) == 1
            return super_instance.args[0]
        if isinstance(typ, TupleType):
            return self.analyze_container_item_type(tuple_fallback(typ))
        return None

    def analyze_index_variables(self, index: Expression, item_type: Type,
                                infer_lvalue_type: bool, context: Context) -> None:
        """Type check or infer for loop or list comprehension index vars."""
        self.check_assignment(index, self.temp_node(item_type, context), infer_lvalue_type)

    def visit_del_stmt(self, s: DelStmt) -> None:
        if isinstance(s.expr, IndexExpr):
            e = s.expr
            m = MemberExpr(e.base, '__delitem__')
            m.line = s.line
            m.column = s.column
            c = CallExpr(m, [e.index], [nodes.ARG_POS], [None])
            c.line = s.line
            c.column = s.column
            self.expr_checker.accept(c, allow_none_return=True)
        else:
            s.expr.accept(self.expr_checker)
            for elt in flatten(s.expr):
                if isinstance(elt, NameExpr):
                    self.binder.assign_type(elt, DeletedType(source=elt.name),
                                            get_declaration(elt), False)

    def visit_decorator(self, e: Decorator) -> None:
        for d in e.decorators:
            if isinstance(d, RefExpr):
                if d.fullname == 'typing.no_type_check':
                    e.var.type = AnyType(TypeOfAny.special_form)
                    e.var.is_ready = True
                    return

        if self.recurse_into_functions:
            with self.tscope.function_scope(e.func):
                self.check_func_item(e.func, name=e.func.name)

        # Process decorators from the inside out to determine decorated signature, which
        # may be different from the declared signature.
        sig: Type = self.function_type(e.func)
        for d in reversed(e.decorators):
            if refers_to_fullname(d, 'typing.overload'):
                self.fail(message_registry.MULTIPLE_OVERLOADS_REQUIRED, e)
                continue
            dec = self.expr_checker.accept(d)
            temp = self.temp_node(sig, context=e)
            fullname = None
            if isinstance(d, RefExpr):
                fullname = d.fullname
            # if this is a expression like @b.a where b is an object, get the type of b
            # so we can pass it the method hook in the plugins
            object_type: Optional[Type] = None
            if fullname is None and isinstance(d, MemberExpr) and d.expr in self.type_map:
                object_type = self.type_map[d.expr]
                fullname = self.expr_checker.method_fullname(object_type, d.name)
            self.check_for_untyped_decorator(e.func, dec, d)
            sig, t2 = self.expr_checker.check_call(dec, [temp],
                                                   [nodes.ARG_POS], e,
                                                   callable_name=fullname,
                                                   object_type=object_type)
        self.check_untyped_after_decorator(sig, e.func)
        sig = set_callable_name(sig, e.func)
        e.var.type = sig
        e.var.is_ready = True
        if e.func.is_property:
            self.check_incompatible_property_override(e)
        if e.func.info and not e.func.is_dynamic():
            self.check_method_override(e)

        if e.func.info and e.func.name in ('__init__', '__new__'):
            if e.type and not isinstance(get_proper_type(e.type), (FunctionLike, AnyType)):
                self.fail(message_registry.BAD_CONSTRUCTOR_TYPE, e)

    def check_for_untyped_decorator(self,
                                    func: FuncDef,
                                    dec_type: Type,
                                    dec_expr: Expression) -> None:
        if (self.options.disallow_untyped_decorators and
                is_typed_callable(func.type) and
                is_untyped_decorator(dec_type)):
            self.msg.typed_function_untyped_decorator(func.name, dec_expr)

    def check_incompatible_property_override(self, e: Decorator) -> None:
        if not e.var.is_settable_property and e.func.info:
            name = e.func.name
            for base in e.func.info.mro[1:]:
                base_attr = base.names.get(name)
                if not base_attr:
                    continue
                if (isinstance(base_attr.node, OverloadedFuncDef) and
                        base_attr.node.is_property and
                        cast(Decorator,
                             base_attr.node.items[0]).var.is_settable_property):
                    self.fail(message_registry.READ_ONLY_PROPERTY_OVERRIDES_READ_WRITE, e)

    def visit_with_stmt(self, s: WithStmt) -> None:
        exceptions_maybe_suppressed = False
        for expr, target in zip(s.expr, s.target):
            if s.is_async:
                exit_ret_type = self.check_async_with_item(expr, target, s.unanalyzed_type is None)
            else:
                exit_ret_type = self.check_with_item(expr, target, s.unanalyzed_type is None)

            # Based on the return type, determine if this context manager 'swallows'
            # exceptions or not. We determine this using a heuristic based on the
            # return type of the __exit__ method -- see the discussion in
            # https://github.com/python/mypy/issues/7214 and the section about context managers
            # in https://github.com/python/typeshed/blob/master/CONTRIBUTING.md#conventions
            # for more details.

            exit_ret_type = get_proper_type(exit_ret_type)
            if is_literal_type(exit_ret_type, "builtins.bool", False):
                continue

            if (is_literal_type(exit_ret_type, "builtins.bool", True)
                    or (isinstance(exit_ret_type, Instance)
                        and exit_ret_type.type.fullname == 'builtins.bool'
                        and state.strict_optional)):
                # Note: if strict-optional is disabled, this bool instance
                # could actually be an Optional[bool].
                exceptions_maybe_suppressed = True

        if exceptions_maybe_suppressed:
            # Treat this 'with' block in the same way we'd treat a 'try: BODY; except: pass'
            # block. This means control flow can continue after the 'with' even if the 'with'
            # block immediately returns.
            with self.binder.frame_context(can_skip=True, try_frame=True):
                self.accept(s.body)
        else:
            self.accept(s.body)

    def check_untyped_after_decorator(self, typ: Type, func: FuncDef) -> None:
        if not self.options.disallow_any_decorated or self.is_stub:
            return

        if mypy.checkexpr.has_any_type(typ):
            self.msg.untyped_decorated_function(typ, func)

    def check_async_with_item(self, expr: Expression, target: Optional[Expression],
                              infer_lvalue_type: bool) -> Type:
        echk = self.expr_checker
        ctx = echk.accept(expr)
        obj = echk.check_method_call_by_name('__aenter__', ctx, [], [], expr)[0]
        obj = echk.check_awaitable_expr(
            obj, expr, message_registry.INCOMPATIBLE_TYPES_IN_ASYNC_WITH_AENTER)
        if target:
            self.check_assignment(target, self.temp_node(obj, expr), infer_lvalue_type)
        arg = self.temp_node(AnyType(TypeOfAny.special_form), expr)
        res, _ = echk.check_method_call_by_name(
            '__aexit__', ctx, [arg] * 3, [nodes.ARG_POS] * 3, expr)
        return echk.check_awaitable_expr(
            res, expr, message_registry.INCOMPATIBLE_TYPES_IN_ASYNC_WITH_AEXIT)

    def check_with_item(self, expr: Expression, target: Optional[Expression],
                        infer_lvalue_type: bool) -> Type:
        echk = self.expr_checker
        ctx = echk.accept(expr)
        obj = echk.check_method_call_by_name('__enter__', ctx, [], [], expr)[0]
        if target:
            self.check_assignment(target, self.temp_node(obj, expr), infer_lvalue_type)
        arg = self.temp_node(AnyType(TypeOfAny.special_form), expr)
        res, _ = echk.check_method_call_by_name(
            '__exit__', ctx, [arg] * 3, [nodes.ARG_POS] * 3, expr)
        return res

    def visit_print_stmt(self, s: PrintStmt) -> None:
        for arg in s.args:
            self.expr_checker.accept(arg)
        if s.target:
            target_type = get_proper_type(self.expr_checker.accept(s.target))
            if not isinstance(target_type, NoneType):
                # TODO: Also verify the type of 'write'.
                self.expr_checker.analyze_external_member_access('write', target_type, s.target)

    def visit_break_stmt(self, s: BreakStmt) -> None:
        self.binder.handle_break()

    def visit_continue_stmt(self, s: ContinueStmt) -> None:
        self.binder.handle_continue()
        return None

    def make_fake_typeinfo(self,
                           curr_module_fullname: str,
                           class_gen_name: str,
                           class_short_name: str,
                           bases: List[Instance],
                           ) -> Tuple[ClassDef, TypeInfo]:
        # Build the fake ClassDef and TypeInfo together.
        # The ClassDef is full of lies and doesn't actually contain a body.
        # Use format_bare to generate a nice name for error messages.
        # We skip fully filling out a handful of TypeInfo fields because they
        # should be irrelevant for a generated type like this:
        # is_protocol, protocol_members, is_abstract
        cdef = ClassDef(class_short_name, Block([]))
        cdef.fullname = curr_module_fullname + '.' + class_gen_name
        info = TypeInfo(SymbolTable(), cdef, curr_module_fullname)
        cdef.info = info
        info.bases = bases
        calculate_mro(info)
        info.calculate_metaclass_type()
        return cdef, info

    def intersect_instances(self,
                            instances: Sequence[Instance],
                            ctx: Context,
                            ) -> Optional[Instance]:
        """Try creating an ad-hoc intersection of the given instances.

        Note that this function does *not* try and create a full-fledged
        intersection type. Instead, it returns an instance of a new ad-hoc
        subclass of the given instances.

        This is mainly useful when you need a way of representing some
        theoretical subclass of the instances the user may be trying to use
        the generated intersection can serve as a placeholder.

        This function will create a fresh subclass every time you call it,
        even if you pass in the exact same arguments. So this means calling
        `self.intersect_intersection([inst_1, inst_2], ctx)` twice will result
        in instances of two distinct subclasses of inst_1 and inst_2.

        This is by design: we want each ad-hoc intersection to be unique since
        they're supposed represent some other unknown subclass.

        Returns None if creating the subclass is impossible (e.g. due to
        MRO errors or incompatible signatures). If we do successfully create
        a subclass, its TypeInfo will automatically be added to the global scope.
        """
        curr_module = self.scope.stack[0]
        assert isinstance(curr_module, MypyFile)

        base_classes = []
        for inst in instances:
            expanded = [inst]
            if inst.type.is_intersection:
                expanded = inst.type.bases

            for expanded_inst in expanded:
                base_classes.append(expanded_inst)

        # We use the pretty_names_list for error messages but can't
        # use it for the real name that goes into the symbol table
        # because it can have dots in it.
        pretty_names_list = pretty_seq(format_type_distinctly(*base_classes, bare=True), "and")
        names_list = pretty_seq([x.type.name for x in base_classes], "and")
        short_name = '<subclass of {}>'.format(names_list)
        full_name = gen_unique_name(short_name, curr_module.names)

        old_msg = self.msg
        new_msg = self.msg.clean_copy()
        self.msg = new_msg
        try:
            cdef, info = self.make_fake_typeinfo(
                curr_module.fullname,
                full_name,
                short_name,
                base_classes,
            )
            self.check_multiple_inheritance(info)
            info.is_intersection = True
        except MroError:
            if self.should_report_unreachable_issues():
                old_msg.impossible_intersection(
                    pretty_names_list, "inconsistent method resolution order", ctx)
            return None
        finally:
            self.msg = old_msg

        if new_msg.is_errors():
            if self.should_report_unreachable_issues():
                self.msg.impossible_intersection(
                    pretty_names_list, "incompatible method signatures", ctx)
            return None

        curr_module.names[full_name] = SymbolTableNode(GDEF, info)
        return Instance(info, [])

    def intersect_instance_callable(self, typ: Instance, callable_type: CallableType) -> Instance:
        """Creates a fake type that represents the intersection of an Instance and a CallableType.

        It operates by creating a bare-minimum dummy TypeInfo that
        subclasses type and adds a __call__ method matching callable_type.
        """

        # In order for this to work in incremental mode, the type we generate needs to
        # have a valid fullname and a corresponding entry in a symbol table. We generate
        # a unique name inside the symbol table of the current module.
        cur_module = cast(MypyFile, self.scope.stack[0])
        gen_name = gen_unique_name("<callable subtype of {}>".format(typ.type.name),
                                   cur_module.names)

        # Synthesize a fake TypeInfo
        short_name = format_type_bare(typ)
        cdef, info = self.make_fake_typeinfo(cur_module.fullname, gen_name, short_name, [typ])

        # Build up a fake FuncDef so we can populate the symbol table.
        func_def = FuncDef('__call__', [], Block([]), callable_type)
        func_def._fullname = cdef.fullname + '.__call__'
        func_def.info = info
        info.names['__call__'] = SymbolTableNode(MDEF, func_def)

        cur_module.names[gen_name] = SymbolTableNode(GDEF, info)

        return Instance(info, [])

    def make_fake_callable(self, typ: Instance) -> Instance:
        """Produce a new type that makes type Callable with a generic callable type."""

        fallback = self.named_type('builtins.function')
        callable_type = CallableType([AnyType(TypeOfAny.explicit),
                                      AnyType(TypeOfAny.explicit)],
                                     [nodes.ARG_STAR, nodes.ARG_STAR2],
                                     [None, None],
                                     ret_type=AnyType(TypeOfAny.explicit),
                                     fallback=fallback,
                                     is_ellipsis_args=True)

        return self.intersect_instance_callable(typ, callable_type)

    def partition_by_callable(self, typ: Type,
                              unsound_partition: bool) -> Tuple[List[Type], List[Type]]:
        """Partitions a type into callable subtypes and uncallable subtypes.

        Thus, given:
        `callables, uncallables = partition_by_callable(type)`

        If we assert `callable(type)` then `type` has type Union[*callables], and
        If we assert `not callable(type)` then `type` has type Union[*uncallables]

        If unsound_partition is set, assume that anything that is not
        clearly callable is in fact not callable. Otherwise we generate a
        new subtype that *is* callable.

        Guaranteed to not return [], [].
        """
        typ = get_proper_type(typ)

        if isinstance(typ, FunctionLike) or isinstance(typ, TypeType):
            return [typ], []

        if isinstance(typ, AnyType):
            return [typ], [typ]

        if isinstance(typ, NoneType):
            return [], [typ]

        if isinstance(typ, UnionType):
            callables = []
            uncallables = []
            for subtype in typ.items:
                # Use unsound_partition when handling unions in order to
                # allow the expected type discrimination.
                subcallables, subuncallables = self.partition_by_callable(subtype,
                                                                          unsound_partition=True)
                callables.extend(subcallables)
                uncallables.extend(subuncallables)
            return callables, uncallables

        if isinstance(typ, TypeVarType):
            # We could do better probably?
            # Refine the the type variable's bound as our type in the case that
            # callable() is true. This unfortunately loses the information that
            # the type is a type variable in that branch.
            # This matches what is done for isinstance, but it may be possible to
            # do better.
            # If it is possible for the false branch to execute, return the original
            # type to avoid losing type information.
            callables, uncallables = self.partition_by_callable(erase_to_union_or_bound(typ),
                                                                unsound_partition)
            uncallables = [typ] if len(uncallables) else []
            return callables, uncallables

        # A TupleType is callable if its fallback is, but needs special handling
        # when we dummy up a new type.
        ityp = typ
        if isinstance(typ, TupleType):
            ityp = tuple_fallback(typ)

        if isinstance(ityp, Instance):
            method = ityp.type.get_method('__call__')
            if method and method.type:
                callables, uncallables = self.partition_by_callable(method.type,
                                                                    unsound_partition=False)
                if len(callables) and not len(uncallables):
                    # Only consider the type callable if its __call__ method is
                    # definitely callable.
                    return [typ], []

            if not unsound_partition:
                fake = self.make_fake_callable(ityp)
                if isinstance(typ, TupleType):
                    fake.type.tuple_type = TupleType(typ.items, fake)
                    return [fake.type.tuple_type], [typ]
                return [fake], [typ]

        if unsound_partition:
            return [], [typ]
        else:
            # We don't know how properly make the type callable.
            return [typ], [typ]

    def conditional_callable_type_map(self, expr: Expression,
                                      current_type: Optional[Type],
                                      ) -> Tuple[TypeMap, TypeMap]:
        """Takes in an expression and the current type of the expression.

        Returns a 2-tuple: The first element is a map from the expression to
        the restricted type if it were callable. The second element is a
        map from the expression to the type it would hold if it weren't
        callable.
        """
        if not current_type:
            return {}, {}

        if isinstance(get_proper_type(current_type), AnyType):
            return {}, {}

        callables, uncallables = self.partition_by_callable(current_type,
                                                            unsound_partition=False)

        if len(callables) and len(uncallables):
            callable_map = {expr: UnionType.make_union(callables)} if len(callables) else None
            uncallable_map = {
                expr: UnionType.make_union(uncallables)} if len(uncallables) else None
            return callable_map, uncallable_map

        elif len(callables):
            return {}, None

        return None, {}

    @staticmethod
    def _is_truthy_instance(t: Type) -> bool:
        return (
            isinstance(t, Instance) and
            bool(t.type) and
            not t.type.has_readable_member('__bool__') and
            not t.type.has_readable_member('__len__')
        )

    def _format_expr_name(self, expr: Expression, t: Type) -> str:
        if isinstance(expr, MemberExpr):
            return f'member "{expr.name}" has type "{t}"'
        elif isinstance(expr, RefExpr) and expr.fullname:
            return f'"{expr.fullname}" has type "{t}"'
        elif isinstance(expr, CallExpr):
            if isinstance(expr.callee, MemberExpr):
                return f'"{expr.callee.name}" returns "{t}"'
            elif isinstance(expr.callee, RefExpr) and expr.callee.fullname:
                return f'"{expr.callee.fullname}" returns "{t}"'
            return f'call returns "{t}"'
        else:
            return f'expression has type "{t}"'

    def _check_for_truthy_type(self, t: Type, expr: Expression) -> None:
        if not state.strict_optional:
            return  # if everything can be None, all bets are off
        if self._is_truthy_instance(t):
            self.msg.fail(
                '{} which does not implement __bool__ or __len__ '
                'so it will always be true in boolean context'.format(self._format_expr_name(expr, t)), expr,
                code=codes.IMPLICIT_BOOL,
            )
        elif isinstance(t, FunctionLike):
            self.msg.fail(
                f'function "{t}" will always be true in boolean context', expr,
                code=codes.IMPLICIT_BOOL,
            )
        elif isinstance(t, UnionType) and all(self._is_truthy_instance(t) or isinstance(t, FunctionLike) for t in t.items):
            self.msg.fail(
                "{} none of which implement __bool__ or __len__ "
                "so it will always be true in boolean context".format(self._format_expr_name(expr, t)), expr,
                code=codes.IMPLICIT_BOOL,
            )

    def find_type_equals_check(self, node: ComparisonExpr, expr_indices: List[int]
                               ) -> Tuple[TypeMap, TypeMap]:
        """Narrow types based on any checks of the type ``type(x) == T``

        Args:
            node: The node that might contain the comparison
            expr_indices: The list of indices of expressions in ``node`` that are being
                compared
        """
        type_map = self.type_map

        def is_type_call(expr: CallExpr) -> bool:
            """Is expr a call to type with one argument?"""
            return (refers_to_fullname(expr.callee, 'builtins.type')
                    and len(expr.args) == 1)
        # exprs that are being passed into type
        exprs_in_type_calls: List[Expression] = []
        # type that is being compared to type(expr)
        type_being_compared: Optional[List[TypeRange]] = None
        # whether the type being compared to is final
        is_final = False

        for index in expr_indices:
            expr = node.operands[index]

            if isinstance(expr, CallExpr) and is_type_call(expr):
                exprs_in_type_calls.append(expr.args[0])
            else:
                current_type = get_isinstance_type(expr, type_map)
                if current_type is None:
                    continue
                if type_being_compared is not None:
                    # It doesn't really make sense to have several types being
                    # compared to the output of type (like type(x) == int == str)
                    # because whether that's true is solely dependent on what the
                    # types being compared are, so we don't try to narrow types any
                    # further because we can't really get any information about the
                    # type of x from that check
                    return {}, {}
                else:
                    if isinstance(expr, RefExpr) and isinstance(expr.node, TypeInfo):
                        is_final = expr.node.is_final
                    type_being_compared = current_type

        if not exprs_in_type_calls:
            return {}, {}

        if_maps: List[TypeMap] = []
        else_maps: List[TypeMap] = []
        for expr in exprs_in_type_calls:
            current_if_map, current_else_map = self.conditional_type_map_with_intersection(
                expr,
                type_map[expr],
                type_being_compared
            )
            if_maps.append(current_if_map)
            else_maps.append(current_else_map)

        def combine_maps(list_maps: List[TypeMap]) -> TypeMap:
            """Combine all typemaps in list_maps into one typemap"""
            result_map = {}
            for d in list_maps:
                if d is not None:
                    result_map.update(d)
            return result_map
        if_map = combine_maps(if_maps)
        # type(x) == T is only true when x has the same type as T, meaning
        # that it can be false if x is an instance of a subclass of T. That means
        # we can't do any narrowing in the else case unless T is final, in which
        # case T can't be subclassed
        if is_final:
            else_map = combine_maps(else_maps)
        else:
            else_map = {}
        return if_map, else_map

    def find_isinstance_check(self, node: Expression
                              ) -> Tuple[TypeMap, TypeMap]:
        """Find any isinstance checks (within a chain of ands).  Includes
        implicit and explicit checks for None and calls to callable.
        Also includes TypeGuard functions.

        Return value is a map of variables to their types if the condition
        is true and a map of variables to their types if the condition is false.

        If either of the values in the tuple is None, then that particular
        branch can never occur.

        Guaranteed to not return None, None. (But may return {}, {})
        """
        if_map, else_map = self.find_isinstance_check_helper(node)
        new_if_map = self.propagate_up_typemap_info(self.type_map, if_map)
        new_else_map = self.propagate_up_typemap_info(self.type_map, else_map)
        return new_if_map, new_else_map

    def find_isinstance_check_helper(self, node: Expression) -> Tuple[TypeMap, TypeMap]:
        type_map = self.type_map
        if is_true_literal(node):
            return {}, None
        elif is_false_literal(node):
            return None, {}
        elif isinstance(node, CallExpr):
            if len(node.args) > 0:
                expr = collapse_walrus(node.args[0])
                if refers_to_fullname(node.callee, 'builtins.isinstance'):
                    if len(node.args) != 2:  # the error will be reported elsewhere
                        return {}, {}
                    if literal(expr) == LITERAL_TYPE:
                        return self.conditional_type_map_with_intersection(
                            expr,
                            type_map[expr],
                            get_isinstance_type(node.args[1], type_map),
                        )
                elif refers_to_fullname(node.callee, 'builtins.issubclass'):
                    if len(node.args) != 2:  # the error will be reported elsewhere
                        return {}, {}
                    if literal(expr) == LITERAL_TYPE:
                        return self.infer_issubclass_maps(node, expr, type_map)
                elif refers_to_fullname(node.callee, 'builtins.callable'):
                    if len(node.args) != 1:  # the error will be reported elsewhere
                        return {}, {}
                    if literal(expr) == LITERAL_TYPE:
                        vartype = type_map[expr]
                        return self.conditional_callable_type_map(expr, vartype)
                elif isinstance(node.callee, RefExpr) and node.callee.type_guard is not None:
                    # TODO: Follow keyword args or *args, **kwargs
                    if node.arg_kinds[0] != nodes.ARG_POS:
                        self.fail("Type guard requires positional argument", node)
                        return {}, {}
                    if literal(expr) == LITERAL_TYPE:
                        return {expr: TypeGuardType(node.callee.type_guard)}, {}

            self._check_for_truthy_type(type_map[node], node)

            return {}, {}
        elif isinstance(node, ComparisonExpr):
            # Step 1: Obtain the types of each operand and whether or not we can
            # narrow their types. (For example, we shouldn't try narrowing the
            # types of literal string or enum expressions).

            operands = [collapse_walrus(x) for x in node.operands]
            operand_types = []
            narrowable_operand_index_to_hash = {}
            for i, expr in enumerate(operands):
                if expr not in type_map:
                    return {}, {}
                expr_type = type_map[expr]
                operand_types.append(expr_type)

                if (literal(expr) == LITERAL_TYPE
                        and not is_literal_none(expr)
                        and not is_literal_enum(type_map, expr)):
                    h = literal_hash(expr)
                    if h is not None:
                        narrowable_operand_index_to_hash[i] = h

            # Step 2: Group operands chained by either the 'is' or '==' operands
            # together. For all other operands, we keep them in groups of size 2.
            # So the expression:
            #
            #   x0 == x1 == x2 < x3 < x4 is x5 is x6 is not x7 is not x8
            #
            # ...is converted into the simplified operator list:
            #
            #  [("==", [0, 1, 2]), ("<", [2, 3]), ("<", [3, 4]),
            #   ("is", [4, 5, 6]), ("is not", [6, 7]), ("is not", [7, 8])]
            #
            # We group identity/equality expressions so we can propagate information
            # we discover about one operand across the entire chain. We don't bother
            # handling 'is not' and '!=' chains in a special way: those are very rare
            # in practice.

            simplified_operator_list = group_comparison_operands(
                node.pairwise(),
                narrowable_operand_index_to_hash,
                {'==', 'is'},
            )

            # Step 3: Analyze each group and infer more precise type maps for each
            # assignable operand, if possible. We combine these type maps together
            # in the final step.

            partial_type_maps = []
            for operator, expr_indices in simplified_operator_list:
                if operator in {'is', 'is not', '==', '!='}:
                    # is_valid_target:
                    #   Controls which types we're allowed to narrow exprs to. Note that
                    #   we cannot use 'is_literal_type_like' in both cases since doing
                    #   'x = 10000 + 1; x is 10001' is not always True in all Python
                    #   implementations.
                    #
                    # coerce_only_in_literal_context:
                    #   If true, coerce types into literal types only if one or more of
                    #   the provided exprs contains an explicit Literal type. This could
                    #   technically be set to any arbitrary value, but it seems being liberal
                    #   with narrowing when using 'is' and conservative when using '==' seems
                    #   to break the least amount of real-world code.
                    #
                    # should_narrow_by_identity:
                    #   Set to 'false' only if the user defines custom __eq__ or __ne__ methods
                    #   that could cause identity-based narrowing to produce invalid results.
                    if operator in {'is', 'is not'}:
                        is_valid_target: Callable[[Type], bool] = is_singleton_type
                        coerce_only_in_literal_context = False
                        should_narrow_by_identity = True
                    else:
                        def is_exactly_literal_type(t: Type) -> bool:
                            return isinstance(get_proper_type(t), LiteralType)

                        def has_no_custom_eq_checks(t: Type) -> bool:
                            return (not custom_special_method(t, '__eq__', check_all=False)
                                    and not custom_special_method(t, '__ne__', check_all=False))

                        is_valid_target = is_exactly_literal_type
                        coerce_only_in_literal_context = True

                        expr_types = [operand_types[i] for i in expr_indices]
                        should_narrow_by_identity = all(map(has_no_custom_eq_checks, expr_types))

                    if_map: TypeMap = {}
                    else_map: TypeMap = {}
                    if should_narrow_by_identity:
                        if_map, else_map = self.refine_identity_comparison_expression(
                            operands,
                            operand_types,
                            expr_indices,
                            narrowable_operand_index_to_hash.keys(),
                            is_valid_target,
                            coerce_only_in_literal_context,
                        )

                    # Strictly speaking, we should also skip this check if the objects in the expr
                    # chain have custom __eq__ or __ne__ methods. But we (maybe optimistically)
                    # assume nobody would actually create a custom objects that considers itself
                    # equal to None.
                    if if_map == {} and else_map == {}:
                        if_map, else_map = self.refine_away_none_in_comparison(
                            operands,
                            operand_types,
                            expr_indices,
                            narrowable_operand_index_to_hash.keys(),
                        )

                    # If we haven't been able to narrow types yet, we might be dealing with a
                    # explicit type(x) == some_type check
                    if if_map == {} and else_map == {}:
                        if_map, else_map = self.find_type_equals_check(node, expr_indices)
                elif operator in {'in', 'not in'}:
                    assert len(expr_indices) == 2
                    left_index, right_index = expr_indices
                    if left_index not in narrowable_operand_index_to_hash:
                        continue

                    item_type = operand_types[left_index]
                    collection_type = operand_types[right_index]

                    # We only try and narrow away 'None' for now
                    if not is_optional(item_type):
                        continue

                    collection_item_type = get_proper_type(builtin_item_type(collection_type))
                    if collection_item_type is None or is_optional(collection_item_type):
                        continue
                    if (isinstance(collection_item_type, Instance)
                            and collection_item_type.type.fullname == 'builtins.object'):
                        continue
                    if is_overlapping_erased_types(item_type, collection_item_type):
                        if_map, else_map = {operands[left_index]: remove_optional(item_type)}, {}
                    else:
                        continue
                else:
                    if_map = {}
                    else_map = {}

                if operator in {'is not', '!=', 'not in'}:
                    if_map, else_map = else_map, if_map

                partial_type_maps.append((if_map, else_map))

            return reduce_conditional_maps(partial_type_maps)
        elif isinstance(node, AssignmentExpr):
            return self.find_isinstance_check_helper(node.target)
        elif isinstance(node, RefExpr):
            # Restrict the type of the variable to True-ish/False-ish in the if and else branches
            # respectively
            vartype = type_map[node]
<<<<<<< HEAD
            self._check_for_truthy_type(vartype, node)
            if_type = true_only(vartype)  # type: Type
            else_type = false_only(vartype)  # type: Type
            ref = node  # type: Expression
=======
            if_type: Type = true_only(vartype)
            else_type: Type = false_only(vartype)
            ref: Expression = node
>>>>>>> c3ca0d69
            if_map = ({ref: if_type} if not isinstance(get_proper_type(if_type), UninhabitedType)
                      else None)
            else_map = ({ref: else_type} if not isinstance(get_proper_type(else_type),
                                                           UninhabitedType)
                        else None)
            return if_map, else_map
        elif isinstance(node, OpExpr) and node.op == 'and':
            left_if_vars, left_else_vars = self.find_isinstance_check_helper(node.left)
            right_if_vars, right_else_vars = self.find_isinstance_check_helper(node.right)

            # (e1 and e2) is true if both e1 and e2 are true,
            # and false if at least one of e1 and e2 is false.
            return (and_conditional_maps(left_if_vars, right_if_vars),
                    or_conditional_maps(left_else_vars, right_else_vars))
        elif isinstance(node, OpExpr) and node.op == 'or':
            left_if_vars, left_else_vars = self.find_isinstance_check_helper(node.left)
            right_if_vars, right_else_vars = self.find_isinstance_check_helper(node.right)

            # (e1 or e2) is true if at least one of e1 or e2 is true,
            # and false if both e1 and e2 are false.
            return (or_conditional_maps(left_if_vars, right_if_vars),
                    and_conditional_maps(left_else_vars, right_else_vars))
        elif isinstance(node, UnaryExpr) and node.op == 'not':
            left, right = self.find_isinstance_check_helper(node.expr)
            return right, left

        # Not a supported isinstance check
        return {}, {}

    def propagate_up_typemap_info(self,
                                  existing_types: Mapping[Expression, Type],
                                  new_types: TypeMap) -> TypeMap:
        """Attempts refining parent expressions of any MemberExpr or IndexExprs in new_types.

        Specifically, this function accepts two mappings of expression to original types:
        the original mapping (existing_types), and a new mapping (new_types) intended to
        update the original.

        This function iterates through new_types and attempts to use the information to try
        refining any parent types that happen to be unions.

        For example, suppose there are two types "A = Tuple[int, int]" and "B = Tuple[str, str]".
        Next, suppose that 'new_types' specifies the expression 'foo[0]' has a refined type
        of 'int' and that 'foo' was previously deduced to be of type Union[A, B].

        Then, this function will observe that since A[0] is an int and B[0] is not, the type of
        'foo' can be further refined from Union[A, B] into just B.

        We perform this kind of "parent narrowing" for member lookup expressions and indexing
        expressions into tuples, namedtuples, and typeddicts. We repeat this narrowing
        recursively if the parent is also a "lookup expression". So for example, if we have
        the expression "foo['bar'].baz[0]", we'd potentially end up refining types for the
        expressions "foo", "foo['bar']", and "foo['bar'].baz".

        We return the newly refined map. This map is guaranteed to be a superset of 'new_types'.
        """
        if new_types is None:
            return None
        output_map = {}
        for expr, expr_type in new_types.items():
            # The original inferred type should always be present in the output map, of course
            output_map[expr] = expr_type

            # Next, try using this information to refine the parent types, if applicable.
            new_mapping = self.refine_parent_types(existing_types, expr, expr_type)
            for parent_expr, proposed_parent_type in new_mapping.items():
                # We don't try inferring anything if we've already inferred something for
                # the parent expression.
                # TODO: Consider picking the narrower type instead of always discarding this?
                if parent_expr in new_types:
                    continue
                output_map[parent_expr] = proposed_parent_type
        return output_map

    def refine_parent_types(self,
                            existing_types: Mapping[Expression, Type],
                            expr: Expression,
                            expr_type: Type) -> Mapping[Expression, Type]:
        """Checks if the given expr is a 'lookup operation' into a union and iteratively refines
        the parent types based on the 'expr_type'.

        For example, if 'expr' is an expression like 'a.b.c.d', we'll potentially return refined
        types for expressions 'a', 'a.b', and 'a.b.c'.

        For more details about what a 'lookup operation' is and how we use the expr_type to refine
        the parent types of lookup_expr, see the docstring in 'propagate_up_typemap_info'.
        """
        output: Dict[Expression, Type] = {}

        # Note: parent_expr and parent_type are progressively refined as we crawl up the
        # parent lookup chain.
        while True:
            # First, check if this expression is one that's attempting to
            # "lookup" some key in the parent type. If so, save the parent type
            # and create function that will try replaying the same lookup
            # operation against arbitrary types.
            if isinstance(expr, MemberExpr):
                parent_expr = expr.expr
                parent_type = existing_types.get(parent_expr)
                member_name = expr.name

                def replay_lookup(new_parent_type: ProperType) -> Optional[Type]:
                    msg_copy = self.msg.clean_copy()
                    msg_copy.disable_count = 0
                    member_type = analyze_member_access(
                        name=member_name,
                        typ=new_parent_type,
                        context=parent_expr,
                        is_lvalue=False,
                        is_super=False,
                        is_operator=False,
                        msg=msg_copy,
                        original_type=new_parent_type,
                        chk=self,
                        in_literal_context=False,
                    )
                    if msg_copy.is_errors():
                        return None
                    else:
                        return member_type
            elif isinstance(expr, IndexExpr):
                parent_expr = expr.base
                parent_type = existing_types.get(parent_expr)

                index_type = existing_types.get(expr.index)
                if index_type is None:
                    return output

                str_literals = try_getting_str_literals_from_type(index_type)
                if str_literals is not None:
                    # Refactoring these two indexing replay functions is surprisingly
                    # tricky -- see https://github.com/python/mypy/pull/7917, which
                    # was blocked by https://github.com/mypyc/mypyc/issues/586
                    def replay_lookup(new_parent_type: ProperType) -> Optional[Type]:
                        if not isinstance(new_parent_type, TypedDictType):
                            return None
                        try:
                            assert str_literals is not None
                            member_types = [new_parent_type.items[key] for key in str_literals]
                        except KeyError:
                            return None
                        return make_simplified_union(member_types)
                else:
                    int_literals = try_getting_int_literals_from_type(index_type)
                    if int_literals is not None:
                        def replay_lookup(new_parent_type: ProperType) -> Optional[Type]:
                            if not isinstance(new_parent_type, TupleType):
                                return None
                            try:
                                assert int_literals is not None
                                member_types = [new_parent_type.items[key] for key in int_literals]
                            except IndexError:
                                return None
                            return make_simplified_union(member_types)
                    else:
                        return output
            else:
                return output

            # If we somehow didn't previously derive the parent type, abort completely
            # with what we have so far: something went wrong at an earlier stage.
            if parent_type is None:
                return output

            # We currently only try refining the parent type if it's a Union.
            # If not, there's no point in trying to refine any further parents
            # since we have no further information we can use to refine the lookup
            # chain, so we end early as an optimization.
            parent_type = get_proper_type(parent_type)
            if not isinstance(parent_type, UnionType):
                return output

            # Take each element in the parent union and replay the original lookup procedure
            # to figure out which parents are compatible.
            new_parent_types = []
            for item in parent_type.items:
                item = get_proper_type(item)
                member_type = replay_lookup(item)
                if member_type is None:
                    # We were unable to obtain the member type. So, we give up on refining this
                    # parent type entirely and abort.
                    return output

                if is_overlapping_types(member_type, expr_type):
                    new_parent_types.append(item)

            # If none of the parent types overlap (if we derived an empty union), something
            # went wrong. We should never hit this case, but deriving the uninhabited type or
            # reporting an error both seem unhelpful. So we abort.
            if not new_parent_types:
                return output

            expr = parent_expr
            expr_type = output[parent_expr] = make_simplified_union(new_parent_types)

        return output

    def refine_identity_comparison_expression(self,
                                              operands: List[Expression],
                                              operand_types: List[Type],
                                              chain_indices: List[int],
                                              narrowable_operand_indices: AbstractSet[int],
                                              is_valid_target: Callable[[ProperType], bool],
                                              coerce_only_in_literal_context: bool,
                                              ) -> Tuple[TypeMap, TypeMap]:
        """Produce conditional type maps refining expressions by an identity/equality comparison.

        The 'operands' and 'operand_types' lists should be the full list of operands used
        in the overall comparison expression. The 'chain_indices' list is the list of indices
        actually used within this identity comparison chain.

        So if we have the expression:

            a <= b is c is d <= e

        ...then 'operands' and 'operand_types' would be lists of length 5 and 'chain_indices'
        would be the list [1, 2, 3].

        The 'narrowable_operand_indices' parameter is the set of all indices we are allowed
        to refine the types of: that is, all operands that will potentially be a part of
        the output TypeMaps.

        Although this function could theoretically try setting the types of the operands
        in the chains to the meet, doing that causes too many issues in real-world code.
        Instead, we use 'is_valid_target' to identify which of the given chain types
        we could plausibly use as the refined type for the expressions in the chain.

        Similarly, 'coerce_only_in_literal_context' controls whether we should try coercing
        expressions in the chain to a Literal type. Performing this coercion is sometimes
        too aggressive of a narrowing, depending on context.
        """
        should_coerce = True
        if coerce_only_in_literal_context:
            should_coerce = any(is_literal_type_like(operand_types[i]) for i in chain_indices)

        target: Optional[Type] = None
        possible_target_indices = []
        for i in chain_indices:
            expr_type = operand_types[i]
            if should_coerce:
                expr_type = coerce_to_literal(expr_type)
            if not is_valid_target(get_proper_type(expr_type)):
                continue
            if target and not is_same_type(target, expr_type):
                # We have multiple disjoint target types. So the 'if' branch
                # must be unreachable.
                return None, {}
            target = expr_type
            possible_target_indices.append(i)

        # There's nothing we can currently infer if none of the operands are valid targets,
        # so we end early and infer nothing.
        if target is None:
            return {}, {}

        # If possible, use an unassignable expression as the target.
        # We skip refining the type of the target below, so ideally we'd
        # want to pick an expression we were going to skip anyways.
        singleton_index = -1
        for i in possible_target_indices:
            if i not in narrowable_operand_indices:
                singleton_index = i

        # But if none of the possible singletons are unassignable ones, we give up
        # and arbitrarily pick the last item, mostly because other parts of the
        # type narrowing logic bias towards picking the rightmost item and it'd be
        # nice to stay consistent.
        #
        # That said, it shouldn't matter which index we pick. For example, suppose we
        # have this if statement, where 'x' and 'y' both have singleton types:
        #
        #     if x is y:
        #         reveal_type(x)
        #         reveal_type(y)
        #     else:
        #         reveal_type(x)
        #         reveal_type(y)
        #
        # At this point, 'x' and 'y' *must* have the same singleton type: we would have
        # ended early in the first for-loop in this function if they weren't.
        #
        # So, we should always get the same result in the 'if' case no matter which
        # index we pick. And while we do end up getting different results in the 'else'
        # case depending on the index (e.g. if we pick 'y', then its type stays the same
        # while 'x' is narrowed to '<uninhabited>'), this distinction is also moot: mypy
        # currently will just mark the whole branch as unreachable if either operand is
        # narrowed to <uninhabited>.
        if singleton_index == -1:
            singleton_index = possible_target_indices[-1]

        enum_name = None
        target = get_proper_type(target)
        if isinstance(target, LiteralType) and target.is_enum_literal():
            enum_name = target.fallback.type.fullname

        target_type = [TypeRange(target, is_upper_bound=False)]

        partial_type_maps = []
        for i in chain_indices:
            # If we try refining a type against itself, conditional_type_map
            # will end up assuming that the 'else' branch is unreachable. This is
            # typically not what we want: generally the user will intend for the
            # target type to be some fixed 'sentinel' value and will want to refine
            # the other exprs against this one instead.
            if i == singleton_index:
                continue

            # Naturally, we can't refine operands which are not permitted to be refined.
            if i not in narrowable_operand_indices:
                continue

            expr = operands[i]
            expr_type = coerce_to_literal(operand_types[i])

            if enum_name is not None:
                expr_type = try_expanding_enum_to_union(expr_type, enum_name)

            # We intentionally use 'conditional_type_map' directly here instead of
            # 'self.conditional_type_map_with_intersection': we only compute ad-hoc
            # intersections when working with pure instances.
            partial_type_maps.append(conditional_type_map(expr, expr_type, target_type))

        return reduce_conditional_maps(partial_type_maps)

    def refine_away_none_in_comparison(self,
                                       operands: List[Expression],
                                       operand_types: List[Type],
                                       chain_indices: List[int],
                                       narrowable_operand_indices: AbstractSet[int],
                                       ) -> Tuple[TypeMap, TypeMap]:
        """Produces conditional type maps refining away None in an identity/equality chain.

        For more details about what the different arguments mean, see the
        docstring of 'refine_identity_comparison_expression' up above.
        """
        non_optional_types = []
        for i in chain_indices:
            typ = operand_types[i]
            if not is_optional(typ):
                non_optional_types.append(typ)

        # Make sure we have a mixture of optional and non-optional types.
        if len(non_optional_types) == 0 or len(non_optional_types) == len(chain_indices):
            return {}, {}

        if_map = {}
        for i in narrowable_operand_indices:
            expr_type = operand_types[i]
            if not is_optional(expr_type):
                continue
            if any(is_overlapping_erased_types(expr_type, t) for t in non_optional_types):
                if_map[operands[i]] = remove_optional(expr_type)

        return if_map, {}

    #
    # Helpers
    #

    def check_subtype(self,
                      subtype: Type,
                      supertype: Type,
                      context: Context,
                      msg: str = message_registry.INCOMPATIBLE_TYPES,
                      subtype_label: Optional[str] = None,
                      supertype_label: Optional[str] = None,
                      *,
                      code: Optional[ErrorCode] = None,
                      outer_context: Optional[Context] = None) -> bool:
        """Generate an error if the subtype is not compatible with supertype."""
        if is_subtype(subtype, supertype):
            return True

        subtype = get_proper_type(subtype)
        supertype = get_proper_type(supertype)
        if self.msg.try_report_long_tuple_assignment_error(subtype, supertype, context, msg,
                                       subtype_label, supertype_label, code=code):
            return False
        if self.should_suppress_optional_error([subtype]):
            return False
        extra_info: List[str] = []
        note_msg = ''
        notes: List[str] = []
        if subtype_label is not None or supertype_label is not None:
            subtype_str, supertype_str = format_type_distinctly(subtype, supertype)
            if subtype_label is not None:
                extra_info.append(subtype_label + ' ' + subtype_str)
            if supertype_label is not None:
                extra_info.append(supertype_label + ' ' + supertype_str)
            note_msg = make_inferred_type_note(outer_context or context, subtype,
                                               supertype, supertype_str)
            if isinstance(subtype, Instance) and isinstance(supertype, Instance):
                notes = append_invariance_notes([], subtype, supertype)
        if extra_info:
            msg += ' (' + ', '.join(extra_info) + ')'
        self.fail(msg, context, code=code)
        for note in notes:
            self.msg.note(note, context, code=code)
        if note_msg:
            self.note(note_msg, context, code=code)
        if (isinstance(supertype, Instance) and supertype.type.is_protocol and
                isinstance(subtype, (Instance, TupleType, TypedDictType))):
            self.msg.report_protocol_problems(subtype, supertype, context, code=code)
        if isinstance(supertype, CallableType) and isinstance(subtype, Instance):
            call = find_member('__call__', subtype, subtype, is_operator=True)
            if call:
                self.msg.note_call(subtype, call, context, code=code)
        if isinstance(subtype, (CallableType, Overloaded)) and isinstance(supertype, Instance):
            if supertype.type.is_protocol and supertype.type.protocol_members == ['__call__']:
                call = find_member('__call__', supertype, subtype, is_operator=True)
                assert call is not None
                self.msg.note_call(supertype, call, context, code=code)
        return False

    def contains_none(self, t: Type) -> bool:
        t = get_proper_type(t)
        return (
            isinstance(t, NoneType) or
            (isinstance(t, UnionType) and any(self.contains_none(ut) for ut in t.items)) or
            (isinstance(t, TupleType) and any(self.contains_none(tt) for tt in t.items)) or
            (isinstance(t, Instance) and bool(t.args)
             and any(self.contains_none(it) for it in t.args))
        )

    def should_suppress_optional_error(self, related_types: List[Type]) -> bool:
        return self.suppress_none_errors and any(self.contains_none(t) for t in related_types)

    def named_type(self, name: str) -> Instance:
        """Return an instance type with given name and implicit Any type args.

        For example, named_type('builtins.object') produces the 'object' type.
        """
        # Assume that the name refers to a type.
        sym = self.lookup_qualified(name)
        node = sym.node
        if isinstance(node, TypeAlias):
            assert isinstance(node.target, Instance)  # type: ignore
            node = node.target.type
        assert isinstance(node, TypeInfo)
        any_type = AnyType(TypeOfAny.from_omitted_generics)
        return Instance(node, [any_type] * len(node.defn.type_vars))

    def named_generic_type(self, name: str, args: List[Type]) -> Instance:
        """Return an instance with the given name and type arguments.

        Assume that the number of arguments is correct.  Assume that
        the name refers to a compatible generic type.
        """
        info = self.lookup_typeinfo(name)
        args = [remove_instance_last_known_values(arg) for arg in args]
        # TODO: assert len(args) == len(info.defn.type_vars)
        return Instance(info, args)

    def lookup_typeinfo(self, fullname: str) -> TypeInfo:
        # Assume that the name refers to a class.
        sym = self.lookup_qualified(fullname)
        node = sym.node
        assert isinstance(node, TypeInfo)
        return node

    def type_type(self) -> Instance:
        """Return instance type 'type'."""
        return self.named_type('builtins.type')

    def str_type(self) -> Instance:
        """Return instance type 'str'."""
        return self.named_type('builtins.str')

    def store_type(self, node: Expression, typ: Type) -> None:
        """Store the type of a node in the type map."""
        self.type_map[node] = typ

    def in_checked_function(self) -> bool:
        """Should we type-check the current function?

        - Yes if --check-untyped-defs is set.
        - Yes outside functions.
        - Yes in annotated functions.
        - No otherwise.
        """
        return (self.options.check_untyped_defs
                or not self.dynamic_funcs
                or not self.dynamic_funcs[-1])

    def lookup(self, name: str, kind: int) -> SymbolTableNode:
        """Look up a definition from the symbol table with the given name.
        TODO remove kind argument
        """
        if name in self.globals:
            return self.globals[name]
        else:
            b = self.globals.get('__builtins__', None)
            if b:
                table = cast(MypyFile, b.node).names
                if name in table:
                    return table[name]
            raise KeyError('Failed lookup: {}'.format(name))

    def lookup_qualified(self, name: str) -> SymbolTableNode:
        if '.' not in name:
            return self.lookup(name, GDEF)  # FIX kind
        else:
            parts = name.split('.')
            n = self.modules[parts[0]]
            for i in range(1, len(parts) - 1):
                sym = n.names.get(parts[i])
                assert sym is not None, "Internal error: attempted lookup of unknown name"
                n = cast(MypyFile, sym.node)
            last = parts[-1]
            if last in n.names:
                return n.names[last]
            elif len(parts) == 2 and parts[0] == 'builtins':
                fullname = 'builtins.' + last
                if fullname in SUGGESTED_TEST_FIXTURES:
                    suggestion = ", e.g. add '[builtins fixtures/{}]' to your test".format(
                        SUGGESTED_TEST_FIXTURES[fullname])
                else:
                    suggestion = ''
                raise KeyError("Could not find builtin symbol '{}' (If you are running a "
                               "test case, use a fixture that "
                               "defines this symbol{})".format(last, suggestion))
            else:
                msg = "Failed qualified lookup: '{}' (fullname = '{}')."
                raise KeyError(msg.format(last, name))

    @contextmanager
    def enter_partial_types(self, *, is_function: bool = False,
                            is_class: bool = False) -> Iterator[None]:
        """Enter a new scope for collecting partial types.

        Also report errors for (some) variables which still have partial
        types, i.e. we couldn't infer a complete type.
        """
        is_local = (self.partial_types and self.partial_types[-1].is_local) or is_function
        self.partial_types.append(PartialTypeScope({}, is_function, is_local))
        yield

        # Don't complain about not being able to infer partials if it is
        # at the toplevel (with allow_untyped_globals) or if it is in an
        # untyped function being checked with check_untyped_defs.
        permissive = (self.options.allow_untyped_globals and not is_local) or (
            self.options.check_untyped_defs
            and self.dynamic_funcs
            and self.dynamic_funcs[-1]
        )

        partial_types, _, _ = self.partial_types.pop()
        if not self.current_node_deferred:
            for var, context in partial_types.items():
                # If we require local partial types, there are a few exceptions where
                # we fall back to inferring just "None" as the type from a None initializer:
                #
                # 1. If all happens within a single function this is acceptable, since only
                #    the topmost function is a separate target in fine-grained incremental mode.
                #    We primarily want to avoid "splitting" partial types across targets.
                #
                # 2. A None initializer in the class body if the attribute is defined in a base
                #    class is fine, since the attribute is already defined and it's currently okay
                #    to vary the type of an attribute covariantly. The None type will still be
                #    checked for compatibility with base classes elsewhere. Without this exception
                #    mypy could require an annotation for an attribute that already has been
                #    declared in a base class, which would be bad.
                allow_none = (not self.options.local_partial_types
                              or is_function
                              or (is_class and self.is_defined_in_base_class(var)))
                if (allow_none
                        and isinstance(var.type, PartialType)
                        and var.type.type is None
                        and not permissive):
                    var.type = NoneType()
                else:
                    if var not in self.partial_reported and not permissive:
                        self.msg.need_annotation_for_var(var, context, self.options.python_version)
                        self.partial_reported.add(var)
                    if var.type:
                        var.type = self.fixup_partial_type(var.type)

    def handle_partial_var_type(
            self, typ: PartialType, is_lvalue: bool, node: Var, context: Context) -> Type:
        """Handle a reference to a partial type through a var.

        (Used by checkexpr and checkmember.)
        """
        in_scope, is_local, partial_types = self.find_partial_types_in_all_scopes(node)
        if typ.type is None and in_scope:
            # 'None' partial type. It has a well-defined type. In an lvalue context
            # we want to preserve the knowledge of it being a partial type.
            if not is_lvalue:
                return NoneType()
            else:
                return typ
        else:
            if partial_types is not None and not self.current_node_deferred:
                if in_scope:
                    context = partial_types[node]
                    if is_local or not self.options.allow_untyped_globals:
                        self.msg.need_annotation_for_var(node, context,
                                                         self.options.python_version)
                else:
                    # Defer the node -- we might get a better type in the outer scope
                    self.handle_cannot_determine_type(node.name, context)
            return self.fixup_partial_type(typ)

    def fixup_partial_type(self, typ: Type) -> Type:
        """Convert a partial type that we couldn't resolve into something concrete.

        This means, for None we make it Optional[Any], and for anything else we
        fill in all of the type arguments with Any.
        """
        if not isinstance(typ, PartialType):
            return typ
        if typ.type is None:
            return UnionType.make_union([AnyType(TypeOfAny.unannotated), NoneType()])
        else:
            return Instance(
                typ.type,
                [AnyType(TypeOfAny.unannotated)] * len(typ.type.type_vars))

    def is_defined_in_base_class(self, var: Var) -> bool:
        if var.info:
            for base in var.info.mro[1:]:
                if base.get(var.name) is not None:
                    return True
            if var.info.fallback_to_any:
                return True
        return False

    def find_partial_types(self, var: Var) -> Optional[Dict[Var, Context]]:
        """Look for an active partial type scope containing variable.

        A scope is active if assignments in the current context can refine a partial
        type originally defined in the scope. This is affected by the local_partial_types
        configuration option.
        """
        in_scope, _, partial_types = self.find_partial_types_in_all_scopes(var)
        if in_scope:
            return partial_types
        return None

    def find_partial_types_in_all_scopes(
            self, var: Var) -> Tuple[bool, bool, Optional[Dict[Var, Context]]]:
        """Look for partial type scope containing variable.

        Return tuple (is the scope active, is the scope a local scope, scope).
        """
        for scope in reversed(self.partial_types):
            if var in scope.map:
                # All scopes within the outermost function are active. Scopes out of
                # the outermost function are inactive to allow local reasoning (important
                # for fine-grained incremental mode).
                disallow_other_scopes = self.options.local_partial_types

                if isinstance(var.type, PartialType) and var.type.type is not None and var.info:
                    # This is an ugly hack to make partial generic self attributes behave
                    # as if --local-partial-types is always on (because it used to be like this).
                    disallow_other_scopes = True

                scope_active = (not disallow_other_scopes
                                or scope.is_local == self.partial_types[-1].is_local)
                return scope_active, scope.is_local, scope.map
        return False, False, None

    def temp_node(self, t: Type, context: Optional[Context] = None) -> TempNode:
        """Create a temporary node with the given, fixed type."""
        return TempNode(t, context=context)

    def fail(self, msg: str, context: Context, *, code: Optional[ErrorCode] = None) -> None:
        """Produce an error message."""
        self.msg.fail(msg, context, code=code)

    def note(self,
             msg: str,
             context: Context,
             offset: int = 0,
             *,
             code: Optional[ErrorCode] = None) -> None:
        """Produce a note."""
        self.msg.note(msg, context, offset=offset, code=code)

    def iterable_item_type(self, instance: Instance) -> Type:
        iterable = map_instance_to_supertype(
            instance,
            self.lookup_typeinfo('typing.Iterable'))
        item_type = iterable.args[0]
        if not isinstance(get_proper_type(item_type), AnyType):
            # This relies on 'map_instance_to_supertype' returning 'Iterable[Any]'
            # in case there is no explicit base class.
            return item_type
        # Try also structural typing.
        iter_type = get_proper_type(find_member('__iter__', instance, instance, is_operator=True))
        if iter_type and isinstance(iter_type, CallableType):
            ret_type = get_proper_type(iter_type.ret_type)
            if isinstance(ret_type, Instance):
                iterator = map_instance_to_supertype(ret_type,
                                                     self.lookup_typeinfo('typing.Iterator'))
                item_type = iterator.args[0]
        return item_type

    def function_type(self, func: FuncBase) -> FunctionLike:
        return function_type(func, self.named_type('builtins.function'))

    def push_type_map(self, type_map: 'TypeMap') -> None:
        if type_map is None:
            self.binder.unreachable()
        else:
            for expr, type in type_map.items():
                self.binder.put(expr, type)

    def infer_issubclass_maps(self, node: CallExpr,
                              expr: Expression,
                              type_map: Dict[Expression, Type]
                              ) -> Tuple[TypeMap, TypeMap]:
        """Infer type restrictions for an expression in issubclass call."""
        vartype = type_map[expr]
        type = get_isinstance_type(node.args[1], type_map)
        if isinstance(vartype, TypeVarType):
            vartype = vartype.upper_bound
        vartype = get_proper_type(vartype)
        if isinstance(vartype, UnionType):
            union_list = []
            for t in get_proper_types(vartype.items):
                if isinstance(t, TypeType):
                    union_list.append(t.item)
                else:
                    # This is an error that should be reported earlier
                    # if we reach here, we refuse to do any type inference.
                    return {}, {}
            vartype = UnionType(union_list)
        elif isinstance(vartype, TypeType):
            vartype = vartype.item
        elif (isinstance(vartype, Instance) and
                vartype.type.fullname == 'builtins.type'):
            vartype = self.named_type('builtins.object')
        else:
            # Any other object whose type we don't know precisely
            # for example, Any or a custom metaclass.
            return {}, {}  # unknown type
        yes_map, no_map = self.conditional_type_map_with_intersection(expr, vartype, type)
        yes_map, no_map = map(convert_to_typetype, (yes_map, no_map))
        return yes_map, no_map

    def conditional_type_map_with_intersection(self,
                                               expr: Expression,
                                               expr_type: Type,
                                               type_ranges: Optional[List[TypeRange]],
                                               ) -> Tuple[TypeMap, TypeMap]:
        # For some reason, doing "yes_map, no_map = conditional_type_maps(...)"
        # doesn't work: mypyc will decide that 'yes_map' is of type None if we try.
        initial_maps = conditional_type_map(expr, expr_type, type_ranges)
        yes_map: TypeMap = initial_maps[0]
        no_map: TypeMap = initial_maps[1]

        if yes_map is not None or type_ranges is None:
            return yes_map, no_map

        # If conditions_type_map was unable to successfully narrow the expr_type
        # using the type_ranges and concluded if-branch is unreachable, we try
        # computing it again using a different algorithm that tries to generate
        # an ad-hoc intersection between the expr_type and the type_ranges.
        expr_type = get_proper_type(expr_type)
        if isinstance(expr_type, UnionType):
            possible_expr_types = get_proper_types(expr_type.relevant_items())
        else:
            possible_expr_types = [expr_type]

        possible_target_types = []
        for tr in type_ranges:
            item = get_proper_type(tr.item)
            if not isinstance(item, Instance) or tr.is_upper_bound:
                return yes_map, no_map
            possible_target_types.append(item)

        out = []
        for v in possible_expr_types:
            if not isinstance(v, Instance):
                return yes_map, no_map
            for t in possible_target_types:
                intersection = self.intersect_instances([v, t], expr)
                if intersection is None:
                    continue
                out.append(intersection)
        if len(out) == 0:
            return None, {}
        new_yes_type = make_simplified_union(out)
        return {expr: new_yes_type}, {}

    def is_writable_attribute(self, node: Node) -> bool:
        """Check if an attribute is writable"""
        if isinstance(node, Var):
            return True
        elif isinstance(node, OverloadedFuncDef) and node.is_property:
            first_item = cast(Decorator, node.items[0])
            return first_item.var.is_settable_property
        else:
            return False


def conditional_type_map(expr: Expression,
                         current_type: Optional[Type],
                         proposed_type_ranges: Optional[List[TypeRange]],
                         ) -> Tuple[TypeMap, TypeMap]:
    """Takes in an expression, the current type of the expression, and a
    proposed type of that expression.

    Returns a 2-tuple: The first element is a map from the expression to
    the proposed type, if the expression can be the proposed type.  The
    second element is a map from the expression to the type it would hold
    if it was not the proposed type, if any. None means bot, {} means top"""
    if proposed_type_ranges:
        proposed_items = [type_range.item for type_range in proposed_type_ranges]
        proposed_type = make_simplified_union(proposed_items)
        if current_type:
            if isinstance(proposed_type, AnyType):
                # We don't really know much about the proposed type, so we shouldn't
                # attempt to narrow anything. Instead, we broaden the expr to Any to
                # avoid false positives
                return {expr: proposed_type}, {}
            elif (not any(type_range.is_upper_bound for type_range in proposed_type_ranges)
               and is_proper_subtype(current_type, proposed_type)):
                # Expression is always of one of the types in proposed_type_ranges
                return {}, None
            elif not is_overlapping_types(current_type, proposed_type,
                                          prohibit_none_typevar_overlap=True):
                # Expression is never of any type in proposed_type_ranges
                return None, {}
            else:
                # we can only restrict when the type is precise, not bounded
                proposed_precise_type = UnionType([type_range.item
                                          for type_range in proposed_type_ranges
                                          if not type_range.is_upper_bound])
                remaining_type = restrict_subtype_away(current_type, proposed_precise_type)
                return {expr: proposed_type}, {expr: remaining_type}
        else:
            return {expr: proposed_type}, {}
    else:
        # An isinstance check, but we don't understand the type
        return {}, {}


def gen_unique_name(base: str, table: SymbolTable) -> str:
    """Generate a name that does not appear in table by appending numbers to base."""
    if base not in table:
        return base
    i = 1
    while base + str(i) in table:
        i += 1
    return base + str(i)


def is_true_literal(n: Expression) -> bool:
    """Returns true if this expression is the 'True' literal/keyword."""
    return (refers_to_fullname(n, 'builtins.True')
            or isinstance(n, IntExpr) and n.value != 0)


def is_false_literal(n: Expression) -> bool:
    """Returns true if this expression is the 'False' literal/keyword."""
    return (refers_to_fullname(n, 'builtins.False')
            or isinstance(n, IntExpr) and n.value == 0)


def is_literal_enum(type_map: Mapping[Expression, Type], n: Expression) -> bool:
    """Returns true if this expression (with the given type context) is an Enum literal.

    For example, if we had an enum:

        class Foo(Enum):
            A = 1
            B = 2

    ...and if the expression 'Foo' referred to that enum within the current type context,
    then the expression 'Foo.A' would be a a literal enum. However, if we did 'a = Foo.A',
    then the variable 'a' would *not* be a literal enum.

    We occasionally special-case expressions like 'Foo.A' and treat them as a single primitive
    unit for the same reasons we sometimes treat 'True', 'False', or 'None' as a single
    primitive unit.
    """
    if not isinstance(n, MemberExpr) or not isinstance(n.expr, NameExpr):
        return False

    parent_type = type_map.get(n.expr)
    member_type = type_map.get(n)
    if member_type is None or parent_type is None:
        return False

    parent_type = get_proper_type(parent_type)
    member_type = get_proper_type(coerce_to_literal(member_type))
    if not isinstance(parent_type, FunctionLike) or not isinstance(member_type, LiteralType):
        return False

    if not parent_type.is_type_obj():
        return False

    return member_type.is_enum_literal() and member_type.fallback.type == parent_type.type_object()


def is_literal_none(n: Expression) -> bool:
    """Returns true if this expression is the 'None' literal/keyword."""
    return isinstance(n, NameExpr) and n.fullname == 'builtins.None'


def is_literal_not_implemented(n: Expression) -> bool:
    return isinstance(n, NameExpr) and n.fullname == 'builtins.NotImplemented'


def builtin_item_type(tp: Type) -> Optional[Type]:
    """Get the item type of a builtin container.

    If 'tp' is not one of the built containers (these includes NamedTuple and TypedDict)
    or if the container is not parameterized (like List or List[Any])
    return None. This function is used to narrow optional types in situations like this:

        x: Optional[int]
        if x in (1, 2, 3):
            x + 42  # OK

    Note: this is only OK for built-in containers, where we know the behavior
    of __contains__.
    """
    tp = get_proper_type(tp)

    if isinstance(tp, Instance):
        if tp.type.fullname in [
            'builtins.list', 'builtins.tuple', 'builtins.dict',
            'builtins.set', 'builtins.frozenset',
        ]:
            if not tp.args:
                # TODO: fix tuple in lib-stub/builtins.pyi (it should be generic).
                return None
            if not isinstance(get_proper_type(tp.args[0]), AnyType):
                return tp.args[0]
    elif isinstance(tp, TupleType) and all(not isinstance(it, AnyType)
                                           for it in get_proper_types(tp.items)):
        return make_simplified_union(tp.items)  # this type is not externally visible
    elif isinstance(tp, TypedDictType):
        # TypedDict always has non-optional string keys. Find the key type from the Mapping
        # base class.
        for base in tp.fallback.type.mro:
            if base.fullname == 'typing.Mapping':
                return map_instance_to_supertype(tp.fallback, base).args[0]
        assert False, 'No Mapping base class found for TypedDict fallback'
    return None


def and_conditional_maps(m1: TypeMap, m2: TypeMap) -> TypeMap:
    """Calculate what information we can learn from the truth of (e1 and e2)
    in terms of the information that we can learn from the truth of e1 and
    the truth of e2.
    """

    if m1 is None or m2 is None:
        # One of the conditions can never be true.
        return None
    # Both conditions can be true; combine the information. Anything
    # we learn from either conditions's truth is valid. If the same
    # expression's type is refined by both conditions, we somewhat
    # arbitrarily give precedence to m2. (In the future, we could use
    # an intersection type.)
    result = m2.copy()
    m2_keys = set(literal_hash(n2) for n2 in m2)
    for n1 in m1:
        if literal_hash(n1) not in m2_keys:
            result[n1] = m1[n1]
    return result


def or_conditional_maps(m1: TypeMap, m2: TypeMap) -> TypeMap:
    """Calculate what information we can learn from the truth of (e1 or e2)
    in terms of the information that we can learn from the truth of e1 and
    the truth of e2.
    """

    if m1 is None:
        return m2
    if m2 is None:
        return m1
    # Both conditions can be true. Combine information about
    # expressions whose type is refined by both conditions. (We do not
    # learn anything about expressions whose type is refined by only
    # one condition.)
    result: Dict[Expression, Type] = {}
    for n1 in m1:
        for n2 in m2:
            if literal_hash(n1) == literal_hash(n2):
                result[n1] = make_simplified_union([m1[n1], m2[n2]])
    return result


def reduce_conditional_maps(type_maps: List[Tuple[TypeMap, TypeMap]],
                            ) -> Tuple[TypeMap, TypeMap]:
    """Reduces a list containing pairs of if/else TypeMaps into a single pair.

    We "and" together all of the if TypeMaps and "or" together the else TypeMaps. So
    for example, if we had the input:

        [
            ({x: TypeIfX, shared: TypeIfShared1}, {x: TypeElseX, shared: TypeElseShared1}),
            ({y: TypeIfY, shared: TypeIfShared2}, {y: TypeElseY, shared: TypeElseShared2}),
        ]

    ...we'd return the output:

        (
            {x: TypeIfX,   y: TypeIfY,   shared: PseudoIntersection[TypeIfShared1, TypeIfShared2]},
            {shared: Union[TypeElseShared1, TypeElseShared2]},
        )

    ...where "PseudoIntersection[X, Y] == Y" because mypy actually doesn't understand intersections
    yet, so we settle for just arbitrarily picking the right expr's type.

    We only retain the shared expression in the 'else' case because we don't actually know
    whether x was refined or y was refined -- only just that one of the two was refined.
    """
    if len(type_maps) == 0:
        return {}, {}
    elif len(type_maps) == 1:
        return type_maps[0]
    else:
        final_if_map, final_else_map = type_maps[0]
        for if_map, else_map in type_maps[1:]:
            final_if_map = and_conditional_maps(final_if_map, if_map)
            final_else_map = or_conditional_maps(final_else_map, else_map)

        return final_if_map, final_else_map


def convert_to_typetype(type_map: TypeMap) -> TypeMap:
    converted_type_map: Dict[Expression, Type] = {}
    if type_map is None:
        return None
    for expr, typ in type_map.items():
        t = typ
        if isinstance(t, TypeVarType):
            t = t.upper_bound
        # TODO: should we only allow unions of instances as per PEP 484?
        if not isinstance(get_proper_type(t), (UnionType, Instance)):
            # unknown type; error was likely reported earlier
            return {}
        converted_type_map[expr] = TypeType.make_normalized(typ)
    return converted_type_map


def flatten(t: Expression) -> List[Expression]:
    """Flatten a nested sequence of tuples/lists into one list of nodes."""
    if isinstance(t, TupleExpr) or isinstance(t, ListExpr):
        return [b for a in t.items for b in flatten(a)]
    elif isinstance(t, StarExpr):
        return flatten(t.expr)
    else:
        return [t]


def flatten_types(t: Type) -> List[Type]:
    """Flatten a nested sequence of tuples into one list of nodes."""
    t = get_proper_type(t)
    if isinstance(t, TupleType):
        return [b for a in t.items for b in flatten_types(a)]
    else:
        return [t]


def get_isinstance_type(expr: Expression,
                        type_map: Dict[Expression, Type]) -> Optional[List[TypeRange]]:
    all_types = get_proper_types(flatten_types(type_map[expr]))
    types: List[TypeRange] = []
    for typ in all_types:
        if isinstance(typ, FunctionLike) and typ.is_type_obj():
            # Type variables may be present -- erase them, which is the best
            # we can do (outside disallowing them here).
            erased_type = erase_typevars(typ.items()[0].ret_type)
            types.append(TypeRange(erased_type, is_upper_bound=False))
        elif isinstance(typ, TypeType):
            # Type[A] means "any type that is a subtype of A" rather than "precisely type A"
            # we indicate this by setting is_upper_bound flag
            types.append(TypeRange(typ.item, is_upper_bound=True))
        elif isinstance(typ, Instance) and typ.type.fullname == 'builtins.type':
            object_type = Instance(typ.type.mro[-1], [])
            types.append(TypeRange(object_type, is_upper_bound=True))
        elif isinstance(typ, AnyType):
            types.append(TypeRange(typ, is_upper_bound=False))
        else:  # we didn't see an actual type, but rather a variable whose value is unknown to us
            return None
    if not types:
        # this can happen if someone has empty tuple as 2nd argument to isinstance
        # strictly speaking, we should return UninhabitedType but for simplicity we will simply
        # refuse to do any type inference for now
        return None
    return types


def expand_func(defn: FuncItem, map: Dict[TypeVarId, Type]) -> FuncItem:
    visitor = TypeTransformVisitor(map)
    ret = defn.accept(visitor)
    assert isinstance(ret, FuncItem)
    return ret


class TypeTransformVisitor(TransformVisitor):
    def __init__(self, map: Dict[TypeVarId, Type]) -> None:
        super().__init__()
        self.map = map

    def type(self, type: Type) -> Type:
        return expand_type(type, self.map)


def are_argument_counts_overlapping(t: CallableType, s: CallableType) -> bool:
    """Can a single call match both t and s, based just on positional argument counts?
    """
    min_args = max(t.min_args, s.min_args)
    max_args = min(t.max_possible_positional_args(), s.max_possible_positional_args())
    return min_args <= max_args


def is_unsafe_overlapping_overload_signatures(signature: CallableType,
                                              other: CallableType) -> bool:
    """Check if two overloaded signatures are unsafely overlapping or partially overlapping.

    We consider two functions 's' and 't' to be unsafely overlapping if both
    of the following are true:

    1.  s's parameters are all more precise or partially overlapping with t's
    2.  s's return type is NOT a subtype of t's.

    Assumes that 'signature' appears earlier in the list of overload
    alternatives then 'other' and that their argument counts are overlapping.
    """
    # Try detaching callables from the containing class so that all TypeVars
    # are treated as being free.
    #
    # This lets us identify cases where the two signatures use completely
    # incompatible types -- e.g. see the testOverloadingInferUnionReturnWithMixedTypevars
    # test case.
    signature = detach_callable(signature)
    other = detach_callable(other)

    # Note: We repeat this check twice in both directions due to a slight
    # asymmetry in 'is_callable_compatible'. When checking for partial overlaps,
    # we attempt to unify 'signature' and 'other' both against each other.
    #
    # If 'signature' cannot be unified with 'other', we end early. However,
    # if 'other' cannot be modified with 'signature', the function continues
    # using the older version of 'other'.
    #
    # This discrepancy is unfortunately difficult to get rid of, so we repeat the
    # checks twice in both directions for now.
    return (is_callable_compatible(signature, other,
                                  is_compat=is_overlapping_types_no_promote,
                                  is_compat_return=lambda l, r: not is_subtype_no_promote(l, r),
                                  ignore_return=False,
                                  check_args_covariantly=True,
                                  allow_partial_overlap=True) or
            is_callable_compatible(other, signature,
                                   is_compat=is_overlapping_types_no_promote,
                                   is_compat_return=lambda l, r: not is_subtype_no_promote(r, l),
                                   ignore_return=False,
                                   check_args_covariantly=False,
                                   allow_partial_overlap=True))


def detach_callable(typ: CallableType) -> CallableType:
    """Ensures that the callable's type variables are 'detached' and independent of the context.

    A callable normally keeps track of the type variables it uses within its 'variables' field.
    However, if the callable is from a method and that method is using a class type variable,
    the callable will not keep track of that type variable since it belongs to the class.

    This function will traverse the callable and find all used type vars and add them to the
    variables field if it isn't already present.

    The caller can then unify on all type variables whether or not the callable is originally
    from a class or not."""
    type_list = typ.arg_types + [typ.ret_type]

    appear_map: Dict[str, List[int]] = {}
    for i, inner_type in enumerate(type_list):
        typevars_available = get_type_vars(inner_type)
        for var in typevars_available:
            if var.fullname not in appear_map:
                appear_map[var.fullname] = []
            appear_map[var.fullname].append(i)

    used_type_var_names = set()
    for var_name, appearances in appear_map.items():
        used_type_var_names.add(var_name)

    all_type_vars = get_type_vars(typ)
    new_variables = []
    for var in set(all_type_vars):
        if var.fullname not in used_type_var_names:
            continue
        new_variables.append(TypeVarDef(
            name=var.name,
            fullname=var.fullname,
            id=var.id,
            values=var.values,
            upper_bound=var.upper_bound,
            variance=var.variance,
        ))
    out = typ.copy_modified(
        variables=new_variables,
        arg_types=type_list[:-1],
        ret_type=type_list[-1],
    )
    return out


def overload_can_never_match(signature: CallableType, other: CallableType) -> bool:
    """Check if the 'other' method can never be matched due to 'signature'.

    This can happen if signature's parameters are all strictly broader then
    other's parameters.

    Assumes that both signatures have overlapping argument counts.
    """
    # The extra erasure is needed to prevent spurious errors
    # in situations where an `Any` overload is used as a fallback
    # for an overload with type variables. The spurious error appears
    # because the type variables turn into `Any` during unification in
    # the below subtype check and (surprisingly?) `is_proper_subtype(Any, Any)`
    # returns `True`.
    # TODO: find a cleaner solution instead of this ad-hoc erasure.
    exp_signature = expand_type(signature, {tvar.id: erase_def_to_union_or_bound(tvar)
                                for tvar in signature.variables})
    assert isinstance(exp_signature, ProperType)
    assert isinstance(exp_signature, CallableType)
    return is_callable_compatible(exp_signature, other,
                                  is_compat=is_more_precise,
                                  ignore_return=True)


def is_more_general_arg_prefix(t: FunctionLike, s: FunctionLike) -> bool:
    """Does t have wider arguments than s?"""
    # TODO should an overload with additional items be allowed to be more
    #      general than one with fewer items (or just one item)?
    if isinstance(t, CallableType):
        if isinstance(s, CallableType):
            return is_callable_compatible(t, s,
                                          is_compat=is_proper_subtype,
                                          ignore_return=True)
    elif isinstance(t, FunctionLike):
        if isinstance(s, FunctionLike):
            if len(t.items()) == len(s.items()):
                return all(is_same_arg_prefix(items, itemt)
                           for items, itemt in zip(t.items(), s.items()))
    return False


def is_same_arg_prefix(t: CallableType, s: CallableType) -> bool:
    return is_callable_compatible(t, s,
                                  is_compat=is_same_type,
                                  ignore_return=True,
                                  check_args_covariantly=True,
                                  ignore_pos_arg_names=True)


def infer_operator_assignment_method(typ: Type, operator: str) -> Tuple[bool, str]:
    """Determine if operator assignment on given value type is in-place, and the method name.

    For example, if operator is '+', return (True, '__iadd__') or (False, '__add__')
    depending on which method is supported by the type.
    """
    typ = get_proper_type(typ)
    method = operators.op_methods[operator]
    if isinstance(typ, Instance):
        if operator in operators.ops_with_inplace_method:
            inplace_method = '__i' + method[2:]
            if typ.type.has_readable_member(inplace_method):
                return True, inplace_method
    return False, method


def is_valid_inferred_type(typ: Type) -> bool:
    """Is an inferred type valid?

    Examples of invalid types include the None type or List[<uninhabited>].

    When not doing strict Optional checking, all types containing None are
    invalid.  When doing strict Optional checking, only None and types that are
    incompletely defined (i.e. contain UninhabitedType) are invalid.
    """
    if isinstance(get_proper_type(typ), (NoneType, UninhabitedType)):
        # With strict Optional checking, we *may* eventually infer NoneType when
        # the initializer is None, but we only do that if we can't infer a
        # specific Optional type.  This resolution happens in
        # leave_partial_types when we pop a partial types scope.
        return False
    return not typ.accept(NothingSeeker())


class NothingSeeker(TypeQuery[bool]):
    """Find any <nothing> types resulting from failed (ambiguous) type inference."""

    def __init__(self) -> None:
        super().__init__(any)

    def visit_uninhabited_type(self, t: UninhabitedType) -> bool:
        return t.ambiguous


class SetNothingToAny(TypeTranslator):
    """Replace all ambiguous <nothing> types with Any (to avoid spurious extra errors)."""

    def visit_uninhabited_type(self, t: UninhabitedType) -> Type:
        if t.ambiguous:
            return AnyType(TypeOfAny.from_error)
        return t

    def visit_type_alias_type(self, t: TypeAliasType) -> Type:
        # Target of the alias cannot by an ambiguous <nothing>, so we just
        # replace the arguments.
        return t.copy_modified(args=[a.accept(self) for a in t.args])


def is_node_static(node: Optional[Node]) -> Optional[bool]:
    """Find out if a node describes a static function method."""

    if isinstance(node, FuncDef):
        return node.is_static

    if isinstance(node, Var):
        return node.is_staticmethod

    return None


class CheckerScope:
    # We keep two stacks combined, to maintain the relative order
    stack: List[Union[TypeInfo, FuncItem, MypyFile]]

    def __init__(self, module: MypyFile) -> None:
        self.stack = [module]

    def top_function(self) -> Optional[FuncItem]:
        for e in reversed(self.stack):
            if isinstance(e, FuncItem):
                return e
        return None

    def top_non_lambda_function(self) -> Optional[FuncItem]:
        for e in reversed(self.stack):
            if isinstance(e, FuncItem) and not isinstance(e, LambdaExpr):
                return e
        return None

    def active_class(self) -> Optional[TypeInfo]:
        if isinstance(self.stack[-1], TypeInfo):
            return self.stack[-1]
        return None

    def enclosing_class(self) -> Optional[TypeInfo]:
        """Is there a class *directly* enclosing this function?"""
        top = self.top_function()
        assert top, "This method must be called from inside a function"
        index = self.stack.index(top)
        assert index, "CheckerScope stack must always start with a module"
        enclosing = self.stack[index - 1]
        if isinstance(enclosing, TypeInfo):
            return enclosing
        return None

    def active_self_type(self) -> Optional[Union[Instance, TupleType]]:
        """An instance or tuple type representing the current class.

        This returns None unless we are in class body or in a method.
        In particular, inside a function nested in method this returns None.
        """
        info = self.active_class()
        if not info and self.top_function():
            info = self.enclosing_class()
        if info:
            return fill_typevars(info)
        return None

    @contextmanager
    def push_function(self, item: FuncItem) -> Iterator[None]:
        self.stack.append(item)
        yield
        self.stack.pop()

    @contextmanager
    def push_class(self, info: TypeInfo) -> Iterator[None]:
        self.stack.append(info)
        yield
        self.stack.pop()


@contextmanager
def nothing() -> Iterator[None]:
    yield


TKey = TypeVar('TKey')
TValue = TypeVar('TValue')


class DisjointDict(Generic[TKey, TValue]):
    """An variation of the union-find algorithm/data structure where instead of keeping
    track of just disjoint sets, we keep track of disjoint dicts -- keep track of multiple
    Set[Key] -> Set[Value] mappings, where each mapping's keys are guaranteed to be disjoint.

    This data structure is currently used exclusively by 'group_comparison_operands' below
    to merge chains of '==' and 'is' comparisons when two or more chains use the same expression
    in best-case O(n), where n is the number of operands.

    Specifically, the `add_mapping()` function and `items()` functions will take on average
    O(k + v) and O(n) respectively, where k and v are the number of keys and values we're adding
    for a given chain. Note that k <= n and v <= n.

    We hit these average/best-case scenarios for most user code: e.g. when the user has just
    a single chain like 'a == b == c == d == ...' or multiple disjoint chains like
    'a==b < c==d < e==f < ...'. (Note that a naive iterative merging would be O(n^2) for
    the latter case).

    In comparison, this data structure will make 'group_comparison_operands' have a worst-case
    runtime of O(n*log(n)): 'add_mapping()' and 'items()' are worst-case O(k*log(n) + v) and
    O(k*log(n)) respectively. This happens only in the rare case where the user keeps repeatedly
    making disjoint mappings before merging them in a way that persistently dodges the path
    compression optimization in '_lookup_root_id', which would end up constructing a single
    tree of height log_2(n). This makes root lookups no longer amoritized constant time when we
    finally call 'items()'.
    """
    def __init__(self) -> None:
        # Each key maps to a unique ID
        self._key_to_id: Dict[TKey, int] = {}

        # Each id points to the parent id, forming a forest of upwards-pointing trees. If the
        # current id already is the root, it points to itself. We gradually flatten these trees
        # as we perform root lookups: eventually all nodes point directly to its root.
        self._id_to_parent_id: Dict[int, int] = {}

        # Each root id in turn maps to the set of values.
        self._root_id_to_values: Dict[int, Set[TValue]] = {}

    def add_mapping(self, keys: Set[TKey], values: Set[TValue]) -> None:
        """Adds a 'Set[TKey] -> Set[TValue]' mapping. If there already exists a mapping
        containing one or more of the given keys, we merge the input mapping with the old one.

        Note that the given set of keys must be non-empty -- otherwise, nothing happens.
        """
        if len(keys) == 0:
            return

        subtree_roots = [self._lookup_or_make_root_id(key) for key in keys]
        new_root = subtree_roots[0]

        root_values = self._root_id_to_values[new_root]
        root_values.update(values)
        for subtree_root in subtree_roots[1:]:
            if subtree_root == new_root or subtree_root not in self._root_id_to_values:
                continue
            self._id_to_parent_id[subtree_root] = new_root
            root_values.update(self._root_id_to_values.pop(subtree_root))

    def items(self) -> List[Tuple[Set[TKey], Set[TValue]]]:
        """Returns all disjoint mappings in key-value pairs."""
        root_id_to_keys: Dict[int, Set[TKey]] = {}
        for key in self._key_to_id:
            root_id = self._lookup_root_id(key)
            if root_id not in root_id_to_keys:
                root_id_to_keys[root_id] = set()
            root_id_to_keys[root_id].add(key)

        output = []
        for root_id, keys in root_id_to_keys.items():
            output.append((keys, self._root_id_to_values[root_id]))

        return output

    def _lookup_or_make_root_id(self, key: TKey) -> int:
        if key in self._key_to_id:
            return self._lookup_root_id(key)
        else:
            new_id = len(self._key_to_id)
            self._key_to_id[key] = new_id
            self._id_to_parent_id[new_id] = new_id
            self._root_id_to_values[new_id] = set()
            return new_id

    def _lookup_root_id(self, key: TKey) -> int:
        i = self._key_to_id[key]
        while i != self._id_to_parent_id[i]:
            # Optimization: make keys directly point to their grandparents to speed up
            # future traversals. This prevents degenerate trees of height n from forming.
            new_parent = self._id_to_parent_id[self._id_to_parent_id[i]]
            self._id_to_parent_id[i] = new_parent
            i = new_parent
        return i


def group_comparison_operands(pairwise_comparisons: Iterable[Tuple[str, Expression, Expression]],
                              operand_to_literal_hash: Mapping[int, Key],
                              operators_to_group: Set[str],
                              ) -> List[Tuple[str, List[int]]]:
    """Group a series of comparison operands together chained by any operand
    in the 'operators_to_group' set. All other pairwise operands are kept in
    groups of size 2.

    For example, suppose we have the input comparison expression:

        x0 == x1 == x2 < x3 < x4 is x5 is x6 is not x7 is not x8

    If we get these expressions in a pairwise way (e.g. by calling ComparisionExpr's
    'pairwise()' method), we get the following as input:

        [('==', x0, x1), ('==', x1, x2), ('<', x2, x3), ('<', x3, x4),
         ('is', x4, x5), ('is', x5, x6), ('is not', x6, x7), ('is not', x7, x8)]

    If `operators_to_group` is the set {'==', 'is'}, this function will produce
    the following "simplified operator list":

       [("==", [0, 1, 2]), ("<", [2, 3]), ("<", [3, 4]),
        ("is", [4, 5, 6]), ("is not", [6, 7]), ("is not", [7, 8])]

    Note that (a) we yield *indices* to the operands rather then the operand
    expressions themselves and that (b) operands used in a consecutive chain
    of '==' or 'is' are grouped together.

    If two of these chains happen to contain operands with the same underlying
    literal hash (e.g. are assignable and correspond to the same expression),
    we combine those chains together. For example, if we had:

        same == x < y == same

    ...and if 'operand_to_literal_hash' contained the same values for the indices
    0 and 3, we'd produce the following output:

        [("==", [0, 1, 2, 3]), ("<", [1, 2])]

    But if the 'operand_to_literal_hash' did *not* contain an entry, we'd instead
    default to returning:

        [("==", [0, 1]), ("<", [1, 2]), ("==", [2, 3])]

    This function is currently only used to assist with type-narrowing refinements
    and is extracted out to a helper function so we can unit test it.
    """
    groups: Dict[str, DisjointDict[Key, int]] = {op: DisjointDict() for op in operators_to_group}

    simplified_operator_list: List[Tuple[str, List[int]]] = []
    last_operator: Optional[str] = None
    current_indices: Set[int] = set()
    current_hashes: Set[Key] = set()
    for i, (operator, left_expr, right_expr) in enumerate(pairwise_comparisons):
        if last_operator is None:
            last_operator = operator

        if current_indices and (operator != last_operator or operator not in operators_to_group):
            # If some of the operands in the chain are assignable, defer adding it: we might
            # end up needing to merge it with other chains that appear later.
            if len(current_hashes) == 0:
                simplified_operator_list.append((last_operator, sorted(current_indices)))
            else:
                groups[last_operator].add_mapping(current_hashes, current_indices)
            last_operator = operator
            current_indices = set()
            current_hashes = set()

        # Note: 'i' corresponds to the left operand index, so 'i + 1' is the
        # right operand.
        current_indices.add(i)
        current_indices.add(i + 1)

        # We only ever want to combine operands/combine chains for these operators
        if operator in operators_to_group:
            left_hash = operand_to_literal_hash.get(i)
            if left_hash is not None:
                current_hashes.add(left_hash)
            right_hash = operand_to_literal_hash.get(i + 1)
            if right_hash is not None:
                current_hashes.add(right_hash)

    if last_operator is not None:
        if len(current_hashes) == 0:
            simplified_operator_list.append((last_operator, sorted(current_indices)))
        else:
            groups[last_operator].add_mapping(current_hashes, current_indices)

    # Now that we know which chains happen to contain the same underlying expressions
    # and can be merged together, add in this info back to the output.
    for operator, disjoint_dict in groups.items():
        for keys, indices in disjoint_dict.items():
            simplified_operator_list.append((operator, sorted(indices)))

    # For stability, reorder list by the first operand index to appear
    simplified_operator_list.sort(key=lambda item: item[1][0])
    return simplified_operator_list


def is_typed_callable(c: Optional[Type]) -> bool:
    c = get_proper_type(c)
    if not c or not isinstance(c, CallableType):
        return False
    return not all(isinstance(t, AnyType) and t.type_of_any == TypeOfAny.unannotated
                   for t in get_proper_types(c.arg_types + [c.ret_type]))


def is_untyped_decorator(typ: Optional[Type]) -> bool:
    typ = get_proper_type(typ)
    if not typ:
        return True
    elif isinstance(typ, CallableType):
        return not is_typed_callable(typ)
    elif isinstance(typ, Instance):
        method = typ.type.get_method('__call__')
        if method:
            if isinstance(method.type, Overloaded):
                return any(is_untyped_decorator(item) for item in method.type.items())
            else:
                return not is_typed_callable(method.type)
        else:
            return False
    elif isinstance(typ, Overloaded):
        return any(is_untyped_decorator(item) for item in typ.items())
    return True


def is_static(func: Union[FuncBase, Decorator]) -> bool:
    if isinstance(func, Decorator):
        return is_static(func.func)
    elif isinstance(func, FuncBase):
        return func.is_static
    assert False, "Unexpected func type: {}".format(type(func))


def is_subtype_no_promote(left: Type, right: Type) -> bool:
    return is_subtype(left, right, ignore_promotions=True)


def is_overlapping_types_no_promote(left: Type, right: Type) -> bool:
    return is_overlapping_types(left, right, ignore_promotions=True)


def is_private(node_name: str) -> bool:
    """Check if node is private to class definition."""
    return node_name.startswith('__') and not node_name.endswith('__')


def has_bool_item(typ: ProperType) -> bool:
    """Return True if type is 'bool' or a union with a 'bool' item."""
    if is_named_instance(typ, 'builtins.bool'):
        return True
    if isinstance(typ, UnionType):
        return any(is_named_instance(item, 'builtins.bool')
                   for item in typ.items)
    return False


def collapse_walrus(e: Expression) -> Expression:
    """If an expression is an AssignmentExpr, pull out the assignment target.

    We don't make any attempt to pull out all the targets in code like `x := (y := z)`.
    We could support narrowing those if that sort of code turns out to be common.
    """
    if isinstance(e, AssignmentExpr):
        return e.target
    return e<|MERGE_RESOLUTION|>--- conflicted
+++ resolved
@@ -4317,16 +4317,10 @@
             # Restrict the type of the variable to True-ish/False-ish in the if and else branches
             # respectively
             vartype = type_map[node]
-<<<<<<< HEAD
             self._check_for_truthy_type(vartype, node)
-            if_type = true_only(vartype)  # type: Type
-            else_type = false_only(vartype)  # type: Type
-            ref = node  # type: Expression
-=======
             if_type: Type = true_only(vartype)
             else_type: Type = false_only(vartype)
             ref: Expression = node
->>>>>>> c3ca0d69
             if_map = ({ref: if_type} if not isinstance(get_proper_type(if_type), UninhabitedType)
                       else None)
             else_map = ({ref: else_type} if not isinstance(get_proper_type(else_type),
