--- conflicted
+++ resolved
@@ -7990,30 +7990,12 @@
             warn = self.msg.note if self.options.report_deprecated_as_note else self.msg.fail
             warn(deprecated, context, code=codes.DEPRECATED)
 
-<<<<<<< HEAD
-    def warn_deprecated_overload_item(
-        self, node: Node | None, context: Context, *, target: Type, selftype: Type | None = None
-    ) -> None:
-        """Warn if the overload item corresponding to the given callable is deprecated."""
-        target = get_proper_type(target)
-        if isinstance(node, OverloadedFuncDef) and isinstance(target, CallableType):
-            for item in node.items:
-                if isinstance(item, Decorator) and isinstance(
-                    candidate := item.func.type, CallableType
-                ):
-                    if selftype is not None and not node.is_static:
-                        candidate = bind_self(candidate, selftype)
-                    if candidate == target:
-                        self.warn_deprecated(item.func, context)
-
     def new_unique_dummy_name(self, namespace: str) -> str:
         """Generate a name that is guaranteed to be unique for this TypeChecker instance."""
         name = f"dummy-{namespace}-{self._unique_id}"
         self._unique_id += 1
         return name
 
-=======
->>>>>>> c213db07
     # leafs
 
     def visit_pass_stmt(self, o: PassStmt, /) -> None:
