"""Mypy type checker."""

import itertools
import fnmatch
from contextlib import contextmanager
import sys

from typing import (
    Dict, Set, List, cast, Tuple, TypeVar, Union, Optional, NamedTuple, Iterator
)

from mypy.errors import Errors, report_internal_error
from mypy.nodes import (
    SymbolTable, Statement, MypyFile, Var, Expression, Lvalue,
    OverloadedFuncDef, FuncDef, FuncItem, FuncBase, TypeInfo,
    ClassDef, GDEF, Block, AssignmentStmt, NameExpr, MemberExpr, IndexExpr,
    TupleExpr, ListExpr, ExpressionStmt, ReturnStmt, IfStmt,
    WhileStmt, OperatorAssignmentStmt, WithStmt, AssertStmt,
    RaiseStmt, TryStmt, ForStmt, DelStmt, CallExpr, IntExpr, StrExpr,
    BytesExpr, UnicodeExpr, FloatExpr, OpExpr, UnaryExpr, CastExpr, RevealTypeExpr, SuperExpr,
    TypeApplication, DictExpr, SliceExpr, LambdaExpr, TempNode, SymbolTableNode,
    Context, ListComprehension, ConditionalExpr, GeneratorExpr,
    Decorator, SetExpr, TypeVarExpr, NewTypeExpr, PrintStmt,
    LITERAL_TYPE, BreakStmt, PassStmt, ContinueStmt, ComparisonExpr, StarExpr,
    YieldFromExpr, NamedTupleExpr, TypedDictExpr, SetComprehension,
    DictionaryComprehension, ComplexExpr, EllipsisExpr, TypeAliasExpr,
    RefExpr, YieldExpr, BackquoteExpr, Import, ImportFrom, ImportAll, ImportBase,
    AwaitExpr, PromoteExpr, Node, EnumCallExpr,
    ARG_POS, MDEF,
    CONTRAVARIANT, COVARIANT, INVARIANT)
from mypy import nodes
from mypy.literals import literal, literal_hash
from mypy.typeanal import has_any_from_unimported_type, check_for_explicit_any
from mypy.types import (
    Type, AnyType, CallableType, FunctionLike, Overloaded, TupleType, TypedDictType,
    Instance, NoneTyp, strip_type, TypeType, TypeOfAny,
    UnionType, TypeVarId, TypeVarType, PartialType, DeletedType, UninhabitedType, TypeVarDef,
    true_only, false_only, function_type, is_named_instance, union_items
)
from mypy.sametypes import is_same_type, is_same_types
from mypy.messages import MessageBuilder, make_inferred_type_note
import mypy.checkexpr
from mypy.checkmember import map_type_from_supertype, bind_self, erase_to_bound
from mypy import messages
from mypy.subtypes import (
    is_subtype, is_equivalent, is_proper_subtype, is_more_precise,
    restrict_subtype_away, is_subtype_ignoring_tvars, is_callable_subtype,
    unify_generic_callable, find_member
)
from mypy.maptype import map_instance_to_supertype
from mypy.typevars import fill_typevars, has_no_typevars
from mypy.semanal import set_callable_name, refers_to_fullname
from mypy.erasetype import erase_typevars
from mypy.expandtype import expand_type, expand_type_by_instance
from mypy.visitor import NodeVisitor
from mypy.join import join_types
from mypy.treetransform import TransformVisitor
from mypy.binder import ConditionalTypeBinder, get_declaration
from mypy.meet import is_overlapping_types
from mypy.options import Options
from mypy.plugin import Plugin, CheckerPluginInterface

from mypy import experiments


T = TypeVar('T')

LAST_PASS = 1  # Pass numbers start at 0


# A node which is postponed to be processed during the next pass.
# This is used for both batch mode and fine-grained incremental mode.
DeferredNode = NamedTuple(
    'DeferredNode',
    [
        # In batch mode only FuncDef and LambdaExpr are supported
        ('node', Union[FuncDef, LambdaExpr, MypyFile]),
        ('context_type_name', Optional[str]),  # Name of the surrounding class (for error messages)
        ('active_typeinfo', Optional[TypeInfo]),  # And its TypeInfo (for semantic analysis
                                                  # self type handling)
    ])


class TypeChecker(NodeVisitor[None], CheckerPluginInterface):
    """Mypy type checker.

    Type check mypy source files that have been semantically analyzed.

    You must create a separate instance for each source file.
    """

    # Are we type checking a stub?
    is_stub = False
    # Error message reporter
    errors = None  # type: Errors
    # Utility for generating messages
    msg = None  # type: MessageBuilder
    # Types of type checked nodes
    type_map = None  # type: Dict[Expression, Type]

    # Helper for managing conditional types
    binder = None  # type: ConditionalTypeBinder
    # Helper for type checking expressions
    expr_checker = None  # type: mypy.checkexpr.ExpressionChecker

    scope = None  # type: Scope
    # Stack of function return types
    return_types = None  # type: List[Type]
    # Flags; true for dynamically typed functions
    dynamic_funcs = None  # type: List[bool]
    # Stack of collections of variables with partial types
    partial_types = None  # type: List[Dict[Var, Context]]
    # Vars for which partial type errors are already reported
    # (to avoid logically duplicate errors with different error context).
    partial_reported = None  # type: Set[Var]
    globals = None  # type: SymbolTable
    modules = None  # type: Dict[str, MypyFile]
    # Nodes that couldn't be checked because some types weren't available. We'll run
    # another pass and try these again.
    deferred_nodes = None  # type: List[DeferredNode]
    # Type checking pass number (0 = first pass)
    pass_num = 0
    # Have we deferred the current function? If yes, don't infer additional
    # types during this pass within the function.
    current_node_deferred = False
    # Is this file a typeshed stub?
    is_typeshed_stub = False
    # Should strict Optional-related errors be suppressed in this file?
    suppress_none_errors = False  # TODO: Get it from options instead
    options = None  # type: Options
    # Used for collecting inferred attribute types so that they can be checked
    # for consistency.
    inferred_attribute_types = None  # type: Optional[Dict[Var, Type]]

    # The set of all dependencies (suppressed or not) that this module accesses, either
    # directly or indirectly.
    module_refs = None  # type: Set[str]

    # Plugin that provides special type checking rules for specific library
    # functions such as open(), etc.
    plugin = None  # type: Plugin

    def __init__(self, errors: Errors, modules: Dict[str, MypyFile], options: Options,
                 tree: MypyFile, path: str, plugin: Plugin) -> None:
        """Construct a type checker.

        Use errors to report type check errors.
        """
        self.errors = errors
        self.modules = modules
        self.options = options
        self.tree = tree
        self.path = path
        self.msg = MessageBuilder(errors, modules)
        self.plugin = plugin
        self.expr_checker = mypy.checkexpr.ExpressionChecker(self, self.msg, self.plugin)
        self.scope = Scope(tree)
        self.binder = ConditionalTypeBinder()
        self.globals = tree.names
        self.return_types = []
        self.dynamic_funcs = []
        self.partial_types = []
        self.partial_reported = set()
        self.deferred_nodes = []
        self.type_map = {}
        self.module_refs = set()
        self.pass_num = 0
        self.current_node_deferred = False
        self.is_stub = tree.is_stub
        self.is_typeshed_stub = errors.is_typeshed_file(path)
        self.inferred_attribute_types = None
        if options.strict_optional_whitelist is None:
            self.suppress_none_errors = not options.show_none_errors
        else:
            self.suppress_none_errors = not any(fnmatch.fnmatch(path, pattern)
                                                for pattern
                                                in options.strict_optional_whitelist)

    def check_first_pass(self) -> None:
        """Type check the entire file, but defer functions with unresolved references.

        Unresolved references are forward references to variables
        whose types haven't been inferred yet.  They may occur later
        in the same file or in a different file that's being processed
        later (usually due to an import cycle).

        Deferred functions will be processed by check_second_pass().
        """
        with experiments.strict_optional_set(self.options.strict_optional):
            self.errors.set_file(self.path, self.tree.fullname())
            with self.enter_partial_types():
                with self.binder.top_frame_context():
                    for d in self.tree.defs:
                        self.accept(d)

            assert not self.current_node_deferred

            all_ = self.globals.get('__all__')
            if all_ is not None and all_.type is not None:
                all_node = all_.node
                assert all_node is not None
                seq_str = self.named_generic_type('typing.Sequence',
                                                [self.named_type('builtins.str')])
                if self.options.python_version[0] < 3:
                    seq_str = self.named_generic_type('typing.Sequence',
                                                    [self.named_type('builtins.unicode')])
                if not is_subtype(all_.type, seq_str):
                    str_seq_s, all_s = self.msg.format_distinctly(seq_str, all_.type)
                    self.fail(messages.ALL_MUST_BE_SEQ_STR.format(str_seq_s, all_s),
                            all_node)

    def check_second_pass(self, todo: Optional[List[DeferredNode]] = None) -> bool:
        """Run second or following pass of type checking.

        This goes through deferred nodes, returning True if there were any.
        """
        with experiments.strict_optional_set(self.options.strict_optional):
            if not todo and not self.deferred_nodes:
                return False
            self.errors.set_file(self.path, self.tree.fullname())
            self.pass_num += 1
            if not todo:
                todo = self.deferred_nodes
            else:
                assert not self.deferred_nodes
            self.deferred_nodes = []
            done = set()  # type: Set[Union[FuncDef, LambdaExpr, MypyFile]]
            for node, type_name, active_typeinfo in todo:
                if node in done:
                    continue
                # This is useful for debugging:
                # print("XXX in pass %d, class %s, function %s" %
                #       (self.pass_num, type_name, node.fullname() or node.name()))
                done.add(node)
                with self.errors.enter_type(type_name) if type_name else nothing():
                    with self.scope.push_class(active_typeinfo) if active_typeinfo else nothing():
                        self.check_partial(node)
            return True

    def check_partial(self, node: Union[FuncDef, LambdaExpr, MypyFile]) -> None:
        if isinstance(node, MypyFile):
            self.check_top_level(node)
        elif isinstance(node, LambdaExpr):
            self.expr_checker.accept(node)
        else:
            self.accept(node)

    def check_top_level(self, node: MypyFile) -> None:
        """Check only the top-level of a module, skipping function definitions."""
        with self.enter_partial_types():
            with self.binder.top_frame_context():
                for d in node.defs:
                    # TODO: Type check class bodies.
                    if not isinstance(d, (FuncDef, ClassDef)):
                        d.accept(self)

        assert not self.current_node_deferred
        # TODO: Handle __all__

    def handle_cannot_determine_type(self, name: str, context: Context) -> None:
        node = self.scope.top_function()
        if (self.pass_num < LAST_PASS and node is not None
                and isinstance(node, (FuncDef, LambdaExpr))):
            # Don't report an error yet. Just defer.
            if self.errors.type_name:
                type_name = self.errors.type_name[-1]
            else:
                type_name = None
            # Shouldn't we freeze the entire scope?
            active_class = self.scope.active_class()
            self.deferred_nodes.append(DeferredNode(node, type_name, active_class))
            # Set a marker so that we won't infer additional types in this
            # function. Any inferred types could be bogus, because there's at
            # least one type that we don't know.
            self.current_node_deferred = True
        else:
            self.msg.cannot_determine_type(name, context)

    def accept(self, stmt: Statement) -> None:
        """Type check a node in the given type context."""
        try:
            stmt.accept(self)
        except Exception as err:
            report_internal_error(err, self.errors.file, stmt.line, self.errors, self.options)

    def accept_loop(self, body: Statement, else_body: Optional[Statement] = None, *,
                    exit_condition: Optional[Expression] = None) -> None:
        """Repeatedly type check a loop body until the frame doesn't change.
        If exit_condition is set, assume it must be False on exit from the loop.

        Then check the else_body.
        """
        # The outer frame accumulates the results of all iterations
        with self.binder.frame_context(can_skip=False):
            while True:
                with self.binder.frame_context(can_skip=True,
                                               break_frame=2, continue_frame=1):
                    self.accept(body)
                if not self.binder.last_pop_changed:
                    break
            if exit_condition:
                _, else_map = self.find_isinstance_check(exit_condition)
                self.push_type_map(else_map)
            if else_body:
                self.accept(else_body)

    #
    # Definitions
    #

    def visit_overloaded_func_def(self, defn: OverloadedFuncDef) -> None:
        num_abstract = 0
        if not defn.items:
            # In this case we have already complained about none of these being
            # valid overloads.
            return None
        if len(defn.items) == 1:
            self.fail('Single overload definition, multiple required', defn)

        if defn.is_property:
            # HACK: Infer the type of the property.
            self.visit_decorator(cast(Decorator, defn.items[0]))
        for fdef in defn.items:
            assert isinstance(fdef, Decorator)
            self.check_func_item(fdef.func, name=fdef.func.name())
            if fdef.func.is_abstract:
                num_abstract += 1
        if num_abstract not in (0, len(defn.items)):
            self.fail(messages.INCONSISTENT_ABSTRACT_OVERLOAD, defn)
        if defn.impl:
            defn.impl.accept(self)
        if defn.info:
            self.check_method_override(defn)
            self.check_inplace_operator_method(defn)
        self.check_overlapping_overloads(defn)
        return None

    def check_overlapping_overloads(self, defn: OverloadedFuncDef) -> None:
        # At this point we should have set the impl already, and all remaining
        # items are decorators
        for i, item in enumerate(defn.items):
            assert isinstance(item, Decorator)
            sig1 = self.function_type(item.func)
            for j, item2 in enumerate(defn.items[i + 1:]):
                # TODO overloads involving decorators
                assert isinstance(item2, Decorator)
                sig2 = self.function_type(item2.func)
                if is_unsafe_overlapping_signatures(sig1, sig2):
                    self.msg.overloaded_signatures_overlap(i + 1, i + j + 2,
                                                           item.func)
            if defn.impl:
                if isinstance(defn.impl, FuncDef):
                    impl_type = defn.impl.type
                elif isinstance(defn.impl, Decorator):
                    impl_type = defn.impl.var.type
                else:
                    assert False, "Impl isn't the right type"
                # This can happen if we've got an overload with a different
                # decorator too -- we gave up on the types.
                if impl_type is None or isinstance(impl_type, AnyType) or sig1 is None:
                    return

                assert isinstance(impl_type, CallableType)
                assert isinstance(sig1, CallableType)
                if not is_callable_subtype(impl_type, sig1, ignore_return=True):
                    self.msg.overloaded_signatures_arg_specific(i + 1, defn.impl)
                impl_type_subst = impl_type
                if impl_type.variables:
                    unified = unify_generic_callable(impl_type, sig1, ignore_return=False)
                    if unified is None:
                        self.fail("Type variable mismatch between " +
                                  "overload signature {} and implementation".format(i + 1),
                                  defn.impl)
                        return
                    impl_type_subst = unified
                if not is_subtype(sig1.ret_type, impl_type_subst.ret_type):
                    self.msg.overloaded_signatures_ret_specific(i + 1, defn.impl)

    # Here's the scoop about generators and coroutines.
    #
    # There are two kinds of generators: classic generators (functions
    # with `yield` or `yield from` in the body) and coroutines
    # (functions declared with `async def`).  The latter are specified
    # in PEP 492 and only available in Python >= 3.5.
    #
    # Classic generators can be parameterized with three types:
    # - ty is the Yield type (the type of y in `yield y`)
    # - tc is the type reCeived by yield (the type of c in `c = yield`).
    # - tr is the Return type (the type of r in `return r`)
    #
    # A classic generator must define a return type that's either
    # `Generator[ty, tc, tr]`, Iterator[ty], or Iterable[ty] (or
    # object or Any).  If tc/tr are not given, both are None.
    #
    # A coroutine must define a return type corresponding to tr; the
    # other two are unconstrained.  The "external" return type (seen
    # by the caller) is Awaitable[tr].
    #
    # In addition, there's the synthetic type AwaitableGenerator: it
    # inherits from both Awaitable and Generator and can be used both
    # in `yield from` and in `await`.  This type is set automatically
    # for functions decorated with `@types.coroutine` or
    # `@asyncio.coroutine`.  Its single parameter corresponds to tr.
    #
    # PEP 525 adds a new type, the asynchronous generator, which was
    # first released in Python 3.6. Async generators are `async def`
    # functions that can also `yield` values. They can be parameterized
    # with two types, ty and tc, because they cannot return a value.
    #
    # There are several useful methods, each taking a type t and a
    # flag c indicating whether it's for a generator or coroutine:
    #
    # - is_generator_return_type(t, c) returns whether t is a Generator,
    #   Iterator, Iterable (if not c), or Awaitable (if c), or
    #   AwaitableGenerator (regardless of c).
    # - is_async_generator_return_type(t) returns whether t is an
    #   AsyncGenerator.
    # - get_generator_yield_type(t, c) returns ty.
    # - get_generator_receive_type(t, c) returns tc.
    # - get_generator_return_type(t, c) returns tr.

    def is_generator_return_type(self, typ: Type, is_coroutine: bool) -> bool:
        """Is `typ` a valid type for a generator/coroutine?

        True if `typ` is a *supertype* of Generator or Awaitable.
        Also true it it's *exactly* AwaitableGenerator (modulo type parameters).
        """
        if is_coroutine:
            # This means we're in Python 3.5 or later.
            at = self.named_generic_type('typing.Awaitable', [AnyType(TypeOfAny.special_form)])
            if is_subtype(at, typ):
                return True
        else:
            any_type = AnyType(TypeOfAny.special_form)
            gt = self.named_generic_type('typing.Generator', [any_type, any_type, any_type])
            if is_subtype(gt, typ):
                return True
        return isinstance(typ, Instance) and typ.type.fullname() == 'typing.AwaitableGenerator'

    def is_async_generator_return_type(self, typ: Type) -> bool:
        """Is `typ` a valid type for an async generator?

        True if `typ` is a supertype of AsyncGenerator.
        """
        try:
            any_type = AnyType(TypeOfAny.special_form)
            agt = self.named_generic_type('typing.AsyncGenerator', [any_type, any_type])
        except KeyError:
            # we're running on a version of typing that doesn't have AsyncGenerator yet
            return False
        return is_subtype(agt, typ)

    def get_generator_yield_type(self, return_type: Type, is_coroutine: bool) -> Type:
        """Given the declared return type of a generator (t), return the type it yields (ty)."""
        if isinstance(return_type, AnyType):
            return AnyType(TypeOfAny.from_another_any, source_any=return_type)
        elif (not self.is_generator_return_type(return_type, is_coroutine)
                and not self.is_async_generator_return_type(return_type)):
            # If the function doesn't have a proper Generator (or
            # Awaitable) return type, anything is permissible.
            return AnyType(TypeOfAny.from_error)
        elif not isinstance(return_type, Instance):
            # Same as above, but written as a separate branch so the typechecker can understand.
            return AnyType(TypeOfAny.from_error)
        elif return_type.type.fullname() == 'typing.Awaitable':
            # Awaitable: ty is Any.
            return AnyType(TypeOfAny.special_form)
        elif return_type.args:
            # AwaitableGenerator, Generator, AsyncGenerator, Iterator, or Iterable; ty is args[0].
            ret_type = return_type.args[0]
            # TODO not best fix, better have dedicated yield token
            return ret_type
        else:
            # If the function's declared supertype of Generator has no type
            # parameters (i.e. is `object`), then the yielded values can't
            # be accessed so any type is acceptable.  IOW, ty is Any.
            # (However, see https://github.com/python/mypy/issues/1933)
            return AnyType(TypeOfAny.special_form)

    def get_generator_receive_type(self, return_type: Type, is_coroutine: bool) -> Type:
        """Given a declared generator return type (t), return the type its yield receives (tc)."""
        if isinstance(return_type, AnyType):
            return AnyType(TypeOfAny.from_another_any, source_any=return_type)
        elif (not self.is_generator_return_type(return_type, is_coroutine)
                and not self.is_async_generator_return_type(return_type)):
            # If the function doesn't have a proper Generator (or
            # Awaitable) return type, anything is permissible.
            return AnyType(TypeOfAny.from_error)
        elif not isinstance(return_type, Instance):
            # Same as above, but written as a separate branch so the typechecker can understand.
            return AnyType(TypeOfAny.from_error)
        elif return_type.type.fullname() == 'typing.Awaitable':
            # Awaitable, AwaitableGenerator: tc is Any.
            return AnyType(TypeOfAny.special_form)
        elif (return_type.type.fullname() in ('typing.Generator', 'typing.AwaitableGenerator')
              and len(return_type.args) >= 3):
            # Generator: tc is args[1].
            return return_type.args[1]
        elif return_type.type.fullname() == 'typing.AsyncGenerator' and len(return_type.args) >= 2:
            return return_type.args[1]
        else:
            # `return_type` is a supertype of Generator, so callers won't be able to send it
            # values.  IOW, tc is None.
            return NoneTyp()

    def get_generator_return_type(self, return_type: Type, is_coroutine: bool) -> Type:
        """Given the declared return type of a generator (t), return the type it returns (tr)."""
        if isinstance(return_type, AnyType):
            return AnyType(TypeOfAny.from_another_any, source_any=return_type)
        elif not self.is_generator_return_type(return_type, is_coroutine):
            # If the function doesn't have a proper Generator (or
            # Awaitable) return type, anything is permissible.
            return AnyType(TypeOfAny.from_error)
        elif not isinstance(return_type, Instance):
            # Same as above, but written as a separate branch so the typechecker can understand.
            return AnyType(TypeOfAny.from_error)
        elif return_type.type.fullname() == 'typing.Awaitable' and len(return_type.args) == 1:
            # Awaitable: tr is args[0].
            return return_type.args[0]
        elif (return_type.type.fullname() in ('typing.Generator', 'typing.AwaitableGenerator')
              and len(return_type.args) >= 3):
            # AwaitableGenerator, Generator: tr is args[2].
            return return_type.args[2]
        else:
            # Supertype of Generator (Iterator, Iterable, object): tr is any.
            return AnyType(TypeOfAny.special_form)

    def visit_func_def(self, defn: FuncDef) -> None:
        """Type check a function definition."""
        self.check_func_item(defn, name=defn.name())
        if defn.info:
            if not defn.is_dynamic():
                self.check_method_override(defn)
            self.check_inplace_operator_method(defn)
        if defn.original_def:
            # Override previous definition.
            new_type = self.function_type(defn)
            if isinstance(defn.original_def, FuncDef):
                # Function definition overrides function definition.
                if not is_same_type(new_type, self.function_type(defn.original_def)):
                    self.msg.incompatible_conditional_function_def(defn)
            else:
                # Function definition overrides a variable initialized via assignment.
                orig_type = defn.original_def.type
                if orig_type is None:
                    # XXX This can be None, as happens in
                    # test_testcheck_TypeCheckSuite.testRedefinedFunctionInTryWithElse
                    self.msg.note("Internal mypy error checking function redefinition.", defn)
                    return
                if isinstance(orig_type, PartialType):
                    if orig_type.type is None:
                        # Ah this is a partial type. Give it the type of the function.
                        var = defn.original_def
                        partial_types = self.find_partial_types(var)
                        if partial_types is not None:
                            var.type = new_type
                            del partial_types[var]
                    else:
                        # Trying to redefine something like partial empty list as function.
                        self.fail(messages.INCOMPATIBLE_REDEFINITION, defn)
                else:
                    # TODO: Update conditional type binder.
                    self.check_subtype(new_type, orig_type, defn,
                                       messages.INCOMPATIBLE_REDEFINITION,
                                       'redefinition with type',
                                       'original type')

    def check_func_item(self, defn: FuncItem,
                        type_override: Optional[CallableType] = None,
                        name: Optional[str] = None) -> None:
        """Type check a function.

        If type_override is provided, use it as the function type.
        """
        # We may be checking a function definition or an anonymous function. In
        # the first case, set up another reference with the precise type.
        fdef = None  # type: Optional[FuncDef]
        if isinstance(defn, FuncDef):
            fdef = defn

        self.dynamic_funcs.append(defn.is_dynamic() and not type_override)

        with self.errors.enter_function(fdef.name()) if fdef else nothing():
            with self.enter_partial_types():
                typ = self.function_type(defn)
                if type_override:
                    typ = type_override
                if isinstance(typ, CallableType):
                    with self.enter_attribute_inference_context():
                        self.check_func_def(defn, typ, name)
                else:
                    raise RuntimeError('Not supported')

        self.dynamic_funcs.pop()
        self.current_node_deferred = False

    @contextmanager
    def enter_attribute_inference_context(self) -> Iterator[None]:
        old_types = self.inferred_attribute_types
        self.inferred_attribute_types = {}
        yield None
        self.inferred_attribute_types = old_types

    def check_func_def(self, defn: FuncItem, typ: CallableType, name: Optional[str]) -> None:
        """Type check a function definition."""
        # Expand type variables with value restrictions to ordinary types.
        for item, typ in self.expand_typevars(defn, typ):
            old_binder = self.binder
            self.binder = ConditionalTypeBinder()
            with self.binder.top_frame_context():
                defn.expanded.append(item)

                # We may be checking a function definition or an anonymous
                # function. In the first case, set up another reference with the
                # precise type.
                if isinstance(item, FuncDef):
                    fdef = item
                    # Check if __init__ has an invalid, non-None return type.
                    if (fdef.info and fdef.name() in ('__init__', '__init_subclass__') and
                            not isinstance(typ.ret_type, NoneTyp) and
                            not self.dynamic_funcs[-1]):
                        self.fail(messages.MUST_HAVE_NONE_RETURN_TYPE.format(fdef.name()),
                                  item)

                    self.check_for_missing_annotations(fdef)
                    if 'unimported' in self.options.disallow_any:
                        if fdef.type and isinstance(fdef.type, CallableType):
                            ret_type = fdef.type.ret_type
                            if has_any_from_unimported_type(ret_type):
                                self.msg.unimported_type_becomes_any("Return type", ret_type, fdef)
                            for idx, arg_type in enumerate(fdef.type.arg_types):
                                if has_any_from_unimported_type(arg_type):
                                    prefix = "Argument {} to \"{}\"".format(idx + 1, fdef.name())
                                    self.msg.unimported_type_becomes_any(prefix, arg_type, fdef)
                    check_for_explicit_any(fdef.type, self.options, self.is_typeshed_stub,
                                           self.msg, context=fdef)

                if name:  # Special method names
                    if name in nodes.reverse_op_method_set:
                        self.check_reverse_op_method(item, typ, name)
                    elif name in ('__getattr__', '__getattribute__'):
                        self.check_getattr_method(typ, defn, name)
                    elif name == '__setattr__':
                        self.check_setattr_method(typ, defn)

                # Refuse contravariant return type variable
                if isinstance(typ.ret_type, TypeVarType):
                    if typ.ret_type.variance == CONTRAVARIANT:
                        self.fail(messages.RETURN_TYPE_CANNOT_BE_CONTRAVARIANT,
                             typ.ret_type)

                # Check that Generator functions have the appropriate return type.
                if defn.is_generator:
                    if defn.is_async_generator:
                        if not self.is_async_generator_return_type(typ.ret_type):
                            self.fail(messages.INVALID_RETURN_TYPE_FOR_ASYNC_GENERATOR, typ)
                    else:
                        if not self.is_generator_return_type(typ.ret_type, defn.is_coroutine):
                            self.fail(messages.INVALID_RETURN_TYPE_FOR_GENERATOR, typ)

                    # Python 2 generators aren't allowed to return values.
                    if (self.options.python_version[0] == 2 and
                            isinstance(typ.ret_type, Instance) and
                            typ.ret_type.type.fullname() == 'typing.Generator'):
                        if not isinstance(typ.ret_type.args[2], (NoneTyp, AnyType)):
                            self.fail(messages.INVALID_GENERATOR_RETURN_ITEM_TYPE, typ)

                # Fix the type if decorated with `@types.coroutine` or `@asyncio.coroutine`.
                if defn.is_awaitable_coroutine:
                    # Update the return type to AwaitableGenerator.
                    # (This doesn't exist in typing.py, only in typing.pyi.)
                    t = typ.ret_type
                    c = defn.is_coroutine
                    ty = self.get_generator_yield_type(t, c)
                    tc = self.get_generator_receive_type(t, c)
                    tr = self.get_generator_return_type(t, c)
                    ret_type = self.named_generic_type('typing.AwaitableGenerator',
                                                       [ty, tc, tr, t])
                    typ = typ.copy_modified(ret_type=ret_type)
                    defn.type = typ

                # Push return type.
                self.return_types.append(typ.ret_type)

                # Store argument types.
                for i in range(len(typ.arg_types)):
                    arg_type = typ.arg_types[i]

                    ref_type = self.scope.active_self_type()  # type: Optional[Type]
                    if (isinstance(defn, FuncDef) and ref_type is not None and i == 0
                            and not defn.is_static
                            and typ.arg_kinds[0] not in [nodes.ARG_STAR, nodes.ARG_STAR2]):
                        isclass = defn.is_class or defn.name() in ('__new__', '__init_subclass__')
                        if isclass:
                            ref_type = mypy.types.TypeType.make_normalized(ref_type)
                        erased = erase_to_bound(arg_type)
                        if not is_subtype_ignoring_tvars(ref_type, erased):
                            note = None
                            if typ.arg_names[i] in ['self', 'cls']:
                                if (self.options.python_version[0] < 3
                                        and is_same_type(erased, arg_type) and not isclass):
                                    msg = ("Invalid type for self, or extra argument type "
                                           "in function annotation")
                                    note = '(Hint: typically annotations omit the type for self)'
                                else:
                                    msg = ("The erased type of self '{}' "
                                           "is not a supertype of its class '{}'"
                                           ).format(erased, ref_type)
                            else:
                                msg = ("Self argument missing for a non-static method "
                                       "(or an invalid type for self)")
                            self.fail(msg, defn)
                            if note:
                                self.note(note, defn)
                        if defn.is_class and isinstance(arg_type, CallableType):
                            arg_type.is_classmethod_class = True
                    elif isinstance(arg_type, TypeVarType):
                        # Refuse covariant parameter type variables
                        # TODO: check recursively for inner type variables
                        if (
                            arg_type.variance == COVARIANT and
                            defn.name() not in ('__init__', '__new__')
                        ):
                            self.fail(messages.FUNCTION_PARAMETER_CANNOT_BE_COVARIANT, arg_type)
                    if typ.arg_kinds[i] == nodes.ARG_STAR:
                        # builtins.tuple[T] is typing.Tuple[T, ...]
                        arg_type = self.named_generic_type('builtins.tuple',
                                                           [arg_type])
                    elif typ.arg_kinds[i] == nodes.ARG_STAR2:
                        arg_type = self.named_generic_type('builtins.dict',
                                                           [self.str_type(),
                                                            arg_type])
                    item.arguments[i].variable.type = arg_type

                # Type check initialization expressions.
                for arg in item.arguments:
                    if arg.initializer is not None:
                        name = arg.variable.name()
                        msg = 'Incompatible default for '
                        if name.startswith('__tuple_arg_'):
                            msg += "tuple argument {}".format(name[12:])
                        else:
                            msg += 'argument "{}"'.format(name)
                        self.check_simple_assignment(arg.variable.type, arg.initializer,
                            context=arg, msg=msg, lvalue_name='argument', rvalue_name='default')

            # Type check body in a new scope.
            with self.binder.top_frame_context():
                with self.scope.push_function(defn):
                    self.accept(item.body)
                unreachable = self.binder.is_unreachable()

            if (self.options.warn_no_return and not unreachable):
                if (defn.is_generator or
                        is_named_instance(self.return_types[-1], 'typing.AwaitableGenerator')):
                    return_type = self.get_generator_return_type(self.return_types[-1],
                                                                 defn.is_coroutine)
                else:
                    return_type = self.return_types[-1]

                if (not isinstance(return_type, (NoneTyp, AnyType))
                        and not self.is_trivial_body(defn.body)):
                    # Control flow fell off the end of a function that was
                    # declared to return a non-None type and is not
                    # entirely pass/Ellipsis.
                    if isinstance(return_type, UninhabitedType):
                        # This is a NoReturn function
                        self.msg.note(messages.INVALID_IMPLICIT_RETURN, defn)
                    else:
                        self.msg.fail(messages.MISSING_RETURN_STATEMENT, defn)

            self.return_types.pop()

            self.binder = old_binder

    def check_for_missing_annotations(self, fdef: FuncItem) -> None:
        # Check for functions with unspecified/not fully specified types.
        def is_unannotated_any(t: Type) -> bool:
            return isinstance(t, AnyType) and t.type_of_any == TypeOfAny.unannotated

        has_explicit_annotation = (isinstance(fdef.type, CallableType)
                                   and any(not is_unannotated_any(t)
                                           for t in fdef.type.arg_types + [fdef.type.ret_type]))

        show_untyped = not self.is_typeshed_stub or self.options.warn_incomplete_stub
        check_incomplete_defs = self.options.disallow_incomplete_defs and has_explicit_annotation
        if show_untyped and (self.options.disallow_untyped_defs or check_incomplete_defs):
            if fdef.type is None and self.options.disallow_untyped_defs:
                self.fail(messages.FUNCTION_TYPE_EXPECTED, fdef)
            elif isinstance(fdef.type, CallableType):
                if is_unannotated_any(fdef.type.ret_type):
                    self.fail(messages.RETURN_TYPE_EXPECTED, fdef)
                if any(is_unannotated_any(t) for t in fdef.type.arg_types):
                    self.fail(messages.ARGUMENT_TYPE_EXPECTED, fdef)

    def is_trivial_body(self, block: Block) -> bool:
        body = block.body

        # Skip a docstring
        if (isinstance(body[0], ExpressionStmt) and
                isinstance(body[0].expr, (StrExpr, UnicodeExpr))):
            body = block.body[1:]

        if len(body) == 0:
            # There's only a docstring.
            return True
        elif len(body) > 1:
            return False
        stmt = body[0]
        return (isinstance(stmt, PassStmt) or
                (isinstance(stmt, ExpressionStmt) and
                 isinstance(stmt.expr, EllipsisExpr)))

    def check_reverse_op_method(self, defn: FuncItem, typ: CallableType,
                                method: str) -> None:
        """Check a reverse operator method such as __radd__."""

        # This used to check for some very obscure scenario.  It now
        # just decides whether it's worth calling
        # check_overlapping_op_methods().

        if method in ('__eq__', '__ne__'):
            # These are defined for all objects => can't cause trouble.
            return

        # With 'Any' or 'object' return type we are happy, since any possible
        # return value is valid.
        ret_type = typ.ret_type
        if isinstance(ret_type, AnyType):
            return
        if isinstance(ret_type, Instance):
            if ret_type.type.fullname() == 'builtins.object':
                return
        # Plausibly the method could have too few arguments, which would result
        # in an error elsewhere.
        if len(typ.arg_types) <= 2:
            # TODO check self argument kind

            # Check for the issue described above.
            arg_type = typ.arg_types[1]
            other_method = nodes.normal_from_reverse_op[method]
            if isinstance(arg_type, Instance):
                if not arg_type.type.has_readable_member(other_method):
                    return
            elif isinstance(arg_type, AnyType):
                return
            elif isinstance(arg_type, UnionType):
                if not arg_type.has_readable_member(other_method):
                    return
            else:
                return

            typ2 = self.expr_checker.analyze_external_member_access(
                other_method, arg_type, defn)
            self.check_overlapping_op_methods(
                typ, method, defn.info,
                typ2, other_method, cast(Instance, arg_type),
                defn)

    def check_overlapping_op_methods(self,
                                     reverse_type: CallableType,
                                     reverse_name: str,
                                     reverse_class: TypeInfo,
                                     forward_type: Type,
                                     forward_name: str,
                                     forward_base: Instance,
                                     context: Context) -> None:
        """Check for overlapping method and reverse method signatures.

        Assume reverse method has valid argument count and kinds.
        """

        # Reverse operator method that overlaps unsafely with the
        # forward operator method can result in type unsafety. This is
        # similar to overlapping overload variants.
        #
        # This example illustrates the issue:
        #
        #   class X: pass
        #   class A:
        #       def __add__(self, x: X) -> int:
        #           if isinstance(x, X):
        #               return 1
        #           return NotImplemented
        #   class B:
        #       def __radd__(self, x: A) -> str: return 'x'
        #   class C(X, B): pass
        #   def f(b: B) -> None:
        #       A() + b # Result is 1, even though static type seems to be str!
        #   f(C())
        #
        # The reason for the problem is that B and X are overlapping
        # types, and the return types are different. Also, if the type
        # of x in __radd__ would not be A, the methods could be
        # non-overlapping.

        for forward_item in union_items(forward_type):
            if isinstance(forward_item, CallableType):
                # TODO check argument kinds
                if len(forward_item.arg_types) < 1:
                    # Not a valid operator method -- can't succeed anyway.
                    return

                # Construct normalized function signatures corresponding to the
                # operator methods. The first argument is the left operand and the
                # second operand is the right argument -- we switch the order of
                # the arguments of the reverse method.
                forward_tweaked = CallableType(
                    [forward_base, forward_item.arg_types[0]],
                    [nodes.ARG_POS] * 2,
                    [None] * 2,
                    forward_item.ret_type,
                    forward_item.fallback,
                    name=forward_item.name)
                reverse_args = reverse_type.arg_types
                reverse_tweaked = CallableType(
                    [reverse_args[1], reverse_args[0]],
                    [nodes.ARG_POS] * 2,
                    [None] * 2,
                    reverse_type.ret_type,
                    fallback=self.named_type('builtins.function'),
                    name=reverse_type.name)

                if is_unsafe_overlapping_signatures(forward_tweaked,
                                                    reverse_tweaked):
                    self.msg.operator_method_signatures_overlap(
                        reverse_class.name(), reverse_name,
                        forward_base.type.name(), forward_name, context)
            elif isinstance(forward_item, Overloaded):
                for item in forward_item.items():
                    self.check_overlapping_op_methods(
                        reverse_type, reverse_name, reverse_class,
                        item, forward_name, forward_base, context)
            elif not isinstance(forward_item, AnyType):
                self.msg.forward_operator_not_callable(forward_name, context)

    def check_inplace_operator_method(self, defn: FuncBase) -> None:
        """Check an inplace operator method such as __iadd__.

        They cannot arbitrarily overlap with __add__.
        """
        method = defn.name()
        if method not in nodes.inplace_operator_methods:
            return
        typ = bind_self(self.function_type(defn))
        cls = defn.info
        other_method = '__' + method[3:]
        if cls.has_readable_member(other_method):
            instance = fill_typevars(cls)
            typ2 = self.expr_checker.analyze_external_member_access(
                other_method, instance, defn)
            fail = False
            if isinstance(typ2, FunctionLike):
                if not is_more_general_arg_prefix(typ, typ2):
                    fail = True
            else:
                # TODO overloads
                fail = True
            if fail:
                self.msg.signatures_incompatible(method, other_method, defn)

    def check_getattr_method(self, typ: CallableType, context: Context, name: str) -> None:
        if len(self.scope.stack) == 1:
            # module-level __getattr__
            if name == '__getattribute__':
                self.msg.fail('__getattribute__ is not valid at the module level', context)
                return
            elif name == '__getattr__' and not self.is_stub:
                self.msg.fail('__getattr__ is not valid at the module level outside a stub file',
                              context)
                return
            method_type = CallableType([self.named_type('builtins.str')],
                                       [nodes.ARG_POS],
                                       [None],
                                       AnyType(TypeOfAny.special_form),
                                       self.named_type('builtins.function'))
        else:
            method_type = CallableType([AnyType(TypeOfAny.special_form),
                                        self.named_type('builtins.str')],
                                       [nodes.ARG_POS, nodes.ARG_POS],
                                       [None, None],
                                       AnyType(TypeOfAny.special_form),
                                       self.named_type('builtins.function'))
        if not is_subtype(typ, method_type):
            self.msg.invalid_signature(typ, context)

    def check_setattr_method(self, typ: CallableType, context: Context) -> None:
        method_type = CallableType([AnyType(TypeOfAny.special_form),
                                    self.named_type('builtins.str'),
                                    AnyType(TypeOfAny.special_form)],
                                   [nodes.ARG_POS, nodes.ARG_POS, nodes.ARG_POS],
                                   [None, None, None],
                                   NoneTyp(),
                                   self.named_type('builtins.function'))
        if not is_subtype(typ, method_type):
            self.msg.invalid_signature(typ, context)

    def expand_typevars(self, defn: FuncItem,
                        typ: CallableType) -> List[Tuple[FuncItem, CallableType]]:
        # TODO use generator
        subst = []  # type: List[List[Tuple[TypeVarId, Type]]]
        tvars = typ.variables or []
        tvars = tvars[:]
        if defn.info:
            # Class type variables
            tvars += defn.info.defn.type_vars or []
        for tvar in tvars:
            if tvar.values:
                subst.append([(tvar.id, value)
                              for value in tvar.values])
        if subst:
            result = []  # type: List[Tuple[FuncItem, CallableType]]
            for substitutions in itertools.product(*subst):
                mapping = dict(substitutions)
                expanded = cast(CallableType, expand_type(typ, mapping))
                result.append((expand_func(defn, mapping), expanded))
            return result
        else:
            return [(defn, typ)]

    def check_method_override(self, defn: Union[FuncBase, Decorator]) -> None:
        """Check if function definition is compatible with base classes."""
        # Check against definitions in base classes.
        for base in defn.info.mro[1:]:
            self.check_method_or_accessor_override_for_base(defn, base)

    def check_method_or_accessor_override_for_base(self, defn: Union[FuncBase, Decorator],
                                                   base: TypeInfo) -> None:
        """Check if method definition is compatible with a base class."""
        if base:
            name = defn.name()
            if name not in ('__init__', '__new__', '__init_subclass__'):
                # Check method override
                # (__init__, __new__, __init_subclass__ are special).
                self.check_method_override_for_base_with_name(defn, name, base)
                if name in nodes.inplace_operator_methods:
                    # Figure out the name of the corresponding operator method.
                    method = '__' + name[3:]
                    # An inplace operator method such as __iadd__ might not be
                    # always introduced safely if a base class defined __add__.
                    # TODO can't come up with an example where this is
                    #      necessary; now it's "just in case"
                    self.check_method_override_for_base_with_name(defn, method,
                                                                  base)

    def check_method_override_for_base_with_name(
            self, defn: Union[FuncBase, Decorator], name: str, base: TypeInfo) -> None:
        base_attr = base.names.get(name)
        if base_attr:
            # The name of the method is defined in the base class.

            # Point errors at the 'def' line (important for backward compatibility
            # of type ignores).
            if not isinstance(defn, Decorator):
                context = defn
            else:
                context = defn.func
            # Construct the type of the overriding method.
            if isinstance(defn, FuncBase):
                typ = self.function_type(defn)  # type: Type
            else:
                assert defn.var.is_ready
                assert defn.var.type is not None
                typ = defn.var.type
            if isinstance(typ, FunctionLike) and not is_static(context):
                typ = bind_self(typ, self.scope.active_self_type())
            # Map the overridden method type to subtype context so that
            # it can be checked for compatibility.
            original_type = base_attr.type
            if original_type is None:
                if isinstance(base_attr.node, FuncDef):
                    original_type = self.function_type(base_attr.node)
                elif isinstance(base_attr.node, Decorator):
                    original_type = self.function_type(base_attr.node.func)
                else:
                    assert False, str(base_attr.node)
            if isinstance(original_type, AnyType) or isinstance(typ, AnyType):
                pass
            elif isinstance(original_type, FunctionLike) and isinstance(typ, FunctionLike):
                if (isinstance(base_attr.node, (FuncBase, Decorator))
                        and not is_static(base_attr.node)):
                    bound = bind_self(original_type, self.scope.active_self_type())
                else:
                    bound = original_type
                original = map_type_from_supertype(bound, defn.info, base)
                # Check that the types are compatible.
                # TODO overloaded signatures
                self.check_override(typ,
                                    cast(FunctionLike, original),
                                    defn.name(),
                                    name,
                                    base.name(),
                                    context)
            elif is_equivalent(original_type, typ):
                # Assume invariance for a non-callable attribute here. Note
                # that this doesn't affect read-only properties which can have
                # covariant overrides.
                #
                # TODO: Allow covariance for read-only attributes?
                pass
            else:
                self.msg.signature_incompatible_with_supertype(
                    defn.name(), name, base.name(), context)

    def check_override(self, override: FunctionLike, original: FunctionLike,
                       name: str, name_in_super: str, supertype: str,
                       node: Context) -> None:
        """Check a method override with given signatures.

        Arguments:
          override:  The signature of the overriding method.
          original:  The signature of the original supertype method.
          name:      The name of the subtype. This and the next argument are
                     only used for generating error messages.
          supertype: The name of the supertype.
        """
        # Use boolean variable to clarify code.
        fail = False
        if not is_subtype(override, original, ignore_pos_arg_names=True):
            fail = True
        elif (not isinstance(original, Overloaded) and
              isinstance(override, Overloaded) and
              name in nodes.reverse_op_methods.keys()):
            # Operator method overrides cannot introduce overloading, as
            # this could be unsafe with reverse operator methods.
            fail = True

        if isinstance(original, CallableType) and isinstance(override, CallableType):
            if (isinstance(original.definition, FuncItem) and
                    isinstance(override.definition, FuncItem)):
                if ((original.definition.is_static or original.definition.is_class) and
                        not (override.definition.is_static or override.definition.is_class)):
                    fail = True

        if fail:
            emitted_msg = False
            if (isinstance(override, CallableType) and
                    isinstance(original, CallableType) and
                    len(override.arg_types) == len(original.arg_types) and
                    override.min_args == original.min_args):
                # Give more detailed messages for the common case of both
                # signatures having the same number of arguments and no
                # overloads.

                # override might have its own generic function type
                # variables. If an argument or return type of override
                # does not have the correct subtyping relationship
                # with the original type even after these variables
                # are erased, then it is definitely an incompatibility.

                override_ids = override.type_var_ids()

                def erase_override(t: Type) -> Type:
                    return erase_typevars(t, ids_to_erase=override_ids)

                for i in range(len(override.arg_types)):
                    if not is_subtype(original.arg_types[i],
                                      erase_override(override.arg_types[i])):
                        self.msg.argument_incompatible_with_supertype(
                            i + 1, name, name_in_super, supertype, node)
                        emitted_msg = True

                if not is_subtype(erase_override(override.ret_type),
                                  original.ret_type):
                    self.msg.return_type_incompatible_with_supertype(
                        name, name_in_super, supertype, node)
                    emitted_msg = True

            if not emitted_msg:
                # Fall back to generic incompatibility message.
                self.msg.signature_incompatible_with_supertype(
                    name, name_in_super, supertype, node)

    def visit_class_def(self, defn: ClassDef) -> None:
        """Type check a class definition."""
        typ = defn.info
        if typ.is_protocol and typ.defn.type_vars:
            self.check_protocol_variance(defn)
        with self.errors.enter_type(defn.name), self.enter_partial_types():
            old_binder = self.binder
            self.binder = ConditionalTypeBinder()
            with self.binder.top_frame_context():
                with self.scope.push_class(defn.info):
                    self.accept(defn.defs)
            self.binder = old_binder
            if not defn.has_incompatible_baseclass:
                # Otherwise we've already found errors; more errors are not useful
                self.check_multiple_inheritance(typ)

    def check_protocol_variance(self, defn: ClassDef) -> None:
        """Check that protocol definition is compatible with declared
        variances of type variables.

        Note that we also prohibit declaring protocol classes as invariant
        if they are actually covariant/contravariant, since this may break
        transitivity of subtyping, see PEP 544.
        """
        info = defn.info
        object_type = Instance(info.mro[-1], [])
        tvars = info.defn.type_vars
        for i, tvar in enumerate(tvars):
            up_args = [object_type if i == j else AnyType(TypeOfAny.special_form)
                       for j, _ in enumerate(tvars)]
            down_args = [UninhabitedType() if i == j else AnyType(TypeOfAny.special_form)
                         for j, _ in enumerate(tvars)]
            up, down = Instance(info, up_args), Instance(info, down_args)
            # TODO: add advanced variance checks for recursive protocols
            if is_subtype(down, up, ignore_declared_variance=True):
                expected = COVARIANT
            elif is_subtype(up, down, ignore_declared_variance=True):
                expected = CONTRAVARIANT
            else:
                expected = INVARIANT
            if expected != tvar.variance:
                self.msg.bad_proto_variance(tvar.variance, tvar.name, expected, defn)

    def check_multiple_inheritance(self, typ: TypeInfo) -> None:
        """Check for multiple inheritance related errors."""
        if len(typ.bases) <= 1:
            # No multiple inheritance.
            return
        # Verify that inherited attributes are compatible.
        mro = typ.mro[1:]
        for i, base in enumerate(mro):
            for name in base.names:
                for base2 in mro[i + 1:]:
                    # We only need to check compatibility of attributes from classes not
                    # in a subclass relationship. For subclasses, normal (single inheritance)
                    # checks suffice (these are implemented elsewhere).
                    if name in base2.names and base2 not in base.mro:
                        self.check_compatibility(name, base, base2, typ)

    def check_compatibility(self, name: str, base1: TypeInfo,
                            base2: TypeInfo, ctx: Context) -> None:
        """Check if attribute name in base1 is compatible with base2 in multiple inheritance.

        Assume base1 comes before base2 in the MRO, and that base1 and base2 don't have
        a direct subclass relationship (i.e., the compatibility requirement only derives from
        multiple inheritance).
        """
        if name == '__init__':
            # __init__ can be incompatible -- it's a special case.
            return
        first = base1[name]
        second = base2[name]
        first_type = first.type
        if first_type is None and isinstance(first.node, FuncDef):
            first_type = self.function_type(first.node)
        second_type = second.type
        if second_type is None and isinstance(second.node, FuncDef):
            second_type = self.function_type(second.node)
        # TODO: What if some classes are generic?
        if (isinstance(first_type, FunctionLike) and
                isinstance(second_type, FunctionLike)):
            # Method override
            first_sig = bind_self(first_type)
            second_sig = bind_self(second_type)
            ok = is_subtype(first_sig, second_sig, ignore_pos_arg_names=True)
        elif first_type and second_type:
            ok = is_equivalent(first_type, second_type)
        else:
            if first_type is None:
                self.msg.cannot_determine_type_in_base(name, base1.name(), ctx)
            if second_type is None:
                self.msg.cannot_determine_type_in_base(name, base2.name(), ctx)
            ok = True
        if not ok:
            self.msg.base_class_definitions_incompatible(name, base1, base2,
                                                         ctx)

    def visit_import_from(self, node: ImportFrom) -> None:
        self.check_import(node)

    def visit_import_all(self, node: ImportAll) -> None:
        self.check_import(node)

    def visit_import(self, s: Import) -> None:
        pass

    def check_import(self, node: ImportBase) -> None:
        for assign in node.assignments:
            lvalue = assign.lvalues[0]
            lvalue_type, _, __ = self.check_lvalue(lvalue)
            if lvalue_type is None:
                # TODO: This is broken.
                lvalue_type = AnyType(TypeOfAny.special_form)
            message = '{} "{}"'.format(messages.INCOMPATIBLE_IMPORT_OF,
                                       cast(NameExpr, assign.rvalue).name)
            self.check_simple_assignment(lvalue_type, assign.rvalue, node,
                                         msg=message, lvalue_name='local name',
                                         rvalue_name='imported name')

    #
    # Statements
    #

    def visit_block(self, b: Block) -> None:
        if b.is_unreachable:
            self.binder.unreachable()
            return
        for s in b.body:
            if self.binder.is_unreachable():
                break
            self.accept(s)

    def visit_assignment_stmt(self, s: AssignmentStmt) -> None:
        """Type check an assignment statement.

        Handle all kinds of assignment statements (simple, indexed, multiple).
        """
        self.check_assignment(s.lvalues[-1], s.rvalue, s.type is None, s.new_syntax)

        if (s.type is not None and
                'unimported' in self.options.disallow_any and
                has_any_from_unimported_type(s.type)):
            if isinstance(s.lvalues[-1], TupleExpr):
                # This is a multiple assignment. Instead of figuring out which type is problematic,
                # give a generic error message.
                self.msg.unimported_type_becomes_any("A type on this line",
                                                     AnyType(TypeOfAny.special_form), s)
            else:
                self.msg.unimported_type_becomes_any("Type of variable", s.type, s)
        check_for_explicit_any(s.type, self.options, self.is_typeshed_stub, self.msg, context=s)

        if len(s.lvalues) > 1:
            # Chained assignment (e.g. x = y = ...).
            # Make sure that rvalue type will not be reinferred.
            if s.rvalue not in self.type_map:
                self.expr_checker.accept(s.rvalue)
            rvalue = self.temp_node(self.type_map[s.rvalue], s)
            for lv in s.lvalues[:-1]:
                self.check_assignment(lv, rvalue, s.type is None)

    def check_assignment(self, lvalue: Lvalue, rvalue: Expression, infer_lvalue_type: bool = True,
                         new_syntax: bool = False) -> None:
        """Type check a single assignment: lvalue = rvalue."""
        if isinstance(lvalue, TupleExpr) or isinstance(lvalue, ListExpr):
            self.check_assignment_to_multiple_lvalues(lvalue.items, rvalue, lvalue,
                                                      infer_lvalue_type)
        else:
            lvalue_type, index_lvalue, inferred = self.check_lvalue(lvalue)

            if isinstance(lvalue, NameExpr):
                if self.check_compatibility_all_supers(lvalue, lvalue_type, rvalue):
                    # We hit an error on this line; don't check for any others
                    return

            if lvalue_type:
                if isinstance(lvalue_type, PartialType) and lvalue_type.type is None:
                    # Try to infer a proper type for a variable with a partial None type.
                    rvalue_type = self.expr_checker.accept(rvalue)
                    if isinstance(rvalue_type, NoneTyp):
                        # This doesn't actually provide any additional information -- multiple
                        # None initializers preserve the partial None type.
                        return

                    if is_valid_inferred_type(rvalue_type):
                        var = lvalue_type.var
                        partial_types = self.find_partial_types(var)
                        if partial_types is not None:
                            if not self.current_node_deferred:
                                var.type = UnionType.make_simplified_union(
                                    [rvalue_type, NoneTyp()])
                            else:
                                var.type = None
                            del partial_types[var]
                            lvalue_type = var.type
                    else:
                        # Try to infer a partial type. No need to check the return value, as
                        # an error will be reported elsewhere.
                        self.infer_partial_type(lvalue_type.var, lvalue, rvalue_type)
                elif (is_literal_none(rvalue) and
                        isinstance(lvalue, NameExpr) and
                        isinstance(lvalue.node, Var) and
                        lvalue.node.is_initialized_in_class and
                        not new_syntax):
                    # Allow None's to be assigned to class variables with non-Optional types.
                    rvalue_type = lvalue_type
                elif (isinstance(lvalue, MemberExpr) and
                        lvalue.kind is None):  # Ignore member access to modules
                    instance_type = self.expr_checker.accept(lvalue.expr)
                    rvalue_type, infer_lvalue_type = self.check_member_assignment(
                        instance_type, lvalue_type, rvalue, lvalue)
                else:
                    rvalue_type = self.check_simple_assignment(lvalue_type, rvalue, lvalue)

                # Special case: only non-abstract non-protocol classes can be assigned to
                # variables with explicit type Type[A], where A is protocol or abstract.
                if (isinstance(rvalue_type, CallableType) and rvalue_type.is_type_obj() and
                        (rvalue_type.type_object().is_abstract or
                         rvalue_type.type_object().is_protocol) and
                        isinstance(lvalue_type, TypeType) and
                        isinstance(lvalue_type.item, Instance) and
                        (lvalue_type.item.type.is_abstract or
                         lvalue_type.item.type.is_protocol)):
                    self.msg.concrete_only_assign(lvalue_type, rvalue)
                    return
                if rvalue_type and infer_lvalue_type:
                    self.binder.assign_type(lvalue, rvalue_type, lvalue_type, False)
            elif index_lvalue:
                self.check_indexed_assignment(index_lvalue, rvalue, lvalue)

            if inferred:
                self.infer_variable_type(inferred, lvalue, self.expr_checker.accept(rvalue),
                                         rvalue)

    def check_compatibility_all_supers(self, lvalue: NameExpr, lvalue_type: Optional[Type],
                                       rvalue: Expression) -> bool:
        lvalue_node = lvalue.node

        # Check if we are a class variable with at least one base class
        if (isinstance(lvalue_node, Var) and
                lvalue.kind == MDEF and
                len(lvalue_node.info.bases) > 0):

            for base in lvalue_node.info.mro[1:]:
                tnode = base.names.get(lvalue_node.name())
                if tnode is not None:
                    if not self.check_compatibility_classvar_super(lvalue_node,
                                                                   base,
                                                                   tnode.node):
                        # Show only one error per variable
                        break

            for base in lvalue_node.info.mro[1:]:
                # Only check __slots__ against the 'object'
                # If a base class defines a Tuple of 3 elements, a child of
                # this class should not be allowed to define it as a Tuple of
                # anything other than 3 elements. The exception to this rule
                # is __slots__, where it is allowed for any child class to
                # redefine it.
                if lvalue_node.name() == "__slots__" and base.fullname() != "builtins.object":
                    continue

                base_type, base_node = self.lvalue_type_from_base(lvalue_node, base)

                if base_type:
                    assert base_node is not None
                    if not self.check_compatibility_super(lvalue,
                                                          lvalue_type,
                                                          rvalue,
                                                          base,
                                                          base_type,
                                                          base_node):
                        # Only show one error per variable; even if other
                        # base classes are also incompatible
                        return True
                    break
        return False

    def check_compatibility_super(self, lvalue: NameExpr, lvalue_type: Optional[Type],
                                  rvalue: Expression, base: TypeInfo, base_type: Type,
                                  base_node: Node) -> bool:
        lvalue_node = lvalue.node
        assert isinstance(lvalue_node, Var)

        # Do not check whether the rvalue is compatible if the
        # lvalue had a type defined; this is handled by other
        # parts, and all we have to worry about in that case is
        # that lvalue is compatible with the base class.
        compare_node = None
        if lvalue_type:
            compare_type = lvalue_type
            compare_node = lvalue.node
        else:
            compare_type = self.expr_checker.accept(rvalue, base_type)
            if isinstance(rvalue, NameExpr):
                compare_node = rvalue.node
                if isinstance(compare_node, Decorator):
                    compare_node = compare_node.func

        if compare_type:
            if (isinstance(base_type, CallableType) and
                    isinstance(compare_type, CallableType)):
                base_static = is_node_static(base_node)
                compare_static = is_node_static(compare_node)

                # In case compare_static is unknown, also check
                # if 'definition' is set. The most common case for
                # this is with TempNode(), where we lose all
                # information about the real rvalue node (but only get
                # the rvalue type)
                if compare_static is None and compare_type.definition:
                    compare_static = is_node_static(compare_type.definition)

                # Compare against False, as is_node_static can return None
                if base_static is False and compare_static is False:
                    # Class-level function objects and classmethods become bound
                    # methods: the former to the instance, the latter to the
                    # class
                    base_type = bind_self(base_type, self.scope.active_self_type())
                    compare_type = bind_self(compare_type, self.scope.active_self_type())

                # If we are a static method, ensure to also tell the
                # lvalue it now contains a static method
                if base_static and compare_static:
                    lvalue_node.is_staticmethod = True

            return self.check_subtype(compare_type, base_type, lvalue,
                                      messages.INCOMPATIBLE_TYPES_IN_ASSIGNMENT,
                                      'expression has type',
                                      'base class "%s" defined the type as' % base.name())
        return True

    def lvalue_type_from_base(self, expr_node: Var,
                              base: TypeInfo) -> Tuple[Optional[Type], Optional[Node]]:
        """For a NameExpr that is part of a class, walk all base classes and try
        to find the first class that defines a Type for the same name."""
        expr_name = expr_node.name()
        base_var = base.names.get(expr_name)

        if base_var:
            base_node = base_var.node
            base_type = base_var.type
            if isinstance(base_node, Decorator):
                base_node = base_node.func
                base_type = base_node.type

            if base_type:
                if not has_no_typevars(base_type):
                    self_type = self.scope.active_self_type()
                    assert self_type is not None, "Internal error: base lookup outside class"
                    if isinstance(self_type, TupleType):
                        instance = self_type.fallback
                    else:
                        instance = self_type
                    itype = map_instance_to_supertype(instance, base)
                    base_type = expand_type_by_instance(base_type, itype)

                if isinstance(base_type, CallableType) and isinstance(base_node, FuncDef):
                    # If we are a property, return the Type of the return
                    # value, not the Callable
                    if base_node.is_property:
                        base_type = base_type.ret_type

                return base_type, base_node

        return None, None

    def check_compatibility_classvar_super(self, node: Var,
                                           base: TypeInfo, base_node: Optional[Node]) -> bool:
        if not isinstance(base_node, Var):
            return True
        if node.is_classvar and not base_node.is_classvar:
            self.fail('Cannot override instance variable '
                      '(previously declared on base class "%s") '
                      'with class variable' % base.name(), node)
            return False
        elif not node.is_classvar and base_node.is_classvar:
            self.fail('Cannot override class variable '
                      '(previously declared on base class "%s") '
                      'with instance variable' % base.name(), node)
            return False
        return True

    def check_assignment_to_multiple_lvalues(self, lvalues: List[Lvalue], rvalue: Expression,
                                             context: Context,
                                             infer_lvalue_type: bool = True) -> None:
        if isinstance(rvalue, TupleExpr) or isinstance(rvalue, ListExpr):
            # Recursively go into Tuple or List expression rhs instead of
            # using the type of rhs, because this allowed more fine grained
            # control in cases like: a, b = [int, str] where rhs would get
            # type List[object]

            rvalues = rvalue.items

            if self.check_rvalue_count_in_assignment(lvalues, len(rvalues), context):
                star_index = next((i for i, lv in enumerate(lvalues) if
                                   isinstance(lv, StarExpr)), len(lvalues))

                left_lvs = lvalues[:star_index]
                star_lv = cast(StarExpr,
                               lvalues[star_index]) if star_index != len(lvalues) else None
                right_lvs = lvalues[star_index + 1:]

                left_rvs, star_rvs, right_rvs = self.split_around_star(
                    rvalues, star_index, len(lvalues))

                lr_pairs = list(zip(left_lvs, left_rvs))
                if star_lv:
                    rv_list = ListExpr(star_rvs)
                    rv_list.set_line(rvalue.get_line())
                    lr_pairs.append((star_lv.expr, rv_list))
                lr_pairs.extend(zip(right_lvs, right_rvs))

                for lv, rv in lr_pairs:
                    self.check_assignment(lv, rv, infer_lvalue_type)
        else:
            self.check_multi_assignment(lvalues, rvalue, context, infer_lvalue_type)

    def check_rvalue_count_in_assignment(self, lvalues: List[Lvalue], rvalue_count: int,
                                         context: Context) -> bool:
        if any(isinstance(lvalue, StarExpr) for lvalue in lvalues):
            if len(lvalues) - 1 > rvalue_count:
                self.msg.wrong_number_values_to_unpack(rvalue_count,
                                                       len(lvalues) - 1, context)
                return False
        elif rvalue_count != len(lvalues):
            self.msg.wrong_number_values_to_unpack(rvalue_count,
                            len(lvalues), context)
            return False
        return True

    def check_multi_assignment(self, lvalues: List[Lvalue],
                               rvalue: Expression,
                               context: Context,
                               infer_lvalue_type: bool = True,
                               msg: Optional[str] = None) -> None:
        """Check the assignment of one rvalue to a number of lvalues."""

        # Infer the type of an ordinary rvalue expression.
        rvalue_type = self.expr_checker.accept(rvalue)  # TODO maybe elsewhere; redundant
        undefined_rvalue = False

        if isinstance(rvalue_type, UnionType):
            # If this is an Optional type in non-strict Optional code, unwrap it.
            relevant_items = rvalue_type.relevant_items()
            if len(relevant_items) == 1:
                rvalue_type = relevant_items[0]

        if isinstance(rvalue_type, AnyType):
            for lv in lvalues:
                if isinstance(lv, StarExpr):
                    lv = lv.expr
                temp_node = self.temp_node(AnyType(TypeOfAny.from_another_any,
                                                   source_any=rvalue_type), context)
                self.check_assignment(lv, temp_node, infer_lvalue_type)
        elif isinstance(rvalue_type, TupleType):
            self.check_multi_assignment_from_tuple(lvalues, rvalue, rvalue_type,
                                                   context, undefined_rvalue, infer_lvalue_type)
        else:
            self.check_multi_assignment_from_iterable(lvalues, rvalue_type,
                                                      context, infer_lvalue_type)

    def check_multi_assignment_from_tuple(self, lvalues: List[Lvalue], rvalue: Expression,
                                          rvalue_type: TupleType, context: Context,
                                          undefined_rvalue: bool,
                                          infer_lvalue_type: bool = True) -> None:
        if self.check_rvalue_count_in_assignment(lvalues, len(rvalue_type.items), context):
            star_index = next((i for i, lv in enumerate(lvalues)
                               if isinstance(lv, StarExpr)), len(lvalues))

            left_lvs = lvalues[:star_index]
            star_lv = cast(StarExpr, lvalues[star_index]) if star_index != len(lvalues) else None
            right_lvs = lvalues[star_index + 1:]

            if not undefined_rvalue:
                # Infer rvalue again, now in the correct type context.
                lvalue_type = self.lvalue_type_for_inference(lvalues, rvalue_type)
                reinferred_rvalue_type = self.expr_checker.accept(rvalue, lvalue_type)

                if isinstance(reinferred_rvalue_type, UnionType):
                    # If this is an Optional type in non-strict Optional code, unwrap it.
                    relevant_items = reinferred_rvalue_type.relevant_items()
                    if len(relevant_items) == 1:
                        reinferred_rvalue_type = relevant_items[0]

                assert isinstance(reinferred_rvalue_type, TupleType)
                rvalue_type = reinferred_rvalue_type

            left_rv_types, star_rv_types, right_rv_types = self.split_around_star(
                rvalue_type.items, star_index, len(lvalues))

            for lv, rv_type in zip(left_lvs, left_rv_types):
                self.check_assignment(lv, self.temp_node(rv_type, context), infer_lvalue_type)
            if star_lv:
                list_expr = ListExpr([self.temp_node(rv_type, context)
                                      for rv_type in star_rv_types])
                list_expr.set_line(context.get_line())
                self.check_assignment(star_lv.expr, list_expr, infer_lvalue_type)
            for lv, rv_type in zip(right_lvs, right_rv_types):
                self.check_assignment(lv, self.temp_node(rv_type, context), infer_lvalue_type)

    def lvalue_type_for_inference(self, lvalues: List[Lvalue], rvalue_type: TupleType) -> Type:
        star_index = next((i for i, lv in enumerate(lvalues)
                           if isinstance(lv, StarExpr)), len(lvalues))
        left_lvs = lvalues[:star_index]
        star_lv = cast(StarExpr, lvalues[star_index]) if star_index != len(lvalues) else None
        right_lvs = lvalues[star_index + 1:]
        left_rv_types, star_rv_types, right_rv_types = self.split_around_star(
            rvalue_type.items, star_index, len(lvalues))

        type_parameters = []  # type: List[Type]

        def append_types_for_inference(lvs: List[Expression], rv_types: List[Type]) -> None:
            for lv, rv_type in zip(lvs, rv_types):
                sub_lvalue_type, index_expr, inferred = self.check_lvalue(lv)
                if sub_lvalue_type and not isinstance(sub_lvalue_type, PartialType):
                    type_parameters.append(sub_lvalue_type)
                else:  # index lvalue
                    # TODO Figure out more precise type context, probably
                    #      based on the type signature of the _set method.
                    type_parameters.append(rv_type)

        append_types_for_inference(left_lvs, left_rv_types)

        if star_lv:
            sub_lvalue_type, index_expr, inferred = self.check_lvalue(star_lv.expr)
            if sub_lvalue_type and not isinstance(sub_lvalue_type, PartialType):
                type_parameters.extend([sub_lvalue_type] * len(star_rv_types))
            else:  # index lvalue
                # TODO Figure out more precise type context, probably
                #      based on the type signature of the _set method.
                type_parameters.extend(star_rv_types)

        append_types_for_inference(right_lvs, right_rv_types)

        return TupleType(type_parameters, self.named_type('builtins.tuple'))

    def split_around_star(self, items: List[T], star_index: int,
                          length: int) -> Tuple[List[T], List[T], List[T]]:
        """Splits a list of items in three to match another list of length 'length'
        that contains a starred expression at 'star_index' in the following way:

        star_index = 2, length = 5 (i.e., [a,b,*,c,d]), items = [1,2,3,4,5,6,7]
        returns in: ([1,2], [3,4,5], [6,7])
        """
        nr_right_of_star = length - star_index - 1
        right_index = nr_right_of_star if -nr_right_of_star != 0 else len(items)
        left = items[:star_index]
        star = items[star_index:right_index]
        right = items[right_index:]
        return (left, star, right)

    def type_is_iterable(self, type: Type) -> bool:
        if isinstance(type, CallableType) and type.is_type_obj():
            type = type.fallback
        return (is_subtype(type, self.named_generic_type('typing.Iterable',
                                                         [AnyType(TypeOfAny.special_form)])) and
                isinstance(type, Instance))

    def check_multi_assignment_from_iterable(self, lvalues: List[Lvalue], rvalue_type: Type,
                                             context: Context,
                                             infer_lvalue_type: bool = True) -> None:
        if self.type_is_iterable(rvalue_type):
            item_type = self.iterable_item_type(cast(Instance, rvalue_type))
            for lv in lvalues:
                if isinstance(lv, StarExpr):
                    self.check_assignment(lv.expr, self.temp_node(rvalue_type, context),
                                          infer_lvalue_type)
                else:
                    self.check_assignment(lv, self.temp_node(item_type, context),
                                          infer_lvalue_type)
        else:
            self.msg.type_not_iterable(rvalue_type, context)

    def check_lvalue(self, lvalue: Lvalue) -> Tuple[Optional[Type],
                                                    Optional[IndexExpr],
                                                    Optional[Var]]:
        lvalue_type = None
        index_lvalue = None
        inferred = None

        if self.is_definition(lvalue):
            if isinstance(lvalue, NameExpr):
                inferred = cast(Var, lvalue.node)
                assert isinstance(inferred, Var)
            else:
                assert isinstance(lvalue, MemberExpr)
                self.expr_checker.accept(lvalue.expr)
                inferred = lvalue.def_var
        elif isinstance(lvalue, IndexExpr):
            index_lvalue = lvalue
        elif isinstance(lvalue, MemberExpr):
            lvalue_type = self.expr_checker.analyze_ordinary_member_access(lvalue,
                                                                 True)
            self.store_type(lvalue, lvalue_type)
        elif isinstance(lvalue, NameExpr):
            lvalue_type = self.expr_checker.analyze_ref_expr(lvalue, lvalue=True)
            self.store_type(lvalue, lvalue_type)
        elif isinstance(lvalue, TupleExpr) or isinstance(lvalue, ListExpr):
            types = [self.check_lvalue(sub_expr)[0] or
<<<<<<< HEAD
                     # This type will be used as a context for further inference of rvalue
                     # we put Any if there is no information available from lvalue.
                     AnyType(TypeOfAny.special_form) for sub_expr in lvalue.items]
=======
                     # This type will be used as a context for further inference of rvalue,
                     # we put Uninhabited if there is no information available from lvalue.
                     UninhabitedType() for sub_expr in lvalue.items]
>>>>>>> 2392a77b
            lvalue_type = TupleType(types, self.named_type('builtins.tuple'))
        else:
            lvalue_type = self.expr_checker.accept(lvalue)

        return lvalue_type, index_lvalue, inferred

    def is_definition(self, s: Lvalue) -> bool:
        if isinstance(s, NameExpr):
            if s.is_def:
                return True
            # If the node type is not defined, this must the first assignment
            # that we process => this is a definition, even though the semantic
            # analyzer did not recognize this as such. This can arise in code
            # that uses isinstance checks, if type checking of the primary
            # definition is skipped due to an always False type check.
            node = s.node
            if isinstance(node, Var):
                return node.type is None
        elif isinstance(s, MemberExpr):
            return s.is_def
        return False

    def infer_variable_type(self, name: Var, lvalue: Lvalue,
                            init_type: Type, context: Context) -> None:
        """Infer the type of initialized variables from initializer type."""
        if isinstance(init_type, DeletedType):
            self.msg.deleted_as_rvalue(init_type, context)
        elif not is_valid_inferred_type(init_type):
            # We cannot use the type of the initialization expression for full type
            # inference (it's not specific enough), but we might be able to give
            # partial type which will be made more specific later. A partial type
            # gets generated in assignment like 'x = []' where item type is not known.
            if not self.infer_partial_type(name, lvalue, init_type):
                self.fail(messages.NEED_ANNOTATION_FOR_VAR, context)
                self.set_inference_error_fallback_type(name, lvalue, init_type, context)
        elif (isinstance(lvalue, MemberExpr) and self.inferred_attribute_types is not None
              and lvalue.def_var and lvalue.def_var in self.inferred_attribute_types
              and not is_same_type(self.inferred_attribute_types[lvalue.def_var], init_type)):
            # Multiple, inconsistent types inferred for an attribute.
            self.fail(messages.NEED_ANNOTATION_FOR_VAR, context)
            name.type = AnyType(TypeOfAny.from_error)
        else:
            # Infer type of the target.

            # Make the type more general (strip away function names etc.).
            init_type = strip_type(init_type)

            self.set_inferred_type(name, lvalue, init_type)

    def infer_partial_type(self, name: Var, lvalue: Lvalue, init_type: Type) -> bool:
        if isinstance(init_type, (NoneTyp, UninhabitedType)):
            partial_type = PartialType(None, name, [init_type])
        elif isinstance(init_type, Instance):
            fullname = init_type.type.fullname()
            if (isinstance(lvalue, (NameExpr, MemberExpr)) and
                    (fullname == 'builtins.list' or
                     fullname == 'builtins.set' or
                     fullname == 'builtins.dict') and
                    all(isinstance(t, (NoneTyp, UninhabitedType)) for t in init_type.args)):
                partial_type = PartialType(init_type.type, name, init_type.args)
            else:
                return False
        else:
            return False
        self.set_inferred_type(name, lvalue, partial_type)
        self.partial_types[-1][name] = lvalue
        return True

    def set_inferred_type(self, var: Var, lvalue: Lvalue, type: Type) -> None:
        """Store inferred variable type.

        Store the type to both the variable node and the expression node that
        refers to the variable (lvalue). If var is None, do nothing.
        """
        if var and not self.current_node_deferred:
            var.type = type
            var.is_inferred = True
            if isinstance(lvalue, MemberExpr) and self.inferred_attribute_types is not None:
                # Store inferred attribute type so that we can check consistency afterwards.
                if lvalue.def_var is not None:
                    self.inferred_attribute_types[lvalue.def_var] = type
            self.store_type(lvalue, type)

    def set_inference_error_fallback_type(self, var: Var, lvalue: Lvalue, type: Type,
                                          context: Context) -> None:
        """If errors on context line are ignored, store dummy type for variable.

        If a program ignores error on type inference error, the variable should get some
        inferred type so that if can used later on in the program. Example:

          x = []  # type: ignore
          x.append(1)   # Should be ok!

        We implement this here by giving x a valid type (Any).
        """
        if context.get_line() in self.errors.ignored_lines[self.errors.file]:
            self.set_inferred_type(var, lvalue, AnyType(TypeOfAny.from_error))

    def check_simple_assignment(self, lvalue_type: Optional[Type], rvalue: Expression,
                                context: Context,
                                msg: str = messages.INCOMPATIBLE_TYPES_IN_ASSIGNMENT,
                                lvalue_name: str = 'variable',
                                rvalue_name: str = 'expression') -> Type:
        if self.is_stub and isinstance(rvalue, EllipsisExpr):
            # '...' is always a valid initializer in a stub.
            return AnyType(TypeOfAny.special_form)
        else:
            always_allow_any = lvalue_type is not None and not isinstance(lvalue_type, AnyType)
            rvalue_type = self.expr_checker.accept(rvalue, lvalue_type,
                                                   always_allow_any=always_allow_any)
            if isinstance(rvalue_type, DeletedType):
                self.msg.deleted_as_rvalue(rvalue_type, context)
            if isinstance(lvalue_type, DeletedType):
                self.msg.deleted_as_lvalue(lvalue_type, context)
            elif lvalue_type:
                self.check_subtype(rvalue_type, lvalue_type, context, msg,
                                   '{} has type'.format(rvalue_name),
                                   '{} has type'.format(lvalue_name))
            return rvalue_type

    def check_member_assignment(self, instance_type: Type, attribute_type: Type,
                                rvalue: Expression, context: Context) -> Tuple[Type, bool]:
        """Type member assigment.

        This is defers to check_simple_assignment, unless the member expression
        is a descriptor, in which case this checks descriptor semantics as well.

        Return the inferred rvalue_type and whether to infer anything about the attribute type
        """
        # Descriptors don't participate in class-attribute access
        if ((isinstance(instance_type, FunctionLike) and instance_type.is_type_obj()) or
                isinstance(instance_type, TypeType)):
            rvalue_type = self.check_simple_assignment(attribute_type, rvalue, context)
            return rvalue_type, True

        if not isinstance(attribute_type, Instance):
            rvalue_type = self.check_simple_assignment(attribute_type, rvalue, context)
            return rvalue_type, True

        if not attribute_type.type.has_readable_member('__set__'):
            # If there is no __set__, we type-check that the assigned value matches
            # the return type of __get__. This doesn't match the python semantics,
            # (which allow you to override the descriptor with any value), but preserves
            # the type of accessing the attribute (even after the override).
            if attribute_type.type.has_readable_member('__get__'):
                attribute_type = self.expr_checker.analyze_descriptor_access(
                    instance_type, attribute_type, context)
            rvalue_type = self.check_simple_assignment(attribute_type, rvalue, context)
            return rvalue_type, True

        dunder_set = attribute_type.type.get_method('__set__')
        if dunder_set is None:
            self.msg.fail("{}.__set__ is not callable".format(attribute_type), context)
            return AnyType(TypeOfAny.from_error), False

        function = function_type(dunder_set, self.named_type('builtins.function'))
        bound_method = bind_self(function, attribute_type)
        typ = map_instance_to_supertype(attribute_type, dunder_set.info)
        dunder_set_type = expand_type_by_instance(bound_method, typ)

        _, inferred_dunder_set_type = self.expr_checker.check_call(
            dunder_set_type, [TempNode(instance_type), rvalue],
            [nodes.ARG_POS, nodes.ARG_POS], context)

        if not isinstance(inferred_dunder_set_type, CallableType):
            self.fail("__set__ is not callable", context)
            return AnyType(TypeOfAny.from_error), True

        if len(inferred_dunder_set_type.arg_types) < 2:
            # A message already will have been recorded in check_call
            return AnyType(TypeOfAny.from_error), False

        return inferred_dunder_set_type.arg_types[1], False

    def check_indexed_assignment(self, lvalue: IndexExpr,
                                 rvalue: Expression, context: Context) -> None:
        """Type check indexed assignment base[index] = rvalue.

        The lvalue argument is the base[index] expression.
        """
        self.try_infer_partial_type_from_indexed_assignment(lvalue, rvalue)
        basetype = self.expr_checker.accept(lvalue.base)
        if isinstance(basetype, TypedDictType):
            item_type = self.expr_checker.visit_typeddict_index_expr(basetype, lvalue.index)
            method_type = CallableType(
                arg_types=[self.named_type('builtins.str'), item_type],
                arg_kinds=[ARG_POS, ARG_POS],
                arg_names=[None, None],
                ret_type=NoneTyp(),
                fallback=self.named_type('builtins.function')
            )  # type: Type
        else:
            method_type = self.expr_checker.analyze_external_member_access(
                '__setitem__', basetype, context)
        lvalue.method_type = method_type
        self.expr_checker.check_call(method_type, [lvalue.index, rvalue],
                                     [nodes.ARG_POS, nodes.ARG_POS],
                                     context)

    def try_infer_partial_type_from_indexed_assignment(
            self, lvalue: IndexExpr, rvalue: Expression) -> None:
        # TODO: Should we share some of this with try_infer_partial_type?
        if isinstance(lvalue.base, RefExpr) and isinstance(lvalue.base.node, Var):
            var = lvalue.base.node
            if isinstance(var.type, PartialType):
                type_type = var.type.type
                if type_type is None:
                    return  # The partial type is None.
                partial_types = self.find_partial_types(var)
                if partial_types is None:
                    return
                typename = type_type.fullname()
                if typename == 'builtins.dict':
                    # TODO: Don't infer things twice.
                    key_type = self.expr_checker.accept(lvalue.index)
                    value_type = self.expr_checker.accept(rvalue)
                    full_key_type = UnionType.make_simplified_union(
                        [key_type, var.type.inner_types[0]])
                    full_value_type = UnionType.make_simplified_union(
                        [value_type, var.type.inner_types[1]])
                    if (is_valid_inferred_type(full_key_type) and
                            is_valid_inferred_type(full_value_type)):
                        if not self.current_node_deferred:
                            var.type = self.named_generic_type('builtins.dict',
                                                               [full_key_type, full_value_type])
                            del partial_types[var]

    def visit_expression_stmt(self, s: ExpressionStmt) -> None:
        self.expr_checker.accept(s.expr, allow_none_return=True, always_allow_any=True)

    def visit_return_stmt(self, s: ReturnStmt) -> None:
        """Type check a return statement."""
        self.check_return_stmt(s)
        self.binder.unreachable()

    def check_return_stmt(self, s: ReturnStmt) -> None:
        defn = self.scope.top_function()
        if defn is not None:
            if defn.is_generator:
                return_type = self.get_generator_return_type(self.return_types[-1],
                                                             defn.is_coroutine)
            else:
                return_type = self.return_types[-1]

            if isinstance(return_type, UninhabitedType):
                self.fail(messages.NO_RETURN_EXPECTED, s)
                return

            if s.expr:
                is_lambda = isinstance(self.scope.top_function(), LambdaExpr)
                declared_none_return = isinstance(return_type, NoneTyp)
                declared_any_return = isinstance(return_type, AnyType)

                # This controls whether or not we allow a function call that
                # returns None as the expression of this return statement.
                # E.g. `return f()` for some `f` that returns None.  We allow
                # this only if we're in a lambda or in a function that returns
                # `None` or `Any`.
                allow_none_func_call = is_lambda or declared_none_return or declared_any_return

                # Return with a value.
                typ = self.expr_checker.accept(s.expr,
                                               return_type,
                                               allow_none_return=allow_none_func_call)

                if defn.is_async_generator:
                    self.fail("'return' with value in async generator is not allowed", s)
                    return
                # Returning a value of type Any is always fine.
                if isinstance(typ, AnyType):
                    # (Unless you asked to be warned in that case, and the
                    # function is not declared to return Any)
                    if (self.options.warn_return_any and
                            not is_proper_subtype(AnyType(TypeOfAny.special_form), return_type)):
                        self.msg.incorrectly_returning_any(return_type, s)
                    return

                # Disallow return expressions in functions declared to return
                # None, subject to two exceptions below.
                if declared_none_return:
                    # Lambdas are allowed to have None returns.
                    # Functions returning a value of type None are allowed to have a None return.
                    if is_lambda or isinstance(typ, NoneTyp):
                        return
                    self.fail(messages.NO_RETURN_VALUE_EXPECTED, s)
                else:
                    self.check_subtype(
                        subtype_label='got',
                        subtype=typ,
                        supertype_label='expected',
                        supertype=return_type,
                        context=s,
                        msg=messages.INCOMPATIBLE_RETURN_VALUE_TYPE)
            else:
                # Empty returns are valid in Generators with Any typed returns, but not in
                # coroutines.
                if (defn.is_generator and not defn.is_coroutine and
                        isinstance(return_type, AnyType)):
                    return

                if isinstance(return_type, (NoneTyp, AnyType)):
                    return

                if self.in_checked_function():
                    self.fail(messages.RETURN_VALUE_EXPECTED, s)

    def visit_if_stmt(self, s: IfStmt) -> None:
        """Type check an if statement."""
        # This frame records the knowledge from previous if/elif clauses not being taken.
        # Fall-through to the original frame is handled explicitly in each block.
        with self.binder.frame_context(can_skip=False, fall_through=0):
            for e, b in zip(s.expr, s.body):
                t = self.expr_checker.accept(e)

                if isinstance(t, DeletedType):
                    self.msg.deleted_as_rvalue(t, s)

                if self.options.strict_boolean:
                    is_bool = isinstance(t, Instance) and t.type.fullname() == 'builtins.bool'
                    if not (is_bool or isinstance(t, AnyType)):
                        self.fail(messages.NON_BOOLEAN_IN_CONDITIONAL, e)

                if_map, else_map = self.find_isinstance_check(e)

                # XXX Issue a warning if condition is always False?
                with self.binder.frame_context(can_skip=True, fall_through=2):
                    self.push_type_map(if_map)
                    self.accept(b)

                # XXX Issue a warning if condition is always True?
                self.push_type_map(else_map)

            with self.binder.frame_context(can_skip=False, fall_through=2):
                if s.else_body:
                    self.accept(s.else_body)

    def visit_while_stmt(self, s: WhileStmt) -> None:
        """Type check a while statement."""
        if_stmt = IfStmt([s.expr], [s.body], None)
        if_stmt.set_line(s.get_line(), s.get_column())
        self.accept_loop(if_stmt, s.else_body,
                         exit_condition=s.expr)

    def visit_operator_assignment_stmt(self,
                                       s: OperatorAssignmentStmt) -> None:
        """Type check an operator assignment statement, e.g. x += 1."""
        lvalue_type = self.expr_checker.accept(s.lvalue)
        inplace, method = infer_operator_assignment_method(lvalue_type, s.op)
        if inplace:
            # There is __ifoo__, treat as x = x.__ifoo__(y)
            rvalue_type, method_type = self.expr_checker.check_op(
                method, lvalue_type, s.rvalue, s)
            if not is_subtype(rvalue_type, lvalue_type):
                self.msg.incompatible_operator_assignment(s.op, s)
        else:
            # There is no __ifoo__, treat as x = x <foo> y
            expr = OpExpr(s.op, s.lvalue, s.rvalue)
            expr.set_line(s)
            self.check_assignment(lvalue=s.lvalue, rvalue=expr,
                                  infer_lvalue_type=True, new_syntax=False)

    def visit_assert_stmt(self, s: AssertStmt) -> None:
        self.expr_checker.accept(s.expr)

        if s.msg is not None:
            self.expr_checker.accept(s.msg)

        if isinstance(s.expr, TupleExpr) and len(s.expr.items) > 0:
            self.warn(messages.MALFORMED_ASSERT, s)

        # If this is asserting some isinstance check, bind that type in the following code
        true_map, _ = self.find_isinstance_check(s.expr)
        self.push_type_map(true_map)

    def visit_raise_stmt(self, s: RaiseStmt) -> None:
        """Type check a raise statement."""
        if s.expr:
            self.type_check_raise(s.expr, s)
        if s.from_expr:
            self.type_check_raise(s.from_expr, s, True)
        self.binder.unreachable()

    def type_check_raise(self, e: Expression, s: RaiseStmt,
                         optional: bool = False) -> None:
        typ = self.expr_checker.accept(e)
        if isinstance(typ, FunctionLike):
            if typ.is_type_obj():
                # Cases like "raise/from ExceptionClass".
                typeinfo = typ.type_object()
                base = self.lookup_typeinfo('builtins.BaseException')
                if base in typeinfo.mro or typeinfo.fallback_to_any:
                    # Good!
                    return
                # Else fall back to the checks below (which will fail).
        if isinstance(typ, TupleType) and self.options.python_version[0] == 2:
            # allow `raise type, value, traceback`
            # https://docs.python.org/2/reference/simple_stmts.html#the-raise-statement
            # TODO: Also check tuple item types.
            if len(typ.items) in (2, 3):
                return
        if isinstance(typ, Instance) and typ.type.fallback_to_any:
            # OK!
            return
        expected_type = self.named_type('builtins.BaseException')  # type: Type
        if optional:
            expected_type = UnionType([expected_type, NoneTyp()])
        self.check_subtype(typ, expected_type, s, messages.INVALID_EXCEPTION)

    def visit_try_stmt(self, s: TryStmt) -> None:
        """Type check a try statement."""
        # Our enclosing frame will get the result if the try/except falls through.
        # This one gets all possible states after the try block exited abnormally
        # (by exception, return, break, etc.)
        with self.binder.frame_context(can_skip=False, fall_through=0):
            # Not only might the body of the try statement exit
            # abnormally, but so might an exception handler or else
            # clause. The finally clause runs in *all* cases, so we
            # need an outer try frame to catch all intermediate states
            # in case an exception is raised during an except or else
            # clause. As an optimization, only create the outer try
            # frame when there actually is a finally clause.
            self.visit_try_without_finally(s, try_frame=bool(s.finally_body))
            if s.finally_body:
                # First we check finally_body is type safe on all abnormal exit paths
                self.accept(s.finally_body)

        if s.finally_body:
            # Then we try again for the more restricted set of options
            # that can fall through. (Why do we need to check the
            # finally clause twice? Depending on whether the finally
            # clause was reached by the try clause falling off the end
            # or exiting abnormally, after completing the finally clause
            # either flow will continue to after the entire try statement
            # or the exception/return/etc. will be processed and control
            # flow will escape. We need to check that the finally clause
            # type checks in both contexts, but only the resulting types
            # from the latter context affect the type state in the code
            # that follows the try statement.)
            self.accept(s.finally_body)

    def visit_try_without_finally(self, s: TryStmt, try_frame: bool) -> None:
        """Type check a try statement, ignoring the finally block.

        On entry, the top frame should receive all flow that exits the
        try block abnormally (i.e., such that the else block does not
        execute), and its parent should receive all flow that exits
        the try block normally.
        """
        # This frame will run the else block if the try fell through.
        # In that case, control flow continues to the parent of what
        # was the top frame on entry.
        with self.binder.frame_context(can_skip=False, fall_through=2, try_frame=try_frame):
            # This frame receives exit via exception, and runs exception handlers
            with self.binder.frame_context(can_skip=False, fall_through=2):
                # Finally, the body of the try statement
                with self.binder.frame_context(can_skip=False, fall_through=2, try_frame=True):
                    self.accept(s.body)
                for i in range(len(s.handlers)):
                    with self.binder.frame_context(can_skip=True, fall_through=4):
                        typ = s.types[i]
                        if typ:
                            t = self.check_except_handler_test(typ)
                            var = s.vars[i]
                            if var:
                                # To support local variables, we make this a definition line,
                                # causing assignment to set the variable's type.
                                var.is_def = True
                                # We also temporarily set current_node_deferred to False to
                                # make sure the inference happens.
                                # TODO: Use a better solution, e.g. a
                                # separate Var for each except block.
                                am_deferring = self.current_node_deferred
                                self.current_node_deferred = False
                                self.check_assignment(var, self.temp_node(t, var))
                                self.current_node_deferred = am_deferring
                        self.accept(s.handlers[i])
                        var = s.vars[i]
                        if var:
                            # Exception variables are deleted in python 3 but not python 2.
                            # But, since it's bad form in python 2 and the type checking
                            # wouldn't work very well, we delete it anyway.

                            # Unfortunately, this doesn't let us detect usage before the
                            # try/except block.
                            if self.options.python_version[0] >= 3:
                                source = var.name
                            else:
                                source = ('(exception variable "{}", which we do not '
                                          'accept outside except: blocks even in '
                                          'python 2)'.format(var.name))
                            cast(Var, var.node).type = DeletedType(source=source)
                            self.binder.cleanse(var)
            if s.else_body:
                self.accept(s.else_body)

    def check_except_handler_test(self, n: Expression) -> Type:
        """Type check an exception handler test clause."""
        typ = self.expr_checker.accept(n)

        all_types = []  # type: List[Type]
        test_types = self.get_types_from_except_handler(typ, n)

        for ttype in test_types:
            if isinstance(ttype, AnyType):
                all_types.append(ttype)
                continue

            if isinstance(ttype, FunctionLike):
                item = ttype.items()[0]
                if not item.is_type_obj():
                    self.fail(messages.INVALID_EXCEPTION_TYPE, n)
                    return AnyType(TypeOfAny.from_error)
                exc_type = item.ret_type
            elif isinstance(ttype, TypeType):
                exc_type = ttype.item
            else:
                self.fail(messages.INVALID_EXCEPTION_TYPE, n)
                return AnyType(TypeOfAny.from_error)

            if not is_subtype(exc_type, self.named_type('builtins.BaseException')):
                self.fail(messages.INVALID_EXCEPTION_TYPE, n)
                return AnyType(TypeOfAny.from_error)

            all_types.append(exc_type)

        return UnionType.make_simplified_union(all_types)

    def get_types_from_except_handler(self, typ: Type, n: Expression) -> List[Type]:
        """Helper for check_except_handler_test to retrieve handler types."""
        if isinstance(typ, TupleType):
            return typ.items
        elif isinstance(typ, UnionType):
            return [
                union_typ
                for item in typ.relevant_items()
                for union_typ in self.get_types_from_except_handler(item, n)
            ]
        elif isinstance(typ, Instance) and is_named_instance(typ, 'builtins.tuple'):
            # variadic tuple
            return [typ.args[0]]
        else:
            return [typ]

    def visit_for_stmt(self, s: ForStmt) -> None:
        """Type check a for statement."""
        if s.is_async:
            item_type = self.analyze_async_iterable_item_type(s.expr)
        else:
            item_type = self.analyze_iterable_item_type(s.expr)
        self.analyze_index_variables(s.index, item_type, s.index_type is None, s)
        self.accept_loop(s.body, s.else_body)

    def analyze_async_iterable_item_type(self, expr: Expression) -> Type:
        """Analyse async iterable expression and return iterator item type."""
        echk = self.expr_checker
        iterable = echk.accept(expr)

        self.check_subtype(iterable,
                           self.named_generic_type('typing.AsyncIterable',
                                                   [AnyType(TypeOfAny.special_form)]),
                           expr, messages.ASYNC_ITERABLE_EXPECTED)

        method = echk.analyze_external_member_access('__aiter__', iterable, expr)
        iterator = echk.check_call(method, [], [], expr)[0]
        method = echk.analyze_external_member_access('__anext__', iterator, expr)
        awaitable = echk.check_call(method, [], [], expr)[0]
        return echk.check_awaitable_expr(awaitable, expr,
                                         messages.INCOMPATIBLE_TYPES_IN_ASYNC_FOR)

    def analyze_iterable_item_type(self, expr: Expression) -> Type:
        """Analyse iterable expression and return iterator item type."""
        echk = self.expr_checker
        iterable = echk.accept(expr)

        if isinstance(iterable, TupleType):
            joined = UninhabitedType()  # type: Type
            for item in iterable.items:
                joined = join_types(joined, item)
            return joined
        else:
            # Non-tuple iterable.
            self.check_subtype(iterable,
                               self.named_generic_type('typing.Iterable',
                                                       [AnyType(TypeOfAny.special_form)]),
                               expr, messages.ITERABLE_EXPECTED)

            method = echk.analyze_external_member_access('__iter__', iterable,
                                                         expr)
            iterator = echk.check_call(method, [], [], expr)[0]
            if self.options.python_version[0] >= 3:
                nextmethod = '__next__'
            else:
                nextmethod = 'next'
            method = echk.analyze_external_member_access(nextmethod, iterator,
                                                         expr)
            return echk.check_call(method, [], [], expr)[0]

    def analyze_index_variables(self, index: Expression, item_type: Type,
                                infer_lvalue_type: bool, context: Context) -> None:
        """Type check or infer for loop or list comprehension index vars."""
        self.check_assignment(index, self.temp_node(item_type, context), infer_lvalue_type)

    def visit_del_stmt(self, s: DelStmt) -> None:
        if isinstance(s.expr, IndexExpr):
            e = s.expr
            m = MemberExpr(e.base, '__delitem__')
            m.line = s.line
            c = CallExpr(m, [e.index], [nodes.ARG_POS], [None])
            c.line = s.line
            self.expr_checker.accept(c, allow_none_return=True)
        else:
            s.expr.accept(self.expr_checker)
            for elt in flatten(s.expr):
                if isinstance(elt, NameExpr):
                    self.binder.assign_type(elt, DeletedType(source=elt.name),
                                            get_declaration(elt), False)

    def visit_decorator(self, e: Decorator) -> None:
        for d in e.decorators:
            if isinstance(d, RefExpr):
                if d.fullname == 'typing.no_type_check':
                    e.var.type = AnyType(TypeOfAny.special_form)
                    e.var.is_ready = True
                    return

        self.check_func_item(e.func, name=e.func.name())

        # Process decorators from the inside out to determine decorated signature, which
        # may be different from the declared signature.
        sig = self.function_type(e.func)  # type: Type
        for d in reversed(e.decorators):
            if refers_to_fullname(d, 'typing.overload'):
                self.fail('Single overload definition, multiple required', e)
                continue
            dec = self.expr_checker.accept(d)
            temp = self.temp_node(sig)
            fullname = None
            if isinstance(d, RefExpr):
                fullname = d.fullname
            self.check_for_untyped_decorator(e.func, dec, d)
            sig, t2 = self.expr_checker.check_call(dec, [temp],
                                                   [nodes.ARG_POS], e,
                                                   callable_name=fullname)
        self.check_untyped_after_decorator(sig, e.func)
        sig = cast(FunctionLike, sig)
        sig = set_callable_name(sig, e.func)
        e.var.type = sig
        e.var.is_ready = True
        if e.func.is_property:
            self.check_incompatible_property_override(e)
        if e.func.info and not e.func.is_dynamic():
            self.check_method_override(e)

    def check_for_untyped_decorator(self,
                                    func: FuncDef,
                                    dec_type: Type,
                                    dec_expr: Expression) -> None:
        if (self.options.disallow_untyped_decorators and
                is_typed_callable(func.type) and
                is_untyped_decorator(dec_type)):
            self.msg.typed_function_untyped_decorator(func.name(), dec_expr)

    def check_incompatible_property_override(self, e: Decorator) -> None:
        if not e.var.is_settable_property and e.func.info is not None:
            name = e.func.name()
            for base in e.func.info.mro[1:]:
                base_attr = base.names.get(name)
                if not base_attr:
                    continue
                if (isinstance(base_attr.node, OverloadedFuncDef) and
                        base_attr.node.is_property and
                        cast(Decorator,
                             base_attr.node.items[0]).var.is_settable_property):
                    self.fail(messages.READ_ONLY_PROPERTY_OVERRIDES_READ_WRITE, e)

    def visit_with_stmt(self, s: WithStmt) -> None:
        for expr, target in zip(s.expr, s.target):
            if s.is_async:
                self.check_async_with_item(expr, target, s.target_type is None)
            else:
                self.check_with_item(expr, target, s.target_type is None)
        self.accept(s.body)

    def check_untyped_after_decorator(self, typ: Type, func: FuncDef) -> None:
        if 'decorated' not in self.options.disallow_any or self.is_stub:
            return

        if mypy.checkexpr.has_any_type(typ):
            self.msg.untyped_decorated_function(typ, func)

    def check_async_with_item(self, expr: Expression, target: Optional[Expression],
                              infer_lvalue_type: bool) -> None:
        echk = self.expr_checker
        ctx = echk.accept(expr)
        enter = echk.analyze_external_member_access('__aenter__', ctx, expr)
        obj = echk.check_call(enter, [], [], expr)[0]
        obj = echk.check_awaitable_expr(
            obj, expr, messages.INCOMPATIBLE_TYPES_IN_ASYNC_WITH_AENTER)
        if target:
            self.check_assignment(target, self.temp_node(obj, expr), infer_lvalue_type)
        exit = echk.analyze_external_member_access('__aexit__', ctx, expr)
        arg = self.temp_node(AnyType(TypeOfAny.special_form), expr)
        res = echk.check_call(exit, [arg] * 3, [nodes.ARG_POS] * 3, expr)[0]
        echk.check_awaitable_expr(
            res, expr, messages.INCOMPATIBLE_TYPES_IN_ASYNC_WITH_AEXIT)

    def check_with_item(self, expr: Expression, target: Optional[Expression],
                        infer_lvalue_type: bool) -> None:
        echk = self.expr_checker
        ctx = echk.accept(expr)
        enter = echk.analyze_external_member_access('__enter__', ctx, expr)
        obj = echk.check_call(enter, [], [], expr)[0]
        if target:
            self.check_assignment(target, self.temp_node(obj, expr), infer_lvalue_type)
        exit = echk.analyze_external_member_access('__exit__', ctx, expr)
        arg = self.temp_node(AnyType(TypeOfAny.special_form), expr)
        echk.check_call(exit, [arg] * 3, [nodes.ARG_POS] * 3, expr)

    def visit_print_stmt(self, s: PrintStmt) -> None:
        for arg in s.args:
            self.expr_checker.accept(arg)
        if s.target:
            target_type = self.expr_checker.accept(s.target)
            if not isinstance(target_type, NoneTyp):
                # TODO: Also verify the type of 'write'.
                self.expr_checker.analyze_external_member_access('write', target_type, s.target)

    def visit_break_stmt(self, s: BreakStmt) -> None:
        self.binder.handle_break()

    def visit_continue_stmt(self, s: ContinueStmt) -> None:
        self.binder.handle_continue()
        return None

    #
    # Helpers
    #

    def check_subtype(self, subtype: Type, supertype: Type, context: Context,
                      msg: str = messages.INCOMPATIBLE_TYPES,
                      subtype_label: Optional[str] = None,
                      supertype_label: Optional[str] = None) -> bool:
        """Generate an error if the subtype is not compatible with
        supertype."""
        if is_subtype(subtype, supertype):
            return True
        else:
            if self.should_suppress_optional_error([subtype]):
                return False
            extra_info = []  # type: List[str]
            note_msg = ''
            if subtype_label is not None or supertype_label is not None:
                subtype_str, supertype_str = self.msg.format_distinctly(subtype, supertype)
                if subtype_label is not None:
                    extra_info.append(subtype_label + ' ' + subtype_str)
                if supertype_label is not None:
                    extra_info.append(supertype_label + ' ' + supertype_str)
                note_msg = make_inferred_type_note(context, subtype,
                                                   supertype, supertype_str)
            if extra_info:
                msg += ' (' + ', '.join(extra_info) + ')'
            self.fail(msg, context)
            if note_msg:
                self.note(note_msg, context)
            if (isinstance(supertype, Instance) and supertype.type.is_protocol and
                    isinstance(subtype, (Instance, TupleType, TypedDictType))):
                self.msg.report_protocol_problems(subtype, supertype, context)
            if isinstance(supertype, CallableType) and isinstance(subtype, Instance):
                call = find_member('__call__', subtype, subtype)
                if call:
                    self.msg.note_call(subtype, call, context)
            return False

    def contains_none(self, t: Type) -> bool:
        return (
            isinstance(t, NoneTyp) or
            (isinstance(t, UnionType) and any(self.contains_none(ut) for ut in t.items)) or
            (isinstance(t, TupleType) and any(self.contains_none(tt) for tt in t.items)) or
            (isinstance(t, Instance) and bool(t.args)
             and any(self.contains_none(it) for it in t.args))
        )

    def should_suppress_optional_error(self, related_types: List[Type]) -> bool:
        return self.suppress_none_errors and any(self.contains_none(t) for t in related_types)

    def named_type(self, name: str) -> Instance:
        """Return an instance type with type given by the name and no
        type arguments. For example, named_type('builtins.object')
        produces the object type.
        """
        # Assume that the name refers to a type.
        sym = self.lookup_qualified(name)
        node = sym.node
        assert isinstance(node, TypeInfo)
        any_type = AnyType(TypeOfAny.from_omitted_generics)
        return Instance(node, [any_type] * len(node.defn.type_vars))

    def named_generic_type(self, name: str, args: List[Type]) -> Instance:
        """Return an instance with the given name and type arguments.

        Assume that the number of arguments is correct.  Assume that
        the name refers to a compatible generic type.
        """
        info = self.lookup_typeinfo(name)
        # TODO: assert len(args) == len(info.defn.type_vars)
        return Instance(info, args)

    def lookup_typeinfo(self, fullname: str) -> TypeInfo:
        # Assume that the name refers to a class.
        sym = self.lookup_qualified(fullname)
        node = sym.node
        assert isinstance(node, TypeInfo)
        return node

    def type_type(self) -> Instance:
        """Return instance type 'type'."""
        return self.named_type('builtins.type')

    def str_type(self) -> Instance:
        """Return instance type 'str'."""
        return self.named_type('builtins.str')

    def store_type(self, node: Expression, typ: Type) -> None:
        """Store the type of a node in the type map."""
        self.type_map[node] = typ

    def in_checked_function(self) -> bool:
        """Should we type-check the current function?

        - Yes if --check-untyped-defs is set.
        - Yes outside functions.
        - Yes in annotated functions.
        - No otherwise.
        """
        return (self.options.check_untyped_defs
                or not self.dynamic_funcs
                or not self.dynamic_funcs[-1])

    def lookup(self, name: str, kind: int) -> SymbolTableNode:
        """Look up a definition from the symbol table with the given name.
        TODO remove kind argument
        """
        if name in self.globals:
            return self.globals[name]
        else:
            b = self.globals.get('__builtins__', None)
            if b:
                table = cast(MypyFile, b.node).names
                if name in table:
                    return table[name]
            raise KeyError('Failed lookup: {}'.format(name))

    def lookup_qualified(self, name: str) -> SymbolTableNode:
        if '.' not in name:
            return self.lookup(name, GDEF)  # FIX kind
        else:
            parts = name.split('.')
            n = self.modules[parts[0]]
            for i in range(1, len(parts) - 1):
                sym = n.names.get(parts[i])
                assert sym is not None, "Internal error: attempted lookup of unknown name"
                n = cast(MypyFile, sym.node)
            last = parts[-1]
            if last in n.names:
                return n.names[last]
            elif len(parts) == 2 and parts[0] == 'builtins':
                raise KeyError("Could not find builtin symbol '{}'. (Are you running a "
                               "test case? If so, make sure to include a fixture that "
                               "defines this symbol.)".format(last))
            else:
                msg = "Failed qualified lookup: '{}' (fullname = '{}')."
                raise KeyError(msg.format(last, name))

    @contextmanager
    def enter_partial_types(self) -> Iterator[None]:
        """Enter a new scope for collecting partial types.

        Also report errors for variables which still have partial
        types, i.e. we couldn't infer a complete type.
        """
        self.partial_types.append({})
        yield

        partial_types = self.partial_types.pop()
        if not self.current_node_deferred:
            for var, context in partial_types.items():
                if isinstance(var.type, PartialType) and var.type.type is None:
                    # None partial type: assume variable is intended to have type None
                    var.type = NoneTyp()
                else:
                    if var not in self.partial_reported:
                        self.msg.fail(messages.NEED_ANNOTATION_FOR_VAR, context)
                        self.partial_reported.add(var)
                    var.type = AnyType(TypeOfAny.from_error)

    def find_partial_types(self, var: Var) -> Optional[Dict[Var, Context]]:
        for partial_types in reversed(self.partial_types):
            if var in partial_types:
                return partial_types
        return None

    def temp_node(self, t: Type, context: Optional[Context] = None) -> TempNode:
        """Create a temporary node with the given, fixed type."""
        temp = TempNode(t)
        if context:
            temp.set_line(context.get_line())
        return temp

    def fail(self, msg: str, context: Context) -> None:
        """Produce an error message."""
        self.msg.fail(msg, context)

    def warn(self, msg: str, context: Context) -> None:
        """Produce a warning message."""
        self.msg.warn(msg, context)

    def note(self, msg: str, context: Context, offset: int = 0) -> None:
        """Produce a note."""
        self.msg.note(msg, context, offset=offset)

    def iterable_item_type(self, instance: Instance) -> Type:
        iterable = map_instance_to_supertype(
            instance,
            self.lookup_typeinfo('typing.Iterable'))
        return iterable.args[0]

    def function_type(self, func: FuncBase) -> FunctionLike:
        return function_type(func, self.named_type('builtins.function'))

    # TODO: These next two functions should refer to TypeMap below
    def find_isinstance_check(self, n: Expression) -> Tuple[Optional[Dict[Expression, Type]],
                                                            Optional[Dict[Expression, Type]]]:
        return find_isinstance_check(n, self.type_map)

    def push_type_map(self, type_map: Optional[Dict[Expression, Type]]) -> None:
        if type_map is None:
            self.binder.unreachable()
        else:
            for expr, type in type_map.items():
                self.binder.put(expr, type)

# Data structure returned by find_isinstance_check representing
# information learned from the truth or falsehood of a condition.  The
# dict maps nodes representing expressions like 'a[0].x' to their
# refined types under the assumption that the condition has a
# particular truth value. A value of None means that the condition can
# never have that truth value.

# NB: The keys of this dict are nodes in the original source program,
# which are compared by reference equality--effectively, being *the
# same* expression of the program, not just two identical expressions
# (such as two references to the same variable). TODO: it would
# probably be better to have the dict keyed by the nodes' literal_hash
# field instead.


TypeMap = Optional[Dict[Expression, Type]]

# An object that represents either a precise type or a type with an upper bound;
# it is important for correct type inference with isinstance.
TypeRange = NamedTuple(
    'TypeRange',
    [
        ('item', Type),
        ('is_upper_bound', bool),  # False => precise type
    ])


def conditional_type_map(expr: Expression,
                         current_type: Optional[Type],
                         proposed_type_ranges: Optional[List[TypeRange]],
                         ) -> Tuple[TypeMap, TypeMap]:
    """Takes in an expression, the current type of the expression, and a
    proposed type of that expression.

    Returns a 2-tuple: The first element is a map from the expression to
    the proposed type, if the expression can be the proposed type.  The
    second element is a map from the expression to the type it would hold
    if it was not the proposed type, if any. None means bot, {} means top"""
    if proposed_type_ranges:
        if len(proposed_type_ranges) == 1:
            proposed_type = proposed_type_ranges[0].item  # Union with a single type breaks tests
        else:
            proposed_type = UnionType([type_range.item for type_range in proposed_type_ranges])
        if current_type:
            if (not any(type_range.is_upper_bound for type_range in proposed_type_ranges)
               and is_proper_subtype(current_type, proposed_type)):
                # Expression is always of one of the types in proposed_type_ranges
                return {}, None
            elif not is_overlapping_types(current_type, proposed_type):
                # Expression is never of any type in proposed_type_ranges
                return None, {}
            else:
                # we can only restrict when the type is precise, not bounded
                proposed_precise_type = UnionType([type_range.item
                                          for type_range in proposed_type_ranges
                                          if not type_range.is_upper_bound])
                remaining_type = restrict_subtype_away(current_type, proposed_precise_type)
                return {expr: proposed_type}, {expr: remaining_type}
        else:
            return {expr: proposed_type}, {}
    else:
        # An isinstance check, but we don't understand the type
        return {}, {}


def partition_by_callable(type: Type) -> Tuple[List[Type], List[Type]]:
    """Takes in a type and partitions that type into callable subtypes and
    uncallable subtypes.

    Thus, given:
    `callables, uncallables = partition_by_callable(type)`

    If we assert `callable(type)` then `type` has type Union[*callables], and
    If we assert `not callable(type)` then `type` has type Union[*uncallables]

    Guaranteed to not return [], []"""
    if isinstance(type, FunctionLike) or isinstance(type, TypeType):
        return [type], []

    if isinstance(type, AnyType):
        return [type], [type]

    if isinstance(type, UnionType):
        callables = []
        uncallables = []
        for subtype in type.relevant_items():
            subcallables, subuncallables = partition_by_callable(subtype)
            callables.extend(subcallables)
            uncallables.extend(subuncallables)
        return callables, uncallables

    if isinstance(type, TypeVarType):
        return partition_by_callable(type.erase_to_union_or_bound())

    if isinstance(type, Instance):
        method = type.type.get_method('__call__')
        if method and method.type:
            callables, uncallables = partition_by_callable(method.type)
            if len(callables) and not len(uncallables):
                # Only consider the type callable if its __call__ method is
                # definitely callable.
                return [type], []
        return [], [type]

    return [], [type]


def conditional_callable_type_map(expr: Expression,
                                  current_type: Optional[Type],
                                  ) -> Tuple[TypeMap, TypeMap]:
    """Takes in an expression and the current type of the expression.

    Returns a 2-tuple: The first element is a map from the expression to
    the restricted type if it were callable. The second element is a
    map from the expression to the type it would hold if it weren't
    callable."""
    if not current_type:
        return {}, {}

    if isinstance(current_type, AnyType):
        return {}, {}

    callables, uncallables = partition_by_callable(current_type)

    if len(callables) and len(uncallables):
        callable_map = {expr: UnionType.make_union(callables)} if len(callables) else None
        uncallable_map = {expr: UnionType.make_union(uncallables)} if len(uncallables) else None
        return callable_map, uncallable_map

    elif len(callables):
        return {}, None

    return None, {}


def is_true_literal(n: Expression) -> bool:
    return (refers_to_fullname(n, 'builtins.True')
            or isinstance(n, IntExpr) and n.value == 1)


def is_false_literal(n: Expression) -> bool:
    return (refers_to_fullname(n, 'builtins.False')
            or isinstance(n, IntExpr) and n.value == 0)


def is_literal_none(n: Expression) -> bool:
    return isinstance(n, NameExpr) and n.fullname == 'builtins.None'


def is_optional(t: Type) -> bool:
    return isinstance(t, UnionType) and any(isinstance(e, NoneTyp) for e in t.items)


def remove_optional(typ: Type) -> Type:
    if isinstance(typ, UnionType):
        return UnionType.make_union([t for t in typ.items if not isinstance(t, NoneTyp)])
    else:
        return typ


def and_conditional_maps(m1: TypeMap, m2: TypeMap) -> TypeMap:
    """Calculate what information we can learn from the truth of (e1 and e2)
    in terms of the information that we can learn from the truth of e1 and
    the truth of e2.
    """

    if m1 is None or m2 is None:
        # One of the conditions can never be true.
        return None
    # Both conditions can be true; combine the information. Anything
    # we learn from either conditions's truth is valid. If the same
    # expression's type is refined by both conditions, we somewhat
    # arbitrarily give precedence to m2. (In the future, we could use
    # an intersection type.)
    result = m2.copy()
    m2_keys = set(literal_hash(n2) for n2 in m2)
    for n1 in m1:
        if literal_hash(n1) not in m2_keys:
            result[n1] = m1[n1]
    return result


def or_conditional_maps(m1: TypeMap, m2: TypeMap) -> TypeMap:
    """Calculate what information we can learn from the truth of (e1 or e2)
    in terms of the information that we can learn from the truth of e1 and
    the truth of e2.
    """

    if m1 is None:
        return m2
    if m2 is None:
        return m1
    # Both conditions can be true. Combine information about
    # expressions whose type is refined by both conditions. (We do not
    # learn anything about expressions whose type is refined by only
    # one condition.)
    result = {}
    for n1 in m1:
        for n2 in m2:
            if literal_hash(n1) == literal_hash(n2):
                result[n1] = UnionType.make_simplified_union([m1[n1], m2[n2]])
    return result


def convert_to_typetype(type_map: TypeMap) -> TypeMap:
    converted_type_map = {}  # type: Dict[Expression, Type]
    if type_map is None:
        return None
    for expr, typ in type_map.items():
        if not isinstance(typ, (UnionType, Instance)):
            # unknown type; error was likely reported earlier
            return {}
        converted_type_map[expr] = TypeType.make_normalized(typ)
    return converted_type_map


def find_isinstance_check(node: Expression,
                          type_map: Dict[Expression, Type],
                          ) -> Tuple[TypeMap, TypeMap]:
    """Find any isinstance checks (within a chain of ands).  Includes
    implicit and explicit checks for None and calls to callable.

    Return value is a map of variables to their types if the condition
    is true and a map of variables to their types if the condition is false.

    If either of the values in the tuple is None, then that particular
    branch can never occur.

    Guaranteed to not return None, None. (But may return {}, {})
    """
    if is_true_literal(node):
        return {}, None
    elif is_false_literal(node):
        return None, {}
    elif isinstance(node, CallExpr):
        if refers_to_fullname(node.callee, 'builtins.isinstance'):
            if len(node.args) != 2:  # the error will be reported later
                return {}, {}
            expr = node.args[0]
            if literal(expr) == LITERAL_TYPE:
                vartype = type_map[expr]
                type = get_isinstance_type(node.args[1], type_map)
                return conditional_type_map(expr, vartype, type)
        elif refers_to_fullname(node.callee, 'builtins.issubclass'):
            expr = node.args[0]
            if literal(expr) == LITERAL_TYPE:
                vartype = type_map[expr]
                type = get_isinstance_type(node.args[1], type_map)
                if isinstance(vartype, UnionType):
                    union_list = []
                    for t in vartype.items:
                        if isinstance(t, TypeType):
                            union_list.append(t.item)
                        else:
                            #  this is an error that should be reported earlier
                            #  if we reach here, we refuse to do any type inference
                            return {}, {}
                    vartype = UnionType(union_list)
                elif isinstance(vartype, TypeType):
                    vartype = vartype.item
                else:
                    # any other object whose type we don't know precisely
                    # for example, Any or Instance of type type
                    return {}, {}  # unknown type
                yes_map, no_map = conditional_type_map(expr, vartype, type)
                yes_map, no_map = map(convert_to_typetype, (yes_map, no_map))
                return yes_map, no_map
        elif refers_to_fullname(node.callee, 'builtins.callable'):
            expr = node.args[0]
            if literal(expr) == LITERAL_TYPE:
                vartype = type_map[expr]
                return conditional_callable_type_map(expr, vartype)
    elif isinstance(node, ComparisonExpr) and experiments.STRICT_OPTIONAL:
        # Check for `x is None` and `x is not None`.
        is_not = node.operators == ['is not']
        if any(is_literal_none(n) for n in node.operands) and (is_not or node.operators == ['is']):
            if_vars = {}  # type: TypeMap
            else_vars = {}  # type: TypeMap
            for expr in node.operands:
                if (literal(expr) == LITERAL_TYPE and not is_literal_none(expr)
                        and expr in type_map):
                    # This should only be true at most once: there should be
                    # two elements in node.operands, and at least one of them
                    # should represent a None.
                    vartype = type_map[expr]
                    none_typ = [TypeRange(NoneTyp(), is_upper_bound=False)]
                    if_vars, else_vars = conditional_type_map(expr, vartype, none_typ)
                    break

            if is_not:
                if_vars, else_vars = else_vars, if_vars
            return if_vars, else_vars
        # Check for `x == y` where x is of type Optional[T] and y is of type T
        # or a type that overlaps with T (or vice versa).
        elif node.operators == ['==']:
            first_type = type_map[node.operands[0]]
            second_type = type_map[node.operands[1]]
            if is_optional(first_type) != is_optional(second_type):
                if is_optional(first_type):
                    optional_type, comp_type = first_type, second_type
                    optional_expr = node.operands[0]
                else:
                    optional_type, comp_type = second_type, first_type
                    optional_expr = node.operands[1]
                if is_overlapping_types(optional_type, comp_type):
                    return {optional_expr: remove_optional(optional_type)}, {}
    elif isinstance(node, RefExpr):
        # Restrict the type of the variable to True-ish/False-ish in the if and else branches
        # respectively
        vartype = type_map[node]
        if_type = true_only(vartype)
        else_type = false_only(vartype)
        ref = node  # type: Expression
        if_map = {ref: if_type} if not isinstance(if_type, UninhabitedType) else None
        else_map = {ref: else_type} if not isinstance(else_type, UninhabitedType) else None
        return if_map, else_map
    elif isinstance(node, OpExpr) and node.op == 'and':
        left_if_vars, left_else_vars = find_isinstance_check(node.left, type_map)
        right_if_vars, right_else_vars = find_isinstance_check(node.right, type_map)

        # (e1 and e2) is true if both e1 and e2 are true,
        # and false if at least one of e1 and e2 is false.
        return (and_conditional_maps(left_if_vars, right_if_vars),
                or_conditional_maps(left_else_vars, right_else_vars))
    elif isinstance(node, OpExpr) and node.op == 'or':
        left_if_vars, left_else_vars = find_isinstance_check(node.left, type_map)
        right_if_vars, right_else_vars = find_isinstance_check(node.right, type_map)

        # (e1 or e2) is true if at least one of e1 or e2 is true,
        # and false if both e1 and e2 are false.
        return (or_conditional_maps(left_if_vars, right_if_vars),
                and_conditional_maps(left_else_vars, right_else_vars))
    elif isinstance(node, UnaryExpr) and node.op == 'not':
        left, right = find_isinstance_check(node.expr, type_map)
        return right, left

    # Not a supported isinstance check
    return {}, {}


def flatten(t: Expression) -> List[Expression]:
    """Flatten a nested sequence of tuples/lists into one list of nodes."""
    if isinstance(t, TupleExpr) or isinstance(t, ListExpr):
        return [b for a in t.items for b in flatten(a)]
    else:
        return [t]


def flatten_types(t: Type) -> List[Type]:
    """Flatten a nested sequence of tuples into one list of nodes."""
    if isinstance(t, TupleType):
        return [b for a in t.items for b in flatten_types(a)]
    else:
        return [t]


def get_isinstance_type(expr: Expression,
                        type_map: Dict[Expression, Type]) -> Optional[List[TypeRange]]:
    all_types = flatten_types(type_map[expr])
    types = []  # type: List[TypeRange]
    for typ in all_types:
        if isinstance(typ, FunctionLike) and typ.is_type_obj():
            # Type variables may be present -- erase them, which is the best
            # we can do (outside disallowing them here).
            typ = erase_typevars(typ.items()[0].ret_type)
            types.append(TypeRange(typ, is_upper_bound=False))
        elif isinstance(typ, TypeType):
            # Type[A] means "any type that is a subtype of A" rather than "precisely type A"
            # we indicate this by setting is_upper_bound flag
            types.append(TypeRange(typ.item, is_upper_bound=True))
        elif isinstance(typ, Instance) and typ.type.fullname() == 'builtins.type':
            object_type = Instance(typ.type.mro[-1], [])
            types.append(TypeRange(object_type, is_upper_bound=True))
        else:  # we didn't see an actual type, but rather a variable whose value is unknown to us
            return None
    if not types:
        # this can happen if someone has empty tuple as 2nd argument to isinstance
        # strictly speaking, we should return UninhabitedType but for simplicity we will simply
        # refuse to do any type inference for now
        return None
    return types


def expand_func(defn: FuncItem, map: Dict[TypeVarId, Type]) -> FuncItem:
    visitor = TypeTransformVisitor(map)
    ret = defn.accept(visitor)
    assert isinstance(ret, FuncItem)
    return ret


class TypeTransformVisitor(TransformVisitor):
    def __init__(self, map: Dict[TypeVarId, Type]) -> None:
        super().__init__()
        self.map = map

    def type(self, type: Type) -> Type:
        return expand_type(type, self.map)


def is_unsafe_overlapping_signatures(signature: Type, other: Type) -> bool:
    """Check if two signatures may be unsafely overlapping.

    Two signatures s and t are overlapping if both can be valid for the same
    statically typed values and the return types are incompatible.

    Assume calls are first checked against 'signature', then against 'other'.
    Thus if 'signature' is more general than 'other', there is no unsafe
    overlapping.

    TODO If argument types vary covariantly, the return type may vary
         covariantly as well.
    """
    if isinstance(signature, CallableType):
        if isinstance(other, CallableType):
            # TODO varargs
            # TODO keyword args
            # TODO erasure
            # TODO allow to vary covariantly
            # Check if the argument counts are overlapping.
            min_args = max(signature.min_args, other.min_args)
            max_args = min(len(signature.arg_types), len(other.arg_types))
            if min_args > max_args:
                # Argument counts are not overlapping.
                return False
            # Signatures are overlapping iff if they are overlapping for the
            # smallest common argument count.
            for i in range(min_args):
                t1 = signature.arg_types[i]
                t2 = other.arg_types[i]
                if not is_overlapping_types(t1, t2):
                    return False
            # All arguments types for the smallest common argument count are
            # overlapping => the signature is overlapping. The overlapping is
            # safe if the return types are identical.
            if is_same_type(signature.ret_type, other.ret_type):
                return False
            # If the first signature has more general argument types, the
            # latter will never be called
            if is_more_general_arg_prefix(signature, other):
                return False
            # Special case: all args are subtypes, and returns are subtypes
            if (all(is_proper_subtype(s, o)
                    for (s, o) in zip(signature.arg_types, other.arg_types)) and
                    is_proper_subtype(signature.ret_type, other.ret_type)):
                return False
            return not is_more_precise_signature(signature, other)
    return True


def is_more_general_arg_prefix(t: FunctionLike, s: FunctionLike) -> bool:
    """Does t have wider arguments than s?"""
    # TODO should an overload with additional items be allowed to be more
    #      general than one with fewer items (or just one item)?
    # TODO check argument kinds and otherwise make more general
    if isinstance(t, CallableType):
        if isinstance(s, CallableType):
            t, s = unify_generic_callables(t, s)
            return all(is_proper_subtype(args, argt)
                       for argt, args in zip(t.arg_types, s.arg_types))
    elif isinstance(t, FunctionLike):
        if isinstance(s, FunctionLike):
            if len(t.items()) == len(s.items()):
                return all(is_same_arg_prefix(items, itemt)
                           for items, itemt in zip(t.items(), s.items()))
    return False


def unify_generic_callables(t: CallableType,
                            s: CallableType) -> Tuple[CallableType,
                                                      CallableType]:
    """Make type variables in generic callables the same if possible.

    Return updated callables. If we can't unify the type variables,
    return the unmodified arguments.
    """
    # TODO: Use this elsewhere when comparing generic callables.
    if t.is_generic() and s.is_generic():
        t_substitutions = {}
        s_substitutions = {}
        for tv1, tv2 in zip(t.variables, s.variables):
            # Are these something we can unify?
            if tv1.id != tv2.id and is_equivalent_type_var_def(tv1, tv2):
                newdef = TypeVarDef.new_unification_variable(tv2)
                t_substitutions[tv1.id] = TypeVarType(newdef)
                s_substitutions[tv2.id] = TypeVarType(newdef)
        return (cast(CallableType, expand_type(t, t_substitutions)),
                cast(CallableType, expand_type(s, s_substitutions)))
    return t, s


def is_equivalent_type_var_def(tv1: TypeVarDef, tv2: TypeVarDef) -> bool:
    """Are type variable definitions equivalent?

    Ignore ids, locations in source file and names.
    """
    return (
        tv1.variance == tv2.variance
        and is_same_types(tv1.values, tv2.values)
        and ((tv1.upper_bound is None and tv2.upper_bound is None)
             or (tv1.upper_bound is not None
                 and tv2.upper_bound is not None
                 and is_same_type(tv1.upper_bound, tv2.upper_bound))))


def is_same_arg_prefix(t: CallableType, s: CallableType) -> bool:
    # TODO check argument kinds
    return all(is_same_type(argt, args)
               for argt, args in zip(t.arg_types, s.arg_types))


def is_more_precise_signature(t: CallableType, s: CallableType) -> bool:
    """Is t more precise than s?

    A signature t is more precise than s if all argument types and the return
    type of t are more precise than the corresponding types in s.

    Assume that the argument kinds and names are compatible, and that the
    argument counts are overlapping.
    """
    # TODO generic function types
    # Only consider the common prefix of argument types.
    for argt, args in zip(t.arg_types, s.arg_types):
        if not is_more_precise(argt, args):
            return False
    return is_more_precise(t.ret_type, s.ret_type)


def infer_operator_assignment_method(typ: Type, operator: str) -> Tuple[bool, str]:
    """Determine if operator assignment on given value type is in-place, and the method name.

    For example, if operator is '+', return (True, '__iadd__') or (False, '__add__')
    depending on which method is supported by the type.
    """
    method = nodes.op_methods[operator]
    if isinstance(typ, Instance):
        if operator in nodes.ops_with_inplace_method:
            inplace_method = '__i' + method[2:]
            if typ.type.has_readable_member(inplace_method):
                return True, inplace_method
    return False, method


def is_valid_inferred_type(typ: Type) -> bool:
    """Is an inferred type valid?

    Examples of invalid types include the None type or List[<uninhabited>].

    When not doing strict Optional checking, all types containing None are
    invalid.  When doing strict Optional checking, only None and types that are
    incompletely defined (i.e. contain UninhabitedType) are invalid.
    """
    if is_same_type(typ, NoneTyp()):
        # With strict Optional checking, we *may* eventually infer NoneTyp, but
        # we only do that if we can't infer a specific Optional type.  This
        # resolution happens in leave_partial_types when we pop a partial types
        # scope.
        return False
    return is_valid_inferred_type_component(typ)


def is_valid_inferred_type_component(typ: Type) -> bool:
    """Is this part of a type a valid inferred type?

    In strict Optional mode this excludes bare None types, as otherwise every
    type containing None would be invalid.
    """
    if is_same_type(typ, UninhabitedType()):
        return False
    elif isinstance(typ, Instance):
        for arg in typ.args:
            if not is_valid_inferred_type_component(arg):
                return False
    elif isinstance(typ, TupleType):
        for item in typ.items:
            if not is_valid_inferred_type_component(item):
                return False
    return True


def is_node_static(node: Optional[Node]) -> Optional[bool]:
    """Find out if a node describes a static function method."""

    if isinstance(node, FuncDef):
        return node.is_static

    if isinstance(node, Var):
        return node.is_staticmethod

    return None


class Scope:
    # We keep two stacks combined, to maintain the relative order
    stack = None  # type: List[Union[TypeInfo, FuncItem, MypyFile]]

    def __init__(self, module: MypyFile) -> None:
        self.stack = [module]

    def top_function(self) -> Optional[FuncItem]:
        for e in reversed(self.stack):
            if isinstance(e, FuncItem):
                return e
        return None

    def active_class(self) -> Optional[TypeInfo]:
        if isinstance(self.stack[-1], TypeInfo):
            return self.stack[-1]
        return None

    def active_self_type(self) -> Optional[Union[Instance, TupleType]]:
        info = self.active_class()
        if info:
            return fill_typevars(info)
        return None

    @contextmanager
    def push_function(self, item: FuncItem) -> Iterator[None]:
        self.stack.append(item)
        yield
        self.stack.pop()

    @contextmanager
    def push_class(self, info: TypeInfo) -> Iterator[None]:
        self.stack.append(info)
        yield
        self.stack.pop()


@contextmanager
def nothing() -> Iterator[None]:
    yield


def is_typed_callable(c: Optional[Type]) -> bool:
    if not c or not isinstance(c, CallableType):
        return False
    return not all(isinstance(t, AnyType) and t.type_of_any == TypeOfAny.unannotated
                   for t in c.arg_types + [c.ret_type])


def is_untyped_decorator(typ: Optional[Type]) -> bool:
    if not typ or not isinstance(typ, CallableType):
        return True
    return typ.implicit


def is_static(func: Union[FuncBase, Decorator]) -> bool:
    if isinstance(func, Decorator):
        return is_static(func.func)
    elif isinstance(func, OverloadedFuncDef):
        return any(is_static(item) for item in func.items)
    elif isinstance(func, FuncItem):
        return func.is_static
    return False<|MERGE_RESOLUTION|>--- conflicted
+++ resolved
@@ -1770,15 +1770,9 @@
             self.store_type(lvalue, lvalue_type)
         elif isinstance(lvalue, TupleExpr) or isinstance(lvalue, ListExpr):
             types = [self.check_lvalue(sub_expr)[0] or
-<<<<<<< HEAD
-                     # This type will be used as a context for further inference of rvalue
-                     # we put Any if there is no information available from lvalue.
-                     AnyType(TypeOfAny.special_form) for sub_expr in lvalue.items]
-=======
                      # This type will be used as a context for further inference of rvalue,
                      # we put Uninhabited if there is no information available from lvalue.
                      UninhabitedType() for sub_expr in lvalue.items]
->>>>>>> 2392a77b
             lvalue_type = TupleType(types, self.named_type('builtins.tuple'))
         else:
             lvalue_type = self.expr_checker.accept(lvalue)
