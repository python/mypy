"""Mypy type checker."""

from __future__ import annotations

import itertools
from collections import defaultdict
from collections.abc import Iterable, Iterator, Mapping, Sequence, Set as AbstractSet
from contextlib import ExitStack, contextmanager
from typing import Callable, Final, Generic, NamedTuple, Optional, TypeVar, Union, cast, overload
from typing_extensions import TypeAlias as _TypeAlias, TypeGuard

import mypy.checkexpr
from mypy import errorcodes as codes, join, message_registry, nodes, operators
from mypy.binder import ConditionalTypeBinder, Frame, get_declaration
from mypy.checkmember import (
    MemberContext,
    analyze_class_attribute_access,
    analyze_instance_member_access,
    analyze_member_access,
    is_instance_var,
)
from mypy.checkpattern import PatternChecker
from mypy.constraints import SUPERTYPE_OF
from mypy.erasetype import erase_type, erase_typevars, remove_instance_last_known_values
from mypy.errorcodes import TYPE_VAR, UNUSED_AWAITABLE, UNUSED_COROUTINE, ErrorCode
from mypy.errors import Errors, ErrorWatcher, report_internal_error
from mypy.expandtype import expand_self_type, expand_type
from mypy.literals import Key, extract_var_from_literal_hash, literal, literal_hash
from mypy.maptype import map_instance_to_supertype
from mypy.meet import is_overlapping_erased_types, is_overlapping_types, meet_types
from mypy.message_registry import ErrorMessage
from mypy.messages import (
    SUGGESTED_TEST_FIXTURES,
    MessageBuilder,
    append_invariance_notes,
    append_union_note,
    format_type,
    format_type_bare,
    format_type_distinctly,
    make_inferred_type_note,
    pretty_seq,
)
from mypy.mro import MroError, calculate_mro
from mypy.nodes import (
    ARG_NAMED,
    ARG_POS,
    ARG_STAR,
    CONTRAVARIANT,
    COVARIANT,
    FUNC_NO_INFO,
    GDEF,
    IMPLICITLY_ABSTRACT,
    INVARIANT,
    IS_ABSTRACT,
    LDEF,
    LITERAL_TYPE,
    MDEF,
    NOT_ABSTRACT,
    SYMBOL_FUNCBASE_TYPES,
    AssertStmt,
    AssignmentExpr,
    AssignmentStmt,
    Block,
    BreakStmt,
    BytesExpr,
    CallExpr,
    ClassDef,
    ComparisonExpr,
    Context,
    ContinueStmt,
    Decorator,
    DelStmt,
    EllipsisExpr,
    Expression,
    ExpressionStmt,
    FloatExpr,
    ForStmt,
    FuncBase,
    FuncDef,
    FuncItem,
    GlobalDecl,
    IfStmt,
    Import,
    ImportAll,
    ImportBase,
    ImportFrom,
    IndexExpr,
    IntExpr,
    LambdaExpr,
    ListExpr,
    Lvalue,
    MatchStmt,
    MemberExpr,
    MypyFile,
    NameExpr,
    Node,
    NonlocalDecl,
    OperatorAssignmentStmt,
    OpExpr,
    OverloadedFuncDef,
    PassStmt,
    PromoteExpr,
    RaiseStmt,
    RefExpr,
    ReturnStmt,
    StarExpr,
    Statement,
    StrExpr,
    SymbolNode,
    SymbolTable,
    SymbolTableNode,
    TempNode,
    TryStmt,
    TupleExpr,
    TypeAlias,
    TypeAliasStmt,
    TypeInfo,
    TypeVarExpr,
    UnaryExpr,
    Var,
    WhileStmt,
    WithStmt,
    YieldExpr,
    is_final_node,
)
from mypy.operators import flip_ops, int_op_to_method, neg_ops
from mypy.options import PRECISE_TUPLE_TYPES, Options
from mypy.patterns import AsPattern, StarredPattern
from mypy.plugin import CheckerPluginInterface, Plugin
from mypy.plugins import dataclasses as dataclasses_plugin
from mypy.scope import Scope
from mypy.semanal import is_trivial_body, refers_to_fullname, set_callable_name
from mypy.semanal_enum import ENUM_BASES, ENUM_SPECIAL_PROPS
from mypy.sharedparse import BINARY_MAGIC_METHODS
from mypy.state import state
from mypy.subtypes import (
    find_member,
    infer_class_variances,
    is_callable_compatible,
    is_equivalent,
    is_more_precise,
    is_proper_subtype,
    is_same_type,
    is_subtype,
    restrict_subtype_away,
    unify_generic_callable,
)
from mypy.traverser import TraverserVisitor, all_return_statements, has_return_statement
from mypy.treetransform import TransformVisitor
from mypy.typeanal import check_for_explicit_any, has_any_from_unimported_type, make_optional_type
from mypy.typeops import (
    bind_self,
    coerce_to_literal,
    custom_special_method,
    erase_def_to_union_or_bound,
    erase_to_bound,
    erase_to_union_or_bound,
    false_only,
    fixup_partial_type,
    function_type,
    is_literal_type_like,
    is_singleton_type,
    make_simplified_union,
    map_type_from_supertype,
    true_only,
    try_expanding_sum_type_to_union,
    try_getting_int_literals_from_type,
    try_getting_str_literals,
    try_getting_str_literals_from_type,
    tuple_fallback,
    type_object_type,
)
from mypy.types import (
    ANY_STRATEGY,
    MYPYC_NATIVE_INT_NAMES,
    OVERLOAD_NAMES,
    REVEAL_TYPE_NAMES,
    AnyType,
    BoolTypeQuery,
    CallableType,
    DeletedType,
    ErasedType,
    FunctionLike,
    Instance,
    LiteralType,
    NoneType,
    Overloaded,
    PartialType,
    ProperType,
    TupleType,
    Type,
    TypeAliasType,
    TypedDictType,
    TypeGuardedType,
    TypeOfAny,
    TypeTranslator,
    TypeType,
    TypeVarId,
    TypeVarLikeType,
    TypeVarTupleType,
    TypeVarType,
    UnboundType,
    UninhabitedType,
    UnionType,
    UnpackType,
    find_unpack_in_list,
    flatten_nested_unions,
    get_proper_type,
    get_proper_types,
    is_literal_type,
    is_named_instance,
)
from mypy.types_utils import is_overlapping_none, remove_optional, store_argument_type, strip_type
from mypy.typetraverser import TypeTraverserVisitor
from mypy.typevars import fill_typevars, fill_typevars_with_any, has_no_typevars
from mypy.util import is_dunder, is_sunder
from mypy.visitor import NodeVisitor

T = TypeVar("T")

DEFAULT_LAST_PASS: Final = 2  # Pass numbers start at 0

# Maximum length of fixed tuple types inferred when narrowing from variadic tuples.
MAX_PRECISE_TUPLE_SIZE: Final = 8

DeferredNodeType: _TypeAlias = Union[FuncDef, OverloadedFuncDef, Decorator]
FineGrainedDeferredNodeType: _TypeAlias = Union[FuncDef, MypyFile, OverloadedFuncDef]


# A node which is postponed to be processed during the next pass.
# In normal mode one can defer functions and methods (also decorated and/or overloaded)
# but not lambda expressions. Nested functions can't be deferred -- only top-level functions
# and methods of classes not defined within a function can be deferred.
class DeferredNode(NamedTuple):
    node: DeferredNodeType
    # And its TypeInfo (for semantic analysis self type handling)
    active_typeinfo: TypeInfo | None


# Same as above, but for fine-grained mode targets. Only top-level functions/methods
# and module top levels are allowed as such.
class FineGrainedDeferredNode(NamedTuple):
    node: FineGrainedDeferredNodeType
    active_typeinfo: TypeInfo | None


# Data structure returned by find_isinstance_check representing
# information learned from the truth or falsehood of a condition.  The
# dict maps nodes representing expressions like 'a[0].x' to their
# refined types under the assumption that the condition has a
# particular truth value. A value of None means that the condition can
# never have that truth value.

# NB: The keys of this dict are nodes in the original source program,
# which are compared by reference equality--effectively, being *the
# same* expression of the program, not just two identical expressions
# (such as two references to the same variable). TODO: it would
# probably be better to have the dict keyed by the nodes' literal_hash
# field instead.
TypeMap: _TypeAlias = Optional[dict[Expression, Type]]


# An object that represents either a precise type or a type with an upper bound;
# it is important for correct type inference with isinstance.
class TypeRange(NamedTuple):
    item: Type
    is_upper_bound: bool  # False => precise type


# Keeps track of partial types in a single scope. In fine-grained incremental
# mode partial types initially defined at the top level cannot be completed in
# a function, and we use the 'is_function' attribute to enforce this.
class PartialTypeScope(NamedTuple):
    map: dict[Var, Context]
    is_function: bool
    is_local: bool


class TypeChecker(NodeVisitor[None], CheckerPluginInterface):
    """Mypy type checker.

    Type check mypy source files that have been semantically analyzed.

    You must create a separate instance for each source file.
    """

    # Are we type checking a stub?
    is_stub = False
    # Error message reporter
    errors: Errors
    # Utility for generating messages
    msg: MessageBuilder
    # Types of type checked nodes. The first item is the "master" type
    # map that will store the final, exported types. Additional items
    # are temporary type maps used during type inference, and these
    # will be eventually popped and either discarded or merged into
    # the master type map.
    #
    # Avoid accessing this directly, but prefer the lookup_type(),
    # has_type() etc. helpers instead.
    _type_maps: list[dict[Expression, Type]]

    # Helper for managing conditional types
    binder: ConditionalTypeBinder
    # Helper for type checking expressions
    expr_checker: mypy.checkexpr.ExpressionChecker

    pattern_checker: PatternChecker

    tscope: Scope
    scope: CheckerScope
    # Stack of function return types
    return_types: list[Type]
    # Flags; true for dynamically typed functions
    dynamic_funcs: list[bool]
    # Stack of collections of variables with partial types
    partial_types: list[PartialTypeScope]
    # Vars for which partial type errors are already reported
    # (to avoid logically duplicate errors with different error context).
    partial_reported: set[Var]
    # Short names of Var nodes whose previous inferred type has been widened via assignment.
    # NOTE: The names might not be unique, they are only for debugging purposes.
    widened_vars: list[str]
    globals: SymbolTable
    modules: dict[str, MypyFile]
    # Nodes that couldn't be checked because some types weren't available. We'll run
    # another pass and try these again.
    deferred_nodes: list[DeferredNode]
    # Type checking pass number (0 = first pass)
    pass_num = 0
    # Last pass number to take
    last_pass = DEFAULT_LAST_PASS
    # Have we deferred the current function? If yes, don't infer additional
    # types during this pass within the function.
    current_node_deferred = False
    # Is this file a typeshed stub?
    is_typeshed_stub = False
    options: Options
    # Used for collecting inferred attribute types so that they can be checked
    # for consistency.
    inferred_attribute_types: dict[Var, Type] | None = None
    # Don't infer partial None types if we are processing assignment from Union
    no_partial_types: bool = False

    # The set of all dependencies (suppressed or not) that this module accesses, either
    # directly or indirectly.
    module_refs: set[str]

    # A map from variable nodes to a snapshot of the frame ids of the
    # frames that were active when the variable was declared. This can
    # be used to determine nearest common ancestor frame of a variable's
    # declaration and the current frame, which lets us determine if it
    # was declared in a different branch of the same `if` statement
    # (if that frame is a conditional_frame).
    var_decl_frames: dict[Var, set[int]]

    # Plugin that provides special type checking rules for specific library
    # functions such as open(), etc.
    plugin: Plugin

    def __init__(
        self,
        errors: Errors,
        modules: dict[str, MypyFile],
        options: Options,
        tree: MypyFile,
        path: str,
        plugin: Plugin,
        per_line_checking_time_ns: dict[int, int],
    ) -> None:
        """Construct a type checker.

        Use errors to report type check errors.
        """
        self.errors = errors
        self.modules = modules
        self.options = options
        self.tree = tree
        self.path = path
        self.msg = MessageBuilder(errors, modules)
        self.plugin = plugin
        self.tscope = Scope()
        self.scope = CheckerScope(tree)
        self.binder = ConditionalTypeBinder(options)
        self.globals = tree.names
        self.return_types = []
        self.dynamic_funcs = []
        self.partial_types = []
        self.partial_reported = set()
        self.var_decl_frames = {}
        self.deferred_nodes = []
        self.widened_vars = []
        self._type_maps = [{}]
        self.module_refs = set()
        self.pass_num = 0
        self.current_node_deferred = False
        self.is_stub = tree.is_stub
        self.is_typeshed_stub = tree.is_typeshed_file(options)
        self.inferred_attribute_types = None

        # If True, process function definitions. If False, don't. This is used
        # for processing module top levels in fine-grained incremental mode.
        self.recurse_into_functions = True
        # This internal flag is used to track whether we a currently type-checking
        # a final declaration (assignment), so that some errors should be suppressed.
        # Should not be set manually, use get_final_context/enter_final_context instead.
        # NOTE: we use the context manager to avoid "threading" an additional `is_final_def`
        # argument through various `checker` and `checkmember` functions.
        self._is_final_def = False

        # This flag is set when we run type-check or attribute access check for the purpose
        # of giving a note on possibly missing "await". It is used to avoid infinite recursion.
        self.checking_missing_await = False

        # While this is True, allow passing an abstract class where Type[T] is expected.
        # although this is technically unsafe, this is desirable in some context, for
        # example when type-checking class decorators.
        self.allow_abstract_call = False

        # Child checker objects for specific AST node types
        self.expr_checker = mypy.checkexpr.ExpressionChecker(
            self, self.msg, self.plugin, per_line_checking_time_ns
        )
        self.pattern_checker = PatternChecker(self, self.msg, self.plugin, options)

    @property
    def type_context(self) -> list[Type | None]:
        return self.expr_checker.type_context

    def reset(self) -> None:
        """Cleanup stale state that might be left over from a typechecking run.

        This allows us to reuse TypeChecker objects in fine-grained
        incremental mode.
        """
        # TODO: verify this is still actually worth it over creating new checkers
        self.partial_reported.clear()
        self.module_refs.clear()
        self.binder = ConditionalTypeBinder(self.options)
        self._type_maps[1:] = []
        self._type_maps[0].clear()
        self.temp_type_map = None
        self.expr_checker.reset()

        assert self.inferred_attribute_types is None
        assert self.partial_types == []
        assert self.deferred_nodes == []
        assert len(self.scope.stack) == 1
        assert self.partial_types == []

    def check_first_pass(self) -> None:
        """Type check the entire file, but defer functions with unresolved references.

        Unresolved references are forward references to variables
        whose types haven't been inferred yet.  They may occur later
        in the same file or in a different file that's being processed
        later (usually due to an import cycle).

        Deferred functions will be processed by check_second_pass().
        """
        self.recurse_into_functions = True
        with state.strict_optional_set(self.options.strict_optional):
            self.errors.set_file(
                self.path, self.tree.fullname, scope=self.tscope, options=self.options
            )
            with self.tscope.module_scope(self.tree.fullname):
                with self.enter_partial_types(), self.binder.top_frame_context():
                    reported_unreachable = False
                    for d in self.tree.defs:
                        if not reported_unreachable and self.binder.is_unreachable():
                            if not self.should_report_unreachable_issues():
                                reported_unreachable = True
                            elif not self.is_noop_for_reachability(d):
                                self.msg.unreachable_statement(d)
                                self.binder.emitted_unreachable_warning()
                                reported_unreachable = True
                        self.accept(d)

                assert not self.current_node_deferred

                all_ = self.globals.get("__all__")
                if all_ is not None and all_.type is not None:
                    all_node = all_.node
                    assert all_node is not None
                    seq_str = self.named_generic_type(
                        "typing.Sequence", [self.named_type("builtins.str")]
                    )
                    if not is_subtype(all_.type, seq_str):
                        str_seq_s, all_s = format_type_distinctly(
                            seq_str, all_.type, options=self.options
                        )
                        self.fail(
                            message_registry.ALL_MUST_BE_SEQ_STR.format(str_seq_s, all_s), all_node
                        )

    def check_second_pass(
        self, todo: Sequence[DeferredNode | FineGrainedDeferredNode] | None = None
    ) -> bool:
        """Run second or following pass of type checking.

        This goes through deferred nodes, returning True if there were any.
        """
        self.recurse_into_functions = True
        with state.strict_optional_set(self.options.strict_optional):
            if not todo and not self.deferred_nodes:
                return False
            self.errors.set_file(
                self.path, self.tree.fullname, scope=self.tscope, options=self.options
            )
            with self.tscope.module_scope(self.tree.fullname):
                self.pass_num += 1
                if not todo:
                    todo = self.deferred_nodes
                else:
                    assert not self.deferred_nodes
                self.deferred_nodes = []
                done: set[DeferredNodeType | FineGrainedDeferredNodeType] = set()
                for node, active_typeinfo in todo:
                    if node in done:
                        continue
                    # This is useful for debugging:
                    # print("XXX in pass %d, class %s, function %s" %
                    #       (self.pass_num, type_name, node.fullname or node.name))
                    done.add(node)
                    with ExitStack() as stack:
                        if active_typeinfo:
                            stack.enter_context(self.tscope.class_scope(active_typeinfo))
                            stack.enter_context(self.scope.push_class(active_typeinfo))
                        self.check_partial(node)
            return True

    def check_partial(self, node: DeferredNodeType | FineGrainedDeferredNodeType) -> None:
        self.widened_vars = []
        if isinstance(node, MypyFile):
            self.check_top_level(node)
        else:
            self.recurse_into_functions = True
            with self.binder.top_frame_context():
                self.accept(node)

    def check_top_level(self, node: MypyFile) -> None:
        """Check only the top-level of a module, skipping function definitions."""
        self.recurse_into_functions = False
        with self.enter_partial_types():
            with self.binder.top_frame_context():
                for d in node.defs:
                    d.accept(self)

        assert not self.current_node_deferred
        # TODO: Handle __all__

    def defer_node(self, node: DeferredNodeType, enclosing_class: TypeInfo | None) -> None:
        """Defer a node for processing during next type-checking pass.

        Args:
            node: function/method being deferred
            enclosing_class: for methods, the class where the method is defined
        NOTE: this can't handle nested functions/methods.
        """
        # We don't freeze the entire scope since only top-level functions and methods
        # can be deferred. Only module/class level scope information is needed.
        # Module-level scope information is preserved in the TypeChecker instance.
        self.deferred_nodes.append(DeferredNode(node, enclosing_class))

    def handle_cannot_determine_type(self, name: str, context: Context) -> None:
        node = self.scope.top_level_function()
        if self.pass_num < self.last_pass and isinstance(node, FuncDef):
            # Don't report an error yet. Just defer. Note that we don't defer
            # lambdas because they are coupled to the surrounding function
            # through the binder and the inferred type of the lambda, so it
            # would get messy.
            enclosing_class = self.scope.enclosing_class(node)
            self.defer_node(node, enclosing_class)
            # Set a marker so that we won't infer additional types in this
            # function. Any inferred types could be bogus, because there's at
            # least one type that we don't know.
            self.current_node_deferred = True
        else:
            self.msg.cannot_determine_type(name, context)

    def accept(self, stmt: Statement) -> None:
        """Type check a node in the given type context."""
        try:
            stmt.accept(self)
        except Exception as err:
            report_internal_error(err, self.errors.file, stmt.line, self.errors, self.options)

    def accept_loop(
        self,
        body: Statement,
        else_body: Statement | None = None,
        *,
        exit_condition: Expression | None = None,
        on_enter_body: Callable[[], None] | None = None,
    ) -> None:
        """Repeatedly type check a loop body until the frame doesn't change."""

        # The outer frame accumulates the results of all iterations:
        with self.binder.frame_context(can_skip=False, conditional_frame=True):
            # Check for potential decreases in the number of partial types so as not to stop the
            # iteration too early:
            partials_old = sum(len(pts.map) for pts in self.partial_types)
            # Check if assignment widened the inferred type of a variable; in this case we
            # need to iterate again (we only do one extra iteration, since this could go
            # on without bound otherwise)
            widened_old = len(self.widened_vars)

            # Disable error types that we cannot safely identify in intermediate iteration steps:
            warn_redundant = codes.REDUNDANT_EXPR in self.options.enabled_error_codes
            self.options.enabled_error_codes.discard(codes.REDUNDANT_EXPR)

            iter = 1
            while True:
                with self.binder.frame_context(can_skip=True, break_frame=2, continue_frame=1):
                    self.binder.suppress_unreachable_warnings()
                    if on_enter_body is not None:
                        on_enter_body()

                    self.accept(body)
                partials_new = sum(len(pts.map) for pts in self.partial_types)
                widened_new = len(self.widened_vars)
                # Perform multiple iterations if something changed that might affect
                # inferred types. Also limit the number of iterations. The limits are
                # somewhat arbitrary, but they were chosen to 1) avoid slowdown from
                # multiple iterations in common cases and 2) support common, valid use
                # cases. Limits are needed since otherwise we could infer infinitely
                # complex types.
                if (
                    (partials_new == partials_old)
                    and (not self.binder.last_pop_changed or iter > 3)
                    and (widened_new == widened_old or iter > 1)
                ):
                    break
                partials_old = partials_new
                widened_old = widened_new
                iter += 1
                if iter == 20:
                    raise RuntimeError("Too many iterations when checking a loop")

            # If necessary, reset the modified options and make up for the postponed error checks:
            if warn_redundant:
                self.options.enabled_error_codes.add(codes.REDUNDANT_EXPR)
            if self.options.warn_unreachable or warn_redundant or self.options.strict_equality:
                with self.binder.frame_context(can_skip=True, break_frame=2, continue_frame=1):
                    if on_enter_body is not None:
                        on_enter_body()

                    self.accept(body)

            # If exit_condition is set, assume it must be False on exit from the loop:
            if exit_condition:
                _, else_map = self.find_isinstance_check(exit_condition)
                self.push_type_map(else_map)

            # Check the else body:
            if else_body:
                self.accept(else_body)

    #
    # Definitions
    #

    def visit_overloaded_func_def(self, defn: OverloadedFuncDef) -> None:
        if not self.recurse_into_functions:
            return
        with self.tscope.function_scope(defn):
            self._visit_overloaded_func_def(defn)

    def _visit_overloaded_func_def(self, defn: OverloadedFuncDef) -> None:
        num_abstract = 0
        if not defn.items:
            # In this case we have already complained about none of these being
            # valid overloads.
            return
        if len(defn.items) == 1:
            self.fail(message_registry.MULTIPLE_OVERLOADS_REQUIRED, defn)

        if defn.is_property:
            # HACK: Infer the type of the property.
            assert isinstance(defn.items[0], Decorator)
            self.visit_decorator(defn.items[0])
            if defn.items[0].var.is_settable_property:
                # TODO: here and elsewhere we assume setter immediately follows getter.
                assert isinstance(defn.items[1], Decorator)
                # Perform a reduced visit just to infer the actual setter type.
                self.visit_decorator_inner(defn.items[1], skip_first_item=True)
                setter_type = defn.items[1].var.type
                # Check if the setter can accept two positional arguments.
                any_type = AnyType(TypeOfAny.special_form)
                fallback_setter_type = CallableType(
                    arg_types=[any_type, any_type],
                    arg_kinds=[ARG_POS, ARG_POS],
                    arg_names=[None, None],
                    ret_type=any_type,
                    fallback=self.named_type("builtins.function"),
                )
                if setter_type and not is_subtype(setter_type, fallback_setter_type):
                    self.fail("Invalid property setter signature", defn.items[1].func)
                setter_type = self.extract_callable_type(setter_type, defn)
                if not isinstance(setter_type, CallableType) or len(setter_type.arg_types) != 2:
                    # TODO: keep precise type for callables with tricky but valid signatures.
                    setter_type = fallback_setter_type
                defn.items[0].var.setter_type = setter_type
        for i, fdef in enumerate(defn.items):
            assert isinstance(fdef, Decorator)
            if defn.is_property:
                assert isinstance(defn.items[0], Decorator)
                settable = defn.items[0].var.is_settable_property
                # Do not visit the second time the items we checked above.
                if (settable and i > 1) or (not settable and i > 0):
                    self.check_func_item(fdef.func, name=fdef.func.name, allow_empty=True)
            else:
                # Perform full check for real overloads to infer type of all decorated
                # overload variants.
                self.visit_decorator_inner(fdef, allow_empty=True)
            if fdef.func.abstract_status in (IS_ABSTRACT, IMPLICITLY_ABSTRACT):
                num_abstract += 1
        if num_abstract not in (0, len(defn.items)):
            self.fail(message_registry.INCONSISTENT_ABSTRACT_OVERLOAD, defn)
        if defn.impl:
            defn.impl.accept(self)
        if not defn.is_property:
            self.check_overlapping_overloads(defn)
            if defn.type is None:
                item_types = []
                for item in defn.items:
                    assert isinstance(item, Decorator)
                    item_type = self.extract_callable_type(item.var.type, item)
                    if item_type is not None:
                        item_types.append(item_type)
                if item_types:
                    defn.type = Overloaded(item_types)
        elif defn.type is None:
            # We store the getter type as an overall overload type, as some
            # code paths are getting property type this way.
            assert isinstance(defn.items[0], Decorator)
            var_type = self.extract_callable_type(defn.items[0].var.type, defn)
            if not isinstance(var_type, CallableType):
                # Construct a fallback type, invalid types should be already reported.
                any_type = AnyType(TypeOfAny.special_form)
                var_type = CallableType(
                    arg_types=[any_type],
                    arg_kinds=[ARG_POS],
                    arg_names=[None],
                    ret_type=any_type,
                    fallback=self.named_type("builtins.function"),
                )
            defn.type = Overloaded([var_type])
        # Check override validity after we analyzed current definition.
        if defn.info:
            found_method_base_classes = self.check_method_override(defn)
            if (
                defn.is_explicit_override
                and not found_method_base_classes
                and found_method_base_classes is not None
            ):
                self.msg.no_overridable_method(defn.name, defn)
            self.check_explicit_override_decorator(defn, found_method_base_classes, defn.impl)
            self.check_inplace_operator_method(defn)

    def extract_callable_type(self, inner_type: Type | None, ctx: Context) -> CallableType | None:
        """Get type as seen by an overload item caller."""
        inner_type = get_proper_type(inner_type)
        outer_type: FunctionLike | None = None
        if inner_type is None or isinstance(inner_type, (AnyType, UninhabitedType)):
            return None
        if isinstance(inner_type, TypeVarLikeType):
            inner_type = get_proper_type(inner_type.upper_bound)
        if isinstance(inner_type, TypeType):
            inner_type = get_proper_type(
                self.expr_checker.analyze_type_type_callee(inner_type.item, ctx)
            )

        if isinstance(inner_type, FunctionLike):
            outer_type = inner_type
        elif isinstance(inner_type, Instance):
            inner_call = get_proper_type(
                analyze_member_access(
                    name="__call__",
                    typ=inner_type,
                    context=ctx,
                    is_lvalue=False,
                    is_super=False,
                    is_operator=True,
                    original_type=inner_type,
                    chk=self,
                )
            )
            if isinstance(inner_call, FunctionLike):
                outer_type = inner_call
        elif isinstance(inner_type, UnionType):
            union_type = make_simplified_union(inner_type.items)
            if isinstance(union_type, UnionType):
                items = []
                for item in union_type.items:
                    callable_item = self.extract_callable_type(item, ctx)
                    if callable_item is None:
                        break
                    items.append(callable_item)
                else:
                    joined_type = get_proper_type(join.join_type_list(items))
                    if isinstance(joined_type, FunctionLike):
                        outer_type = joined_type
            else:
                return self.extract_callable_type(union_type, ctx)

        if outer_type is None:
            self.msg.not_callable(inner_type, ctx)
            return None
        if isinstance(outer_type, Overloaded):
            return None

        assert isinstance(outer_type, CallableType)
        return outer_type

    def check_overlapping_overloads(self, defn: OverloadedFuncDef) -> None:
        # At this point we should have set the impl already, and all remaining
        # items are decorators

        if self.msg.errors.file in self.msg.errors.ignored_files or (
            self.is_typeshed_stub and self.options.test_env
        ):
            # This is a little hacky, however, the quadratic check here is really expensive, this
            # method has no side effects, so we should skip it if we aren't going to report
            # anything. In some other places we swallow errors in stubs, but this error is very
            # useful for stubs!
            return

        # Compute some info about the implementation (if it exists) for use below
        impl_type: CallableType | None = None
        if defn.impl:
            if isinstance(defn.impl, FuncDef):
                inner_type: Type | None = defn.impl.type
            elif isinstance(defn.impl, Decorator):
                inner_type = defn.impl.var.type
            else:
                assert False, "Impl isn't the right type"

            # This can happen if we've got an overload with a different
            # decorator or if the implementation is untyped -- we gave up on the types.
            impl_type = self.extract_callable_type(inner_type, defn.impl)

        is_descriptor_get = defn.info and defn.name == "__get__"
        for i, item in enumerate(defn.items):
            assert isinstance(item, Decorator)
            sig1 = self.extract_callable_type(item.var.type, item)
            if sig1 is None:
                continue

            for j, item2 in enumerate(defn.items[i + 1 :]):
                assert isinstance(item2, Decorator)
                sig2 = self.extract_callable_type(item2.var.type, item2)
                if sig2 is None:
                    continue

                if not are_argument_counts_overlapping(sig1, sig2):
                    continue

                if overload_can_never_match(sig1, sig2):
                    self.msg.overloaded_signature_will_never_match(i + 1, i + j + 2, item2.func)
                elif not is_descriptor_get:
                    # Note: we force mypy to check overload signatures in strict-optional mode
                    # so we don't incorrectly report errors when a user tries typing an overload
                    # that happens to have a 'if the argument is None' fallback.
                    #
                    # For example, the following is fine in strict-optional mode but would throw
                    # the unsafe overlap error when strict-optional is disabled:
                    #
                    #     @overload
                    #     def foo(x: None) -> int: ...
                    #     @overload
                    #     def foo(x: str) -> str: ...
                    #
                    # See Python 2's map function for a concrete example of this kind of overload.
                    current_class = self.scope.active_class()
                    type_vars = current_class.defn.type_vars if current_class else []
                    with state.strict_optional_set(True):
                        if is_unsafe_overlapping_overload_signatures(sig1, sig2, type_vars):
                            flip_note = (
                                j == 0
                                and not is_unsafe_overlapping_overload_signatures(
                                    sig2, sig1, type_vars
                                )
                                and not overload_can_never_match(sig2, sig1)
                            )
                            self.msg.overloaded_signatures_overlap(
                                i + 1, i + j + 2, flip_note, item.func
                            )

            if impl_type is not None:
                assert defn.impl is not None

                # This is what we want from implementation, it should accept all arguments
                # of an overload, but the return types should go the opposite way.
                if is_callable_compatible(
                    impl_type,
                    sig1,
                    is_compat=is_subtype,
                    is_proper_subtype=False,
                    is_compat_return=lambda l, r: is_subtype(r, l),
                ):
                    continue
                # If the above check didn't work, we repeat some key steps in
                # is_callable_compatible() to give a better error message.

                # We perform a unification step that's very similar to what
                # 'is_callable_compatible' does -- the only difference is that
                # we check and see if the impl_type's return value is a
                # *supertype* of the overload alternative, not a *subtype*.
                #
                # This is to match the direction the implementation's return
                # needs to be compatible in.
                if impl_type.variables:
                    impl: CallableType | None = unify_generic_callable(
                        # Normalize both before unifying
                        impl_type.with_unpacked_kwargs(),
                        sig1.with_unpacked_kwargs(),
                        ignore_return=False,
                        return_constraint_direction=SUPERTYPE_OF,
                    )
                    if impl is None:
                        self.msg.overloaded_signatures_typevar_specific(i + 1, defn.impl)
                        continue
                else:
                    impl = impl_type

                # Prevent extra noise from inconsistent use of @classmethod by copying
                # the first arg from the method being checked against.
                if sig1.arg_types and defn.info:
                    impl = impl.copy_modified(arg_types=[sig1.arg_types[0]] + impl.arg_types[1:])

                # Is the overload alternative's arguments subtypes of the implementation's?
                if not is_callable_compatible(
                    impl, sig1, is_compat=is_subtype, is_proper_subtype=False, ignore_return=True
                ):
                    self.msg.overloaded_signatures_arg_specific(i + 1, defn.impl)

                # Is the overload alternative's return type a subtype of the implementation's?
                if not (
                    is_subtype(sig1.ret_type, impl.ret_type)
                    or is_subtype(impl.ret_type, sig1.ret_type)
                ):
                    self.msg.overloaded_signatures_ret_specific(i + 1, defn.impl)

    # Here's the scoop about generators and coroutines.
    #
    # There are two kinds of generators: classic generators (functions
    # with `yield` or `yield from` in the body) and coroutines
    # (functions declared with `async def`).  The latter are specified
    # in PEP 492 and only available in Python >= 3.5.
    #
    # Classic generators can be parameterized with three types:
    # - ty is the Yield type (the type of y in `yield y`)
    # - tc is the type reCeived by yield (the type of c in `c = yield`).
    # - tr is the Return type (the type of r in `return r`)
    #
    # A classic generator must define a return type that's either
    # `Generator[ty, tc, tr]`, Iterator[ty], or Iterable[ty] (or
    # object or Any).  If tc/tr are not given, both are None.
    #
    # A coroutine must define a return type corresponding to tr; the
    # other two are unconstrained.  The "external" return type (seen
    # by the caller) is Awaitable[tr].
    #
    # In addition, there's the synthetic type AwaitableGenerator: it
    # inherits from both Awaitable and Generator and can be used both
    # in `yield from` and in `await`.  This type is set automatically
    # for functions decorated with `@types.coroutine` or
    # `@asyncio.coroutine`.  Its single parameter corresponds to tr.
    #
    # PEP 525 adds a new type, the asynchronous generator, which was
    # first released in Python 3.6. Async generators are `async def`
    # functions that can also `yield` values. They can be parameterized
    # with two types, ty and tc, because they cannot return a value.
    #
    # There are several useful methods, each taking a type t and a
    # flag c indicating whether it's for a generator or coroutine:
    #
    # - is_generator_return_type(t, c) returns whether t is a Generator,
    #   Iterator, Iterable (if not c), or Awaitable (if c), or
    #   AwaitableGenerator (regardless of c).
    # - is_async_generator_return_type(t) returns whether t is an
    #   AsyncGenerator.
    # - get_generator_yield_type(t, c) returns ty.
    # - get_generator_receive_type(t, c) returns tc.
    # - get_generator_return_type(t, c) returns tr.

    def is_generator_return_type(self, typ: Type, is_coroutine: bool) -> bool:
        """Is `typ` a valid type for a generator/coroutine?

        True if `typ` is a *supertype* of Generator or Awaitable.
        Also true it it's *exactly* AwaitableGenerator (modulo type parameters).
        """
        typ = get_proper_type(typ)
        if is_coroutine:
            # This means we're in Python 3.5 or later.
            at = self.named_generic_type("typing.Awaitable", [AnyType(TypeOfAny.special_form)])
            if is_subtype(at, typ):
                return True
        else:
            any_type = AnyType(TypeOfAny.special_form)
            gt = self.named_generic_type("typing.Generator", [any_type, any_type, any_type])
            if is_subtype(gt, typ):
                return True
        return isinstance(typ, Instance) and typ.type.fullname == "typing.AwaitableGenerator"

    def is_async_generator_return_type(self, typ: Type) -> bool:
        """Is `typ` a valid type for an async generator?

        True if `typ` is a supertype of AsyncGenerator.
        """
        try:
            any_type = AnyType(TypeOfAny.special_form)
            agt = self.named_generic_type("typing.AsyncGenerator", [any_type, any_type])
        except KeyError:
            # we're running on a version of typing that doesn't have AsyncGenerator yet
            return False
        return is_subtype(agt, typ)

    def get_generator_yield_type(self, return_type: Type, is_coroutine: bool) -> Type:
        """Given the declared return type of a generator (t), return the type it yields (ty)."""
        return_type = get_proper_type(return_type)

        if isinstance(return_type, AnyType):
            return AnyType(TypeOfAny.from_another_any, source_any=return_type)
        elif isinstance(return_type, UnionType):
            return make_simplified_union(
                [self.get_generator_yield_type(item, is_coroutine) for item in return_type.items]
            )
        elif not self.is_generator_return_type(
            return_type, is_coroutine
        ) and not self.is_async_generator_return_type(return_type):
            # If the function doesn't have a proper Generator (or
            # Awaitable) return type, anything is permissible.
            return AnyType(TypeOfAny.from_error)
        elif not isinstance(return_type, Instance):
            # Same as above, but written as a separate branch so the typechecker can understand.
            return AnyType(TypeOfAny.from_error)
        elif return_type.type.fullname == "typing.Awaitable":
            # Awaitable: ty is Any.
            return AnyType(TypeOfAny.special_form)
        elif return_type.args:
            # AwaitableGenerator, Generator, AsyncGenerator, Iterator, or Iterable; ty is args[0].
            ret_type = return_type.args[0]
            # TODO not best fix, better have dedicated yield token
            return ret_type
        else:
            # If the function's declared supertype of Generator has no type
            # parameters (i.e. is `object`), then the yielded values can't
            # be accessed so any type is acceptable.  IOW, ty is Any.
            # (However, see https://github.com/python/mypy/issues/1933)
            return AnyType(TypeOfAny.special_form)

    def get_generator_receive_type(self, return_type: Type, is_coroutine: bool) -> Type:
        """Given a declared generator return type (t), return the type its yield receives (tc)."""
        return_type = get_proper_type(return_type)

        if isinstance(return_type, AnyType):
            return AnyType(TypeOfAny.from_another_any, source_any=return_type)
        elif isinstance(return_type, UnionType):
            return make_simplified_union(
                [self.get_generator_receive_type(item, is_coroutine) for item in return_type.items]
            )
        elif not self.is_generator_return_type(
            return_type, is_coroutine
        ) and not self.is_async_generator_return_type(return_type):
            # If the function doesn't have a proper Generator (or
            # Awaitable) return type, anything is permissible.
            return AnyType(TypeOfAny.from_error)
        elif not isinstance(return_type, Instance):
            # Same as above, but written as a separate branch so the typechecker can understand.
            return AnyType(TypeOfAny.from_error)
        elif return_type.type.fullname == "typing.Awaitable":
            # Awaitable, AwaitableGenerator: tc is Any.
            return AnyType(TypeOfAny.special_form)
        elif (
            return_type.type.fullname in ("typing.Generator", "typing.AwaitableGenerator")
            and len(return_type.args) >= 3
        ):
            # Generator: tc is args[1].
            return return_type.args[1]
        elif return_type.type.fullname == "typing.AsyncGenerator" and len(return_type.args) >= 2:
            return return_type.args[1]
        else:
            # `return_type` is a supertype of Generator, so callers won't be able to send it
            # values.  IOW, tc is None.
            return NoneType()

    def get_coroutine_return_type(self, return_type: Type) -> Type:
        return_type = get_proper_type(return_type)
        if isinstance(return_type, AnyType):
            return AnyType(TypeOfAny.from_another_any, source_any=return_type)
        assert isinstance(return_type, Instance), "Should only be called on coroutine functions."
        # Note: return type is the 3rd type parameter of Coroutine.
        return return_type.args[2]

    def get_generator_return_type(self, return_type: Type, is_coroutine: bool) -> Type:
        """Given the declared return type of a generator (t), return the type it returns (tr)."""
        return_type = get_proper_type(return_type)

        if isinstance(return_type, AnyType):
            return AnyType(TypeOfAny.from_another_any, source_any=return_type)
        elif isinstance(return_type, UnionType):
            return make_simplified_union(
                [self.get_generator_return_type(item, is_coroutine) for item in return_type.items]
            )
        elif not self.is_generator_return_type(return_type, is_coroutine):
            # If the function doesn't have a proper Generator (or
            # Awaitable) return type, anything is permissible.
            return AnyType(TypeOfAny.from_error)
        elif not isinstance(return_type, Instance):
            # Same as above, but written as a separate branch so the typechecker can understand.
            return AnyType(TypeOfAny.from_error)
        elif return_type.type.fullname == "typing.Awaitable" and len(return_type.args) == 1:
            # Awaitable: tr is args[0].
            return return_type.args[0]
        elif (
            return_type.type.fullname in ("typing.Generator", "typing.AwaitableGenerator")
            and len(return_type.args) >= 3
        ):
            # AwaitableGenerator, Generator: tr is args[2].
            return return_type.args[2]
        else:
            # We have a supertype of Generator (Iterator, Iterable, object)
            # Treat `Iterator[X]` as a shorthand for `Generator[X, Any, None]`.
            return NoneType()

    def visit_func_def(self, defn: FuncDef) -> None:
        if not self.recurse_into_functions:
            return
        with self.tscope.function_scope(defn):
            self._visit_func_def(defn)

    def _visit_func_def(self, defn: FuncDef) -> None:
        """Type check a function definition."""
        self.check_func_item(defn, name=defn.name)
        if defn.info:
            if not defn.is_overload and not defn.is_decorated:
                # If the definition is the implementation for an
                # overload, the legality of the override has already
                # been typechecked, and decorated methods will be
                # checked when the decorator is.
                found_method_base_classes = self.check_method_override(defn)
                self.check_explicit_override_decorator(defn, found_method_base_classes)
            self.check_inplace_operator_method(defn)
        if defn.original_def:
            # Override previous definition.
            new_type = self.function_type(defn)
            self.check_func_def_override(defn, new_type)

    def check_func_item(
        self,
        defn: FuncItem,
        type_override: CallableType | None = None,
        name: str | None = None,
        allow_empty: bool = False,
    ) -> None:
        """Type check a function.

        If type_override is provided, use it as the function type.
        """
        self.dynamic_funcs.append(defn.is_dynamic() and not type_override)

        enclosing_node_deferred = self.current_node_deferred
        with self.enter_partial_types(is_function=True):
            typ = self.function_type(defn)
            if type_override:
                typ = type_override.copy_modified(line=typ.line, column=typ.column)
            if isinstance(typ, CallableType):
                with self.enter_attribute_inference_context():
                    self.check_func_def(defn, typ, name, allow_empty)
            else:
                raise RuntimeError("Not supported")

        self.dynamic_funcs.pop()
        self.current_node_deferred = enclosing_node_deferred

        if name == "__exit__":
            self.check__exit__return_type(defn)
        # TODO: the following logic should move to the dataclasses plugin
        #  https://github.com/python/mypy/issues/15515
        if name == "__post_init__":
            if dataclasses_plugin.is_processed_dataclass(defn.info):
                dataclasses_plugin.check_post_init(self, defn, defn.info)

    def check_func_def_override(self, defn: FuncDef, new_type: FunctionLike) -> None:
        assert defn.original_def is not None
        if isinstance(defn.original_def, FuncDef):
            # Function definition overrides function definition.
            old_type = self.function_type(defn.original_def)
            if not is_same_type(new_type, old_type):
                self.msg.incompatible_conditional_function_def(defn, old_type, new_type)
        else:
            # Function definition overrides a variable initialized via assignment or a
            # decorated function.
            orig_type = defn.original_def.type
            if orig_type is None:
                # If other branch is unreachable, we don't type check it and so we might
                # not have a type for the original definition
                return
            if isinstance(orig_type, PartialType):
                if orig_type.type is None:
                    # Ah this is a partial type. Give it the type of the function.
                    orig_def = defn.original_def
                    if isinstance(orig_def, Decorator):
                        var = orig_def.var
                    else:
                        var = orig_def
                    partial_types = self.find_partial_types(var)
                    if partial_types is not None:
                        var.type = new_type
                        del partial_types[var]
                else:
                    # Trying to redefine something like partial empty list as function.
                    self.fail(message_registry.INCOMPATIBLE_REDEFINITION, defn)
            else:
                name_expr = NameExpr(defn.name)
                name_expr.node = defn.original_def
                self.binder.assign_type(name_expr, new_type, orig_type)
                self.check_subtype(
                    new_type,
                    orig_type,
                    defn,
                    message_registry.INCOMPATIBLE_REDEFINITION,
                    "redefinition with type",
                    "original type",
                )

    @contextmanager
    def enter_attribute_inference_context(self) -> Iterator[None]:
        old_types = self.inferred_attribute_types
        self.inferred_attribute_types = {}
        yield None
        self.inferred_attribute_types = old_types

    def check_func_def(
        self, defn: FuncItem, typ: CallableType, name: str | None, allow_empty: bool = False
    ) -> None:
        """Type check a function definition."""
        # Expand type variables with value restrictions to ordinary types.
        self.check_typevar_defaults(typ.variables)
        expanded = self.expand_typevars(defn, typ)
        original_typ = typ
        for item, typ in expanded:
            old_binder = self.binder
<<<<<<< HEAD
            self.binder = ConditionalTypeBinder()
            if old_binder.is_unreachable_warning_suppressed():
                self.binder.suppress_unreachable_warnings()

=======
            self.binder = ConditionalTypeBinder(self.options)
>>>>>>> 12aa6423
            with self.binder.top_frame_context():
                defn.expanded.append(item)

                # We may be checking a function definition or an anonymous
                # function. In the first case, set up another reference with the
                # precise type.
                if isinstance(item, FuncDef):
                    fdef = item
                    # Check if __init__ has an invalid return type.
                    if (
                        fdef.info
                        and fdef.name in ("__init__", "__init_subclass__")
                        and not isinstance(
                            get_proper_type(typ.ret_type), (NoneType, UninhabitedType)
                        )
                        and not self.dynamic_funcs[-1]
                    ):
                        self.fail(
                            message_registry.MUST_HAVE_NONE_RETURN_TYPE.format(fdef.name), item
                        )

                    # Check validity of __new__ signature
                    if fdef.info and fdef.name == "__new__":
                        self.check___new___signature(fdef, typ)

                    self.check_for_missing_annotations(fdef)
                    if self.options.disallow_any_unimported:
                        if fdef.type and isinstance(fdef.type, CallableType):
                            ret_type = fdef.type.ret_type
                            if has_any_from_unimported_type(ret_type):
                                self.msg.unimported_type_becomes_any("Return type", ret_type, fdef)
                            for idx, arg_type in enumerate(fdef.type.arg_types):
                                if has_any_from_unimported_type(arg_type):
                                    prefix = f'Argument {idx + 1} to "{fdef.name}"'
                                    self.msg.unimported_type_becomes_any(prefix, arg_type, fdef)
                    check_for_explicit_any(
                        fdef.type, self.options, self.is_typeshed_stub, self.msg, context=fdef
                    )

                if name:  # Special method names
                    if defn.info and self.is_reverse_op_method(name):
                        self.check_reverse_op_method(item, typ, name, defn)
                    elif name in ("__getattr__", "__getattribute__"):
                        self.check_getattr_method(typ, defn, name)
                    elif name == "__setattr__":
                        self.check_setattr_method(typ, defn)

                # Refuse contravariant return type variable
                if isinstance(typ.ret_type, TypeVarType):
                    if typ.ret_type.variance == CONTRAVARIANT:
                        self.fail(
                            message_registry.RETURN_TYPE_CANNOT_BE_CONTRAVARIANT, typ.ret_type
                        )
                    self.check_unbound_return_typevar(typ)
                elif (
                    isinstance(original_typ.ret_type, TypeVarType) and original_typ.ret_type.values
                ):
                    # Since type vars with values are expanded, the return type is changed
                    # to a raw value. This is a hack to get it back.
                    self.check_unbound_return_typevar(original_typ)

                # Check that Generator functions have the appropriate return type.
                if defn.is_generator:
                    if defn.is_async_generator:
                        if not self.is_async_generator_return_type(typ.ret_type):
                            self.fail(
                                message_registry.INVALID_RETURN_TYPE_FOR_ASYNC_GENERATOR, typ
                            )
                    else:
                        if not self.is_generator_return_type(typ.ret_type, defn.is_coroutine):
                            self.fail(message_registry.INVALID_RETURN_TYPE_FOR_GENERATOR, typ)

                # Fix the type if decorated with `@types.coroutine` or `@asyncio.coroutine`.
                if defn.is_awaitable_coroutine:
                    # Update the return type to AwaitableGenerator.
                    # (This doesn't exist in typing.py, only in typing.pyi.)
                    t = typ.ret_type
                    c = defn.is_coroutine
                    ty = self.get_generator_yield_type(t, c)
                    tc = self.get_generator_receive_type(t, c)
                    if c:
                        tr = self.get_coroutine_return_type(t)
                    else:
                        tr = self.get_generator_return_type(t, c)
                    ret_type = self.named_generic_type(
                        "typing.AwaitableGenerator", [ty, tc, tr, t]
                    )
                    typ = typ.copy_modified(ret_type=ret_type)
                    defn.type = typ

                # Push return type.
                self.return_types.append(typ.ret_type)

                with self.scope.push_function(defn):
                    # We temporary push the definition to get the self type as
                    # visible from *inside* of this function/method.
                    ref_type: Type | None = self.scope.active_self_type()

                if typ.type_is:
                    arg_index = 0
                    # For methods and classmethods, we want the second parameter
                    if ref_type is not None and (not defn.is_static or defn.name == "__new__"):
                        arg_index = 1
                    if arg_index < len(typ.arg_types) and not is_subtype(
                        typ.type_is, typ.arg_types[arg_index]
                    ):
                        self.fail(
                            message_registry.NARROWED_TYPE_NOT_SUBTYPE.format(
                                format_type(typ.type_is, self.options),
                                format_type(typ.arg_types[arg_index], self.options),
                            ),
                            item,
                        )

                # Store argument types.
                for i in range(len(typ.arg_types)):
                    arg_type = typ.arg_types[i]
                    if (
                        isinstance(defn, FuncDef)
                        and ref_type is not None
                        and i == 0
                        and (not defn.is_static or defn.name == "__new__")
                        and typ.arg_kinds[0] not in [nodes.ARG_STAR, nodes.ARG_STAR2]
                    ):
                        if defn.is_class or defn.name == "__new__":
                            ref_type = mypy.types.TypeType.make_normalized(ref_type)
                        if not is_same_type(arg_type, ref_type):
                            # This level of erasure matches the one in checkmember.check_self_arg(),
                            # better keep these two checks consistent.
                            erased = get_proper_type(erase_typevars(erase_to_bound(arg_type)))
                            if not is_subtype(ref_type, erased, ignore_type_params=True):
                                if (
                                    isinstance(erased, Instance)
                                    and erased.type.is_protocol
                                    or isinstance(erased, TypeType)
                                    and isinstance(erased.item, Instance)
                                    and erased.item.type.is_protocol
                                ):
                                    # We allow the explicit self-type to be not a supertype of
                                    # the current class if it is a protocol. For such cases
                                    # the consistency check will be performed at call sites.
                                    msg = None
                                elif typ.arg_names[i] in {"self", "cls"}:
                                    msg = message_registry.ERASED_SELF_TYPE_NOT_SUPERTYPE.format(
                                        erased.str_with_options(self.options),
                                        ref_type.str_with_options(self.options),
                                    )
                                else:
                                    msg = message_registry.MISSING_OR_INVALID_SELF_TYPE
                                if msg:
                                    self.fail(msg, defn)
                    elif isinstance(arg_type, TypeVarType):
                        # Refuse covariant parameter type variables
                        # TODO: check recursively for inner type variables
                        if (
                            arg_type.variance == COVARIANT
                            and defn.name not in ("__init__", "__new__", "__post_init__")
                            and not is_private(defn.name)  # private methods are not inherited
                        ):
                            ctx: Context = arg_type
                            if ctx.line < 0:
                                ctx = typ
                            self.fail(message_registry.FUNCTION_PARAMETER_CANNOT_BE_COVARIANT, ctx)
                    # Need to store arguments again for the expanded item.
                    store_argument_type(item, i, typ, self.named_generic_type)

                # Type check initialization expressions.
                body_is_trivial = is_trivial_body(defn.body)
                self.check_default_args(item, body_is_trivial)

            # Type check body in a new scope.
            with self.binder.top_frame_context():
                # Copy some type narrowings from an outer function when it seems safe enough
                # (i.e. we can't find an assignment that might change the type of the
                # variable afterwards).
                new_frame: Frame | None = None
                for frame in old_binder.frames:
                    for key, narrowed_type in frame.types.items():
                        key_var = extract_var_from_literal_hash(key)
                        if key_var is not None and not self.is_var_redefined_in_outer_context(
                            key_var, defn.line
                        ):
                            # It seems safe to propagate the type narrowing to a nested scope.
                            if new_frame is None:
                                new_frame = self.binder.push_frame()
                            new_frame.types[key] = narrowed_type
                            self.binder.declarations[key] = old_binder.declarations[key]

<<<<<<< HEAD
=======
                if self.options.allow_redefinition_new and not self.is_stub:
                    # Add formal argument types to the binder.
                    for arg in defn.arguments:
                        # TODO: Add these directly using a fast path (possibly "put")
                        v = arg.variable
                        if v.type is not None:
                            n = NameExpr(v.name)
                            n.node = v
                            self.binder.assign_type(n, v.type, v.type)

>>>>>>> 12aa6423
                with self.scope.push_function(defn):
                    # We suppress reachability warnings for empty generator functions
                    # (return; yield) which have a "yield" that's unreachable by definition
                    # since it's only there to promote the function into a generator function.
                    #
                    # We also suppress reachability warnings when we use TypeVars with value
                    # restrictions: we only want to report a warning if a certain statement is
                    # marked as being suppressed in *all* of the expansions, but we currently
                    # have no good way of doing this.
                    #
                    # TODO: Find a way of working around this limitation
                    if _is_empty_generator_function(item) or len(expanded) >= 2:
                        self.binder.suppress_unreachable_warnings()
                    self.accept(item.body)
                unreachable = self.binder.is_unreachable()
                if new_frame is not None:
                    self.binder.pop_frame(True, 0)

            if not unreachable:
                if defn.is_generator or is_named_instance(
                    self.return_types[-1], "typing.AwaitableGenerator"
                ):
                    return_type = self.get_generator_return_type(
                        self.return_types[-1], defn.is_coroutine
                    )
                elif defn.is_coroutine:
                    return_type = self.get_coroutine_return_type(self.return_types[-1])
                else:
                    return_type = self.return_types[-1]
                return_type = get_proper_type(return_type)

                allow_empty = allow_empty or self.options.allow_empty_bodies

                show_error = (
                    not body_is_trivial
                    or
                    # Allow empty bodies for abstract methods, overloads, in tests and stubs.
                    (
                        not allow_empty
                        and not (
                            isinstance(defn, FuncDef) and defn.abstract_status != NOT_ABSTRACT
                        )
                        and not self.is_stub
                    )
                )

                # Ignore plugin generated methods, these usually don't need any bodies.
                if defn.info is not FUNC_NO_INFO and (
                    defn.name not in defn.info.names or defn.info.names[defn.name].plugin_generated
                ):
                    show_error = False

                # Ignore also definitions that appear in `if TYPE_CHECKING: ...` blocks.
                # These can't be called at runtime anyway (similar to plugin-generated).
                if isinstance(defn, FuncDef) and defn.is_mypy_only:
                    show_error = False

                # We want to minimize the fallout from checking empty bodies
                # that was absent in many mypy versions.
                if body_is_trivial and is_subtype(NoneType(), return_type):
                    show_error = False

                may_be_abstract = (
                    body_is_trivial
                    and defn.info is not FUNC_NO_INFO
                    and defn.info.metaclass_type is not None
                    and defn.info.metaclass_type.type.has_base("abc.ABCMeta")
                )

                if self.options.warn_no_return:
                    if (
                        not self.current_node_deferred
                        and not isinstance(return_type, (NoneType, AnyType))
                        and show_error
                    ):
                        # Control flow fell off the end of a function that was
                        # declared to return a non-None type.
                        if isinstance(return_type, UninhabitedType):
                            # This is a NoReturn function
                            msg = message_registry.INVALID_IMPLICIT_RETURN
                        else:
                            msg = message_registry.MISSING_RETURN_STATEMENT
                        if body_is_trivial:
                            msg = msg._replace(code=codes.EMPTY_BODY)
                        self.fail(msg, defn)
                        if may_be_abstract:
                            self.note(message_registry.EMPTY_BODY_ABSTRACT, defn)
                elif show_error:
                    msg = message_registry.INCOMPATIBLE_RETURN_VALUE_TYPE
                    if body_is_trivial:
                        msg = msg._replace(code=codes.EMPTY_BODY)
                    # similar to code in check_return_stmt
                    if (
                        not self.check_subtype(
                            subtype_label="implicitly returns",
                            subtype=NoneType(),
                            supertype_label="expected",
                            supertype=return_type,
                            context=defn,
                            msg=msg,
                        )
                        and may_be_abstract
                    ):
                        self.note(message_registry.EMPTY_BODY_ABSTRACT, defn)

            self.return_types.pop()

            self.binder = old_binder

    def is_var_redefined_in_outer_context(self, v: Var, after_line: int) -> bool:
        """Can the variable be assigned to at module top level or outer function?

        Note that this doesn't do a full CFG analysis but uses a line number based
        heuristic that isn't correct in some (rare) cases.
        """
        outers = self.tscope.outer_functions()
        if not outers:
            # Top-level function -- outer context is top level, and we can't reason about
            # globals
            return True
        for outer in outers:
            if isinstance(outer, FuncDef):
                if find_last_var_assignment_line(outer.body, v) >= after_line:
                    return True
        return False

    def check_unbound_return_typevar(self, typ: CallableType) -> None:
        """Fails when the return typevar is not defined in arguments."""
        if isinstance(typ.ret_type, TypeVarType) and typ.ret_type in typ.variables:
            arg_type_visitor = CollectArgTypeVarTypes()
            for argtype in typ.arg_types:
                argtype.accept(arg_type_visitor)

            if typ.ret_type not in arg_type_visitor.arg_types:
                self.fail(message_registry.UNBOUND_TYPEVAR, typ.ret_type, code=TYPE_VAR)
                upper_bound = get_proper_type(typ.ret_type.upper_bound)
                if not (
                    isinstance(upper_bound, Instance)
                    and upper_bound.type.fullname == "builtins.object"
                ):
                    self.note(
                        "Consider using the upper bound "
                        f"{format_type(typ.ret_type.upper_bound, self.options)} instead",
                        context=typ.ret_type,
                    )

    def check_default_args(self, item: FuncItem, body_is_trivial: bool) -> None:
        for arg in item.arguments:
            if arg.initializer is None:
                continue
            if body_is_trivial and isinstance(arg.initializer, EllipsisExpr):
                continue
            name = arg.variable.name
            msg = "Incompatible default for "
            if name.startswith("__tuple_arg_"):
                msg += f"tuple argument {name[12:]}"
            else:
                msg += f'argument "{name}"'
            if (
                not self.options.implicit_optional
                and isinstance(arg.initializer, NameExpr)
                and arg.initializer.fullname == "builtins.None"
            ):
                notes = [
                    "PEP 484 prohibits implicit Optional. "
                    "Accordingly, mypy has changed its default to no_implicit_optional=True",
                    "Use https://github.com/hauntsaninja/no_implicit_optional to automatically "
                    "upgrade your codebase",
                ]
            else:
                notes = None
            self.check_simple_assignment(
                arg.variable.type,
                arg.initializer,
                context=arg.initializer,
                msg=ErrorMessage(msg, code=codes.ASSIGNMENT),
                lvalue_name="argument",
                rvalue_name="default",
                notes=notes,
            )

    def is_forward_op_method(self, method_name: str) -> bool:
        return method_name in operators.reverse_op_methods

    def is_reverse_op_method(self, method_name: str) -> bool:
        return method_name in operators.reverse_op_method_set

    def check_for_missing_annotations(self, fdef: FuncItem) -> None:
        # Check for functions with unspecified/not fully specified types.
        def is_unannotated_any(t: Type) -> bool:
            if not isinstance(t, ProperType):
                return False
            return isinstance(t, AnyType) and t.type_of_any == TypeOfAny.unannotated

        has_explicit_annotation = isinstance(fdef.type, CallableType) and any(
            not is_unannotated_any(t) for t in fdef.type.arg_types + [fdef.type.ret_type]
        )

        show_untyped = not self.is_typeshed_stub or self.options.warn_incomplete_stub
        check_incomplete_defs = self.options.disallow_incomplete_defs and has_explicit_annotation
        if show_untyped and (self.options.disallow_untyped_defs or check_incomplete_defs):
            if fdef.type is None and self.options.disallow_untyped_defs:
                if not fdef.arguments or (
                    len(fdef.arguments) == 1
                    and (fdef.arg_names[0] == "self" or fdef.arg_names[0] == "cls")
                ):
                    self.fail(message_registry.RETURN_TYPE_EXPECTED, fdef)
                    if not has_return_statement(fdef) and not fdef.is_generator:
                        self.note(
                            'Use "-> None" if function does not return a value',
                            fdef,
                            code=codes.NO_UNTYPED_DEF,
                        )
                else:
                    self.fail(message_registry.FUNCTION_TYPE_EXPECTED, fdef)
            elif isinstance(fdef.type, CallableType):
                ret_type = get_proper_type(fdef.type.ret_type)
                if is_unannotated_any(ret_type):
                    self.fail(message_registry.RETURN_TYPE_EXPECTED, fdef)
                elif fdef.is_generator:
                    if is_unannotated_any(
                        self.get_generator_return_type(ret_type, fdef.is_coroutine)
                    ):
                        self.fail(message_registry.RETURN_TYPE_EXPECTED, fdef)
                elif fdef.is_coroutine and isinstance(ret_type, Instance):
                    if is_unannotated_any(self.get_coroutine_return_type(ret_type)):
                        self.fail(message_registry.RETURN_TYPE_EXPECTED, fdef)
                if any(is_unannotated_any(t) for t in fdef.type.arg_types):
                    self.fail(message_registry.ARGUMENT_TYPE_EXPECTED, fdef)

    def check___new___signature(self, fdef: FuncDef, typ: CallableType) -> None:
        self_type = fill_typevars_with_any(fdef.info)
        bound_type = bind_self(typ, self_type, is_classmethod=True)
        # Check that __new__ (after binding cls) returns an instance
        # type (or any).
        if fdef.info.is_metaclass():
            # This is a metaclass, so it must return a new unrelated type.
            self.check_subtype(
                bound_type.ret_type,
                self.type_type(),
                fdef,
                message_registry.INVALID_NEW_TYPE,
                "returns",
                "but must return a subtype of",
            )
        elif not isinstance(
            get_proper_type(bound_type.ret_type), (AnyType, Instance, TupleType, UninhabitedType)
        ):
            self.fail(
                message_registry.NON_INSTANCE_NEW_TYPE.format(
                    format_type(bound_type.ret_type, self.options)
                ),
                fdef,
            )
        else:
            # And that it returns a subtype of the class
            self.check_subtype(
                bound_type.ret_type,
                self_type,
                fdef,
                message_registry.INVALID_NEW_TYPE,
                "returns",
                "but must return a subtype of",
            )

    def check_reverse_op_method(
        self, defn: FuncItem, reverse_type: CallableType, reverse_name: str, context: Context
    ) -> None:
        """Check a reverse operator method such as __radd__."""
        # Decides whether it's worth calling check_overlapping_op_methods().

        # This used to check for some very obscure scenario.  It now
        # just decides whether it's worth calling
        # check_overlapping_op_methods().

        assert defn.info

        # First check for a valid signature
        method_type = CallableType(
            [AnyType(TypeOfAny.special_form), AnyType(TypeOfAny.special_form)],
            [nodes.ARG_POS, nodes.ARG_POS],
            [None, None],
            AnyType(TypeOfAny.special_form),
            self.named_type("builtins.function"),
        )
        if not is_subtype(reverse_type, method_type):
            self.msg.invalid_signature(reverse_type, context)
            return

        if reverse_name in ("__eq__", "__ne__"):
            # These are defined for all objects => can't cause trouble.
            return

        # With 'Any' or 'object' return type we are happy, since any possible
        # return value is valid.
        ret_type = get_proper_type(reverse_type.ret_type)
        if isinstance(ret_type, AnyType):
            return
        if isinstance(ret_type, Instance):
            if ret_type.type.fullname == "builtins.object":
                return
        if reverse_type.arg_kinds[0] == ARG_STAR:
            reverse_type = reverse_type.copy_modified(
                arg_types=[reverse_type.arg_types[0]] * 2,
                arg_kinds=[ARG_POS] * 2,
                arg_names=[reverse_type.arg_names[0], "_"],
            )
        assert len(reverse_type.arg_types) >= 2

        forward_name = operators.normal_from_reverse_op[reverse_name]
        forward_inst = get_proper_type(reverse_type.arg_types[1])
        if isinstance(forward_inst, TypeVarType):
            forward_inst = get_proper_type(forward_inst.upper_bound)
        elif isinstance(forward_inst, TupleType):
            forward_inst = tuple_fallback(forward_inst)
        elif isinstance(forward_inst, (FunctionLike, TypedDictType, LiteralType)):
            forward_inst = forward_inst.fallback
        if isinstance(forward_inst, TypeType):
            item = forward_inst.item
            if isinstance(item, Instance):
                opt_meta = item.type.metaclass_type
                if opt_meta is not None:
                    forward_inst = opt_meta

        def has_readable_member(typ: UnionType | Instance, name: str) -> bool:
            # TODO: Deal with attributes of TupleType etc.
            if isinstance(typ, Instance):
                return typ.type.has_readable_member(name)
            return all(
                (isinstance(x, UnionType) and has_readable_member(x, name))
                or (isinstance(x, Instance) and x.type.has_readable_member(name))
                for x in get_proper_types(typ.relevant_items())
            )

        if not (
            isinstance(forward_inst, (Instance, UnionType))
            and has_readable_member(forward_inst, forward_name)
        ):
            return
        forward_base = reverse_type.arg_types[1]
        forward_type = self.expr_checker.analyze_external_member_access(
            forward_name, forward_base, context=defn
        )
        self.check_overlapping_op_methods(
            reverse_type,
            reverse_name,
            defn.info,
            forward_type,
            forward_name,
            forward_base,
            context=defn,
        )

    def check_overlapping_op_methods(
        self,
        reverse_type: CallableType,
        reverse_name: str,
        reverse_class: TypeInfo,
        forward_type: Type,
        forward_name: str,
        forward_base: Type,
        context: Context,
    ) -> None:
        """Check for overlapping method and reverse method signatures.

        This function assumes that:

        -   The reverse method has valid argument count and kinds.
        -   If the reverse operator method accepts some argument of type
            X, the forward operator method also belong to class X.

            For example, if we have the reverse operator `A.__radd__(B)`, then the
            corresponding forward operator must have the type `B.__add__(...)`.
        """

        # Note: Suppose we have two operator methods "A.__rOP__(B) -> R1" and
        # "B.__OP__(C) -> R2". We check if these two methods are unsafely overlapping
        # by using the following algorithm:
        #
        # 1. Rewrite "B.__OP__(C) -> R1"  to "temp1(B, C) -> R1"
        #
        # 2. Rewrite "A.__rOP__(B) -> R2" to "temp2(B, A) -> R2"
        #
        # 3. Treat temp1 and temp2 as if they were both variants in the same
        #    overloaded function. (This mirrors how the Python runtime calls
        #    operator methods: we first try __OP__, then __rOP__.)
        #
        #    If the first signature is unsafely overlapping with the second,
        #    report an error.
        #
        # 4. However, if temp1 shadows temp2 (e.g. the __rOP__ method can never
        #    be called), do NOT report an error.
        #
        #    This behavior deviates from how we handle overloads -- many of the
        #    modules in typeshed seem to define __OP__ methods that shadow the
        #    corresponding __rOP__ method.
        #
        # Note: we do not attempt to handle unsafe overlaps related to multiple
        # inheritance. (This is consistent with how we handle overloads: we also
        # do not try checking unsafe overlaps due to multiple inheritance there.)

        for forward_item in flatten_nested_unions([forward_type]):
            forward_item = get_proper_type(forward_item)
            if isinstance(forward_item, CallableType):
                if self.is_unsafe_overlapping_op(forward_item, forward_base, reverse_type):
                    self.msg.operator_method_signatures_overlap(
                        reverse_class, reverse_name, forward_base, forward_name, context
                    )
            elif isinstance(forward_item, Overloaded):
                for item in forward_item.items:
                    if self.is_unsafe_overlapping_op(item, forward_base, reverse_type):
                        self.msg.operator_method_signatures_overlap(
                            reverse_class, reverse_name, forward_base, forward_name, context
                        )
            elif not isinstance(forward_item, AnyType):
                self.msg.forward_operator_not_callable(forward_name, context)

    def is_unsafe_overlapping_op(
        self, forward_item: CallableType, forward_base: Type, reverse_type: CallableType
    ) -> bool:
        # TODO: check argument kinds?
        if len(forward_item.arg_types) < 1:
            # Not a valid operator method -- can't succeed anyway.
            return False

        # Erase the type if necessary to make sure we don't have a single
        # TypeVar in forward_tweaked. (Having a function signature containing
        # just a single TypeVar can lead to unpredictable behavior.)
        forward_base_erased = forward_base
        if isinstance(forward_base, TypeVarType):
            forward_base_erased = erase_to_bound(forward_base)

        # Construct normalized function signatures corresponding to the
        # operator methods. The first argument is the left operand and the
        # second operand is the right argument -- we switch the order of
        # the arguments of the reverse method.

        # TODO: this manipulation is dangerous if callables are generic.
        # Shuffling arguments between callables can create meaningless types.
        forward_tweaked = forward_item.copy_modified(
            arg_types=[forward_base_erased, forward_item.arg_types[0]],
            arg_kinds=[nodes.ARG_POS] * 2,
            arg_names=[None] * 2,
        )
        reverse_tweaked = reverse_type.copy_modified(
            arg_types=[reverse_type.arg_types[1], reverse_type.arg_types[0]],
            arg_kinds=[nodes.ARG_POS] * 2,
            arg_names=[None] * 2,
        )

        reverse_base_erased = reverse_type.arg_types[0]
        if isinstance(reverse_base_erased, TypeVarType):
            reverse_base_erased = erase_to_bound(reverse_base_erased)

        if is_same_type(reverse_base_erased, forward_base_erased):
            return False
        elif is_subtype(reverse_base_erased, forward_base_erased):
            first = reverse_tweaked
            second = forward_tweaked
        else:
            first = forward_tweaked
            second = reverse_tweaked

        current_class = self.scope.active_class()
        type_vars = current_class.defn.type_vars if current_class else []
        return is_unsafe_overlapping_overload_signatures(
            first, second, type_vars, partial_only=False
        )

    def check_inplace_operator_method(self, defn: FuncBase) -> None:
        """Check an inplace operator method such as __iadd__.

        They cannot arbitrarily overlap with __add__.
        """
        method = defn.name
        if method not in operators.inplace_operator_methods:
            return
        typ = bind_self(self.function_type(defn))
        cls = defn.info
        other_method = "__" + method[3:]
        if cls.has_readable_member(other_method):
            instance = fill_typevars(cls)
            typ2 = get_proper_type(
                self.expr_checker.analyze_external_member_access(other_method, instance, defn)
            )
            fail = False
            if isinstance(typ2, FunctionLike):
                if not is_more_general_arg_prefix(typ, typ2):
                    fail = True
            else:
                # TODO overloads
                fail = True
            if fail:
                self.msg.signatures_incompatible(method, other_method, defn)

    def check_getattr_method(self, typ: Type, context: Context, name: str) -> None:
        if len(self.scope.stack) == 1:
            # module scope
            if name == "__getattribute__":
                self.fail(message_registry.MODULE_LEVEL_GETATTRIBUTE, context)
                return
            # __getattr__ is fine at the module level as of Python 3.7 (PEP 562). We could
            # show an error for Python < 3.7, but that would be annoying in code that supports
            # both 3.7 and older versions.
            method_type = CallableType(
                [self.named_type("builtins.str")],
                [nodes.ARG_POS],
                [None],
                AnyType(TypeOfAny.special_form),
                self.named_type("builtins.function"),
            )
        elif self.scope.active_class():
            method_type = CallableType(
                [AnyType(TypeOfAny.special_form), self.named_type("builtins.str")],
                [nodes.ARG_POS, nodes.ARG_POS],
                [None, None],
                AnyType(TypeOfAny.special_form),
                self.named_type("builtins.function"),
            )
        else:
            return
        if not is_subtype(typ, method_type):
            self.msg.invalid_signature_for_special_method(typ, context, name)

    def check_setattr_method(self, typ: Type, context: Context) -> None:
        if not self.scope.active_class():
            return
        method_type = CallableType(
            [
                AnyType(TypeOfAny.special_form),
                self.named_type("builtins.str"),
                AnyType(TypeOfAny.special_form),
            ],
            [nodes.ARG_POS, nodes.ARG_POS, nodes.ARG_POS],
            [None, None, None],
            NoneType(),
            self.named_type("builtins.function"),
        )
        if not is_subtype(typ, method_type):
            self.msg.invalid_signature_for_special_method(typ, context, "__setattr__")

    def check_slots_definition(self, typ: Type, context: Context) -> None:
        """Check the type of __slots__."""
        str_type = self.named_type("builtins.str")
        expected_type = UnionType(
            [str_type, self.named_generic_type("typing.Iterable", [str_type])]
        )
        self.check_subtype(
            typ,
            expected_type,
            context,
            message_registry.INVALID_TYPE_FOR_SLOTS,
            "actual type",
            "expected type",
            code=codes.ASSIGNMENT,
        )

    def check_match_args(self, var: Var, typ: Type, context: Context) -> None:
        """Check that __match_args__ contains literal strings"""
        if not self.scope.active_class():
            return
        typ = get_proper_type(typ)
        if not isinstance(typ, TupleType) or not all(
            is_string_literal(item) for item in typ.items
        ):
            self.msg.note(
                "__match_args__ must be a tuple containing string literals for checking "
                "of match statements to work",
                context,
                code=codes.LITERAL_REQ,
            )

    def expand_typevars(
        self, defn: FuncItem, typ: CallableType
    ) -> list[tuple[FuncItem, CallableType]]:
        # TODO use generator
        subst: list[list[tuple[TypeVarId, Type]]] = []
        tvars = list(typ.variables) or []
        if defn.info:
            # Class type variables
            tvars += defn.info.defn.type_vars or []
        for tvar in tvars:
            if isinstance(tvar, TypeVarType) and tvar.values:
                subst.append([(tvar.id, value) for value in tvar.values])
        # Make a copy of the function to check for each combination of
        # value restricted type variables. (Except when running mypyc,
        # where we need one canonical version of the function.)
        if subst and not (self.options.mypyc or self.options.inspections):
            result: list[tuple[FuncItem, CallableType]] = []
            for substitutions in itertools.product(*subst):
                mapping = dict(substitutions)
                result.append((expand_func(defn, mapping), expand_type(typ, mapping)))
            return result
        else:
            return [(defn, typ)]

    def check_explicit_override_decorator(
        self,
        defn: FuncDef | OverloadedFuncDef,
        found_method_base_classes: list[TypeInfo] | None,
        context: Context | None = None,
    ) -> None:
        plugin_generated = False
        if defn.info and (node := defn.info.get(defn.name)) and node.plugin_generated:
            # Do not report issues for plugin generated nodes,
            # they can't realistically use `@override` for their methods.
            plugin_generated = True

        if (
            not plugin_generated
            and found_method_base_classes
            and not defn.is_explicit_override
            and defn.name not in ("__init__", "__new__")
            and not is_private(defn.name)
        ):
            self.msg.explicit_override_decorator_missing(
                defn.name, found_method_base_classes[0].fullname, context or defn
            )

    def check_method_override(
        self, defn: FuncDef | OverloadedFuncDef | Decorator
    ) -> list[TypeInfo] | None:
        """Check if function definition is compatible with base classes.

        This may defer the method if a signature is not available in at least one base class.
        Return ``None`` if that happens.

        Return a list of base classes which contain an attribute with the method name.
        """
        # Check against definitions in base classes.
        check_override_compatibility = (
            defn.name not in ("__init__", "__new__", "__init_subclass__", "__post_init__")
            and (self.options.check_untyped_defs or not defn.is_dynamic())
            and (
                # don't check override for synthesized __replace__ methods from dataclasses
                defn.name != "__replace__"
                or defn.info.metadata.get("dataclass_tag") is None
            )
        )
        found_method_base_classes: list[TypeInfo] = []
        for base in defn.info.mro[1:]:
            result = self.check_method_or_accessor_override_for_base(
                defn, base, check_override_compatibility
            )
            if result is None:
                # Node was deferred, we will have another attempt later.
                return None
            if result:
                found_method_base_classes.append(base)
        return found_method_base_classes

    def check_method_or_accessor_override_for_base(
        self,
        defn: FuncDef | OverloadedFuncDef | Decorator,
        base: TypeInfo,
        check_override_compatibility: bool,
    ) -> bool | None:
        """Check if method definition is compatible with a base class.

        Return ``None`` if the node was deferred because one of the corresponding
        superclass nodes is not ready.

        Return ``True`` if an attribute with the method name was found in the base class.
        """
        found_base_method = False
        if base:
            name = defn.name
            base_attr = base.names.get(name)
            if base_attr:
                # First, check if we override a final (always an error, even with Any types).
                if is_final_node(base_attr.node) and not is_private(name):
                    self.msg.cant_override_final(name, base.name, defn)
                # Second, final can't override anything writeable independently of types.
                if defn.is_final:
                    self.check_if_final_var_override_writable(name, base_attr.node, defn)
                found_base_method = True
            if check_override_compatibility:
                # Check compatibility of the override signature
                # (__init__, __new__, __init_subclass__ are special).
                if self.check_method_override_for_base_with_name(defn, name, base):
                    return None
                if name in operators.inplace_operator_methods:
                    # Figure out the name of the corresponding operator method.
                    method = "__" + name[3:]
                    # An inplace operator method such as __iadd__ might not be
                    # always introduced safely if a base class defined __add__.
                    # TODO can't come up with an example where this is
                    #      necessary; now it's "just in case"
                    if self.check_method_override_for_base_with_name(defn, method, base):
                        return None
        return found_base_method

    def check_setter_type_override(
        self, defn: OverloadedFuncDef, base_attr: SymbolTableNode, base: TypeInfo
    ) -> None:
        """Check override of a setter type of a mutable attribute.

        Currently, this should be only called when either base node or the current node
        is a custom settable property (i.e. where setter type is different from getter type).
        Note that this check is contravariant.
        """
        base_node = base_attr.node
        assert isinstance(base_node, (OverloadedFuncDef, Var))
        original_type, is_original_setter = get_raw_setter_type(base_node)
        if isinstance(base_node, Var):
            expanded_type = map_type_from_supertype(original_type, defn.info, base)
            original_type = get_proper_type(
                expand_self_type(base_node, expanded_type, fill_typevars(defn.info))
            )
        else:
            assert isinstance(original_type, ProperType)
            assert isinstance(original_type, CallableType)
            original_type = self.bind_and_map_method(base_attr, original_type, defn.info, base)
            assert isinstance(original_type, CallableType)
            if is_original_setter:
                original_type = original_type.arg_types[0]
            else:
                original_type = original_type.ret_type

        typ, is_setter = get_raw_setter_type(defn)
        assert isinstance(typ, ProperType) and isinstance(typ, CallableType)
        typ = bind_self(typ, self.scope.active_self_type())
        if is_setter:
            typ = typ.arg_types[0]
        else:
            typ = typ.ret_type

        if not is_subtype(original_type, typ):
            self.msg.incompatible_setter_override(defn.items[1], typ, original_type, base)

    def check_method_override_for_base_with_name(
        self, defn: FuncDef | OverloadedFuncDef | Decorator, name: str, base: TypeInfo
    ) -> bool:
        """Check if overriding an attribute `name` of `base` with `defn` is valid.

        Return True if the supertype node was not analysed yet, and `defn` was deferred.
        """
        base_attr = base.names.get(name)
        if not base_attr:
            return False
        # The name of the method is defined in the base class.

        # Point errors at the 'def' line (important for backward compatibility
        # of type ignores).
        if not isinstance(defn, Decorator):
            context = defn
        else:
            context = defn.func

        # Construct the type of the overriding method.
        # TODO: this logic is much less complete than similar one in checkmember.py
        if isinstance(defn, (FuncDef, OverloadedFuncDef)):
            typ: Type = self.function_type(defn)
            override_class_or_static = defn.is_class or defn.is_static
            override_class = defn.is_class
        else:
            assert defn.var.is_ready
            assert defn.var.type is not None
            typ = defn.var.type
            override_class_or_static = defn.func.is_class or defn.func.is_static
            override_class = defn.func.is_class
        typ = get_proper_type(typ)
        if isinstance(typ, FunctionLike) and not is_static(context):
            typ = bind_self(typ, self.scope.active_self_type(), is_classmethod=override_class)
        # Map the overridden method type to subtype context so that
        # it can be checked for compatibility.
        original_type = get_proper_type(base_attr.type)
        original_node = base_attr.node
        # `original_type` can be partial if (e.g.) it is originally an
        # instance variable from an `__init__` block that becomes deferred.
        supertype_ready = True
        if original_type is None or isinstance(original_type, PartialType):
            supertype_ready = False
            if self.pass_num < self.last_pass:
                # If there are passes left, defer this node until next pass,
                # otherwise try reconstructing the method type from available information.
                # For consistency, defer an enclosing top-level function (if any).
                top_level = self.scope.top_level_function()
                if isinstance(top_level, FuncDef):
                    self.defer_node(top_level, self.scope.enclosing_class(top_level))
                else:
                    # Specify enclosing class explicitly, as we check type override before
                    # entering e.g. decorators or overloads.
                    self.defer_node(defn, defn.info)
                return True
            elif isinstance(original_node, (FuncDef, OverloadedFuncDef)):
                original_type = self.function_type(original_node)
            elif isinstance(original_node, Decorator):
                original_type = self.function_type(original_node.func)
            elif isinstance(original_node, Var):
                # Super type can define method as an attribute.
                # See https://github.com/python/mypy/issues/10134

                # We also check that sometimes `original_node.type` is None.
                # This is the case when we use something like `__hash__ = None`.
                if original_node.type is not None:
                    original_type = get_proper_type(original_node.type)
                else:
                    original_type = NoneType()
            else:
                # Will always fail to typecheck below, since we know the node is a method
                original_type = NoneType()

        always_allow_covariant = False
        if is_settable_property(defn) and (
            is_settable_property(original_node) or isinstance(original_node, Var)
        ):
            if is_custom_settable_property(defn) or (is_custom_settable_property(original_node)):
                # Unlike with getter, where we try to construct some fallback type in case of
                # deferral during last_pass, we can't make meaningful setter checks if the
                # supertype is not known precisely.
                if supertype_ready:
                    always_allow_covariant = True
                    self.check_setter_type_override(defn, base_attr, base)

        if isinstance(original_node, (FuncDef, OverloadedFuncDef)):
            original_class_or_static = original_node.is_class or original_node.is_static
        elif isinstance(original_node, Decorator):
            fdef = original_node.func
            original_class_or_static = fdef.is_class or fdef.is_static
        else:
            original_class_or_static = False  # a variable can't be class or static

        if isinstance(original_type, FunctionLike):
            original_type = self.bind_and_map_method(base_attr, original_type, defn.info, base)
            if original_node and is_property(original_node):
                original_type = get_property_type(original_type)

        if isinstance(original_node, Var):
            expanded_type = map_type_from_supertype(original_type, defn.info, base)
            expanded_type = expand_self_type(
                original_node, expanded_type, fill_typevars(defn.info)
            )
            original_type = get_proper_type(expanded_type)

        if is_property(defn):
            inner: FunctionLike | None
            if isinstance(typ, FunctionLike):
                inner = typ
            else:
                inner = self.extract_callable_type(typ, context)
            if inner is not None:
                typ = inner
                typ = get_property_type(typ)
                if (
                    isinstance(original_node, Var)
                    and not original_node.is_final
                    and (not original_node.is_property or original_node.is_settable_property)
                    and isinstance(defn, Decorator)
                ):
                    # We only give an error where no other similar errors will be given.
                    if not isinstance(original_type, AnyType):
                        self.msg.fail(
                            "Cannot override writeable attribute with read-only property",
                            # Give an error on function line to match old behaviour.
                            defn.func,
                            code=codes.OVERRIDE,
                        )

        if isinstance(original_type, AnyType) or isinstance(typ, AnyType):
            pass
        elif isinstance(original_type, FunctionLike) and isinstance(typ, FunctionLike):
            # Check that the types are compatible.
            ok = self.check_override(
                typ,
                original_type,
                defn.name,
                name,
                base.name,
                original_class_or_static,
                override_class_or_static,
                context,
            )
            # Check if this override is covariant.
            if (
                ok
                and original_node
                and codes.MUTABLE_OVERRIDE in self.options.enabled_error_codes
                and self.is_writable_attribute(original_node)
                and not always_allow_covariant
                and not is_subtype(original_type, typ, ignore_pos_arg_names=True)
            ):
                base_str, override_str = format_type_distinctly(
                    original_type, typ, options=self.options
                )
                msg = message_registry.COVARIANT_OVERRIDE_OF_MUTABLE_ATTRIBUTE.with_additional_msg(
                    f' (base class "{base.name}" defined the type as {base_str},'
                    f" override has type {override_str})"
                )
                self.fail(msg, context)
        elif isinstance(original_type, UnionType) and any(
            is_subtype(typ, orig_typ, ignore_pos_arg_names=True)
            for orig_typ in original_type.items
        ):
            # This method is a subtype of at least one union variant.
            if (
                original_node
                and codes.MUTABLE_OVERRIDE in self.options.enabled_error_codes
                and self.is_writable_attribute(original_node)
                and not always_allow_covariant
            ):
                # Covariant override of mutable attribute.
                base_str, override_str = format_type_distinctly(
                    original_type, typ, options=self.options
                )
                msg = message_registry.COVARIANT_OVERRIDE_OF_MUTABLE_ATTRIBUTE.with_additional_msg(
                    f' (base class "{base.name}" defined the type as {base_str},'
                    f" override has type {override_str})"
                )
                self.fail(msg, context)
        elif is_equivalent(original_type, typ):
            # Assume invariance for a non-callable attribute here. Note
            # that this doesn't affect read-only properties which can have
            # covariant overrides.
            pass
        elif (
            original_node
            and (not self.is_writable_attribute(original_node) or always_allow_covariant)
            and is_subtype(typ, original_type)
        ):
            # If the attribute is read-only, allow covariance
            pass
        else:
            self.msg.signature_incompatible_with_supertype(
                defn.name, name, base.name, context, original=original_type, override=typ
            )
        return False

    def bind_and_map_method(
        self, sym: SymbolTableNode, typ: FunctionLike, sub_info: TypeInfo, super_info: TypeInfo
    ) -> FunctionLike:
        """Bind self-type and map type variables for a method.

        Arguments:
            sym: a symbol that points to method definition
            typ: method type on the definition
            sub_info: class where the method is used
            super_info: class where the method was defined
        """
        if isinstance(sym.node, (FuncDef, OverloadedFuncDef, Decorator)) and not is_static(
            sym.node
        ):
            if isinstance(sym.node, Decorator):
                is_class_method = sym.node.func.is_class
            else:
                is_class_method = sym.node.is_class

            mapped_typ = cast(FunctionLike, map_type_from_supertype(typ, sub_info, super_info))
            active_self_type = fill_typevars(sub_info)
            if isinstance(mapped_typ, Overloaded):
                # If we have an overload, filter to overloads that match the self type.
                # This avoids false positives for concrete subclasses of generic classes,
                # see testSelfTypeOverrideCompatibility for an example.
                filtered_items = []
                for item in mapped_typ.items:
                    if not item.arg_types:
                        filtered_items.append(item)
                    item_arg = item.arg_types[0]
                    if isinstance(item_arg, TypeVarType):
                        item_arg = item_arg.upper_bound
                    if is_subtype(active_self_type, item_arg):
                        filtered_items.append(item)
                # If we don't have any filtered_items, maybe it's always a valid override
                # of the superclass? However if you get to that point you're in murky type
                # territory anyway, so we just preserve the type and have the behaviour match
                # that of older versions of mypy.
                if filtered_items:
                    mapped_typ = Overloaded(filtered_items)

            return bind_self(mapped_typ, active_self_type, is_class_method)
        else:
            return cast(FunctionLike, map_type_from_supertype(typ, sub_info, super_info))

    def get_op_other_domain(self, tp: FunctionLike) -> Type | None:
        if isinstance(tp, CallableType):
            if tp.arg_kinds and tp.arg_kinds[0] == ARG_POS:
                # For generic methods, domain comparison is tricky, as a first
                # approximation erase all remaining type variables.
                return erase_typevars(tp.arg_types[0], {v.id for v in tp.variables})
            return None
        elif isinstance(tp, Overloaded):
            raw_items = [self.get_op_other_domain(it) for it in tp.items]
            items = [it for it in raw_items if it]
            if items:
                return make_simplified_union(items)
            return None
        else:
            assert False, "Need to check all FunctionLike subtypes here"

    def check_override(
        self,
        override: FunctionLike,
        original: FunctionLike,
        name: str,
        name_in_super: str,
        supertype: str,
        original_class_or_static: bool,
        override_class_or_static: bool,
        node: Context,
    ) -> bool:
        """Check a method override with given signatures.

        Arguments:
          override:                 The signature of the overriding method.
          original:                 The signature of the original supertype method.
          name:                     The name of the overriding method.
                                    Used primarily for generating error messages.
          name_in_super:            The name of the overridden in the superclass.
                                    Used for generating error messages only.
          supertype:                The name of the supertype.
          original_class_or_static: Indicates whether the original method (from the superclass)
                                    is either a class method or a static method.
          override_class_or_static: Indicates whether the overriding method (from the subclass)
                                    is either a class method or a static method.
          node:                     Context node.
        """
        # Use boolean variable to clarify code.
        fail = False
        op_method_wider_note = False
        if not is_subtype(override, original, ignore_pos_arg_names=True):
            fail = True
        elif isinstance(override, Overloaded) and self.is_forward_op_method(name):
            # Operator method overrides cannot extend the domain, as
            # this could be unsafe with reverse operator methods.
            original_domain = self.get_op_other_domain(original)
            override_domain = self.get_op_other_domain(override)
            if (
                original_domain
                and override_domain
                and not is_subtype(override_domain, original_domain)
            ):
                fail = True
                op_method_wider_note = True
        if isinstance(override, FunctionLike):
            if original_class_or_static and not override_class_or_static:
                fail = True
            elif isinstance(original, CallableType) and isinstance(override, CallableType):
                if original.type_guard is not None and override.type_guard is None:
                    fail = True
                if original.type_is is not None and override.type_is is None:
                    fail = True

        if is_private(name):
            fail = False

        if fail:
            emitted_msg = False

            offset_arguments = isinstance(override, CallableType) and override.unpack_kwargs
            # Normalize signatures, so we get better diagnostics.
            if isinstance(override, (CallableType, Overloaded)):
                override = override.with_unpacked_kwargs()
            if isinstance(original, (CallableType, Overloaded)):
                original = original.with_unpacked_kwargs()

            if (
                isinstance(override, CallableType)
                and isinstance(original, CallableType)
                and len(override.arg_types) == len(original.arg_types)
                and override.min_args == original.min_args
            ):
                # Give more detailed messages for the common case of both
                # signatures having the same number of arguments and no
                # overloads.

                # override might have its own generic function type
                # variables. If an argument or return type of override
                # does not have the correct subtyping relationship
                # with the original type even after these variables
                # are erased, then it is definitely an incompatibility.

                override_ids = override.type_var_ids()
                type_name = None
                if isinstance(override.definition, FuncDef):
                    type_name = override.definition.info.name

                def erase_override(t: Type) -> Type:
                    return erase_typevars(t, ids_to_erase=override_ids)

                for i, (sub_kind, super_kind) in enumerate(
                    zip(override.arg_kinds, original.arg_kinds)
                ):
                    if sub_kind.is_positional() and super_kind.is_positional():
                        override_arg_type = override.arg_types[i]
                        original_arg_type = original.arg_types[i]
                    elif sub_kind.is_named() and super_kind.is_named() and not offset_arguments:
                        arg_name = override.arg_names[i]
                        if arg_name in original.arg_names:
                            override_arg_type = override.arg_types[i]
                            original_i = original.arg_names.index(arg_name)
                            original_arg_type = original.arg_types[original_i]
                        else:
                            continue
                    else:
                        continue
                    if not is_subtype(original_arg_type, erase_override(override_arg_type)):
                        context: Context = node
                        if isinstance(node, FuncDef) and not node.is_property:
                            arg_node = node.arguments[i + len(override.bound_args)]
                            if arg_node.line != -1:
                                context = arg_node
                        self.msg.argument_incompatible_with_supertype(
                            i + 1,
                            name,
                            type_name,
                            name_in_super,
                            original_arg_type,
                            supertype,
                            context,
                            secondary_context=node,
                        )
                        emitted_msg = True

                if not is_subtype(erase_override(override.ret_type), original.ret_type):
                    self.msg.return_type_incompatible_with_supertype(
                        name, name_in_super, supertype, original.ret_type, override.ret_type, node
                    )
                    emitted_msg = True
            elif isinstance(override, Overloaded) and isinstance(original, Overloaded):
                # Give a more detailed message in the case where the user is trying to
                # override an overload, and the subclass's overload is plausible, except
                # that the order of the variants are wrong.
                #
                # For example, if the parent defines the overload f(int) -> int and f(str) -> str
                # (in that order), and if the child swaps the two and does f(str) -> str and
                # f(int) -> int
                order = []
                for child_variant in override.items:
                    for i, parent_variant in enumerate(original.items):
                        if is_subtype(child_variant, parent_variant):
                            order.append(i)
                            break

                if len(order) == len(original.items) and order != sorted(order):
                    self.msg.overload_signature_incompatible_with_supertype(
                        name, name_in_super, supertype, node
                    )
                    emitted_msg = True

            if not emitted_msg:
                # Fall back to generic incompatibility message.
                self.msg.signature_incompatible_with_supertype(
                    name, name_in_super, supertype, node, original=original, override=override
                )
            if op_method_wider_note:
                self.note(
                    "Overloaded operator methods can't have wider argument types in overrides",
                    node,
                    code=codes.OVERRIDE,
                )
        return not fail

    def check__exit__return_type(self, defn: FuncItem) -> None:
        """Generate error if the return type of __exit__ is problematic.

        If __exit__ always returns False but the return type is declared
        as bool, mypy thinks that a with statement may "swallow"
        exceptions even though this is not the case, resulting in
        invalid reachability inference.
        """
        if not defn.type or not isinstance(defn.type, CallableType):
            return

        ret_type = get_proper_type(defn.type.ret_type)
        if not has_bool_item(ret_type):
            return

        returns = all_return_statements(defn)
        if not returns:
            return

        if all(
            isinstance(ret.expr, NameExpr) and ret.expr.fullname == "builtins.False"
            for ret in returns
        ):
            self.msg.incorrect__exit__return(defn)

    def visit_class_def(self, defn: ClassDef) -> None:
        """Type check a class definition."""
        typ = defn.info
        for base in typ.mro[1:]:
            if base.is_final:
                self.fail(message_registry.CANNOT_INHERIT_FROM_FINAL.format(base.name), defn)
        with self.tscope.class_scope(defn.info), self.enter_partial_types(is_class=True):
            old_binder = self.binder
            self.binder = ConditionalTypeBinder(self.options)
            with self.binder.top_frame_context():
                with self.scope.push_class(defn.info):
                    self.accept(defn.defs)
            self.binder = old_binder
            if not (defn.info.typeddict_type or defn.info.tuple_type or defn.info.is_enum):
                # If it is not a normal class (not a special form) check class keywords.
                self.check_init_subclass(defn)
            if not defn.has_incompatible_baseclass:
                # Otherwise we've already found errors; more errors are not useful
                self.check_multiple_inheritance(typ)
            self.check_metaclass_compatibility(typ)
            self.check_final_deletable(typ)

            if defn.decorators:
                sig: Type = type_object_type(defn.info, self.named_type)
                # Decorators are applied in reverse order.
                for decorator in reversed(defn.decorators):
                    if isinstance(decorator, CallExpr) and isinstance(
                        decorator.analyzed, PromoteExpr
                    ):
                        # _promote is a special type checking related construct.
                        continue

                    dec = self.expr_checker.accept(decorator)
                    temp = self.temp_node(sig, context=decorator)
                    fullname = None
                    if isinstance(decorator, RefExpr):
                        fullname = decorator.fullname or None

                    # TODO: Figure out how to have clearer error messages.
                    # (e.g. "class decorator must be a function that accepts a type."
                    old_allow_abstract_call = self.allow_abstract_call
                    self.allow_abstract_call = True
                    sig, _ = self.expr_checker.check_call(
                        dec, [temp], [nodes.ARG_POS], defn, callable_name=fullname
                    )
                    self.allow_abstract_call = old_allow_abstract_call
                # TODO: Apply the sig to the actual TypeInfo so we can handle decorators
                # that completely swap out the type.  (e.g. Callable[[Type[A]], Type[B]])
        if typ.defn.type_vars and typ.defn.type_args is None:
            for base_inst in typ.bases:
                for base_tvar, base_decl_tvar in zip(
                    base_inst.args, base_inst.type.defn.type_vars
                ):
                    if (
                        isinstance(base_tvar, TypeVarType)
                        and base_tvar.variance != INVARIANT
                        and isinstance(base_decl_tvar, TypeVarType)
                        and base_decl_tvar.variance != base_tvar.variance
                    ):
                        self.fail(
                            f'Variance of TypeVar "{base_tvar.name}" incompatible '
                            "with variance in parent type",
                            context=defn,
                            code=codes.TYPE_VAR,
                        )
        if typ.defn.type_vars:
            self.check_typevar_defaults(typ.defn.type_vars)

        if typ.is_protocol and typ.defn.type_vars:
            self.check_protocol_variance(defn)
        if not defn.has_incompatible_baseclass and defn.info.is_enum:
            self.check_enum(defn)
        infer_class_variances(defn.info)

    def check_final_deletable(self, typ: TypeInfo) -> None:
        # These checks are only for mypyc. Only perform some checks that are easier
        # to implement here than in mypyc.
        for attr in typ.deletable_attributes:
            node = typ.names.get(attr)
            if node and isinstance(node.node, Var) and node.node.is_final:
                self.fail(message_registry.CANNOT_MAKE_DELETABLE_FINAL, node.node)

    def check_init_subclass(self, defn: ClassDef) -> None:
        """Check that keywords in a class definition are valid arguments for __init_subclass__().

        In this example:
            1   class Base:
            2       def __init_subclass__(cls, thing: int):
            3           pass
            4   class Child(Base, thing=5):
            5       def __init_subclass__(cls):
            6           pass
            7   Child()

        Base.__init_subclass__(thing=5) is called at line 4. This is what we simulate here.
        Child.__init_subclass__ is never called.
        """
        if defn.info.metaclass_type and defn.info.metaclass_type.type.fullname not in (
            "builtins.type",
            "abc.ABCMeta",
        ):
            # We can't safely check situations when both __init_subclass__ and a custom
            # metaclass are present.
            return
        # At runtime, only Base.__init_subclass__ will be called, so
        # we skip the current class itself.
        for base in defn.info.mro[1:]:
            if "__init_subclass__" not in base.names:
                continue
            name_expr = NameExpr(defn.name)
            name_expr.node = base
            callee = MemberExpr(name_expr, "__init_subclass__")
            args = list(defn.keywords.values())
            arg_names: list[str | None] = list(defn.keywords.keys())
            # 'metaclass' keyword is consumed by the rest of the type machinery,
            # and is never passed to __init_subclass__ implementations
            if "metaclass" in arg_names:
                idx = arg_names.index("metaclass")
                arg_names.pop(idx)
                args.pop(idx)
            arg_kinds = [ARG_NAMED] * len(args)
            call_expr = CallExpr(callee, args, arg_kinds, arg_names)
            call_expr.line = defn.line
            call_expr.column = defn.column
            call_expr.end_line = defn.end_line
            self.expr_checker.accept(call_expr, allow_none_return=True, always_allow_any=True)
            # We are only interested in the first Base having __init_subclass__,
            # all other bases have already been checked.
            break

    def check_typevar_defaults(self, tvars: Sequence[TypeVarLikeType]) -> None:
        for tv in tvars:
            if not (isinstance(tv, TypeVarType) and tv.has_default()):
                continue
            if not is_subtype(tv.default, tv.upper_bound):
                self.fail("TypeVar default must be a subtype of the bound type", tv)
            if tv.values and not any(tv.default == value for value in tv.values):
                self.fail("TypeVar default must be one of the constraint types", tv)

    def check_enum(self, defn: ClassDef) -> None:
        assert defn.info.is_enum
        if defn.info.fullname not in ENUM_BASES and "__members__" in defn.info.names:
            sym = defn.info.names["__members__"]
            if isinstance(sym.node, Var) and sym.node.has_explicit_value:
                # `__members__` will always be overwritten by `Enum` and is considered
                # read-only so we disallow assigning a value to it
                self.fail(message_registry.ENUM_MEMBERS_ATTR_WILL_BE_OVERRIDDEN, sym.node)
        for base in defn.info.mro[1:-1]:  # we don't need self and `object`
            if base.is_enum and base.fullname not in ENUM_BASES:
                self.check_final_enum(defn, base)

        if self.is_stub and self.tree.fullname not in {"enum", "_typeshed"}:
            if not defn.info.enum_members:
                self.fail(
                    f'Detected enum "{defn.info.fullname}" in a type stub with zero members. '
                    "There is a chance this is due to a recent change in the semantics of "
                    "enum membership. If so, use `member = value` to mark an enum member, "
                    "instead of `member: type`",
                    defn,
                )
                self.note(
                    "See https://typing.readthedocs.io/en/latest/spec/enums.html#defining-members",
                    defn,
                )

        self.check_enum_bases(defn)
        self.check_enum_new(defn)

    def check_final_enum(self, defn: ClassDef, base: TypeInfo) -> None:
        for sym in base.names.values():
            if self.is_final_enum_value(sym):
                self.fail(f'Cannot extend enum with existing members: "{base.name}"', defn)
                break

    def is_final_enum_value(self, sym: SymbolTableNode) -> bool:
        if isinstance(sym.node, (FuncBase, Decorator)):
            return False  # A method is fine
        if not isinstance(sym.node, Var):
            return True  # Can be a class or anything else

        # Now, only `Var` is left, we need to check:
        # 1. Private name like in `__prop = 1`
        # 2. Dunder name like `__hash__ = some_hasher`
        # 3. Sunder name like `_order_ = 'a, b, c'`
        # 4. If it is a method / descriptor like in `method = classmethod(func)`
        if (
            is_private(sym.node.name)
            or is_dunder(sym.node.name)
            or is_sunder(sym.node.name)
            # TODO: make sure that `x = @class/staticmethod(func)`
            # and `x = property(prop)` both work correctly.
            # Now they are incorrectly counted as enum members.
            or isinstance(get_proper_type(sym.node.type), FunctionLike)
        ):
            return False

        return self.is_stub or sym.node.has_explicit_value

    def check_enum_bases(self, defn: ClassDef) -> None:
        """
        Non-enum mixins cannot appear after enum bases; this is disallowed at runtime:

            class Foo: ...
            class Bar(enum.Enum, Foo): ...

        But any number of enum mixins can appear in a class definition
        (even if multiple enum bases define __new__). So this is fine:

            class Foo(enum.Enum):
                def __new__(cls, val): ...
            class Bar(enum.Enum):
                def __new__(cls, val): ...
            class Baz(int, Foo, Bar, enum.Flag): ...
        """
        enum_base: Instance | None = None
        for base in defn.info.bases:
            if enum_base is None and base.type.is_enum:
                enum_base = base
                continue
            elif enum_base is not None and not base.type.is_enum:
                self.fail(
                    f'No non-enum mixin classes are allowed after "{enum_base.str_with_options(self.options)}"',
                    defn,
                )
                break

    def check_enum_new(self, defn: ClassDef) -> None:
        def has_new_method(info: TypeInfo) -> bool:
            new_method = info.get("__new__")
            return bool(
                new_method
                and new_method.node
                and new_method.node.fullname != "builtins.object.__new__"
            )

        has_new = False
        for base in defn.info.bases:
            candidate = False

            if base.type.is_enum:
                # If we have an `Enum`, then we need to check all its bases.
                candidate = any(not b.is_enum and has_new_method(b) for b in base.type.mro[1:-1])
            else:
                candidate = has_new_method(base.type)

            if candidate and has_new:
                self.fail(
                    "Only a single data type mixin is allowed for Enum subtypes, "
                    'found extra "{}"'.format(base.str_with_options(self.options)),
                    defn,
                )
            elif candidate:
                has_new = True

    def check_protocol_variance(self, defn: ClassDef) -> None:
        """Check that protocol definition is compatible with declared
        variances of type variables.

        Note that we also prohibit declaring protocol classes as invariant
        if they are actually covariant/contravariant, since this may break
        transitivity of subtyping, see PEP 544.
        """
        if defn.type_args is not None:
            # Using new-style syntax (PEP 695), so variance will be inferred
            return
        info = defn.info
        object_type = Instance(info.mro[-1], [])
        tvars = info.defn.type_vars
        for i, tvar in enumerate(tvars):
            if not isinstance(tvar, TypeVarType):
                # Variance of TypeVarTuple and ParamSpec is underspecified by PEPs.
                continue
            up_args: list[Type] = [
                object_type if i == j else AnyType(TypeOfAny.special_form)
                for j, _ in enumerate(tvars)
            ]
            down_args: list[Type] = [
                UninhabitedType() if i == j else AnyType(TypeOfAny.special_form)
                for j, _ in enumerate(tvars)
            ]
            up, down = Instance(info, up_args), Instance(info, down_args)
            # TODO: add advanced variance checks for recursive protocols
            if is_subtype(down, up, ignore_declared_variance=True):
                expected = COVARIANT
            elif is_subtype(up, down, ignore_declared_variance=True):
                expected = CONTRAVARIANT
            else:
                expected = INVARIANT
            if expected != tvar.variance:
                self.msg.bad_proto_variance(tvar.variance, tvar.name, expected, defn)

    def check_multiple_inheritance(self, typ: TypeInfo) -> None:
        """Check for multiple inheritance related errors."""
        if len(typ.bases) <= 1:
            # No multiple inheritance.
            return
        # Verify that inherited attributes are compatible.
        mro = typ.mro[1:]
        all_names = {name for base in mro for name in base.names}
        for name in sorted(all_names - typ.names.keys()):
            # Sort for reproducible message order.
            # Attributes defined in both the type and base are skipped.
            # Normal checks for attribute compatibility should catch any problems elsewhere.
            if is_private(name):
                continue
            # Compare the first base defining a name with the rest.
            # Remaining bases may not be pairwise compatible as the first base provides
            # the used definition.
            i, base = next((i, base) for i, base in enumerate(mro) if name in base.names)
            for base2 in mro[i + 1 :]:
                if name in base2.names and base2 not in base.mro:
                    self.check_compatibility(name, base, base2, typ)

    def determine_type_of_member(self, sym: SymbolTableNode) -> Type | None:
        if sym.type is not None:
            return sym.type
        if isinstance(sym.node, SYMBOL_FUNCBASE_TYPES):
            return self.function_type(sym.node)
        if isinstance(sym.node, TypeInfo):
            if sym.node.typeddict_type:
                # We special-case TypedDict, because they don't define any constructor.
                return self.expr_checker.typeddict_callable(sym.node)
            else:
                return type_object_type(sym.node, self.named_type)
        if isinstance(sym.node, TypeVarExpr):
            # Use of TypeVars is rejected in an expression/runtime context, so
            # we don't need to check supertype compatibility for them.
            return AnyType(TypeOfAny.special_form)
        if isinstance(sym.node, TypeAlias):
            with self.msg.filter_errors():
                # Suppress any errors, they will be given when analyzing the corresponding node.
                # Here we may have incorrect options and location context.
                return self.expr_checker.alias_type_in_runtime_context(sym.node, ctx=sym.node)
        # TODO: handle more node kinds here.
        return None

    def check_compatibility(
        self, name: str, base1: TypeInfo, base2: TypeInfo, ctx: TypeInfo
    ) -> None:
        """Check if attribute name in base1 is compatible with base2 in multiple inheritance.

        Assume base1 comes before base2 in the MRO, and that base1 and base2 don't have
        a direct subclass relationship (i.e., the compatibility requirement only derives from
        multiple inheritance).

        This check verifies that a definition taken from base1 (and mapped to the current
        class ctx), is type compatible with the definition taken from base2 (also mapped), so
        that unsafe subclassing like this can be detected:
            class A(Generic[T]):
                def foo(self, x: T) -> None: ...

            class B:
                def foo(self, x: str) -> None: ...

            class C(B, A[int]): ...  # this is unsafe because...

            x: A[int] = C()
            x.foo  # ...runtime type is (str) -> None, while static type is (int) -> None
        """
        if name in ("__init__", "__new__", "__init_subclass__"):
            # __init__ and friends can be incompatible -- it's a special case.
            return
        first = base1.names[name]
        second = base2.names[name]
        first_type = get_proper_type(self.determine_type_of_member(first))
        second_type = get_proper_type(self.determine_type_of_member(second))

        # TODO: use more principled logic to decide is_subtype() vs is_equivalent().
        # We should rely on mutability of superclass node, not on types being Callable.
        # (in particular handle settable properties with setter type different from getter).

        # start with the special case that Instance can be a subtype of FunctionLike
        call = None
        if isinstance(first_type, Instance):
            call = find_member("__call__", first_type, first_type, is_operator=True)
        if call and isinstance(second_type, FunctionLike):
            second_sig = self.bind_and_map_method(second, second_type, ctx, base2)
            ok = is_subtype(call, second_sig, ignore_pos_arg_names=True)
        elif isinstance(first_type, FunctionLike) and isinstance(second_type, FunctionLike):
            if first_type.is_type_obj() and second_type.is_type_obj():
                # For class objects only check the subtype relationship of the classes,
                # since we allow incompatible overrides of '__init__'/'__new__'
                ok = is_subtype(
                    left=fill_typevars_with_any(first_type.type_object()),
                    right=fill_typevars_with_any(second_type.type_object()),
                )
            else:
                # First bind/map method types when necessary.
                first_sig = self.bind_and_map_method(first, first_type, ctx, base1)
                second_sig = self.bind_and_map_method(second, second_type, ctx, base2)
                ok = is_subtype(first_sig, second_sig, ignore_pos_arg_names=True)
        elif first_type and second_type:
            if isinstance(first.node, Var):
                first_type = get_proper_type(map_type_from_supertype(first_type, ctx, base1))
                first_type = expand_self_type(first.node, first_type, fill_typevars(ctx))
            if isinstance(second.node, Var):
                second_type = get_proper_type(map_type_from_supertype(second_type, ctx, base2))
                second_type = expand_self_type(second.node, second_type, fill_typevars(ctx))
            ok = is_equivalent(first_type, second_type)
            if not ok:
                second_node = base2[name].node
                if (
                    isinstance(second_type, FunctionLike)
                    and second_node is not None
                    and is_property(second_node)
                ):
                    second_type = get_property_type(second_type)
                    ok = is_subtype(first_type, second_type)
        else:
            if first_type is None:
                self.msg.cannot_determine_type_in_base(name, base1.name, ctx)
            if second_type is None:
                self.msg.cannot_determine_type_in_base(name, base2.name, ctx)
            ok = True
        # Final attributes can never be overridden, but can override
        # non-final read-only attributes.
        if is_final_node(second.node) and not is_private(name):
            self.msg.cant_override_final(name, base2.name, ctx)
        if is_final_node(first.node):
            self.check_if_final_var_override_writable(name, second.node, ctx)
        # Some attributes like __slots__ and __deletable__ are special, and the type can
        # vary across class hierarchy.
        if isinstance(second.node, Var) and second.node.allow_incompatible_override:
            ok = True
        if not ok:
            self.msg.base_class_definitions_incompatible(name, base1, base2, ctx)

    def check_metaclass_compatibility(self, typ: TypeInfo) -> None:
        """Ensures that metaclasses of all parent types are compatible."""
        if (
            typ.is_metaclass()
            or typ.is_protocol
            or typ.is_named_tuple
            or typ.is_enum
            or typ.typeddict_type is not None
        ):
            return  # Reasonable exceptions from this check

        metaclasses = [
            entry.metaclass_type
            for entry in typ.mro[1:-1]
            if entry.metaclass_type
            and not is_named_instance(entry.metaclass_type, "builtins.type")
        ]
        if not metaclasses:
            return
        if typ.metaclass_type is not None and all(
            is_subtype(typ.metaclass_type, meta) for meta in metaclasses
        ):
            return
        self.fail(
            "Metaclass conflict: the metaclass of a derived class must be "
            "a (non-strict) subclass of the metaclasses of all its bases",
            typ,
        )

    def visit_import_from(self, node: ImportFrom) -> None:
        for name, _ in node.names:
            if (sym := self.globals.get(name)) is not None:
                self.warn_deprecated(sym.node, node)
        self.check_import(node)

    def visit_import_all(self, node: ImportAll) -> None:
        self.check_import(node)

    def visit_import(self, node: Import) -> None:
        self.check_import(node)

    def check_import(self, node: ImportBase) -> None:
        for assign in node.assignments:
            lvalue = assign.lvalues[0]
            lvalue_type, _, __ = self.check_lvalue(lvalue)
            if lvalue_type is None:
                # TODO: This is broken.
                lvalue_type = AnyType(TypeOfAny.special_form)
            assert isinstance(assign.rvalue, NameExpr)
            message = message_registry.INCOMPATIBLE_IMPORT_OF.format(assign.rvalue.name)
            self.check_simple_assignment(
                lvalue_type,
                assign.rvalue,
                node,
                msg=message,
                lvalue_name="local name",
                rvalue_name="imported name",
            )

    #
    # Statements
    #

    def visit_block(self, b: Block) -> None:
        if b.is_unreachable:
            # This block was marked as being unreachable during semantic analysis.
            # It turns out any blocks marked in this way are *intentionally* marked
            # as unreachable -- so we don't display an error nor run type checking.
            self.binder.unreachable()
            return
        reported_unreachable = False
        for s in b.body:
            if not reported_unreachable and self.binder.is_unreachable():
                # TODO: should this guard against self.current_node_deferred too?
                if self.binder.is_unreachable_warning_suppressed():
                    # turns out in these cases we actually don't want to check code.
                    # for instance, type var values
                    break
                elif not self.should_report_unreachable_issues():
                    reported_unreachable = True
                elif not self.is_noop_for_reachability(s):
                    self.msg.unreachable_statement(s)
                    self.binder.emitted_unreachable_warning()
                    reported_unreachable = True
            self.accept(s)

    def should_report_unreachable_issues(self) -> bool:
        return (
            self.in_checked_function()
            and self.options.warn_unreachable
            and not self.current_node_deferred
            and not self.binder.is_unreachable_warning_suppressed()
            and not self.binder.is_unreachable_warning_emitted()
        )

    def is_noop_for_reachability(self, s: Statement) -> bool:
        """Returns 'true' if the given statement either throws an error of some kind
        or is a no-op.

        We use this function while handling the '--warn-unreachable' flag. When
        that flag is present, we normally report an error on any unreachable statement.
        But if that statement is just something like a 'pass' or a just-in-case 'assert False',
        reporting an error would be annoying.
        """
        if isinstance(s, AssertStmt) and is_false_literal(s.expr):
            return True
        elif isinstance(s, (RaiseStmt, PassStmt)):
            return True
        elif isinstance(s, ExpressionStmt):
            if isinstance(s.expr, EllipsisExpr):
                return True
            elif isinstance(s.expr, CallExpr) and not refers_to_fullname(
                s.expr.callee, REVEAL_TYPE_NAMES
            ):
                with self.expr_checker.msg.filter_errors():
                    typ = get_proper_type(
                        self.expr_checker.accept(
                            s.expr, allow_none_return=True, always_allow_any=True
                        )
                    )

                if isinstance(typ, UninhabitedType):
                    return True
        return False

    def visit_assignment_stmt(self, s: AssignmentStmt) -> None:
        """Type check an assignment statement.

        Handle all kinds of assignment statements (simple, indexed, multiple).
        """

        # Avoid type checking type aliases in stubs to avoid false
        # positives about modern type syntax available in stubs such
        # as X | Y.
        if not (s.is_alias_def and self.is_stub):
            with self.enter_final_context(s.is_final_def):
                self.check_assignment(s.lvalues[-1], s.rvalue, s.type is None, s.new_syntax)

        if s.is_alias_def:
            self.check_type_alias_rvalue(s)

        if (
            s.type is not None
            and self.options.disallow_any_unimported
            and has_any_from_unimported_type(s.type)
        ):
            if isinstance(s.lvalues[-1], TupleExpr):
                # This is a multiple assignment. Instead of figuring out which type is problematic,
                # give a generic error message.
                self.msg.unimported_type_becomes_any(
                    "A type on this line", AnyType(TypeOfAny.special_form), s
                )
            else:
                self.msg.unimported_type_becomes_any("Type of variable", s.type, s)
        check_for_explicit_any(s.type, self.options, self.is_typeshed_stub, self.msg, context=s)

        if len(s.lvalues) > 1:
            # Chained assignment (e.g. x = y = ...).
            # Make sure that rvalue type will not be reinferred.
            if not self.has_type(s.rvalue):
                self.expr_checker.accept(s.rvalue)
            rvalue = self.temp_node(self.lookup_type(s.rvalue), s)
            for lv in s.lvalues[:-1]:
                with self.enter_final_context(s.is_final_def):
                    self.check_assignment(lv, rvalue, s.type is None)

        self.check_final(s)
        if (
            s.is_final_def
            and s.type
            and not has_no_typevars(s.type)
            and self.scope.active_class() is not None
        ):
            self.fail(message_registry.DEPENDENT_FINAL_IN_CLASS_BODY, s)

        if s.unanalyzed_type and not self.in_checked_function():
            self.msg.annotation_in_unchecked_function(context=s)

    def check_type_alias_rvalue(self, s: AssignmentStmt) -> None:
        with self.msg.filter_errors():
            alias_type = self.expr_checker.accept(s.rvalue)
        self.store_type(s.lvalues[-1], alias_type)

    def check_assignment(
        self,
        lvalue: Lvalue,
        rvalue: Expression,
        infer_lvalue_type: bool = True,
        new_syntax: bool = False,
    ) -> None:
        """Type check a single assignment: lvalue = rvalue."""
        if isinstance(lvalue, (TupleExpr, ListExpr)):
            self.check_assignment_to_multiple_lvalues(
                lvalue.items, rvalue, rvalue, infer_lvalue_type
            )
        else:
            self.try_infer_partial_generic_type_from_assignment(lvalue, rvalue, "=")
            lvalue_type, index_lvalue, inferred = self.check_lvalue(lvalue, rvalue)
            # If we're assigning to __getattr__ or similar methods, check that the signature is
            # valid.
            if isinstance(lvalue, NameExpr) and lvalue.node:
                name = lvalue.node.name
                if name in ("__setattr__", "__getattribute__", "__getattr__"):
                    # If an explicit type is given, use that.
                    if lvalue_type:
                        signature = lvalue_type
                    else:
                        signature = self.expr_checker.accept(rvalue)
                    if signature:
                        if name == "__setattr__":
                            self.check_setattr_method(signature, lvalue)
                        else:
                            self.check_getattr_method(signature, lvalue, name)

                if name == "__slots__":
                    typ = lvalue_type or self.expr_checker.accept(rvalue)
                    self.check_slots_definition(typ, lvalue)
                if name == "__match_args__" and inferred is not None:
                    typ = self.expr_checker.accept(rvalue)
                    self.check_match_args(inferred, typ, lvalue)
                if name == "__post_init__":
                    active_class = self.scope.active_class()
                    if active_class and dataclasses_plugin.is_processed_dataclass(active_class):
                        self.fail(message_registry.DATACLASS_POST_INIT_MUST_BE_A_FUNCTION, rvalue)

            if isinstance(lvalue, MemberExpr) and lvalue.name == "__match_args__":
                self.fail(message_registry.CANNOT_MODIFY_MATCH_ARGS, lvalue)

            if lvalue_type:
                if isinstance(lvalue_type, PartialType) and lvalue_type.type is None:
                    # Try to infer a proper type for a variable with a partial None type.
                    rvalue_type = self.expr_checker.accept(rvalue)
                    if isinstance(get_proper_type(rvalue_type), NoneType):
                        # This doesn't actually provide any additional information -- multiple
                        # None initializers preserve the partial None type.
                        return

                    var = lvalue_type.var
                    if is_valid_inferred_type(
                        rvalue_type, self.options, is_lvalue_final=var.is_final
                    ):
                        partial_types = self.find_partial_types(var)
                        if partial_types is not None:
                            if not self.current_node_deferred:
                                # Partial type can't be final, so strip any literal values.
                                rvalue_type = remove_instance_last_known_values(rvalue_type)
                                inferred_type = make_simplified_union([rvalue_type, NoneType()])
                                self.set_inferred_type(var, lvalue, inferred_type)
                            else:
                                var.type = None
                            del partial_types[var]
                            lvalue_type = var.type
                    else:
                        # Try to infer a partial type. No need to check the return value, as
                        # an error will be reported elsewhere.
                        self.infer_partial_type(lvalue_type.var, lvalue, rvalue_type)
                elif (
                    is_literal_none(rvalue)
                    and isinstance(lvalue, NameExpr)
                    and isinstance(lvalue.node, Var)
                    and lvalue.node.is_initialized_in_class
                    and not new_syntax
                ):
                    # Allow None's to be assigned to class variables with non-Optional types.
                    rvalue_type = lvalue_type
                elif (
                    isinstance(lvalue, MemberExpr) and lvalue.kind is None
                ):  # Ignore member access to modules
                    instance_type = self.expr_checker.accept(lvalue.expr)
                    rvalue_type, lvalue_type, infer_lvalue_type = self.check_member_assignment(
                        lvalue, instance_type, lvalue_type, rvalue, context=rvalue
                    )
                else:
                    # Hacky special case for assigning a literal None
                    # to a variable defined in a previous if
                    # branch. When we detect this, we'll go back and
                    # make the type optional. This is somewhat
                    # unpleasant, and a generalization of this would
                    # be an improvement!
                    if (
                        not self.options.allow_redefinition_new
                        and is_literal_none(rvalue)
                        and isinstance(lvalue, NameExpr)
                        and lvalue.kind == LDEF
                        and isinstance(lvalue.node, Var)
                        and lvalue.node.type
                        and lvalue.node in self.var_decl_frames
                        and not isinstance(get_proper_type(lvalue_type), AnyType)
                    ):
                        decl_frame_map = self.var_decl_frames[lvalue.node]
                        # Check if the nearest common ancestor frame for the definition site
                        # and the current site is the enclosing frame of an if/elif/else block.
                        has_if_ancestor = False
                        for frame in reversed(self.binder.frames):
                            if frame.id in decl_frame_map:
                                has_if_ancestor = frame.conditional_frame
                                break
                        if has_if_ancestor:
                            lvalue_type = make_optional_type(lvalue_type)
                            self.set_inferred_type(lvalue.node, lvalue, lvalue_type)

                    rvalue_type, lvalue_type = self.check_simple_assignment(
                        lvalue_type, rvalue, context=rvalue, inferred=inferred, lvalue=lvalue
                    )
                    # The above call may update inferred variable type. Prevent further
                    # inference.
                    inferred = None

                # Special case: only non-abstract non-protocol classes can be assigned to
                # variables with explicit type Type[A], where A is protocol or abstract.
                p_rvalue_type = get_proper_type(rvalue_type)
                p_lvalue_type = get_proper_type(lvalue_type)
                if (
                    isinstance(p_rvalue_type, FunctionLike)
                    and p_rvalue_type.is_type_obj()
                    and (
                        p_rvalue_type.type_object().is_abstract
                        or p_rvalue_type.type_object().is_protocol
                    )
                    and isinstance(p_lvalue_type, TypeType)
                    and isinstance(p_lvalue_type.item, Instance)
                    and (
                        p_lvalue_type.item.type.is_abstract or p_lvalue_type.item.type.is_protocol
                    )
                ):
                    self.msg.concrete_only_assign(p_lvalue_type, rvalue)
                    return
                if rvalue_type and infer_lvalue_type and not isinstance(lvalue_type, PartialType):
                    # Don't use type binder for definitions of special forms, like named tuples.
                    if not (isinstance(lvalue, NameExpr) and lvalue.is_special_form):
                        self.binder.assign_type(lvalue, rvalue_type, lvalue_type)
                        if (
                            isinstance(lvalue, NameExpr)
                            and isinstance(lvalue.node, Var)
                            and lvalue.node.is_inferred
                            and lvalue.node.is_index_var
                            and lvalue_type is not None
                        ):
                            lvalue.node.type = remove_instance_last_known_values(lvalue_type)
                elif self.options.allow_redefinition_new and lvalue_type is not None:
                    # TODO: Can we use put() here?
                    self.binder.assign_type(lvalue, lvalue_type, lvalue_type)

            elif index_lvalue:
                self.check_indexed_assignment(index_lvalue, rvalue, lvalue)

            if inferred:
                type_context = self.get_variable_type_context(inferred, rvalue)
                rvalue_type = self.expr_checker.accept(rvalue, type_context=type_context)
                if not (
                    inferred.is_final
                    or inferred.is_index_var
                    or (isinstance(lvalue, NameExpr) and lvalue.name == "__match_args__")
                ):
                    rvalue_type = remove_instance_last_known_values(rvalue_type)
                self.infer_variable_type(inferred, lvalue, rvalue_type, rvalue)
            self.check_assignment_to_slots(lvalue)
            if isinstance(lvalue, RefExpr) and not (
                isinstance(lvalue, NameExpr) and lvalue.name == "__match_args__"
            ):
                # We check override here at the end after storing the inferred type, since
                # override check will try to access the current attribute via symbol tables
                # (like a regular attribute access).
                self.check_compatibility_all_supers(lvalue, rvalue)

    # (type, operator) tuples for augmented assignments supported with partial types
    partial_type_augmented_ops: Final = {("builtins.list", "+"), ("builtins.set", "|")}

    def get_variable_type_context(self, inferred: Var, rvalue: Expression) -> Type | None:
        type_contexts = []
        if inferred.info:
            for base in inferred.info.mro[1:]:
                if inferred.name not in base.names:
                    continue
                # For inference within class body, get supertype attribute as it would look on
                # a class object for lambdas overriding methods, etc.
                base_node = base.names[inferred.name].node
                base_type, _ = self.lvalue_type_from_base(
                    inferred,
                    base,
                    is_class=is_method(base_node)
                    or isinstance(base_node, Var)
                    and not is_instance_var(base_node),
                )
                if (
                    base_type
                    and not (isinstance(base_node, Var) and base_node.invalid_partial_type)
                    and not isinstance(base_type, PartialType)
                ):
                    type_contexts.append(base_type)
        # Use most derived supertype as type context if available.
        if not type_contexts:
            return None
        candidate = type_contexts[0]
        for other in type_contexts:
            if is_proper_subtype(other, candidate):
                candidate = other
            elif not is_subtype(candidate, other):
                # Multiple incompatible candidates, cannot use any of them as context.
                return None
        return candidate

    def try_infer_partial_generic_type_from_assignment(
        self, lvalue: Lvalue, rvalue: Expression, op: str
    ) -> None:
        """Try to infer a precise type for partial generic type from assignment.

        'op' is '=' for normal assignment and a binary operator ('+', ...) for
        augmented assignment.

        Example where this happens:

            x = []
            if foo():
                x = [1]  # Infer List[int] as type of 'x'
        """
        var = None
        if (
            isinstance(lvalue, NameExpr)
            and isinstance(lvalue.node, Var)
            and isinstance(lvalue.node.type, PartialType)
        ):
            var = lvalue.node
        elif isinstance(lvalue, MemberExpr):
            var = self.expr_checker.get_partial_self_var(lvalue)
        if var is not None:
            typ = var.type
            assert isinstance(typ, PartialType)
            if typ.type is None:
                return
            # Return if this is an unsupported augmented assignment.
            if op != "=" and (typ.type.fullname, op) not in self.partial_type_augmented_ops:
                return
            # TODO: some logic here duplicates the None partial type counterpart
            #       inlined in check_assignment(), see #8043.
            partial_types = self.find_partial_types(var)
            if partial_types is None:
                return
            rvalue_type = self.expr_checker.accept(rvalue)
            rvalue_type = get_proper_type(rvalue_type)
            if isinstance(rvalue_type, Instance):
                if rvalue_type.type == typ.type and is_valid_inferred_type(
                    rvalue_type, self.options
                ):
                    var.type = rvalue_type
                    del partial_types[var]
            elif isinstance(rvalue_type, AnyType):
                var.type = fill_typevars_with_any(typ.type)
                del partial_types[var]

    def check_compatibility_all_supers(self, lvalue: RefExpr, rvalue: Expression) -> None:
        lvalue_node = lvalue.node
        # Check if we are a class variable with at least one base class
        if (
            isinstance(lvalue_node, Var)
            # If we have explicit annotation, there is no point in checking the override
            # for each assignment, so we check only for the first one.
            # TODO: for some reason annotated attributes on self are stored as inferred vars.
            and (
                lvalue_node.line == lvalue.line
                or lvalue_node.is_inferred
                and not lvalue_node.explicit_self_type
            )
            and lvalue.kind in (MDEF, None)  # None for Vars defined via self
            and len(lvalue_node.info.bases) > 0
        ):
            for base in lvalue_node.info.mro[1:]:
                tnode = base.names.get(lvalue_node.name)
                if tnode is not None:
                    if not self.check_compatibility_classvar_super(lvalue_node, base, tnode.node):
                        # Show only one error per variable
                        break

                    if not self.check_compatibility_final_super(lvalue_node, base, tnode.node):
                        # Show only one error per variable
                        break

            direct_bases = lvalue_node.info.direct_base_classes()
            last_immediate_base = direct_bases[-1] if direct_bases else None

            # The historical behavior for inferred vars was to compare rvalue type against
            # the type declared in a superclass. To preserve this behavior, we temporarily
            # store the rvalue type on the variable.
            actual_lvalue_type = None
            if lvalue_node.is_inferred and not lvalue_node.explicit_self_type:
                rvalue_type = self.expr_checker.accept(rvalue, lvalue_node.type)
                actual_lvalue_type = lvalue_node.type
                lvalue_node.type = rvalue_type
            lvalue_type, _ = self.lvalue_type_from_base(lvalue_node, lvalue_node.info)
            if lvalue_node.is_inferred and not lvalue_node.explicit_self_type:
                lvalue_node.type = actual_lvalue_type

            if not lvalue_type:
                return

            for base in lvalue_node.info.mro[1:]:
                # The type of "__slots__" and some other attributes usually doesn't need to
                # be compatible with a base class. We'll still check the type of "__slots__"
                # against "object" as an exception.
                if lvalue_node.allow_incompatible_override and not (
                    lvalue_node.name == "__slots__" and base.fullname == "builtins.object"
                ):
                    continue

                if is_private(lvalue_node.name):
                    continue

                base_type, base_node = self.lvalue_type_from_base(lvalue_node, base)
                custom_setter = is_custom_settable_property(base_node)
                if isinstance(base_type, PartialType):
                    base_type = None

                if base_type:
                    assert base_node is not None
                    if not self.check_compatibility_super(
                        lvalue_type,
                        rvalue,
                        base,
                        base_type,
                        base_node,
                        always_allow_covariant=custom_setter,
                    ):
                        # Only show one error per variable; even if other
                        # base classes are also incompatible
                        return
                    if lvalue_type and custom_setter:
                        base_type, _ = self.lvalue_type_from_base(
                            lvalue_node, base, setter_type=True
                        )
                        # Setter type for a custom property must be ready if
                        # the getter type is ready.
                        assert base_type is not None
                        if not is_subtype(base_type, lvalue_type):
                            self.msg.incompatible_setter_override(
                                lvalue, lvalue_type, base_type, base
                            )
                            return
                    if base is last_immediate_base:
                        # At this point, the attribute was found to be compatible with all
                        # immediate parents.
                        break

    def check_compatibility_super(
        self,
        compare_type: Type,
        rvalue: Expression,
        base: TypeInfo,
        base_type: Type,
        base_node: Node,
        always_allow_covariant: bool,
    ) -> bool:
        # TODO: check __set__() type override for custom descriptors.
        # TODO: for descriptors check also class object access override.
        ok = self.check_subtype(
            compare_type,
            base_type,
            rvalue,
            message_registry.INCOMPATIBLE_TYPES_IN_ASSIGNMENT,
            "expression has type",
            f'base class "{base.name}" defined the type as',
        )
        if (
            ok
            and codes.MUTABLE_OVERRIDE in self.options.enabled_error_codes
            and self.is_writable_attribute(base_node)
            and not always_allow_covariant
        ):
            ok = self.check_subtype(
                base_type,
                compare_type,
                rvalue,
                message_registry.COVARIANT_OVERRIDE_OF_MUTABLE_ATTRIBUTE,
                f'base class "{base.name}" defined the type as',
                "expression has type",
            )
        return ok

    def lvalue_type_from_base(
        self, expr_node: Var, base: TypeInfo, setter_type: bool = False, is_class: bool = False
    ) -> tuple[Type | None, SymbolNode | None]:
        """Find a type for a variable name in base class.

        Return the type found and the corresponding node defining the name or None
        for both if the name is not defined in base or the node type is not known (yet).
        The type returned is already properly mapped/bound to the subclass.
        If setter_type is True, return setter types for settable properties (otherwise the
        getter type is returned).
        """
        expr_name = expr_node.name
        base_var = base.names.get(expr_name)

        # TODO: defer current node if the superclass node is not ready.
        if (
            not base_var
            or not base_var.type
            or isinstance(base_var.type, PartialType)
            and base_var.type.type is not None
        ):
            return None, None

        self_type = self.scope.current_self_type()
        assert self_type is not None, "Internal error: base lookup outside class"
        if isinstance(self_type, TupleType):
            instance = tuple_fallback(self_type)
        else:
            instance = self_type

        mx = MemberContext(
            is_lvalue=setter_type,
            is_super=False,
            is_operator=mypy.checkexpr.is_operator_method(expr_name),
            original_type=self_type,
            context=expr_node,
            chk=self,
            suppress_errors=True,
        )
        # TODO: we should not filter "cannot determine type" errors here.
        with self.msg.filter_errors(filter_deprecated=True):
            if is_class:
                fallback = instance.type.metaclass_type or mx.named_type("builtins.type")
                base_type = analyze_class_attribute_access(
                    instance, expr_name, mx, mcs_fallback=fallback, override_info=base
                )
            else:
                base_type = analyze_instance_member_access(expr_name, instance, mx, base)
        return base_type, base_var.node

    def check_compatibility_classvar_super(
        self, node: Var, base: TypeInfo, base_node: Node | None
    ) -> bool:
        if not isinstance(base_node, Var):
            return True
        if node.is_classvar and not base_node.is_classvar:
            self.fail(message_registry.CANNOT_OVERRIDE_INSTANCE_VAR.format(base.name), node)
            return False
        elif not node.is_classvar and base_node.is_classvar:
            self.fail(message_registry.CANNOT_OVERRIDE_CLASS_VAR.format(base.name), node)
            return False
        return True

    def check_compatibility_final_super(
        self, node: Var, base: TypeInfo, base_node: Node | None
    ) -> bool:
        """Check if an assignment overrides a final attribute in a base class.

        This only checks situations where either a node in base class is not a variable
        but a final method, or where override is explicitly declared as final.
        In these cases we give a more detailed error message. In addition, we check that
        a final variable doesn't override writeable attribute, which is not safe.

        Other situations are checked in `check_final()`.
        """
        if not isinstance(base_node, (Var, FuncBase, Decorator)):
            return True
        if is_private(node.name):
            return True
        if base_node.is_final and (node.is_final or not isinstance(base_node, Var)):
            # Give this error only for explicit override attempt with `Final`, or
            # if we are overriding a final method with variable.
            # Other override attempts will be flagged as assignment to constant
            # in `check_final()`.
            self.msg.cant_override_final(node.name, base.name, node)
            return False
        if node.is_final:
            if base.fullname in ENUM_BASES or node.name in ENUM_SPECIAL_PROPS:
                return True
            self.check_if_final_var_override_writable(node.name, base_node, node)
        return True

    def check_if_final_var_override_writable(
        self, name: str, base_node: Node | None, ctx: Context
    ) -> None:
        """Check that a final variable doesn't override writeable attribute.

        This is done to prevent situations like this:
            class C:
                attr = 1
            class D(C):
                attr: Final = 2

            x: C = D()
            x.attr = 3  # Oops!
        """
        writable = True
        if base_node:
            writable = self.is_writable_attribute(base_node)
        if writable:
            self.msg.final_cant_override_writable(name, ctx)

    def get_final_context(self) -> bool:
        """Check whether we a currently checking a final declaration."""
        return self._is_final_def

    @contextmanager
    def enter_final_context(self, is_final_def: bool) -> Iterator[None]:
        """Store whether the current checked assignment is a final declaration."""
        old_ctx = self._is_final_def
        self._is_final_def = is_final_def
        try:
            yield
        finally:
            self._is_final_def = old_ctx

    def check_final(self, s: AssignmentStmt | OperatorAssignmentStmt | AssignmentExpr) -> None:
        """Check if this assignment does not assign to a final attribute.

        This function performs the check only for name assignments at module
        and class scope. The assignments to `obj.attr` and `Cls.attr` are checked
        in checkmember.py.
        """
        if isinstance(s, AssignmentStmt):
            lvs = self.flatten_lvalues(s.lvalues)
        elif isinstance(s, AssignmentExpr):
            lvs = [s.target]
        else:
            lvs = [s.lvalue]
        is_final_decl = s.is_final_def if isinstance(s, AssignmentStmt) else False
        if is_final_decl and (active_class := self.scope.active_class()):
            lv = lvs[0]
            assert isinstance(lv, RefExpr)
            if lv.node is not None:
                assert isinstance(lv.node, Var)
                if (
                    lv.node.final_unset_in_class
                    and not lv.node.final_set_in_init
                    and not self.is_stub  # It is OK to skip initializer in stub files.
                    and
                    # Avoid extra error messages, if there is no type in Final[...],
                    # then we already reported the error about missing r.h.s.
                    isinstance(s, AssignmentStmt)
                    and s.type is not None
                    # Avoid extra error message for NamedTuples,
                    # they were reported during semanal
                    and not active_class.is_named_tuple
                ):
                    self.msg.final_without_value(s)
        for lv in lvs:
            if isinstance(lv, RefExpr) and isinstance(lv.node, Var):
                name = lv.node.name
                cls = self.scope.active_class()
                if cls is not None:
                    # These additional checks exist to give more error messages
                    # even if the final attribute was overridden with a new symbol
                    # (which is itself an error)...
                    for base in cls.mro[1:]:
                        sym = base.names.get(name)
                        # We only give this error if base node is variable,
                        # overriding final method will be caught in
                        # `check_compatibility_final_super()`.
                        if sym and isinstance(sym.node, Var):
                            if sym.node.is_final and not is_final_decl:
                                self.msg.cant_assign_to_final(name, sym.node.info is None, s)
                                # ...but only once
                                break
                if lv.node.is_final and not is_final_decl:
                    self.msg.cant_assign_to_final(name, lv.node.info is None, s)

    def check_assignment_to_slots(self, lvalue: Lvalue) -> None:
        if not isinstance(lvalue, MemberExpr):
            return

        inst = get_proper_type(self.expr_checker.accept(lvalue.expr))
        if not isinstance(inst, Instance):
            return
        if inst.type.slots is None:
            return  # Slots do not exist, we can allow any assignment
        if lvalue.name in inst.type.slots:
            return  # We are assigning to an existing slot
        for base_info in inst.type.mro[:-1]:
            if base_info.names.get("__setattr__") is not None:
                # When type has `__setattr__` defined,
                # we can assign any dynamic value.
                # We exclude object, because it always has `__setattr__`.
                return

        definition = inst.type.get(lvalue.name)
        if definition is None:
            # We don't want to duplicate
            # `"SomeType" has no attribute "some_attr"`
            # error twice.
            return
        if self.is_assignable_slot(lvalue, definition.type):
            return

        self.fail(
            message_registry.NAME_NOT_IN_SLOTS.format(lvalue.name, inst.type.fullname), lvalue
        )

    def is_assignable_slot(self, lvalue: Lvalue, typ: Type | None) -> bool:
        if getattr(lvalue, "node", None):
            return False  # This is a definition

        typ = get_proper_type(typ)
        if typ is None or isinstance(typ, AnyType):
            return True  # Any can be literally anything, like `@property`
        if isinstance(typ, Instance):
            # When working with instances, we need to know if they contain
            # `__set__` special method. Like `@property` does.
            # This makes assigning to properties possible,
            # even without extra slot spec.
            return typ.type.get("__set__") is not None
        if isinstance(typ, FunctionLike):
            return True  # Can be a property, or some other magic
        if isinstance(typ, UnionType):
            return all(self.is_assignable_slot(lvalue, u) for u in typ.items)
        return False

    def flatten_rvalues(self, rvalues: list[Expression]) -> list[Expression]:
        """Flatten expression list by expanding those * items that have tuple type.

        For each regular type item in the tuple type use a TempNode(), for an Unpack
        item use a corresponding StarExpr(TempNode()).
        """
        new_rvalues = []
        for rv in rvalues:
            if not isinstance(rv, StarExpr):
                new_rvalues.append(rv)
                continue
            typ = get_proper_type(self.expr_checker.accept(rv.expr))
            if not isinstance(typ, TupleType):
                new_rvalues.append(rv)
                continue
            for t in typ.items:
                if not isinstance(t, UnpackType):
                    new_rvalues.append(TempNode(t))
                else:
                    unpacked = get_proper_type(t.type)
                    if isinstance(unpacked, TypeVarTupleType):
                        fallback = unpacked.upper_bound
                    else:
                        assert (
                            isinstance(unpacked, Instance)
                            and unpacked.type.fullname == "builtins.tuple"
                        )
                        fallback = unpacked
                    new_rvalues.append(StarExpr(TempNode(fallback)))
        return new_rvalues

    def check_assignment_to_multiple_lvalues(
        self,
        lvalues: list[Lvalue],
        rvalue: Expression,
        context: Context,
        infer_lvalue_type: bool = True,
    ) -> None:
        if isinstance(rvalue, (TupleExpr, ListExpr)):
            # Recursively go into Tuple or List expression rhs instead of
            # using the type of rhs, because this allows more fine-grained
            # control in cases like: a, b = [int, str] where rhs would get
            # type List[object]
            rvalues: list[Expression] = []
            iterable_type: Type | None = None
            last_idx: int | None = None
            for idx_rval, rval in enumerate(self.flatten_rvalues(rvalue.items)):
                if isinstance(rval, StarExpr):
                    typs = get_proper_type(self.expr_checker.accept(rval.expr))
                    if self.type_is_iterable(typs) and isinstance(typs, Instance):
                        if iterable_type is not None and iterable_type != self.iterable_item_type(
                            typs, rvalue
                        ):
                            self.fail(message_registry.CONTIGUOUS_ITERABLE_EXPECTED, context)
                        else:
                            if last_idx is None or last_idx + 1 == idx_rval:
                                rvalues.append(rval)
                                last_idx = idx_rval
                                iterable_type = self.iterable_item_type(typs, rvalue)
                            else:
                                self.fail(message_registry.CONTIGUOUS_ITERABLE_EXPECTED, context)
                    else:
                        self.fail(message_registry.ITERABLE_TYPE_EXPECTED.format(typs), context)
                else:
                    rvalues.append(rval)
            iterable_start: int | None = None
            iterable_end: int | None = None
            for i, rval in enumerate(rvalues):
                if isinstance(rval, StarExpr):
                    typs = get_proper_type(self.expr_checker.accept(rval.expr))
                    if self.type_is_iterable(typs) and isinstance(typs, Instance):
                        if iterable_start is None:
                            iterable_start = i
                        iterable_end = i
            if (
                iterable_start is not None
                and iterable_end is not None
                and iterable_type is not None
            ):
                iterable_num = iterable_end - iterable_start + 1
                rvalue_needed = len(lvalues) - (len(rvalues) - iterable_num)
                if rvalue_needed > 0:
                    rvalues = (
                        rvalues[0:iterable_start]
                        + [TempNode(iterable_type) for i in range(rvalue_needed)]
                        + rvalues[iterable_end + 1 :]
                    )

            if self.check_rvalue_count_in_assignment(lvalues, len(rvalues), context):
                star_index = next(
                    (i for i, lv in enumerate(lvalues) if isinstance(lv, StarExpr)), len(lvalues)
                )

                left_lvs = lvalues[:star_index]
                star_lv = (
                    cast(StarExpr, lvalues[star_index]) if star_index != len(lvalues) else None
                )
                right_lvs = lvalues[star_index + 1 :]

                left_rvs, star_rvs, right_rvs = self.split_around_star(
                    rvalues, star_index, len(lvalues)
                )

                lr_pairs = list(zip(left_lvs, left_rvs))
                if star_lv:
                    rv_list = ListExpr(star_rvs)
                    rv_list.set_line(rvalue)
                    lr_pairs.append((star_lv.expr, rv_list))
                lr_pairs.extend(zip(right_lvs, right_rvs))

                for lv, rv in lr_pairs:
                    self.check_assignment(lv, rv, infer_lvalue_type)
        else:
            self.check_multi_assignment(lvalues, rvalue, context, infer_lvalue_type)

    def check_rvalue_count_in_assignment(
        self,
        lvalues: list[Lvalue],
        rvalue_count: int,
        context: Context,
        rvalue_unpack: int | None = None,
    ) -> bool:
        if rvalue_unpack is not None:
            if not any(isinstance(e, StarExpr) for e in lvalues):
                self.fail("Variadic tuple unpacking requires a star target", context)
                return False
            if len(lvalues) > rvalue_count:
                self.fail(message_registry.TOO_MANY_TARGETS_FOR_VARIADIC_UNPACK, context)
                return False
            left_star_index = next(i for i, lv in enumerate(lvalues) if isinstance(lv, StarExpr))
            left_prefix = left_star_index
            left_suffix = len(lvalues) - left_star_index - 1
            right_prefix = rvalue_unpack
            right_suffix = rvalue_count - rvalue_unpack - 1
            if left_suffix > right_suffix or left_prefix > right_prefix:
                # Case of asymmetric unpack like:
                #     rv: tuple[int, *Ts, int, int]
                #     x, y, *xs, z = rv
                # it is technically valid, but is tricky to reason about.
                # TODO: support this (at least if the r.h.s. unpack is a homogeneous tuple).
                self.fail(message_registry.TOO_MANY_TARGETS_FOR_VARIADIC_UNPACK, context)
            return True
        if any(isinstance(lvalue, StarExpr) for lvalue in lvalues):
            if len(lvalues) - 1 > rvalue_count:
                self.msg.wrong_number_values_to_unpack(rvalue_count, len(lvalues) - 1, context)
                return False
        elif rvalue_count != len(lvalues):
            self.msg.wrong_number_values_to_unpack(rvalue_count, len(lvalues), context)
            return False
        return True

    def check_multi_assignment(
        self,
        lvalues: list[Lvalue],
        rvalue: Expression,
        context: Context,
        infer_lvalue_type: bool = True,
        rv_type: Type | None = None,
        undefined_rvalue: bool = False,
    ) -> None:
        """Check the assignment of one rvalue to a number of lvalues."""

        # Infer the type of an ordinary rvalue expression.
        # TODO: maybe elsewhere; redundant.
        rvalue_type = get_proper_type(rv_type or self.expr_checker.accept(rvalue))

        if isinstance(rvalue_type, TypeVarLikeType):
            rvalue_type = get_proper_type(rvalue_type.upper_bound)

        if isinstance(rvalue_type, UnionType):
            # If this is an Optional type in non-strict Optional code, unwrap it.
            relevant_items = rvalue_type.relevant_items()
            if len(relevant_items) == 1:
                rvalue_type = get_proper_type(relevant_items[0])

        if (
            isinstance(rvalue_type, TupleType)
            and find_unpack_in_list(rvalue_type.items) is not None
        ):
            # Normalize for consistent handling with "old-style" homogeneous tuples.
            rvalue_type = expand_type(rvalue_type, {})

        if isinstance(rvalue_type, AnyType):
            for lv in lvalues:
                if isinstance(lv, StarExpr):
                    lv = lv.expr
                temp_node = self.temp_node(
                    AnyType(TypeOfAny.from_another_any, source_any=rvalue_type), context
                )
                self.check_assignment(lv, temp_node, infer_lvalue_type)
        elif isinstance(rvalue_type, TupleType):
            self.check_multi_assignment_from_tuple(
                lvalues, rvalue, rvalue_type, context, undefined_rvalue, infer_lvalue_type
            )
        elif isinstance(rvalue_type, UnionType):
            self.check_multi_assignment_from_union(
                lvalues, rvalue, rvalue_type, context, infer_lvalue_type
            )
        elif isinstance(rvalue_type, Instance) and rvalue_type.type.fullname == "builtins.str":
            self.msg.unpacking_strings_disallowed(context)
        else:
            self.check_multi_assignment_from_iterable(
                lvalues, rvalue_type, context, infer_lvalue_type
            )

    def check_multi_assignment_from_union(
        self,
        lvalues: list[Expression],
        rvalue: Expression,
        rvalue_type: UnionType,
        context: Context,
        infer_lvalue_type: bool,
    ) -> None:
        """Check assignment to multiple lvalue targets when rvalue type is a Union[...].
        For example:

            t: Union[Tuple[int, int], Tuple[str, str]]
            x, y = t
            reveal_type(x)  # Union[int, str]

        The idea in this case is to process the assignment for every item of the union.
        Important note: the types are collected in two places, 'union_types' contains
        inferred types for first assignments, 'assignments' contains the narrowed types
        for binder.
        """
        self.no_partial_types = True
        transposed: tuple[list[Type], ...] = tuple([] for _ in self.flatten_lvalues(lvalues))
        # Notify binder that we want to defer bindings and instead collect types.
        with self.binder.accumulate_type_assignments() as assignments:
            for item in rvalue_type.items:
                # Type check the assignment separately for each union item and collect
                # the inferred lvalue types for each union item.
                self.check_multi_assignment(
                    lvalues,
                    rvalue,
                    context,
                    infer_lvalue_type=infer_lvalue_type,
                    rv_type=item,
                    undefined_rvalue=True,
                )
                for t, lv in zip(transposed, self.flatten_lvalues(lvalues)):
                    # We can access _type_maps directly since temporary type maps are
                    # only created within expressions.
                    t.append(self._type_maps[0].pop(lv, AnyType(TypeOfAny.special_form)))
        union_types = tuple(make_simplified_union(col) for col in transposed)
        for expr, items in assignments.items():
            # Bind a union of types collected in 'assignments' to every expression.
            if isinstance(expr, StarExpr):
                expr = expr.expr

            # TODO: See comment in binder.py, ConditionalTypeBinder.assign_type
            # It's unclear why the 'declared_type' param is sometimes 'None'
            clean_items: list[tuple[Type, Type]] = []
            for type, declared_type in items:
                assert declared_type is not None
                clean_items.append((type, declared_type))

            types, declared_types = zip(*clean_items)
            self.binder.assign_type(
                expr,
                make_simplified_union(list(types)),
                make_simplified_union(list(declared_types)),
            )
        for union, lv in zip(union_types, self.flatten_lvalues(lvalues)):
            # Properly store the inferred types.
            _1, _2, inferred = self.check_lvalue(lv)
            if inferred:
                self.set_inferred_type(inferred, lv, union)
            else:
                self.store_type(lv, union)
        self.no_partial_types = False

    def flatten_lvalues(self, lvalues: list[Expression]) -> list[Expression]:
        res: list[Expression] = []
        for lv in lvalues:
            if isinstance(lv, (TupleExpr, ListExpr)):
                res.extend(self.flatten_lvalues(lv.items))
            if isinstance(lv, StarExpr):
                # Unwrap StarExpr, since it is unwrapped by other helpers.
                lv = lv.expr
            res.append(lv)
        return res

    def check_multi_assignment_from_tuple(
        self,
        lvalues: list[Lvalue],
        rvalue: Expression,
        rvalue_type: TupleType,
        context: Context,
        undefined_rvalue: bool,
        infer_lvalue_type: bool = True,
    ) -> None:
        rvalue_unpack = find_unpack_in_list(rvalue_type.items)
        if self.check_rvalue_count_in_assignment(
            lvalues, len(rvalue_type.items), context, rvalue_unpack=rvalue_unpack
        ):
            star_index = next(
                (i for i, lv in enumerate(lvalues) if isinstance(lv, StarExpr)), len(lvalues)
            )

            left_lvs = lvalues[:star_index]
            star_lv = cast(StarExpr, lvalues[star_index]) if star_index != len(lvalues) else None
            right_lvs = lvalues[star_index + 1 :]

            if not undefined_rvalue:
                # Infer rvalue again, now in the correct type context.
                lvalue_type = self.lvalue_type_for_inference(lvalues, rvalue_type)
                reinferred_rvalue_type = get_proper_type(
                    self.expr_checker.accept(rvalue, lvalue_type)
                )

                if isinstance(reinferred_rvalue_type, TypeVarLikeType):
                    reinferred_rvalue_type = get_proper_type(reinferred_rvalue_type.upper_bound)
                if isinstance(reinferred_rvalue_type, UnionType):
                    # If this is an Optional type in non-strict Optional code, unwrap it.
                    relevant_items = reinferred_rvalue_type.relevant_items()
                    if len(relevant_items) == 1:
                        reinferred_rvalue_type = get_proper_type(relevant_items[0])
                if isinstance(reinferred_rvalue_type, UnionType):
                    self.check_multi_assignment_from_union(
                        lvalues, rvalue, reinferred_rvalue_type, context, infer_lvalue_type
                    )
                    return
                if isinstance(reinferred_rvalue_type, AnyType):
                    # We can get Any if the current node is
                    # deferred. Doing more inference in deferred nodes
                    # is hard, so give up for now.  We can also get
                    # here if reinferring types above changes the
                    # inferred return type for an overloaded function
                    # to be ambiguous.
                    return
                assert isinstance(reinferred_rvalue_type, TupleType)
                rvalue_type = reinferred_rvalue_type

            left_rv_types, star_rv_types, right_rv_types = self.split_around_star(
                rvalue_type.items, star_index, len(lvalues)
            )

            for lv, rv_type in zip(left_lvs, left_rv_types):
                self.check_assignment(lv, self.temp_node(rv_type, context), infer_lvalue_type)
            if star_lv:
                list_expr = ListExpr(
                    [
                        (
                            self.temp_node(rv_type, context)
                            if not isinstance(rv_type, UnpackType)
                            else StarExpr(self.temp_node(rv_type.type, context))
                        )
                        for rv_type in star_rv_types
                    ]
                )
                list_expr.set_line(context)
                self.check_assignment(star_lv.expr, list_expr, infer_lvalue_type)
            for lv, rv_type in zip(right_lvs, right_rv_types):
                self.check_assignment(lv, self.temp_node(rv_type, context), infer_lvalue_type)
        else:
            # Store meaningful Any types for lvalues, errors are already given
            # by check_rvalue_count_in_assignment()
            if infer_lvalue_type:
                for lv in lvalues:
                    if (
                        isinstance(lv, NameExpr)
                        and isinstance(lv.node, Var)
                        and lv.node.type is None
                    ):
                        lv.node.type = AnyType(TypeOfAny.from_error)
                    elif isinstance(lv, StarExpr):
                        if (
                            isinstance(lv.expr, NameExpr)
                            and isinstance(lv.expr.node, Var)
                            and lv.expr.node.type is None
                        ):
                            lv.expr.node.type = self.named_generic_type(
                                "builtins.list", [AnyType(TypeOfAny.from_error)]
                            )

    def lvalue_type_for_inference(self, lvalues: list[Lvalue], rvalue_type: TupleType) -> Type:
        star_index = next(
            (i for i, lv in enumerate(lvalues) if isinstance(lv, StarExpr)), len(lvalues)
        )
        left_lvs = lvalues[:star_index]
        star_lv = cast(StarExpr, lvalues[star_index]) if star_index != len(lvalues) else None
        right_lvs = lvalues[star_index + 1 :]
        left_rv_types, star_rv_types, right_rv_types = self.split_around_star(
            rvalue_type.items, star_index, len(lvalues)
        )

        type_parameters: list[Type] = []

        def append_types_for_inference(lvs: list[Expression], rv_types: list[Type]) -> None:
            for lv, rv_type in zip(lvs, rv_types):
                sub_lvalue_type, index_expr, inferred = self.check_lvalue(lv)
                if sub_lvalue_type and not isinstance(sub_lvalue_type, PartialType):
                    type_parameters.append(sub_lvalue_type)
                else:  # index lvalue
                    # TODO Figure out more precise type context, probably
                    #      based on the type signature of the _set method.
                    type_parameters.append(rv_type)

        append_types_for_inference(left_lvs, left_rv_types)

        if star_lv:
            sub_lvalue_type, index_expr, inferred = self.check_lvalue(star_lv.expr)
            if sub_lvalue_type and not isinstance(sub_lvalue_type, PartialType):
                type_parameters.extend([sub_lvalue_type] * len(star_rv_types))
            else:  # index lvalue
                # TODO Figure out more precise type context, probably
                #      based on the type signature of the _set method.
                type_parameters.extend(star_rv_types)

        append_types_for_inference(right_lvs, right_rv_types)

        return TupleType(type_parameters, self.named_type("builtins.tuple"))

    def split_around_star(
        self, items: list[T], star_index: int, length: int
    ) -> tuple[list[T], list[T], list[T]]:
        """Splits a list of items in three to match another list of length 'length'
        that contains a starred expression at 'star_index' in the following way:

        star_index = 2, length = 5 (i.e., [a,b,*,c,d]), items = [1,2,3,4,5,6,7]
        returns in: ([1,2], [3,4,5], [6,7])
        """
        nr_right_of_star = length - star_index - 1
        right_index = -nr_right_of_star if nr_right_of_star != 0 else len(items)
        left = items[:star_index]
        star = items[star_index:right_index]
        right = items[right_index:]
        return left, star, right

    def type_is_iterable(self, type: Type) -> bool:
        type = get_proper_type(type)
        if isinstance(type, FunctionLike) and type.is_type_obj():
            type = type.fallback
        return is_subtype(
            type, self.named_generic_type("typing.Iterable", [AnyType(TypeOfAny.special_form)])
        )

    def check_multi_assignment_from_iterable(
        self,
        lvalues: list[Lvalue],
        rvalue_type: Type,
        context: Context,
        infer_lvalue_type: bool = True,
    ) -> None:
        rvalue_type = get_proper_type(rvalue_type)
        if self.type_is_iterable(rvalue_type) and isinstance(
            rvalue_type, (Instance, CallableType, TypeType, Overloaded, UninhabitedType)
        ):
            item_type = self.iterable_item_type(rvalue_type, context)
            for lv in lvalues:
                if isinstance(lv, StarExpr):
                    items_type = self.named_generic_type("builtins.list", [item_type])
                    self.check_assignment(
                        lv.expr, self.temp_node(items_type, context), infer_lvalue_type
                    )
                else:
                    self.check_assignment(
                        lv, self.temp_node(item_type, context), infer_lvalue_type
                    )
        else:
            self.msg.type_not_iterable(rvalue_type, context)

    def check_lvalue(
        self, lvalue: Lvalue, rvalue: Expression | None = None
    ) -> tuple[Type | None, IndexExpr | None, Var | None]:
        lvalue_type = None
        index_lvalue = None
        inferred = None

        if self.is_definition(lvalue) and (
            not isinstance(lvalue, NameExpr) or isinstance(lvalue.node, Var)
        ):
            if isinstance(lvalue, NameExpr):
                assert isinstance(lvalue.node, Var)
                inferred = lvalue.node
            else:
                assert isinstance(lvalue, MemberExpr)
                self.expr_checker.accept(lvalue.expr)
                inferred = lvalue.def_var
        elif isinstance(lvalue, IndexExpr):
            index_lvalue = lvalue
        elif isinstance(lvalue, MemberExpr):
            lvalue_type = self.expr_checker.analyze_ordinary_member_access(lvalue, True, rvalue)
            self.store_type(lvalue, lvalue_type)
        elif isinstance(lvalue, NameExpr):
            lvalue_type = self.expr_checker.analyze_ref_expr(lvalue, lvalue=True)
            if (
                self.options.allow_redefinition_new
                and isinstance(lvalue.node, Var)
                and lvalue.node.is_inferred
            ):
                inferred = lvalue.node
            self.store_type(lvalue, lvalue_type)
        elif isinstance(lvalue, (TupleExpr, ListExpr)):
            types = [
                self.check_lvalue(sub_expr)[0] or
                # This type will be used as a context for further inference of rvalue,
                # we put Uninhabited if there is no information available from lvalue.
                UninhabitedType()
                for sub_expr in lvalue.items
            ]
            lvalue_type = TupleType(types, self.named_type("builtins.tuple"))
        elif isinstance(lvalue, StarExpr):
            lvalue_type, _, _ = self.check_lvalue(lvalue.expr)
        else:
            lvalue_type = self.expr_checker.accept(lvalue)

        return lvalue_type, index_lvalue, inferred

    def is_definition(self, s: Lvalue) -> bool:
        if isinstance(s, NameExpr):
            if s.is_inferred_def:
                return True
            # If the node type is not defined, this must the first assignment
            # that we process => this is a definition, even though the semantic
            # analyzer did not recognize this as such. This can arise in code
            # that uses isinstance checks, if type checking of the primary
            # definition is skipped due to an always False type check.
            node = s.node
            if isinstance(node, Var):
                return node.type is None
        elif isinstance(s, MemberExpr):
            return s.is_inferred_def
        return False

    def infer_variable_type(
        self, name: Var, lvalue: Lvalue, init_type: Type, context: Context
    ) -> None:
        """Infer the type of initialized variables from initializer type."""
        if isinstance(init_type, DeletedType):
            self.msg.deleted_as_rvalue(init_type, context)
        elif (
            not is_valid_inferred_type(
                init_type,
                self.options,
                is_lvalue_final=name.is_final,
                is_lvalue_member=isinstance(lvalue, MemberExpr),
            )
            and not self.no_partial_types
        ):
            # We cannot use the type of the initialization expression for full type
            # inference (it's not specific enough), but we might be able to give
            # partial type which will be made more specific later. A partial type
            # gets generated in assignment like 'x = []' where item type is not known.
            if name.name != "_" and not self.infer_partial_type(name, lvalue, init_type):
                self.msg.need_annotation_for_var(name, context, self.options.python_version)
                self.set_inference_error_fallback_type(name, lvalue, init_type)
        elif (
            isinstance(lvalue, MemberExpr)
            and self.inferred_attribute_types is not None
            and lvalue.def_var
            and lvalue.def_var in self.inferred_attribute_types
            and not is_same_type(self.inferred_attribute_types[lvalue.def_var], init_type)
        ):
            # Multiple, inconsistent types inferred for an attribute.
            self.msg.need_annotation_for_var(name, context, self.options.python_version)
            name.type = AnyType(TypeOfAny.from_error)
        else:
            # Infer type of the target.

            # Make the type more general (strip away function names etc.).
            init_type = strip_type(init_type)

            self.set_inferred_type(name, lvalue, init_type)
            if self.options.allow_redefinition_new:
                self.binder.assign_type(lvalue, init_type, init_type)

    def infer_partial_type(self, name: Var, lvalue: Lvalue, init_type: Type) -> bool:
        init_type = get_proper_type(init_type)
        if isinstance(init_type, NoneType) and (
            isinstance(lvalue, MemberExpr) or not self.options.allow_redefinition_new
        ):
            # When using --allow-redefinition-new, None types aren't special
            # when inferring simple variable types.
            partial_type = PartialType(None, name)
        elif isinstance(init_type, Instance):
            fullname = init_type.type.fullname
            is_ref = isinstance(lvalue, RefExpr)
            if (
                is_ref
                and (
                    fullname == "builtins.list"
                    or fullname == "builtins.set"
                    or fullname == "builtins.dict"
                    or fullname == "collections.OrderedDict"
                )
                and all(
                    isinstance(t, (NoneType, UninhabitedType))
                    for t in get_proper_types(init_type.args)
                )
            ):
                partial_type = PartialType(init_type.type, name)
            elif is_ref and fullname == "collections.defaultdict":
                arg0 = get_proper_type(init_type.args[0])
                arg1 = get_proper_type(init_type.args[1])
                if isinstance(
                    arg0, (NoneType, UninhabitedType)
                ) and self.is_valid_defaultdict_partial_value_type(arg1):
                    arg1 = erase_type(arg1)
                    assert isinstance(arg1, Instance)
                    partial_type = PartialType(init_type.type, name, arg1)
                else:
                    return False
            else:
                return False
        else:
            return False
        self.set_inferred_type(name, lvalue, partial_type)
        self.partial_types[-1].map[name] = lvalue
        return True

    def is_valid_defaultdict_partial_value_type(self, t: ProperType) -> bool:
        """Check if t can be used as the basis for a partial defaultdict value type.

        Examples:

          * t is 'int' --> True
          * t is 'list[Never]' --> True
          * t is 'dict[...]' --> False (only generic types with a single type
            argument supported)
        """
        if not isinstance(t, Instance):
            return False
        if len(t.args) == 0:
            return True
        if len(t.args) == 1:
            arg = get_proper_type(t.args[0])
            if self.options.old_type_inference:
                # Allow leaked TypeVars for legacy inference logic.
                allowed = isinstance(arg, (UninhabitedType, NoneType, TypeVarType))
            else:
                allowed = isinstance(arg, (UninhabitedType, NoneType))
            if allowed:
                return True
        return False

    def set_inferred_type(self, var: Var, lvalue: Lvalue, type: Type) -> None:
        """Store inferred variable type.

        Store the type to both the variable node and the expression node that
        refers to the variable (lvalue). If var is None, do nothing.
        """
        if var and not self.current_node_deferred:
            # TODO: should we also set 'is_ready = True' here?
            var.type = type
            var.is_inferred = True
            if var not in self.var_decl_frames:
                # Used for the hack to improve optional type inference in conditionals
                self.var_decl_frames[var] = {frame.id for frame in self.binder.frames}
            if isinstance(lvalue, MemberExpr) and self.inferred_attribute_types is not None:
                # Store inferred attribute type so that we can check consistency afterwards.
                if lvalue.def_var is not None:
                    self.inferred_attribute_types[lvalue.def_var] = type
            self.store_type(lvalue, type)
            p_type = get_proper_type(type)
            if isinstance(p_type, CallableType) and is_node_static(p_type.definition):
                # TODO: handle aliases to class methods (similarly).
                var.is_staticmethod = True

    def set_inference_error_fallback_type(self, var: Var, lvalue: Lvalue, type: Type) -> None:
        """Store best known type for variable if type inference failed.

        If a program ignores error on type inference error, the variable should get some
        inferred type so that it can used later on in the program. Example:

          x = []  # type: ignore
          x.append(1)   # Should be ok!

        We implement this here by giving x a valid type (replacing inferred Never with Any).
        """
        fallback = self.inference_error_fallback_type(type)
        self.set_inferred_type(var, lvalue, fallback)

    def inference_error_fallback_type(self, type: Type) -> Type:
        fallback = type.accept(SetNothingToAny())
        # Type variables may leak from inference, see https://github.com/python/mypy/issues/5738,
        # we therefore need to erase them.
        return erase_typevars(fallback)

    def simple_rvalue(self, rvalue: Expression) -> bool:
        """Returns True for expressions for which inferred type should not depend on context.

        Note that this function can still return False for some expressions where inferred type
        does not depend on context. It only exists for performance optimizations.
        """
        if isinstance(rvalue, (IntExpr, StrExpr, BytesExpr, FloatExpr, RefExpr)):
            return True
        if isinstance(rvalue, CallExpr):
            if isinstance(rvalue.callee, RefExpr) and isinstance(
                rvalue.callee.node, SYMBOL_FUNCBASE_TYPES
            ):
                typ = rvalue.callee.node.type
                if isinstance(typ, CallableType):
                    return not typ.variables
                elif isinstance(typ, Overloaded):
                    return not any(item.variables for item in typ.items)
        return False

    def check_simple_assignment(
        self,
        lvalue_type: Type | None,
        rvalue: Expression,
        context: Context,
        msg: ErrorMessage = message_registry.INCOMPATIBLE_TYPES_IN_ASSIGNMENT,
        lvalue_name: str = "variable",
        rvalue_name: str = "expression",
        *,
        notes: list[str] | None = None,
        lvalue: Expression | None = None,
        inferred: Var | None = None,
    ) -> tuple[Type, Type | None]:
        if self.is_stub and isinstance(rvalue, EllipsisExpr):
            # '...' is always a valid initializer in a stub.
            return AnyType(TypeOfAny.special_form), lvalue_type
        else:
            always_allow_any = lvalue_type is not None and not isinstance(
                get_proper_type(lvalue_type), AnyType
            )
            if inferred is None or is_typeddict_type_context(lvalue_type):
                type_context = lvalue_type
            else:
                type_context = None
            rvalue_type = self.expr_checker.accept(
                rvalue, type_context=type_context, always_allow_any=always_allow_any
            )
            if (
                lvalue_type is not None
                and type_context is None
                and not is_valid_inferred_type(rvalue_type, self.options)
            ):
                # Inference in an empty type context didn't produce a valid type, so
                # try using lvalue type as context instead.
                rvalue_type = self.expr_checker.accept(
                    rvalue, type_context=lvalue_type, always_allow_any=always_allow_any
                )
                if not is_valid_inferred_type(rvalue_type, self.options) and inferred is not None:
                    self.msg.need_annotation_for_var(
                        inferred, context, self.options.python_version
                    )
                    rvalue_type = rvalue_type.accept(SetNothingToAny())

            if (
                isinstance(lvalue, NameExpr)
                and inferred is not None
                and inferred.type is not None
                and not inferred.is_final
            ):
                new_inferred = remove_instance_last_known_values(rvalue_type)
                if not is_same_type(inferred.type, new_inferred):
                    # Should we widen the inferred type or the lvalue? Variables defined
                    # at module level or class bodies can't be widened in functions, or
                    # in another module.
                    if not self.refers_to_different_scope(lvalue):
                        lvalue_type = make_simplified_union([inferred.type, new_inferred])
                        if not is_same_type(lvalue_type, inferred.type) and not isinstance(
                            inferred.type, PartialType
                        ):
                            # Widen the type to the union of original and new type.
                            self.widened_vars.append(inferred.name)
                            self.set_inferred_type(inferred, lvalue, lvalue_type)
                            self.binder.put(lvalue, rvalue_type)
                            # TODO: A bit hacky, maybe add a binder method that does put and
                            #       updates declaration?
                            lit = literal_hash(lvalue)
                            if lit is not None:
                                self.binder.declarations[lit] = lvalue_type
            if (
                isinstance(get_proper_type(lvalue_type), UnionType)
                # Skip literal types, as they have special logic (for better errors).
                and not is_literal_type_like(rvalue_type)
                and not self.simple_rvalue(rvalue)
            ):
                # Try re-inferring r.h.s. in empty context, and use that if it
                # results in a narrower type. We don't do this always because this
                # may cause some perf impact, plus we want to partially preserve
                # the old behavior. This helps with various practical examples, see
                # e.g. testOptionalTypeNarrowedByGenericCall.
                with self.msg.filter_errors() as local_errors, self.local_type_map() as type_map:
                    alt_rvalue_type = self.expr_checker.accept(
                        rvalue, None, always_allow_any=always_allow_any
                    )
                if (
                    not local_errors.has_new_errors()
                    # Skip Any type, since it is special cased in binder.
                    and not isinstance(get_proper_type(alt_rvalue_type), AnyType)
                    and is_valid_inferred_type(alt_rvalue_type, self.options)
                    and is_proper_subtype(alt_rvalue_type, rvalue_type)
                ):
                    rvalue_type = alt_rvalue_type
                    self.store_types(type_map)
            if isinstance(rvalue_type, DeletedType):
                self.msg.deleted_as_rvalue(rvalue_type, context)
            if isinstance(lvalue_type, DeletedType):
                self.msg.deleted_as_lvalue(lvalue_type, context)
            elif lvalue_type:
                self.check_subtype(
                    # Preserve original aliases for error messages when possible.
                    rvalue_type,
                    lvalue_type,
                    context,
                    msg,
                    f"{rvalue_name} has type",
                    f"{lvalue_name} has type",
                    notes=notes,
                )
            return rvalue_type, lvalue_type

    def refers_to_different_scope(self, name: NameExpr) -> bool:
        if name.kind == LDEF:
            # TODO: Consider reference to outer function as a different scope?
            return False
        elif self.scope.top_level_function() is not None:
            # A non-local reference from within a function must refer to a different scope
            return True
        elif name.kind == GDEF and name.fullname.rpartition(".")[0] != self.tree.fullname:
            # Reference to global definition from another module
            return True
        return False

    def check_member_assignment(
        self,
        lvalue: MemberExpr,
        instance_type: Type,
        attribute_type: Type,
        rvalue: Expression,
        context: Context,
    ) -> tuple[Type, Type, bool]:
        """Type member assignment.

        This defers to check_simple_assignment, unless the member expression
        is a descriptor, in which case this checks descriptor semantics as well.

        Return the inferred rvalue_type, inferred lvalue_type, and whether to use the binder
        for this assignment.
        """
        instance_type = get_proper_type(instance_type)
        # Descriptors don't participate in class-attribute access
        if (isinstance(instance_type, FunctionLike) and instance_type.is_type_obj()) or isinstance(
            instance_type, TypeType
        ):
            rvalue_type, _ = self.check_simple_assignment(attribute_type, rvalue, context)
            return rvalue_type, attribute_type, True

        with self.msg.filter_errors(filter_deprecated=True):
            get_lvalue_type = self.expr_checker.analyze_ordinary_member_access(
                lvalue, is_lvalue=False
            )

        # Special case: if the rvalue_type is a subtype of both '__get__' and '__set__' types,
        # and '__get__' type is narrower than '__set__', then we invoke the binder to narrow type
        # by this assignment. Technically, this is not safe, but in practice this is
        # what a user expects.
        rvalue_type, _ = self.check_simple_assignment(attribute_type, rvalue, context)
        infer = is_subtype(rvalue_type, get_lvalue_type) and is_subtype(
            get_lvalue_type, attribute_type
        )
        return rvalue_type if infer else attribute_type, attribute_type, infer

    def check_indexed_assignment(
        self, lvalue: IndexExpr, rvalue: Expression, context: Context
    ) -> None:
        """Type check indexed assignment base[index] = rvalue.

        The lvalue argument is the base[index] expression.
        """
        self.try_infer_partial_type_from_indexed_assignment(lvalue, rvalue)
        basetype = get_proper_type(self.expr_checker.accept(lvalue.base))
        method_type = self.expr_checker.analyze_external_member_access(
            "__setitem__", basetype, lvalue
        )

        lvalue.method_type = method_type
        res_type, _ = self.expr_checker.check_method_call(
            "__setitem__",
            basetype,
            method_type,
            [lvalue.index, rvalue],
            [nodes.ARG_POS, nodes.ARG_POS],
            context,
        )
        res_type = get_proper_type(res_type)
        if isinstance(res_type, UninhabitedType) and not res_type.ambiguous:
            self.binder.unreachable()

    def replace_partial_type(
        self, var: Var, new_type: Type, partial_types: dict[Var, Context]
    ) -> None:
        """Replace the partial type of var with a non-partial type."""
        var.type = new_type
        del partial_types[var]
        if self.options.allow_redefinition_new:
            # When using --allow-redefinition-new, binder tracks all types of
            # simple variables.
            n = NameExpr(var.name)
            n.node = var
            self.binder.assign_type(n, new_type, new_type)

    def try_infer_partial_type_from_indexed_assignment(
        self, lvalue: IndexExpr, rvalue: Expression
    ) -> None:
        # TODO: Should we share some of this with try_infer_partial_type?
        var = None
        if isinstance(lvalue.base, RefExpr) and isinstance(lvalue.base.node, Var):
            var = lvalue.base.node
        elif isinstance(lvalue.base, MemberExpr):
            var = self.expr_checker.get_partial_self_var(lvalue.base)
        if isinstance(var, Var):
            if isinstance(var.type, PartialType):
                type_type = var.type.type
                if type_type is None:
                    return  # The partial type is None.
                partial_types = self.find_partial_types(var)
                if partial_types is None:
                    return
                typename = type_type.fullname
                if (
                    typename == "builtins.dict"
                    or typename == "collections.OrderedDict"
                    or typename == "collections.defaultdict"
                ):
                    # TODO: Don't infer things twice.
                    key_type = self.expr_checker.accept(lvalue.index)
                    value_type = self.expr_checker.accept(rvalue)
                    if (
                        is_valid_inferred_type(key_type, self.options)
                        and is_valid_inferred_type(value_type, self.options)
                        and not self.current_node_deferred
                        and not (
                            typename == "collections.defaultdict"
                            and var.type.value_type is not None
                            and not is_equivalent(value_type, var.type.value_type)
                        )
                    ):
                        new_type = self.named_generic_type(typename, [key_type, value_type])
                        self.replace_partial_type(var, new_type, partial_types)

    def type_requires_usage(self, typ: Type) -> tuple[str, ErrorCode] | None:
        """Some types require usage in all cases. The classic example is
        an unused coroutine.

        In the case that it does require usage, returns a note to attach
        to the error message.
        """
        proper_type = get_proper_type(typ)
        if isinstance(proper_type, Instance):
            # We use different error codes for generic awaitable vs coroutine.
            # Coroutines are on by default, whereas generic awaitables are not.
            if proper_type.type.fullname == "typing.Coroutine":
                return ("Are you missing an await?", UNUSED_COROUTINE)
            if proper_type.type.get("__await__") is not None:
                return ("Are you missing an await?", UNUSED_AWAITABLE)
        return None

    def visit_expression_stmt(self, s: ExpressionStmt) -> None:
        expr_type = self.expr_checker.accept(s.expr, allow_none_return=True, always_allow_any=True)
        error_note_and_code = self.type_requires_usage(expr_type)
        if error_note_and_code:
            error_note, code = error_note_and_code
            self.fail(
                message_registry.TYPE_MUST_BE_USED.format(format_type(expr_type, self.options)),
                s,
                code=code,
            )
            self.note(error_note, s, code=code)

    def visit_return_stmt(self, s: ReturnStmt) -> None:
        """Type check a return statement."""
        self.check_return_stmt(s)
        self.binder.unreachable()

    def check_return_stmt(self, s: ReturnStmt) -> None:
        defn = self.scope.current_function()
        if defn is not None:
            if defn.is_generator:
                return_type = self.get_generator_return_type(
                    self.return_types[-1], defn.is_coroutine
                )
            elif defn.is_coroutine:
                return_type = self.get_coroutine_return_type(self.return_types[-1])
            else:
                return_type = self.return_types[-1]
            return_type = get_proper_type(return_type)

            is_lambda = isinstance(defn, LambdaExpr)
            if isinstance(return_type, UninhabitedType):
                # Avoid extra error messages for failed inference in lambdas
                if not is_lambda and not return_type.ambiguous:
                    self.fail(message_registry.NO_RETURN_EXPECTED, s)
                    return

            if s.expr:
                declared_none_return = isinstance(return_type, NoneType)
                declared_any_return = isinstance(return_type, AnyType)

                # This controls whether or not we allow a function call that
                # returns None as the expression of this return statement.
                # E.g. `return f()` for some `f` that returns None.  We allow
                # this only if we're in a lambda or in a function that returns
                # `None` or `Any`.
                allow_none_func_call = is_lambda or declared_none_return or declared_any_return

                # Return with a value.
                typ = get_proper_type(
                    self.expr_checker.accept(
                        s.expr, return_type, allow_none_return=allow_none_func_call
                    )
                )
                # Treat NotImplemented as having type Any, consistent with its
                # definition in typeshed prior to python/typeshed#4222.
                if (
                    isinstance(typ, Instance)
                    and typ.type.fullname == "builtins._NotImplementedType"
                ):
                    typ = AnyType(TypeOfAny.special_form)

                if defn.is_async_generator:
                    self.fail(message_registry.RETURN_IN_ASYNC_GENERATOR, s)
                    return
                # Returning a value of type Any is always fine.
                if isinstance(typ, AnyType):
                    # (Unless you asked to be warned in that case, and the
                    # function is not declared to return Any)
                    if (
                        self.options.warn_return_any
                        and not self.current_node_deferred
                        and not is_proper_subtype(AnyType(TypeOfAny.special_form), return_type)
                        and not (
                            defn.name in BINARY_MAGIC_METHODS
                            and is_literal_not_implemented(s.expr)
                        )
                        and not (
                            isinstance(return_type, Instance)
                            and return_type.type.fullname == "builtins.object"
                        )
                        and not is_lambda
                    ):
                        self.msg.incorrectly_returning_any(return_type, s)
                    return

                # Disallow return expressions in functions declared to return
                # None, subject to two exceptions below.
                if declared_none_return:
                    # Lambdas are allowed to have None returns.
                    # Functions returning a value of type None are allowed to have a None return.
                    if is_lambda or isinstance(typ, NoneType):
                        return
                    self.fail(message_registry.NO_RETURN_VALUE_EXPECTED, s)
                else:
                    self.check_subtype(
                        subtype_label="got",
                        subtype=typ,
                        supertype_label="expected",
                        supertype=return_type,
                        context=s.expr,
                        outer_context=s,
                        msg=message_registry.INCOMPATIBLE_RETURN_VALUE_TYPE,
                    )
            else:
                # Empty returns are valid in Generators with Any typed returns, but not in
                # coroutines.
                if (
                    defn.is_generator
                    and not defn.is_coroutine
                    and isinstance(return_type, AnyType)
                ):
                    return

                if isinstance(return_type, (NoneType, AnyType)):
                    return

                if self.in_checked_function():
                    self.fail(message_registry.RETURN_VALUE_EXPECTED, s)

    def visit_if_stmt(self, s: IfStmt) -> None:
        """Type check an if statement."""
        # This frame records the knowledge from previous if/elif clauses not being taken.
        # Fall-through to the original frame is handled explicitly in each block.
        with self.binder.frame_context(can_skip=False, conditional_frame=True, fall_through=0):
            for e, b in zip(s.expr, s.body):
                t = get_proper_type(self.expr_checker.accept(e))

                if isinstance(t, DeletedType):
                    self.msg.deleted_as_rvalue(t, s)

                if_map, else_map = self.find_isinstance_check(e)

                # XXX Issue a warning if condition is always False?
                with self.binder.frame_context(can_skip=True, fall_through=2):
                    self.push_type_map(if_map, from_assignment=False)
                    self.accept(b)

                # XXX Issue a warning if condition is always True?
                self.push_type_map(else_map, from_assignment=False)

            with self.binder.frame_context(can_skip=False, fall_through=2):
                if s.else_body:
                    self.accept(s.else_body)

    def visit_while_stmt(self, s: WhileStmt) -> None:
        """Type check a while statement."""
        if_stmt = IfStmt([s.expr], [s.body], None)
        if_stmt.set_line(s)
        self.accept_loop(if_stmt, s.else_body, exit_condition=s.expr)

    def visit_operator_assignment_stmt(self, s: OperatorAssignmentStmt) -> None:
        """Type check an operator assignment statement, e.g. x += 1."""
        self.try_infer_partial_generic_type_from_assignment(s.lvalue, s.rvalue, s.op)
        if isinstance(s.lvalue, MemberExpr):
            # Special case, some additional errors may be given for
            # assignments to read-only or final attributes.
            lvalue_type = self.expr_checker.visit_member_expr(s.lvalue, True)
        else:
            lvalue_type = self.expr_checker.accept(s.lvalue)
        inplace, method = infer_operator_assignment_method(lvalue_type, s.op)
        if inplace:
            # There is __ifoo__, treat as x = x.__ifoo__(y)
            rvalue_type, method_type = self.expr_checker.check_op(method, lvalue_type, s.rvalue, s)
            if isinstance(inst := get_proper_type(lvalue_type), Instance) and isinstance(
                defn := inst.type.get_method(method), OverloadedFuncDef
            ):
                for item in defn.items:
                    if (
                        isinstance(item, Decorator)
                        and isinstance(typ := item.func.type, CallableType)
                        and (bind_self(typ) == method_type)
                    ):
                        self.warn_deprecated(item.func, s)
            if not is_subtype(rvalue_type, lvalue_type):
                self.msg.incompatible_operator_assignment(s.op, s)
        else:
            # There is no __ifoo__, treat as x = x <foo> y
            expr = OpExpr(s.op, s.lvalue, s.rvalue)
            expr.set_line(s)
            self.check_assignment(
                lvalue=s.lvalue, rvalue=expr, infer_lvalue_type=True, new_syntax=False
            )
        self.check_final(s)

    def visit_assert_stmt(self, s: AssertStmt) -> None:
        self.expr_checker.accept(s.expr)

        if isinstance(s.expr, TupleExpr) and len(s.expr.items) > 0:
            self.fail(message_registry.MALFORMED_ASSERT, s)

        # If this is asserting some isinstance check, bind that type in the following code
        true_map, else_map = self.find_isinstance_check(s.expr)
        if s.msg is not None:
            self.expr_checker.analyze_cond_branch(
                else_map, s.msg, None, suppress_unreachable_errors=False
            )
        self.push_type_map(true_map)

    def visit_raise_stmt(self, s: RaiseStmt) -> None:
        """Type check a raise statement."""
        if s.expr:
            self.type_check_raise(s.expr, s)
        if s.from_expr:
            self.type_check_raise(s.from_expr, s, optional=True)
        self.binder.unreachable()

    def type_check_raise(self, e: Expression, s: RaiseStmt, optional: bool = False) -> None:
        typ = get_proper_type(self.expr_checker.accept(e))
        if isinstance(typ, DeletedType):
            self.msg.deleted_as_rvalue(typ, e)
            return

        exc_type = self.named_type("builtins.BaseException")
        expected_type_items = [exc_type, TypeType(exc_type)]
        if optional:
            # This is used for `x` part in a case like `raise e from x`,
            # where we allow `raise e from None`.
            expected_type_items.append(NoneType())

        self.check_subtype(
            typ, UnionType.make_union(expected_type_items), s, message_registry.INVALID_EXCEPTION
        )

        if isinstance(typ, FunctionLike):
            # https://github.com/python/mypy/issues/11089
            self.expr_checker.check_call(typ, [], [], e)

        if isinstance(typ, Instance) and typ.type.fullname == "builtins._NotImplementedType":
            self.fail(
                message_registry.INVALID_EXCEPTION.with_additional_msg(
                    '; did you mean "NotImplementedError"?'
                ),
                s,
            )

    def visit_try_stmt(self, s: TryStmt) -> None:
        """Type check a try statement."""
        # Our enclosing frame will get the result if the try/except falls through.
        # This one gets all possible states after the try block exited abnormally
        # (by exception, return, break, etc.)
        with self.binder.frame_context(can_skip=False, fall_through=0):
            # Not only might the body of the try statement exit
            # abnormally, but so might an exception handler or else
            # clause. The finally clause runs in *all* cases, so we
            # need an outer try frame to catch all intermediate states
            # in case an exception is raised during an except or else
            # clause. As an optimization, only create the outer try
            # frame when there actually is a finally clause.
            self.visit_try_without_finally(s, try_frame=bool(s.finally_body))
            if s.finally_body:
                # First we check finally_body is type safe on all abnormal exit paths
                self.accept(s.finally_body)

        if s.finally_body:
            # Then we try again for the more restricted set of options
            # that can fall through. (Why do we need to check the
            # finally clause twice? Depending on whether the finally
            # clause was reached by the try clause falling off the end
            # or exiting abnormally, after completing the finally clause
            # either flow will continue to after the entire try statement
            # or the exception/return/etc. will be processed and control
            # flow will escape. We need to check that the finally clause
            # type checks in both contexts, but only the resulting types
            # from the latter context affect the type state in the code
            # that follows the try statement.)
            if not self.binder.is_unreachable():
                self.accept(s.finally_body)

    def visit_try_without_finally(self, s: TryStmt, try_frame: bool) -> None:
        """Type check a try statement, ignoring the finally block.

        On entry, the top frame should receive all flow that exits the
        try block abnormally (i.e., such that the else block does not
        execute), and its parent should receive all flow that exits
        the try block normally.
        """
        # This frame will run the else block if the try fell through.
        # In that case, control flow continues to the parent of what
        # was the top frame on entry.
        with self.binder.frame_context(can_skip=False, fall_through=2, try_frame=try_frame):
            # This frame receives exit via exception, and runs exception handlers
            with self.binder.frame_context(can_skip=False, conditional_frame=True, fall_through=2):
                # Finally, the body of the try statement
                with self.binder.frame_context(can_skip=False, fall_through=2, try_frame=True):
                    self.accept(s.body)
                for i in range(len(s.handlers)):
                    with self.binder.frame_context(can_skip=True, fall_through=4):
                        typ = s.types[i]
                        if typ:
                            t = self.check_except_handler_test(typ, s.is_star)
                            var = s.vars[i]
                            if var:
                                # To support local variables, we make this a definition line,
                                # causing assignment to set the variable's type.
                                var.is_inferred_def = True
                                self.check_assignment(var, self.temp_node(t, var))
                        self.accept(s.handlers[i])
                        var = s.vars[i]
                        if var:
                            # Exception variables are deleted.
                            # Unfortunately, this doesn't let us detect usage before the
                            # try/except block.
                            source = var.name
                            if isinstance(var.node, Var):
                                new_type = DeletedType(source=source)
                                var.node.type = new_type
                                if self.options.allow_redefinition_new:
                                    # TODO: Should we use put() here?
                                    self.binder.assign_type(var, new_type, new_type)
                            if not self.options.allow_redefinition_new:
                                self.binder.cleanse(var)
            if s.else_body:
                self.accept(s.else_body)

    def check_except_handler_test(self, n: Expression, is_star: bool) -> Type:
        """Type check an exception handler test clause."""
        typ = self.expr_checker.accept(n)

        all_types: list[Type] = []
        test_types = self.get_types_from_except_handler(typ, n)

        for ttype in get_proper_types(test_types):
            if isinstance(ttype, AnyType):
                all_types.append(ttype)
                continue

            if isinstance(ttype, FunctionLike):
                item = ttype.items[0]
                if not item.is_type_obj():
                    self.fail(message_registry.INVALID_EXCEPTION_TYPE, n)
                    return self.default_exception_type(is_star)
                exc_type = erase_typevars(item.ret_type)
            elif isinstance(ttype, TypeType):
                exc_type = ttype.item
            else:
                self.fail(message_registry.INVALID_EXCEPTION_TYPE, n)
                return self.default_exception_type(is_star)

            if not is_subtype(exc_type, self.named_type("builtins.BaseException")):
                self.fail(message_registry.INVALID_EXCEPTION_TYPE, n)
                return self.default_exception_type(is_star)

            all_types.append(exc_type)

        if is_star:
            new_all_types: list[Type] = []
            for typ in all_types:
                if is_proper_subtype(typ, self.named_type("builtins.BaseExceptionGroup")):
                    self.fail(message_registry.INVALID_EXCEPTION_GROUP, n)
                    new_all_types.append(AnyType(TypeOfAny.from_error))
                else:
                    new_all_types.append(typ)
            return self.wrap_exception_group(new_all_types)
        return make_simplified_union(all_types)

    def default_exception_type(self, is_star: bool) -> Type:
        """Exception type to return in case of a previous type error."""
        any_type = AnyType(TypeOfAny.from_error)
        if is_star:
            return self.named_generic_type("builtins.ExceptionGroup", [any_type])
        return any_type

    def wrap_exception_group(self, types: Sequence[Type]) -> Type:
        """Transform except* variable type into an appropriate exception group."""
        arg = make_simplified_union(types)
        if is_subtype(arg, self.named_type("builtins.Exception")):
            base = "builtins.ExceptionGroup"
        else:
            base = "builtins.BaseExceptionGroup"
        return self.named_generic_type(base, [arg])

    def get_types_from_except_handler(self, typ: Type, n: Expression) -> list[Type]:
        """Helper for check_except_handler_test to retrieve handler types."""
        typ = get_proper_type(typ)
        if isinstance(typ, TupleType):
            return typ.items
        elif isinstance(typ, UnionType):
            return [
                union_typ
                for item in typ.relevant_items()
                for union_typ in self.get_types_from_except_handler(item, n)
            ]
        elif is_named_instance(typ, "builtins.tuple"):
            # variadic tuple
            return [typ.args[0]]
        else:
            return [typ]

    def visit_for_stmt(self, s: ForStmt) -> None:
        """Type check a for statement."""
        if s.is_async:
            iterator_type, item_type = self.analyze_async_iterable_item_type(s.expr)
        else:
            iterator_type, item_type = self.analyze_iterable_item_type(s.expr)
        s.inferred_item_type = item_type
        s.inferred_iterator_type = iterator_type

        self.accept_loop(
            s.body,
            s.else_body,
            on_enter_body=lambda: self.analyze_index_variables(
                s.index, item_type, s.index_type is None, s
            ),
        )

    def analyze_async_iterable_item_type(self, expr: Expression) -> tuple[Type, Type]:
        """Analyse async iterable expression and return iterator and iterator item types."""
        echk = self.expr_checker
        iterable = echk.accept(expr)
        iterator = echk.check_method_call_by_name("__aiter__", iterable, [], [], expr)[0]
        awaitable = echk.check_method_call_by_name("__anext__", iterator, [], [], expr)[0]
        item_type = echk.check_awaitable_expr(
            awaitable, expr, message_registry.INCOMPATIBLE_TYPES_IN_ASYNC_FOR
        )
        return iterator, item_type

    def analyze_iterable_item_type(self, expr: Expression) -> tuple[Type, Type]:
        """Analyse iterable expression and return iterator and iterator item types."""
        iterator, iterable = self.analyze_iterable_item_type_without_expression(
            self.expr_checker.accept(expr), context=expr
        )
        int_type = self.analyze_range_native_int_type(expr)
        if int_type:
            return iterator, int_type
        return iterator, iterable

    def analyze_iterable_item_type_without_expression(
        self, type: Type, context: Context
    ) -> tuple[Type, Type]:
        """Analyse iterable type and return iterator and iterator item types."""
        echk = self.expr_checker
        iterable: Type
        iterable = get_proper_type(type)
        iterator = echk.check_method_call_by_name("__iter__", iterable, [], [], context)[0]

        if (
            isinstance(iterable, TupleType)
            and iterable.partial_fallback.type.fullname == "builtins.tuple"
        ):
            return iterator, tuple_fallback(iterable).args[0]
        else:
            # Non-tuple iterable.
            iterable = echk.check_method_call_by_name("__next__", iterator, [], [], context)[0]
            return iterator, iterable

    def analyze_range_native_int_type(self, expr: Expression) -> Type | None:
        """Try to infer native int item type from arguments to range(...).

        For example, return i64 if the expression is "range(0, i64(n))".

        Return None if unsuccessful.
        """
        if (
            isinstance(expr, CallExpr)
            and isinstance(expr.callee, RefExpr)
            and expr.callee.fullname == "builtins.range"
            and 1 <= len(expr.args) <= 3
            and all(kind == ARG_POS for kind in expr.arg_kinds)
        ):
            native_int: Type | None = None
            ok = True
            for arg in expr.args:
                argt = get_proper_type(self.lookup_type(arg))
                if isinstance(argt, Instance) and argt.type.fullname in MYPYC_NATIVE_INT_NAMES:
                    if native_int is None:
                        native_int = argt
                    elif argt != native_int:
                        ok = False
            if ok and native_int:
                return native_int
        return None

    def analyze_container_item_type(self, typ: Type) -> Type | None:
        """Check if a type is a nominal container of a union of such.

        Return the corresponding container item type.
        """
        typ = get_proper_type(typ)
        if isinstance(typ, UnionType):
            types: list[Type] = []
            for item in typ.items:
                c_type = self.analyze_container_item_type(item)
                if c_type:
                    types.append(c_type)
            return UnionType.make_union(types)
        if isinstance(typ, Instance) and typ.type.has_base("typing.Container"):
            supertype = self.named_type("typing.Container").type
            super_instance = map_instance_to_supertype(typ, supertype)
            assert len(super_instance.args) == 1
            return super_instance.args[0]
        if isinstance(typ, TupleType):
            return self.analyze_container_item_type(tuple_fallback(typ))
        return None

    def analyze_index_variables(
        self, index: Expression, item_type: Type, infer_lvalue_type: bool, context: Context
    ) -> None:
        """Type check or infer for loop or list comprehension index vars."""
        self.check_assignment(index, self.temp_node(item_type, context), infer_lvalue_type)

    def visit_del_stmt(self, s: DelStmt) -> None:
        if isinstance(s.expr, IndexExpr):
            e = s.expr
            m = MemberExpr(e.base, "__delitem__")
            m.line = s.line
            m.column = s.column
            c = CallExpr(m, [e.index], [nodes.ARG_POS], [None])
            c.line = s.line
            c.column = s.column
            self.expr_checker.accept(c, allow_none_return=True)
        else:
            s.expr.accept(self.expr_checker)
            for elt in flatten(s.expr):
                if isinstance(elt, NameExpr):
                    self.binder.assign_type(
                        elt, DeletedType(source=elt.name), get_declaration(elt)
                    )

    def visit_decorator(self, e: Decorator) -> None:
        for d in e.decorators:
            if isinstance(d, RefExpr):
                if d.fullname == "typing.no_type_check":
                    e.var.type = AnyType(TypeOfAny.special_form)
                    e.var.is_ready = True
                    return
        self.visit_decorator_inner(e)

    def visit_decorator_inner(
        self, e: Decorator, allow_empty: bool = False, skip_first_item: bool = False
    ) -> None:
        if self.recurse_into_functions:
            with self.tscope.function_scope(e.func):
                self.check_func_item(e.func, name=e.func.name, allow_empty=allow_empty)

        # Process decorators from the inside out to determine decorated signature, which
        # may be different from the declared signature.
        sig: Type = self.function_type(e.func)
        non_trivial_decorator = False
        # For settable properties skip the first decorator (that is @foo.setter).
        for d in reversed(e.decorators[1:] if skip_first_item else e.decorators):
            if refers_to_fullname(d, "abc.abstractmethod"):
                # This is a hack to avoid spurious errors because of incomplete type
                # of @abstractmethod in the test fixtures.
                continue
            if refers_to_fullname(d, OVERLOAD_NAMES):
                if not allow_empty:
                    self.fail(message_registry.MULTIPLE_OVERLOADS_REQUIRED, e)
                continue
            non_trivial_decorator = True
            dec = self.expr_checker.accept(d)
            temp = self.temp_node(sig, context=d)
            fullname = None
            if isinstance(d, RefExpr):
                fullname = d.fullname or None
            # if this is an expression like @b.a where b is an object, get the type of b,
            # so we can pass it the method hook in the plugins
            object_type: Type | None = None
            if fullname is None and isinstance(d, MemberExpr) and self.has_type(d.expr):
                object_type = self.lookup_type(d.expr)
                fullname = self.expr_checker.method_fullname(object_type, d.name)
            self.check_for_untyped_decorator(e.func, dec, d)
            sig, t2 = self.expr_checker.check_call(
                dec, [temp], [nodes.ARG_POS], e, callable_name=fullname, object_type=object_type
            )
        if non_trivial_decorator:
            self.check_untyped_after_decorator(sig, e.func)
        sig = set_callable_name(sig, e.func)
        e.var.type = sig
        e.var.is_ready = True
        if e.func.is_property:
            if isinstance(sig, CallableType):
                if len([k for k in sig.arg_kinds if k.is_required()]) > 1:
                    self.msg.fail("Too many arguments for property", e)
            self.check_incompatible_property_override(e)
        # For overloaded functions/properties we already checked override for overload as a whole.
        if allow_empty or skip_first_item:
            return
        if e.func.info and not e.func.is_dynamic() and not e.is_overload:
            found_method_base_classes = self.check_method_override(e)
            if (
                e.func.is_explicit_override
                and not found_method_base_classes
                and found_method_base_classes is not None
            ):
                self.msg.no_overridable_method(e.func.name, e.func)
            self.check_explicit_override_decorator(e.func, found_method_base_classes)

        if e.func.info and e.func.name in ("__init__", "__new__"):
            if e.type and not isinstance(get_proper_type(e.type), (FunctionLike, AnyType)):
                self.fail(message_registry.BAD_CONSTRUCTOR_TYPE, e)

        if e.func.original_def and isinstance(sig, FunctionLike):
            # Function definition overrides function definition.
            self.check_func_def_override(e.func, sig)

    def check_for_untyped_decorator(
        self, func: FuncDef, dec_type: Type, dec_expr: Expression
    ) -> None:
        if (
            self.options.disallow_untyped_decorators
            and is_typed_callable(func.type)
            and is_untyped_decorator(dec_type)
            and not self.current_node_deferred
        ):
            self.msg.typed_function_untyped_decorator(func.name, dec_expr)

    def check_incompatible_property_override(self, e: Decorator) -> None:
        if not e.var.is_settable_property and e.func.info:
            name = e.func.name
            for base in e.func.info.mro[1:]:
                base_attr = base.names.get(name)
                if not base_attr:
                    continue
                if (
                    isinstance(base_attr.node, OverloadedFuncDef)
                    and base_attr.node.is_property
                    and cast(Decorator, base_attr.node.items[0]).var.is_settable_property
                ):
                    self.fail(message_registry.READ_ONLY_PROPERTY_OVERRIDES_READ_WRITE, e)

    def visit_with_stmt(self, s: WithStmt) -> None:
        exceptions_maybe_suppressed = False
        for expr, target in zip(s.expr, s.target):
            if s.is_async:
                exit_ret_type = self.check_async_with_item(expr, target, s.unanalyzed_type is None)
            else:
                exit_ret_type = self.check_with_item(expr, target, s.unanalyzed_type is None)

            # Based on the return type, determine if this context manager 'swallows'
            # exceptions or not. We determine this using a heuristic based on the
            # return type of the __exit__ method -- see the discussion in
            # https://github.com/python/mypy/issues/7214 and the section about context managers
            # in https://github.com/python/typeshed/blob/main/CONTRIBUTING.md#conventions
            # for more details.

            exit_ret_type = get_proper_type(exit_ret_type)
            if is_literal_type(exit_ret_type, "builtins.bool", False):
                continue

            if is_literal_type(exit_ret_type, "builtins.bool", True) or (
                isinstance(exit_ret_type, Instance)
                and exit_ret_type.type.fullname == "builtins.bool"
                and state.strict_optional
            ):
                # Note: if strict-optional is disabled, this bool instance
                # could actually be an Optional[bool].
                exceptions_maybe_suppressed = True

        if exceptions_maybe_suppressed:
            # Treat this 'with' block in the same way we'd treat a 'try: BODY; except: pass'
            # block. This means control flow can continue after the 'with' even if the 'with'
            # block immediately returns.
            with self.binder.frame_context(can_skip=True, try_frame=True):
                self.accept(s.body)
        else:
            self.accept(s.body)

    def check_untyped_after_decorator(self, typ: Type, func: FuncDef) -> None:
        if not self.options.disallow_any_decorated or self.is_stub:
            return

        if mypy.checkexpr.has_any_type(typ):
            self.msg.untyped_decorated_function(typ, func)

    def check_async_with_item(
        self, expr: Expression, target: Expression | None, infer_lvalue_type: bool
    ) -> Type:
        echk = self.expr_checker
        ctx = echk.accept(expr)
        obj = echk.check_method_call_by_name("__aenter__", ctx, [], [], expr)[0]
        obj = echk.check_awaitable_expr(
            obj, expr, message_registry.INCOMPATIBLE_TYPES_IN_ASYNC_WITH_AENTER
        )
        if target:
            self.check_assignment(target, self.temp_node(obj, expr), infer_lvalue_type)
        arg = self.temp_node(AnyType(TypeOfAny.special_form), expr)
        res, _ = echk.check_method_call_by_name(
            "__aexit__", ctx, [arg] * 3, [nodes.ARG_POS] * 3, expr
        )
        return echk.check_awaitable_expr(
            res, expr, message_registry.INCOMPATIBLE_TYPES_IN_ASYNC_WITH_AEXIT
        )

    def check_with_item(
        self, expr: Expression, target: Expression | None, infer_lvalue_type: bool
    ) -> Type:
        echk = self.expr_checker
        ctx = echk.accept(expr)
        obj = echk.check_method_call_by_name("__enter__", ctx, [], [], expr)[0]
        if target:
            self.check_assignment(target, self.temp_node(obj, expr), infer_lvalue_type)
        arg = self.temp_node(AnyType(TypeOfAny.special_form), expr)
        res, _ = echk.check_method_call_by_name(
            "__exit__", ctx, [arg] * 3, [nodes.ARG_POS] * 3, expr
        )
        return res

    def visit_break_stmt(self, s: BreakStmt) -> None:
        self.binder.handle_break()

    def visit_continue_stmt(self, s: ContinueStmt) -> None:
        self.binder.handle_continue()
        return

    def visit_match_stmt(self, s: MatchStmt) -> None:
        named_subject: Expression
        if isinstance(s.subject, CallExpr):
            # Create a dummy subject expression to handle cases where a match statement's subject
            # is not a literal value. This lets us correctly narrow types and check exhaustivity
            # This is hack!
            if s.subject_dummy is None:
                id = s.subject.callee.fullname if isinstance(s.subject.callee, RefExpr) else ""
                name = "dummy-match-" + id
                v = Var(name)
                s.subject_dummy = NameExpr(name)
                s.subject_dummy.node = v
            named_subject = s.subject_dummy
        else:
            named_subject = s.subject

        with self.binder.frame_context(can_skip=False, fall_through=0):
            subject_type = get_proper_type(self.expr_checker.accept(s.subject))

            if isinstance(subject_type, DeletedType):
                self.msg.deleted_as_rvalue(subject_type, s)

            # We infer types of patterns twice. The first pass is used
            # to infer the types of capture variables. The type of a
            # capture variable may depend on multiple patterns (it
            # will be a union of all capture types). This pass ignores
            # guard expressions.
            pattern_types = [self.pattern_checker.accept(p, subject_type) for p in s.patterns]
            type_maps: list[TypeMap] = [t.captures for t in pattern_types]
            inferred_types = self.infer_variable_types_from_type_maps(type_maps)

            # The second pass narrows down the types and type checks bodies.
            for p, g, b in zip(s.patterns, s.guards, s.bodies):
                current_subject_type = self.expr_checker.narrow_type_from_binder(
                    named_subject, subject_type
                )
                pattern_type = self.pattern_checker.accept(p, current_subject_type)
                with self.binder.frame_context(can_skip=True, fall_through=2):
                    # TODO: if this following code is necessary, find a failing test case.
                    # if b.is_unreachable:
                    #    self.push_type_map(None, from_assignment=False)
                    #    else_map: TypeMap = {}
                    # else:
                    pattern_map, else_map = conditional_types_to_typemaps(
                        named_subject, pattern_type.type, pattern_type.rest_type
                    )
                    pattern_map = self.propagate_up_typemap_info(pattern_map)
                    else_map = self.propagate_up_typemap_info(else_map)
                    self.remove_capture_conflicts(pattern_type.captures, inferred_types)
                    self.push_type_map(pattern_map, from_assignment=False)
                    if pattern_map:
                        for expr, typ in pattern_map.items():
                            self.push_type_map(
                                self._get_recursive_sub_patterns_map(expr, typ),
                                from_assignment=False,
                            )
                    self.push_type_map(pattern_type.captures, from_assignment=False)
                    if g is not None:
                        with self.binder.frame_context(can_skip=False, fall_through=3):
                            gt = get_proper_type(self.expr_checker.accept(g))

                            if isinstance(gt, DeletedType):
                                self.msg.deleted_as_rvalue(gt, s)

                            guard_map, guard_else_map = self.find_isinstance_check(g)
                            else_map = or_conditional_maps(else_map, guard_else_map)

                            # If the guard narrowed the subject, copy the narrowed types over
                            if isinstance(p, AsPattern):
                                case_target = p.pattern or p.name
                                if isinstance(case_target, NameExpr):
                                    if guard_map is None:
                                        guard_map = {case_target: UninhabitedType()}

                                    for type_map in (guard_map, else_map):
                                        if not type_map:
                                            continue
                                        for expr in list(type_map):
                                            if not (
                                                isinstance(expr, NameExpr)
                                                and expr.fullname == case_target.fullname
                                            ):
                                                continue
                                            type_map[named_subject] = type_map[expr]

                            self.push_type_map(guard_map, from_assignment=False)
                            self.accept(b)
                    else:
                        self.accept(b)
                self.push_type_map(else_map, from_assignment=False)

            # This is needed due to a quirk in frame_context. Without it types will stay narrowed
            # after the match.
            with self.binder.frame_context(can_skip=False, fall_through=2):
                pass

    def _get_recursive_sub_patterns_map(
        self, expr: Expression, typ: Type
    ) -> dict[Expression, Type]:
        sub_patterns_map: dict[Expression, Type] = {}
        typ_ = get_proper_type(typ)
        if isinstance(expr, TupleExpr) and isinstance(typ_, TupleType):
            # When matching a tuple expression with a sequence pattern, narrow individual tuple items
            assert len(expr.items) == len(typ_.items)
            for item_expr, item_typ in zip(expr.items, typ_.items):
                sub_patterns_map[item_expr] = item_typ
                sub_patterns_map.update(self._get_recursive_sub_patterns_map(item_expr, item_typ))

        return sub_patterns_map

    def infer_variable_types_from_type_maps(
        self, type_maps: list[TypeMap]
    ) -> dict[SymbolNode, Type]:
        # Type maps may contain variables inherited from previous code which are not
        # necessary `Var`s (e.g. a function defined earlier with the same name).
        all_captures: dict[SymbolNode, list[tuple[NameExpr, Type]]] = defaultdict(list)
        for tm in type_maps:
            if tm is not None:
                for expr, typ in tm.items():
                    if isinstance(expr, NameExpr):
                        node = expr.node
                        assert node is not None
                        all_captures[node].append((expr, typ))

        inferred_types: dict[SymbolNode, Type] = {}
        for var, captures in all_captures.items():
            already_exists = False
            types: list[Type] = []
            for expr, typ in captures:
                types.append(typ)

                previous_type, _, _ = self.check_lvalue(expr)
                if previous_type is not None:
                    already_exists = True
                    if self.check_subtype(
                        typ,
                        previous_type,
                        expr,
                        msg=message_registry.INCOMPATIBLE_TYPES_IN_CAPTURE,
                        subtype_label="pattern captures type",
                        supertype_label="variable has type",
                    ):
                        inferred_types[var] = previous_type

            if not already_exists:
                new_type = UnionType.make_union(types)
                # Infer the union type at the first occurrence
                first_occurrence, _ = captures[0]
                # If it didn't exist before ``match``, it's a Var.
                assert isinstance(var, Var)
                inferred_types[var] = new_type
                self.infer_variable_type(var, first_occurrence, new_type, first_occurrence)
        return inferred_types

    def remove_capture_conflicts(
        self, type_map: TypeMap, inferred_types: dict[SymbolNode, Type]
    ) -> None:
        if type_map:
            for expr, typ in list(type_map.items()):
                if isinstance(expr, NameExpr):
                    node = expr.node
                    if node not in inferred_types or not is_subtype(typ, inferred_types[node]):
                        del type_map[expr]

    def visit_type_alias_stmt(self, o: TypeAliasStmt) -> None:
        if o.alias_node:
            self.check_typevar_defaults(o.alias_node.alias_tvars)

        with self.msg.filter_errors():
            self.expr_checker.accept(o.value)

    def make_fake_typeinfo(
        self,
        curr_module_fullname: str,
        class_gen_name: str,
        class_short_name: str,
        bases: list[Instance],
    ) -> tuple[ClassDef, TypeInfo]:
        # Build the fake ClassDef and TypeInfo together.
        # The ClassDef is full of lies and doesn't actually contain a body.
        # Use format_bare to generate a nice name for error messages.
        # We skip fully filling out a handful of TypeInfo fields because they
        # should be irrelevant for a generated type like this:
        # is_protocol, protocol_members, is_abstract
        cdef = ClassDef(class_short_name, Block([]))
        cdef.fullname = curr_module_fullname + "." + class_gen_name
        info = TypeInfo(SymbolTable(), cdef, curr_module_fullname)
        cdef.info = info
        info.bases = bases
        calculate_mro(info)
        info.metaclass_type = info.calculate_metaclass_type()
        return cdef, info

    def intersect_instances(
        self, instances: tuple[Instance, Instance], errors: list[tuple[str, str]]
    ) -> Instance | None:
        """Try creating an ad-hoc intersection of the given instances.

        Note that this function does *not* try and create a full-fledged
        intersection type. Instead, it returns an instance of a new ad-hoc
        subclass of the given instances.

        This is mainly useful when you need a way of representing some
        theoretical subclass of the instances the user may be trying to use
        the generated intersection can serve as a placeholder.

        This function will create a fresh subclass the first time you call it.
        So this means calling `self.intersect_intersection([inst_1, inst_2], ctx)`
        twice will return the same subclass of inst_1 and inst_2.

        Returns None if creating the subclass is impossible (e.g. due to
        MRO errors or incompatible signatures). If we do successfully create
        a subclass, its TypeInfo will automatically be added to the global scope.
        """
        curr_module = self.scope.stack[0]
        assert isinstance(curr_module, MypyFile)

        # First, retry narrowing while allowing promotions (they are disabled by default
        # for isinstance() checks, etc). This way we will still type-check branches like
        # x: complex = 1
        # if isinstance(x, int):
        #     ...
        left, right = instances
        if is_proper_subtype(left, right, ignore_promotions=False):
            return left
        if is_proper_subtype(right, left, ignore_promotions=False):
            return right

        def _get_base_classes(instances_: tuple[Instance, Instance]) -> list[Instance]:
            base_classes_ = []
            for inst in instances_:
                if inst.type.is_intersection:
                    expanded = inst.type.bases
                else:
                    expanded = [inst]

                for expanded_inst in expanded:
                    base_classes_.append(expanded_inst)
            return base_classes_

        def _make_fake_typeinfo_and_full_name(
            base_classes_: list[Instance], curr_module_: MypyFile, options: Options
        ) -> tuple[TypeInfo, str]:
            names = [format_type_bare(x, options=options, verbosity=2) for x in base_classes_]
            name = f"<subclass of {pretty_seq(names, 'and')}>"
            if (symbol := curr_module_.names.get(name)) is not None:
                assert isinstance(symbol.node, TypeInfo)
                return symbol.node, name
            cdef, info_ = self.make_fake_typeinfo(curr_module_.fullname, name, name, base_classes_)
            return info_, name

        base_classes = _get_base_classes(instances)
        # We use the pretty_names_list for error messages but for the real name that goes
        # into the symbol table because it is not specific enough.
        pretty_names_list = pretty_seq(
            format_type_distinctly(*base_classes, options=self.options, bare=True), "and"
        )

        new_errors = []
        for base in base_classes:
            if base.type.is_final:
                new_errors.append((pretty_names_list, f'"{base.type.name}" is final'))
        if new_errors:
            errors.extend(new_errors)
            return None

        try:
            info, full_name = _make_fake_typeinfo_and_full_name(
                base_classes, curr_module, self.options
            )
            with self.msg.filter_errors() as local_errors:
                self.check_multiple_inheritance(info)
            if local_errors.has_new_errors():
                # "class A(B, C)" unsafe, now check "class A(C, B)":
                base_classes = _get_base_classes(instances[::-1])
                info, full_name = _make_fake_typeinfo_and_full_name(
                    base_classes, curr_module, self.options
                )
                with self.msg.filter_errors() as local_errors:
                    self.check_multiple_inheritance(info)
            info.is_intersection = True
        except MroError:
            errors.append((pretty_names_list, "would have inconsistent method resolution order"))
            return None
        if local_errors.has_new_errors():
            errors.append((pretty_names_list, "would have incompatible method signatures"))
            return None

        curr_module.names[full_name] = SymbolTableNode(GDEF, info)
        return Instance(info, [], extra_attrs=instances[0].extra_attrs or instances[1].extra_attrs)

    def intersect_instance_callable(self, typ: Instance, callable_type: CallableType) -> Instance:
        """Creates a fake type that represents the intersection of an Instance and a CallableType.

        It operates by creating a bare-minimum dummy TypeInfo that
        subclasses type and adds a __call__ method matching callable_type.
        """

        # In order for this to work in incremental mode, the type we generate needs to
        # have a valid fullname and a corresponding entry in a symbol table. We generate
        # a unique name inside the symbol table of the current module.
        cur_module = self.scope.stack[0]
        assert isinstance(cur_module, MypyFile)
        gen_name = gen_unique_name(f"<callable subtype of {typ.type.name}>", cur_module.names)

        # Synthesize a fake TypeInfo
        short_name = format_type_bare(typ, self.options)
        cdef, info = self.make_fake_typeinfo(cur_module.fullname, gen_name, short_name, [typ])

        # Build up a fake FuncDef so we can populate the symbol table.
        func_def = FuncDef("__call__", [], Block([]), callable_type)
        func_def._fullname = cdef.fullname + ".__call__"
        func_def.info = info
        info.names["__call__"] = SymbolTableNode(MDEF, func_def)

        cur_module.names[gen_name] = SymbolTableNode(GDEF, info)

        return Instance(info, [], extra_attrs=typ.extra_attrs)

    def make_fake_callable(self, typ: Instance) -> Instance:
        """Produce a new type that makes type Callable with a generic callable type."""

        fallback = self.named_type("builtins.function")
        callable_type = CallableType(
            [AnyType(TypeOfAny.explicit), AnyType(TypeOfAny.explicit)],
            [nodes.ARG_STAR, nodes.ARG_STAR2],
            [None, None],
            ret_type=AnyType(TypeOfAny.explicit),
            fallback=fallback,
            is_ellipsis_args=True,
        )

        return self.intersect_instance_callable(typ, callable_type)

    def partition_by_callable(
        self, typ: Type, unsound_partition: bool
    ) -> tuple[list[Type], list[Type]]:
        """Partitions a type into callable subtypes and uncallable subtypes.

        Thus, given:
        `callables, uncallables = partition_by_callable(type)`

        If we assert `callable(type)` then `type` has type Union[*callables], and
        If we assert `not callable(type)` then `type` has type Union[*uncallables]

        If unsound_partition is set, assume that anything that is not
        clearly callable is in fact not callable. Otherwise we generate a
        new subtype that *is* callable.

        Guaranteed to not return [], [].
        """
        typ = get_proper_type(typ)

        if isinstance(typ, (FunctionLike, TypeType)):
            return [typ], []

        if isinstance(typ, AnyType):
            return [typ], [typ]

        if isinstance(typ, NoneType):
            return [], [typ]

        if isinstance(typ, UnionType):
            callables = []
            uncallables = []
            for subtype in typ.items:
                # Use unsound_partition when handling unions in order to
                # allow the expected type discrimination.
                subcallables, subuncallables = self.partition_by_callable(
                    subtype, unsound_partition=True
                )
                callables.extend(subcallables)
                uncallables.extend(subuncallables)
            return callables, uncallables

        if isinstance(typ, TypeVarType):
            # We could do better probably?
            # Refine the type variable's bound as our type in the case that
            # callable() is true. This unfortunately loses the information that
            # the type is a type variable in that branch.
            # This matches what is done for isinstance, but it may be possible to
            # do better.
            # If it is possible for the false branch to execute, return the original
            # type to avoid losing type information.
            callables, uncallables = self.partition_by_callable(
                erase_to_union_or_bound(typ), unsound_partition
            )
            uncallables = [typ] if uncallables else []
            return callables, uncallables

        # A TupleType is callable if its fallback is, but needs special handling
        # when we dummy up a new type.
        ityp = typ
        if isinstance(typ, TupleType):
            ityp = tuple_fallback(typ)

        if isinstance(ityp, Instance):
            method = ityp.type.get_method("__call__")
            if method and method.type:
                callables, uncallables = self.partition_by_callable(
                    method.type, unsound_partition=False
                )
                if callables and not uncallables:
                    # Only consider the type callable if its __call__ method is
                    # definitely callable.
                    return [typ], []

            if not unsound_partition:
                fake = self.make_fake_callable(ityp)
                if isinstance(typ, TupleType):
                    fake.type.tuple_type = TupleType(typ.items, fake)
                    return [fake.type.tuple_type], [typ]
                return [fake], [typ]

        if unsound_partition:
            return [], [typ]
        else:
            # We don't know how properly make the type callable.
            return [typ], [typ]

    def conditional_callable_type_map(
        self, expr: Expression, current_type: Type | None
    ) -> tuple[TypeMap, TypeMap]:
        """Takes in an expression and the current type of the expression.

        Returns a 2-tuple: The first element is a map from the expression to
        the restricted type if it were callable. The second element is a
        map from the expression to the type it would hold if it weren't
        callable.
        """
        if not current_type:
            return {}, {}

        if isinstance(get_proper_type(current_type), AnyType):
            return {}, {}

        callables, uncallables = self.partition_by_callable(current_type, unsound_partition=False)

        callable_map = {expr: UnionType.make_union(callables) if callables else UninhabitedType()}
        uncallable_map = {
            expr: UnionType.make_union(uncallables) if uncallables else UninhabitedType()
        }
        return callable_map, uncallable_map

    def conditional_types_for_iterable(
        self, item_type: Type, iterable_type: Type
    ) -> tuple[Type | None, Type | None]:
        """
        Narrows the type of `iterable_type` based on the type of `item_type`.
        For now, we only support narrowing unions of TypedDicts based on left operand being literal string(s).
        """
        if_types: list[Type] = []
        else_types: list[Type] = []

        iterable_type = get_proper_type(iterable_type)
        if isinstance(iterable_type, UnionType):
            possible_iterable_types = get_proper_types(iterable_type.relevant_items())
        else:
            possible_iterable_types = [iterable_type]

        item_str_literals = try_getting_str_literals_from_type(item_type)

        for possible_iterable_type in possible_iterable_types:
            if item_str_literals and isinstance(possible_iterable_type, TypedDictType):
                for key in item_str_literals:
                    if key in possible_iterable_type.required_keys:
                        if_types.append(possible_iterable_type)
                    elif (
                        key in possible_iterable_type.items or not possible_iterable_type.is_final
                    ):
                        if_types.append(possible_iterable_type)
                        else_types.append(possible_iterable_type)
                    else:
                        else_types.append(possible_iterable_type)
            else:
                if_types.append(possible_iterable_type)
                else_types.append(possible_iterable_type)

        return (
            UnionType.make_union(if_types) if if_types else None,
            UnionType.make_union(else_types) if else_types else None,
        )

    def _is_truthy_type(self, t: ProperType) -> bool:
        return (
            (
                isinstance(t, Instance)
                and bool(t.type)
                and not t.type.has_readable_member("__bool__")
                and not t.type.has_readable_member("__len__")
                and t.type.fullname != "builtins.object"
            )
            or isinstance(t, FunctionLike)
            or (
                isinstance(t, UnionType)
                and all(self._is_truthy_type(t) for t in get_proper_types(t.items))
            )
        )

    def check_for_truthy_type(self, t: Type, expr: Expression) -> None:
        """
        Check if a type can have a truthy value.

        Used in checks like::

            if x: # <---

            not x  # <---
        """
        if not state.strict_optional:
            return  # if everything can be None, all bets are off

        t = get_proper_type(t)
        if not self._is_truthy_type(t):
            return

        def format_expr_type() -> str:
            typ = format_type(t, self.options)
            if isinstance(expr, MemberExpr):
                return f'Member "{expr.name}" has type {typ}'
            elif isinstance(expr, RefExpr) and expr.fullname:
                return f'"{expr.fullname}" has type {typ}'
            elif isinstance(expr, CallExpr):
                if isinstance(expr.callee, MemberExpr):
                    return f'"{expr.callee.name}" returns {typ}'
                elif isinstance(expr.callee, RefExpr) and expr.callee.fullname:
                    return f'"{expr.callee.fullname}" returns {typ}'
                return f"Call returns {typ}"
            else:
                return f"Expression has type {typ}"

        def get_expr_name() -> str:
            if isinstance(expr, (NameExpr, MemberExpr)):
                return f'"{expr.name}"'
            else:
                # return type if expr has no name
                return format_type(t, self.options)

        if isinstance(t, FunctionLike):
            self.fail(message_registry.FUNCTION_ALWAYS_TRUE.format(get_expr_name()), expr)
        elif isinstance(t, UnionType):
            self.fail(message_registry.TYPE_ALWAYS_TRUE_UNIONTYPE.format(format_expr_type()), expr)
        elif isinstance(t, Instance) and t.type.fullname == "typing.Iterable":
            _, info = self.make_fake_typeinfo("typing", "Collection", "Collection", [])
            self.fail(
                message_registry.ITERABLE_ALWAYS_TRUE.format(
                    format_expr_type(), format_type(Instance(info, t.args), self.options)
                ),
                expr,
            )
        else:
            self.fail(message_registry.TYPE_ALWAYS_TRUE.format(format_expr_type()), expr)

    def find_type_equals_check(
        self, node: ComparisonExpr, expr_indices: list[int]
    ) -> tuple[TypeMap, TypeMap]:
        """Narrow types based on any checks of the type ``type(x) == T``

        Args:
            node: The node that might contain the comparison
            expr_indices: The list of indices of expressions in ``node`` that are being
                compared
        """

        def is_type_call(expr: CallExpr) -> bool:
            """Is expr a call to type with one argument?"""
            return refers_to_fullname(expr.callee, "builtins.type") and len(expr.args) == 1

        # exprs that are being passed into type
        exprs_in_type_calls: list[Expression] = []
        # type that is being compared to type(expr)
        type_being_compared: list[TypeRange] | None = None
        # whether the type being compared to is final
        is_final = False

        for index in expr_indices:
            expr = node.operands[index]

            if isinstance(expr, CallExpr) and is_type_call(expr):
                exprs_in_type_calls.append(expr.args[0])
            else:
                current_type = self.get_isinstance_type(expr)
                if current_type is None:
                    continue
                if type_being_compared is not None:
                    # It doesn't really make sense to have several types being
                    # compared to the output of type (like type(x) == int == str)
                    # because whether that's true is solely dependent on what the
                    # types being compared are, so we don't try to narrow types any
                    # further because we can't really get any information about the
                    # type of x from that check
                    return {}, {}
                else:
                    if isinstance(expr, RefExpr) and isinstance(expr.node, TypeInfo):
                        is_final = expr.node.is_final
                    type_being_compared = current_type

        if not exprs_in_type_calls:
            return {}, {}

        if_maps: list[TypeMap] = []
        else_maps: list[TypeMap] = []
        for expr in exprs_in_type_calls:
            current_if_type, current_else_type = self.conditional_types_with_intersection(
                self.lookup_type(expr), type_being_compared, expr
            )
            current_if_map, current_else_map = conditional_types_to_typemaps(
                expr, current_if_type, current_else_type
            )
            if_maps.append(current_if_map)
            else_maps.append(current_else_map)

        def combine_maps(list_maps: list[TypeMap]) -> TypeMap:
            """Combine all typemaps in list_maps into one typemap"""
            if all(m is None for m in list_maps):
                return None
            result_map = {}
            for d in list_maps:
                if d is not None:
                    result_map.update(d)
            return result_map

        if_map = combine_maps(if_maps)
        # type(x) == T is only true when x has the same type as T, meaning
        # that it can be false if x is an instance of a subclass of T. That means
        # we can't do any narrowing in the else case unless T is final, in which
        # case T can't be subclassed
        if is_final:
            else_map = combine_maps(else_maps)
        else:
            else_map = {}
        return if_map, else_map

    def find_isinstance_check(
        self, node: Expression, *, in_boolean_context: bool = True
    ) -> tuple[TypeMap, TypeMap]:
        """Find any isinstance checks (within a chain of ands).  Includes
        implicit and explicit checks for None and calls to callable.
        Also includes TypeGuard and TypeIs functions.

        Return value is a map of variables to their types if the condition
        is true and a map of variables to their types if the condition is false.

        If either of the values in the tuple is None, then that particular
        branch can never occur.

        If `in_boolean_context=True` is passed, it means that we handle
        a walrus expression. We treat rhs values
        in expressions like `(a := A())` specially:
        for example, some errors are suppressed.

        May return {}, {}.
        Can return None, None in situations involving Never.
        """
        if_map, else_map = self.find_isinstance_check_helper(
            node, in_boolean_context=in_boolean_context
        )
        new_if_map = self.propagate_up_typemap_info(if_map)
        new_else_map = self.propagate_up_typemap_info(else_map)
        return new_if_map, new_else_map

    def find_isinstance_check_helper(
        self, node: Expression, *, in_boolean_context: bool = True
    ) -> tuple[TypeMap, TypeMap]:
        if is_true_literal(node):
            return {}, None
        if is_false_literal(node):
            return None, {}

        if isinstance(node, CallExpr) and len(node.args) != 0:
            expr = collapse_walrus(node.args[0])
            if refers_to_fullname(node.callee, "builtins.isinstance"):
                if len(node.args) != 2:  # the error will be reported elsewhere
                    return {}, {}
                if literal(expr) == LITERAL_TYPE:
                    return conditional_types_to_typemaps(
                        expr,
                        *self.conditional_types_with_intersection(
                            self.lookup_type(expr), self.get_isinstance_type(node.args[1]), expr
                        ),
                    )
            elif refers_to_fullname(node.callee, "builtins.issubclass"):
                if len(node.args) != 2:  # the error will be reported elsewhere
                    return {}, {}
                if literal(expr) == LITERAL_TYPE:
                    return self.infer_issubclass_maps(node, expr)
            elif refers_to_fullname(node.callee, "builtins.callable"):
                if len(node.args) != 1:  # the error will be reported elsewhere
                    return {}, {}
                if literal(expr) == LITERAL_TYPE:
                    vartype = self.lookup_type(expr)
                    return self.conditional_callable_type_map(expr, vartype)
            elif refers_to_fullname(node.callee, "builtins.hasattr"):
                if len(node.args) != 2:  # the error will be reported elsewhere
                    return {}, {}
                attr = try_getting_str_literals(node.args[1], self.lookup_type(node.args[1]))
                if literal(expr) == LITERAL_TYPE and attr and len(attr) == 1:
                    return self.hasattr_type_maps(expr, self.lookup_type(expr), attr[0])
            elif isinstance(node.callee, RefExpr):
                if node.callee.type_guard is not None or node.callee.type_is is not None:
                    # TODO: Follow *args, **kwargs
                    if node.arg_kinds[0] != nodes.ARG_POS:
                        # the first argument might be used as a kwarg
                        called_type = get_proper_type(self.lookup_type(node.callee))

                        # TODO: there are some more cases in check_call() to handle.
                        if isinstance(called_type, Instance):
                            call = find_member(
                                "__call__", called_type, called_type, is_operator=True
                            )
                            if call is not None:
                                called_type = get_proper_type(call)

                        # *assuming* the overloaded function is correct, there's a couple cases:
                        #  1) The first argument has different names, but is pos-only. We don't
                        #     care about this case, the argument must be passed positionally.
                        #  2) The first argument allows keyword reference, therefore must be the
                        #     same between overloads.
                        if isinstance(called_type, (CallableType, Overloaded)):
                            name = called_type.items[0].arg_names[0]
                            if name in node.arg_names:
                                idx = node.arg_names.index(name)
                                # we want the idx-th variable to be narrowed
                                expr = collapse_walrus(node.args[idx])
                            else:
                                kind = (
                                    "guard" if node.callee.type_guard is not None else "narrower"
                                )
                                self.fail(
                                    message_registry.TYPE_GUARD_POS_ARG_REQUIRED.format(kind), node
                                )
                                return {}, {}
                    if literal(expr) == LITERAL_TYPE:
                        # Note: we wrap the target type, so that we can special case later.
                        # Namely, for isinstance() we use a normal meet, while TypeGuard is
                        # considered "always right" (i.e. even if the types are not overlapping).
                        # Also note that a care must be taken to unwrap this back at read places
                        # where we use this to narrow down declared type.
                        with self.msg.filter_errors(), self.local_type_map():
                            # `node.callee` can be an `overload`ed function,
                            # we need to resolve the real `overload` case.
                            _, real_func = self.expr_checker.check_call(
                                get_proper_type(self.lookup_type(node.callee)),
                                node.args,
                                node.arg_kinds,
                                node,
                                node.arg_names,
                            )
                        real_func = get_proper_type(real_func)
                        if not isinstance(real_func, CallableType) or not (
                            real_func.type_guard or real_func.type_is
                        ):
                            return {}, {}

                        if real_func.type_guard is not None:
                            return {expr: TypeGuardedType(real_func.type_guard)}, {}
                        else:
                            assert real_func.type_is is not None
                            return conditional_types_to_typemaps(
                                expr,
                                *self.conditional_types_with_intersection(
                                    self.lookup_type(expr),
                                    [TypeRange(real_func.type_is, is_upper_bound=False)],
                                    expr,
                                ),
                            )
        elif isinstance(node, ComparisonExpr):
            return self.comparison_type_narrowing_helper(node)
        elif isinstance(node, AssignmentExpr):
            if_map: dict[Expression, Type] | None
            else_map: dict[Expression, Type] | None
            if_map = {}
            else_map = {}

            if_assignment_map, else_assignment_map = self.find_isinstance_check(node.target)

            if if_assignment_map is not None:
                if_map.update(if_assignment_map)
            if else_assignment_map is not None:
                else_map.update(else_assignment_map)

            if_condition_map, else_condition_map = self.find_isinstance_check(
                node.value, in_boolean_context=False
            )

            if if_condition_map is not None:
                if_map.update(if_condition_map)
            else:
                if_map[node.target] = UninhabitedType()

            if else_condition_map is not None:
                else_map.update(else_condition_map)
            else:
                else_map[node.target] = UninhabitedType()

            return (
                (None if if_assignment_map is None else if_map),
                (None if else_assignment_map is None else else_map),
            )
        elif isinstance(node, OpExpr) and node.op == "and":
            left_if_vars, left_else_vars = self.find_isinstance_check(node.left)
            right_if_vars, right_else_vars = self.find_isinstance_check(node.right)

            # (e1 and e2) is true if both e1 and e2 are true,
            # and false if at least one of e1 and e2 is false.
            return (
                and_conditional_maps(left_if_vars, right_if_vars),
                # Note that if left else type is Any, we can't add any additional
                # types to it, since the right maps were computed assuming
                # the left is True, which may be not the case in the else branch.
                or_conditional_maps(left_else_vars, right_else_vars, coalesce_any=True),
            )
        elif isinstance(node, OpExpr) and node.op == "or":
            left_if_vars, left_else_vars = self.find_isinstance_check(node.left)
            right_if_vars, right_else_vars = self.find_isinstance_check(node.right)

            # (e1 or e2) is true if at least one of e1 or e2 is true,
            # and false if both e1 and e2 are false.
            return (
                or_conditional_maps(left_if_vars, right_if_vars),
                and_conditional_maps(left_else_vars, right_else_vars),
            )
        elif isinstance(node, UnaryExpr) and node.op == "not":
            left, right = self.find_isinstance_check(node.expr)
            return right, left
        elif (
            literal(node) == LITERAL_TYPE
            and self.has_type(node)
            and self.can_be_narrowed_with_len(self.lookup_type(node))
            # Only translate `if x` to `if len(x) > 0` when possible.
            and not custom_special_method(self.lookup_type(node), "__bool__")
            and self.options.strict_optional
        ):
            # Combine a `len(x) > 0` check with the default logic below.
            yes_type, no_type = self.narrow_with_len(self.lookup_type(node), ">", 0)
            yes_type = true_only(yes_type)
            no_type = false_only(no_type)
            if_map = {node: yes_type} if not isinstance(yes_type, UninhabitedType) else None
            else_map = {node: no_type} if not isinstance(no_type, UninhabitedType) else None
            return if_map, else_map

        # Restrict the type of the variable to True-ish/False-ish in the if and else branches
        # respectively
        original_vartype = self.lookup_type(node)
        if in_boolean_context:
            # We don't check `:=` values in expressions like `(a := A())`,
            # because they produce two error messages.
            self.check_for_truthy_type(original_vartype, node)
        vartype = try_expanding_sum_type_to_union(original_vartype, "builtins.bool")

        if_type = true_only(vartype)
        else_type = false_only(vartype)
        if_map = {node: if_type}  # if not isinstance(if_type, UninhabitedType) else None
        else_map = {node: else_type}  # if not isinstance(else_type, UninhabitedType) else None
        return if_map, else_map

    def comparison_type_narrowing_helper(self, node: ComparisonExpr) -> tuple[TypeMap, TypeMap]:
        """Infer type narrowing from a comparison expression."""
        # Step 1: Obtain the types of each operand and whether or not we can
        # narrow their types. (For example, we shouldn't try narrowing the
        # types of literal string or enum expressions).

        operands = [collapse_walrus(x) for x in node.operands]
        operand_types = []
        narrowable_operand_index_to_hash = {}
        for i, expr in enumerate(operands):
            if not self.has_type(expr):
                return {}, {}
            expr_type = self.lookup_type(expr)
            operand_types.append(expr_type)

            if (
                literal(expr) == LITERAL_TYPE
                and not is_literal_none(expr)
                and not self.is_literal_enum(expr)
            ):
                h = literal_hash(expr)
                if h is not None:
                    narrowable_operand_index_to_hash[i] = h

        # Step 2: Group operands chained by either the 'is' or '==' operands
        # together. For all other operands, we keep them in groups of size 2.
        # So the expression:
        #
        #   x0 == x1 == x2 < x3 < x4 is x5 is x6 is not x7 is not x8
        #
        # ...is converted into the simplified operator list:
        #
        #  [("==", [0, 1, 2]), ("<", [2, 3]), ("<", [3, 4]),
        #   ("is", [4, 5, 6]), ("is not", [6, 7]), ("is not", [7, 8])]
        #
        # We group identity/equality expressions so we can propagate information
        # we discover about one operand across the entire chain. We don't bother
        # handling 'is not' and '!=' chains in a special way: those are very rare
        # in practice.

        simplified_operator_list = group_comparison_operands(
            node.pairwise(), narrowable_operand_index_to_hash, {"==", "is"}
        )

        # Step 3: Analyze each group and infer more precise type maps for each
        # assignable operand, if possible. We combine these type maps together
        # in the final step.

        partial_type_maps = []
        for operator, expr_indices in simplified_operator_list:
            if operator in {"is", "is not", "==", "!="}:
                if_map, else_map = self.equality_type_narrowing_helper(
                    node,
                    operator,
                    operands,
                    operand_types,
                    expr_indices,
                    narrowable_operand_index_to_hash,
                )
            elif operator in {"in", "not in"}:
                assert len(expr_indices) == 2
                left_index, right_index = expr_indices
                item_type = operand_types[left_index]
                iterable_type = operand_types[right_index]

                if_map, else_map = {}, {}

                if left_index in narrowable_operand_index_to_hash:
                    # We only try and narrow away 'None' for now
                    if is_overlapping_none(item_type):
                        collection_item_type = get_proper_type(builtin_item_type(iterable_type))
                        if (
                            collection_item_type is not None
                            and not is_overlapping_none(collection_item_type)
                            and not (
                                isinstance(collection_item_type, Instance)
                                and collection_item_type.type.fullname == "builtins.object"
                            )
                            and is_overlapping_erased_types(item_type, collection_item_type)
                        ):
                            if_map[operands[left_index]] = remove_optional(item_type)

                if right_index in narrowable_operand_index_to_hash:
                    if_type, else_type = self.conditional_types_for_iterable(
                        item_type, iterable_type
                    )
                    expr = operands[right_index]
                    if if_type is None:
                        if_map = None
                    else:
                        if_map[expr] = if_type
                    if else_type is None:
                        else_map = None
                    else:
                        else_map[expr] = else_type

            else:
                if_map = {}
                else_map = {}

            if operator in {"is not", "!=", "not in"}:
                if_map, else_map = else_map, if_map

            partial_type_maps.append((if_map, else_map))

        # If we have found non-trivial restrictions from the regular comparisons,
        # then return soon. Otherwise try to infer restrictions involving `len(x)`.
        # TODO: support regular and len() narrowing in the same chain.
        if any(m != ({}, {}) for m in partial_type_maps):
            return reduce_conditional_maps(partial_type_maps)
        else:
            # Use meet for `and` maps to get correct results for chained checks
            # like `if 1 < len(x) < 4: ...`
            return reduce_conditional_maps(self.find_tuple_len_narrowing(node), use_meet=True)

    def equality_type_narrowing_helper(
        self,
        node: ComparisonExpr,
        operator: str,
        operands: list[Expression],
        operand_types: list[Type],
        expr_indices: list[int],
        narrowable_operand_index_to_hash: dict[int, tuple[Key, ...]],
    ) -> tuple[TypeMap, TypeMap]:
        """Calculate type maps for '==', '!=', 'is' or 'is not' expression."""
        # is_valid_target:
        #   Controls which types we're allowed to narrow exprs to. Note that
        #   we cannot use 'is_literal_type_like' in both cases since doing
        #   'x = 10000 + 1; x is 10001' is not always True in all Python
        #   implementations.
        #
        # coerce_only_in_literal_context:
        #   If true, coerce types into literal types only if one or more of
        #   the provided exprs contains an explicit Literal type. This could
        #   technically be set to any arbitrary value, but it seems being liberal
        #   with narrowing when using 'is' and conservative when using '==' seems
        #   to break the least amount of real-world code.
        #
        # should_narrow_by_identity:
        #   Set to 'false' only if the user defines custom __eq__ or __ne__ methods
        #   that could cause identity-based narrowing to produce invalid results.
        if operator in {"is", "is not"}:
            is_valid_target: Callable[[Type], bool] = is_singleton_type
            coerce_only_in_literal_context = False
            should_narrow_by_identity = True
        else:

            def is_exactly_literal_type(t: Type) -> bool:
                return isinstance(get_proper_type(t), LiteralType)

            def has_no_custom_eq_checks(t: Type) -> bool:
                return not custom_special_method(
                    t, "__eq__", check_all=False
                ) and not custom_special_method(t, "__ne__", check_all=False)

            is_valid_target = is_exactly_literal_type
            coerce_only_in_literal_context = True

            expr_types = [operand_types[i] for i in expr_indices]
            should_narrow_by_identity = all(
                map(has_no_custom_eq_checks, expr_types)
            ) and not is_ambiguous_mix_of_enums(expr_types)

        if_map: TypeMap = {}
        else_map: TypeMap = {}
        if should_narrow_by_identity:
            if_map, else_map = self.refine_identity_comparison_expression(
                operands,
                operand_types,
                expr_indices,
                narrowable_operand_index_to_hash.keys(),
                is_valid_target,
                coerce_only_in_literal_context,
            )

        if if_map == {} and else_map == {}:
            if_map, else_map = self.refine_away_none_in_comparison(
                operands, operand_types, expr_indices, narrowable_operand_index_to_hash.keys()
            )

        # If we haven't been able to narrow types yet, we might be dealing with a
        # explicit type(x) == some_type check
        if if_map == {} and else_map == {}:
            if_map, else_map = self.find_type_equals_check(node, expr_indices)
        return if_map, else_map

    def propagate_up_typemap_info(self, new_types: TypeMap) -> TypeMap:
        """Attempts refining parent expressions of any MemberExpr or IndexExprs in new_types.

        Specifically, this function accepts two mappings of expression to original types:
        the original mapping (existing_types), and a new mapping (new_types) intended to
        update the original.

        This function iterates through new_types and attempts to use the information to try
        refining any parent types that happen to be unions.

        For example, suppose there are two types "A = Tuple[int, int]" and "B = Tuple[str, str]".
        Next, suppose that 'new_types' specifies the expression 'foo[0]' has a refined type
        of 'int' and that 'foo' was previously deduced to be of type Union[A, B].

        Then, this function will observe that since A[0] is an int and B[0] is not, the type of
        'foo' can be further refined from Union[A, B] into just B.

        We perform this kind of "parent narrowing" for member lookup expressions and indexing
        expressions into tuples, namedtuples, and typeddicts. We repeat this narrowing
        recursively if the parent is also a "lookup expression". So for example, if we have
        the expression "foo['bar'].baz[0]", we'd potentially end up refining types for the
        expressions "foo", "foo['bar']", and "foo['bar'].baz".

        We return the newly refined map. This map is guaranteed to be a superset of 'new_types'.
        """
        if new_types is None:
            return None
        output_map = {}
        for expr, expr_type in new_types.items():
            # The original inferred type should always be present in the output map, of course
            output_map[expr] = expr_type

            # Next, try using this information to refine the parent types, if applicable.
            new_mapping = self.refine_parent_types(expr, expr_type)
            for parent_expr, proposed_parent_type in new_mapping.items():
                # We don't try inferring anything if we've already inferred something for
                # the parent expression.
                # TODO: Consider picking the narrower type instead of always discarding this?
                if parent_expr in new_types:
                    continue
                output_map[parent_expr] = proposed_parent_type
        return output_map

    def refine_parent_types(self, expr: Expression, expr_type: Type) -> Mapping[Expression, Type]:
        """Checks if the given expr is a 'lookup operation' into a union and iteratively refines
        the parent types based on the 'expr_type'.

        For example, if 'expr' is an expression like 'a.b.c.d', we'll potentially return refined
        types for expressions 'a', 'a.b', and 'a.b.c'.

        For more details about what a 'lookup operation' is and how we use the expr_type to refine
        the parent types of lookup_expr, see the docstring in 'propagate_up_typemap_info'.
        """
        output: dict[Expression, Type] = {}

        # Note: parent_expr and parent_type are progressively refined as we crawl up the
        # parent lookup chain.
        while True:
            # First, check if this expression is one that's attempting to
            # "lookup" some key in the parent type. If so, save the parent type
            # and create function that will try replaying the same lookup
            # operation against arbitrary types.
            if isinstance(expr, MemberExpr):
                parent_expr = collapse_walrus(expr.expr)
                parent_type = self.lookup_type_or_none(parent_expr)
                member_name = expr.name

                def replay_lookup(new_parent_type: ProperType) -> Type | None:
                    with self.msg.filter_errors() as w:
                        member_type = analyze_member_access(
                            name=member_name,
                            typ=new_parent_type,
                            context=parent_expr,
                            is_lvalue=False,
                            is_super=False,
                            is_operator=False,
                            original_type=new_parent_type,
                            chk=self,
                            in_literal_context=False,
                        )
                    if w.has_new_errors():
                        return None
                    else:
                        return member_type

            elif isinstance(expr, IndexExpr):
                parent_expr = collapse_walrus(expr.base)
                parent_type = self.lookup_type_or_none(parent_expr)

                index_type = self.lookup_type_or_none(expr.index)
                if index_type is None:
                    return output

                str_literals = try_getting_str_literals_from_type(index_type)
                if str_literals is not None:
                    # Refactoring these two indexing replay functions is surprisingly
                    # tricky -- see https://github.com/python/mypy/pull/7917, which
                    # was blocked by https://github.com/mypyc/mypyc/issues/586
                    def replay_lookup(new_parent_type: ProperType) -> Type | None:
                        if not isinstance(new_parent_type, TypedDictType):
                            return None
                        try:
                            assert str_literals is not None
                            member_types = [new_parent_type.items[key] for key in str_literals]
                        except KeyError:
                            return None
                        return make_simplified_union(member_types)

                else:
                    int_literals = try_getting_int_literals_from_type(index_type)
                    if int_literals is not None:

                        def replay_lookup(new_parent_type: ProperType) -> Type | None:
                            if not isinstance(new_parent_type, TupleType):
                                return None
                            try:
                                assert int_literals is not None
                                member_types = [new_parent_type.items[key] for key in int_literals]
                            except IndexError:
                                return None
                            return make_simplified_union(member_types)

                    else:
                        return output
            else:
                return output

            # If we somehow didn't previously derive the parent type, abort completely
            # with what we have so far: something went wrong at an earlier stage.
            if parent_type is None:
                return output

            # We currently only try refining the parent type if it's a Union.
            # If not, there's no point in trying to refine any further parents
            # since we have no further information we can use to refine the lookup
            # chain, so we end early as an optimization.
            parent_type = get_proper_type(parent_type)
            if not isinstance(parent_type, UnionType):
                return output

            # Take each element in the parent union and replay the original lookup procedure
            # to figure out which parents are compatible.
            new_parent_types = []
            expr_type_p = get_proper_type(expr_type)
            for item in flatten_nested_unions(parent_type.items):
                member_type = replay_lookup(get_proper_type(item))
                if member_type is None:
                    # We were unable to obtain the member type. So, we give up on refining this
                    # parent type entirely and abort.
                    return output

                # note: this is not unconditionally setting `UninhabitedType`
                #       as there might be X.a which is a Never
                if isinstance(expr_type_p, UninhabitedType):
                    if isinstance(get_proper_type(member_type), UninhabitedType):
                        new_parent_types.append(item)

                elif is_overlapping_types(member_type, expr_type):
                    new_parent_types.append(item)

            expr = parent_expr
            expr_type = output[parent_expr] = make_simplified_union(new_parent_types)

    def refine_identity_comparison_expression(
        self,
        operands: list[Expression],
        operand_types: list[Type],
        chain_indices: list[int],
        narrowable_operand_indices: AbstractSet[int],
        is_valid_target: Callable[[ProperType], bool],
        coerce_only_in_literal_context: bool,
    ) -> tuple[TypeMap, TypeMap]:
        """Produce conditional type maps refining expressions by an identity/equality comparison.

        The 'operands' and 'operand_types' lists should be the full list of operands used
        in the overall comparison expression. The 'chain_indices' list is the list of indices
        actually used within this identity comparison chain.

        So if we have the expression:

            a <= b is c is d <= e

        ...then 'operands' and 'operand_types' would be lists of length 5 and 'chain_indices'
        would be the list [1, 2, 3].

        The 'narrowable_operand_indices' parameter is the set of all indices we are allowed
        to refine the types of: that is, all operands that will potentially be a part of
        the output TypeMaps.

        Although this function could theoretically try setting the types of the operands
        in the chains to the meet, doing that causes too many issues in real-world code.
        Instead, we use 'is_valid_target' to identify which of the given chain types
        we could plausibly use as the refined type for the expressions in the chain.

        Similarly, 'coerce_only_in_literal_context' controls whether we should try coercing
        expressions in the chain to a Literal type. Performing this coercion is sometimes
        too aggressive of a narrowing, depending on context.
        """
        should_coerce = True
        if coerce_only_in_literal_context:

            def should_coerce_inner(typ: Type) -> bool:
                typ = get_proper_type(typ)
                return is_literal_type_like(typ) or (
                    isinstance(typ, Instance) and typ.type.is_enum
                )

            should_coerce = any(should_coerce_inner(operand_types[i]) for i in chain_indices)

        target: Type | None = None
        possible_target_indices = []
        for i in chain_indices:
            expr_type = operand_types[i]
            if should_coerce:
                expr_type = coerce_to_literal(expr_type)
            if not is_valid_target(get_proper_type(expr_type)):
                continue
            if target and not is_same_type(target, expr_type):
                # We have multiple disjoint target types. So the 'if' branch
                # must be unreachable.
                return {operands[j]: UninhabitedType() for j in chain_indices}, {}
            target = expr_type
            possible_target_indices.append(i)

        # There's nothing we can currently infer if none of the operands are valid targets,
        # so we end early and infer nothing.
        if target is None:
            return {}, {}

        # If possible, use an unassignable expression as the target.
        # We skip refining the type of the target below, so ideally we'd
        # want to pick an expression we were going to skip anyways.
        singleton_index = -1
        for i in possible_target_indices:
            if i not in narrowable_operand_indices:
                singleton_index = i

        # But if none of the possible singletons are unassignable ones, we give up
        # and arbitrarily pick the last item, mostly because other parts of the
        # type narrowing logic bias towards picking the rightmost item and it'd be
        # nice to stay consistent.
        #
        # That said, it shouldn't matter which index we pick. For example, suppose we
        # have this if statement, where 'x' and 'y' both have singleton types:
        #
        #     if x is y:
        #         reveal_type(x)
        #         reveal_type(y)
        #     else:
        #         reveal_type(x)
        #         reveal_type(y)
        #
        # At this point, 'x' and 'y' *must* have the same singleton type: we would have
        # ended early in the first for-loop in this function if they weren't.
        #
        # So, we should always get the same result in the 'if' case no matter which
        # index we pick. And while we do end up getting different results in the 'else'
        # case depending on the index (e.g. if we pick 'y', then its type stays the same
        # while 'x' is narrowed to '<uninhabited>'), this distinction is also moot: mypy
        # currently will just mark the whole branch as unreachable if either operand is
        # narrowed to <uninhabited>.
        if singleton_index == -1:
            singleton_index = possible_target_indices[-1]

        sum_type_name = None
        target = get_proper_type(target)
        if isinstance(target, LiteralType) and (
            target.is_enum_literal() or isinstance(target.value, bool)
        ):
            sum_type_name = target.fallback.type.fullname

        target_type = [TypeRange(target, is_upper_bound=False)]

        partial_type_maps = []
        for i in chain_indices:
            # If we try refining a type against itself, conditional_type_map
            # will end up assuming that the 'else' branch is unreachable. This is
            # typically not what we want: generally the user will intend for the
            # target type to be some fixed 'sentinel' value and will want to refine
            # the other exprs against this one instead.
            if i == singleton_index:
                continue

            # Naturally, we can't refine operands which are not permitted to be refined.
            if i not in narrowable_operand_indices:
                continue

            expr = operands[i]
            expr_type = coerce_to_literal(operand_types[i])

            if sum_type_name is not None:
                expr_type = try_expanding_sum_type_to_union(expr_type, sum_type_name)

            # We intentionally use 'conditional_types' directly here instead of
            # 'self.conditional_types_with_intersection': we only compute ad-hoc
            # intersections when working with pure instances.
            types = conditional_types(expr_type, target_type)
            partial_type_maps.append(conditional_types_to_typemaps(expr, *types))

        return reduce_conditional_maps(partial_type_maps)

    def refine_away_none_in_comparison(
        self,
        operands: list[Expression],
        operand_types: list[Type],
        chain_indices: list[int],
        narrowable_operand_indices: AbstractSet[int],
    ) -> tuple[TypeMap, TypeMap]:
        """Produces conditional type maps refining away None in an identity/equality chain.

        For more details about what the different arguments mean, see the
        docstring of 'refine_identity_comparison_expression' up above.
        """

        non_optional_types = []
        for i in chain_indices:
            typ = operand_types[i]
            if not is_overlapping_none(typ):
                non_optional_types.append(typ)

        if_map, else_map = {}, {}

        if not non_optional_types or (len(non_optional_types) != len(chain_indices)):

            # Narrow e.g. `Optional[A] == "x"` or `Optional[A] is "x"` to `A` (which may be
            # convenient but is strictly not type-safe):
            for i in narrowable_operand_indices:
                expr_type = operand_types[i]
                if not is_overlapping_none(expr_type):
                    continue
                if any(is_overlapping_erased_types(expr_type, t) for t in non_optional_types):
                    if_map[operands[i]] = remove_optional(expr_type)

            # Narrow e.g. `Optional[A] != None` to `A` (which is stricter than the above step and
            # so type-safe but less convenient, because e.g. `Optional[A] == None` still results
            # in `Optional[A]`):
            if any(isinstance(get_proper_type(ot), NoneType) for ot in operand_types):
                for i in narrowable_operand_indices:
                    expr_type = operand_types[i]
                    if is_overlapping_none(expr_type):
                        else_map[operands[i]] = remove_optional(expr_type)

        return if_map, else_map

    def is_len_of_tuple(self, expr: Expression) -> bool:
        """Is this expression a `len(x)` call where x is a tuple or union of tuples?"""
        if not isinstance(expr, CallExpr):
            return False
        if not refers_to_fullname(expr.callee, "builtins.len"):
            return False
        if len(expr.args) != 1:
            return False
        expr = expr.args[0]
        if literal(expr) != LITERAL_TYPE:
            return False
        if not self.has_type(expr):
            return False
        return self.can_be_narrowed_with_len(self.lookup_type(expr))

    def can_be_narrowed_with_len(self, typ: Type) -> bool:
        """Is this a type that can benefit from length check type restrictions?

        Currently supported types are TupleTypes, Instances of builtins.tuple, and
        unions involving such types.
        """
        if custom_special_method(typ, "__len__"):
            # If user overrides builtin behavior, we can't do anything.
            return False
        p_typ = get_proper_type(typ)
        # Note: we are conservative about tuple subclasses, because some code may rely on
        # the fact that tuple_type of fallback TypeInfo matches the original TupleType.
        if isinstance(p_typ, TupleType):
            if any(isinstance(t, UnpackType) for t in p_typ.items):
                return p_typ.partial_fallback.type.fullname == "builtins.tuple"
            return True
        if isinstance(p_typ, Instance):
            return p_typ.type.has_base("builtins.tuple")
        if isinstance(p_typ, UnionType):
            return any(self.can_be_narrowed_with_len(t) for t in p_typ.items)
        return False

    def literal_int_expr(self, expr: Expression) -> int | None:
        """Is this expression an int literal, or a reference to an int constant?

        If yes, return the corresponding int value, otherwise return None.
        """
        if not self.has_type(expr):
            return None
        expr_type = self.lookup_type(expr)
        expr_type = coerce_to_literal(expr_type)
        proper_type = get_proper_type(expr_type)
        if not isinstance(proper_type, LiteralType):
            return None
        if not isinstance(proper_type.value, int):
            return None
        return proper_type.value

    def find_tuple_len_narrowing(self, node: ComparisonExpr) -> list[tuple[TypeMap, TypeMap]]:
        """Top-level logic to find type restrictions from a length check on tuples.

        We try to detect `if` checks like the following:
            x: tuple[int, int] | tuple[int, int, int]
            y: tuple[int, int] | tuple[int, int, int]
            if len(x) == len(y) == 2:
                a, b = x  # OK
                c, d = y  # OK

            z: tuple[int, ...]
            if 1 < len(z) < 4:
                x = z  # OK
        and report corresponding type restrictions to the binder.
        """
        # First step: group consecutive `is` and `==` comparisons together.
        # This is essentially a simplified version of group_comparison_operands(),
        # tuned to the len()-like checks. Note that we don't propagate indirect
        # restrictions like e.g. `len(x) > foo() > 1` yet, since it is tricky.
        # TODO: propagate indirect len() comparison restrictions.
        chained = []
        last_group = set()
        for op, left, right in node.pairwise():
            if isinstance(left, AssignmentExpr):
                left = left.value
            if isinstance(right, AssignmentExpr):
                right = right.value
            if op in ("is", "=="):
                last_group.add(left)
                last_group.add(right)
            else:
                if last_group:
                    chained.append(("==", list(last_group)))
                    last_group = set()
                if op in {"is not", "!=", "<", "<=", ">", ">="}:
                    chained.append((op, [left, right]))
        if last_group:
            chained.append(("==", list(last_group)))

        # Second step: infer type restrictions from each group found above.
        type_maps = []
        for op, items in chained:
            # TODO: support unions of literal types as len() comparison targets.
            if not any(self.literal_int_expr(it) is not None for it in items):
                continue
            if not any(self.is_len_of_tuple(it) for it in items):
                continue

            # At this step we know there is at least one len(x) and one literal in the group.
            if op in ("is", "=="):
                literal_values = set()
                tuples = []
                for it in items:
                    lit = self.literal_int_expr(it)
                    if lit is not None:
                        literal_values.add(lit)
                        continue
                    if self.is_len_of_tuple(it):
                        assert isinstance(it, CallExpr)
                        tuples.append(it.args[0])
                if len(literal_values) > 1:
                    # More than one different literal value found, like 1 == len(x) == 2,
                    # so the corresponding branch is unreachable.
                    return [(None, {})]
                size = literal_values.pop()
                if size > MAX_PRECISE_TUPLE_SIZE:
                    # Avoid creating huge tuples from checks like if len(x) == 300.
                    continue
                for tpl in tuples:
                    yes_type, no_type = self.narrow_with_len(self.lookup_type(tpl), op, size)
                    yes_map: TypeMap = {tpl: yes_type}
                    no_map: TypeMap = {tpl: no_type}
                    type_maps.append((yes_map, no_map))
            else:
                left, right = items
                if self.is_len_of_tuple(right):
                    # Normalize `1 < len(x)` and similar as `len(x) > 1`.
                    left, right = right, left
                    op = flip_ops.get(op, op)
                r_size = self.literal_int_expr(right)
                assert r_size is not None
                if r_size > MAX_PRECISE_TUPLE_SIZE:
                    # Avoid creating huge unions from checks like if len(x) > 300.
                    continue
                assert isinstance(left, CallExpr)
                yes_type, no_type = self.narrow_with_len(
                    self.lookup_type(left.args[0]), op, r_size
                )
                yes_map = {left.args[0]: yes_type}
                no_map = {left.args[0]: no_type}
                type_maps.append((yes_map, no_map))
        return type_maps

    def narrow_with_len(self, typ: Type, op: str, size: int) -> tuple[Type, Type]:
        """Dispatch tuple type narrowing logic depending on the kind of type we got."""
        typ = get_proper_type(typ)
        if isinstance(typ, TupleType):
            return self.refine_tuple_type_with_len(typ, op, size)
        elif isinstance(typ, Instance):
            return self.refine_instance_type_with_len(typ, op, size)
        elif isinstance(typ, UnionType):
            yes_types = []
            no_types = []
            other_types = []
            for t in typ.items:
                if not self.can_be_narrowed_with_len(t):
                    other_types.append(t)
                    continue
                yt, nt = self.narrow_with_len(t, op, size)
                yes_types.append(yt)
                no_types.append(nt)

            yes_types += other_types
            no_types += other_types

            yes_type = make_simplified_union(yes_types)
            no_type = make_simplified_union(no_types)
            return yes_type, no_type
        else:
            assert False, "Unsupported type for len narrowing"

    def refine_tuple_type_with_len(self, typ: TupleType, op: str, size: int) -> tuple[Type, Type]:
        """Narrow a TupleType using length restrictions."""
        unpack_index = find_unpack_in_list(typ.items)
        if unpack_index is None:
            # For fixed length tuple situation is trivial, it is either reachable or not,
            # depending on the current length, expected length, and the comparison op.
            method = int_op_to_method[op]
            if method(typ.length(), size):
                return typ, UninhabitedType()
            return UninhabitedType(), typ
        unpack = typ.items[unpack_index]
        assert isinstance(unpack, UnpackType)
        unpacked = get_proper_type(unpack.type)
        if isinstance(unpacked, TypeVarTupleType):
            # For tuples involving TypeVarTuple unpack we can't do much except
            # inferring reachability, and recording the restrictions on TypeVarTuple
            # for further "manual" use elsewhere.
            min_len = typ.length() - 1 + unpacked.min_len
            if op in ("==", "is"):
                if min_len <= size:
                    return typ, typ
                return UninhabitedType(), typ
            elif op in ("<", "<="):
                if op == "<=":
                    size += 1
                if min_len < size:
                    prefix = typ.items[:unpack_index]
                    suffix = typ.items[unpack_index + 1 :]
                    # TODO: also record max_len to avoid false negatives?
                    unpack = UnpackType(unpacked.copy_modified(min_len=size - typ.length() + 1))
                    return typ, typ.copy_modified(items=prefix + [unpack] + suffix)
                return UninhabitedType(), typ
            else:
                yes_type, no_type = self.refine_tuple_type_with_len(typ, neg_ops[op], size)
                return no_type, yes_type
        # Homogeneous variadic item is the case where we are most flexible. Essentially,
        # we adjust the variadic item by "eating away" from it to satisfy the restriction.
        assert isinstance(unpacked, Instance) and unpacked.type.fullname == "builtins.tuple"
        min_len = typ.length() - 1
        arg = unpacked.args[0]
        prefix = typ.items[:unpack_index]
        suffix = typ.items[unpack_index + 1 :]
        if op in ("==", "is"):
            if min_len <= size:
                # TODO: return fixed union + prefixed variadic tuple for no_type?
                return typ.copy_modified(items=prefix + [arg] * (size - min_len) + suffix), typ
            return UninhabitedType(), typ
        elif op in ("<", "<="):
            if op == "<=":
                size += 1
            if min_len < size:
                # Note: there is some ambiguity w.r.t. to where to put the additional
                # items: before or after the unpack. However, such types are equivalent,
                # so we always put them before for consistency.
                no_type = typ.copy_modified(
                    items=prefix + [arg] * (size - min_len) + [unpack] + suffix
                )
                yes_items = []
                for n in range(size - min_len):
                    yes_items.append(typ.copy_modified(items=prefix + [arg] * n + suffix))
                return UnionType.make_union(yes_items, typ.line, typ.column), no_type
            return UninhabitedType(), typ
        else:
            yes_type, no_type = self.refine_tuple_type_with_len(typ, neg_ops[op], size)
            return no_type, yes_type

    def refine_instance_type_with_len(
        self, typ: Instance, op: str, size: int
    ) -> tuple[Type, Type]:
        """Narrow a homogeneous tuple using length restrictions."""
        base = map_instance_to_supertype(typ, self.lookup_typeinfo("builtins.tuple"))
        arg = base.args[0]
        # Again, we are conservative about subclasses until we gain more confidence.
        allow_precise = (
            PRECISE_TUPLE_TYPES in self.options.enable_incomplete_feature
        ) and typ.type.fullname == "builtins.tuple"
        if op in ("==", "is"):
            # TODO: return fixed union + prefixed variadic tuple for no_type?
            return TupleType(items=[arg] * size, fallback=typ), typ
        elif op in ("<", "<="):
            if op == "<=":
                size += 1
            if allow_precise:
                unpack = UnpackType(self.named_generic_type("builtins.tuple", [arg]))
                no_type: Type = TupleType(items=[arg] * size + [unpack], fallback=typ)
            else:
                no_type = typ
            if allow_precise:
                items = []
                for n in range(size):
                    items.append(TupleType([arg] * n, fallback=typ))
                yes_type: Type = UnionType.make_union(items, typ.line, typ.column)
            else:
                yes_type = typ
            return yes_type, no_type
        else:
            yes_type, no_type = self.refine_instance_type_with_len(typ, neg_ops[op], size)
            return no_type, yes_type

    #
    # Helpers
    #
    @overload
    def check_subtype(
        self,
        subtype: Type,
        supertype: Type,
        context: Context,
        msg: str,
        subtype_label: str | None = None,
        supertype_label: str | None = None,
        *,
        notes: list[str] | None = None,
        code: ErrorCode | None = None,
        outer_context: Context | None = None,
    ) -> bool: ...

    @overload
    def check_subtype(
        self,
        subtype: Type,
        supertype: Type,
        context: Context,
        msg: ErrorMessage,
        subtype_label: str | None = None,
        supertype_label: str | None = None,
        *,
        notes: list[str] | None = None,
        outer_context: Context | None = None,
    ) -> bool: ...

    def check_subtype(
        self,
        subtype: Type,
        supertype: Type,
        context: Context,
        msg: str | ErrorMessage,
        subtype_label: str | None = None,
        supertype_label: str | None = None,
        *,
        notes: list[str] | None = None,
        code: ErrorCode | None = None,
        outer_context: Context | None = None,
    ) -> bool:
        """Generate an error if the subtype is not compatible with supertype."""
        if is_subtype(subtype, supertype, options=self.options):
            return True

        if isinstance(msg, str):
            msg = ErrorMessage(msg, code=code)

        if self.msg.prefer_simple_messages():
            self.fail(msg, context)  # Fast path -- skip all fancy logic
            return False

        orig_subtype = subtype
        subtype = get_proper_type(subtype)
        orig_supertype = supertype
        supertype = get_proper_type(supertype)
        if self.msg.try_report_long_tuple_assignment_error(
            subtype, supertype, context, msg, subtype_label, supertype_label
        ):
            return False
        extra_info: list[str] = []
        note_msg = ""
        notes = notes or []
        if subtype_label is not None or supertype_label is not None:
            subtype_str, supertype_str = format_type_distinctly(
                orig_subtype, orig_supertype, options=self.options
            )
            if subtype_label is not None:
                extra_info.append(subtype_label + " " + subtype_str)
            if supertype_label is not None:
                extra_info.append(supertype_label + " " + supertype_str)
            note_msg = make_inferred_type_note(
                outer_context or context, subtype, supertype, supertype_str
            )
            if isinstance(subtype, Instance) and isinstance(supertype, Instance):
                notes = append_invariance_notes(notes, subtype, supertype)
            if isinstance(subtype, UnionType) and isinstance(supertype, UnionType):
                notes = append_union_note(notes, subtype, supertype, self.options)
        if extra_info:
            msg = msg.with_additional_msg(" (" + ", ".join(extra_info) + ")")

        self.fail(msg, context)
        for note in notes:
            self.msg.note(note, context, code=msg.code)
        if note_msg:
            self.note(note_msg, context, code=msg.code)
        self.msg.maybe_note_concatenate_pos_args(subtype, supertype, context, code=msg.code)
        if (
            isinstance(supertype, Instance)
            and supertype.type.is_protocol
            and isinstance(subtype, (CallableType, Instance, TupleType, TypedDictType))
        ):
            self.msg.report_protocol_problems(subtype, supertype, context, code=msg.code)
        if isinstance(supertype, CallableType) and isinstance(subtype, Instance):
            call = find_member("__call__", subtype, subtype, is_operator=True)
            if call:
                self.msg.note_call(subtype, call, context, code=msg.code)
        if isinstance(subtype, (CallableType, Overloaded)) and isinstance(supertype, Instance):
            if supertype.type.is_protocol and "__call__" in supertype.type.protocol_members:
                call = find_member("__call__", supertype, subtype, is_operator=True)
                assert call is not None
                if not is_subtype(subtype, call, options=self.options):
                    self.msg.note_call(supertype, call, context, code=msg.code)
        self.check_possible_missing_await(subtype, supertype, context, code=msg.code)
        return False

    def get_precise_awaitable_type(self, typ: Type, local_errors: ErrorWatcher) -> Type | None:
        """If type implements Awaitable[X] with non-Any X, return X.

        In all other cases return None. This method must be called in context
        of local_errors.
        """
        if isinstance(get_proper_type(typ), PartialType):
            # Partial types are special, ignore them here.
            return None
        try:
            aw_type = self.expr_checker.check_awaitable_expr(
                typ, Context(), "", ignore_binder=True
            )
        except KeyError:
            # This is a hack to speed up tests by not including Awaitable in all typing stubs.
            return None
        if local_errors.has_new_errors():
            return None
        if isinstance(get_proper_type(aw_type), (AnyType, UnboundType)):
            return None
        return aw_type

    @contextmanager
    def checking_await_set(self) -> Iterator[None]:
        self.checking_missing_await = True
        try:
            yield
        finally:
            self.checking_missing_await = False

    def check_possible_missing_await(
        self, subtype: Type, supertype: Type, context: Context, code: ErrorCode | None
    ) -> None:
        """Check if the given type becomes a subtype when awaited."""
        if self.checking_missing_await:
            # Avoid infinite recursion.
            return
        with self.checking_await_set(), self.msg.filter_errors() as local_errors:
            aw_type = self.get_precise_awaitable_type(subtype, local_errors)
            if aw_type is None:
                return
            if not self.check_subtype(
                aw_type, supertype, context, msg=message_registry.INCOMPATIBLE_TYPES
            ):
                return
        self.msg.possible_missing_await(context, code)

    def named_type(self, name: str) -> Instance:
        """Return an instance type with given name and implicit Any type args.

        For example, named_type('builtins.object') produces the 'object' type.
        """
        # Assume that the name refers to a type.
        sym = self.lookup_qualified(name)
        node = sym.node
        if isinstance(node, TypeAlias):
            assert isinstance(node.target, Instance)  # type: ignore[misc]
            node = node.target.type
        assert isinstance(node, TypeInfo)
        any_type = AnyType(TypeOfAny.from_omitted_generics)
        return Instance(node, [any_type] * len(node.defn.type_vars))

    def named_generic_type(self, name: str, args: list[Type]) -> Instance:
        """Return an instance with the given name and type arguments.

        Assume that the number of arguments is correct.  Assume that
        the name refers to a compatible generic type.
        """
        info = self.lookup_typeinfo(name)
        args = [remove_instance_last_known_values(arg) for arg in args]
        # TODO: assert len(args) == len(info.defn.type_vars)
        return Instance(info, args)

    def lookup_typeinfo(self, fullname: str) -> TypeInfo:
        # Assume that the name refers to a class.
        sym = self.lookup_qualified(fullname)
        node = sym.node
        assert isinstance(node, TypeInfo)
        return node

    def type_type(self) -> Instance:
        """Return instance type 'type'."""
        return self.named_type("builtins.type")

    def str_type(self) -> Instance:
        """Return instance type 'str'."""
        return self.named_type("builtins.str")

    def store_type(self, node: Expression, typ: Type) -> None:
        """Store the type of a node in the type map."""
        self._type_maps[-1][node] = typ

    def has_type(self, node: Expression) -> bool:
        return any(node in m for m in reversed(self._type_maps))

    def lookup_type_or_none(self, node: Expression) -> Type | None:
        for m in reversed(self._type_maps):
            if node in m:
                return m[node]
        return None

    def lookup_type(self, node: Expression) -> Type:
        for m in reversed(self._type_maps):
            t = m.get(node)
            if t is not None:
                return t
        raise KeyError(node)

    def store_types(self, d: dict[Expression, Type]) -> None:
        self._type_maps[-1].update(d)

    @contextmanager
    def local_type_map(self) -> Iterator[dict[Expression, Type]]:
        """Store inferred types into a temporary type map (returned).

        This can be used to perform type checking "experiments" without
        affecting exported types (which are used by mypyc).
        """
        temp_type_map: dict[Expression, Type] = {}
        self._type_maps.append(temp_type_map)
        yield temp_type_map
        self._type_maps.pop()

    def in_checked_function(self) -> bool:
        """Should we type-check the current function?

        - Yes if --check-untyped-defs is set.
        - Yes outside functions.
        - Yes in annotated functions.
        - No otherwise.
        """
        return (
            self.options.check_untyped_defs or not self.dynamic_funcs or not self.dynamic_funcs[-1]
        )

    def lookup(self, name: str) -> SymbolTableNode:
        """Look up a definition from the symbol table with the given name."""
        if name in self.globals:
            return self.globals[name]
        else:
            b = self.globals.get("__builtins__", None)
            if b:
                assert isinstance(b.node, MypyFile)
                table = b.node.names
                if name in table:
                    return table[name]
            raise KeyError(f"Failed lookup: {name}")

    def lookup_qualified(self, name: str) -> SymbolTableNode:
        if "." not in name:
            return self.lookup(name)
        else:
            parts = name.split(".")
            n = self.modules[parts[0]]
            for i in range(1, len(parts) - 1):
                sym = n.names.get(parts[i])
                assert sym is not None, "Internal error: attempted lookup of unknown name"
                assert isinstance(sym.node, MypyFile)
                n = sym.node
            last = parts[-1]
            if last in n.names:
                return n.names[last]
            elif len(parts) == 2 and parts[0] in ("builtins", "typing"):
                fullname = ".".join(parts)
                if fullname in SUGGESTED_TEST_FIXTURES:
                    suggestion = ", e.g. add '[{} fixtures/{}]' to your test".format(
                        parts[0], SUGGESTED_TEST_FIXTURES[fullname]
                    )
                else:
                    suggestion = ""
                raise KeyError(
                    "Could not find builtin symbol '{}' (If you are running a "
                    "test case, use a fixture that "
                    "defines this symbol{})".format(last, suggestion)
                )
            else:
                msg = "Failed qualified lookup: '{}' (fullname = '{}')."
                raise KeyError(msg.format(last, name))

    @contextmanager
    def enter_partial_types(
        self, *, is_function: bool = False, is_class: bool = False
    ) -> Iterator[None]:
        """Enter a new scope for collecting partial types.

        Also report errors for (some) variables which still have partial
        types, i.e. we couldn't infer a complete type.
        """
        is_local = (self.partial_types and self.partial_types[-1].is_local) or is_function
        self.partial_types.append(PartialTypeScope({}, is_function, is_local))
        yield

        # Don't complain about not being able to infer partials if it is
        # at the toplevel (with allow_untyped_globals) or if it is in an
        # untyped function being checked with check_untyped_defs.
        permissive = (self.options.allow_untyped_globals and not is_local) or (
            self.options.check_untyped_defs and self.dynamic_funcs and self.dynamic_funcs[-1]
        )

        partial_types, _, _ = self.partial_types.pop()
        if not self.current_node_deferred:
            for var, context in partial_types.items():
                # If we require local partial types, there are a few exceptions where
                # we fall back to inferring just "None" as the type from a None initializer:
                #
                # 1. If all happens within a single function this is acceptable, since only
                #    the topmost function is a separate target in fine-grained incremental mode.
                #    We primarily want to avoid "splitting" partial types across targets.
                #
                # 2. A None initializer in the class body if the attribute is defined in a base
                #    class is fine, since the attribute is already defined and it's currently okay
                #    to vary the type of an attribute covariantly. The None type will still be
                #    checked for compatibility with base classes elsewhere. Without this exception
                #    mypy could require an annotation for an attribute that already has been
                #    declared in a base class, which would be bad.
                allow_none = (
                    not self.options.local_partial_types
                    or is_function
                    or (is_class and self.is_defined_in_base_class(var))
                )
                if (
                    allow_none
                    and isinstance(var.type, PartialType)
                    and var.type.type is None
                    and not permissive
                ):
                    var.type = NoneType()
                else:
                    if var not in self.partial_reported and not permissive:
                        self.msg.need_annotation_for_var(var, context, self.options.python_version)
                        self.partial_reported.add(var)
                    if var.type:
                        fixed = fixup_partial_type(var.type)
                        var.invalid_partial_type = fixed != var.type
                        var.type = fixed

    def handle_partial_var_type(
        self, typ: PartialType, is_lvalue: bool, node: Var, context: Context
    ) -> Type:
        """Handle a reference to a partial type through a var.

        (Used by checkexpr and checkmember.)
        """
        in_scope, is_local, partial_types = self.find_partial_types_in_all_scopes(node)
        if typ.type is None and in_scope:
            # 'None' partial type. It has a well-defined type. In an lvalue context
            # we want to preserve the knowledge of it being a partial type.
            if not is_lvalue:
                return NoneType()
            else:
                return typ
        else:
            if partial_types is not None and not self.current_node_deferred:
                if in_scope:
                    context = partial_types[node]
                    if is_local or not self.options.allow_untyped_globals:
                        self.msg.need_annotation_for_var(
                            node, context, self.options.python_version
                        )
                        self.partial_reported.add(node)
                else:
                    # Defer the node -- we might get a better type in the outer scope
                    self.handle_cannot_determine_type(node.name, context)
            return fixup_partial_type(typ)

    def is_defined_in_base_class(self, var: Var) -> bool:
        if not var.info:
            return False
        return var.info.fallback_to_any or any(
            base.get(var.name) is not None for base in var.info.mro[1:]
        )

    def find_partial_types(self, var: Var) -> dict[Var, Context] | None:
        """Look for an active partial type scope containing variable.

        A scope is active if assignments in the current context can refine a partial
        type originally defined in the scope. This is affected by the local_partial_types
        configuration option.
        """
        in_scope, _, partial_types = self.find_partial_types_in_all_scopes(var)
        if in_scope:
            return partial_types
        return None

    def find_partial_types_in_all_scopes(
        self, var: Var
    ) -> tuple[bool, bool, dict[Var, Context] | None]:
        """Look for partial type scope containing variable.

        Return tuple (is the scope active, is the scope a local scope, scope).
        """
        for scope in reversed(self.partial_types):
            if var in scope.map:
                # All scopes within the outermost function are active. Scopes out of
                # the outermost function are inactive to allow local reasoning (important
                # for fine-grained incremental mode).
                disallow_other_scopes = self.options.local_partial_types

                if isinstance(var.type, PartialType) and var.type.type is not None and var.info:
                    # This is an ugly hack to make partial generic self attributes behave
                    # as if --local-partial-types is always on (because it used to be like this).
                    disallow_other_scopes = True

                scope_active = (
                    not disallow_other_scopes or scope.is_local == self.partial_types[-1].is_local
                )
                return scope_active, scope.is_local, scope.map
        return False, False, None

    def temp_node(self, t: Type, context: Context | None = None) -> TempNode:
        """Create a temporary node with the given, fixed type."""
        return TempNode(t, context=context)

    def fail(
        self, msg: str | ErrorMessage, context: Context, *, code: ErrorCode | None = None
    ) -> None:
        """Produce an error message."""
        if isinstance(msg, ErrorMessage):
            self.msg.fail(msg.value, context, code=msg.code)
            return
        self.msg.fail(msg, context, code=code)

    def note(
        self,
        msg: str | ErrorMessage,
        context: Context,
        offset: int = 0,
        *,
        code: ErrorCode | None = None,
    ) -> None:
        """Produce a note."""
        if isinstance(msg, ErrorMessage):
            self.msg.note(msg.value, context, code=msg.code)
            return
        self.msg.note(msg, context, offset=offset, code=code)

    def iterable_item_type(
        self,
        it: Instance | CallableType | TypeType | Overloaded | UninhabitedType,
        context: Context,
    ) -> Type:
        if isinstance(it, Instance):
            iterable = map_instance_to_supertype(it, self.lookup_typeinfo("typing.Iterable"))
            item_type = iterable.args[0]
            if not isinstance(get_proper_type(item_type), AnyType):
                # This relies on 'map_instance_to_supertype' returning 'Iterable[Any]'
                # in case there is no explicit base class.
                return item_type
        # Try also structural typing.
        return self.analyze_iterable_item_type_without_expression(it, context)[1]

    def function_type(self, func: FuncBase) -> FunctionLike:
        return function_type(func, self.named_type("builtins.function"))

    def push_type_map(self, type_map: TypeMap, *, from_assignment: bool = True) -> None:
        if type_map is None:
            self.binder.unreachable()
        else:
            for expr, type in type_map.items():
                self.binder.put(expr, type, from_assignment=from_assignment)

    def infer_issubclass_maps(self, node: CallExpr, expr: Expression) -> tuple[TypeMap, TypeMap]:
        """Infer type restrictions for an expression in issubclass call."""
        vartype = self.lookup_type(expr)
        type = self.get_isinstance_type(node.args[1])
        if isinstance(vartype, TypeVarType):
            vartype = vartype.upper_bound
        vartype = get_proper_type(vartype)
        if isinstance(vartype, UnionType):
            union_list = []
            for t in get_proper_types(vartype.items):
                if isinstance(t, TypeType):
                    union_list.append(t.item)
                else:
                    # This is an error that should be reported earlier
                    # if we reach here, we refuse to do any type inference.
                    return {}, {}
            vartype = UnionType(union_list)
        elif isinstance(vartype, TypeType):
            vartype = vartype.item
        elif isinstance(vartype, Instance) and vartype.type.is_metaclass():
            vartype = self.named_type("builtins.object")
        else:
            # Any other object whose type we don't know precisely
            # for example, Any or a custom metaclass.
            return {}, {}  # unknown type
        yes_type, no_type = self.conditional_types_with_intersection(vartype, type, expr)
        yes_map, no_map = conditional_types_to_typemaps(expr, yes_type, no_type)
        yes_map, no_map = map(convert_to_typetype, (yes_map, no_map))
        return yes_map, no_map

    @overload
    def conditional_types_with_intersection(
        self,
        expr_type: Type,
        type_ranges: list[TypeRange] | None,
        ctx: Context,
        default: None = None,
    ) -> tuple[Type | None, Type | None]: ...

    @overload
    def conditional_types_with_intersection(
        self, expr_type: Type, type_ranges: list[TypeRange] | None, ctx: Context, default: Type
    ) -> tuple[Type, Type]: ...

    def conditional_types_with_intersection(
        self,
        expr_type: Type,
        type_ranges: list[TypeRange] | None,
        ctx: Context,
        default: Type | None = None,
    ) -> tuple[Type | None, Type | None]:
        initial_types = conditional_types(expr_type, type_ranges, default)
        # For some reason, doing "yes_map, no_map = conditional_types_to_typemaps(...)"
        # doesn't work: mypyc will decide that 'yes_map' is of type None if we try.
        yes_type: Type | None = initial_types[0]
        no_type: Type | None = initial_types[1]

        if not isinstance(get_proper_type(yes_type), UninhabitedType) or type_ranges is None:
            return yes_type, no_type

        # If conditional_types was unable to successfully narrow the expr_type
        # using the type_ranges and concluded if-branch is unreachable, we try
        # computing it again using a different algorithm that tries to generate
        # an ad-hoc intersection between the expr_type and the type_ranges.
        proper_type = get_proper_type(expr_type)
        if isinstance(proper_type, UnionType):
            possible_expr_types = get_proper_types(proper_type.relevant_items())
        else:
            possible_expr_types = [proper_type]

        possible_target_types = []
        for tr in type_ranges:
            item = get_proper_type(tr.item)
            if isinstance(item, (Instance, NoneType)):
                possible_target_types.append(item)
        if not possible_target_types:
            return yes_type, no_type

        out = []
        errors: list[tuple[str, str]] = []
        for v in possible_expr_types:
            if not isinstance(v, Instance):
                return yes_type, no_type
            for t in possible_target_types:
                if isinstance(t, NoneType):
                    errors.append((f'"{v.type.name}" and "NoneType"', '"NoneType" is final'))
                    continue
                intersection = self.intersect_instances((v, t), errors)
                if intersection is None:
                    continue
                out.append(intersection)
        if not out:
            # Only report errors if no element in the union worked.
            if self.should_report_unreachable_issues():
                for types, reason in errors:
                    self.msg.impossible_intersection(types, reason, ctx)
            return UninhabitedType(), expr_type
        new_yes_type = make_simplified_union(out)
        return new_yes_type, expr_type

    def is_writable_attribute(self, node: Node) -> bool:
        """Check if an attribute is writable"""
        if isinstance(node, Var):
            if node.is_property and not node.is_settable_property:
                return False
            return True
        elif isinstance(node, OverloadedFuncDef) and node.is_property:
            first_item = node.items[0]
            assert isinstance(first_item, Decorator)
            return first_item.var.is_settable_property
        return False

    def get_isinstance_type(self, expr: Expression) -> list[TypeRange] | None:
        if isinstance(expr, OpExpr) and expr.op == "|":
            left = self.get_isinstance_type(expr.left)
            if left is None and is_literal_none(expr.left):
                left = [TypeRange(NoneType(), is_upper_bound=False)]
            right = self.get_isinstance_type(expr.right)
            if right is None and is_literal_none(expr.right):
                right = [TypeRange(NoneType(), is_upper_bound=False)]
            if left is None or right is None:
                return None
            return left + right
        all_types = get_proper_types(flatten_types(self.lookup_type(expr)))
        types: list[TypeRange] = []
        for typ in all_types:
            if isinstance(typ, FunctionLike) and typ.is_type_obj():
                # Type variables may be present -- erase them, which is the best
                # we can do (outside disallowing them here).
                erased_type = erase_typevars(typ.items[0].ret_type)
                types.append(TypeRange(erased_type, is_upper_bound=False))
            elif isinstance(typ, TypeType):
                # Type[A] means "any type that is a subtype of A" rather than "precisely type A"
                # we indicate this by setting is_upper_bound flag
                is_upper_bound = True
                if isinstance(typ.item, NoneType):
                    # except for Type[None], because "'NoneType' is not an acceptable base type"
                    is_upper_bound = False
                types.append(TypeRange(typ.item, is_upper_bound=is_upper_bound))
            elif isinstance(typ, Instance) and typ.type.fullname == "builtins.type":
                object_type = Instance(typ.type.mro[-1], [])
                types.append(TypeRange(object_type, is_upper_bound=True))
            elif isinstance(typ, Instance) and typ.type.fullname == "types.UnionType" and typ.args:
                types.append(TypeRange(UnionType(typ.args), is_upper_bound=False))
            elif isinstance(typ, AnyType):
                types.append(TypeRange(typ, is_upper_bound=False))
            else:  # we didn't see an actual type, but rather a variable with unknown value
                return None
        if not types:
            # this can happen if someone has empty tuple as 2nd argument to isinstance
            # strictly speaking, we should return UninhabitedType but for simplicity we will simply
            # refuse to do any type inference for now
            return None
        return types

    def is_literal_enum(self, n: Expression) -> bool:
        """Returns true if this expression (with the given type context) is an Enum literal.

        For example, if we had an enum:

            class Foo(Enum):
                A = 1
                B = 2

        ...and if the expression 'Foo' referred to that enum within the current type context,
        then the expression 'Foo.A' would be a literal enum. However, if we did 'a = Foo.A',
        then the variable 'a' would *not* be a literal enum.

        We occasionally special-case expressions like 'Foo.A' and treat them as a single primitive
        unit for the same reasons we sometimes treat 'True', 'False', or 'None' as a single
        primitive unit.
        """
        if not isinstance(n, MemberExpr) or not isinstance(n.expr, NameExpr):
            return False

        parent_type = self.lookup_type_or_none(n.expr)
        member_type = self.lookup_type_or_none(n)
        if member_type is None or parent_type is None:
            return False

        parent_type = get_proper_type(parent_type)
        member_type = get_proper_type(coerce_to_literal(member_type))
        if not isinstance(parent_type, FunctionLike) or not isinstance(member_type, LiteralType):
            return False

        if not parent_type.is_type_obj():
            return False

        return (
            member_type.is_enum_literal()
            and member_type.fallback.type == parent_type.type_object()
        )

    def add_any_attribute_to_type(self, typ: Type, name: str) -> Type:
        """Inject an extra attribute with Any type using fallbacks."""
        orig_typ = typ
        typ = get_proper_type(typ)
        any_type = AnyType(TypeOfAny.unannotated)
        if isinstance(typ, Instance):
            result = typ.copy_with_extra_attr(name, any_type)
            # For instances, we erase the possible module name, so that restrictions
            # become anonymous types.ModuleType instances, allowing hasattr() to
            # have effect on modules.
            assert result.extra_attrs is not None
            result.extra_attrs.mod_name = None
            return result
        if isinstance(typ, TupleType):
            fallback = typ.partial_fallback.copy_with_extra_attr(name, any_type)
            return typ.copy_modified(fallback=fallback)
        if isinstance(typ, CallableType):
            fallback = typ.fallback.copy_with_extra_attr(name, any_type)
            return typ.copy_modified(fallback=fallback)
        if isinstance(typ, TypeType) and isinstance(typ.item, Instance):
            return TypeType.make_normalized(self.add_any_attribute_to_type(typ.item, name))
        if isinstance(typ, TypeVarType):
            return typ.copy_modified(
                upper_bound=self.add_any_attribute_to_type(typ.upper_bound, name),
                values=[self.add_any_attribute_to_type(v, name) for v in typ.values],
            )
        if isinstance(typ, UnionType):
            with_attr, without_attr = self.partition_union_by_attr(typ, name)
            return make_simplified_union(
                with_attr + [self.add_any_attribute_to_type(typ, name) for typ in without_attr]
            )
        return orig_typ

    def hasattr_type_maps(
        self, expr: Expression, source_type: Type, name: str
    ) -> tuple[TypeMap, TypeMap]:
        """Simple support for hasattr() checks.

        Essentially the logic is following:
            * In the if branch, keep types that already has a valid attribute as is,
              for other inject an attribute with `Any` type.
            * In the else branch, remove types that already have a valid attribute,
              while keeping the rest.
        """
        if self.has_valid_attribute(source_type, name):
            return {expr: source_type}, {}

        source_type = get_proper_type(source_type)
        if isinstance(source_type, UnionType):
            _, without_attr = self.partition_union_by_attr(source_type, name)
            yes_map = {expr: self.add_any_attribute_to_type(source_type, name)}
            return yes_map, {expr: make_simplified_union(without_attr)}

        type_with_attr = self.add_any_attribute_to_type(source_type, name)
        if type_with_attr != source_type:
            return {expr: type_with_attr}, {}
        return {}, {}

    def partition_union_by_attr(
        self, source_type: UnionType, name: str
    ) -> tuple[list[Type], list[Type]]:
        with_attr = []
        without_attr = []
        for item in source_type.items:
            if self.has_valid_attribute(item, name):
                with_attr.append(item)
            else:
                without_attr.append(item)
        return with_attr, without_attr

    def has_valid_attribute(self, typ: Type, name: str) -> bool:
        p_typ = get_proper_type(typ)
        if isinstance(p_typ, AnyType):
            return False
        if isinstance(p_typ, Instance) and p_typ.extra_attrs and p_typ.extra_attrs.mod_name:
            # Presence of module_symbol_table means this check will skip ModuleType.__getattr__
            module_symbol_table = p_typ.type.names
        else:
            module_symbol_table = None
        with self.msg.filter_errors() as watcher:
            analyze_member_access(
                name,
                typ,
                TempNode(AnyType(TypeOfAny.special_form)),
                is_lvalue=False,
                is_super=False,
                is_operator=False,
                original_type=typ,
                chk=self,
                # This is not a real attribute lookup so don't mess with deferring nodes.
                no_deferral=True,
                module_symbol_table=module_symbol_table,
            )
        return not watcher.has_new_errors()

    def get_expression_type(self, node: Expression, type_context: Type | None = None) -> Type:
        return self.expr_checker.accept(node, type_context=type_context)

    def check_deprecated(self, node: Node | None, context: Context) -> None:
        """Warn if deprecated and not directly imported with a `from` statement."""
        if isinstance(node, Decorator):
            node = node.func
        if isinstance(node, (FuncDef, OverloadedFuncDef, TypeInfo)) and (
            node.deprecated is not None
        ):
            for imp in self.tree.imports:
                if isinstance(imp, ImportFrom) and any(node.name == n[0] for n in imp.names):
                    break
            else:
                self.warn_deprecated(node, context)

    def warn_deprecated(self, node: Node | None, context: Context) -> None:
        """Warn if deprecated."""
        if isinstance(node, Decorator):
            node = node.func
        if (
            isinstance(node, (FuncDef, OverloadedFuncDef, TypeInfo))
            and ((deprecated := node.deprecated) is not None)
            and not self.is_typeshed_stub
            and not any(
                node.fullname == p or node.fullname.startswith(f"{p}.")
                for p in self.options.deprecated_calls_exclude
            )
        ):
            warn = self.msg.note if self.options.report_deprecated_as_note else self.msg.fail
            warn(deprecated, context, code=codes.DEPRECATED)

    def warn_deprecated_overload_item(
        self, node: Node | None, context: Context, *, target: Type, selftype: Type | None = None
    ) -> None:
        """Warn if the overload item corresponding to the given callable is deprecated."""
        target = get_proper_type(target)
        if isinstance(node, OverloadedFuncDef) and isinstance(target, CallableType):
            for item in node.items:
                if isinstance(item, Decorator) and isinstance(
                    candidate := item.func.type, CallableType
                ):
                    if selftype is not None and not node.is_static:
                        candidate = bind_self(candidate, selftype)
                    if candidate == target:
                        self.warn_deprecated(item.func, context)

    # leafs

    def visit_pass_stmt(self, o: PassStmt, /) -> None:
        return None

    def visit_nonlocal_decl(self, o: NonlocalDecl, /) -> None:
        return None

    def visit_global_decl(self, o: GlobalDecl, /) -> None:
        return None


class CollectArgTypeVarTypes(TypeTraverserVisitor):
    """Collects the non-nested argument types in a set."""

    def __init__(self) -> None:
        self.arg_types: set[TypeVarType] = set()

    def visit_type_var(self, t: TypeVarType) -> None:
        self.arg_types.add(t)


@overload
def conditional_types(
    current_type: Type, proposed_type_ranges: list[TypeRange] | None, default: None = None
) -> tuple[Type | None, Type | None]: ...


@overload
def conditional_types(
    current_type: Type, proposed_type_ranges: list[TypeRange] | None, default: Type
) -> tuple[Type, Type]: ...


def conditional_types(
    current_type: Type, proposed_type_ranges: list[TypeRange] | None, default: Type | None = None
) -> tuple[Type | None, Type | None]:
    """Takes in the current type and a proposed type of an expression.

    Returns a 2-tuple: The first element is the proposed type, if the expression
    can be the proposed type. The second element is the type it would hold
    if it was not the proposed type, if any. UninhabitedType means unreachable.
    None means no new information can be inferred. If default is set it is returned
    instead."""
    if proposed_type_ranges:
        if len(proposed_type_ranges) == 1:
            target = proposed_type_ranges[0].item
            target = get_proper_type(target)
            if isinstance(target, LiteralType) and (
                target.is_enum_literal() or isinstance(target.value, bool)
            ):
                enum_name = target.fallback.type.fullname
                current_type = try_expanding_sum_type_to_union(current_type, enum_name)
        proposed_items = [type_range.item for type_range in proposed_type_ranges]
        proposed_type = make_simplified_union(proposed_items)
        if isinstance(proposed_type, AnyType):
            # We don't really know much about the proposed type, so we shouldn't
            # attempt to narrow anything. Instead, we broaden the expr to Any to
            # avoid false positives
            return proposed_type, default
        elif not any(
            type_range.is_upper_bound for type_range in proposed_type_ranges
        ) and is_proper_subtype(current_type, proposed_type, ignore_promotions=True):
            # Expression is always of one of the types in proposed_type_ranges
            return default, UninhabitedType()
        elif not is_overlapping_types(current_type, proposed_type, ignore_promotions=True):
            # Expression is never of any type in proposed_type_ranges
            return UninhabitedType(), default
        else:
            # we can only restrict when the type is precise, not bounded
            proposed_precise_type = UnionType.make_union(
                [
                    type_range.item
                    for type_range in proposed_type_ranges
                    if not type_range.is_upper_bound
                ]
            )
            remaining_type = restrict_subtype_away(current_type, proposed_precise_type)
            return proposed_type, remaining_type
    else:
        # An isinstance check, but we don't understand the type
        return current_type, default


def conditional_types_to_typemaps(
    expr: Expression, yes_type: Type | None, no_type: Type | None
) -> tuple[TypeMap, TypeMap]:
    expr = collapse_walrus(expr)
    maps: list[TypeMap] = []
    for typ in (yes_type, no_type):
        proper_type = get_proper_type(typ)
        if proper_type is None:
            maps.append({})
        else:
            assert typ is not None
            maps.append({expr: typ})

    return cast(tuple[TypeMap, TypeMap], tuple(maps))


def gen_unique_name(base: str, table: SymbolTable) -> str:
    """Generate a name that does not appear in table by appending numbers to base."""
    if base not in table:
        return base
    i = 1
    while base + str(i) in table:
        i += 1
    return base + str(i)


def is_true_literal(n: Expression) -> bool:
    """Returns true if this expression is the 'True' literal/keyword."""
    return refers_to_fullname(n, "builtins.True") or isinstance(n, IntExpr) and n.value != 0


def is_false_literal(n: Expression) -> bool:
    """Returns true if this expression is the 'False' literal/keyword."""
    return refers_to_fullname(n, "builtins.False") or isinstance(n, IntExpr) and n.value == 0


def is_literal_none(n: Expression) -> bool:
    """Returns true if this expression is the 'None' literal/keyword."""
    return isinstance(n, NameExpr) and n.fullname == "builtins.None"


def is_literal_not_implemented(n: Expression) -> bool:
    return isinstance(n, NameExpr) and n.fullname == "builtins.NotImplemented"


def _is_empty_generator_function(func: FuncItem) -> bool:
    """
    Checks whether a function's body is 'return; yield' (the yield being added only
    to promote the function into a generator function).
    """
    body = func.body.body
    return (
        len(body) == 2
        and isinstance(ret_stmt := body[0], ReturnStmt)
        and (ret_stmt.expr is None or is_literal_none(ret_stmt.expr))
        and isinstance(expr_stmt := body[1], ExpressionStmt)
        and isinstance(yield_expr := expr_stmt.expr, YieldExpr)
        and (yield_expr.expr is None or is_literal_none(yield_expr.expr))
    )


def builtin_item_type(tp: Type) -> Type | None:
    """Get the item type of a builtin container.

    If 'tp' is not one of the built containers (these includes NamedTuple and TypedDict)
    or if the container is not parameterized (like List or List[Any])
    return None. This function is used to narrow optional types in situations like this:

        x: Optional[int]
        if x in (1, 2, 3):
            x + 42  # OK

    Note: this is only OK for built-in containers, where we know the behavior
    of __contains__.
    """
    tp = get_proper_type(tp)

    if isinstance(tp, Instance):
        if tp.type.fullname in [
            "builtins.list",
            "builtins.tuple",
            "builtins.dict",
            "builtins.set",
            "builtins.frozenset",
            "_collections_abc.dict_keys",
            "typing.KeysView",
        ]:
            if not tp.args:
                # TODO: fix tuple in lib-stub/builtins.pyi (it should be generic).
                return None
            if not isinstance(get_proper_type(tp.args[0]), AnyType):
                return tp.args[0]
    elif isinstance(tp, TupleType):
        normalized_items = []
        for it in tp.items:
            # This use case is probably rare, but not handling unpacks here can cause crashes.
            if isinstance(it, UnpackType):
                unpacked = get_proper_type(it.type)
                if isinstance(unpacked, TypeVarTupleType):
                    unpacked = get_proper_type(unpacked.upper_bound)
                assert (
                    isinstance(unpacked, Instance) and unpacked.type.fullname == "builtins.tuple"
                )
                normalized_items.append(unpacked.args[0])
            else:
                normalized_items.append(it)
        if all(not isinstance(it, AnyType) for it in get_proper_types(normalized_items)):
            return make_simplified_union(normalized_items)  # this type is not externally visible
    elif isinstance(tp, TypedDictType):
        # TypedDict always has non-optional string keys. Find the key type from the Mapping
        # base class.
        for base in tp.fallback.type.mro:
            if base.fullname == "typing.Mapping":
                return map_instance_to_supertype(tp.fallback, base).args[0]
        assert False, "No Mapping base class found for TypedDict fallback"
    return None


def and_conditional_maps(m1: TypeMap, m2: TypeMap, use_meet: bool = False) -> TypeMap:
    """Calculate what information we can learn from the truth of (e1 and e2)
    in terms of the information that we can learn from the truth of e1 and
    the truth of e2.
    """

    if m1 is None or m2 is None:
        # One of the conditions can never be true.
        return None
    # Both conditions can be true; combine the information. Anything
    # we learn from either conditions' truth is valid. If the same
    # expression's type is refined by both conditions, we somewhat
    # arbitrarily give precedence to m2 unless m1 value is Any.
    # In the future, we could use an intersection type or meet_types().
    result = m2.copy()
    m2_keys = {literal_hash(n2) for n2 in m2}
    for n1 in m1:
        if literal_hash(n1) not in m2_keys or isinstance(
            get_proper_type(m1[n1]), (UninhabitedType, AnyType)
        ):
            result[n1] = m1[n1]
    if use_meet:
        # For now, meet common keys only if specifically requested.
        # This is currently used for tuple types narrowing, where having
        # a precise result is important.
        for n1 in m1:
            for n2 in m2:
                if literal_hash(n1) == literal_hash(n2):
                    result[n1] = meet_types(m1[n1], m2[n2])
    return result


def or_conditional_maps(m1: TypeMap, m2: TypeMap, coalesce_any: bool = False) -> TypeMap:
    """Calculate what information we can learn from the truth of (e1 or e2)
    in terms of the information that we can learn from the truth of e1 and
    the truth of e2. If coalesce_any is True, consider Any a supertype when
    joining restrictions.
    """

    if m1 is None or any(isinstance(get_proper_type(t1), UninhabitedType) for t1 in m1.values()):
        return m2
    if m2 is None or any(isinstance(get_proper_type(t2), UninhabitedType) for t2 in m2.values()):
        return m1
    # Both conditions can be true. Combine information about
    # expressions whose type is refined by both conditions. (We do not
    # learn anything about expressions whose type is refined by only
    # one condition.)
    result: dict[Expression, Type] = {}
    for n1 in m1:
        for n2 in m2:
            if literal_hash(n1) == literal_hash(n2):
                if coalesce_any and isinstance(get_proper_type(m1[n1]), AnyType):
                    result[n1] = m1[n1]
                else:
                    result[n1] = make_simplified_union([m1[n1], m2[n2]])
    return result


def reduce_conditional_maps(
    type_maps: list[tuple[TypeMap, TypeMap]], use_meet: bool = False
) -> tuple[TypeMap, TypeMap]:
    """Reduces a list containing pairs of if/else TypeMaps into a single pair.

    We "and" together all of the if TypeMaps and "or" together the else TypeMaps. So
    for example, if we had the input:

        [
            ({x: TypeIfX, shared: TypeIfShared1}, {x: TypeElseX, shared: TypeElseShared1}),
            ({y: TypeIfY, shared: TypeIfShared2}, {y: TypeElseY, shared: TypeElseShared2}),
        ]

    ...we'd return the output:

        (
            {x: TypeIfX,   y: TypeIfY,   shared: PseudoIntersection[TypeIfShared1, TypeIfShared2]},
            {shared: Union[TypeElseShared1, TypeElseShared2]},
        )

    ...where "PseudoIntersection[X, Y] == Y" because mypy actually doesn't understand intersections
    yet, so we settle for just arbitrarily picking the right expr's type.

    We only retain the shared expression in the 'else' case because we don't actually know
    whether x was refined or y was refined -- only just that one of the two was refined.
    """
    if len(type_maps) == 0:
        return {}, {}
    elif len(type_maps) == 1:
        return type_maps[0]
    else:
        final_if_map, final_else_map = type_maps[0]
        for if_map, else_map in type_maps[1:]:
            final_if_map = and_conditional_maps(final_if_map, if_map, use_meet=use_meet)
            final_else_map = or_conditional_maps(final_else_map, else_map)

        return final_if_map, final_else_map


def convert_to_typetype(type_map: TypeMap) -> TypeMap:
    converted_type_map: dict[Expression, Type] = {}
    if type_map is None:
        return None
    for expr, typ in type_map.items():
        t = typ
        if isinstance(t, TypeVarType):
            t = t.upper_bound

        if isinstance(get_proper_type(t), UninhabitedType):
            converted_type_map[expr] = UninhabitedType()
            continue
        # TODO: should we only allow unions of instances as per PEP 484?
        elif not isinstance(get_proper_type(t), (UnionType, Instance, NoneType)):
            # unknown type; error was likely reported earlier
            return {}
        converted_type_map[expr] = TypeType.make_normalized(typ)

    return converted_type_map


def flatten(t: Expression) -> list[Expression]:
    """Flatten a nested sequence of tuples/lists into one list of nodes."""
    if isinstance(t, (TupleExpr, ListExpr)):
        return [b for a in t.items for b in flatten(a)]
    elif isinstance(t, StarExpr):
        return flatten(t.expr)
    else:
        return [t]


def flatten_types(t: Type) -> list[Type]:
    """Flatten a nested sequence of tuples into one list of nodes."""
    t = get_proper_type(t)
    if isinstance(t, TupleType):
        return [b for a in t.items for b in flatten_types(a)]
    elif is_named_instance(t, "builtins.tuple"):
        return [t.args[0]]
    else:
        return [t]


def expand_func(defn: FuncItem, map: dict[TypeVarId, Type]) -> FuncItem:
    visitor = TypeTransformVisitor(map)
    ret = visitor.node(defn)
    assert isinstance(ret, FuncItem)
    return ret


class TypeTransformVisitor(TransformVisitor):
    def __init__(self, map: dict[TypeVarId, Type]) -> None:
        super().__init__()
        self.map = map

    def type(self, type: Type) -> Type:
        return expand_type(type, self.map)


def are_argument_counts_overlapping(t: CallableType, s: CallableType) -> bool:
    """Can a single call match both t and s, based just on positional argument counts?"""
    min_args = max(t.min_args, s.min_args)
    max_args = min(t.max_possible_positional_args(), s.max_possible_positional_args())
    return min_args <= max_args


def expand_callable_variants(c: CallableType) -> list[CallableType]:
    """Expand a generic callable using all combinations of type variables' values/bounds."""
    for tv in c.variables:
        # We need to expand self-type before other variables, because this is the only
        # type variable that can have other type variables in the upper bound.
        if tv.id.is_self():
            c = expand_type(c, {tv.id: tv.upper_bound}).copy_modified(
                variables=[v for v in c.variables if not v.id.is_self()]
            )
            break

    if not c.is_generic():
        # Fast path.
        return [c]

    tvar_values = []
    for tvar in c.variables:
        if isinstance(tvar, TypeVarType) and tvar.values:
            tvar_values.append(tvar.values)
        else:
            tvar_values.append([tvar.upper_bound])

    variants = []
    for combination in itertools.product(*tvar_values):
        tvar_map = {tv.id: subst for (tv, subst) in zip(c.variables, combination)}
        variants.append(expand_type(c, tvar_map).copy_modified(variables=[]))
    return variants


def is_unsafe_overlapping_overload_signatures(
    signature: CallableType,
    other: CallableType,
    class_type_vars: list[TypeVarLikeType],
    partial_only: bool = True,
) -> bool:
    """Check if two overloaded signatures are unsafely overlapping or partially overlapping.

    We consider two functions 's' and 't' to be unsafely overlapping if three
    conditions hold:

    1.  s's parameters are partially overlapping with t's. i.e. there are calls that are
        valid for both signatures.
    2.  for these common calls, some of t's parameters types are wider that s's.
    3.  s's return type is NOT a subset of t's.

    Note that we use subset rather than subtype relationship in these checks because:
    * Overload selection happens at runtime, not statically.
    * This results in more lenient behavior.
    This can cause false negatives (e.g. if overloaded function returns an externally
    visible attribute with invariant type), but such situations are rare. In general,
    overloads in Python are generally unsafe, so we intentionally try to avoid giving
    non-actionable errors (see more details in comments below).

    Assumes that 'signature' appears earlier in the list of overload
    alternatives then 'other' and that their argument counts are overlapping.
    """
    # Try detaching callables from the containing class so that all TypeVars
    # are treated as being free, i.e. the signature is as seen from inside the class,
    # where "self" is not yet bound to anything.
    signature = detach_callable(signature, class_type_vars)
    other = detach_callable(other, class_type_vars)

    # Note: We repeat this check twice in both directions compensate for slight
    # asymmetries in 'is_callable_compatible'.

    for sig_variant in expand_callable_variants(signature):
        for other_variant in expand_callable_variants(other):
            # Using only expanded callables may cause false negatives, we can add
            # more variants (e.g. using inference between callables) in the future.
            if is_subset_no_promote(sig_variant.ret_type, other_variant.ret_type):
                continue
            if not (
                is_callable_compatible(
                    sig_variant,
                    other_variant,
                    is_compat=is_overlapping_types_for_overload,
                    check_args_covariantly=False,
                    is_proper_subtype=False,
                    is_compat_return=lambda l, r: not is_subset_no_promote(l, r),
                    allow_partial_overlap=True,
                )
                or is_callable_compatible(
                    other_variant,
                    sig_variant,
                    is_compat=is_overlapping_types_for_overload,
                    check_args_covariantly=True,
                    is_proper_subtype=False,
                    is_compat_return=lambda l, r: not is_subset_no_promote(r, l),
                    allow_partial_overlap=True,
                )
            ):
                continue
            # Using the same `allow_partial_overlap` flag as before, can cause false
            # negatives in case where star argument is used in a catch-all fallback overload.
            # But again, practicality beats purity here.
            if not partial_only or not is_callable_compatible(
                other_variant,
                sig_variant,
                is_compat=is_subset_no_promote,
                check_args_covariantly=True,
                is_proper_subtype=False,
                ignore_return=True,
                allow_partial_overlap=True,
            ):
                return True
    return False


def detach_callable(typ: CallableType, class_type_vars: list[TypeVarLikeType]) -> CallableType:
    """Ensures that the callable's type variables are 'detached' and independent of the context.

    A callable normally keeps track of the type variables it uses within its 'variables' field.
    However, if the callable is from a method and that method is using a class type variable,
    the callable will not keep track of that type variable since it belongs to the class.
    """
    if not class_type_vars:
        # Fast path, nothing to update.
        return typ
    return typ.copy_modified(variables=list(typ.variables) + class_type_vars)


def overload_can_never_match(signature: CallableType, other: CallableType) -> bool:
    """Check if the 'other' method can never be matched due to 'signature'.

    This can happen if signature's parameters are all strictly broader then
    other's parameters.

    Assumes that both signatures have overlapping argument counts.
    """
    # The extra erasure is needed to prevent spurious errors
    # in situations where an `Any` overload is used as a fallback
    # for an overload with type variables. The spurious error appears
    # because the type variables turn into `Any` during unification in
    # the below subtype check and (surprisingly?) `is_proper_subtype(Any, Any)`
    # returns `True`.
    # TODO: find a cleaner solution instead of this ad-hoc erasure.
    exp_signature = expand_type(
        signature, {tvar.id: erase_def_to_union_or_bound(tvar) for tvar in signature.variables}
    )
    return is_callable_compatible(
        exp_signature, other, is_compat=is_more_precise, is_proper_subtype=True, ignore_return=True
    )


def is_more_general_arg_prefix(t: FunctionLike, s: FunctionLike) -> bool:
    """Does t have wider arguments than s?"""
    # TODO should an overload with additional items be allowed to be more
    #      general than one with fewer items (or just one item)?
    if isinstance(t, CallableType):
        if isinstance(s, CallableType):
            return is_callable_compatible(
                t, s, is_compat=is_proper_subtype, is_proper_subtype=True, ignore_return=True
            )
    elif isinstance(t, FunctionLike):
        if isinstance(s, FunctionLike):
            if len(t.items) == len(s.items):
                return all(
                    is_same_arg_prefix(items, itemt) for items, itemt in zip(t.items, s.items)
                )
    return False


def is_same_arg_prefix(t: CallableType, s: CallableType) -> bool:
    return is_callable_compatible(
        t,
        s,
        is_compat=is_same_type,
        is_proper_subtype=True,
        ignore_return=True,
        check_args_covariantly=True,
        ignore_pos_arg_names=True,
    )


def infer_operator_assignment_method(typ: Type, operator: str) -> tuple[bool, str]:
    """Determine if operator assignment on given value type is in-place, and the method name.

    For example, if operator is '+', return (True, '__iadd__') or (False, '__add__')
    depending on which method is supported by the type.
    """
    typ = get_proper_type(typ)
    method = operators.op_methods[operator]
    existing_method = None
    if isinstance(typ, Instance):
        existing_method = _find_inplace_method(typ, method, operator)
    elif isinstance(typ, TypedDictType):
        existing_method = _find_inplace_method(typ.fallback, method, operator)

    if existing_method is not None:
        return True, existing_method
    return False, method


def _find_inplace_method(inst: Instance, method: str, operator: str) -> str | None:
    if operator in operators.ops_with_inplace_method:
        inplace_method = "__i" + method[2:]
        if inst.type.has_readable_member(inplace_method):
            return inplace_method
    return None


def is_valid_inferred_type(
    typ: Type, options: Options, is_lvalue_final: bool = False, is_lvalue_member: bool = False
) -> bool:
    """Is an inferred type valid and needs no further refinement?

    Examples of invalid types include the None type (when we are not assigning
    None to a final lvalue) or List[<uninhabited>].

    When not doing strict Optional checking, all types containing None are
    invalid.  When doing strict Optional checking, only None and types that are
    incompletely defined (i.e. contain UninhabitedType) are invalid.
    """
    proper_type = get_proper_type(typ)
    if isinstance(proper_type, NoneType):
        # If the lvalue is final, we may immediately infer NoneType when the
        # initializer is None.
        #
        # If not, we want to defer making this decision. The final inferred
        # type could either be NoneType or an Optional type, depending on
        # the context. This resolution happens in leave_partial_types when
        # we pop a partial types scope.
<<<<<<< HEAD
        return is_lvalue_final
    elif isinstance(proper_type, UninhabitedType) and proper_type.ambiguous:
=======
        return is_lvalue_final or (not is_lvalue_member and options.allow_redefinition_new)
    elif isinstance(proper_type, UninhabitedType):
>>>>>>> 12aa6423
        return False
    return not typ.accept(InvalidInferredTypes())


class InvalidInferredTypes(BoolTypeQuery):
    """Find type components that are not valid for an inferred type.

    These include <Erased> type, and any uninhabited types resulting from failed
    (ambiguous) type inference.
    """

    def __init__(self) -> None:
        super().__init__(ANY_STRATEGY)

    def visit_uninhabited_type(self, t: UninhabitedType) -> bool:
        return t.ambiguous

    def visit_erased_type(self, t: ErasedType) -> bool:
        # This can happen inside a lambda.
        return True

    def visit_type_var(self, t: TypeVarType) -> bool:
        # This is needed to prevent leaking into partial types during
        # multi-step type inference.
        return t.id.is_meta_var()

    def visit_tuple_type(self, t: TupleType, /) -> bool:
        # Exclude fallback to avoid bogus "need type annotation" errors
        return self.query_types(t.items)


class SetNothingToAny(TypeTranslator):
    """Replace all ambiguous Uninhabited types with Any (to avoid spurious extra errors)."""

    def visit_uninhabited_type(self, t: UninhabitedType) -> Type:
        if t.ambiguous:
            return AnyType(TypeOfAny.from_error)
        return t

    def visit_type_alias_type(self, t: TypeAliasType) -> Type:
        # Target of the alias cannot be an ambiguous UninhabitedType, so we just
        # replace the arguments.
        return t.copy_modified(args=[a.accept(self) for a in t.args])


def is_node_static(node: Node | None) -> bool | None:
    """Find out if a node describes a static function method."""

    if isinstance(node, FuncDef):
        return node.is_static

    if isinstance(node, Var):
        return node.is_staticmethod

    return None


class CheckerScope:
    # We keep two stacks combined, to maintain the relative order
    stack: list[TypeInfo | FuncItem | MypyFile]

    def __init__(self, module: MypyFile) -> None:
        self.stack = [module]

    def current_function(self) -> FuncItem | None:
        for e in reversed(self.stack):
            if isinstance(e, FuncItem):
                return e
        return None

    def top_level_function(self) -> FuncItem | None:
        """Return top-level non-lambda function."""
        for e in self.stack:
            if isinstance(e, FuncItem) and not isinstance(e, LambdaExpr):
                return e
        return None

    def active_class(self) -> TypeInfo | None:
        if isinstance(self.stack[-1], TypeInfo):
            return self.stack[-1]
        return None

    def enclosing_class(self, func: FuncItem | None = None) -> TypeInfo | None:
        """Is there a class *directly* enclosing this function?"""
        func = func or self.current_function()
        assert func, "This method must be called from inside a function"
        index = self.stack.index(func)
        assert index, "CheckerScope stack must always start with a module"
        enclosing = self.stack[index - 1]
        if isinstance(enclosing, TypeInfo):
            return enclosing
        return None

    def active_self_type(self) -> Instance | TupleType | None:
        """An instance or tuple type representing the current class.

        This returns None unless we are in class body or in a method.
        In particular, inside a function nested in method this returns None.
        """
        info = self.active_class()
        if not info and self.current_function():
            info = self.enclosing_class()
        if info:
            return fill_typevars(info)
        return None

    def current_self_type(self) -> Instance | TupleType | None:
        """Same as active_self_type() but handle functions nested in methods."""
        for item in reversed(self.stack):
            if isinstance(item, TypeInfo):
                return fill_typevars(item)
        return None

    @contextmanager
    def push_function(self, item: FuncItem) -> Iterator[None]:
        self.stack.append(item)
        yield
        self.stack.pop()

    @contextmanager
    def push_class(self, info: TypeInfo) -> Iterator[None]:
        self.stack.append(info)
        yield
        self.stack.pop()


TKey = TypeVar("TKey")
TValue = TypeVar("TValue")


class DisjointDict(Generic[TKey, TValue]):
    """An variation of the union-find algorithm/data structure where instead of keeping
    track of just disjoint sets, we keep track of disjoint dicts -- keep track of multiple
    Set[Key] -> Set[Value] mappings, where each mapping's keys are guaranteed to be disjoint.

    This data structure is currently used exclusively by 'group_comparison_operands' below
    to merge chains of '==' and 'is' comparisons when two or more chains use the same expression
    in best-case O(n), where n is the number of operands.

    Specifically, the `add_mapping()` function and `items()` functions will take on average
    O(k + v) and O(n) respectively, where k and v are the number of keys and values we're adding
    for a given chain. Note that k <= n and v <= n.

    We hit these average/best-case scenarios for most user code: e.g. when the user has just
    a single chain like 'a == b == c == d == ...' or multiple disjoint chains like
    'a==b < c==d < e==f < ...'. (Note that a naive iterative merging would be O(n^2) for
    the latter case).

    In comparison, this data structure will make 'group_comparison_operands' have a worst-case
    runtime of O(n*log(n)): 'add_mapping()' and 'items()' are worst-case O(k*log(n) + v) and
    O(k*log(n)) respectively. This happens only in the rare case where the user keeps repeatedly
    making disjoint mappings before merging them in a way that persistently dodges the path
    compression optimization in '_lookup_root_id', which would end up constructing a single
    tree of height log_2(n). This makes root lookups no longer amoritized constant time when we
    finally call 'items()'.
    """

    def __init__(self) -> None:
        # Each key maps to a unique ID
        self._key_to_id: dict[TKey, int] = {}

        # Each id points to the parent id, forming a forest of upwards-pointing trees. If the
        # current id already is the root, it points to itself. We gradually flatten these trees
        # as we perform root lookups: eventually all nodes point directly to its root.
        self._id_to_parent_id: dict[int, int] = {}

        # Each root id in turn maps to the set of values.
        self._root_id_to_values: dict[int, set[TValue]] = {}

    def add_mapping(self, keys: set[TKey], values: set[TValue]) -> None:
        """Adds a 'Set[TKey] -> Set[TValue]' mapping. If there already exists a mapping
        containing one or more of the given keys, we merge the input mapping with the old one.

        Note that the given set of keys must be non-empty -- otherwise, nothing happens.
        """
        if not keys:
            return

        subtree_roots = [self._lookup_or_make_root_id(key) for key in keys]
        new_root = subtree_roots[0]

        root_values = self._root_id_to_values[new_root]
        root_values.update(values)
        for subtree_root in subtree_roots[1:]:
            if subtree_root == new_root or subtree_root not in self._root_id_to_values:
                continue
            self._id_to_parent_id[subtree_root] = new_root
            root_values.update(self._root_id_to_values.pop(subtree_root))

    def items(self) -> list[tuple[set[TKey], set[TValue]]]:
        """Returns all disjoint mappings in key-value pairs."""
        root_id_to_keys: dict[int, set[TKey]] = {}
        for key in self._key_to_id:
            root_id = self._lookup_root_id(key)
            if root_id not in root_id_to_keys:
                root_id_to_keys[root_id] = set()
            root_id_to_keys[root_id].add(key)

        output = []
        for root_id, keys in root_id_to_keys.items():
            output.append((keys, self._root_id_to_values[root_id]))

        return output

    def _lookup_or_make_root_id(self, key: TKey) -> int:
        if key in self._key_to_id:
            return self._lookup_root_id(key)
        else:
            new_id = len(self._key_to_id)
            self._key_to_id[key] = new_id
            self._id_to_parent_id[new_id] = new_id
            self._root_id_to_values[new_id] = set()
            return new_id

    def _lookup_root_id(self, key: TKey) -> int:
        i = self._key_to_id[key]
        while i != self._id_to_parent_id[i]:
            # Optimization: make keys directly point to their grandparents to speed up
            # future traversals. This prevents degenerate trees of height n from forming.
            new_parent = self._id_to_parent_id[self._id_to_parent_id[i]]
            self._id_to_parent_id[i] = new_parent
            i = new_parent
        return i


def group_comparison_operands(
    pairwise_comparisons: Iterable[tuple[str, Expression, Expression]],
    operand_to_literal_hash: Mapping[int, Key],
    operators_to_group: set[str],
) -> list[tuple[str, list[int]]]:
    """Group a series of comparison operands together chained by any operand
    in the 'operators_to_group' set. All other pairwise operands are kept in
    groups of size 2.

    For example, suppose we have the input comparison expression:

        x0 == x1 == x2 < x3 < x4 is x5 is x6 is not x7 is not x8

    If we get these expressions in a pairwise way (e.g. by calling ComparisonExpr's
    'pairwise()' method), we get the following as input:

        [('==', x0, x1), ('==', x1, x2), ('<', x2, x3), ('<', x3, x4),
         ('is', x4, x5), ('is', x5, x6), ('is not', x6, x7), ('is not', x7, x8)]

    If `operators_to_group` is the set {'==', 'is'}, this function will produce
    the following "simplified operator list":

       [("==", [0, 1, 2]), ("<", [2, 3]), ("<", [3, 4]),
        ("is", [4, 5, 6]), ("is not", [6, 7]), ("is not", [7, 8])]

    Note that (a) we yield *indices* to the operands rather then the operand
    expressions themselves and that (b) operands used in a consecutive chain
    of '==' or 'is' are grouped together.

    If two of these chains happen to contain operands with the same underlying
    literal hash (e.g. are assignable and correspond to the same expression),
    we combine those chains together. For example, if we had:

        same == x < y == same

    ...and if 'operand_to_literal_hash' contained the same values for the indices
    0 and 3, we'd produce the following output:

        [("==", [0, 1, 2, 3]), ("<", [1, 2])]

    But if the 'operand_to_literal_hash' did *not* contain an entry, we'd instead
    default to returning:

        [("==", [0, 1]), ("<", [1, 2]), ("==", [2, 3])]

    This function is currently only used to assist with type-narrowing refinements
    and is extracted out to a helper function so we can unit test it.
    """
    groups: dict[str, DisjointDict[Key, int]] = {op: DisjointDict() for op in operators_to_group}

    simplified_operator_list: list[tuple[str, list[int]]] = []
    last_operator: str | None = None
    current_indices: set[int] = set()
    current_hashes: set[Key] = set()
    for i, (operator, left_expr, right_expr) in enumerate(pairwise_comparisons):
        if last_operator is None:
            last_operator = operator

        if current_indices and (operator != last_operator or operator not in operators_to_group):
            # If some of the operands in the chain are assignable, defer adding it: we might
            # end up needing to merge it with other chains that appear later.
            if not current_hashes:
                simplified_operator_list.append((last_operator, sorted(current_indices)))
            else:
                groups[last_operator].add_mapping(current_hashes, current_indices)
            last_operator = operator
            current_indices = set()
            current_hashes = set()

        # Note: 'i' corresponds to the left operand index, so 'i + 1' is the
        # right operand.
        current_indices.add(i)
        current_indices.add(i + 1)

        # We only ever want to combine operands/combine chains for these operators
        if operator in operators_to_group:
            left_hash = operand_to_literal_hash.get(i)
            if left_hash is not None:
                current_hashes.add(left_hash)
            right_hash = operand_to_literal_hash.get(i + 1)
            if right_hash is not None:
                current_hashes.add(right_hash)

    if last_operator is not None:
        if not current_hashes:
            simplified_operator_list.append((last_operator, sorted(current_indices)))
        else:
            groups[last_operator].add_mapping(current_hashes, current_indices)

    # Now that we know which chains happen to contain the same underlying expressions
    # and can be merged together, add in this info back to the output.
    for operator, disjoint_dict in groups.items():
        for keys, indices in disjoint_dict.items():
            simplified_operator_list.append((operator, sorted(indices)))

    # For stability, reorder list by the first operand index to appear
    simplified_operator_list.sort(key=lambda item: item[1][0])
    return simplified_operator_list


def is_typed_callable(c: Type | None) -> bool:
    c = get_proper_type(c)
    if not c or not isinstance(c, CallableType):
        return False
    return not all(
        isinstance(t, AnyType) and t.type_of_any == TypeOfAny.unannotated
        for t in get_proper_types(c.arg_types + [c.ret_type])
    )


def is_untyped_decorator(typ: Type | None) -> bool:
    typ = get_proper_type(typ)
    if not typ:
        return True
    elif isinstance(typ, CallableType):
        return not is_typed_callable(typ)
    elif isinstance(typ, Instance):
        method = typ.type.get_method("__call__")
        if method:
            if isinstance(method, Decorator):
                return is_untyped_decorator(method.func.type) or is_untyped_decorator(
                    method.var.type
                )

            if isinstance(method.type, Overloaded):
                return any(is_untyped_decorator(item) for item in method.type.items)
            else:
                return not is_typed_callable(method.type)
        else:
            return False
    elif isinstance(typ, Overloaded):
        return any(is_untyped_decorator(item) for item in typ.items)
    return True


def is_static(func: FuncBase | Decorator) -> bool:
    if isinstance(func, Decorator):
        return is_static(func.func)
    elif isinstance(func, FuncBase):
        return func.is_static
    assert False, f"Unexpected func type: {type(func)}"


def is_property(defn: SymbolNode) -> bool:
    if isinstance(defn, Decorator):
        return defn.func.is_property
    if isinstance(defn, OverloadedFuncDef):
        if defn.items and isinstance(defn.items[0], Decorator):
            return defn.items[0].func.is_property
    return False


def is_settable_property(defn: SymbolNode | None) -> TypeGuard[OverloadedFuncDef]:
    if isinstance(defn, OverloadedFuncDef):
        if defn.items and isinstance(defn.items[0], Decorator):
            return defn.items[0].func.is_property
    return False


def is_custom_settable_property(defn: SymbolNode | None) -> bool:
    """Check if a node is a settable property with a non-trivial setter type.

    By non-trivial here we mean that it is known (i.e. definition was already type
    checked), it is not Any, and it is different from the property getter type.
    """
    if defn is None:
        return False
    if not is_settable_property(defn):
        return False
    first_item = defn.items[0]
    assert isinstance(first_item, Decorator)
    if not first_item.var.is_settable_property:
        return False
    var = first_item.var
    if var.type is None or var.setter_type is None or isinstance(var.type, PartialType):
        # The caller should defer in case of partial types or not ready variables.
        return False
    setter_type = var.setter_type.arg_types[1]
    if isinstance(get_proper_type(setter_type), AnyType):
        return False
    return not is_same_type(get_property_type(get_proper_type(var.type)), setter_type)


def get_raw_setter_type(defn: OverloadedFuncDef | Var) -> tuple[Type, bool]:
    """Get an effective original setter type for a node.

    For a variable it is simply its type. For a property it is the type
    of the setter method (if not None), or the getter method (used as fallback
    for the plugin generated properties).
    Return the type and a flag indicating that we didn't fall back to getter.
    """
    if isinstance(defn, Var):
        # This function should not be called if the var is not ready.
        assert defn.type is not None
        return defn.type, True
    first_item = defn.items[0]
    assert isinstance(first_item, Decorator)
    var = first_item.var
    # This function may be called on non-custom properties, so we need
    # to handle the situation when it is synthetic (plugin generated).
    if var.setter_type is not None:
        return var.setter_type, True
    assert var.type is not None
    return var.type, False


def get_property_type(t: ProperType) -> ProperType:
    if isinstance(t, CallableType):
        return get_proper_type(t.ret_type)
    if isinstance(t, Overloaded):
        return get_proper_type(t.items[0].ret_type)
    return t


def is_subset_no_promote(left: Type, right: Type) -> bool:
    return is_subtype(left, right, ignore_promotions=True, always_covariant=True)


def is_overlapping_types_for_overload(left: Type, right: Type) -> bool:
    # Note that among other effects 'overlap_for_overloads' flag will effectively
    # ignore possible overlap between type variables and None. This is technically
    # unsafe, but unsafety is tiny and this prevents some common use cases like:
    #     @overload
    #     def foo(x: None) -> None: ..
    #     @overload
    #     def foo(x: T) -> Foo[T]: ...
    return is_overlapping_types(
        left,
        right,
        ignore_promotions=True,
        prohibit_none_typevar_overlap=True,
        overlap_for_overloads=True,
    )


def is_private(node_name: str) -> bool:
    """Check if node is private to class definition."""
    return node_name.startswith("__") and not node_name.endswith("__")


def is_string_literal(typ: Type) -> bool:
    strs = try_getting_str_literals_from_type(typ)
    return strs is not None and len(strs) == 1


def has_bool_item(typ: ProperType) -> bool:
    """Return True if type is 'bool' or a union with a 'bool' item."""
    if is_named_instance(typ, "builtins.bool"):
        return True
    if isinstance(typ, UnionType):
        return any(is_named_instance(item, "builtins.bool") for item in typ.items)
    return False


def collapse_walrus(e: Expression) -> Expression:
    """If an expression is an AssignmentExpr, pull out the assignment target.

    We don't make any attempt to pull out all the targets in code like `x := (y := z)`.
    We could support narrowing those if that sort of code turns out to be common.
    """
    if isinstance(e, AssignmentExpr):
        return e.target
    return e


def find_last_var_assignment_line(n: Node, v: Var) -> int:
    """Find the highest line number of a potential assignment to variable within node.

    This supports local and global variables.

    Return -1 if no assignment was found.
    """
    visitor = VarAssignVisitor(v)
    n.accept(visitor)
    return visitor.last_line


class VarAssignVisitor(TraverserVisitor):
    def __init__(self, v: Var) -> None:
        self.last_line = -1
        self.lvalue = False
        self.var_node = v

    def visit_assignment_stmt(self, s: AssignmentStmt) -> None:
        self.lvalue = True
        for lv in s.lvalues:
            lv.accept(self)
        self.lvalue = False

    def visit_name_expr(self, e: NameExpr) -> None:
        if self.lvalue and e.node is self.var_node:
            self.last_line = max(self.last_line, e.line)

    def visit_member_expr(self, e: MemberExpr) -> None:
        old_lvalue = self.lvalue
        self.lvalue = False
        super().visit_member_expr(e)
        self.lvalue = old_lvalue

    def visit_index_expr(self, e: IndexExpr) -> None:
        old_lvalue = self.lvalue
        self.lvalue = False
        super().visit_index_expr(e)
        self.lvalue = old_lvalue

    def visit_with_stmt(self, s: WithStmt) -> None:
        self.lvalue = True
        for lv in s.target:
            if lv is not None:
                lv.accept(self)
        self.lvalue = False
        s.body.accept(self)

    def visit_for_stmt(self, s: ForStmt) -> None:
        self.lvalue = True
        s.index.accept(self)
        self.lvalue = False
        s.body.accept(self)
        if s.else_body:
            s.else_body.accept(self)

    def visit_assignment_expr(self, e: AssignmentExpr) -> None:
        self.lvalue = True
        e.target.accept(self)
        self.lvalue = False
        e.value.accept(self)

    def visit_as_pattern(self, p: AsPattern) -> None:
        if p.pattern is not None:
            p.pattern.accept(self)
        if p.name is not None:
            self.lvalue = True
            p.name.accept(self)
            self.lvalue = False

    def visit_starred_pattern(self, p: StarredPattern) -> None:
        if p.capture is not None:
            self.lvalue = True
            p.capture.accept(self)
            self.lvalue = False


def is_ambiguous_mix_of_enums(types: list[Type]) -> bool:
    """Do types have IntEnum/StrEnum types that are potentially overlapping with other types?

    If True, we shouldn't attempt type narrowing based on enum values, as it gets
    too ambiguous.

    For example, return True if there's an 'int' type together with an IntEnum literal.
    However, IntEnum together with a literal of the same IntEnum type is not ambiguous.
    """
    # We need these things for this to be ambiguous:
    #  (1) an IntEnum or StrEnum type
    #  (2) either a different IntEnum/StrEnum type or a non-enum type ("<other>")
    #
    # It would be slightly more correct to calculate this separately for IntEnum and
    # StrEnum related types, as an IntEnum can't be confused with a StrEnum.
    return len(_ambiguous_enum_variants(types)) > 1


def _ambiguous_enum_variants(types: list[Type]) -> set[str]:
    result = set()
    for t in types:
        t = get_proper_type(t)
        if isinstance(t, UnionType):
            result.update(_ambiguous_enum_variants(t.items))
        elif isinstance(t, Instance):
            if t.last_known_value:
                result.update(_ambiguous_enum_variants([t.last_known_value]))
            elif t.type.is_enum and any(
                base.fullname in ("enum.IntEnum", "enum.StrEnum") for base in t.type.mro
            ):
                result.add(t.type.fullname)
            elif not t.type.is_enum:
                # These might compare equal to IntEnum/StrEnum types (e.g. Decimal), so
                # let's be conservative
                result.add("<other>")
        elif isinstance(t, LiteralType):
            result.update(_ambiguous_enum_variants([t.fallback]))
        elif isinstance(t, NoneType):
            pass
        else:
            result.add("<other>")
    return result


def is_typeddict_type_context(lvalue_type: Type | None) -> bool:
    if lvalue_type is None:
        return False
    lvalue_proper = get_proper_type(lvalue_type)
    return isinstance(lvalue_proper, TypedDictType)


def is_method(node: SymbolNode | None) -> bool:
    if isinstance(node, OverloadedFuncDef):
        return not node.is_property
    if isinstance(node, Decorator):
        return not node.var.is_property
    return isinstance(node, FuncDef)<|MERGE_RESOLUTION|>--- conflicted
+++ resolved
@@ -1243,14 +1243,10 @@
         original_typ = typ
         for item, typ in expanded:
             old_binder = self.binder
-<<<<<<< HEAD
-            self.binder = ConditionalTypeBinder()
+            self.binder = ConditionalTypeBinder(self.options)
             if old_binder.is_unreachable_warning_suppressed():
                 self.binder.suppress_unreachable_warnings()
 
-=======
-            self.binder = ConditionalTypeBinder(self.options)
->>>>>>> 12aa6423
             with self.binder.top_frame_context():
                 defn.expanded.append(item)
 
@@ -1439,8 +1435,6 @@
                             new_frame.types[key] = narrowed_type
                             self.binder.declarations[key] = old_binder.declarations[key]
 
-<<<<<<< HEAD
-=======
                 if self.options.allow_redefinition_new and not self.is_stub:
                     # Add formal argument types to the binder.
                     for arg in defn.arguments:
@@ -1451,7 +1445,6 @@
                             n.node = v
                             self.binder.assign_type(n, v.type, v.type)
 
->>>>>>> 12aa6423
                 with self.scope.push_function(defn):
                     # We suppress reachability warnings for empty generator functions
                     # (return; yield) which have a "yield" that's unreachable by definition
@@ -8573,13 +8566,8 @@
         # type could either be NoneType or an Optional type, depending on
         # the context. This resolution happens in leave_partial_types when
         # we pop a partial types scope.
-<<<<<<< HEAD
-        return is_lvalue_final
+        return is_lvalue_final or (not is_lvalue_member and options.allow_redefinition_new)
     elif isinstance(proper_type, UninhabitedType) and proper_type.ambiguous:
-=======
-        return is_lvalue_final or (not is_lvalue_member and options.allow_redefinition_new)
-    elif isinstance(proper_type, UninhabitedType):
->>>>>>> 12aa6423
         return False
     return not typ.accept(InvalidInferredTypes())
 
