--- conflicted
+++ resolved
@@ -424,11 +424,6 @@
     @property
     def type_context(self) -> list[Type | None]:
         return self.expr_checker.type_context
-<<<<<<< HEAD
-
-=======
-    
->>>>>>> 4a850d48
 
     def reset(self) -> None:
         """Cleanup stale state that might be left over from a typechecking run.
@@ -5192,22 +5187,12 @@
         )
 
     def _check_for_truthy_type(self, t: Type, expr: Expression) -> None:
-<<<<<<< HEAD
         # if not state.strict_optional:
         #     return  # if everything can be None, all bets are off
-=======
-        if not state.strict_optional:
-            return  # if everything can be None, all bets are off
->>>>>>> 4a850d48
 
         t = get_proper_type(t)
         if not self._is_truthy_type(t):
             return
-<<<<<<< HEAD
-
-=======
-        
->>>>>>> 4a850d48
         def format_expr_type() -> str:
             typ = format_type(t)
             if isinstance(expr, MemberExpr):
@@ -5226,18 +5211,6 @@
             #Todo --this if checks if the function is a module with type Callable[...] and then assigns self.fail to the function name
             if 0:
                 self.fail(message_registry.FUNCTION_ALWAYS_TRUE_MODULE.format(t.get_name(),format_type(t)), expr)
-<<<<<<< HEAD
-            #Todo --this elif checks if the function is a method with type Callable[...] and then assigns self.fail to the function name
-            elif isinstance(expr, MemberExpr):
-                self.fail(message_registry.FUNCTION_ALWAYS_TRUE_METHOD.format(f'"{expr.name}"',format_type(t)), expr)
-            elif 0:
-                self.fail(message_registry.FUNCTION_ALWAYS_TRUE_VAR.format(t.get_name(),format_type(t)), expr)
-            #Todo --this elif checks if the function is a Direct Reference with type Callable[...] and then assigns self.fail to the function name
-            elif t.get_name() is not None:
-                self.fail(message_registry.FUNCTION_ALWAYS_TRUE_DIRREF.format(t.get_name(),format_type(t)), expr)
-            else :
-                self.fail(message_registry.FUNCTION_ALWAYS_TRUE.format(f'"{expr.name}"', format_type(t)), expr)
-=======
             elif isinstance(expr, MemberExpr):
                 self.fail(message_registry.FUNCTION_ALWAYS_TRUE_METHOD.format(f'"{expr.name}"',format_type(t)), expr)
             elif isinstance(expr, NameExpr):
@@ -5245,8 +5218,7 @@
             elif isinstance(expr, RefExpr):
                 self.fail(message_registry.FUNCTION_ALWAYS_TRUE_DIRREF.format(f'"{expr.name}"',format_type(t)), expr)
             else :
-                self.fail(message_registry.FUNCTION_ALWAYS_TRUE.format(format_type(t)), expr)
->>>>>>> 4a850d48
+                self.fail(message_registry.FUNCTION_ALWAYS_TRUE.format(f'"{expr.name}"',format_type(t)), expr)
         elif isinstance(t, UnionType):
             self.fail(message_registry.TYPE_ALWAYS_TRUE_UNIONTYPE.format(format_expr_type()), expr)
         elif isinstance(t, Instance) and t.type.fullname == "typing.Iterable":
@@ -7628,8 +7600,4 @@
     """
     if isinstance(e, AssignmentExpr):
         return e.target
-<<<<<<< HEAD
-    return e
-=======
-    return e
->>>>>>> 4a850d48
+    return e