--- conflicted
+++ resolved
@@ -1217,21 +1217,13 @@
                     self.accept(item.body)
                 unreachable = self.binder.is_unreachable()
 
-<<<<<<< HEAD
             if not unreachable and not body_is_trivial:
-                if (defn.is_generator or
-                        is_named_instance(self.return_types[-1], 'typing.AwaitableGenerator')):
-                    return_type = self.get_generator_return_type(self.return_types[-1],
-                                                                 defn.is_coroutine)
-=======
-            if self.options.warn_no_return and not unreachable:
                 if defn.is_generator or is_named_instance(
                     self.return_types[-1], "typing.AwaitableGenerator"
                 ):
                     return_type = self.get_generator_return_type(
                         self.return_types[-1], defn.is_coroutine
                     )
->>>>>>> 2e03c164
                 elif defn.is_coroutine:
                     return_type = self.get_coroutine_return_type(self.return_types[-1])
                 else:
@@ -1251,13 +1243,14 @@
                 else:
                     # similar to code in check_return_stmt
                     self.check_subtype(
-                        subtype_label='implicitly returns',
+                        subtype_label="implicitly returns",
                         subtype=NoneType(),
-                        supertype_label='expected',
+                        supertype_label="expected",
                         supertype=return_type,
                         context=defn,
                         msg=message_registry.INCOMPATIBLE_RETURN_VALUE_TYPE,
-                        code=codes.RETURN_VALUE)
+                        code=codes.RETURN_VALUE,
+                    )
 
             self.return_types.pop()
 
