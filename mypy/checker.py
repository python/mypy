"""Mypy type checker."""

import itertools
import fnmatch
from collections import defaultdict
from contextlib import contextmanager

from typing import (
    Any, Dict, Set, List, cast, Tuple, TypeVar, Union, Optional, NamedTuple, Iterator,
    Iterable, Sequence, Mapping, Generic, AbstractSet, Callable, overload
)
from typing_extensions import Final, TypeAlias as _TypeAlias

from mypy.backports import nullcontext
from mypy.errors import Errors, report_internal_error
from mypy.nodes import (
    SymbolTable, Statement, MypyFile, Var, Expression, Lvalue, Node,
    OverloadedFuncDef, FuncDef, FuncItem, FuncBase, TypeInfo,
    ClassDef, Block, AssignmentStmt, NameExpr, MemberExpr, IndexExpr,
    TupleExpr, ListExpr, ExpressionStmt, ReturnStmt, IfStmt,
    WhileStmt, OperatorAssignmentStmt, WithStmt, AssertStmt,
    RaiseStmt, TryStmt, ForStmt, DelStmt, CallExpr, IntExpr, StrExpr,
    UnicodeExpr, OpExpr, UnaryExpr, LambdaExpr, TempNode, SymbolTableNode,
    Context, Decorator, PrintStmt, BreakStmt, PassStmt, ContinueStmt,
    ComparisonExpr, StarExpr, EllipsisExpr, RefExpr, PromoteExpr,
    Import, ImportFrom, ImportAll, ImportBase, TypeAlias,
    ARG_POS, ARG_STAR, LITERAL_TYPE, LDEF, MDEF, GDEF,
    CONTRAVARIANT, COVARIANT, INVARIANT, TypeVarExpr, AssignmentExpr,
    is_final_node, ARG_NAMED, MatchStmt)
from mypy import nodes
from mypy import operators
from mypy.literals import literal, literal_hash, Key
from mypy.typeanal import has_any_from_unimported_type, check_for_explicit_any, make_optional_type
from mypy.types import (
    Type, AnyType, CallableType, FunctionLike, Overloaded, TupleType, TypedDictType,
    Instance, NoneType, strip_type, TypeType, TypeOfAny,
    UnionType, TypeVarId, TypeVarType, PartialType, DeletedType, UninhabitedType,
    is_named_instance, union_items, TypeQuery, LiteralType,
    is_optional, remove_optional, TypeTranslator, StarType, get_proper_type, ProperType,
    get_proper_types, is_literal_type, TypeAliasType, TypeGuardedType, ParamSpecType
)
from mypy.sametypes import is_same_type
from mypy.messages import (
    MessageBuilder, make_inferred_type_note, append_invariance_notes, pretty_seq,
    format_type, format_type_bare, format_type_distinctly, SUGGESTED_TEST_FIXTURES
)
import mypy.checkexpr
from mypy.checkmember import (
    MemberContext, analyze_member_access, analyze_descriptor_access,
    type_object_type,
    analyze_decorator_or_funcbase_access,
)
<<<<<<< HEAD
from mypy.checkpattern import PatternChecker
=======
from mypy.semanal_enum import ENUM_BASES, ENUM_SPECIAL_PROPS
>>>>>>> 9898ea4e
from mypy.typeops import (
    map_type_from_supertype, bind_self, erase_to_bound, make_simplified_union,
    erase_def_to_union_or_bound, erase_to_union_or_bound, coerce_to_literal,
    try_getting_str_literals_from_type, try_getting_int_literals_from_type,
    tuple_fallback, is_singleton_type, try_expanding_sum_type_to_union,
    true_only, false_only, function_type, get_type_vars, custom_special_method,
    is_literal_type_like,
)
from mypy import message_registry
from mypy.message_registry import ErrorMessage
from mypy.subtypes import (
    is_subtype, is_equivalent, is_proper_subtype, is_more_precise,
    restrict_subtype_away, is_subtype_ignoring_tvars, is_callable_compatible,
    unify_generic_callable, find_member
)
from mypy.constraints import SUPERTYPE_OF
from mypy.maptype import map_instance_to_supertype
from mypy.typevars import fill_typevars, has_no_typevars, fill_typevars_with_any
from mypy.semanal import set_callable_name, refers_to_fullname
from mypy.mro import calculate_mro, MroError
from mypy.erasetype import erase_typevars, remove_instance_last_known_values, erase_type
from mypy.expandtype import expand_type, expand_type_by_instance
from mypy.visitor import NodeVisitor
from mypy.join import join_types
from mypy.treetransform import TransformVisitor
from mypy.binder import ConditionalTypeBinder, get_declaration
from mypy.meet import is_overlapping_erased_types, is_overlapping_types
from mypy.options import Options
from mypy.plugin import Plugin, CheckerPluginInterface
from mypy.sharedparse import BINARY_MAGIC_METHODS
from mypy.scope import Scope
from mypy import state, errorcodes as codes
from mypy.traverser import has_return_statement, all_return_statements
from mypy.errorcodes import ErrorCode
from mypy.util import is_typeshed_file

T = TypeVar('T')

DEFAULT_LAST_PASS: Final = 1  # Pass numbers start at 0

DeferredNodeType: _TypeAlias = Union[FuncDef, LambdaExpr, OverloadedFuncDef, Decorator]
FineGrainedDeferredNodeType: _TypeAlias = Union[FuncDef, MypyFile, OverloadedFuncDef]

# A node which is postponed to be processed during the next pass.
# In normal mode one can defer functions and methods (also decorated and/or overloaded)
# and lambda expressions. Nested functions can't be deferred -- only top-level functions
# and methods of classes not defined within a function can be deferred.
DeferredNode = NamedTuple(
    'DeferredNode',
    [
        ('node', DeferredNodeType),
        ('active_typeinfo', Optional[TypeInfo]),  # And its TypeInfo (for semantic analysis
                                                  # self type handling)
    ])

# Same as above, but for fine-grained mode targets. Only top-level functions/methods
# and module top levels are allowed as such.
FineGrainedDeferredNode = NamedTuple(
    'FineGrainedDeferredNode',
    [
        ('node', FineGrainedDeferredNodeType),
        ('active_typeinfo', Optional[TypeInfo]),
    ])

# Data structure returned by find_isinstance_check representing
# information learned from the truth or falsehood of a condition.  The
# dict maps nodes representing expressions like 'a[0].x' to their
# refined types under the assumption that the condition has a
# particular truth value. A value of None means that the condition can
# never have that truth value.

# NB: The keys of this dict are nodes in the original source program,
# which are compared by reference equality--effectively, being *the
# same* expression of the program, not just two identical expressions
# (such as two references to the same variable). TODO: it would
# probably be better to have the dict keyed by the nodes' literal_hash
# field instead.

TypeMap: _TypeAlias = Optional[Dict[Expression, Type]]

# An object that represents either a precise type or a type with an upper bound;
# it is important for correct type inference with isinstance.
TypeRange = NamedTuple(
    'TypeRange',
    [
        ('item', Type),
        ('is_upper_bound', bool),  # False => precise type
    ])

# Keeps track of partial types in a single scope. In fine-grained incremental
# mode partial types initially defined at the top level cannot be completed in
# a function, and we use the 'is_function' attribute to enforce this.
PartialTypeScope = NamedTuple('PartialTypeScope', [('map', Dict[Var, Context]),
                                                   ('is_function', bool),
                                                   ('is_local', bool),
                                                   ])


class TypeChecker(NodeVisitor[None], CheckerPluginInterface):
    """Mypy type checker.

    Type check mypy source files that have been semantically analyzed.

    You must create a separate instance for each source file.
    """

    # Are we type checking a stub?
    is_stub = False
    # Error message reporter
    errors: Errors
    # Utility for generating messages
    msg: MessageBuilder
    # Types of type checked nodes
    type_map: Dict[Expression, Type]

    # Helper for managing conditional types
    binder: ConditionalTypeBinder
    # Helper for type checking expressions
    expr_checker: mypy.checkexpr.ExpressionChecker

    pattern_checker: PatternChecker

    tscope: Scope
    scope: "CheckerScope"
    # Stack of function return types
    return_types: List[Type]
    # Flags; true for dynamically typed functions
    dynamic_funcs: List[bool]
    # Stack of collections of variables with partial types
    partial_types: List[PartialTypeScope]
    # Vars for which partial type errors are already reported
    # (to avoid logically duplicate errors with different error context).
    partial_reported: Set[Var]
    globals: SymbolTable
    modules: Dict[str, MypyFile]
    # Nodes that couldn't be checked because some types weren't available. We'll run
    # another pass and try these again.
    deferred_nodes: List[DeferredNode]
    # Type checking pass number (0 = first pass)
    pass_num = 0
    # Last pass number to take
    last_pass = DEFAULT_LAST_PASS
    # Have we deferred the current function? If yes, don't infer additional
    # types during this pass within the function.
    current_node_deferred = False
    # Is this file a typeshed stub?
    is_typeshed_stub = False
    # Should strict Optional-related errors be suppressed in this file?
    suppress_none_errors = False  # TODO: Get it from options instead
    options: Options
    # Used for collecting inferred attribute types so that they can be checked
    # for consistency.
    inferred_attribute_types: Optional[Dict[Var, Type]] = None
    # Don't infer partial None types if we are processing assignment from Union
    no_partial_types: bool = False

    # The set of all dependencies (suppressed or not) that this module accesses, either
    # directly or indirectly.
    module_refs: Set[str]

    # A map from variable nodes to a snapshot of the frame ids of the
    # frames that were active when the variable was declared. This can
    # be used to determine nearest common ancestor frame of a variable's
    # declaration and the current frame, which lets us determine if it
    # was declared in a different branch of the same `if` statement
    # (if that frame is a conditional_frame).
    var_decl_frames: Dict[Var, Set[int]]

    # Plugin that provides special type checking rules for specific library
    # functions such as open(), etc.
    plugin: Plugin

    # Future flags that we get from semantic analyzer.
    future_import_flags: Set[str]

    def __init__(self, errors: Errors, modules: Dict[str, MypyFile], options: Options,
                 tree: MypyFile, path: str, plugin: Plugin,
                 future_import_flags: Set[str]) -> None:
        """Construct a type checker.

        Use errors to report type check errors.
        """
        self.errors = errors
        self.modules = modules
        self.options = options
        self.tree = tree
        self.path = path
        self.msg = MessageBuilder(errors, modules)
        self.plugin = plugin
        self.expr_checker = mypy.checkexpr.ExpressionChecker(self, self.msg, self.plugin)
        self.pattern_checker = PatternChecker(self, self.msg, self.plugin)
        self.tscope = Scope()
        self.scope = CheckerScope(tree)
        self.binder = ConditionalTypeBinder()
        self.globals = tree.names
        self.return_types = []
        self.dynamic_funcs = []
        self.partial_types = []
        self.partial_reported = set()
        self.var_decl_frames = {}
        self.deferred_nodes = []
        self.type_map = {}
        self.module_refs = set()
        self.pass_num = 0
        self.current_node_deferred = False
        self.is_stub = tree.is_stub
        self.is_typeshed_stub = is_typeshed_file(path)
        self.inferred_attribute_types = None
        if options.strict_optional_whitelist is None:
            self.suppress_none_errors = not options.show_none_errors
        else:
            self.suppress_none_errors = not any(fnmatch.fnmatch(path, pattern)
                                                for pattern
                                                in options.strict_optional_whitelist)
        # If True, process function definitions. If False, don't. This is used
        # for processing module top levels in fine-grained incremental mode.
        self.recurse_into_functions = True
        # This internal flag is used to track whether we a currently type-checking
        # a final declaration (assignment), so that some errors should be suppressed.
        # Should not be set manually, use get_final_context/enter_final_context instead.
        # NOTE: we use the context manager to avoid "threading" an additional `is_final_def`
        # argument through various `checker` and `checkmember` functions.
        self._is_final_def = False

        self.future_import_flags = future_import_flags

    @property
    def type_context(self) -> List[Optional[Type]]:
        return self.expr_checker.type_context

    def reset(self) -> None:
        """Cleanup stale state that might be left over from a typechecking run.

        This allows us to reuse TypeChecker objects in fine-grained
        incremental mode.
        """
        # TODO: verify this is still actually worth it over creating new checkers
        self.partial_reported.clear()
        self.module_refs.clear()
        self.binder = ConditionalTypeBinder()
        self.type_map.clear()

        assert self.inferred_attribute_types is None
        assert self.partial_types == []
        assert self.deferred_nodes == []
        assert len(self.scope.stack) == 1
        assert self.partial_types == []

    def check_first_pass(self) -> None:
        """Type check the entire file, but defer functions with unresolved references.

        Unresolved references are forward references to variables
        whose types haven't been inferred yet.  They may occur later
        in the same file or in a different file that's being processed
        later (usually due to an import cycle).

        Deferred functions will be processed by check_second_pass().
        """
        self.recurse_into_functions = True
        with state.strict_optional_set(self.options.strict_optional):
            self.errors.set_file(self.path, self.tree.fullname, scope=self.tscope)
            with self.tscope.module_scope(self.tree.fullname):
                with self.enter_partial_types(), self.binder.top_frame_context():
                    for d in self.tree.defs:
                        if (self.binder.is_unreachable()
                                and self.should_report_unreachable_issues()
                                and not self.is_raising_or_empty(d)):
                            self.msg.unreachable_statement(d)
                            break
                        self.accept(d)

                assert not self.current_node_deferred

                all_ = self.globals.get('__all__')
                if all_ is not None and all_.type is not None:
                    all_node = all_.node
                    assert all_node is not None
                    seq_str = self.named_generic_type('typing.Sequence',
                                                      [self.named_type('builtins.str')])
                    if self.options.python_version[0] < 3:
                        seq_str = self.named_generic_type('typing.Sequence',
                                                          [self.named_type('builtins.unicode')])
                    if not is_subtype(all_.type, seq_str):
                        str_seq_s, all_s = format_type_distinctly(seq_str, all_.type)
                        self.fail(message_registry.ALL_MUST_BE_SEQ_STR.format(str_seq_s, all_s),
                                  all_node)

    def check_second_pass(self,
                          todo: Optional[Sequence[Union[DeferredNode,
                                                        FineGrainedDeferredNode]]] = None
                          ) -> bool:
        """Run second or following pass of type checking.

        This goes through deferred nodes, returning True if there were any.
        """
        self.recurse_into_functions = True
        with state.strict_optional_set(self.options.strict_optional):
            if not todo and not self.deferred_nodes:
                return False
            self.errors.set_file(self.path, self.tree.fullname, scope=self.tscope)
            with self.tscope.module_scope(self.tree.fullname):
                self.pass_num += 1
                if not todo:
                    todo = self.deferred_nodes
                else:
                    assert not self.deferred_nodes
                self.deferred_nodes = []
                done: Set[Union[DeferredNodeType, FineGrainedDeferredNodeType]] = set()
                for node, active_typeinfo in todo:
                    if node in done:
                        continue
                    # This is useful for debugging:
                    # print("XXX in pass %d, class %s, function %s" %
                    #       (self.pass_num, type_name, node.fullname or node.name))
                    done.add(node)
                    with self.tscope.class_scope(active_typeinfo) if active_typeinfo \
                            else nullcontext():
                        with self.scope.push_class(active_typeinfo) if active_typeinfo \
                                else nullcontext():
                            self.check_partial(node)
            return True

    def check_partial(self, node: Union[DeferredNodeType, FineGrainedDeferredNodeType]) -> None:
        if isinstance(node, MypyFile):
            self.check_top_level(node)
        else:
            self.recurse_into_functions = True
            if isinstance(node, LambdaExpr):
                self.expr_checker.accept(node)
            else:
                self.accept(node)

    def check_top_level(self, node: MypyFile) -> None:
        """Check only the top-level of a module, skipping function definitions."""
        self.recurse_into_functions = False
        with self.enter_partial_types():
            with self.binder.top_frame_context():
                for d in node.defs:
                    d.accept(self)

        assert not self.current_node_deferred
        # TODO: Handle __all__

    def defer_node(self, node: DeferredNodeType, enclosing_class: Optional[TypeInfo]) -> None:
        """Defer a node for processing during next type-checking pass.

        Args:
            node: function/method being deferred
            enclosing_class: for methods, the class where the method is defined
        NOTE: this can't handle nested functions/methods.
        """
        # We don't freeze the entire scope since only top-level functions and methods
        # can be deferred. Only module/class level scope information is needed.
        # Module-level scope information is preserved in the TypeChecker instance.
        self.deferred_nodes.append(DeferredNode(node, enclosing_class))

    def handle_cannot_determine_type(self, name: str, context: Context) -> None:
        node = self.scope.top_non_lambda_function()
        if self.pass_num < self.last_pass and isinstance(node, FuncDef):
            # Don't report an error yet. Just defer. Note that we don't defer
            # lambdas because they are coupled to the surrounding function
            # through the binder and the inferred type of the lambda, so it
            # would get messy.
            enclosing_class = self.scope.enclosing_class()
            self.defer_node(node, enclosing_class)
            # Set a marker so that we won't infer additional types in this
            # function. Any inferred types could be bogus, because there's at
            # least one type that we don't know.
            self.current_node_deferred = True
        else:
            self.msg.cannot_determine_type(name, context)

    def accept(self, stmt: Statement) -> None:
        """Type check a node in the given type context."""
        try:
            stmt.accept(self)
        except Exception as err:
            report_internal_error(err, self.errors.file, stmt.line, self.errors, self.options)

    def accept_loop(self, body: Statement, else_body: Optional[Statement] = None, *,
                    exit_condition: Optional[Expression] = None) -> None:
        """Repeatedly type check a loop body until the frame doesn't change.
        If exit_condition is set, assume it must be False on exit from the loop.

        Then check the else_body.
        """
        # The outer frame accumulates the results of all iterations
        with self.binder.frame_context(can_skip=False, conditional_frame=True):
            while True:
                with self.binder.frame_context(can_skip=True,
                                               break_frame=2, continue_frame=1):
                    self.accept(body)
                if not self.binder.last_pop_changed:
                    break
            if exit_condition:
                _, else_map = self.find_isinstance_check(exit_condition)
                self.push_type_map(else_map)
            if else_body:
                self.accept(else_body)

    #
    # Definitions
    #

    def visit_overloaded_func_def(self, defn: OverloadedFuncDef) -> None:
        if not self.recurse_into_functions:
            return
        with self.tscope.function_scope(defn):
            self._visit_overloaded_func_def(defn)

    def _visit_overloaded_func_def(self, defn: OverloadedFuncDef) -> None:
        num_abstract = 0
        if not defn.items:
            # In this case we have already complained about none of these being
            # valid overloads.
            return None
        if len(defn.items) == 1:
            self.fail(message_registry.MULTIPLE_OVERLOADS_REQUIRED, defn)

        if defn.is_property:
            # HACK: Infer the type of the property.
            self.visit_decorator(cast(Decorator, defn.items[0]))
        for fdef in defn.items:
            assert isinstance(fdef, Decorator)
            self.check_func_item(fdef.func, name=fdef.func.name)
            if fdef.func.is_abstract:
                num_abstract += 1
        if num_abstract not in (0, len(defn.items)):
            self.fail(message_registry.INCONSISTENT_ABSTRACT_OVERLOAD, defn)
        if defn.impl:
            defn.impl.accept(self)
        if defn.info:
            self.check_method_override(defn)
            self.check_inplace_operator_method(defn)
        if not defn.is_property:
            self.check_overlapping_overloads(defn)
        return None

    def check_overlapping_overloads(self, defn: OverloadedFuncDef) -> None:
        # At this point we should have set the impl already, and all remaining
        # items are decorators

        if self.msg.errors.file in self.msg.errors.ignored_files:
            # This is a little hacky, however, the quadratic check here is really expensive, this
            # method has no side effects, so we should skip it if we aren't going to report
            # anything. In some other places we swallow errors in stubs, but this error is very
            # useful for stubs!
            return

        # Compute some info about the implementation (if it exists) for use below
        impl_type: Optional[CallableType] = None
        if defn.impl:
            if isinstance(defn.impl, FuncDef):
                inner_type: Optional[Type] = defn.impl.type
            elif isinstance(defn.impl, Decorator):
                inner_type = defn.impl.var.type
            else:
                assert False, "Impl isn't the right type"

            # This can happen if we've got an overload with a different
            # decorator or if the implementation is untyped -- we gave up on the types.
            inner_type = get_proper_type(inner_type)
            if inner_type is not None and not isinstance(inner_type, AnyType):
                if isinstance(inner_type, CallableType):
                    impl_type = inner_type
                elif isinstance(inner_type, Instance):
                    inner_call = get_proper_type(
                        analyze_member_access(
                            name='__call__',
                            typ=inner_type,
                            context=defn.impl,
                            is_lvalue=False,
                            is_super=False,
                            is_operator=True,
                            msg=self.msg,
                            original_type=inner_type,
                            chk=self,
                        ),
                    )
                    if isinstance(inner_call, CallableType):
                        impl_type = inner_call
                if impl_type is None:
                    self.msg.not_callable(inner_type, defn.impl)

        is_descriptor_get = defn.info and defn.name == "__get__"
        for i, item in enumerate(defn.items):
            # TODO overloads involving decorators
            assert isinstance(item, Decorator)
            sig1 = self.function_type(item.func)
            assert isinstance(sig1, CallableType)

            for j, item2 in enumerate(defn.items[i + 1:]):
                assert isinstance(item2, Decorator)
                sig2 = self.function_type(item2.func)
                assert isinstance(sig2, CallableType)

                if not are_argument_counts_overlapping(sig1, sig2):
                    continue

                if overload_can_never_match(sig1, sig2):
                    self.msg.overloaded_signature_will_never_match(
                        i + 1, i + j + 2, item2.func)
                elif not is_descriptor_get:
                    # Note: we force mypy to check overload signatures in strict-optional mode
                    # so we don't incorrectly report errors when a user tries typing an overload
                    # that happens to have a 'if the argument is None' fallback.
                    #
                    # For example, the following is fine in strict-optional mode but would throw
                    # the unsafe overlap error when strict-optional is disabled:
                    #
                    #     @overload
                    #     def foo(x: None) -> int: ...
                    #     @overload
                    #     def foo(x: str) -> str: ...
                    #
                    # See Python 2's map function for a concrete example of this kind of overload.
                    with state.strict_optional_set(True):
                        if is_unsafe_overlapping_overload_signatures(sig1, sig2):
                            self.msg.overloaded_signatures_overlap(
                                i + 1, i + j + 2, item.func)

            if impl_type is not None:
                assert defn.impl is not None

                # We perform a unification step that's very similar to what
                # 'is_callable_compatible' would have done if we had set
                # 'unify_generics' to True -- the only difference is that
                # we check and see if the impl_type's return value is a
                # *supertype* of the overload alternative, not a *subtype*.
                #
                # This is to match the direction the implementation's return
                # needs to be compatible in.
                if impl_type.variables:
                    impl = unify_generic_callable(impl_type, sig1,
                                                  ignore_return=False,
                                                  return_constraint_direction=SUPERTYPE_OF)
                    if impl is None:
                        self.msg.overloaded_signatures_typevar_specific(i + 1, defn.impl)
                        continue
                else:
                    impl = impl_type

                # Prevent extra noise from inconsistent use of @classmethod by copying
                # the first arg from the method being checked against.
                if sig1.arg_types and defn.info:
                    impl = impl.copy_modified(arg_types=[sig1.arg_types[0]] + impl.arg_types[1:])

                # Is the overload alternative's arguments subtypes of the implementation's?
                if not is_callable_compatible(impl, sig1,
                                              is_compat=is_subtype_no_promote,
                                              ignore_return=True):
                    self.msg.overloaded_signatures_arg_specific(i + 1, defn.impl)

                # Is the overload alternative's return type a subtype of the implementation's?
                if not is_subtype_no_promote(sig1.ret_type, impl.ret_type):
                    self.msg.overloaded_signatures_ret_specific(i + 1, defn.impl)

    # Here's the scoop about generators and coroutines.
    #
    # There are two kinds of generators: classic generators (functions
    # with `yield` or `yield from` in the body) and coroutines
    # (functions declared with `async def`).  The latter are specified
    # in PEP 492 and only available in Python >= 3.5.
    #
    # Classic generators can be parameterized with three types:
    # - ty is the Yield type (the type of y in `yield y`)
    # - tc is the type reCeived by yield (the type of c in `c = yield`).
    # - tr is the Return type (the type of r in `return r`)
    #
    # A classic generator must define a return type that's either
    # `Generator[ty, tc, tr]`, Iterator[ty], or Iterable[ty] (or
    # object or Any).  If tc/tr are not given, both are None.
    #
    # A coroutine must define a return type corresponding to tr; the
    # other two are unconstrained.  The "external" return type (seen
    # by the caller) is Awaitable[tr].
    #
    # In addition, there's the synthetic type AwaitableGenerator: it
    # inherits from both Awaitable and Generator and can be used both
    # in `yield from` and in `await`.  This type is set automatically
    # for functions decorated with `@types.coroutine` or
    # `@asyncio.coroutine`.  Its single parameter corresponds to tr.
    #
    # PEP 525 adds a new type, the asynchronous generator, which was
    # first released in Python 3.6. Async generators are `async def`
    # functions that can also `yield` values. They can be parameterized
    # with two types, ty and tc, because they cannot return a value.
    #
    # There are several useful methods, each taking a type t and a
    # flag c indicating whether it's for a generator or coroutine:
    #
    # - is_generator_return_type(t, c) returns whether t is a Generator,
    #   Iterator, Iterable (if not c), or Awaitable (if c), or
    #   AwaitableGenerator (regardless of c).
    # - is_async_generator_return_type(t) returns whether t is an
    #   AsyncGenerator.
    # - get_generator_yield_type(t, c) returns ty.
    # - get_generator_receive_type(t, c) returns tc.
    # - get_generator_return_type(t, c) returns tr.

    def is_generator_return_type(self, typ: Type, is_coroutine: bool) -> bool:
        """Is `typ` a valid type for a generator/coroutine?

        True if `typ` is a *supertype* of Generator or Awaitable.
        Also true it it's *exactly* AwaitableGenerator (modulo type parameters).
        """
        typ = get_proper_type(typ)
        if is_coroutine:
            # This means we're in Python 3.5 or later.
            at = self.named_generic_type('typing.Awaitable', [AnyType(TypeOfAny.special_form)])
            if is_subtype(at, typ):
                return True
        else:
            any_type = AnyType(TypeOfAny.special_form)
            gt = self.named_generic_type('typing.Generator', [any_type, any_type, any_type])
            if is_subtype(gt, typ):
                return True
        return isinstance(typ, Instance) and typ.type.fullname == 'typing.AwaitableGenerator'

    def is_async_generator_return_type(self, typ: Type) -> bool:
        """Is `typ` a valid type for an async generator?

        True if `typ` is a supertype of AsyncGenerator.
        """
        try:
            any_type = AnyType(TypeOfAny.special_form)
            agt = self.named_generic_type('typing.AsyncGenerator', [any_type, any_type])
        except KeyError:
            # we're running on a version of typing that doesn't have AsyncGenerator yet
            return False
        return is_subtype(agt, typ)

    def get_generator_yield_type(self, return_type: Type, is_coroutine: bool) -> Type:
        """Given the declared return type of a generator (t), return the type it yields (ty)."""
        return_type = get_proper_type(return_type)

        if isinstance(return_type, AnyType):
            return AnyType(TypeOfAny.from_another_any, source_any=return_type)
        elif (not self.is_generator_return_type(return_type, is_coroutine)
                and not self.is_async_generator_return_type(return_type)):
            # If the function doesn't have a proper Generator (or
            # Awaitable) return type, anything is permissible.
            return AnyType(TypeOfAny.from_error)
        elif not isinstance(return_type, Instance):
            # Same as above, but written as a separate branch so the typechecker can understand.
            return AnyType(TypeOfAny.from_error)
        elif return_type.type.fullname == 'typing.Awaitable':
            # Awaitable: ty is Any.
            return AnyType(TypeOfAny.special_form)
        elif return_type.args:
            # AwaitableGenerator, Generator, AsyncGenerator, Iterator, or Iterable; ty is args[0].
            ret_type = return_type.args[0]
            # TODO not best fix, better have dedicated yield token
            return ret_type
        else:
            # If the function's declared supertype of Generator has no type
            # parameters (i.e. is `object`), then the yielded values can't
            # be accessed so any type is acceptable.  IOW, ty is Any.
            # (However, see https://github.com/python/mypy/issues/1933)
            return AnyType(TypeOfAny.special_form)

    def get_generator_receive_type(self, return_type: Type, is_coroutine: bool) -> Type:
        """Given a declared generator return type (t), return the type its yield receives (tc)."""
        return_type = get_proper_type(return_type)

        if isinstance(return_type, AnyType):
            return AnyType(TypeOfAny.from_another_any, source_any=return_type)
        elif (not self.is_generator_return_type(return_type, is_coroutine)
                and not self.is_async_generator_return_type(return_type)):
            # If the function doesn't have a proper Generator (or
            # Awaitable) return type, anything is permissible.
            return AnyType(TypeOfAny.from_error)
        elif not isinstance(return_type, Instance):
            # Same as above, but written as a separate branch so the typechecker can understand.
            return AnyType(TypeOfAny.from_error)
        elif return_type.type.fullname == 'typing.Awaitable':
            # Awaitable, AwaitableGenerator: tc is Any.
            return AnyType(TypeOfAny.special_form)
        elif (return_type.type.fullname in ('typing.Generator', 'typing.AwaitableGenerator')
              and len(return_type.args) >= 3):
            # Generator: tc is args[1].
            return return_type.args[1]
        elif return_type.type.fullname == 'typing.AsyncGenerator' and len(return_type.args) >= 2:
            return return_type.args[1]
        else:
            # `return_type` is a supertype of Generator, so callers won't be able to send it
            # values.  IOW, tc is None.
            return NoneType()

    def get_coroutine_return_type(self, return_type: Type) -> Type:
        return_type = get_proper_type(return_type)
        if isinstance(return_type, AnyType):
            return AnyType(TypeOfAny.from_another_any, source_any=return_type)
        assert isinstance(return_type, Instance), "Should only be called on coroutine functions."
        # Note: return type is the 3rd type parameter of Coroutine.
        return return_type.args[2]

    def get_generator_return_type(self, return_type: Type, is_coroutine: bool) -> Type:
        """Given the declared return type of a generator (t), return the type it returns (tr)."""
        return_type = get_proper_type(return_type)

        if isinstance(return_type, AnyType):
            return AnyType(TypeOfAny.from_another_any, source_any=return_type)
        elif not self.is_generator_return_type(return_type, is_coroutine):
            # If the function doesn't have a proper Generator (or
            # Awaitable) return type, anything is permissible.
            return AnyType(TypeOfAny.from_error)
        elif not isinstance(return_type, Instance):
            # Same as above, but written as a separate branch so the typechecker can understand.
            return AnyType(TypeOfAny.from_error)
        elif return_type.type.fullname == 'typing.Awaitable' and len(return_type.args) == 1:
            # Awaitable: tr is args[0].
            return return_type.args[0]
        elif (return_type.type.fullname in ('typing.Generator', 'typing.AwaitableGenerator')
              and len(return_type.args) >= 3):
            # AwaitableGenerator, Generator: tr is args[2].
            return return_type.args[2]
        else:
            # Supertype of Generator (Iterator, Iterable, object): tr is any.
            return AnyType(TypeOfAny.special_form)

    def visit_func_def(self, defn: FuncDef) -> None:
        if not self.recurse_into_functions:
            return
        with self.tscope.function_scope(defn):
            self._visit_func_def(defn)

    def _visit_func_def(self, defn: FuncDef) -> None:
        """Type check a function definition."""
        self.check_func_item(defn, name=defn.name)
        if defn.info:
            if not defn.is_dynamic() and not defn.is_overload and not defn.is_decorated:
                # If the definition is the implementation for an
                # overload, the legality of the override has already
                # been typechecked, and decorated methods will be
                # checked when the decorator is.
                self.check_method_override(defn)
            self.check_inplace_operator_method(defn)
        if defn.original_def:
            # Override previous definition.
            new_type = self.function_type(defn)
            if isinstance(defn.original_def, FuncDef):
                # Function definition overrides function definition.
                if not is_same_type(new_type, self.function_type(defn.original_def)):
                    self.msg.incompatible_conditional_function_def(defn)
            else:
                # Function definition overrides a variable initialized via assignment or a
                # decorated function.
                orig_type = defn.original_def.type
                if orig_type is None:
                    # XXX This can be None, as happens in
                    # test_testcheck_TypeCheckSuite.testRedefinedFunctionInTryWithElse
                    self.msg.note("Internal mypy error checking function redefinition", defn)
                    return
                if isinstance(orig_type, PartialType):
                    if orig_type.type is None:
                        # Ah this is a partial type. Give it the type of the function.
                        orig_def = defn.original_def
                        if isinstance(orig_def, Decorator):
                            var = orig_def.var
                        else:
                            var = orig_def
                        partial_types = self.find_partial_types(var)
                        if partial_types is not None:
                            var.type = new_type
                            del partial_types[var]
                    else:
                        # Trying to redefine something like partial empty list as function.
                        self.fail(message_registry.INCOMPATIBLE_REDEFINITION, defn)
                else:
                    # TODO: Update conditional type binder.
                    self.check_subtype(new_type, orig_type, defn,
                                       message_registry.INCOMPATIBLE_REDEFINITION,
                                       'redefinition with type',
                                       'original type')

    def check_func_item(self, defn: FuncItem,
                        type_override: Optional[CallableType] = None,
                        name: Optional[str] = None) -> None:
        """Type check a function.

        If type_override is provided, use it as the function type.
        """
        self.dynamic_funcs.append(defn.is_dynamic() and not type_override)

        with self.enter_partial_types(is_function=True):
            typ = self.function_type(defn)
            if type_override:
                typ = type_override.copy_modified(line=typ.line, column=typ.column)
            if isinstance(typ, CallableType):
                with self.enter_attribute_inference_context():
                    self.check_func_def(defn, typ, name)
            else:
                raise RuntimeError('Not supported')

        self.dynamic_funcs.pop()
        self.current_node_deferred = False

        if name == '__exit__':
            self.check__exit__return_type(defn)

    @contextmanager
    def enter_attribute_inference_context(self) -> Iterator[None]:
        old_types = self.inferred_attribute_types
        self.inferred_attribute_types = {}
        yield None
        self.inferred_attribute_types = old_types

    def check_func_def(self, defn: FuncItem, typ: CallableType, name: Optional[str]) -> None:
        """Type check a function definition."""
        # Expand type variables with value restrictions to ordinary types.
        expanded = self.expand_typevars(defn, typ)
        for item, typ in expanded:
            old_binder = self.binder
            self.binder = ConditionalTypeBinder()
            with self.binder.top_frame_context():
                defn.expanded.append(item)

                # We may be checking a function definition or an anonymous
                # function. In the first case, set up another reference with the
                # precise type.
                if isinstance(item, FuncDef):
                    fdef = item
                    # Check if __init__ has an invalid, non-None return type.
                    if (fdef.info and fdef.name in ('__init__', '__init_subclass__') and
                            not isinstance(get_proper_type(typ.ret_type), NoneType) and
                            not self.dynamic_funcs[-1]):
                        self.fail(message_registry.MUST_HAVE_NONE_RETURN_TYPE.format(fdef.name),
                                  item)

                    # Check validity of __new__ signature
                    if fdef.info and fdef.name == '__new__':
                        self.check___new___signature(fdef, typ)

                    self.check_for_missing_annotations(fdef)
                    if self.options.disallow_any_unimported:
                        if fdef.type and isinstance(fdef.type, CallableType):
                            ret_type = fdef.type.ret_type
                            if has_any_from_unimported_type(ret_type):
                                self.msg.unimported_type_becomes_any("Return type", ret_type, fdef)
                            for idx, arg_type in enumerate(fdef.type.arg_types):
                                if has_any_from_unimported_type(arg_type):
                                    prefix = "Argument {} to \"{}\"".format(idx + 1, fdef.name)
                                    self.msg.unimported_type_becomes_any(prefix, arg_type, fdef)
                    check_for_explicit_any(fdef.type, self.options, self.is_typeshed_stub,
                                           self.msg, context=fdef)

                if name:  # Special method names
                    if defn.info and self.is_reverse_op_method(name):
                        self.check_reverse_op_method(item, typ, name, defn)
                    elif name in ('__getattr__', '__getattribute__'):
                        self.check_getattr_method(typ, defn, name)
                    elif name == '__setattr__':
                        self.check_setattr_method(typ, defn)

                # Refuse contravariant return type variable
                if isinstance(typ.ret_type, TypeVarType):
                    if typ.ret_type.variance == CONTRAVARIANT:
                        self.fail(message_registry.RETURN_TYPE_CANNOT_BE_CONTRAVARIANT,
                                  typ.ret_type)

                # Check that Generator functions have the appropriate return type.
                if defn.is_generator:
                    if defn.is_async_generator:
                        if not self.is_async_generator_return_type(typ.ret_type):
                            self.fail(message_registry.INVALID_RETURN_TYPE_FOR_ASYNC_GENERATOR,
                                      typ)
                    else:
                        if not self.is_generator_return_type(typ.ret_type, defn.is_coroutine):
                            self.fail(message_registry.INVALID_RETURN_TYPE_FOR_GENERATOR, typ)

                    # Python 2 generators aren't allowed to return values.
                    orig_ret_type = get_proper_type(typ.ret_type)
                    if (self.options.python_version[0] == 2 and
                            isinstance(orig_ret_type, Instance) and
                            orig_ret_type.type.fullname == 'typing.Generator'):
                        if not isinstance(get_proper_type(orig_ret_type.args[2]),
                                          (NoneType, AnyType)):
                            self.fail(message_registry.INVALID_GENERATOR_RETURN_ITEM_TYPE, typ)

                # Fix the type if decorated with `@types.coroutine` or `@asyncio.coroutine`.
                if defn.is_awaitable_coroutine:
                    # Update the return type to AwaitableGenerator.
                    # (This doesn't exist in typing.py, only in typing.pyi.)
                    t = typ.ret_type
                    c = defn.is_coroutine
                    ty = self.get_generator_yield_type(t, c)
                    tc = self.get_generator_receive_type(t, c)
                    if c:
                        tr = self.get_coroutine_return_type(t)
                    else:
                        tr = self.get_generator_return_type(t, c)
                    ret_type = self.named_generic_type('typing.AwaitableGenerator',
                                                       [ty, tc, tr, t])
                    typ = typ.copy_modified(ret_type=ret_type)
                    defn.type = typ

                # Push return type.
                self.return_types.append(typ.ret_type)

                # Store argument types.
                for i in range(len(typ.arg_types)):
                    arg_type = typ.arg_types[i]
                    with self.scope.push_function(defn):
                        # We temporary push the definition to get the self type as
                        # visible from *inside* of this function/method.
                        ref_type: Optional[Type] = self.scope.active_self_type()
                    if (isinstance(defn, FuncDef) and ref_type is not None and i == 0
                            and not defn.is_static
                            and typ.arg_kinds[0] not in [nodes.ARG_STAR, nodes.ARG_STAR2]):
                        isclass = defn.is_class or defn.name in ('__new__', '__init_subclass__')
                        if isclass:
                            ref_type = mypy.types.TypeType.make_normalized(ref_type)
                        erased = get_proper_type(erase_to_bound(arg_type))
                        if not is_subtype_ignoring_tvars(ref_type, erased):
                            note = None
                            if (isinstance(erased, Instance) and erased.type.is_protocol or
                                    isinstance(erased, TypeType) and
                                    isinstance(erased.item, Instance) and
                                    erased.item.type.is_protocol):
                                # We allow the explicit self-type to be not a supertype of
                                # the current class if it is a protocol. For such cases
                                # the consistency check will be performed at call sites.
                                msg = None
                            elif typ.arg_names[i] in {'self', 'cls'}:
                                if (self.options.python_version[0] < 3
                                        and is_same_type(erased, arg_type) and not isclass):
                                    msg = message_registry.INVALID_SELF_TYPE_OR_EXTRA_ARG
                                    note = '(Hint: typically annotations omit the type for self)'
                                else:
                                    msg = message_registry.ERASED_SELF_TYPE_NOT_SUPERTYPE.format(
                                        erased, ref_type)
                            else:
                                msg = message_registry.MISSING_OR_INVALID_SELF_TYPE
                            if msg:
                                self.fail(msg, defn)
                                if note:
                                    self.note(note, defn)
                    elif isinstance(arg_type, TypeVarType):
                        # Refuse covariant parameter type variables
                        # TODO: check recursively for inner type variables
                        if (
                            arg_type.variance == COVARIANT and
                            defn.name not in ('__init__', '__new__')
                        ):
                            ctx: Context = arg_type
                            if ctx.line < 0:
                                ctx = typ
                            self.fail(message_registry.FUNCTION_PARAMETER_CANNOT_BE_COVARIANT, ctx)
                    if typ.arg_kinds[i] == nodes.ARG_STAR:
                        if not isinstance(arg_type, ParamSpecType):
                            # builtins.tuple[T] is typing.Tuple[T, ...]
                            arg_type = self.named_generic_type('builtins.tuple',
                                                               [arg_type])
                    elif typ.arg_kinds[i] == nodes.ARG_STAR2:
                        if not isinstance(arg_type, ParamSpecType):
                            arg_type = self.named_generic_type('builtins.dict',
                                                               [self.str_type(),
                                                                arg_type])
                    item.arguments[i].variable.type = arg_type

                # Type check initialization expressions.
                body_is_trivial = self.is_trivial_body(defn.body)
                self.check_default_args(item, body_is_trivial)

            # Type check body in a new scope.
            with self.binder.top_frame_context():
                with self.scope.push_function(defn):
                    # We suppress reachability warnings when we use TypeVars with value
                    # restrictions: we only want to report a warning if a certain statement is
                    # marked as being suppressed in *all* of the expansions, but we currently
                    # have no good way of doing this.
                    #
                    # TODO: Find a way of working around this limitation
                    if len(expanded) >= 2:
                        self.binder.suppress_unreachable_warnings()
                    self.accept(item.body)
                unreachable = self.binder.is_unreachable()

            if self.options.warn_no_return and not unreachable:
                if (defn.is_generator or
                        is_named_instance(self.return_types[-1], 'typing.AwaitableGenerator')):
                    return_type = self.get_generator_return_type(self.return_types[-1],
                                                                 defn.is_coroutine)
                elif defn.is_coroutine:
                    return_type = self.get_coroutine_return_type(self.return_types[-1])
                else:
                    return_type = self.return_types[-1]

                return_type = get_proper_type(return_type)
                if not isinstance(return_type, (NoneType, AnyType)) and not body_is_trivial:
                    # Control flow fell off the end of a function that was
                    # declared to return a non-None type and is not
                    # entirely pass/Ellipsis/raise NotImplementedError.
                    if isinstance(return_type, UninhabitedType):
                        # This is a NoReturn function
                        self.fail(message_registry.INVALID_IMPLICIT_RETURN, defn)
                    else:
                        self.fail(message_registry.MISSING_RETURN_STATEMENT, defn)

            self.return_types.pop()

            self.binder = old_binder

    def check_default_args(self, item: FuncItem, body_is_trivial: bool) -> None:
        for arg in item.arguments:
            if arg.initializer is None:
                continue
            if body_is_trivial and isinstance(arg.initializer, EllipsisExpr):
                continue
            name = arg.variable.name
            msg = 'Incompatible default for '
            if name.startswith('__tuple_arg_'):
                msg += "tuple argument {}".format(name[12:])
            else:
                msg += 'argument "{}"'.format(name)
            self.check_simple_assignment(
                arg.variable.type,
                arg.initializer,
                context=arg.initializer,
                msg=msg,
                lvalue_name='argument',
                rvalue_name='default',
                code=codes.ASSIGNMENT)

    def is_forward_op_method(self, method_name: str) -> bool:
        if self.options.python_version[0] == 2 and method_name == '__div__':
            return True
        else:
            return method_name in operators.reverse_op_methods

    def is_reverse_op_method(self, method_name: str) -> bool:
        if self.options.python_version[0] == 2 and method_name == '__rdiv__':
            return True
        else:
            return method_name in operators.reverse_op_method_set

    def check_for_missing_annotations(self, fdef: FuncItem) -> None:
        # Check for functions with unspecified/not fully specified types.
        def is_unannotated_any(t: Type) -> bool:
            if not isinstance(t, ProperType):
                return False
            return isinstance(t, AnyType) and t.type_of_any == TypeOfAny.unannotated

        has_explicit_annotation = (isinstance(fdef.type, CallableType)
                                   and any(not is_unannotated_any(t)
                                           for t in fdef.type.arg_types + [fdef.type.ret_type]))

        show_untyped = not self.is_typeshed_stub or self.options.warn_incomplete_stub
        check_incomplete_defs = self.options.disallow_incomplete_defs and has_explicit_annotation
        if show_untyped and (self.options.disallow_untyped_defs or check_incomplete_defs):
            if fdef.type is None and self.options.disallow_untyped_defs:
                if (not fdef.arguments or (len(fdef.arguments) == 1 and
                        (fdef.arg_names[0] == 'self' or fdef.arg_names[0] == 'cls'))):
                    self.fail(message_registry.RETURN_TYPE_EXPECTED, fdef)
                    if not has_return_statement(fdef) and not fdef.is_generator:
                        self.note('Use "-> None" if function does not return a value', fdef,
                                  code=codes.NO_UNTYPED_DEF)
                else:
                    self.fail(message_registry.FUNCTION_TYPE_EXPECTED, fdef)
            elif isinstance(fdef.type, CallableType):
                ret_type = get_proper_type(fdef.type.ret_type)
                if is_unannotated_any(ret_type):
                    self.fail(message_registry.RETURN_TYPE_EXPECTED, fdef)
                elif fdef.is_generator:
                    if is_unannotated_any(self.get_generator_return_type(ret_type,
                                                                         fdef.is_coroutine)):
                        self.fail(message_registry.RETURN_TYPE_EXPECTED, fdef)
                elif fdef.is_coroutine and isinstance(ret_type, Instance):
                    if is_unannotated_any(self.get_coroutine_return_type(ret_type)):
                        self.fail(message_registry.RETURN_TYPE_EXPECTED, fdef)
                if any(is_unannotated_any(t) for t in fdef.type.arg_types):
                    self.fail(message_registry.ARGUMENT_TYPE_EXPECTED, fdef)

    def check___new___signature(self, fdef: FuncDef, typ: CallableType) -> None:
        self_type = fill_typevars_with_any(fdef.info)
        bound_type = bind_self(typ, self_type, is_classmethod=True)
        # Check that __new__ (after binding cls) returns an instance
        # type (or any).
        if isinstance(fdef.info, TypeInfo) and fdef.info.is_metaclass():
            # This is a metaclass, so it must return a new unrelated type.
            self.check_subtype(
                bound_type.ret_type,
                self.type_type(),
                fdef,
                message_registry.INVALID_NEW_TYPE,
                'returns',
                'but must return a subtype of'
            )
        elif not isinstance(get_proper_type(bound_type.ret_type),
                          (AnyType, Instance, TupleType)):
            self.fail(
                message_registry.NON_INSTANCE_NEW_TYPE.format(
                    format_type(bound_type.ret_type)),
                fdef)
        else:
            # And that it returns a subtype of the class
            self.check_subtype(
                bound_type.ret_type,
                self_type,
                fdef,
                message_registry.INVALID_NEW_TYPE,
                'returns',
                'but must return a subtype of'
            )

    def is_trivial_body(self, block: Block) -> bool:
        """Returns 'true' if the given body is "trivial" -- if it contains just a "pass",
        "..." (ellipsis), or "raise NotImplementedError()". A trivial body may also
        start with a statement containing just a string (e.g. a docstring).

        Note: functions that raise other kinds of exceptions do not count as
        "trivial". We use this function to help us determine when it's ok to
        relax certain checks on body, but functions that raise arbitrary exceptions
        are more likely to do non-trivial work. For example:

           def halt(self, reason: str = ...) -> NoReturn:
               raise MyCustomError("Fatal error: " + reason, self.line, self.context)

        A function that raises just NotImplementedError is much less likely to be
        this complex.
        """
        body = block.body

        # Skip a docstring
        if (body and isinstance(body[0], ExpressionStmt) and
                isinstance(body[0].expr, (StrExpr, UnicodeExpr))):
            body = block.body[1:]

        if len(body) == 0:
            # There's only a docstring (or no body at all).
            return True
        elif len(body) > 1:
            return False

        stmt = body[0]

        if isinstance(stmt, RaiseStmt):
            expr = stmt.expr
            if expr is None:
                return False
            if isinstance(expr, CallExpr):
                expr = expr.callee

            return (isinstance(expr, NameExpr)
                    and expr.fullname == 'builtins.NotImplementedError')

        return (isinstance(stmt, PassStmt) or
                (isinstance(stmt, ExpressionStmt) and
                 isinstance(stmt.expr, EllipsisExpr)))

    def check_reverse_op_method(self, defn: FuncItem,
                                reverse_type: CallableType, reverse_name: str,
                                context: Context) -> None:
        """Check a reverse operator method such as __radd__."""
        # Decides whether it's worth calling check_overlapping_op_methods().

        # This used to check for some very obscure scenario.  It now
        # just decides whether it's worth calling
        # check_overlapping_op_methods().

        assert defn.info

        # First check for a valid signature
        method_type = CallableType([AnyType(TypeOfAny.special_form),
                                    AnyType(TypeOfAny.special_form)],
                                   [nodes.ARG_POS, nodes.ARG_POS],
                                   [None, None],
                                   AnyType(TypeOfAny.special_form),
                                   self.named_type('builtins.function'))
        if not is_subtype(reverse_type, method_type):
            self.msg.invalid_signature(reverse_type, context)
            return

        if reverse_name in ('__eq__', '__ne__'):
            # These are defined for all objects => can't cause trouble.
            return

        # With 'Any' or 'object' return type we are happy, since any possible
        # return value is valid.
        ret_type = get_proper_type(reverse_type.ret_type)
        if isinstance(ret_type, AnyType):
            return
        if isinstance(ret_type, Instance):
            if ret_type.type.fullname == 'builtins.object':
                return
        if reverse_type.arg_kinds[0] == ARG_STAR:
            reverse_type = reverse_type.copy_modified(arg_types=[reverse_type.arg_types[0]] * 2,
                                                      arg_kinds=[ARG_POS] * 2,
                                                      arg_names=[reverse_type.arg_names[0], "_"])
        assert len(reverse_type.arg_types) >= 2

        if self.options.python_version[0] == 2 and reverse_name == '__rdiv__':
            forward_name = '__div__'
        else:
            forward_name = operators.normal_from_reverse_op[reverse_name]
        forward_inst = get_proper_type(reverse_type.arg_types[1])
        if isinstance(forward_inst, TypeVarType):
            forward_inst = get_proper_type(forward_inst.upper_bound)
        elif isinstance(forward_inst, TupleType):
            forward_inst = tuple_fallback(forward_inst)
        elif isinstance(forward_inst, (FunctionLike, TypedDictType, LiteralType)):
            forward_inst = forward_inst.fallback
        if isinstance(forward_inst, TypeType):
            item = forward_inst.item
            if isinstance(item, Instance):
                opt_meta = item.type.metaclass_type
                if opt_meta is not None:
                    forward_inst = opt_meta
        if not (isinstance(forward_inst, (Instance, UnionType))
                and forward_inst.has_readable_member(forward_name)):
            return
        forward_base = reverse_type.arg_types[1]
        forward_type = self.expr_checker.analyze_external_member_access(forward_name, forward_base,
                                                                        context=defn)
        self.check_overlapping_op_methods(reverse_type, reverse_name, defn.info,
                                          forward_type, forward_name, forward_base,
                                          context=defn)

    def check_overlapping_op_methods(self,
                                     reverse_type: CallableType,
                                     reverse_name: str,
                                     reverse_class: TypeInfo,
                                     forward_type: Type,
                                     forward_name: str,
                                     forward_base: Type,
                                     context: Context) -> None:
        """Check for overlapping method and reverse method signatures.

        This function assumes that:

        -   The reverse method has valid argument count and kinds.
        -   If the reverse operator method accepts some argument of type
            X, the forward operator method also belong to class X.

            For example, if we have the reverse operator `A.__radd__(B)`, then the
            corresponding forward operator must have the type `B.__add__(...)`.
        """

        # Note: Suppose we have two operator methods "A.__rOP__(B) -> R1" and
        # "B.__OP__(C) -> R2". We check if these two methods are unsafely overlapping
        # by using the following algorithm:
        #
        # 1. Rewrite "B.__OP__(C) -> R1"  to "temp1(B, C) -> R1"
        #
        # 2. Rewrite "A.__rOP__(B) -> R2" to "temp2(B, A) -> R2"
        #
        # 3. Treat temp1 and temp2 as if they were both variants in the same
        #    overloaded function. (This mirrors how the Python runtime calls
        #    operator methods: we first try __OP__, then __rOP__.)
        #
        #    If the first signature is unsafely overlapping with the second,
        #    report an error.
        #
        # 4. However, if temp1 shadows temp2 (e.g. the __rOP__ method can never
        #    be called), do NOT report an error.
        #
        #    This behavior deviates from how we handle overloads -- many of the
        #    modules in typeshed seem to define __OP__ methods that shadow the
        #    corresponding __rOP__ method.
        #
        # Note: we do not attempt to handle unsafe overlaps related to multiple
        # inheritance. (This is consistent with how we handle overloads: we also
        # do not try checking unsafe overlaps due to multiple inheritance there.)

        for forward_item in union_items(forward_type):
            if isinstance(forward_item, CallableType):
                if self.is_unsafe_overlapping_op(forward_item, forward_base, reverse_type):
                    self.msg.operator_method_signatures_overlap(
                        reverse_class, reverse_name,
                        forward_base, forward_name, context)
            elif isinstance(forward_item, Overloaded):
                for item in forward_item.items:
                    if self.is_unsafe_overlapping_op(item, forward_base, reverse_type):
                        self.msg.operator_method_signatures_overlap(
                            reverse_class, reverse_name,
                            forward_base, forward_name,
                            context)
            elif not isinstance(forward_item, AnyType):
                self.msg.forward_operator_not_callable(forward_name, context)

    def is_unsafe_overlapping_op(self,
                                 forward_item: CallableType,
                                 forward_base: Type,
                                 reverse_type: CallableType) -> bool:
        # TODO: check argument kinds?
        if len(forward_item.arg_types) < 1:
            # Not a valid operator method -- can't succeed anyway.
            return False

        # Erase the type if necessary to make sure we don't have a single
        # TypeVar in forward_tweaked. (Having a function signature containing
        # just a single TypeVar can lead to unpredictable behavior.)
        forward_base_erased = forward_base
        if isinstance(forward_base, TypeVarType):
            forward_base_erased = erase_to_bound(forward_base)

        # Construct normalized function signatures corresponding to the
        # operator methods. The first argument is the left operand and the
        # second operand is the right argument -- we switch the order of
        # the arguments of the reverse method.

        forward_tweaked = forward_item.copy_modified(
            arg_types=[forward_base_erased, forward_item.arg_types[0]],
            arg_kinds=[nodes.ARG_POS] * 2,
            arg_names=[None] * 2,
        )
        reverse_tweaked = reverse_type.copy_modified(
            arg_types=[reverse_type.arg_types[1], reverse_type.arg_types[0]],
            arg_kinds=[nodes.ARG_POS] * 2,
            arg_names=[None] * 2,
        )

        reverse_base_erased = reverse_type.arg_types[0]
        if isinstance(reverse_base_erased, TypeVarType):
            reverse_base_erased = erase_to_bound(reverse_base_erased)

        if is_same_type(reverse_base_erased, forward_base_erased):
            return False
        elif is_subtype(reverse_base_erased, forward_base_erased):
            first = reverse_tweaked
            second = forward_tweaked
        else:
            first = forward_tweaked
            second = reverse_tweaked

        return is_unsafe_overlapping_overload_signatures(first, second)

    def check_inplace_operator_method(self, defn: FuncBase) -> None:
        """Check an inplace operator method such as __iadd__.

        They cannot arbitrarily overlap with __add__.
        """
        method = defn.name
        if method not in operators.inplace_operator_methods:
            return
        typ = bind_self(self.function_type(defn))
        cls = defn.info
        other_method = '__' + method[3:]
        if cls.has_readable_member(other_method):
            instance = fill_typevars(cls)
            typ2 = get_proper_type(self.expr_checker.analyze_external_member_access(
                other_method, instance, defn))
            fail = False
            if isinstance(typ2, FunctionLike):
                if not is_more_general_arg_prefix(typ, typ2):
                    fail = True
            else:
                # TODO overloads
                fail = True
            if fail:
                self.msg.signatures_incompatible(method, other_method, defn)

    def check_getattr_method(self, typ: Type, context: Context, name: str) -> None:
        if len(self.scope.stack) == 1:
            # module scope
            if name == '__getattribute__':
                self.fail(message_registry.MODULE_LEVEL_GETATTRIBUTE, context)
                return
            # __getattr__ is fine at the module level as of Python 3.7 (PEP 562). We could
            # show an error for Python < 3.7, but that would be annoying in code that supports
            # both 3.7 and older versions.
            method_type = CallableType([self.named_type('builtins.str')],
                                       [nodes.ARG_POS],
                                       [None],
                                       AnyType(TypeOfAny.special_form),
                                       self.named_type('builtins.function'))
        elif self.scope.active_class():
            method_type = CallableType([AnyType(TypeOfAny.special_form),
                                        self.named_type('builtins.str')],
                                       [nodes.ARG_POS, nodes.ARG_POS],
                                       [None, None],
                                       AnyType(TypeOfAny.special_form),
                                       self.named_type('builtins.function'))
        else:
            return
        if not is_subtype(typ, method_type):
            self.msg.invalid_signature_for_special_method(typ, context, name)

    def check_setattr_method(self, typ: Type, context: Context) -> None:
        if not self.scope.active_class():
            return
        method_type = CallableType([AnyType(TypeOfAny.special_form),
                                    self.named_type('builtins.str'),
                                    AnyType(TypeOfAny.special_form)],
                                   [nodes.ARG_POS, nodes.ARG_POS, nodes.ARG_POS],
                                   [None, None, None],
                                   NoneType(),
                                   self.named_type('builtins.function'))
        if not is_subtype(typ, method_type):
            self.msg.invalid_signature_for_special_method(typ, context, '__setattr__')

    def check_match_args(self, var: Var, typ: Type, context: Context) -> None:
        """Check that __match_args__ is final and contains literal strings"""

        if not var.is_final:
            self.note("__match_args__ must be final for checking of match statements to work",
                      context, code=codes.LITERAL_REQ)

        typ = get_proper_type(typ)
        if not isinstance(typ, TupleType) or \
                not all([is_string_literal(item) for item in typ.items]):
            self.msg.note("__match_args__ must be a tuple containing string literals for checking "
                          "of match statements to work", context, code=codes.LITERAL_REQ)

    def expand_typevars(self, defn: FuncItem,
                        typ: CallableType) -> List[Tuple[FuncItem, CallableType]]:
        # TODO use generator
        subst: List[List[Tuple[TypeVarId, Type]]] = []
        tvars = list(typ.variables) or []
        if defn.info:
            # Class type variables
            tvars += defn.info.defn.type_vars or []
        # TODO(PEP612): audit for paramspec
        for tvar in tvars:
            if isinstance(tvar, TypeVarType) and tvar.values:
                subst.append([(tvar.id, value) for value in tvar.values])
        # Make a copy of the function to check for each combination of
        # value restricted type variables. (Except when running mypyc,
        # where we need one canonical version of the function.)
        if subst and not self.options.mypyc:
            result: List[Tuple[FuncItem, CallableType]] = []
            for substitutions in itertools.product(*subst):
                mapping = dict(substitutions)
                expanded = cast(CallableType, expand_type(typ, mapping))
                result.append((expand_func(defn, mapping), expanded))
            return result
        else:
            return [(defn, typ)]

    def check_method_override(self, defn: Union[FuncDef, OverloadedFuncDef, Decorator]) -> None:
        """Check if function definition is compatible with base classes.

        This may defer the method if a signature is not available in at least one base class.
        """
        # Check against definitions in base classes.
        for base in defn.info.mro[1:]:
            if self.check_method_or_accessor_override_for_base(defn, base):
                # Node was deferred, we will have another attempt later.
                return

    def check_method_or_accessor_override_for_base(self, defn: Union[FuncDef,
                                                                     OverloadedFuncDef,
                                                                     Decorator],
                                                   base: TypeInfo) -> bool:
        """Check if method definition is compatible with a base class.

        Return True if the node was deferred because one of the corresponding
        superclass nodes is not ready.
        """
        if base:
            name = defn.name
            base_attr = base.names.get(name)
            if base_attr:
                # First, check if we override a final (always an error, even with Any types).
                if is_final_node(base_attr.node):
                    self.msg.cant_override_final(name, base.name, defn)
                # Second, final can't override anything writeable independently of types.
                if defn.is_final:
                    self.check_if_final_var_override_writable(name, base_attr.node, defn)

            # Check the type of override.
            if name not in ('__init__', '__new__', '__init_subclass__'):
                # Check method override
                # (__init__, __new__, __init_subclass__ are special).
                if self.check_method_override_for_base_with_name(defn, name, base):
                    return True
                if name in operators.inplace_operator_methods:
                    # Figure out the name of the corresponding operator method.
                    method = '__' + name[3:]
                    # An inplace operator method such as __iadd__ might not be
                    # always introduced safely if a base class defined __add__.
                    # TODO can't come up with an example where this is
                    #      necessary; now it's "just in case"
                    return self.check_method_override_for_base_with_name(defn, method,
                                                                         base)
        return False

    def check_method_override_for_base_with_name(
            self, defn: Union[FuncDef, OverloadedFuncDef, Decorator],
            name: str, base: TypeInfo) -> bool:
        """Check if overriding an attribute `name` of `base` with `defn` is valid.

        Return True if the supertype node was not analysed yet, and `defn` was deferred.
        """
        base_attr = base.names.get(name)
        if base_attr:
            # The name of the method is defined in the base class.

            # Point errors at the 'def' line (important for backward compatibility
            # of type ignores).
            if not isinstance(defn, Decorator):
                context = defn
            else:
                context = defn.func

            # Construct the type of the overriding method.
            if isinstance(defn, (FuncDef, OverloadedFuncDef)):
                typ: Type = self.function_type(defn)
                override_class_or_static = defn.is_class or defn.is_static
                override_class = defn.is_class
            else:
                assert defn.var.is_ready
                assert defn.var.type is not None
                typ = defn.var.type
                override_class_or_static = defn.func.is_class or defn.func.is_static
                override_class = defn.func.is_class
            typ = get_proper_type(typ)
            if isinstance(typ, FunctionLike) and not is_static(context):
                typ = bind_self(typ, self.scope.active_self_type(),
                                is_classmethod=override_class)
            # Map the overridden method type to subtype context so that
            # it can be checked for compatibility.
            original_type = get_proper_type(base_attr.type)
            original_node = base_attr.node
            if original_type is None:
                if self.pass_num < self.last_pass:
                    # If there are passes left, defer this node until next pass,
                    # otherwise try reconstructing the method type from available information.
                    self.defer_node(defn, defn.info)
                    return True
                elif isinstance(original_node, (FuncDef, OverloadedFuncDef)):
                    original_type = self.function_type(original_node)
                elif isinstance(original_node, Decorator):
                    original_type = self.function_type(original_node.func)
                elif isinstance(original_node, Var):
                    # Super type can define method as an attribute.
                    # See https://github.com/python/mypy/issues/10134

                    # We also check that sometimes `original_node.type` is None.
                    # This is the case when we use something like `__hash__ = None`.
                    if original_node.type is not None:
                        original_type = get_proper_type(original_node.type)
                    else:
                        original_type = NoneType()
                else:
                    assert False, str(base_attr.node)
            if isinstance(original_node, (FuncDef, OverloadedFuncDef)):
                original_class_or_static = original_node.is_class or original_node.is_static
            elif isinstance(original_node, Decorator):
                fdef = original_node.func
                original_class_or_static = fdef.is_class or fdef.is_static
            else:
                original_class_or_static = False  # a variable can't be class or static
            if isinstance(original_type, AnyType) or isinstance(typ, AnyType):
                pass
            elif isinstance(original_type, FunctionLike) and isinstance(typ, FunctionLike):
                original = self.bind_and_map_method(base_attr, original_type,
                                                    defn.info, base)
                # Check that the types are compatible.
                # TODO overloaded signatures
                self.check_override(typ,
                                    original,
                                    defn.name,
                                    name,
                                    base.name,
                                    original_class_or_static,
                                    override_class_or_static,
                                    context)
            elif is_equivalent(original_type, typ):
                # Assume invariance for a non-callable attribute here. Note
                # that this doesn't affect read-only properties which can have
                # covariant overrides.
                #
                pass
            elif (base_attr.node and not self.is_writable_attribute(base_attr.node)
                  and is_subtype(typ, original_type)):
                # If the attribute is read-only, allow covariance
                pass
            else:
                self.msg.signature_incompatible_with_supertype(
                    defn.name, name, base.name, context)
        return False

    def bind_and_map_method(self, sym: SymbolTableNode, typ: FunctionLike,
                            sub_info: TypeInfo, super_info: TypeInfo) -> FunctionLike:
        """Bind self-type and map type variables for a method.

        Arguments:
            sym: a symbol that points to method definition
            typ: method type on the definition
            sub_info: class where the method is used
            super_info: class where the method was defined
        """
        if (isinstance(sym.node, (FuncDef, OverloadedFuncDef, Decorator))
                and not is_static(sym.node)):
            if isinstance(sym.node, Decorator):
                is_class_method = sym.node.func.is_class
            else:
                is_class_method = sym.node.is_class
            bound = bind_self(typ, self.scope.active_self_type(), is_class_method)
        else:
            bound = typ
        return cast(FunctionLike, map_type_from_supertype(bound, sub_info, super_info))

    def get_op_other_domain(self, tp: FunctionLike) -> Optional[Type]:
        if isinstance(tp, CallableType):
            if tp.arg_kinds and tp.arg_kinds[0] == ARG_POS:
                return tp.arg_types[0]
            return None
        elif isinstance(tp, Overloaded):
            raw_items = [self.get_op_other_domain(it) for it in tp.items]
            items = [it for it in raw_items if it]
            if items:
                return make_simplified_union(items)
            return None
        else:
            assert False, "Need to check all FunctionLike subtypes here"

    def check_override(self, override: FunctionLike, original: FunctionLike,
                       name: str, name_in_super: str, supertype: str,
                       original_class_or_static: bool,
                       override_class_or_static: bool,
                       node: Context) -> None:
        """Check a method override with given signatures.

        Arguments:
          override:  The signature of the overriding method.
          original:  The signature of the original supertype method.
          name:      The name of the subtype. This and the next argument are
                     only used for generating error messages.
          supertype: The name of the supertype.
        """
        # Use boolean variable to clarify code.
        fail = False
        op_method_wider_note = False
        if not is_subtype(override, original, ignore_pos_arg_names=True):
            fail = True
        elif isinstance(override, Overloaded) and self.is_forward_op_method(name):
            # Operator method overrides cannot extend the domain, as
            # this could be unsafe with reverse operator methods.
            original_domain = self.get_op_other_domain(original)
            override_domain = self.get_op_other_domain(override)
            if (original_domain and override_domain and
                    not is_subtype(override_domain, original_domain)):
                fail = True
                op_method_wider_note = True
        if isinstance(original, FunctionLike) and isinstance(override, FunctionLike):
            if original_class_or_static and not override_class_or_static:
                fail = True
            elif isinstance(original, CallableType) and isinstance(override, CallableType):
                if original.type_guard is not None and override.type_guard is None:
                    fail = True

        if is_private(name):
            fail = False

        if fail:
            emitted_msg = False
            if (isinstance(override, CallableType) and
                    isinstance(original, CallableType) and
                    len(override.arg_types) == len(original.arg_types) and
                    override.min_args == original.min_args):
                # Give more detailed messages for the common case of both
                # signatures having the same number of arguments and no
                # overloads.

                # override might have its own generic function type
                # variables. If an argument or return type of override
                # does not have the correct subtyping relationship
                # with the original type even after these variables
                # are erased, then it is definitely an incompatibility.

                override_ids = override.type_var_ids()
                type_name = None
                if isinstance(override.definition, FuncDef):
                    type_name = override.definition.info.name

                def erase_override(t: Type) -> Type:
                    return erase_typevars(t, ids_to_erase=override_ids)

                for i in range(len(override.arg_types)):
                    if not is_subtype(original.arg_types[i],
                                      erase_override(override.arg_types[i])):
                        arg_type_in_super = original.arg_types[i]
                        self.msg.argument_incompatible_with_supertype(
                            i + 1,
                            name,
                            type_name,
                            name_in_super,
                            arg_type_in_super,
                            supertype,
                            node
                        )
                        emitted_msg = True

                if not is_subtype(erase_override(override.ret_type),
                                  original.ret_type):
                    self.msg.return_type_incompatible_with_supertype(
                        name, name_in_super, supertype, original.ret_type, override.ret_type, node)
                    emitted_msg = True
            elif isinstance(override, Overloaded) and isinstance(original, Overloaded):
                # Give a more detailed message in the case where the user is trying to
                # override an overload, and the subclass's overload is plausible, except
                # that the order of the variants are wrong.
                #
                # For example, if the parent defines the overload f(int) -> int and f(str) -> str
                # (in that order), and if the child swaps the two and does f(str) -> str and
                # f(int) -> int
                order = []
                for child_variant in override.items:
                    for i, parent_variant in enumerate(original.items):
                        if is_subtype(child_variant, parent_variant):
                            order.append(i)
                            break

                if len(order) == len(original.items) and order != sorted(order):
                    self.msg.overload_signature_incompatible_with_supertype(
                        name, name_in_super, supertype, override, node)
                    emitted_msg = True

            if not emitted_msg:
                # Fall back to generic incompatibility message.
                self.msg.signature_incompatible_with_supertype(
                    name, name_in_super, supertype, node, original=original, override=override)
            if op_method_wider_note:
                self.note("Overloaded operator methods can't have wider argument types"
                          " in overrides", node, code=codes.OVERRIDE)

    def check__exit__return_type(self, defn: FuncItem) -> None:
        """Generate error if the return type of __exit__ is problematic.

        If __exit__ always returns False but the return type is declared
        as bool, mypy thinks that a with statement may "swallow"
        exceptions even though this is not the case, resulting in
        invalid reachability inference.
        """
        if not defn.type or not isinstance(defn.type, CallableType):
            return

        ret_type = get_proper_type(defn.type.ret_type)
        if not has_bool_item(ret_type):
            return

        returns = all_return_statements(defn)
        if not returns:
            return

        if all(isinstance(ret.expr, NameExpr) and ret.expr.fullname == 'builtins.False'
               for ret in returns):
            self.msg.incorrect__exit__return(defn)

    def visit_class_def(self, defn: ClassDef) -> None:
        """Type check a class definition."""
        typ = defn.info
        for base in typ.mro[1:]:
            if base.is_final:
                self.fail(message_registry.CANNOT_INHERIT_FROM_FINAL.format(base.name), defn)
        with self.tscope.class_scope(defn.info), self.enter_partial_types(is_class=True):
            old_binder = self.binder
            self.binder = ConditionalTypeBinder()
            with self.binder.top_frame_context():
                with self.scope.push_class(defn.info):
                    self.accept(defn.defs)
            self.binder = old_binder
            if not (defn.info.typeddict_type or defn.info.tuple_type or defn.info.is_enum):
                # If it is not a normal class (not a special form) check class keywords.
                self.check_init_subclass(defn)
            if not defn.has_incompatible_baseclass:
                # Otherwise we've already found errors; more errors are not useful
                self.check_multiple_inheritance(typ)
            self.check_final_deletable(typ)

            if defn.decorators:
                sig: Type = type_object_type(defn.info, self.named_type)
                # Decorators are applied in reverse order.
                for decorator in reversed(defn.decorators):
                    if (isinstance(decorator, CallExpr)
                            and isinstance(decorator.analyzed, PromoteExpr)):
                        # _promote is a special type checking related construct.
                        continue

                    dec = self.expr_checker.accept(decorator)
                    temp = self.temp_node(sig, context=decorator)
                    fullname = None
                    if isinstance(decorator, RefExpr):
                        fullname = decorator.fullname

                    # TODO: Figure out how to have clearer error messages.
                    # (e.g. "class decorator must be a function that accepts a type."
                    sig, _ = self.expr_checker.check_call(dec, [temp],
                                                          [nodes.ARG_POS], defn,
                                                          callable_name=fullname)
                # TODO: Apply the sig to the actual TypeInfo so we can handle decorators
                # that completely swap out the type.  (e.g. Callable[[Type[A]], Type[B]])
        if typ.is_protocol and typ.defn.type_vars:
            self.check_protocol_variance(defn)

    def check_final_deletable(self, typ: TypeInfo) -> None:
        # These checks are only for mypyc. Only perform some checks that are easier
        # to implement here than in mypyc.
        for attr in typ.deletable_attributes:
            node = typ.names.get(attr)
            if node and isinstance(node.node, Var) and node.node.is_final:
                self.fail(message_registry.CANNOT_MAKE_DELETABLE_FINAL, node.node)

    def check_init_subclass(self, defn: ClassDef) -> None:
        """Check that keywords in a class definition are valid arguments for __init_subclass__().

        In this example:
            1   class Base:
            2       def __init_subclass__(cls, thing: int):
            3           pass
            4   class Child(Base, thing=5):
            5       def __init_subclass__(cls):
            6           pass
            7   Child()

        Base.__init_subclass__(thing=5) is called at line 4. This is what we simulate here.
        Child.__init_subclass__ is never called.
        """
        if (defn.info.metaclass_type and
                defn.info.metaclass_type.type.fullname not in ('builtins.type', 'abc.ABCMeta')):
            # We can't safely check situations when both __init_subclass__ and a custom
            # metaclass are present.
            return
        # At runtime, only Base.__init_subclass__ will be called, so
        # we skip the current class itself.
        for base in defn.info.mro[1:]:
            if '__init_subclass__' not in base.names:
                continue
            name_expr = NameExpr(defn.name)
            name_expr.node = base
            callee = MemberExpr(name_expr, '__init_subclass__')
            args = list(defn.keywords.values())
            arg_names: List[Optional[str]] = list(defn.keywords.keys())
            # 'metaclass' keyword is consumed by the rest of the type machinery,
            # and is never passed to __init_subclass__ implementations
            if 'metaclass' in arg_names:
                idx = arg_names.index('metaclass')
                arg_names.pop(idx)
                args.pop(idx)
            arg_kinds = [ARG_NAMED] * len(args)
            call_expr = CallExpr(callee, args, arg_kinds, arg_names)
            call_expr.line = defn.line
            call_expr.column = defn.column
            call_expr.end_line = defn.end_line
            self.expr_checker.accept(call_expr,
                                     allow_none_return=True,
                                     always_allow_any=True)
            # We are only interested in the first Base having __init_subclass__,
            # all other bases have already been checked.
            break

    def check_protocol_variance(self, defn: ClassDef) -> None:
        """Check that protocol definition is compatible with declared
        variances of type variables.

        Note that we also prohibit declaring protocol classes as invariant
        if they are actually covariant/contravariant, since this may break
        transitivity of subtyping, see PEP 544.
        """
        info = defn.info
        object_type = Instance(info.mro[-1], [])
        tvars = info.defn.type_vars
        for i, tvar in enumerate(tvars):
            up_args: List[Type] = [
                object_type if i == j else AnyType(TypeOfAny.special_form)
                for j, _ in enumerate(tvars)
            ]
            down_args: List[Type] = [
                UninhabitedType() if i == j else AnyType(TypeOfAny.special_form)
                for j, _ in enumerate(tvars)
            ]
            up, down = Instance(info, up_args), Instance(info, down_args)
            # TODO: add advanced variance checks for recursive protocols
            if is_subtype(down, up, ignore_declared_variance=True):
                expected = COVARIANT
            elif is_subtype(up, down, ignore_declared_variance=True):
                expected = CONTRAVARIANT
            else:
                expected = INVARIANT
            if isinstance(tvar, TypeVarType) and expected != tvar.variance:
                self.msg.bad_proto_variance(tvar.variance, tvar.name, expected, defn)

    def check_multiple_inheritance(self, typ: TypeInfo) -> None:
        """Check for multiple inheritance related errors."""
        if len(typ.bases) <= 1:
            # No multiple inheritance.
            return
        # Verify that inherited attributes are compatible.
        mro = typ.mro[1:]
        for i, base in enumerate(mro):
            # Attributes defined in both the type and base are skipped.
            # Normal checks for attribute compatibility should catch any problems elsewhere.
            non_overridden_attrs = base.names.keys() - typ.names.keys()
            for name in non_overridden_attrs:
                if is_private(name):
                    continue
                for base2 in mro[i + 1:]:
                    # We only need to check compatibility of attributes from classes not
                    # in a subclass relationship. For subclasses, normal (single inheritance)
                    # checks suffice (these are implemented elsewhere).
                    if name in base2.names and base2 not in base.mro:
                        self.check_compatibility(name, base, base2, typ)

    def determine_type_of_class_member(self, sym: SymbolTableNode) -> Optional[Type]:
        if sym.type is not None:
            return sym.type
        if isinstance(sym.node, FuncBase):
            return self.function_type(sym.node)
        if isinstance(sym.node, TypeInfo):
            # nested class
            return type_object_type(sym.node, self.named_type)
        if isinstance(sym.node, TypeVarExpr):
            # Use of TypeVars is rejected in an expression/runtime context, so
            # we don't need to check supertype compatibility for them.
            return AnyType(TypeOfAny.special_form)
        return None

    def check_compatibility(self, name: str, base1: TypeInfo,
                            base2: TypeInfo, ctx: TypeInfo) -> None:
        """Check if attribute name in base1 is compatible with base2 in multiple inheritance.

        Assume base1 comes before base2 in the MRO, and that base1 and base2 don't have
        a direct subclass relationship (i.e., the compatibility requirement only derives from
        multiple inheritance).

        This check verifies that a definition taken from base1 (and mapped to the current
        class ctx), is type compatible with the definition taken from base2 (also mapped), so
        that unsafe subclassing like this can be detected:
            class A(Generic[T]):
                def foo(self, x: T) -> None: ...

            class B:
                def foo(self, x: str) -> None: ...

            class C(B, A[int]): ...  # this is unsafe because...

            x: A[int] = C()
            x.foo  # ...runtime type is (str) -> None, while static type is (int) -> None
        """
        if name in ('__init__', '__new__', '__init_subclass__'):
            # __init__ and friends can be incompatible -- it's a special case.
            return
        first = base1.names[name]
        second = base2.names[name]
        first_type = get_proper_type(self.determine_type_of_class_member(first))
        second_type = get_proper_type(self.determine_type_of_class_member(second))

        if (isinstance(first_type, FunctionLike) and
                isinstance(second_type, FunctionLike)):
            if first_type.is_type_obj() and second_type.is_type_obj():
                # For class objects only check the subtype relationship of the classes,
                # since we allow incompatible overrides of '__init__'/'__new__'
                ok = is_subtype(left=fill_typevars_with_any(first_type.type_object()),
                                right=fill_typevars_with_any(second_type.type_object()))
            else:
                # First bind/map method types when necessary.
                first_sig = self.bind_and_map_method(first, first_type, ctx, base1)
                second_sig = self.bind_and_map_method(second, second_type, ctx, base2)
                ok = is_subtype(first_sig, second_sig, ignore_pos_arg_names=True)
        elif first_type and second_type:
            ok = is_equivalent(first_type, second_type)
            if not ok:
                second_node = base2[name].node
                if isinstance(second_node, Decorator) and second_node.func.is_property:
                    ok = is_subtype(first_type, cast(CallableType, second_type).ret_type)
        else:
            if first_type is None:
                self.msg.cannot_determine_type_in_base(name, base1.name, ctx)
            if second_type is None:
                self.msg.cannot_determine_type_in_base(name, base2.name, ctx)
            ok = True
        # Final attributes can never be overridden, but can override
        # non-final read-only attributes.
        if is_final_node(second.node):
            self.msg.cant_override_final(name, base2.name, ctx)
        if is_final_node(first.node):
            self.check_if_final_var_override_writable(name, second.node, ctx)
        # __slots__ and __deletable__ are special and the type can vary across class hierarchy.
        if name in ('__slots__', '__deletable__'):
            ok = True
        if not ok:
            self.msg.base_class_definitions_incompatible(name, base1, base2,
                                                         ctx)

    def visit_import_from(self, node: ImportFrom) -> None:
        self.check_import(node)

    def visit_import_all(self, node: ImportAll) -> None:
        self.check_import(node)

    def visit_import(self, s: Import) -> None:
        pass

    def check_import(self, node: ImportBase) -> None:
        for assign in node.assignments:
            lvalue = assign.lvalues[0]
            lvalue_type, _, __ = self.check_lvalue(lvalue)
            if lvalue_type is None:
                # TODO: This is broken.
                lvalue_type = AnyType(TypeOfAny.special_form)
            message = '{} "{}"'.format(message_registry.INCOMPATIBLE_IMPORT_OF,
                                       cast(NameExpr, assign.rvalue).name)
            self.check_simple_assignment(lvalue_type, assign.rvalue, node,
                                         msg=message, lvalue_name='local name',
                                         rvalue_name='imported name')

    #
    # Statements
    #

    def visit_block(self, b: Block) -> None:
        if b.is_unreachable:
            # This block was marked as being unreachable during semantic analysis.
            # It turns out any blocks marked in this way are *intentionally* marked
            # as unreachable -- so we don't display an error.
            self.binder.unreachable()
            return
        for s in b.body:
            if self.binder.is_unreachable():
                if self.should_report_unreachable_issues() and not self.is_raising_or_empty(s):
                    self.msg.unreachable_statement(s)
                break
            self.accept(s)

    def should_report_unreachable_issues(self) -> bool:
        return (self.in_checked_function()
                and self.options.warn_unreachable
                and not self.binder.is_unreachable_warning_suppressed())

    def is_raising_or_empty(self, s: Statement) -> bool:
        """Returns 'true' if the given statement either throws an error of some kind
        or is a no-op.

        We use this function mostly while handling the '--warn-unreachable' flag. When
        that flag is present, we normally report an error on any unreachable statement.
        But if that statement is just something like a 'pass' or a just-in-case 'assert False',
        reporting an error would be annoying.
        """
        if isinstance(s, AssertStmt) and is_false_literal(s.expr):
            return True
        elif isinstance(s, (RaiseStmt, PassStmt)):
            return True
        elif isinstance(s, ExpressionStmt):
            if isinstance(s.expr, EllipsisExpr):
                return True
            elif isinstance(s.expr, CallExpr):
                with self.expr_checker.msg.disable_errors():
                    typ = get_proper_type(self.expr_checker.accept(
                        s.expr, allow_none_return=True, always_allow_any=True))

                if isinstance(typ, UninhabitedType):
                    return True
        return False

    def visit_assignment_stmt(self, s: AssignmentStmt) -> None:
        """Type check an assignment statement.

        Handle all kinds of assignment statements (simple, indexed, multiple).
        """
        # Avoid type checking type aliases in stubs to avoid false
        # positives about modern type syntax available in stubs such
        # as X | Y.
        if not (s.is_alias_def and self.is_stub):
            with self.enter_final_context(s.is_final_def):
                self.check_assignment(s.lvalues[-1], s.rvalue, s.type is None, s.new_syntax)

        if s.is_alias_def:
            self.check_type_alias_rvalue(s)

        if (s.type is not None and
                self.options.disallow_any_unimported and
                has_any_from_unimported_type(s.type)):
            if isinstance(s.lvalues[-1], TupleExpr):
                # This is a multiple assignment. Instead of figuring out which type is problematic,
                # give a generic error message.
                self.msg.unimported_type_becomes_any("A type on this line",
                                                     AnyType(TypeOfAny.special_form), s)
            else:
                self.msg.unimported_type_becomes_any("Type of variable", s.type, s)
        check_for_explicit_any(s.type, self.options, self.is_typeshed_stub, self.msg, context=s)

        if len(s.lvalues) > 1:
            # Chained assignment (e.g. x = y = ...).
            # Make sure that rvalue type will not be reinferred.
            if s.rvalue not in self.type_map:
                self.expr_checker.accept(s.rvalue)
            rvalue = self.temp_node(self.type_map[s.rvalue], s)
            for lv in s.lvalues[:-1]:
                with self.enter_final_context(s.is_final_def):
                    self.check_assignment(lv, rvalue, s.type is None)

        self.check_final(s)
        if (s.is_final_def and s.type and not has_no_typevars(s.type)
                and self.scope.active_class() is not None):
            self.fail(message_registry.DEPENDENT_FINAL_IN_CLASS_BODY, s)

    def check_type_alias_rvalue(self, s: AssignmentStmt) -> None:
        if not (self.is_stub and isinstance(s.rvalue, OpExpr) and s.rvalue.op == '|'):
            # We do this mostly for compatibility with old semantic analyzer.
            # TODO: should we get rid of this?
            alias_type = self.expr_checker.accept(s.rvalue)
        else:
            # Avoid type checking 'X | Y' in stubs, since there can be errors
            # on older Python targets.
            alias_type = AnyType(TypeOfAny.special_form)

            def accept_items(e: Expression) -> None:
                if isinstance(e, OpExpr) and e.op == '|':
                    accept_items(e.left)
                    accept_items(e.right)
                else:
                    # Nested union types have been converted to type context
                    # in semantic analysis (such as in 'list[int | str]'),
                    # so we don't need to deal with them here.
                    self.expr_checker.accept(e)

            accept_items(s.rvalue)
        self.store_type(s.lvalues[-1], alias_type)

    def check_assignment(self, lvalue: Lvalue, rvalue: Expression, infer_lvalue_type: bool = True,
                         new_syntax: bool = False) -> None:
        """Type check a single assignment: lvalue = rvalue."""
        if isinstance(lvalue, TupleExpr) or isinstance(lvalue, ListExpr):
            self.check_assignment_to_multiple_lvalues(lvalue.items, rvalue, rvalue,
                                                      infer_lvalue_type)
        else:
            self.try_infer_partial_generic_type_from_assignment(lvalue, rvalue, '=')
            lvalue_type, index_lvalue, inferred = self.check_lvalue(lvalue)
            # If we're assigning to __getattr__ or similar methods, check that the signature is
            # valid.
            if isinstance(lvalue, NameExpr) and lvalue.node:
                name = lvalue.node.name
                if name in ('__setattr__', '__getattribute__', '__getattr__'):
                    # If an explicit type is given, use that.
                    if lvalue_type:
                        signature = lvalue_type
                    else:
                        signature = self.expr_checker.accept(rvalue)
                    if signature:
                        if name == '__setattr__':
                            self.check_setattr_method(signature, lvalue)
                        else:
                            self.check_getattr_method(signature, lvalue, name)

                if name == '__match_args__' and inferred is not None:
                    typ = self.expr_checker.accept(rvalue)
                    self.check_match_args(inferred, typ, lvalue)

            # Defer PartialType's super type checking.
            if (isinstance(lvalue, RefExpr) and
                    not (isinstance(lvalue_type, PartialType) and lvalue_type.type is None)):
                if self.check_compatibility_all_supers(lvalue, lvalue_type, rvalue):
                    # We hit an error on this line; don't check for any others
                    return

            if lvalue_type:
                if isinstance(lvalue_type, PartialType) and lvalue_type.type is None:
                    # Try to infer a proper type for a variable with a partial None type.
                    rvalue_type = self.expr_checker.accept(rvalue)
                    if isinstance(get_proper_type(rvalue_type), NoneType):
                        # This doesn't actually provide any additional information -- multiple
                        # None initializers preserve the partial None type.
                        return

                    if is_valid_inferred_type(rvalue_type):
                        var = lvalue_type.var
                        partial_types = self.find_partial_types(var)
                        if partial_types is not None:
                            if not self.current_node_deferred:
                                # Partial type can't be final, so strip any literal values.
                                rvalue_type = remove_instance_last_known_values(rvalue_type)
                                inferred_type = make_simplified_union(
                                    [rvalue_type, NoneType()])
                                self.set_inferred_type(var, lvalue, inferred_type)
                            else:
                                var.type = None
                            del partial_types[var]
                            lvalue_type = var.type
                    else:
                        # Try to infer a partial type. No need to check the return value, as
                        # an error will be reported elsewhere.
                        self.infer_partial_type(lvalue_type.var, lvalue, rvalue_type)
                    # Handle None PartialType's super type checking here, after it's resolved.
                    if (isinstance(lvalue, RefExpr) and
                            self.check_compatibility_all_supers(lvalue, lvalue_type, rvalue)):
                        # We hit an error on this line; don't check for any others
                        return
                elif (is_literal_none(rvalue) and
                        isinstance(lvalue, NameExpr) and
                        isinstance(lvalue.node, Var) and
                        lvalue.node.is_initialized_in_class and
                        not new_syntax):
                    # Allow None's to be assigned to class variables with non-Optional types.
                    rvalue_type = lvalue_type
                elif (isinstance(lvalue, MemberExpr) and
                        lvalue.kind is None):  # Ignore member access to modules
                    instance_type = self.expr_checker.accept(lvalue.expr)
                    rvalue_type, lvalue_type, infer_lvalue_type = self.check_member_assignment(
                        instance_type, lvalue_type, rvalue, context=rvalue)
                else:
                    # Hacky special case for assigning a literal None
                    # to a variable defined in a previous if
                    # branch. When we detect this, we'll go back and
                    # make the type optional. This is somewhat
                    # unpleasant, and a generalization of this would
                    # be an improvement!
                    if (is_literal_none(rvalue) and
                            isinstance(lvalue, NameExpr) and
                            lvalue.kind == LDEF and
                            isinstance(lvalue.node, Var) and
                            lvalue.node.type and
                            lvalue.node in self.var_decl_frames and
                            not isinstance(get_proper_type(lvalue_type), AnyType)):
                        decl_frame_map = self.var_decl_frames[lvalue.node]
                        # Check if the nearest common ancestor frame for the definition site
                        # and the current site is the enclosing frame of an if/elif/else block.
                        has_if_ancestor = False
                        for frame in reversed(self.binder.frames):
                            if frame.id in decl_frame_map:
                                has_if_ancestor = frame.conditional_frame
                                break
                        if has_if_ancestor:
                            lvalue_type = make_optional_type(lvalue_type)
                            self.set_inferred_type(lvalue.node, lvalue, lvalue_type)

                    rvalue_type = self.check_simple_assignment(lvalue_type, rvalue, context=rvalue,
                                                               code=codes.ASSIGNMENT)

                # Special case: only non-abstract non-protocol classes can be assigned to
                # variables with explicit type Type[A], where A is protocol or abstract.
                rvalue_type = get_proper_type(rvalue_type)
                lvalue_type = get_proper_type(lvalue_type)
                if (isinstance(rvalue_type, CallableType) and rvalue_type.is_type_obj() and
                        (rvalue_type.type_object().is_abstract or
                         rvalue_type.type_object().is_protocol) and
                        isinstance(lvalue_type, TypeType) and
                        isinstance(lvalue_type.item, Instance) and
                        (lvalue_type.item.type.is_abstract or
                         lvalue_type.item.type.is_protocol)):
                    self.msg.concrete_only_assign(lvalue_type, rvalue)
                    return
                if rvalue_type and infer_lvalue_type and not isinstance(lvalue_type, PartialType):
                    # Don't use type binder for definitions of special forms, like named tuples.
                    if not (isinstance(lvalue, NameExpr) and lvalue.is_special_form):
                        self.binder.assign_type(lvalue, rvalue_type, lvalue_type, False)

            elif index_lvalue:
                self.check_indexed_assignment(index_lvalue, rvalue, lvalue)

            if inferred:
                rvalue_type = self.expr_checker.accept(rvalue)
                if not inferred.is_final:
                    rvalue_type = remove_instance_last_known_values(rvalue_type)
                self.infer_variable_type(inferred, lvalue, rvalue_type, rvalue)
            self.check_assignment_to_slots(lvalue)

    # (type, operator) tuples for augmented assignments supported with partial types
    partial_type_augmented_ops: Final = {
        ('builtins.list', '+'),
        ('builtins.set', '|'),
    }

    def try_infer_partial_generic_type_from_assignment(self,
                                                       lvalue: Lvalue,
                                                       rvalue: Expression,
                                                       op: str) -> None:
        """Try to infer a precise type for partial generic type from assignment.

        'op' is '=' for normal assignment and a binary operator ('+', ...) for
        augmented assignment.

        Example where this happens:

            x = []
            if foo():
                x = [1]  # Infer List[int] as type of 'x'
        """
        var = None
        if (isinstance(lvalue, NameExpr)
                and isinstance(lvalue.node, Var)
                and isinstance(lvalue.node.type, PartialType)):
            var = lvalue.node
        elif isinstance(lvalue, MemberExpr):
            var = self.expr_checker.get_partial_self_var(lvalue)
        if var is not None:
            typ = var.type
            assert isinstance(typ, PartialType)
            if typ.type is None:
                return
            # Return if this is an unsupported augmented assignment.
            if op != '=' and (typ.type.fullname, op) not in self.partial_type_augmented_ops:
                return
            # TODO: some logic here duplicates the None partial type counterpart
            #       inlined in check_assignment(), see #8043.
            partial_types = self.find_partial_types(var)
            if partial_types is None:
                return
            rvalue_type = self.expr_checker.accept(rvalue)
            rvalue_type = get_proper_type(rvalue_type)
            if isinstance(rvalue_type, Instance):
                if rvalue_type.type == typ.type and is_valid_inferred_type(rvalue_type):
                    var.type = rvalue_type
                    del partial_types[var]
            elif isinstance(rvalue_type, AnyType):
                var.type = fill_typevars_with_any(typ.type)
                del partial_types[var]

    def check_compatibility_all_supers(self, lvalue: RefExpr, lvalue_type: Optional[Type],
                                       rvalue: Expression) -> bool:
        lvalue_node = lvalue.node
        # Check if we are a class variable with at least one base class
        if (isinstance(lvalue_node, Var) and
                lvalue.kind in (MDEF, None) and  # None for Vars defined via self
                len(lvalue_node.info.bases) > 0):

            for base in lvalue_node.info.mro[1:]:
                tnode = base.names.get(lvalue_node.name)
                if tnode is not None:
                    if not self.check_compatibility_classvar_super(lvalue_node,
                                                                   base,
                                                                   tnode.node):
                        # Show only one error per variable
                        break

                    if not self.check_compatibility_final_super(lvalue_node,
                                                                base,
                                                                tnode.node):
                        # Show only one error per variable
                        break

            direct_bases = lvalue_node.info.direct_base_classes()
            last_immediate_base = direct_bases[-1] if direct_bases else None

            for base in lvalue_node.info.mro[1:]:
                # Only check __slots__ against the 'object'
                # If a base class defines a Tuple of 3 elements, a child of
                # this class should not be allowed to define it as a Tuple of
                # anything other than 3 elements. The exception to this rule
                # is __slots__, where it is allowed for any child class to
                # redefine it.
                if lvalue_node.name == "__slots__" and base.fullname != "builtins.object":
                    continue
                # We don't care about the type of "__deletable__".
                if lvalue_node.name == "__deletable__":
                    continue

                if is_private(lvalue_node.name):
                    continue

                base_type, base_node = self.lvalue_type_from_base(lvalue_node, base)

                if base_type:
                    assert base_node is not None
                    if not self.check_compatibility_super(lvalue,
                                                          lvalue_type,
                                                          rvalue,
                                                          base,
                                                          base_type,
                                                          base_node):
                        # Only show one error per variable; even if other
                        # base classes are also incompatible
                        return True
                    if base is last_immediate_base:
                        # At this point, the attribute was found to be compatible with all
                        # immediate parents.
                        break
        return False

    def check_compatibility_super(self, lvalue: RefExpr, lvalue_type: Optional[Type],
                                  rvalue: Expression, base: TypeInfo, base_type: Type,
                                  base_node: Node) -> bool:
        lvalue_node = lvalue.node
        assert isinstance(lvalue_node, Var)

        # Do not check whether the rvalue is compatible if the
        # lvalue had a type defined; this is handled by other
        # parts, and all we have to worry about in that case is
        # that lvalue is compatible with the base class.
        compare_node = None
        if lvalue_type:
            compare_type = lvalue_type
            compare_node = lvalue.node
        else:
            compare_type = self.expr_checker.accept(rvalue, base_type)
            if isinstance(rvalue, NameExpr):
                compare_node = rvalue.node
                if isinstance(compare_node, Decorator):
                    compare_node = compare_node.func

        base_type = get_proper_type(base_type)
        compare_type = get_proper_type(compare_type)
        if compare_type:
            if (isinstance(base_type, CallableType) and
                    isinstance(compare_type, CallableType)):
                base_static = is_node_static(base_node)
                compare_static = is_node_static(compare_node)

                # In case compare_static is unknown, also check
                # if 'definition' is set. The most common case for
                # this is with TempNode(), where we lose all
                # information about the real rvalue node (but only get
                # the rvalue type)
                if compare_static is None and compare_type.definition:
                    compare_static = is_node_static(compare_type.definition)

                # Compare against False, as is_node_static can return None
                if base_static is False and compare_static is False:
                    # Class-level function objects and classmethods become bound
                    # methods: the former to the instance, the latter to the
                    # class
                    base_type = bind_self(base_type, self.scope.active_self_type())
                    compare_type = bind_self(compare_type, self.scope.active_self_type())

                # If we are a static method, ensure to also tell the
                # lvalue it now contains a static method
                if base_static and compare_static:
                    lvalue_node.is_staticmethod = True

            return self.check_subtype(compare_type, base_type, rvalue,
                                      message_registry.INCOMPATIBLE_TYPES_IN_ASSIGNMENT,
                                      'expression has type',
                                      'base class "%s" defined the type as' % base.name,
                                      code=codes.ASSIGNMENT)
        return True

    def lvalue_type_from_base(self, expr_node: Var,
                              base: TypeInfo) -> Tuple[Optional[Type], Optional[Node]]:
        """For a NameExpr that is part of a class, walk all base classes and try
        to find the first class that defines a Type for the same name."""
        expr_name = expr_node.name
        base_var = base.names.get(expr_name)

        if base_var:
            base_node = base_var.node
            base_type = base_var.type
            if isinstance(base_node, Decorator):
                base_node = base_node.func
                base_type = base_node.type

            if base_type:
                if not has_no_typevars(base_type):
                    self_type = self.scope.active_self_type()
                    assert self_type is not None, "Internal error: base lookup outside class"
                    if isinstance(self_type, TupleType):
                        instance = tuple_fallback(self_type)
                    else:
                        instance = self_type
                    itype = map_instance_to_supertype(instance, base)
                    base_type = expand_type_by_instance(base_type, itype)

                base_type = get_proper_type(base_type)
                if isinstance(base_type, CallableType) and isinstance(base_node, FuncDef):
                    # If we are a property, return the Type of the return
                    # value, not the Callable
                    if base_node.is_property:
                        base_type = get_proper_type(base_type.ret_type)
                if isinstance(base_type, FunctionLike) and isinstance(base_node,
                                                                      OverloadedFuncDef):
                    # Same for properties with setter
                    if base_node.is_property:
                        base_type = base_type.items[0].ret_type

                return base_type, base_node

        return None, None

    def check_compatibility_classvar_super(self, node: Var,
                                           base: TypeInfo, base_node: Optional[Node]) -> bool:
        if not isinstance(base_node, Var):
            return True
        if node.is_classvar and not base_node.is_classvar:
            self.fail(message_registry.CANNOT_OVERRIDE_INSTANCE_VAR.format(base.name), node)
            return False
        elif not node.is_classvar and base_node.is_classvar:
            self.fail(message_registry.CANNOT_OVERRIDE_CLASS_VAR.format(base.name), node)
            return False
        return True

    def check_compatibility_final_super(self, node: Var,
                                        base: TypeInfo, base_node: Optional[Node]) -> bool:
        """Check if an assignment overrides a final attribute in a base class.

        This only checks situations where either a node in base class is not a variable
        but a final method, or where override is explicitly declared as final.
        In these cases we give a more detailed error message. In addition, we check that
        a final variable doesn't override writeable attribute, which is not safe.

        Other situations are checked in `check_final()`.
        """
        if not isinstance(base_node, (Var, FuncBase, Decorator)):
            return True
        if base_node.is_final and (node.is_final or not isinstance(base_node, Var)):
            # Give this error only for explicit override attempt with `Final`, or
            # if we are overriding a final method with variable.
            # Other override attempts will be flagged as assignment to constant
            # in `check_final()`.
            self.msg.cant_override_final(node.name, base.name, node)
            return False
        if node.is_final:
            if base.fullname in ENUM_BASES and node.name in ENUM_SPECIAL_PROPS:
                return True
            self.check_if_final_var_override_writable(node.name, base_node, node)
        return True

    def check_if_final_var_override_writable(self,
                                             name: str,
                                             base_node: Optional[Node],
                                             ctx: Context) -> None:
        """Check that a final variable doesn't override writeable attribute.

        This is done to prevent situations like this:
            class C:
                attr = 1
            class D(C):
                attr: Final = 2

            x: C = D()
            x.attr = 3  # Oops!
        """
        writable = True
        if base_node:
            writable = self.is_writable_attribute(base_node)
        if writable:
            self.msg.final_cant_override_writable(name, ctx)

    def get_final_context(self) -> bool:
        """Check whether we a currently checking a final declaration."""
        return self._is_final_def

    @contextmanager
    def enter_final_context(self, is_final_def: bool) -> Iterator[None]:
        """Store whether the current checked assignment is a final declaration."""
        old_ctx = self._is_final_def
        self._is_final_def = is_final_def
        try:
            yield
        finally:
            self._is_final_def = old_ctx

    def check_final(self,
                    s: Union[AssignmentStmt, OperatorAssignmentStmt, AssignmentExpr]) -> None:
        """Check if this assignment does not assign to a final attribute.

        This function performs the check only for name assignments at module
        and class scope. The assignments to `obj.attr` and `Cls.attr` are checked
        in checkmember.py.
        """
        if isinstance(s, AssignmentStmt):
            lvs = self.flatten_lvalues(s.lvalues)
        elif isinstance(s, AssignmentExpr):
            lvs = [s.target]
        else:
            lvs = [s.lvalue]
        is_final_decl = s.is_final_def if isinstance(s, AssignmentStmt) else False
        if is_final_decl and self.scope.active_class():
            lv = lvs[0]
            assert isinstance(lv, RefExpr)
            assert isinstance(lv.node, Var)
            if (lv.node.final_unset_in_class and not lv.node.final_set_in_init and
                    not self.is_stub and  # It is OK to skip initializer in stub files.
                    # Avoid extra error messages, if there is no type in Final[...],
                    # then we already reported the error about missing r.h.s.
                    isinstance(s, AssignmentStmt) and s.type is not None):
                self.msg.final_without_value(s)
        for lv in lvs:
            if isinstance(lv, RefExpr) and isinstance(lv.node, Var):
                name = lv.node.name
                cls = self.scope.active_class()
                if cls is not None:
                    # These additional checks exist to give more error messages
                    # even if the final attribute was overridden with a new symbol
                    # (which is itself an error)...
                    for base in cls.mro[1:]:
                        sym = base.names.get(name)
                        # We only give this error if base node is variable,
                        # overriding final method will be caught in
                        # `check_compatibility_final_super()`.
                        if sym and isinstance(sym.node, Var):
                            if sym.node.is_final and not is_final_decl:
                                self.msg.cant_assign_to_final(name, sym.node.info is None, s)
                                # ...but only once
                                break
                if lv.node.is_final and not is_final_decl:
                    self.msg.cant_assign_to_final(name, lv.node.info is None, s)

    def check_assignment_to_slots(self, lvalue: Lvalue) -> None:
        if not isinstance(lvalue, MemberExpr):
            return

        inst = get_proper_type(self.expr_checker.accept(lvalue.expr))
        if not isinstance(inst, Instance):
            return
        if inst.type.slots is None:
            return  # Slots do not exist, we can allow any assignment
        if lvalue.name in inst.type.slots:
            return  # We are assigning to an existing slot
        for base_info in inst.type.mro[:-1]:
            if base_info.names.get('__setattr__') is not None:
                # When type has `__setattr__` defined,
                # we can assign any dynamic value.
                # We exclude object, because it always has `__setattr__`.
                return

        definition = inst.type.get(lvalue.name)
        if definition is None:
            # We don't want to duplicate
            # `"SomeType" has no attribute "some_attr"`
            # error twice.
            return
        if self.is_assignable_slot(lvalue, definition.type):
            return

        self.fail(
            message_registry.NAME_NOT_IN_SLOTS.format(
                lvalue.name, inst.type.fullname,
            ),
            lvalue,
        )

    def is_assignable_slot(self, lvalue: Lvalue, typ: Optional[Type]) -> bool:
        if getattr(lvalue, 'node', None):
            return False  # This is a definition

        typ = get_proper_type(typ)
        if typ is None or isinstance(typ, AnyType):
            return True  # Any can be literally anything, like `@propery`
        if isinstance(typ, Instance):
            # When working with instances, we need to know if they contain
            # `__set__` special method. Like `@property` does.
            # This makes assigning to properties possible,
            # even without extra slot spec.
            return typ.type.get('__set__') is not None
        if isinstance(typ, FunctionLike):
            return True  # Can be a property, or some other magic
        if isinstance(typ, UnionType):
            return all(self.is_assignable_slot(lvalue, u) for u in typ.items)
        return False

    def check_assignment_to_multiple_lvalues(self, lvalues: List[Lvalue], rvalue: Expression,
                                             context: Context,
                                             infer_lvalue_type: bool = True) -> None:
        if isinstance(rvalue, TupleExpr) or isinstance(rvalue, ListExpr):
            # Recursively go into Tuple or List expression rhs instead of
            # using the type of rhs, because this allowed more fine grained
            # control in cases like: a, b = [int, str] where rhs would get
            # type List[object]
            rvalues: List[Expression] = []
            iterable_type: Optional[Type] = None
            last_idx: Optional[int] = None
            for idx_rval, rval in enumerate(rvalue.items):
                if isinstance(rval, StarExpr):
                    typs = get_proper_type(self.expr_checker.visit_star_expr(rval).type)
                    if isinstance(typs, TupleType):
                        rvalues.extend([TempNode(typ) for typ in typs.items])
                    elif self.type_is_iterable(typs) and isinstance(typs, Instance):
                        if (iterable_type is not None
                                and iterable_type != self.iterable_item_type(typs)):
                            self.fail(message_registry.CONTIGUOUS_ITERABLE_EXPECTED, context)
                        else:
                            if last_idx is None or last_idx + 1 == idx_rval:
                                rvalues.append(rval)
                                last_idx = idx_rval
                                iterable_type = self.iterable_item_type(typs)
                            else:
                                self.fail(message_registry.CONTIGUOUS_ITERABLE_EXPECTED, context)
                    else:
                        self.fail(message_registry.ITERABLE_TYPE_EXPECTED.format(typs),
                             context)
                else:
                    rvalues.append(rval)
            iterable_start: Optional[int] = None
            iterable_end: Optional[int] = None
            for i, rval in enumerate(rvalues):
                if isinstance(rval, StarExpr):
                    typs = get_proper_type(self.expr_checker.visit_star_expr(rval).type)
                    if self.type_is_iterable(typs) and isinstance(typs, Instance):
                        if iterable_start is None:
                            iterable_start = i
                        iterable_end = i
            if (iterable_start is not None
                    and iterable_end is not None
                    and iterable_type is not None):
                iterable_num = iterable_end - iterable_start + 1
                rvalue_needed = len(lvalues) - (len(rvalues) - iterable_num)
                if rvalue_needed > 0:
                    rvalues = rvalues[0: iterable_start] + [TempNode(iterable_type)
                        for i in range(rvalue_needed)] + rvalues[iterable_end + 1:]

            if self.check_rvalue_count_in_assignment(lvalues, len(rvalues), context):
                star_index = next((i for i, lv in enumerate(lvalues) if
                                   isinstance(lv, StarExpr)), len(lvalues))

                left_lvs = lvalues[:star_index]
                star_lv = cast(StarExpr,
                               lvalues[star_index]) if star_index != len(lvalues) else None
                right_lvs = lvalues[star_index + 1:]

                left_rvs, star_rvs, right_rvs = self.split_around_star(
                    rvalues, star_index, len(lvalues))

                lr_pairs = list(zip(left_lvs, left_rvs))
                if star_lv:
                    rv_list = ListExpr(star_rvs)
                    rv_list.set_line(rvalue.get_line())
                    lr_pairs.append((star_lv.expr, rv_list))
                lr_pairs.extend(zip(right_lvs, right_rvs))

                for lv, rv in lr_pairs:
                    self.check_assignment(lv, rv, infer_lvalue_type)
        else:
            self.check_multi_assignment(lvalues, rvalue, context, infer_lvalue_type)

    def check_rvalue_count_in_assignment(self, lvalues: List[Lvalue], rvalue_count: int,
                                         context: Context) -> bool:
        if any(isinstance(lvalue, StarExpr) for lvalue in lvalues):
            if len(lvalues) - 1 > rvalue_count:
                self.msg.wrong_number_values_to_unpack(rvalue_count,
                                                       len(lvalues) - 1, context)
                return False
        elif rvalue_count != len(lvalues):
            self.msg.wrong_number_values_to_unpack(rvalue_count, len(lvalues), context)
            return False
        return True

    def check_multi_assignment(self, lvalues: List[Lvalue],
                               rvalue: Expression,
                               context: Context,
                               infer_lvalue_type: bool = True,
                               rv_type: Optional[Type] = None,
                               undefined_rvalue: bool = False) -> None:
        """Check the assignment of one rvalue to a number of lvalues."""

        # Infer the type of an ordinary rvalue expression.
        # TODO: maybe elsewhere; redundant.
        rvalue_type = get_proper_type(rv_type or self.expr_checker.accept(rvalue))

        if isinstance(rvalue_type, UnionType):
            # If this is an Optional type in non-strict Optional code, unwrap it.
            relevant_items = rvalue_type.relevant_items()
            if len(relevant_items) == 1:
                rvalue_type = get_proper_type(relevant_items[0])

        if isinstance(rvalue_type, AnyType):
            for lv in lvalues:
                if isinstance(lv, StarExpr):
                    lv = lv.expr
                temp_node = self.temp_node(AnyType(TypeOfAny.from_another_any,
                                                   source_any=rvalue_type), context)
                self.check_assignment(lv, temp_node, infer_lvalue_type)
        elif isinstance(rvalue_type, TupleType):
            self.check_multi_assignment_from_tuple(lvalues, rvalue, rvalue_type,
                                                   context, undefined_rvalue, infer_lvalue_type)
        elif isinstance(rvalue_type, UnionType):
            self.check_multi_assignment_from_union(lvalues, rvalue, rvalue_type, context,
                                                   infer_lvalue_type)
        elif isinstance(rvalue_type, Instance) and rvalue_type.type.fullname == 'builtins.str':
            self.msg.unpacking_strings_disallowed(context)
        else:
            self.check_multi_assignment_from_iterable(lvalues, rvalue_type,
                                                      context, infer_lvalue_type)

    def check_multi_assignment_from_union(self, lvalues: List[Expression], rvalue: Expression,
                                          rvalue_type: UnionType, context: Context,
                                          infer_lvalue_type: bool) -> None:
        """Check assignment to multiple lvalue targets when rvalue type is a Union[...].
        For example:

            t: Union[Tuple[int, int], Tuple[str, str]]
            x, y = t
            reveal_type(x)  # Union[int, str]

        The idea in this case is to process the assignment for every item of the union.
        Important note: the types are collected in two places, 'union_types' contains
        inferred types for first assignments, 'assignments' contains the narrowed types
        for binder.
        """
        self.no_partial_types = True
        transposed: Tuple[List[Type], ...] = tuple([] for _ in self.flatten_lvalues(lvalues))
        # Notify binder that we want to defer bindings and instead collect types.
        with self.binder.accumulate_type_assignments() as assignments:
            for item in rvalue_type.items:
                # Type check the assignment separately for each union item and collect
                # the inferred lvalue types for each union item.
                self.check_multi_assignment(lvalues, rvalue, context,
                                            infer_lvalue_type=infer_lvalue_type,
                                            rv_type=item, undefined_rvalue=True)
                for t, lv in zip(transposed, self.flatten_lvalues(lvalues)):
                    t.append(self.type_map.pop(lv, AnyType(TypeOfAny.special_form)))
        union_types = tuple(make_simplified_union(col) for col in transposed)
        for expr, items in assignments.items():
            # Bind a union of types collected in 'assignments' to every expression.
            if isinstance(expr, StarExpr):
                expr = expr.expr

            # TODO: See todo in binder.py, ConditionalTypeBinder.assign_type
            # It's unclear why the 'declared_type' param is sometimes 'None'
            clean_items: List[Tuple[Type, Type]] = []
            for type, declared_type in items:
                assert declared_type is not None
                clean_items.append((type, declared_type))

            # TODO: fix signature of zip() in typeshed.
            types, declared_types = cast(Any, zip)(*clean_items)
            self.binder.assign_type(expr,
                                    make_simplified_union(list(types)),
                                    make_simplified_union(list(declared_types)),
                                    False)
        for union, lv in zip(union_types, self.flatten_lvalues(lvalues)):
            # Properly store the inferred types.
            _1, _2, inferred = self.check_lvalue(lv)
            if inferred:
                self.set_inferred_type(inferred, lv, union)
            else:
                self.store_type(lv, union)
        self.no_partial_types = False

    def flatten_lvalues(self, lvalues: List[Expression]) -> List[Expression]:
        res: List[Expression] = []
        for lv in lvalues:
            if isinstance(lv, (TupleExpr, ListExpr)):
                res.extend(self.flatten_lvalues(lv.items))
            if isinstance(lv, StarExpr):
                # Unwrap StarExpr, since it is unwrapped by other helpers.
                lv = lv.expr
            res.append(lv)
        return res

    def check_multi_assignment_from_tuple(self, lvalues: List[Lvalue], rvalue: Expression,
                                          rvalue_type: TupleType, context: Context,
                                          undefined_rvalue: bool,
                                          infer_lvalue_type: bool = True) -> None:
        if self.check_rvalue_count_in_assignment(lvalues, len(rvalue_type.items), context):
            star_index = next((i for i, lv in enumerate(lvalues)
                               if isinstance(lv, StarExpr)), len(lvalues))

            left_lvs = lvalues[:star_index]
            star_lv = cast(StarExpr, lvalues[star_index]) if star_index != len(lvalues) else None
            right_lvs = lvalues[star_index + 1:]

            if not undefined_rvalue:
                # Infer rvalue again, now in the correct type context.
                lvalue_type = self.lvalue_type_for_inference(lvalues, rvalue_type)
                reinferred_rvalue_type = get_proper_type(self.expr_checker.accept(rvalue,
                                                                                  lvalue_type))

                if isinstance(reinferred_rvalue_type, UnionType):
                    # If this is an Optional type in non-strict Optional code, unwrap it.
                    relevant_items = reinferred_rvalue_type.relevant_items()
                    if len(relevant_items) == 1:
                        reinferred_rvalue_type = get_proper_type(relevant_items[0])
                if isinstance(reinferred_rvalue_type, UnionType):
                    self.check_multi_assignment_from_union(lvalues, rvalue,
                                                           reinferred_rvalue_type, context,
                                                           infer_lvalue_type)
                    return
                if isinstance(reinferred_rvalue_type, AnyType):
                    # We can get Any if the current node is
                    # deferred. Doing more inference in deferred nodes
                    # is hard, so give up for now.  We can also get
                    # here if reinferring types above changes the
                    # inferred return type for an overloaded function
                    # to be ambiguous.
                    return
                assert isinstance(reinferred_rvalue_type, TupleType)
                rvalue_type = reinferred_rvalue_type

            left_rv_types, star_rv_types, right_rv_types = self.split_around_star(
                rvalue_type.items, star_index, len(lvalues))

            for lv, rv_type in zip(left_lvs, left_rv_types):
                self.check_assignment(lv, self.temp_node(rv_type, context), infer_lvalue_type)
            if star_lv:
                list_expr = ListExpr([self.temp_node(rv_type, context)
                                      for rv_type in star_rv_types])
                list_expr.set_line(context.get_line())
                self.check_assignment(star_lv.expr, list_expr, infer_lvalue_type)
            for lv, rv_type in zip(right_lvs, right_rv_types):
                self.check_assignment(lv, self.temp_node(rv_type, context), infer_lvalue_type)

    def lvalue_type_for_inference(self, lvalues: List[Lvalue], rvalue_type: TupleType) -> Type:
        star_index = next((i for i, lv in enumerate(lvalues)
                           if isinstance(lv, StarExpr)), len(lvalues))
        left_lvs = lvalues[:star_index]
        star_lv = cast(StarExpr, lvalues[star_index]) if star_index != len(lvalues) else None
        right_lvs = lvalues[star_index + 1:]
        left_rv_types, star_rv_types, right_rv_types = self.split_around_star(
            rvalue_type.items, star_index, len(lvalues))

        type_parameters: List[Type] = []

        def append_types_for_inference(lvs: List[Expression], rv_types: List[Type]) -> None:
            for lv, rv_type in zip(lvs, rv_types):
                sub_lvalue_type, index_expr, inferred = self.check_lvalue(lv)
                if sub_lvalue_type and not isinstance(sub_lvalue_type, PartialType):
                    type_parameters.append(sub_lvalue_type)
                else:  # index lvalue
                    # TODO Figure out more precise type context, probably
                    #      based on the type signature of the _set method.
                    type_parameters.append(rv_type)

        append_types_for_inference(left_lvs, left_rv_types)

        if star_lv:
            sub_lvalue_type, index_expr, inferred = self.check_lvalue(star_lv.expr)
            if sub_lvalue_type and not isinstance(sub_lvalue_type, PartialType):
                type_parameters.extend([sub_lvalue_type] * len(star_rv_types))
            else:  # index lvalue
                # TODO Figure out more precise type context, probably
                #      based on the type signature of the _set method.
                type_parameters.extend(star_rv_types)

        append_types_for_inference(right_lvs, right_rv_types)

        return TupleType(type_parameters, self.named_type('builtins.tuple'))

    def split_around_star(self, items: List[T], star_index: int,
                          length: int) -> Tuple[List[T], List[T], List[T]]:
        """Splits a list of items in three to match another list of length 'length'
        that contains a starred expression at 'star_index' in the following way:

        star_index = 2, length = 5 (i.e., [a,b,*,c,d]), items = [1,2,3,4,5,6,7]
        returns in: ([1,2], [3,4,5], [6,7])
        """
        nr_right_of_star = length - star_index - 1
        right_index = -nr_right_of_star if nr_right_of_star != 0 else len(items)
        left = items[:star_index]
        star = items[star_index:right_index]
        right = items[right_index:]
        return left, star, right

    def type_is_iterable(self, type: Type) -> bool:
        type = get_proper_type(type)
        if isinstance(type, CallableType) and type.is_type_obj():
            type = type.fallback
        return is_subtype(type, self.named_generic_type('typing.Iterable',
                                                        [AnyType(TypeOfAny.special_form)]))

    def check_multi_assignment_from_iterable(self, lvalues: List[Lvalue], rvalue_type: Type,
                                             context: Context,
                                             infer_lvalue_type: bool = True) -> None:
        rvalue_type = get_proper_type(rvalue_type)
        if self.type_is_iterable(rvalue_type) and isinstance(rvalue_type, Instance):
            item_type = self.iterable_item_type(rvalue_type)
            for lv in lvalues:
                if isinstance(lv, StarExpr):
                    items_type = self.named_generic_type('builtins.list', [item_type])
                    self.check_assignment(lv.expr, self.temp_node(items_type, context),
                                          infer_lvalue_type)
                else:
                    self.check_assignment(lv, self.temp_node(item_type, context),
                                          infer_lvalue_type)
        else:
            self.msg.type_not_iterable(rvalue_type, context)

    def check_lvalue(self, lvalue: Lvalue) -> Tuple[Optional[Type],
                                                    Optional[IndexExpr],
                                                    Optional[Var]]:
        lvalue_type = None
        index_lvalue = None
        inferred = None

        if self.is_definition(lvalue) and (
            not isinstance(lvalue, NameExpr) or isinstance(lvalue.node, Var)
        ):
            if isinstance(lvalue, NameExpr):
                inferred = cast(Var, lvalue.node)
                assert isinstance(inferred, Var)
            else:
                assert isinstance(lvalue, MemberExpr)
                self.expr_checker.accept(lvalue.expr)
                inferred = lvalue.def_var
        elif isinstance(lvalue, IndexExpr):
            index_lvalue = lvalue
        elif isinstance(lvalue, MemberExpr):
            lvalue_type = self.expr_checker.analyze_ordinary_member_access(lvalue, True)
            self.store_type(lvalue, lvalue_type)
        elif isinstance(lvalue, NameExpr):
            lvalue_type = self.expr_checker.analyze_ref_expr(lvalue, lvalue=True)
            self.store_type(lvalue, lvalue_type)
        elif isinstance(lvalue, TupleExpr) or isinstance(lvalue, ListExpr):
            types = [self.check_lvalue(sub_expr)[0] or
                     # This type will be used as a context for further inference of rvalue,
                     # we put Uninhabited if there is no information available from lvalue.
                     UninhabitedType() for sub_expr in lvalue.items]
            lvalue_type = TupleType(types, self.named_type('builtins.tuple'))
        elif isinstance(lvalue, StarExpr):
            typ, _, _ = self.check_lvalue(lvalue.expr)
            lvalue_type = StarType(typ) if typ else None
        else:
            lvalue_type = self.expr_checker.accept(lvalue)

        return lvalue_type, index_lvalue, inferred

    def is_definition(self, s: Lvalue) -> bool:
        if isinstance(s, NameExpr):
            if s.is_inferred_def:
                return True
            # If the node type is not defined, this must the first assignment
            # that we process => this is a definition, even though the semantic
            # analyzer did not recognize this as such. This can arise in code
            # that uses isinstance checks, if type checking of the primary
            # definition is skipped due to an always False type check.
            node = s.node
            if isinstance(node, Var):
                return node.type is None
        elif isinstance(s, MemberExpr):
            return s.is_inferred_def
        return False

    def infer_variable_type(self, name: Var, lvalue: Lvalue,
                            init_type: Type, context: Context) -> None:
        """Infer the type of initialized variables from initializer type."""
        init_type = get_proper_type(init_type)
        if isinstance(init_type, DeletedType):
            self.msg.deleted_as_rvalue(init_type, context)
        elif not is_valid_inferred_type(init_type) and not self.no_partial_types:
            # We cannot use the type of the initialization expression for full type
            # inference (it's not specific enough), but we might be able to give
            # partial type which will be made more specific later. A partial type
            # gets generated in assignment like 'x = []' where item type is not known.
            if not self.infer_partial_type(name, lvalue, init_type):
                self.msg.need_annotation_for_var(name, context, self.options.python_version)
                self.set_inference_error_fallback_type(name, lvalue, init_type)
        elif (isinstance(lvalue, MemberExpr) and self.inferred_attribute_types is not None
              and lvalue.def_var and lvalue.def_var in self.inferred_attribute_types
              and not is_same_type(self.inferred_attribute_types[lvalue.def_var], init_type)):
            # Multiple, inconsistent types inferred for an attribute.
            self.msg.need_annotation_for_var(name, context, self.options.python_version)
            name.type = AnyType(TypeOfAny.from_error)
        else:
            # Infer type of the target.

            # Make the type more general (strip away function names etc.).
            init_type = strip_type(init_type)

            self.set_inferred_type(name, lvalue, init_type)

    def infer_partial_type(self, name: Var, lvalue: Lvalue, init_type: Type) -> bool:
        init_type = get_proper_type(init_type)
        if isinstance(init_type, NoneType):
            partial_type = PartialType(None, name)
        elif isinstance(init_type, Instance):
            fullname = init_type.type.fullname
            is_ref = isinstance(lvalue, RefExpr)
            if (is_ref and
                    (fullname == 'builtins.list' or
                     fullname == 'builtins.set' or
                     fullname == 'builtins.dict' or
                     fullname == 'collections.OrderedDict') and
                    all(isinstance(t, (NoneType, UninhabitedType))
                        for t in get_proper_types(init_type.args))):
                partial_type = PartialType(init_type.type, name)
            elif is_ref and fullname == 'collections.defaultdict':
                arg0 = get_proper_type(init_type.args[0])
                arg1 = get_proper_type(init_type.args[1])
                if (isinstance(arg0, (NoneType, UninhabitedType)) and
                        self.is_valid_defaultdict_partial_value_type(arg1)):
                    arg1 = erase_type(arg1)
                    assert isinstance(arg1, Instance)
                    partial_type = PartialType(init_type.type, name, arg1)
                else:
                    return False
            else:
                return False
        else:
            return False
        self.set_inferred_type(name, lvalue, partial_type)
        self.partial_types[-1].map[name] = lvalue
        return True

    def is_valid_defaultdict_partial_value_type(self, t: ProperType) -> bool:
        """Check if t can be used as the basis for a partial defaultdict value type.

        Examples:

          * t is 'int' --> True
          * t is 'list[<nothing>]' --> True
          * t is 'dict[...]' --> False (only generic types with a single type
            argument supported)
        """
        if not isinstance(t, Instance):
            return False
        if len(t.args) == 0:
            return True
        if len(t.args) == 1:
            arg = get_proper_type(t.args[0])
            # TODO: This is too permissive -- we only allow TypeVarType since
            #       they leak in cases like defaultdict(list) due to a bug.
            #       This can result in incorrect types being inferred, but only
            #       in rare cases.
            if isinstance(arg, (TypeVarType, UninhabitedType, NoneType)):
                return True
        return False

    def set_inferred_type(self, var: Var, lvalue: Lvalue, type: Type) -> None:
        """Store inferred variable type.

        Store the type to both the variable node and the expression node that
        refers to the variable (lvalue). If var is None, do nothing.
        """
        if var and not self.current_node_deferred:
            var.type = type
            var.is_inferred = True
            if var not in self.var_decl_frames:
                # Used for the hack to improve optional type inference in conditionals
                self.var_decl_frames[var] = {frame.id for frame in self.binder.frames}
            if isinstance(lvalue, MemberExpr) and self.inferred_attribute_types is not None:
                # Store inferred attribute type so that we can check consistency afterwards.
                if lvalue.def_var is not None:
                    self.inferred_attribute_types[lvalue.def_var] = type
            self.store_type(lvalue, type)

    def set_inference_error_fallback_type(self, var: Var, lvalue: Lvalue, type: Type) -> None:
        """Store best known type for variable if type inference failed.

        If a program ignores error on type inference error, the variable should get some
        inferred type so that if can used later on in the program. Example:

          x = []  # type: ignore
          x.append(1)   # Should be ok!

        We implement this here by giving x a valid type (replacing inferred <nothing> with Any).
        """
        fallback = self.inference_error_fallback_type(type)
        self.set_inferred_type(var, lvalue, fallback)

    def inference_error_fallback_type(self, type: Type) -> Type:
        fallback = type.accept(SetNothingToAny())
        # Type variables may leak from inference, see https://github.com/python/mypy/issues/5738,
        # we therefore need to erase them.
        return erase_typevars(fallback)

    def check_simple_assignment(self, lvalue_type: Optional[Type], rvalue: Expression,
                                context: Context,
                                msg: str = message_registry.INCOMPATIBLE_TYPES_IN_ASSIGNMENT,
                                lvalue_name: str = 'variable',
                                rvalue_name: str = 'expression', *,
                                code: Optional[ErrorCode] = None) -> Type:
        if self.is_stub and isinstance(rvalue, EllipsisExpr):
            # '...' is always a valid initializer in a stub.
            return AnyType(TypeOfAny.special_form)
        else:
            lvalue_type = get_proper_type(lvalue_type)
            always_allow_any = lvalue_type is not None and not isinstance(lvalue_type, AnyType)
            rvalue_type = self.expr_checker.accept(rvalue, lvalue_type,
                                                   always_allow_any=always_allow_any)
            rvalue_type = get_proper_type(rvalue_type)
            if isinstance(rvalue_type, DeletedType):
                self.msg.deleted_as_rvalue(rvalue_type, context)
            if isinstance(lvalue_type, DeletedType):
                self.msg.deleted_as_lvalue(lvalue_type, context)
            elif lvalue_type:
                self.check_subtype(rvalue_type, lvalue_type, context, msg,
                                   '{} has type'.format(rvalue_name),
                                   '{} has type'.format(lvalue_name), code=code)
            return rvalue_type

    def check_member_assignment(self, instance_type: Type, attribute_type: Type,
                                rvalue: Expression, context: Context) -> Tuple[Type, Type, bool]:
        """Type member assignment.

        This defers to check_simple_assignment, unless the member expression
        is a descriptor, in which case this checks descriptor semantics as well.

        Return the inferred rvalue_type, inferred lvalue_type, and whether to use the binder
        for this assignment.

        Note: this method exists here and not in checkmember.py, because we need to take
        care about interaction between binder and __set__().
        """
        instance_type = get_proper_type(instance_type)
        attribute_type = get_proper_type(attribute_type)
        # Descriptors don't participate in class-attribute access
        if ((isinstance(instance_type, FunctionLike) and instance_type.is_type_obj()) or
                isinstance(instance_type, TypeType)):
            rvalue_type = self.check_simple_assignment(attribute_type, rvalue, context,
                                                       code=codes.ASSIGNMENT)
            return rvalue_type, attribute_type, True

        if not isinstance(attribute_type, Instance):
            # TODO: support __set__() for union types.
            rvalue_type = self.check_simple_assignment(attribute_type, rvalue, context,
                                                       code=codes.ASSIGNMENT)
            return rvalue_type, attribute_type, True

        mx = MemberContext(
            is_lvalue=False, is_super=False, is_operator=False,
            original_type=instance_type, context=context, self_type=None,
            msg=self.msg, chk=self,
        )
        get_type = analyze_descriptor_access(attribute_type, mx)
        if not attribute_type.type.has_readable_member('__set__'):
            # If there is no __set__, we type-check that the assigned value matches
            # the return type of __get__. This doesn't match the python semantics,
            # (which allow you to override the descriptor with any value), but preserves
            # the type of accessing the attribute (even after the override).
            rvalue_type = self.check_simple_assignment(get_type, rvalue, context,
                                                       code=codes.ASSIGNMENT)
            return rvalue_type, get_type, True

        dunder_set = attribute_type.type.get_method('__set__')
        if dunder_set is None:
            self.fail(message_registry.DESCRIPTOR_SET_NOT_CALLABLE.format(attribute_type), context)
            return AnyType(TypeOfAny.from_error), get_type, False

        bound_method = analyze_decorator_or_funcbase_access(
            defn=dunder_set, itype=attribute_type, info=attribute_type.type,
            self_type=attribute_type, name='__set__', mx=mx)
        typ = map_instance_to_supertype(attribute_type, dunder_set.info)
        dunder_set_type = expand_type_by_instance(bound_method, typ)

        callable_name = self.expr_checker.method_fullname(attribute_type, "__set__")
        dunder_set_type = self.expr_checker.transform_callee_type(
            callable_name, dunder_set_type,
            [TempNode(instance_type, context=context), rvalue],
            [nodes.ARG_POS, nodes.ARG_POS],
            context, object_type=attribute_type,
        )

        # For non-overloaded setters, the result should be type-checked like a regular assignment.
        # Hence, we first only try to infer the type by using the rvalue as type context.
        type_context = rvalue
        with self.msg.disable_errors():
            _, inferred_dunder_set_type = self.expr_checker.check_call(
                dunder_set_type,
                [TempNode(instance_type, context=context), type_context],
                [nodes.ARG_POS, nodes.ARG_POS],
                context, object_type=attribute_type,
                callable_name=callable_name)

        # And now we in fact type check the call, to show errors related to wrong arguments
        # count, etc., replacing the type context for non-overloaded setters only.
        inferred_dunder_set_type = get_proper_type(inferred_dunder_set_type)
        if isinstance(inferred_dunder_set_type, CallableType):
            type_context = TempNode(AnyType(TypeOfAny.special_form), context=context)
        self.expr_checker.check_call(
            dunder_set_type,
            [TempNode(instance_type, context=context), type_context],
            [nodes.ARG_POS, nodes.ARG_POS],
            context, object_type=attribute_type,
            callable_name=callable_name)

        # In the following cases, a message already will have been recorded in check_call.
        if ((not isinstance(inferred_dunder_set_type, CallableType)) or
                (len(inferred_dunder_set_type.arg_types) < 2)):
            return AnyType(TypeOfAny.from_error), get_type, False

        set_type = inferred_dunder_set_type.arg_types[1]
        # Special case: if the rvalue_type is a subtype of both '__get__' and '__set__' types,
        # and '__get__' type is narrower than '__set__', then we invoke the binder to narrow type
        # by this assignment. Technically, this is not safe, but in practice this is
        # what a user expects.
        rvalue_type = self.check_simple_assignment(set_type, rvalue, context,
                                                   code=codes.ASSIGNMENT)
        infer = is_subtype(rvalue_type, get_type) and is_subtype(get_type, set_type)
        return rvalue_type if infer else set_type, get_type, infer

    def check_indexed_assignment(self, lvalue: IndexExpr,
                                 rvalue: Expression, context: Context) -> None:
        """Type check indexed assignment base[index] = rvalue.

        The lvalue argument is the base[index] expression.
        """
        self.try_infer_partial_type_from_indexed_assignment(lvalue, rvalue)
        basetype = get_proper_type(self.expr_checker.accept(lvalue.base))
        method_type = self.expr_checker.analyze_external_member_access(
            '__setitem__', basetype, lvalue)

        lvalue.method_type = method_type
        self.expr_checker.check_method_call(
            '__setitem__', basetype, method_type, [lvalue.index, rvalue],
            [nodes.ARG_POS, nodes.ARG_POS], context)

    def try_infer_partial_type_from_indexed_assignment(
            self, lvalue: IndexExpr, rvalue: Expression) -> None:
        # TODO: Should we share some of this with try_infer_partial_type?
        var = None
        if isinstance(lvalue.base, RefExpr) and isinstance(lvalue.base.node, Var):
            var = lvalue.base.node
        elif isinstance(lvalue.base, MemberExpr):
            var = self.expr_checker.get_partial_self_var(lvalue.base)
        if isinstance(var, Var):
            if isinstance(var.type, PartialType):
                type_type = var.type.type
                if type_type is None:
                    return  # The partial type is None.
                partial_types = self.find_partial_types(var)
                if partial_types is None:
                    return
                typename = type_type.fullname
                if (typename == 'builtins.dict'
                        or typename == 'collections.OrderedDict'
                        or typename == 'collections.defaultdict'):
                    # TODO: Don't infer things twice.
                    key_type = self.expr_checker.accept(lvalue.index)
                    value_type = self.expr_checker.accept(rvalue)
                    if (is_valid_inferred_type(key_type) and
                            is_valid_inferred_type(value_type) and
                            not self.current_node_deferred and
                            not (typename == 'collections.defaultdict' and
                                 var.type.value_type is not None and
                                 not is_equivalent(value_type, var.type.value_type))):
                        var.type = self.named_generic_type(typename,
                                                           [key_type, value_type])
                        del partial_types[var]

    def visit_expression_stmt(self, s: ExpressionStmt) -> None:
        self.expr_checker.accept(s.expr, allow_none_return=True, always_allow_any=True)

    def visit_return_stmt(self, s: ReturnStmt) -> None:
        """Type check a return statement."""
        self.check_return_stmt(s)
        self.binder.unreachable()

    def check_return_stmt(self, s: ReturnStmt) -> None:
        defn = self.scope.top_function()
        if defn is not None:
            if defn.is_generator:
                return_type = self.get_generator_return_type(self.return_types[-1],
                                                             defn.is_coroutine)
            elif defn.is_coroutine:
                return_type = self.get_coroutine_return_type(self.return_types[-1])
            else:
                return_type = self.return_types[-1]
            return_type = get_proper_type(return_type)

            if isinstance(return_type, UninhabitedType):
                self.fail(message_registry.NO_RETURN_EXPECTED, s)
                return

            if s.expr:
                is_lambda = isinstance(self.scope.top_function(), LambdaExpr)
                declared_none_return = isinstance(return_type, NoneType)
                declared_any_return = isinstance(return_type, AnyType)

                # This controls whether or not we allow a function call that
                # returns None as the expression of this return statement.
                # E.g. `return f()` for some `f` that returns None.  We allow
                # this only if we're in a lambda or in a function that returns
                # `None` or `Any`.
                allow_none_func_call = is_lambda or declared_none_return or declared_any_return

                # Return with a value.
                typ = get_proper_type(self.expr_checker.accept(
                    s.expr, return_type, allow_none_return=allow_none_func_call))

                if defn.is_async_generator:
                    self.fail(message_registry.RETURN_IN_ASYNC_GENERATOR, s)
                    return
                # Returning a value of type Any is always fine.
                if isinstance(typ, AnyType):
                    # (Unless you asked to be warned in that case, and the
                    # function is not declared to return Any)
                    if (self.options.warn_return_any
                        and not self.current_node_deferred
                        and not is_proper_subtype(AnyType(TypeOfAny.special_form), return_type)
                        and not (defn.name in BINARY_MAGIC_METHODS and
                                 is_literal_not_implemented(s.expr))
                        and not (isinstance(return_type, Instance) and
                                 return_type.type.fullname == 'builtins.object')):
                        self.msg.incorrectly_returning_any(return_type, s)
                    return

                # Disallow return expressions in functions declared to return
                # None, subject to two exceptions below.
                if declared_none_return:
                    # Lambdas are allowed to have None returns.
                    # Functions returning a value of type None are allowed to have a None return.
                    if is_lambda or isinstance(typ, NoneType):
                        return
                    self.fail(message_registry.NO_RETURN_VALUE_EXPECTED, s)
                else:
                    self.check_subtype(
                        subtype_label='got',
                        subtype=typ,
                        supertype_label='expected',
                        supertype=return_type,
                        context=s.expr,
                        outer_context=s,
                        msg=message_registry.INCOMPATIBLE_RETURN_VALUE_TYPE,
                        code=codes.RETURN_VALUE)
            else:
                # Empty returns are valid in Generators with Any typed returns, but not in
                # coroutines.
                if (defn.is_generator and not defn.is_coroutine and
                        isinstance(return_type, AnyType)):
                    return

                if isinstance(return_type, (NoneType, AnyType)):
                    return

                if self.in_checked_function():
                    self.fail(message_registry.RETURN_VALUE_EXPECTED, s)

    def visit_if_stmt(self, s: IfStmt) -> None:
        """Type check an if statement."""
        # This frame records the knowledge from previous if/elif clauses not being taken.
        # Fall-through to the original frame is handled explicitly in each block.
        with self.binder.frame_context(can_skip=False, conditional_frame=True, fall_through=0):
            for e, b in zip(s.expr, s.body):
                t = get_proper_type(self.expr_checker.accept(e))

                if isinstance(t, DeletedType):
                    self.msg.deleted_as_rvalue(t, s)

                if_map, else_map = self.find_isinstance_check(e)

                # XXX Issue a warning if condition is always False?
                with self.binder.frame_context(can_skip=True, fall_through=2):
                    self.push_type_map(if_map)
                    self.accept(b)

                # XXX Issue a warning if condition is always True?
                self.push_type_map(else_map)

            with self.binder.frame_context(can_skip=False, fall_through=2):
                if s.else_body:
                    self.accept(s.else_body)

    def visit_while_stmt(self, s: WhileStmt) -> None:
        """Type check a while statement."""
        if_stmt = IfStmt([s.expr], [s.body], None)
        if_stmt.set_line(s.get_line(), s.get_column())
        self.accept_loop(if_stmt, s.else_body,
                         exit_condition=s.expr)

    def visit_operator_assignment_stmt(self,
                                       s: OperatorAssignmentStmt) -> None:
        """Type check an operator assignment statement, e.g. x += 1."""
        self.try_infer_partial_generic_type_from_assignment(s.lvalue, s.rvalue, s.op)
        if isinstance(s.lvalue, MemberExpr):
            # Special case, some additional errors may be given for
            # assignments to read-only or final attributes.
            lvalue_type = self.expr_checker.visit_member_expr(s.lvalue, True)
        else:
            lvalue_type = self.expr_checker.accept(s.lvalue)
        inplace, method = infer_operator_assignment_method(lvalue_type, s.op)
        if inplace:
            # There is __ifoo__, treat as x = x.__ifoo__(y)
            rvalue_type, method_type = self.expr_checker.check_op(
                method, lvalue_type, s.rvalue, s)
            if not is_subtype(rvalue_type, lvalue_type):
                self.msg.incompatible_operator_assignment(s.op, s)
        else:
            # There is no __ifoo__, treat as x = x <foo> y
            expr = OpExpr(s.op, s.lvalue, s.rvalue)
            expr.set_line(s)
            self.check_assignment(lvalue=s.lvalue, rvalue=expr,
                                  infer_lvalue_type=True, new_syntax=False)
        self.check_final(s)

    def visit_assert_stmt(self, s: AssertStmt) -> None:
        self.expr_checker.accept(s.expr)

        if isinstance(s.expr, TupleExpr) and len(s.expr.items) > 0:
            self.fail(message_registry.MALFORMED_ASSERT, s)

        # If this is asserting some isinstance check, bind that type in the following code
        true_map, else_map = self.find_isinstance_check(s.expr)
        if s.msg is not None:
            self.expr_checker.analyze_cond_branch(else_map, s.msg, None)
        self.push_type_map(true_map)

    def visit_raise_stmt(self, s: RaiseStmt) -> None:
        """Type check a raise statement."""
        if s.expr:
            self.type_check_raise(s.expr, s)
        if s.from_expr:
            self.type_check_raise(s.from_expr, s, optional=True)
        self.binder.unreachable()

    def type_check_raise(self, e: Expression, s: RaiseStmt,
                         optional: bool = False) -> None:
        typ = get_proper_type(self.expr_checker.accept(e))
        if isinstance(typ, DeletedType):
            self.msg.deleted_as_rvalue(typ, e)
            return

        if self.options.python_version[0] == 2:
            # Since `raise` has very different rule on python2, we use a different helper.
            # https://github.com/python/mypy/pull/11289
            self._type_check_raise_python2(e, s, typ)
            return

        # Python3 case:
        exc_type = self.named_type('builtins.BaseException')
        expected_type_items = [exc_type, TypeType(exc_type)]
        if optional:
            # This is used for `x` part in a case like `raise e from x`,
            # where we allow `raise e from None`.
            expected_type_items.append(NoneType())

        self.check_subtype(
            typ, UnionType.make_union(expected_type_items), s,
            message_registry.INVALID_EXCEPTION,
        )

        if isinstance(typ, FunctionLike):
            # https://github.com/python/mypy/issues/11089
            self.expr_checker.check_call(typ, [], [], e)

    def _type_check_raise_python2(self, e: Expression, s: RaiseStmt, typ: ProperType) -> None:
        # Python2 has two possible major cases:
        # 1. `raise expr`, where `expr` is some expression, it can be:
        #    - Exception typ
        #    - Exception instance
        #    - Old style class (not supported)
        #    - Tuple, where 0th item is exception type or instance
        # 2. `raise exc, msg, traceback`, where:
        #    - `exc` is exception type (not instance!)
        #    - `traceback` is `types.TracebackType | None`
        # Important note: `raise exc, msg` is not the same as `raise (exc, msg)`
        # We call `raise exc, msg, traceback` - legacy mode.
        exc_type = self.named_type('builtins.BaseException')

        if (not s.legacy_mode and (isinstance(typ, TupleType) and typ.items
                or (isinstance(typ, Instance) and typ.args
                    and typ.type.fullname == 'builtins.tuple'))):
            # `raise (exc, ...)` case:
            item = typ.items[0] if isinstance(typ, TupleType) else typ.args[0]
            self.check_subtype(
                item, UnionType([exc_type, TypeType(exc_type)]), s,
                'When raising a tuple, first element must by derived from BaseException',
            )
            return
        elif s.legacy_mode:
            # `raise Exception, msg` case
            # `raise Exception, msg, traceback` case
            # https://docs.python.org/2/reference/simple_stmts.html#the-raise-statement
            assert isinstance(typ, TupleType)  # Is set in fastparse2.py
            self.check_subtype(
                typ.items[0], TypeType(exc_type), s,
                'First argument must be BaseException subtype',
            )

            # Typecheck `traceback` part:
            if len(typ.items) == 3:
                # Now, we typecheck `traceback` argument if it is present.
                # We do this after the main check for better error message
                # and better ordering: first about `BaseException` subtype,
                # then about `traceback` type.
                traceback_type = UnionType.make_union([
                    self.named_type('types.TracebackType'),
                    NoneType(),
                ])
                self.check_subtype(
                    typ.items[2], traceback_type, s,
                    'Third argument to raise must have "{}" type'.format(traceback_type),
                )
        else:
            expected_type_items = [
                # `raise Exception` and `raise Exception()` cases:
                exc_type, TypeType(exc_type),
            ]
            self.check_subtype(
                typ, UnionType.make_union(expected_type_items),
                s, message_registry.INVALID_EXCEPTION,
            )

    def visit_try_stmt(self, s: TryStmt) -> None:
        """Type check a try statement."""
        # Our enclosing frame will get the result if the try/except falls through.
        # This one gets all possible states after the try block exited abnormally
        # (by exception, return, break, etc.)
        with self.binder.frame_context(can_skip=False, fall_through=0):
            # Not only might the body of the try statement exit
            # abnormally, but so might an exception handler or else
            # clause. The finally clause runs in *all* cases, so we
            # need an outer try frame to catch all intermediate states
            # in case an exception is raised during an except or else
            # clause. As an optimization, only create the outer try
            # frame when there actually is a finally clause.
            self.visit_try_without_finally(s, try_frame=bool(s.finally_body))
            if s.finally_body:
                # First we check finally_body is type safe on all abnormal exit paths
                self.accept(s.finally_body)

        if s.finally_body:
            # Then we try again for the more restricted set of options
            # that can fall through. (Why do we need to check the
            # finally clause twice? Depending on whether the finally
            # clause was reached by the try clause falling off the end
            # or exiting abnormally, after completing the finally clause
            # either flow will continue to after the entire try statement
            # or the exception/return/etc. will be processed and control
            # flow will escape. We need to check that the finally clause
            # type checks in both contexts, but only the resulting types
            # from the latter context affect the type state in the code
            # that follows the try statement.)
            if not self.binder.is_unreachable():
                self.accept(s.finally_body)

    def visit_try_without_finally(self, s: TryStmt, try_frame: bool) -> None:
        """Type check a try statement, ignoring the finally block.

        On entry, the top frame should receive all flow that exits the
        try block abnormally (i.e., such that the else block does not
        execute), and its parent should receive all flow that exits
        the try block normally.
        """
        # This frame will run the else block if the try fell through.
        # In that case, control flow continues to the parent of what
        # was the top frame on entry.
        with self.binder.frame_context(can_skip=False, fall_through=2, try_frame=try_frame):
            # This frame receives exit via exception, and runs exception handlers
            with self.binder.frame_context(can_skip=False, conditional_frame=True, fall_through=2):
                # Finally, the body of the try statement
                with self.binder.frame_context(can_skip=False, fall_through=2, try_frame=True):
                    self.accept(s.body)
                for i in range(len(s.handlers)):
                    with self.binder.frame_context(can_skip=True, fall_through=4):
                        typ = s.types[i]
                        if typ:
                            t = self.check_except_handler_test(typ)
                            var = s.vars[i]
                            if var:
                                # To support local variables, we make this a definition line,
                                # causing assignment to set the variable's type.
                                var.is_inferred_def = True
                                # We also temporarily set current_node_deferred to False to
                                # make sure the inference happens.
                                # TODO: Use a better solution, e.g. a
                                # separate Var for each except block.
                                am_deferring = self.current_node_deferred
                                self.current_node_deferred = False
                                self.check_assignment(var, self.temp_node(t, var))
                                self.current_node_deferred = am_deferring
                        self.accept(s.handlers[i])
                        var = s.vars[i]
                        if var:
                            # Exception variables are deleted in python 3 but not python 2.
                            # But, since it's bad form in python 2 and the type checking
                            # wouldn't work very well, we delete it anyway.

                            # Unfortunately, this doesn't let us detect usage before the
                            # try/except block.
                            if self.options.python_version[0] >= 3:
                                source = var.name
                            else:
                                source = ('(exception variable "{}", which we do not '
                                          'accept outside except: blocks even in '
                                          'python 2)'.format(var.name))
                            if isinstance(var.node, Var):
                                var.node.type = DeletedType(source=source)
                            self.binder.cleanse(var)
            if s.else_body:
                self.accept(s.else_body)

    def check_except_handler_test(self, n: Expression) -> Type:
        """Type check an exception handler test clause."""
        typ = self.expr_checker.accept(n)

        all_types: List[Type] = []
        test_types = self.get_types_from_except_handler(typ, n)

        for ttype in get_proper_types(test_types):
            if isinstance(ttype, AnyType):
                all_types.append(ttype)
                continue

            if isinstance(ttype, FunctionLike):
                item = ttype.items[0]
                if not item.is_type_obj():
                    self.fail(message_registry.INVALID_EXCEPTION_TYPE, n)
                    return AnyType(TypeOfAny.from_error)
                exc_type = item.ret_type
            elif isinstance(ttype, TypeType):
                exc_type = ttype.item
            else:
                self.fail(message_registry.INVALID_EXCEPTION_TYPE, n)
                return AnyType(TypeOfAny.from_error)

            if not is_subtype(exc_type, self.named_type('builtins.BaseException')):
                self.fail(message_registry.INVALID_EXCEPTION_TYPE, n)
                return AnyType(TypeOfAny.from_error)

            all_types.append(exc_type)

        return make_simplified_union(all_types)

    def get_types_from_except_handler(self, typ: Type, n: Expression) -> List[Type]:
        """Helper for check_except_handler_test to retrieve handler types."""
        typ = get_proper_type(typ)
        if isinstance(typ, TupleType):
            return typ.items
        elif isinstance(typ, UnionType):
            return [
                union_typ
                for item in typ.relevant_items()
                for union_typ in self.get_types_from_except_handler(item, n)
            ]
        elif isinstance(typ, Instance) and is_named_instance(typ, 'builtins.tuple'):
            # variadic tuple
            return [typ.args[0]]
        else:
            return [typ]

    def visit_for_stmt(self, s: ForStmt) -> None:
        """Type check a for statement."""
        if s.is_async:
            iterator_type, item_type = self.analyze_async_iterable_item_type(s.expr)
        else:
            iterator_type, item_type = self.analyze_iterable_item_type(s.expr)
        s.inferred_item_type = item_type
        s.inferred_iterator_type = iterator_type
        self.analyze_index_variables(s.index, item_type, s.index_type is None, s)
        self.accept_loop(s.body, s.else_body)

    def analyze_async_iterable_item_type(self, expr: Expression) -> Tuple[Type, Type]:
        """Analyse async iterable expression and return iterator and iterator item types."""
        echk = self.expr_checker
        iterable = echk.accept(expr)
        iterator = echk.check_method_call_by_name('__aiter__', iterable, [], [], expr)[0]
        awaitable = echk.check_method_call_by_name('__anext__', iterator, [], [], expr)[0]
        item_type = echk.check_awaitable_expr(awaitable, expr,
                                              message_registry.INCOMPATIBLE_TYPES_IN_ASYNC_FOR)
        return iterator, item_type

    def analyze_iterable_item_type(self, expr: Expression) -> Tuple[Type, Type]:
        """Analyse iterable expression and return iterator and iterator item types."""
        echk = self.expr_checker
        iterable = get_proper_type(echk.accept(expr))
        iterator = echk.check_method_call_by_name('__iter__', iterable, [], [], expr)[0]

        if isinstance(iterable, TupleType):
            joined: Type = UninhabitedType()
            for item in iterable.items:
                joined = join_types(joined, item)
            return iterator, joined
        else:
            # Non-tuple iterable.
            if self.options.python_version[0] >= 3:
                nextmethod = '__next__'
            else:
                nextmethod = 'next'
            return iterator, echk.check_method_call_by_name(nextmethod, iterator, [], [], expr)[0]

    def analyze_container_item_type(self, typ: Type) -> Optional[Type]:
        """Check if a type is a nominal container of a union of such.

        Return the corresponding container item type.
        """
        typ = get_proper_type(typ)
        if isinstance(typ, UnionType):
            types: List[Type] = []
            for item in typ.items:
                c_type = self.analyze_container_item_type(item)
                if c_type:
                    types.append(c_type)
            return UnionType.make_union(types)
        if isinstance(typ, Instance) and typ.type.has_base('typing.Container'):
            supertype = self.named_type('typing.Container').type
            super_instance = map_instance_to_supertype(typ, supertype)
            assert len(super_instance.args) == 1
            return super_instance.args[0]
        if isinstance(typ, TupleType):
            return self.analyze_container_item_type(tuple_fallback(typ))
        return None

    def analyze_index_variables(self, index: Expression, item_type: Type,
                                infer_lvalue_type: bool, context: Context) -> None:
        """Type check or infer for loop or list comprehension index vars."""
        self.check_assignment(index, self.temp_node(item_type, context), infer_lvalue_type)

    def visit_del_stmt(self, s: DelStmt) -> None:
        if isinstance(s.expr, IndexExpr):
            e = s.expr
            m = MemberExpr(e.base, '__delitem__')
            m.line = s.line
            m.column = s.column
            c = CallExpr(m, [e.index], [nodes.ARG_POS], [None])
            c.line = s.line
            c.column = s.column
            self.expr_checker.accept(c, allow_none_return=True)
        else:
            s.expr.accept(self.expr_checker)
            for elt in flatten(s.expr):
                if isinstance(elt, NameExpr):
                    self.binder.assign_type(elt, DeletedType(source=elt.name),
                                            get_declaration(elt), False)

    def visit_decorator(self, e: Decorator) -> None:
        for d in e.decorators:
            if isinstance(d, RefExpr):
                if d.fullname == 'typing.no_type_check':
                    e.var.type = AnyType(TypeOfAny.special_form)
                    e.var.is_ready = True
                    return

        if self.recurse_into_functions:
            with self.tscope.function_scope(e.func):
                self.check_func_item(e.func, name=e.func.name)

        # Process decorators from the inside out to determine decorated signature, which
        # may be different from the declared signature.
        sig: Type = self.function_type(e.func)
        for d in reversed(e.decorators):
            if refers_to_fullname(d, 'typing.overload'):
                self.fail(message_registry.MULTIPLE_OVERLOADS_REQUIRED, e)
                continue
            dec = self.expr_checker.accept(d)
            temp = self.temp_node(sig, context=e)
            fullname = None
            if isinstance(d, RefExpr):
                fullname = d.fullname
            # if this is a expression like @b.a where b is an object, get the type of b
            # so we can pass it the method hook in the plugins
            object_type: Optional[Type] = None
            if fullname is None and isinstance(d, MemberExpr) and d.expr in self.type_map:
                object_type = self.type_map[d.expr]
                fullname = self.expr_checker.method_fullname(object_type, d.name)
            self.check_for_untyped_decorator(e.func, dec, d)
            sig, t2 = self.expr_checker.check_call(dec, [temp],
                                                   [nodes.ARG_POS], e,
                                                   callable_name=fullname,
                                                   object_type=object_type)
        self.check_untyped_after_decorator(sig, e.func)
        sig = set_callable_name(sig, e.func)
        e.var.type = sig
        e.var.is_ready = True
        if e.func.is_property:
            self.check_incompatible_property_override(e)
        if e.func.info and not e.func.is_dynamic():
            self.check_method_override(e)

        if e.func.info and e.func.name in ('__init__', '__new__'):
            if e.type and not isinstance(get_proper_type(e.type), (FunctionLike, AnyType)):
                self.fail(message_registry.BAD_CONSTRUCTOR_TYPE, e)

    def check_for_untyped_decorator(self,
                                    func: FuncDef,
                                    dec_type: Type,
                                    dec_expr: Expression) -> None:
        if (self.options.disallow_untyped_decorators and
                is_typed_callable(func.type) and
                is_untyped_decorator(dec_type)):
            self.msg.typed_function_untyped_decorator(func.name, dec_expr)

    def check_incompatible_property_override(self, e: Decorator) -> None:
        if not e.var.is_settable_property and e.func.info:
            name = e.func.name
            for base in e.func.info.mro[1:]:
                base_attr = base.names.get(name)
                if not base_attr:
                    continue
                if (isinstance(base_attr.node, OverloadedFuncDef) and
                        base_attr.node.is_property and
                        cast(Decorator,
                             base_attr.node.items[0]).var.is_settable_property):
                    self.fail(message_registry.READ_ONLY_PROPERTY_OVERRIDES_READ_WRITE, e)

    def visit_with_stmt(self, s: WithStmt) -> None:
        exceptions_maybe_suppressed = False
        for expr, target in zip(s.expr, s.target):
            if s.is_async:
                exit_ret_type = self.check_async_with_item(expr, target, s.unanalyzed_type is None)
            else:
                exit_ret_type = self.check_with_item(expr, target, s.unanalyzed_type is None)

            # Based on the return type, determine if this context manager 'swallows'
            # exceptions or not. We determine this using a heuristic based on the
            # return type of the __exit__ method -- see the discussion in
            # https://github.com/python/mypy/issues/7214 and the section about context managers
            # in https://github.com/python/typeshed/blob/master/CONTRIBUTING.md#conventions
            # for more details.

            exit_ret_type = get_proper_type(exit_ret_type)
            if is_literal_type(exit_ret_type, "builtins.bool", False):
                continue

            if (is_literal_type(exit_ret_type, "builtins.bool", True)
                    or (isinstance(exit_ret_type, Instance)
                        and exit_ret_type.type.fullname == 'builtins.bool'
                        and state.strict_optional)):
                # Note: if strict-optional is disabled, this bool instance
                # could actually be an Optional[bool].
                exceptions_maybe_suppressed = True

        if exceptions_maybe_suppressed:
            # Treat this 'with' block in the same way we'd treat a 'try: BODY; except: pass'
            # block. This means control flow can continue after the 'with' even if the 'with'
            # block immediately returns.
            with self.binder.frame_context(can_skip=True, try_frame=True):
                self.accept(s.body)
        else:
            self.accept(s.body)

    def check_untyped_after_decorator(self, typ: Type, func: FuncDef) -> None:
        if not self.options.disallow_any_decorated or self.is_stub:
            return

        if mypy.checkexpr.has_any_type(typ):
            self.msg.untyped_decorated_function(typ, func)

    def check_async_with_item(self, expr: Expression, target: Optional[Expression],
                              infer_lvalue_type: bool) -> Type:
        echk = self.expr_checker
        ctx = echk.accept(expr)
        obj = echk.check_method_call_by_name('__aenter__', ctx, [], [], expr)[0]
        obj = echk.check_awaitable_expr(
            obj, expr, message_registry.INCOMPATIBLE_TYPES_IN_ASYNC_WITH_AENTER)
        if target:
            self.check_assignment(target, self.temp_node(obj, expr), infer_lvalue_type)
        arg = self.temp_node(AnyType(TypeOfAny.special_form), expr)
        res, _ = echk.check_method_call_by_name(
            '__aexit__', ctx, [arg] * 3, [nodes.ARG_POS] * 3, expr)
        return echk.check_awaitable_expr(
            res, expr, message_registry.INCOMPATIBLE_TYPES_IN_ASYNC_WITH_AEXIT)

    def check_with_item(self, expr: Expression, target: Optional[Expression],
                        infer_lvalue_type: bool) -> Type:
        echk = self.expr_checker
        ctx = echk.accept(expr)
        obj = echk.check_method_call_by_name('__enter__', ctx, [], [], expr)[0]
        if target:
            self.check_assignment(target, self.temp_node(obj, expr), infer_lvalue_type)
        arg = self.temp_node(AnyType(TypeOfAny.special_form), expr)
        res, _ = echk.check_method_call_by_name(
            '__exit__', ctx, [arg] * 3, [nodes.ARG_POS] * 3, expr)
        return res

    def visit_print_stmt(self, s: PrintStmt) -> None:
        for arg in s.args:
            self.expr_checker.accept(arg)
        if s.target:
            target_type = get_proper_type(self.expr_checker.accept(s.target))
            if not isinstance(target_type, NoneType):
                write_type = self.expr_checker.analyze_external_member_access(
                    'write', target_type, s.target)
                required_type = CallableType(
                    arg_types=[self.named_type('builtins.str')],
                    arg_kinds=[ARG_POS],
                    arg_names=[None],
                    ret_type=AnyType(TypeOfAny.implementation_artifact),
                    fallback=self.named_type('builtins.function'),
                )
                # This has to be hard-coded, since it is a syntax pattern, not a function call.
                if not is_subtype(write_type, required_type):
                    self.fail(message_registry.PYTHON2_PRINT_FILE_TYPE.format(
                        write_type,
                        required_type,
                    ), s.target)

    def visit_break_stmt(self, s: BreakStmt) -> None:
        self.binder.handle_break()

    def visit_continue_stmt(self, s: ContinueStmt) -> None:
        self.binder.handle_continue()
        return None

    def visit_match_stmt(self, s: MatchStmt) -> None:
        with self.binder.frame_context(can_skip=False, fall_through=0):
            subject_type = get_proper_type(self.expr_checker.accept(s.subject))

            if isinstance(subject_type, DeletedType):
                self.msg.deleted_as_rvalue(subject_type, s)

            pattern_types = [self.pattern_checker.accept(p, subject_type) for p in s.patterns]

            type_maps: List[TypeMap] = [t.captures for t in pattern_types]
            self.infer_names_from_type_maps(type_maps)

            for pattern_type, g, b in zip(pattern_types, s.guards, s.bodies):
                with self.binder.frame_context(can_skip=True, fall_through=2):
                    if b.is_unreachable or isinstance(get_proper_type(pattern_type.type),
                                                      UninhabitedType):
                        self.push_type_map(None)
                    else:
                        self.binder.put(s.subject, pattern_type.type)
                        self.push_type_map(pattern_type.captures)
                    if g is not None:
                        gt = get_proper_type(self.expr_checker.accept(g))

                        if isinstance(gt, DeletedType):
                            self.msg.deleted_as_rvalue(gt, s)

                        if_map, _ = self.find_isinstance_check(g)

                        self.push_type_map(if_map)
                    self.accept(b)

            # This is needed due to a quirk in frame_context. Without it types will stay narrowed
            # after the match.
            with self.binder.frame_context(can_skip=False, fall_through=2):
                pass

    def infer_names_from_type_maps(self, type_maps: List[TypeMap]) -> None:
        all_captures: Dict[Var, List[Tuple[NameExpr, Type]]] = defaultdict(list)
        for tm in type_maps:
            if tm is not None:
                for expr, typ in tm.items():
                    if isinstance(expr, NameExpr):
                        node = expr.node
                        assert isinstance(node, Var)
                        all_captures[node].append((expr, typ))

        for var, captures in all_captures.items():
            conflict = False
            types: List[Type] = []
            for expr, typ in captures:
                types.append(typ)

                previous_type, _, inferred = self.check_lvalue(expr)
                if previous_type is not None:
                    conflict = True
                    self.check_subtype(typ, previous_type, expr,
                                       msg=message_registry.INCOMPATIBLE_TYPES_IN_CAPTURE,
                                       subtype_label="pattern captures type",
                                       supertype_label="variable has type")
                    for type_map in type_maps:
                        if type_map is not None and expr in type_map:
                            del type_map[expr]

            if not conflict:
                new_type = UnionType.make_union(types)
                # Infer the union type at the first occurrence
                first_occurrence, _ = captures[0]
                self.infer_variable_type(var, first_occurrence, new_type, first_occurrence)

    def make_fake_typeinfo(self,
                           curr_module_fullname: str,
                           class_gen_name: str,
                           class_short_name: str,
                           bases: List[Instance],
                           ) -> Tuple[ClassDef, TypeInfo]:
        # Build the fake ClassDef and TypeInfo together.
        # The ClassDef is full of lies and doesn't actually contain a body.
        # Use format_bare to generate a nice name for error messages.
        # We skip fully filling out a handful of TypeInfo fields because they
        # should be irrelevant for a generated type like this:
        # is_protocol, protocol_members, is_abstract
        cdef = ClassDef(class_short_name, Block([]))
        cdef.fullname = curr_module_fullname + '.' + class_gen_name
        info = TypeInfo(SymbolTable(), cdef, curr_module_fullname)
        cdef.info = info
        info.bases = bases
        calculate_mro(info)
        info.calculate_metaclass_type()
        return cdef, info

    def intersect_instances(self,
                            instances: Tuple[Instance, Instance],
                            ctx: Context,
                            ) -> Optional[Instance]:
        """Try creating an ad-hoc intersection of the given instances.

        Note that this function does *not* try and create a full-fledged
        intersection type. Instead, it returns an instance of a new ad-hoc
        subclass of the given instances.

        This is mainly useful when you need a way of representing some
        theoretical subclass of the instances the user may be trying to use
        the generated intersection can serve as a placeholder.

        This function will create a fresh subclass every time you call it,
        even if you pass in the exact same arguments. So this means calling
        `self.intersect_intersection([inst_1, inst_2], ctx)` twice will result
        in instances of two distinct subclasses of inst_1 and inst_2.

        This is by design: we want each ad-hoc intersection to be unique since
        they're supposed represent some other unknown subclass.

        Returns None if creating the subclass is impossible (e.g. due to
        MRO errors or incompatible signatures). If we do successfully create
        a subclass, its TypeInfo will automatically be added to the global scope.
        """
        curr_module = self.scope.stack[0]
        assert isinstance(curr_module, MypyFile)

        def _get_base_classes(instances_: Tuple[Instance, Instance]) -> List[Instance]:
            base_classes_ = []
            for inst in instances_:
                if inst.type.is_intersection:
                    expanded = inst.type.bases
                else:
                    expanded = [inst]

                for expanded_inst in expanded:
                    base_classes_.append(expanded_inst)
            return base_classes_

        def _make_fake_typeinfo_and_full_name(
                base_classes_: List[Instance],
                curr_module_: MypyFile,
        ) -> Tuple[TypeInfo, str]:
            names_list = pretty_seq([x.type.name for x in base_classes_], "and")
            short_name = '<subclass of {}>'.format(names_list)
            full_name_ = gen_unique_name(short_name, curr_module_.names)
            cdef, info_ = self.make_fake_typeinfo(
                curr_module_.fullname,
                full_name_,
                short_name,
                base_classes_,
            )
            return info_, full_name_

        old_msg = self.msg
        new_msg = old_msg.clean_copy()
        self.msg = new_msg
        base_classes = _get_base_classes(instances)
        # We use the pretty_names_list for error messages but can't
        # use it for the real name that goes into the symbol table
        # because it can have dots in it.
        pretty_names_list = pretty_seq(format_type_distinctly(*base_classes, bare=True), "and")
        try:
            info, full_name = _make_fake_typeinfo_and_full_name(base_classes, curr_module)
            self.check_multiple_inheritance(info)
            if new_msg.is_errors():
                # "class A(B, C)" unsafe, now check "class A(C, B)":
                new_msg = new_msg.clean_copy()
                self.msg = new_msg
                base_classes = _get_base_classes(instances[::-1])
                info, full_name = _make_fake_typeinfo_and_full_name(base_classes, curr_module)
                self.check_multiple_inheritance(info)
            info.is_intersection = True
        except MroError:
            if self.should_report_unreachable_issues():
                old_msg.impossible_intersection(
                    pretty_names_list, "inconsistent method resolution order", ctx)
            return None
        finally:
            self.msg = old_msg

        if new_msg.is_errors():
            if self.should_report_unreachable_issues():
                self.msg.impossible_intersection(
                    pretty_names_list, "incompatible method signatures", ctx)
            return None

        curr_module.names[full_name] = SymbolTableNode(GDEF, info)
        return Instance(info, [])

    def intersect_instance_callable(self, typ: Instance, callable_type: CallableType) -> Instance:
        """Creates a fake type that represents the intersection of an Instance and a CallableType.

        It operates by creating a bare-minimum dummy TypeInfo that
        subclasses type and adds a __call__ method matching callable_type.
        """

        # In order for this to work in incremental mode, the type we generate needs to
        # have a valid fullname and a corresponding entry in a symbol table. We generate
        # a unique name inside the symbol table of the current module.
        cur_module = cast(MypyFile, self.scope.stack[0])
        gen_name = gen_unique_name("<callable subtype of {}>".format(typ.type.name),
                                   cur_module.names)

        # Synthesize a fake TypeInfo
        short_name = format_type_bare(typ)
        cdef, info = self.make_fake_typeinfo(cur_module.fullname, gen_name, short_name, [typ])

        # Build up a fake FuncDef so we can populate the symbol table.
        func_def = FuncDef('__call__', [], Block([]), callable_type)
        func_def._fullname = cdef.fullname + '.__call__'
        func_def.info = info
        info.names['__call__'] = SymbolTableNode(MDEF, func_def)

        cur_module.names[gen_name] = SymbolTableNode(GDEF, info)

        return Instance(info, [])

    def make_fake_callable(self, typ: Instance) -> Instance:
        """Produce a new type that makes type Callable with a generic callable type."""

        fallback = self.named_type('builtins.function')
        callable_type = CallableType([AnyType(TypeOfAny.explicit),
                                      AnyType(TypeOfAny.explicit)],
                                     [nodes.ARG_STAR, nodes.ARG_STAR2],
                                     [None, None],
                                     ret_type=AnyType(TypeOfAny.explicit),
                                     fallback=fallback,
                                     is_ellipsis_args=True)

        return self.intersect_instance_callable(typ, callable_type)

    def partition_by_callable(self, typ: Type,
                              unsound_partition: bool) -> Tuple[List[Type], List[Type]]:
        """Partitions a type into callable subtypes and uncallable subtypes.

        Thus, given:
        `callables, uncallables = partition_by_callable(type)`

        If we assert `callable(type)` then `type` has type Union[*callables], and
        If we assert `not callable(type)` then `type` has type Union[*uncallables]

        If unsound_partition is set, assume that anything that is not
        clearly callable is in fact not callable. Otherwise we generate a
        new subtype that *is* callable.

        Guaranteed to not return [], [].
        """
        typ = get_proper_type(typ)

        if isinstance(typ, FunctionLike) or isinstance(typ, TypeType):
            return [typ], []

        if isinstance(typ, AnyType):
            return [typ], [typ]

        if isinstance(typ, NoneType):
            return [], [typ]

        if isinstance(typ, UnionType):
            callables = []
            uncallables = []
            for subtype in typ.items:
                # Use unsound_partition when handling unions in order to
                # allow the expected type discrimination.
                subcallables, subuncallables = self.partition_by_callable(subtype,
                                                                          unsound_partition=True)
                callables.extend(subcallables)
                uncallables.extend(subuncallables)
            return callables, uncallables

        if isinstance(typ, TypeVarType):
            # We could do better probably?
            # Refine the the type variable's bound as our type in the case that
            # callable() is true. This unfortunately loses the information that
            # the type is a type variable in that branch.
            # This matches what is done for isinstance, but it may be possible to
            # do better.
            # If it is possible for the false branch to execute, return the original
            # type to avoid losing type information.
            callables, uncallables = self.partition_by_callable(erase_to_union_or_bound(typ),
                                                                unsound_partition)
            uncallables = [typ] if len(uncallables) else []
            return callables, uncallables

        # A TupleType is callable if its fallback is, but needs special handling
        # when we dummy up a new type.
        ityp = typ
        if isinstance(typ, TupleType):
            ityp = tuple_fallback(typ)

        if isinstance(ityp, Instance):
            method = ityp.type.get_method('__call__')
            if method and method.type:
                callables, uncallables = self.partition_by_callable(method.type,
                                                                    unsound_partition=False)
                if len(callables) and not len(uncallables):
                    # Only consider the type callable if its __call__ method is
                    # definitely callable.
                    return [typ], []

            if not unsound_partition:
                fake = self.make_fake_callable(ityp)
                if isinstance(typ, TupleType):
                    fake.type.tuple_type = TupleType(typ.items, fake)
                    return [fake.type.tuple_type], [typ]
                return [fake], [typ]

        if unsound_partition:
            return [], [typ]
        else:
            # We don't know how properly make the type callable.
            return [typ], [typ]

    def conditional_callable_type_map(self, expr: Expression,
                                      current_type: Optional[Type],
                                      ) -> Tuple[TypeMap, TypeMap]:
        """Takes in an expression and the current type of the expression.

        Returns a 2-tuple: The first element is a map from the expression to
        the restricted type if it were callable. The second element is a
        map from the expression to the type it would hold if it weren't
        callable.
        """
        if not current_type:
            return {}, {}

        if isinstance(get_proper_type(current_type), AnyType):
            return {}, {}

        callables, uncallables = self.partition_by_callable(current_type,
                                                            unsound_partition=False)

        if len(callables) and len(uncallables):
            callable_map = {expr: UnionType.make_union(callables)} if len(callables) else None
            uncallable_map = {
                expr: UnionType.make_union(uncallables)} if len(uncallables) else None
            return callable_map, uncallable_map

        elif len(callables):
            return {}, None

        return None, {}

    def _is_truthy_type(self, t: ProperType) -> bool:
        return (
            (
                isinstance(t, Instance) and
                bool(t.type) and
                not t.type.has_readable_member('__bool__') and
                not t.type.has_readable_member('__len__')
            )
            or isinstance(t, FunctionLike)
            or (
                isinstance(t, UnionType) and
                all(self._is_truthy_type(t) for t in get_proper_types(t.items))
            )
        )

    def _check_for_truthy_type(self, t: Type, expr: Expression) -> None:
        if not state.strict_optional:
            return  # if everything can be None, all bets are off

        t = get_proper_type(t)
        if not self._is_truthy_type(t):
            return

        def format_expr_type() -> str:
            typ = format_type(t)
            if isinstance(expr, MemberExpr):
                return f'Member "{expr.name}" has type {typ}'
            elif isinstance(expr, RefExpr) and expr.fullname:
                return f'"{expr.fullname}" has type {typ}'
            elif isinstance(expr, CallExpr):
                if isinstance(expr.callee, MemberExpr):
                    return f'"{expr.callee.name}" returns {typ}'
                elif isinstance(expr.callee, RefExpr) and expr.callee.fullname:
                    return f'"{expr.callee.fullname}" returns {typ}'
                return f'Call returns {typ}'
            else:
                return f'Expression has type {typ}'

        if isinstance(t, FunctionLike):
            self.fail(message_registry.FUNCTION_ALWAYS_TRUE.format(format_type(t)), expr)
        elif isinstance(t, UnionType):
            self.fail(message_registry.TYPE_ALWAYS_TRUE_UNIONTYPE.format(format_expr_type()),
                      expr)
        else:
            self.fail(message_registry.TYPE_ALWAYS_TRUE.format(format_expr_type()), expr)

    def find_type_equals_check(self, node: ComparisonExpr, expr_indices: List[int]
                               ) -> Tuple[TypeMap, TypeMap]:
        """Narrow types based on any checks of the type ``type(x) == T``

        Args:
            node: The node that might contain the comparison
            expr_indices: The list of indices of expressions in ``node`` that are being
                compared
        """
        type_map = self.type_map

        def is_type_call(expr: CallExpr) -> bool:
            """Is expr a call to type with one argument?"""
            return (refers_to_fullname(expr.callee, 'builtins.type')
                    and len(expr.args) == 1)

        # exprs that are being passed into type
        exprs_in_type_calls: List[Expression] = []
        # type that is being compared to type(expr)
        type_being_compared: Optional[List[TypeRange]] = None
        # whether the type being compared to is final
        is_final = False

        for index in expr_indices:
            expr = node.operands[index]

            if isinstance(expr, CallExpr) and is_type_call(expr):
                exprs_in_type_calls.append(expr.args[0])
            else:
                current_type = get_isinstance_type(expr, type_map)
                if current_type is None:
                    continue
                if type_being_compared is not None:
                    # It doesn't really make sense to have several types being
                    # compared to the output of type (like type(x) == int == str)
                    # because whether that's true is solely dependent on what the
                    # types being compared are, so we don't try to narrow types any
                    # further because we can't really get any information about the
                    # type of x from that check
                    return {}, {}
                else:
                    if isinstance(expr, RefExpr) and isinstance(expr.node, TypeInfo):
                        is_final = expr.node.is_final
                    type_being_compared = current_type

        if not exprs_in_type_calls:
            return {}, {}

        if_maps: List[TypeMap] = []
        else_maps: List[TypeMap] = []
        for expr in exprs_in_type_calls:
            current_if_type, current_else_type = self.conditional_types_with_intersection(
                type_map[expr],
                type_being_compared,
                expr
            )
            current_if_map, current_else_map = conditional_types_to_typemaps(expr,
                                                                             current_if_type,
                                                                             current_else_type)
            if_maps.append(current_if_map)
            else_maps.append(current_else_map)

        def combine_maps(list_maps: List[TypeMap]) -> TypeMap:
            """Combine all typemaps in list_maps into one typemap"""
            result_map = {}
            for d in list_maps:
                if d is not None:
                    result_map.update(d)
            return result_map

        if_map = combine_maps(if_maps)
        # type(x) == T is only true when x has the same type as T, meaning
        # that it can be false if x is an instance of a subclass of T. That means
        # we can't do any narrowing in the else case unless T is final, in which
        # case T can't be subclassed
        if is_final:
            else_map = combine_maps(else_maps)
        else:
            else_map = {}
        return if_map, else_map

    def find_isinstance_check(self, node: Expression
                              ) -> Tuple[TypeMap, TypeMap]:
        """Find any isinstance checks (within a chain of ands).  Includes
        implicit and explicit checks for None and calls to callable.
        Also includes TypeGuard functions.

        Return value is a map of variables to their types if the condition
        is true and a map of variables to their types if the condition is false.

        If either of the values in the tuple is None, then that particular
        branch can never occur.

        May return {}, {}.
        Can return None, None in situations involving NoReturn.
        """
        if_map, else_map = self.find_isinstance_check_helper(node)
        new_if_map = self.propagate_up_typemap_info(self.type_map, if_map)
        new_else_map = self.propagate_up_typemap_info(self.type_map, else_map)
        return new_if_map, new_else_map

    def find_isinstance_check_helper(self, node: Expression) -> Tuple[TypeMap, TypeMap]:
        type_map = self.type_map
        if is_true_literal(node):
            return {}, None
        if is_false_literal(node):
            return None, {}

        if isinstance(node, CallExpr) and len(node.args) != 0:
            expr = collapse_walrus(node.args[0])
            if refers_to_fullname(node.callee, 'builtins.isinstance'):
                if len(node.args) != 2:  # the error will be reported elsewhere
                    return {}, {}
                if literal(expr) == LITERAL_TYPE:
                    return conditional_types_to_typemaps(
                        expr,
                        *self.conditional_types_with_intersection(
                            type_map[expr],
                            get_isinstance_type(node.args[1], type_map),
                            expr
                        )
                    )
            elif refers_to_fullname(node.callee, 'builtins.issubclass'):
                if len(node.args) != 2:  # the error will be reported elsewhere
                    return {}, {}
                if literal(expr) == LITERAL_TYPE:
                    return self.infer_issubclass_maps(node, expr, type_map)
            elif refers_to_fullname(node.callee, 'builtins.callable'):
                if len(node.args) != 1:  # the error will be reported elsewhere
                    return {}, {}
                if literal(expr) == LITERAL_TYPE:
                    vartype = type_map[expr]
                    return self.conditional_callable_type_map(expr, vartype)
            elif isinstance(node.callee, RefExpr):
                if node.callee.type_guard is not None:
                    # TODO: Follow keyword args or *args, **kwargs
                    if node.arg_kinds[0] != nodes.ARG_POS:
                        self.fail(message_registry.TYPE_GUARD_POS_ARG_REQUIRED, node)
                        return {}, {}
                    if literal(expr) == LITERAL_TYPE:
                        # Note: we wrap the target type, so that we can special case later.
                        # Namely, for isinstance() we use a normal meet, while TypeGuard is
                        # considered "always right" (i.e. even if the types are not overlapping).
                        # Also note that a care must be taken to unwrap this back at read places
                        # where we use this to narrow down declared type.
                        return {expr: TypeGuardedType(node.callee.type_guard)}, {}
        elif isinstance(node, ComparisonExpr):
            # Step 1: Obtain the types of each operand and whether or not we can
            # narrow their types. (For example, we shouldn't try narrowing the
            # types of literal string or enum expressions).

            operands = [collapse_walrus(x) for x in node.operands]
            operand_types = []
            narrowable_operand_index_to_hash = {}
            for i, expr in enumerate(operands):
                if expr not in type_map:
                    return {}, {}
                expr_type = type_map[expr]
                operand_types.append(expr_type)

                if (literal(expr) == LITERAL_TYPE
                        and not is_literal_none(expr)
                        and not is_literal_enum(type_map, expr)):
                    h = literal_hash(expr)
                    if h is not None:
                        narrowable_operand_index_to_hash[i] = h

            # Step 2: Group operands chained by either the 'is' or '==' operands
            # together. For all other operands, we keep them in groups of size 2.
            # So the expression:
            #
            #   x0 == x1 == x2 < x3 < x4 is x5 is x6 is not x7 is not x8
            #
            # ...is converted into the simplified operator list:
            #
            #  [("==", [0, 1, 2]), ("<", [2, 3]), ("<", [3, 4]),
            #   ("is", [4, 5, 6]), ("is not", [6, 7]), ("is not", [7, 8])]
            #
            # We group identity/equality expressions so we can propagate information
            # we discover about one operand across the entire chain. We don't bother
            # handling 'is not' and '!=' chains in a special way: those are very rare
            # in practice.

            simplified_operator_list = group_comparison_operands(
                node.pairwise(),
                narrowable_operand_index_to_hash,
                {'==', 'is'},
            )

            # Step 3: Analyze each group and infer more precise type maps for each
            # assignable operand, if possible. We combine these type maps together
            # in the final step.

            partial_type_maps = []
            for operator, expr_indices in simplified_operator_list:
                if operator in {'is', 'is not', '==', '!='}:
                    # is_valid_target:
                    #   Controls which types we're allowed to narrow exprs to. Note that
                    #   we cannot use 'is_literal_type_like' in both cases since doing
                    #   'x = 10000 + 1; x is 10001' is not always True in all Python
                    #   implementations.
                    #
                    # coerce_only_in_literal_context:
                    #   If true, coerce types into literal types only if one or more of
                    #   the provided exprs contains an explicit Literal type. This could
                    #   technically be set to any arbitrary value, but it seems being liberal
                    #   with narrowing when using 'is' and conservative when using '==' seems
                    #   to break the least amount of real-world code.
                    #
                    # should_narrow_by_identity:
                    #   Set to 'false' only if the user defines custom __eq__ or __ne__ methods
                    #   that could cause identity-based narrowing to produce invalid results.
                    if operator in {'is', 'is not'}:
                        is_valid_target: Callable[[Type], bool] = is_singleton_type
                        coerce_only_in_literal_context = False
                        should_narrow_by_identity = True
                    else:
                        def is_exactly_literal_type(t: Type) -> bool:
                            return isinstance(get_proper_type(t), LiteralType)

                        def has_no_custom_eq_checks(t: Type) -> bool:
                            return (not custom_special_method(t, '__eq__', check_all=False)
                                    and not custom_special_method(t, '__ne__', check_all=False))

                        is_valid_target = is_exactly_literal_type
                        coerce_only_in_literal_context = True

                        expr_types = [operand_types[i] for i in expr_indices]
                        should_narrow_by_identity = all(map(has_no_custom_eq_checks, expr_types))

                    if_map: TypeMap = {}
                    else_map: TypeMap = {}
                    if should_narrow_by_identity:
                        if_map, else_map = self.refine_identity_comparison_expression(
                            operands,
                            operand_types,
                            expr_indices,
                            narrowable_operand_index_to_hash.keys(),
                            is_valid_target,
                            coerce_only_in_literal_context,
                        )

                    # Strictly speaking, we should also skip this check if the objects in the expr
                    # chain have custom __eq__ or __ne__ methods. But we (maybe optimistically)
                    # assume nobody would actually create a custom objects that considers itself
                    # equal to None.
                    if if_map == {} and else_map == {}:
                        if_map, else_map = self.refine_away_none_in_comparison(
                            operands,
                            operand_types,
                            expr_indices,
                            narrowable_operand_index_to_hash.keys(),
                        )

                    # If we haven't been able to narrow types yet, we might be dealing with a
                    # explicit type(x) == some_type check
                    if if_map == {} and else_map == {}:
                        if_map, else_map = self.find_type_equals_check(node, expr_indices)
                elif operator in {'in', 'not in'}:
                    assert len(expr_indices) == 2
                    left_index, right_index = expr_indices
                    if left_index not in narrowable_operand_index_to_hash:
                        continue

                    item_type = operand_types[left_index]
                    collection_type = operand_types[right_index]

                    # We only try and narrow away 'None' for now
                    if not is_optional(item_type):
                        continue

                    collection_item_type = get_proper_type(builtin_item_type(collection_type))
                    if collection_item_type is None or is_optional(collection_item_type):
                        continue
                    if (isinstance(collection_item_type, Instance)
                            and collection_item_type.type.fullname == 'builtins.object'):
                        continue
                    if is_overlapping_erased_types(item_type, collection_item_type):
                        if_map, else_map = {operands[left_index]: remove_optional(item_type)}, {}
                    else:
                        continue
                else:
                    if_map = {}
                    else_map = {}

                if operator in {'is not', '!=', 'not in'}:
                    if_map, else_map = else_map, if_map

                partial_type_maps.append((if_map, else_map))

            return reduce_conditional_maps(partial_type_maps)
        elif isinstance(node, AssignmentExpr):
            if_map = {}
            else_map = {}

            if_assignment_map, else_assignment_map = self.find_isinstance_check(node.target)

            if if_assignment_map is not None:
                if_map.update(if_assignment_map)
            if else_assignment_map is not None:
                else_map.update(else_assignment_map)

            if_condition_map, else_condition_map = self.find_isinstance_check(node.value)

            if if_condition_map is not None:
                if_map.update(if_condition_map)
            if else_condition_map is not None:
                else_map.update(else_condition_map)

            return (
                (None if if_assignment_map is None or if_condition_map is None else if_map),
                (None if else_assignment_map is None or else_condition_map is None else else_map),
            )
        elif isinstance(node, OpExpr) and node.op == 'and':
            left_if_vars, left_else_vars = self.find_isinstance_check(node.left)
            right_if_vars, right_else_vars = self.find_isinstance_check(node.right)

            # (e1 and e2) is true if both e1 and e2 are true,
            # and false if at least one of e1 and e2 is false.
            return (and_conditional_maps(left_if_vars, right_if_vars),
                    or_conditional_maps(left_else_vars, right_else_vars))
        elif isinstance(node, OpExpr) and node.op == 'or':
            left_if_vars, left_else_vars = self.find_isinstance_check(node.left)
            right_if_vars, right_else_vars = self.find_isinstance_check(node.right)

            # (e1 or e2) is true if at least one of e1 or e2 is true,
            # and false if both e1 and e2 are false.
            return (or_conditional_maps(left_if_vars, right_if_vars),
                    and_conditional_maps(left_else_vars, right_else_vars))
        elif isinstance(node, UnaryExpr) and node.op == 'not':
            left, right = self.find_isinstance_check(node.expr)
            return right, left

        # Restrict the type of the variable to True-ish/False-ish in the if and else branches
        # respectively
        original_vartype = type_map[node]
        self._check_for_truthy_type(original_vartype, node)
        vartype = try_expanding_sum_type_to_union(original_vartype, "builtins.bool")

        if_type = true_only(vartype)  # type: Type
        else_type = false_only(vartype)  # type: Type
        ref = node  # type: Expression
        if_map = (
            {ref: if_type}
            if not isinstance(get_proper_type(if_type), UninhabitedType)
            else None
        )
        else_map = (
            {ref: else_type}
            if not isinstance(get_proper_type(else_type), UninhabitedType)
            else None
        )
        return if_map, else_map

    def propagate_up_typemap_info(self,
                                  existing_types: Mapping[Expression, Type],
                                  new_types: TypeMap) -> TypeMap:
        """Attempts refining parent expressions of any MemberExpr or IndexExprs in new_types.

        Specifically, this function accepts two mappings of expression to original types:
        the original mapping (existing_types), and a new mapping (new_types) intended to
        update the original.

        This function iterates through new_types and attempts to use the information to try
        refining any parent types that happen to be unions.

        For example, suppose there are two types "A = Tuple[int, int]" and "B = Tuple[str, str]".
        Next, suppose that 'new_types' specifies the expression 'foo[0]' has a refined type
        of 'int' and that 'foo' was previously deduced to be of type Union[A, B].

        Then, this function will observe that since A[0] is an int and B[0] is not, the type of
        'foo' can be further refined from Union[A, B] into just B.

        We perform this kind of "parent narrowing" for member lookup expressions and indexing
        expressions into tuples, namedtuples, and typeddicts. We repeat this narrowing
        recursively if the parent is also a "lookup expression". So for example, if we have
        the expression "foo['bar'].baz[0]", we'd potentially end up refining types for the
        expressions "foo", "foo['bar']", and "foo['bar'].baz".

        We return the newly refined map. This map is guaranteed to be a superset of 'new_types'.
        """
        if new_types is None:
            return None
        output_map = {}
        for expr, expr_type in new_types.items():
            # The original inferred type should always be present in the output map, of course
            output_map[expr] = expr_type

            # Next, try using this information to refine the parent types, if applicable.
            new_mapping = self.refine_parent_types(existing_types, expr, expr_type)
            for parent_expr, proposed_parent_type in new_mapping.items():
                # We don't try inferring anything if we've already inferred something for
                # the parent expression.
                # TODO: Consider picking the narrower type instead of always discarding this?
                if parent_expr in new_types:
                    continue
                output_map[parent_expr] = proposed_parent_type
        return output_map

    def refine_parent_types(self,
                            existing_types: Mapping[Expression, Type],
                            expr: Expression,
                            expr_type: Type) -> Mapping[Expression, Type]:
        """Checks if the given expr is a 'lookup operation' into a union and iteratively refines
        the parent types based on the 'expr_type'.

        For example, if 'expr' is an expression like 'a.b.c.d', we'll potentially return refined
        types for expressions 'a', 'a.b', and 'a.b.c'.

        For more details about what a 'lookup operation' is and how we use the expr_type to refine
        the parent types of lookup_expr, see the docstring in 'propagate_up_typemap_info'.
        """
        output: Dict[Expression, Type] = {}

        # Note: parent_expr and parent_type are progressively refined as we crawl up the
        # parent lookup chain.
        while True:
            # First, check if this expression is one that's attempting to
            # "lookup" some key in the parent type. If so, save the parent type
            # and create function that will try replaying the same lookup
            # operation against arbitrary types.
            if isinstance(expr, MemberExpr):
                parent_expr = expr.expr
                parent_type = existing_types.get(parent_expr)
                member_name = expr.name

                def replay_lookup(new_parent_type: ProperType) -> Optional[Type]:
                    msg_copy = self.msg.clean_copy()
                    member_type = analyze_member_access(
                        name=member_name,
                        typ=new_parent_type,
                        context=parent_expr,
                        is_lvalue=False,
                        is_super=False,
                        is_operator=False,
                        msg=msg_copy,
                        original_type=new_parent_type,
                        chk=self,
                        in_literal_context=False,
                    )
                    if msg_copy.is_errors():
                        return None
                    else:
                        return member_type
            elif isinstance(expr, IndexExpr):
                parent_expr = expr.base
                parent_type = existing_types.get(parent_expr)

                index_type = existing_types.get(expr.index)
                if index_type is None:
                    return output

                str_literals = try_getting_str_literals_from_type(index_type)
                if str_literals is not None:
                    # Refactoring these two indexing replay functions is surprisingly
                    # tricky -- see https://github.com/python/mypy/pull/7917, which
                    # was blocked by https://github.com/mypyc/mypyc/issues/586
                    def replay_lookup(new_parent_type: ProperType) -> Optional[Type]:
                        if not isinstance(new_parent_type, TypedDictType):
                            return None
                        try:
                            assert str_literals is not None
                            member_types = [new_parent_type.items[key] for key in str_literals]
                        except KeyError:
                            return None
                        return make_simplified_union(member_types)
                else:
                    int_literals = try_getting_int_literals_from_type(index_type)
                    if int_literals is not None:
                        def replay_lookup(new_parent_type: ProperType) -> Optional[Type]:
                            if not isinstance(new_parent_type, TupleType):
                                return None
                            try:
                                assert int_literals is not None
                                member_types = [new_parent_type.items[key] for key in int_literals]
                            except IndexError:
                                return None
                            return make_simplified_union(member_types)
                    else:
                        return output
            else:
                return output

            # If we somehow didn't previously derive the parent type, abort completely
            # with what we have so far: something went wrong at an earlier stage.
            if parent_type is None:
                return output

            # We currently only try refining the parent type if it's a Union.
            # If not, there's no point in trying to refine any further parents
            # since we have no further information we can use to refine the lookup
            # chain, so we end early as an optimization.
            parent_type = get_proper_type(parent_type)
            if not isinstance(parent_type, UnionType):
                return output

            # Take each element in the parent union and replay the original lookup procedure
            # to figure out which parents are compatible.
            new_parent_types = []
            for item in union_items(parent_type):
                member_type = replay_lookup(item)
                if member_type is None:
                    # We were unable to obtain the member type. So, we give up on refining this
                    # parent type entirely and abort.
                    return output

                if is_overlapping_types(member_type, expr_type):
                    new_parent_types.append(item)

            # If none of the parent types overlap (if we derived an empty union), something
            # went wrong. We should never hit this case, but deriving the uninhabited type or
            # reporting an error both seem unhelpful. So we abort.
            if not new_parent_types:
                return output

            expr = parent_expr
            expr_type = output[parent_expr] = make_simplified_union(new_parent_types)

    def refine_identity_comparison_expression(self,
                                              operands: List[Expression],
                                              operand_types: List[Type],
                                              chain_indices: List[int],
                                              narrowable_operand_indices: AbstractSet[int],
                                              is_valid_target: Callable[[ProperType], bool],
                                              coerce_only_in_literal_context: bool,
                                              ) -> Tuple[TypeMap, TypeMap]:
        """Produce conditional type maps refining expressions by an identity/equality comparison.

        The 'operands' and 'operand_types' lists should be the full list of operands used
        in the overall comparison expression. The 'chain_indices' list is the list of indices
        actually used within this identity comparison chain.

        So if we have the expression:

            a <= b is c is d <= e

        ...then 'operands' and 'operand_types' would be lists of length 5 and 'chain_indices'
        would be the list [1, 2, 3].

        The 'narrowable_operand_indices' parameter is the set of all indices we are allowed
        to refine the types of: that is, all operands that will potentially be a part of
        the output TypeMaps.

        Although this function could theoretically try setting the types of the operands
        in the chains to the meet, doing that causes too many issues in real-world code.
        Instead, we use 'is_valid_target' to identify which of the given chain types
        we could plausibly use as the refined type for the expressions in the chain.

        Similarly, 'coerce_only_in_literal_context' controls whether we should try coercing
        expressions in the chain to a Literal type. Performing this coercion is sometimes
        too aggressive of a narrowing, depending on context.
        """
        should_coerce = True
        if coerce_only_in_literal_context:
            should_coerce = any(is_literal_type_like(operand_types[i]) for i in chain_indices)

        target: Optional[Type] = None
        possible_target_indices = []
        for i in chain_indices:
            expr_type = operand_types[i]
            if should_coerce:
                expr_type = coerce_to_literal(expr_type)
            if not is_valid_target(get_proper_type(expr_type)):
                continue
            if target and not is_same_type(target, expr_type):
                # We have multiple disjoint target types. So the 'if' branch
                # must be unreachable.
                return None, {}
            target = expr_type
            possible_target_indices.append(i)

        # There's nothing we can currently infer if none of the operands are valid targets,
        # so we end early and infer nothing.
        if target is None:
            return {}, {}

        # If possible, use an unassignable expression as the target.
        # We skip refining the type of the target below, so ideally we'd
        # want to pick an expression we were going to skip anyways.
        singleton_index = -1
        for i in possible_target_indices:
            if i not in narrowable_operand_indices:
                singleton_index = i

        # But if none of the possible singletons are unassignable ones, we give up
        # and arbitrarily pick the last item, mostly because other parts of the
        # type narrowing logic bias towards picking the rightmost item and it'd be
        # nice to stay consistent.
        #
        # That said, it shouldn't matter which index we pick. For example, suppose we
        # have this if statement, where 'x' and 'y' both have singleton types:
        #
        #     if x is y:
        #         reveal_type(x)
        #         reveal_type(y)
        #     else:
        #         reveal_type(x)
        #         reveal_type(y)
        #
        # At this point, 'x' and 'y' *must* have the same singleton type: we would have
        # ended early in the first for-loop in this function if they weren't.
        #
        # So, we should always get the same result in the 'if' case no matter which
        # index we pick. And while we do end up getting different results in the 'else'
        # case depending on the index (e.g. if we pick 'y', then its type stays the same
        # while 'x' is narrowed to '<uninhabited>'), this distinction is also moot: mypy
        # currently will just mark the whole branch as unreachable if either operand is
        # narrowed to <uninhabited>.
        if singleton_index == -1:
            singleton_index = possible_target_indices[-1]

        sum_type_name = None
        target = get_proper_type(target)
        if (isinstance(target, LiteralType) and
                (target.is_enum_literal() or isinstance(target.value, bool))):
            sum_type_name = target.fallback.type.fullname

        target_type = [TypeRange(target, is_upper_bound=False)]

        partial_type_maps = []
        for i in chain_indices:
            # If we try refining a type against itself, conditional_type_map
            # will end up assuming that the 'else' branch is unreachable. This is
            # typically not what we want: generally the user will intend for the
            # target type to be some fixed 'sentinel' value and will want to refine
            # the other exprs against this one instead.
            if i == singleton_index:
                continue

            # Naturally, we can't refine operands which are not permitted to be refined.
            if i not in narrowable_operand_indices:
                continue

            expr = operands[i]
            expr_type = coerce_to_literal(operand_types[i])

            if sum_type_name is not None:
                expr_type = try_expanding_sum_type_to_union(expr_type, sum_type_name)

            # We intentionally use 'conditional_types' directly here instead of
            # 'self.conditional_types_with_intersection': we only compute ad-hoc
            # intersections when working with pure instances.
            types = conditional_types(expr_type, target_type)
            partial_type_maps.append(conditional_types_to_typemaps(expr, *types))

        return reduce_conditional_maps(partial_type_maps)

    def refine_away_none_in_comparison(self,
                                       operands: List[Expression],
                                       operand_types: List[Type],
                                       chain_indices: List[int],
                                       narrowable_operand_indices: AbstractSet[int],
                                       ) -> Tuple[TypeMap, TypeMap]:
        """Produces conditional type maps refining away None in an identity/equality chain.

        For more details about what the different arguments mean, see the
        docstring of 'refine_identity_comparison_expression' up above.
        """
        non_optional_types = []
        for i in chain_indices:
            typ = operand_types[i]
            if not is_optional(typ):
                non_optional_types.append(typ)

        # Make sure we have a mixture of optional and non-optional types.
        if len(non_optional_types) == 0 or len(non_optional_types) == len(chain_indices):
            return {}, {}

        if_map = {}
        for i in narrowable_operand_indices:
            expr_type = operand_types[i]
            if not is_optional(expr_type):
                continue
            if any(is_overlapping_erased_types(expr_type, t) for t in non_optional_types):
                if_map[operands[i]] = remove_optional(expr_type)

        return if_map, {}

    #
    # Helpers
    #

    def check_subtype(self,
                      subtype: Type,
                      supertype: Type,
                      context: Context,
                      msg: Union[str, ErrorMessage] = message_registry.INCOMPATIBLE_TYPES,
                      subtype_label: Optional[str] = None,
                      supertype_label: Optional[str] = None,
                      *,
                      code: Optional[ErrorCode] = None,
                      outer_context: Optional[Context] = None) -> bool:
        """Generate an error if the subtype is not compatible with supertype."""
        if is_subtype(subtype, supertype):
            return True

        if isinstance(msg, ErrorMessage):
            msg_text = msg.value
            code = msg.code
        else:
            msg_text = msg
        subtype = get_proper_type(subtype)
        supertype = get_proper_type(supertype)
        if self.msg.try_report_long_tuple_assignment_error(subtype, supertype, context, msg_text,
                                       subtype_label, supertype_label, code=code):
            return False
        if self.should_suppress_optional_error([subtype]):
            return False
        extra_info: List[str] = []
        note_msg = ''
        notes: List[str] = []
        if subtype_label is not None or supertype_label is not None:
            subtype_str, supertype_str = format_type_distinctly(subtype, supertype)
            if subtype_label is not None:
                extra_info.append(subtype_label + ' ' + subtype_str)
            if supertype_label is not None:
                extra_info.append(supertype_label + ' ' + supertype_str)
            note_msg = make_inferred_type_note(outer_context or context, subtype,
                                               supertype, supertype_str)
            if isinstance(subtype, Instance) and isinstance(supertype, Instance):
                notes = append_invariance_notes([], subtype, supertype)
        if extra_info:
            msg_text += ' (' + ', '.join(extra_info) + ')'

        self.fail(ErrorMessage(msg_text, code=code), context)
        for note in notes:
            self.msg.note(note, context, code=code)
        if note_msg:
            self.note(note_msg, context, code=code)
        if (isinstance(supertype, Instance) and supertype.type.is_protocol and
                isinstance(subtype, (Instance, TupleType, TypedDictType))):
            self.msg.report_protocol_problems(subtype, supertype, context, code=code)
        if isinstance(supertype, CallableType) and isinstance(subtype, Instance):
            call = find_member('__call__', subtype, subtype, is_operator=True)
            if call:
                self.msg.note_call(subtype, call, context, code=code)
        if isinstance(subtype, (CallableType, Overloaded)) and isinstance(supertype, Instance):
            if supertype.type.is_protocol and supertype.type.protocol_members == ['__call__']:
                call = find_member('__call__', supertype, subtype, is_operator=True)
                assert call is not None
                self.msg.note_call(supertype, call, context, code=code)
        return False

    def contains_none(self, t: Type) -> bool:
        t = get_proper_type(t)
        return (
            isinstance(t, NoneType) or
            (isinstance(t, UnionType) and any(self.contains_none(ut) for ut in t.items)) or
            (isinstance(t, TupleType) and any(self.contains_none(tt) for tt in t.items)) or
            (isinstance(t, Instance) and bool(t.args)
             and any(self.contains_none(it) for it in t.args))
        )

    def should_suppress_optional_error(self, related_types: List[Type]) -> bool:
        return self.suppress_none_errors and any(self.contains_none(t) for t in related_types)

    def named_type(self, name: str) -> Instance:
        """Return an instance type with given name and implicit Any type args.

        For example, named_type('builtins.object') produces the 'object' type.
        """
        # Assume that the name refers to a type.
        sym = self.lookup_qualified(name)
        node = sym.node
        if isinstance(node, TypeAlias):
            assert isinstance(node.target, Instance)  # type: ignore
            node = node.target.type
        assert isinstance(node, TypeInfo)
        any_type = AnyType(TypeOfAny.from_omitted_generics)
        return Instance(node, [any_type] * len(node.defn.type_vars))

    def named_generic_type(self, name: str, args: List[Type]) -> Instance:
        """Return an instance with the given name and type arguments.

        Assume that the number of arguments is correct.  Assume that
        the name refers to a compatible generic type.
        """
        info = self.lookup_typeinfo(name)
        args = [remove_instance_last_known_values(arg) for arg in args]
        # TODO: assert len(args) == len(info.defn.type_vars)
        return Instance(info, args)

    def lookup_typeinfo(self, fullname: str) -> TypeInfo:
        # Assume that the name refers to a class.
        sym = self.lookup_qualified(fullname)
        node = sym.node
        assert isinstance(node, TypeInfo)
        return node

    def type_type(self) -> Instance:
        """Return instance type 'type'."""
        return self.named_type('builtins.type')

    def str_type(self) -> Instance:
        """Return instance type 'str'."""
        return self.named_type('builtins.str')

    def store_type(self, node: Expression, typ: Type) -> None:
        """Store the type of a node in the type map."""
        self.type_map[node] = typ

    def in_checked_function(self) -> bool:
        """Should we type-check the current function?

        - Yes if --check-untyped-defs is set.
        - Yes outside functions.
        - Yes in annotated functions.
        - No otherwise.
        """
        return (self.options.check_untyped_defs
                or not self.dynamic_funcs
                or not self.dynamic_funcs[-1])

    def lookup(self, name: str) -> SymbolTableNode:
        """Look up a definition from the symbol table with the given name.
        """
        if name in self.globals:
            return self.globals[name]
        else:
            b = self.globals.get('__builtins__', None)
            if b:
                table = cast(MypyFile, b.node).names
                if name in table:
                    return table[name]
            raise KeyError('Failed lookup: {}'.format(name))

    def lookup_qualified(self, name: str) -> SymbolTableNode:
        if '.' not in name:
            return self.lookup(name)
        else:
            parts = name.split('.')
            n = self.modules[parts[0]]
            for i in range(1, len(parts) - 1):
                sym = n.names.get(parts[i])
                assert sym is not None, "Internal error: attempted lookup of unknown name"
                n = cast(MypyFile, sym.node)
            last = parts[-1]
            if last in n.names:
                return n.names[last]
            elif len(parts) == 2 and parts[0] == 'builtins':
                fullname = 'builtins.' + last
                if fullname in SUGGESTED_TEST_FIXTURES:
                    suggestion = ", e.g. add '[builtins fixtures/{}]' to your test".format(
                        SUGGESTED_TEST_FIXTURES[fullname])
                else:
                    suggestion = ''
                raise KeyError("Could not find builtin symbol '{}' (If you are running a "
                               "test case, use a fixture that "
                               "defines this symbol{})".format(last, suggestion))
            else:
                msg = "Failed qualified lookup: '{}' (fullname = '{}')."
                raise KeyError(msg.format(last, name))

    @contextmanager
    def enter_partial_types(self, *, is_function: bool = False,
                            is_class: bool = False) -> Iterator[None]:
        """Enter a new scope for collecting partial types.

        Also report errors for (some) variables which still have partial
        types, i.e. we couldn't infer a complete type.
        """
        is_local = (self.partial_types and self.partial_types[-1].is_local) or is_function
        self.partial_types.append(PartialTypeScope({}, is_function, is_local))
        yield

        # Don't complain about not being able to infer partials if it is
        # at the toplevel (with allow_untyped_globals) or if it is in an
        # untyped function being checked with check_untyped_defs.
        permissive = (self.options.allow_untyped_globals and not is_local) or (
            self.options.check_untyped_defs
            and self.dynamic_funcs
            and self.dynamic_funcs[-1]
        )

        partial_types, _, _ = self.partial_types.pop()
        if not self.current_node_deferred:
            for var, context in partial_types.items():
                # If we require local partial types, there are a few exceptions where
                # we fall back to inferring just "None" as the type from a None initializer:
                #
                # 1. If all happens within a single function this is acceptable, since only
                #    the topmost function is a separate target in fine-grained incremental mode.
                #    We primarily want to avoid "splitting" partial types across targets.
                #
                # 2. A None initializer in the class body if the attribute is defined in a base
                #    class is fine, since the attribute is already defined and it's currently okay
                #    to vary the type of an attribute covariantly. The None type will still be
                #    checked for compatibility with base classes elsewhere. Without this exception
                #    mypy could require an annotation for an attribute that already has been
                #    declared in a base class, which would be bad.
                allow_none = (not self.options.local_partial_types
                              or is_function
                              or (is_class and self.is_defined_in_base_class(var)))
                if (allow_none
                        and isinstance(var.type, PartialType)
                        and var.type.type is None
                        and not permissive):
                    var.type = NoneType()
                else:
                    if var not in self.partial_reported and not permissive:
                        self.msg.need_annotation_for_var(var, context, self.options.python_version)
                        self.partial_reported.add(var)
                    if var.type:
                        var.type = self.fixup_partial_type(var.type)

    def handle_partial_var_type(
            self, typ: PartialType, is_lvalue: bool, node: Var, context: Context) -> Type:
        """Handle a reference to a partial type through a var.

        (Used by checkexpr and checkmember.)
        """
        in_scope, is_local, partial_types = self.find_partial_types_in_all_scopes(node)
        if typ.type is None and in_scope:
            # 'None' partial type. It has a well-defined type. In an lvalue context
            # we want to preserve the knowledge of it being a partial type.
            if not is_lvalue:
                return NoneType()
            else:
                return typ
        else:
            if partial_types is not None and not self.current_node_deferred:
                if in_scope:
                    context = partial_types[node]
                    if is_local or not self.options.allow_untyped_globals:
                        self.msg.need_annotation_for_var(node, context,
                                                         self.options.python_version)
                        self.partial_reported.add(node)
                else:
                    # Defer the node -- we might get a better type in the outer scope
                    self.handle_cannot_determine_type(node.name, context)
            return self.fixup_partial_type(typ)

    def fixup_partial_type(self, typ: Type) -> Type:
        """Convert a partial type that we couldn't resolve into something concrete.

        This means, for None we make it Optional[Any], and for anything else we
        fill in all of the type arguments with Any.
        """
        if not isinstance(typ, PartialType):
            return typ
        if typ.type is None:
            return UnionType.make_union([AnyType(TypeOfAny.unannotated), NoneType()])
        else:
            return Instance(
                typ.type,
                [AnyType(TypeOfAny.unannotated)] * len(typ.type.type_vars))

    def is_defined_in_base_class(self, var: Var) -> bool:
        if var.info:
            for base in var.info.mro[1:]:
                if base.get(var.name) is not None:
                    return True
            if var.info.fallback_to_any:
                return True
        return False

    def find_partial_types(self, var: Var) -> Optional[Dict[Var, Context]]:
        """Look for an active partial type scope containing variable.

        A scope is active if assignments in the current context can refine a partial
        type originally defined in the scope. This is affected by the local_partial_types
        configuration option.
        """
        in_scope, _, partial_types = self.find_partial_types_in_all_scopes(var)
        if in_scope:
            return partial_types
        return None

    def find_partial_types_in_all_scopes(
            self, var: Var) -> Tuple[bool, bool, Optional[Dict[Var, Context]]]:
        """Look for partial type scope containing variable.

        Return tuple (is the scope active, is the scope a local scope, scope).
        """
        for scope in reversed(self.partial_types):
            if var in scope.map:
                # All scopes within the outermost function are active. Scopes out of
                # the outermost function are inactive to allow local reasoning (important
                # for fine-grained incremental mode).
                disallow_other_scopes = self.options.local_partial_types

                if isinstance(var.type, PartialType) and var.type.type is not None and var.info:
                    # This is an ugly hack to make partial generic self attributes behave
                    # as if --local-partial-types is always on (because it used to be like this).
                    disallow_other_scopes = True

                scope_active = (not disallow_other_scopes
                                or scope.is_local == self.partial_types[-1].is_local)
                return scope_active, scope.is_local, scope.map
        return False, False, None

    def temp_node(self, t: Type, context: Optional[Context] = None) -> TempNode:
        """Create a temporary node with the given, fixed type."""
        return TempNode(t, context=context)

    def fail(self, msg: Union[str, ErrorMessage], context: Context, *,
             code: Optional[ErrorCode] = None) -> None:
        """Produce an error message."""
        if isinstance(msg, ErrorMessage):
            self.msg.fail(msg.value, context, code=msg.code)
            return
        self.msg.fail(msg, context, code=code)

    def note(self,
             msg: str,
             context: Context,
             offset: int = 0,
             *,
             code: Optional[ErrorCode] = None) -> None:
        """Produce a note."""
        self.msg.note(msg, context, offset=offset, code=code)

    def iterable_item_type(self, instance: Instance) -> Type:
        iterable = map_instance_to_supertype(
            instance,
            self.lookup_typeinfo('typing.Iterable'))
        item_type = iterable.args[0]
        if not isinstance(get_proper_type(item_type), AnyType):
            # This relies on 'map_instance_to_supertype' returning 'Iterable[Any]'
            # in case there is no explicit base class.
            return item_type
        # Try also structural typing.
        iter_type = get_proper_type(find_member('__iter__', instance, instance, is_operator=True))
        if iter_type and isinstance(iter_type, CallableType):
            ret_type = get_proper_type(iter_type.ret_type)
            if isinstance(ret_type, Instance):
                iterator = map_instance_to_supertype(ret_type,
                                                     self.lookup_typeinfo('typing.Iterator'))
                item_type = iterator.args[0]
        return item_type

    def function_type(self, func: FuncBase) -> FunctionLike:
        return function_type(func, self.named_type('builtins.function'))

    def push_type_map(self, type_map: 'TypeMap') -> None:
        if type_map is None:
            self.binder.unreachable()
        else:
            for expr, type in type_map.items():
                self.binder.put(expr, type)

    def infer_issubclass_maps(self, node: CallExpr,
                              expr: Expression,
                              type_map: Dict[Expression, Type]
                              ) -> Tuple[TypeMap, TypeMap]:
        """Infer type restrictions for an expression in issubclass call."""
        vartype = type_map[expr]
        type = get_isinstance_type(node.args[1], type_map)
        if isinstance(vartype, TypeVarType):
            vartype = vartype.upper_bound
        vartype = get_proper_type(vartype)
        if isinstance(vartype, UnionType):
            union_list = []
            for t in get_proper_types(vartype.items):
                if isinstance(t, TypeType):
                    union_list.append(t.item)
                else:
                    # This is an error that should be reported earlier
                    # if we reach here, we refuse to do any type inference.
                    return {}, {}
            vartype = UnionType(union_list)
        elif isinstance(vartype, TypeType):
            vartype = vartype.item
        elif (isinstance(vartype, Instance) and
                vartype.type.fullname == 'builtins.type'):
            vartype = self.named_type('builtins.object')
        else:
            # Any other object whose type we don't know precisely
            # for example, Any or a custom metaclass.
            return {}, {}  # unknown type
        yes_type, no_type = self.conditional_types_with_intersection(vartype, type, expr)
        yes_map, no_map = conditional_types_to_typemaps(expr, yes_type, no_type)
        yes_map, no_map = map(convert_to_typetype, (yes_map, no_map))
        return yes_map, no_map

    @overload
    def conditional_types_with_intersection(self,
                                            expr_type: Type,
                                            type_ranges: Optional[List[TypeRange]],
                                            ctx: Context,
                                            ) -> Tuple[Optional[Type], Optional[Type]]: ...

    @overload
    def conditional_types_with_intersection(self,
                                            expr_type: Type,
                                            type_ranges: Optional[List[TypeRange]],
                                            ctx: Context,
                                            default: None
                                            ) -> Tuple[Optional[Type], Optional[Type]]: ...

    @overload
    def conditional_types_with_intersection(self,
                                            expr_type: Type,
                                            type_ranges: Optional[List[TypeRange]],
                                            ctx: Context,
                                            default: Type
                                            ) -> Tuple[Type, Type]: ...

    def conditional_types_with_intersection(self,
                                            expr_type: Type,
                                            type_ranges: Optional[List[TypeRange]],
                                            ctx: Context,
                                            default: Optional[Type] = None
                                            ) -> Tuple[Optional[Type], Optional[Type]]:
        initial_types = conditional_types(expr_type, type_ranges, default)
        # For some reason, doing "yes_map, no_map = conditional_types_to_typemaps(...)"
        # doesn't work: mypyc will decide that 'yes_map' is of type None if we try.
        yes_type: Optional[Type] = initial_types[0]
        no_type: Optional[Type] = initial_types[1]

        if not isinstance(get_proper_type(yes_type), UninhabitedType) or type_ranges is None:
            return yes_type, no_type

        # If conditions_type_map was unable to successfully narrow the expr_type
        # using the type_ranges and concluded if-branch is unreachable, we try
        # computing it again using a different algorithm that tries to generate
        # an ad-hoc intersection between the expr_type and the type_ranges.
        proper_type = get_proper_type(expr_type)
        if isinstance(proper_type, UnionType):
            possible_expr_types = get_proper_types(proper_type.relevant_items())
        else:
            possible_expr_types = [proper_type]

        possible_target_types = []
        for tr in type_ranges:
            item = get_proper_type(tr.item)
            if not isinstance(item, Instance) or tr.is_upper_bound:
                return yes_type, no_type
            possible_target_types.append(item)

        out = []
        for v in possible_expr_types:
            if not isinstance(v, Instance):
                return yes_type, no_type
            for t in possible_target_types:
                intersection = self.intersect_instances((v, t), ctx)
                if intersection is None:
                    continue
                out.append(intersection)
        if len(out) == 0:
            return UninhabitedType(), expr_type
        new_yes_type = make_simplified_union(out)
        return new_yes_type, expr_type

    def is_writable_attribute(self, node: Node) -> bool:
        """Check if an attribute is writable"""
        if isinstance(node, Var):
            return True
        elif isinstance(node, OverloadedFuncDef) and node.is_property:
            first_item = cast(Decorator, node.items[0])
            return first_item.var.is_settable_property
        else:
            return False


@overload
def conditional_types(current_type: Type,
                      proposed_type_ranges: Optional[List[TypeRange]],
                      ) -> Tuple[Optional[Type], Optional[Type]]: ...


@overload
def conditional_types(current_type: Type,
                      proposed_type_ranges: Optional[List[TypeRange]],
                      default: None
                      ) -> Tuple[Optional[Type], Optional[Type]]: ...


@overload
def conditional_types(current_type: Type,
                      proposed_type_ranges: Optional[List[TypeRange]],
                      default: Type
                      ) -> Tuple[Type, Type]: ...


def conditional_types(current_type: Type,
                      proposed_type_ranges: Optional[List[TypeRange]],
                      default: Optional[Type] = None
                      ) -> Tuple[Optional[Type], Optional[Type]]:
    """Takes in the current type and a proposed type of an expression.

    Returns a 2-tuple: The first element is the proposed type, if the expression
    can be the proposed type. The second element is the type it would hold
    if it was not the proposed type, if any. UninhabitedType means unreachable"""
    if proposed_type_ranges:
        proposed_items = [type_range.item for type_range in proposed_type_ranges]
        proposed_type = make_simplified_union(proposed_items)
<<<<<<< HEAD
        if isinstance(proposed_type, AnyType):
            # We don't really know much about the proposed type, so we shouldn't
            # attempt to narrow anything. Instead, we broaden the expr to Any to
            # avoid false positives
            return proposed_type, default
        elif (not any(type_range.is_upper_bound for type_range in proposed_type_ranges)
           and is_proper_subtype(current_type, proposed_type)):
            # Expression is always of one of the types in proposed_type_ranges
            return default, UninhabitedType()
        elif not is_overlapping_types(current_type, proposed_type,
                                      prohibit_none_typevar_overlap=True):
            # Expression is never of any type in proposed_type_ranges
            return UninhabitedType(), default
=======
        if current_type:
            if isinstance(proposed_type, AnyType):
                # We don't really know much about the proposed type, so we shouldn't
                # attempt to narrow anything. Instead, we broaden the expr to Any to
                # avoid false positives
                return {expr: proposed_type}, {}
            elif (not any(type_range.is_upper_bound for type_range in proposed_type_ranges)
               and is_proper_subtype(current_type, proposed_type)):
                # Expression is always of one of the types in proposed_type_ranges
                return {}, None
            elif not is_overlapping_types(current_type, proposed_type,
                                          prohibit_none_typevar_overlap=True):
                # Expression is never of any type in proposed_type_ranges
                return None, {}
            else:
                # we can only restrict when the type is precise, not bounded
                proposed_precise_type = UnionType.make_union([
                    type_range.item
                    for type_range in proposed_type_ranges
                    if not type_range.is_upper_bound
                ])
                remaining_type = restrict_subtype_away(current_type, proposed_precise_type)
                return {expr: proposed_type}, {expr: remaining_type}
>>>>>>> 9898ea4e
        else:
            # we can only restrict when the type is precise, not bounded
            proposed_precise_type = UnionType([type_range.item
                                      for type_range in proposed_type_ranges
                                      if not type_range.is_upper_bound])
            remaining_type = restrict_subtype_away(current_type, proposed_precise_type)
            return proposed_type, remaining_type
    else:
        # An isinstance check, but we don't understand the type
        return current_type, default


def conditional_types_to_typemaps(expr: Expression,
                                  yes_type: Optional[Type],
                                  no_type: Optional[Type]
                                  ) -> Tuple[TypeMap, TypeMap]:
    maps: List[TypeMap] = []
    for typ in (yes_type, no_type):
        proper_type = get_proper_type(typ)
        if isinstance(proper_type, UninhabitedType):
            maps.append(None)
        elif proper_type is None:
            maps.append({})
        else:
            assert typ is not None
            maps.append({expr: typ})

    return cast(Tuple[TypeMap, TypeMap], tuple(maps))


def gen_unique_name(base: str, table: SymbolTable) -> str:
    """Generate a name that does not appear in table by appending numbers to base."""
    if base not in table:
        return base
    i = 1
    while base + str(i) in table:
        i += 1
    return base + str(i)


def is_true_literal(n: Expression) -> bool:
    """Returns true if this expression is the 'True' literal/keyword."""
    return (refers_to_fullname(n, 'builtins.True')
            or isinstance(n, IntExpr) and n.value != 0)


def is_false_literal(n: Expression) -> bool:
    """Returns true if this expression is the 'False' literal/keyword."""
    return (refers_to_fullname(n, 'builtins.False')
            or isinstance(n, IntExpr) and n.value == 0)


def is_literal_enum(type_map: Mapping[Expression, Type], n: Expression) -> bool:
    """Returns true if this expression (with the given type context) is an Enum literal.

    For example, if we had an enum:

        class Foo(Enum):
            A = 1
            B = 2

    ...and if the expression 'Foo' referred to that enum within the current type context,
    then the expression 'Foo.A' would be a literal enum. However, if we did 'a = Foo.A',
    then the variable 'a' would *not* be a literal enum.

    We occasionally special-case expressions like 'Foo.A' and treat them as a single primitive
    unit for the same reasons we sometimes treat 'True', 'False', or 'None' as a single
    primitive unit.
    """
    if not isinstance(n, MemberExpr) or not isinstance(n.expr, NameExpr):
        return False

    parent_type = type_map.get(n.expr)
    member_type = type_map.get(n)
    if member_type is None or parent_type is None:
        return False

    parent_type = get_proper_type(parent_type)
    member_type = get_proper_type(coerce_to_literal(member_type))
    if not isinstance(parent_type, FunctionLike) or not isinstance(member_type, LiteralType):
        return False

    if not parent_type.is_type_obj():
        return False

    return member_type.is_enum_literal() and member_type.fallback.type == parent_type.type_object()


def is_literal_none(n: Expression) -> bool:
    """Returns true if this expression is the 'None' literal/keyword."""
    return isinstance(n, NameExpr) and n.fullname == 'builtins.None'


def is_literal_not_implemented(n: Expression) -> bool:
    return isinstance(n, NameExpr) and n.fullname == 'builtins.NotImplemented'


def builtin_item_type(tp: Type) -> Optional[Type]:
    """Get the item type of a builtin container.

    If 'tp' is not one of the built containers (these includes NamedTuple and TypedDict)
    or if the container is not parameterized (like List or List[Any])
    return None. This function is used to narrow optional types in situations like this:

        x: Optional[int]
        if x in (1, 2, 3):
            x + 42  # OK

    Note: this is only OK for built-in containers, where we know the behavior
    of __contains__.
    """
    tp = get_proper_type(tp)

    if isinstance(tp, Instance):
        if tp.type.fullname in [
            'builtins.list', 'builtins.tuple', 'builtins.dict',
            'builtins.set', 'builtins.frozenset',
        ]:
            if not tp.args:
                # TODO: fix tuple in lib-stub/builtins.pyi (it should be generic).
                return None
            if not isinstance(get_proper_type(tp.args[0]), AnyType):
                return tp.args[0]
    elif isinstance(tp, TupleType) and all(not isinstance(it, AnyType)
                                           for it in get_proper_types(tp.items)):
        return make_simplified_union(tp.items)  # this type is not externally visible
    elif isinstance(tp, TypedDictType):
        # TypedDict always has non-optional string keys. Find the key type from the Mapping
        # base class.
        for base in tp.fallback.type.mro:
            if base.fullname == 'typing.Mapping':
                return map_instance_to_supertype(tp.fallback, base).args[0]
        assert False, 'No Mapping base class found for TypedDict fallback'
    return None


def and_conditional_maps(m1: TypeMap, m2: TypeMap) -> TypeMap:
    """Calculate what information we can learn from the truth of (e1 and e2)
    in terms of the information that we can learn from the truth of e1 and
    the truth of e2.
    """

    if m1 is None or m2 is None:
        # One of the conditions can never be true.
        return None
    # Both conditions can be true; combine the information. Anything
    # we learn from either conditions's truth is valid. If the same
    # expression's type is refined by both conditions, we somewhat
    # arbitrarily give precedence to m2. (In the future, we could use
    # an intersection type.)
    result = m2.copy()
    m2_keys = set(literal_hash(n2) for n2 in m2)
    for n1 in m1:
        if literal_hash(n1) not in m2_keys:
            result[n1] = m1[n1]
    return result


def or_conditional_maps(m1: TypeMap, m2: TypeMap) -> TypeMap:
    """Calculate what information we can learn from the truth of (e1 or e2)
    in terms of the information that we can learn from the truth of e1 and
    the truth of e2.
    """

    if m1 is None:
        return m2
    if m2 is None:
        return m1
    # Both conditions can be true. Combine information about
    # expressions whose type is refined by both conditions. (We do not
    # learn anything about expressions whose type is refined by only
    # one condition.)
    result: Dict[Expression, Type] = {}
    for n1 in m1:
        for n2 in m2:
            if literal_hash(n1) == literal_hash(n2):
                result[n1] = make_simplified_union([m1[n1], m2[n2]])
    return result


def reduce_conditional_maps(type_maps: List[Tuple[TypeMap, TypeMap]],
                            ) -> Tuple[TypeMap, TypeMap]:
    """Reduces a list containing pairs of if/else TypeMaps into a single pair.

    We "and" together all of the if TypeMaps and "or" together the else TypeMaps. So
    for example, if we had the input:

        [
            ({x: TypeIfX, shared: TypeIfShared1}, {x: TypeElseX, shared: TypeElseShared1}),
            ({y: TypeIfY, shared: TypeIfShared2}, {y: TypeElseY, shared: TypeElseShared2}),
        ]

    ...we'd return the output:

        (
            {x: TypeIfX,   y: TypeIfY,   shared: PseudoIntersection[TypeIfShared1, TypeIfShared2]},
            {shared: Union[TypeElseShared1, TypeElseShared2]},
        )

    ...where "PseudoIntersection[X, Y] == Y" because mypy actually doesn't understand intersections
    yet, so we settle for just arbitrarily picking the right expr's type.

    We only retain the shared expression in the 'else' case because we don't actually know
    whether x was refined or y was refined -- only just that one of the two was refined.
    """
    if len(type_maps) == 0:
        return {}, {}
    elif len(type_maps) == 1:
        return type_maps[0]
    else:
        final_if_map, final_else_map = type_maps[0]
        for if_map, else_map in type_maps[1:]:
            final_if_map = and_conditional_maps(final_if_map, if_map)
            final_else_map = or_conditional_maps(final_else_map, else_map)

        return final_if_map, final_else_map


def convert_to_typetype(type_map: TypeMap) -> TypeMap:
    converted_type_map: Dict[Expression, Type] = {}
    if type_map is None:
        return None
    for expr, typ in type_map.items():
        t = typ
        if isinstance(t, TypeVarType):
            t = t.upper_bound
        # TODO: should we only allow unions of instances as per PEP 484?
        if not isinstance(get_proper_type(t), (UnionType, Instance)):
            # unknown type; error was likely reported earlier
            return {}
        converted_type_map[expr] = TypeType.make_normalized(typ)
    return converted_type_map


def flatten(t: Expression) -> List[Expression]:
    """Flatten a nested sequence of tuples/lists into one list of nodes."""
    if isinstance(t, TupleExpr) or isinstance(t, ListExpr):
        return [b for a in t.items for b in flatten(a)]
    elif isinstance(t, StarExpr):
        return flatten(t.expr)
    else:
        return [t]


def flatten_types(t: Type) -> List[Type]:
    """Flatten a nested sequence of tuples into one list of nodes."""
    t = get_proper_type(t)
    if isinstance(t, TupleType):
        return [b for a in t.items for b in flatten_types(a)]
    else:
        return [t]


def get_isinstance_type(expr: Expression,
                        type_map: Dict[Expression, Type]) -> Optional[List[TypeRange]]:
    if isinstance(expr, OpExpr) and expr.op == '|':
        left = get_isinstance_type(expr.left, type_map)
        right = get_isinstance_type(expr.right, type_map)
        if left is None or right is None:
            return None
        return left + right
    all_types = get_proper_types(flatten_types(type_map[expr]))
    types: List[TypeRange] = []
    for typ in all_types:
        if isinstance(typ, FunctionLike) and typ.is_type_obj():
            # Type variables may be present -- erase them, which is the best
            # we can do (outside disallowing them here).
            erased_type = erase_typevars(typ.items[0].ret_type)
            types.append(TypeRange(erased_type, is_upper_bound=False))
        elif isinstance(typ, TypeType):
            # Type[A] means "any type that is a subtype of A" rather than "precisely type A"
            # we indicate this by setting is_upper_bound flag
            types.append(TypeRange(typ.item, is_upper_bound=True))
        elif isinstance(typ, Instance) and typ.type.fullname == 'builtins.type':
            object_type = Instance(typ.type.mro[-1], [])
            types.append(TypeRange(object_type, is_upper_bound=True))
        elif isinstance(typ, AnyType):
            types.append(TypeRange(typ, is_upper_bound=False))
        else:  # we didn't see an actual type, but rather a variable whose value is unknown to us
            return None
    if not types:
        # this can happen if someone has empty tuple as 2nd argument to isinstance
        # strictly speaking, we should return UninhabitedType but for simplicity we will simply
        # refuse to do any type inference for now
        return None
    return types


def expand_func(defn: FuncItem, map: Dict[TypeVarId, Type]) -> FuncItem:
    visitor = TypeTransformVisitor(map)
    ret = defn.accept(visitor)
    assert isinstance(ret, FuncItem)
    return ret


class TypeTransformVisitor(TransformVisitor):
    def __init__(self, map: Dict[TypeVarId, Type]) -> None:
        super().__init__()
        self.map = map

    def type(self, type: Type) -> Type:
        return expand_type(type, self.map)


def are_argument_counts_overlapping(t: CallableType, s: CallableType) -> bool:
    """Can a single call match both t and s, based just on positional argument counts?
    """
    min_args = max(t.min_args, s.min_args)
    max_args = min(t.max_possible_positional_args(), s.max_possible_positional_args())
    return min_args <= max_args


def is_unsafe_overlapping_overload_signatures(signature: CallableType,
                                              other: CallableType) -> bool:
    """Check if two overloaded signatures are unsafely overlapping or partially overlapping.

    We consider two functions 's' and 't' to be unsafely overlapping if both
    of the following are true:

    1.  s's parameters are all more precise or partially overlapping with t's
    2.  s's return type is NOT a subtype of t's.

    Assumes that 'signature' appears earlier in the list of overload
    alternatives then 'other' and that their argument counts are overlapping.
    """
    # Try detaching callables from the containing class so that all TypeVars
    # are treated as being free.
    #
    # This lets us identify cases where the two signatures use completely
    # incompatible types -- e.g. see the testOverloadingInferUnionReturnWithMixedTypevars
    # test case.
    signature = detach_callable(signature)
    other = detach_callable(other)

    # Note: We repeat this check twice in both directions due to a slight
    # asymmetry in 'is_callable_compatible'. When checking for partial overlaps,
    # we attempt to unify 'signature' and 'other' both against each other.
    #
    # If 'signature' cannot be unified with 'other', we end early. However,
    # if 'other' cannot be modified with 'signature', the function continues
    # using the older version of 'other'.
    #
    # This discrepancy is unfortunately difficult to get rid of, so we repeat the
    # checks twice in both directions for now.
    return (is_callable_compatible(signature, other,
                                  is_compat=is_overlapping_types_no_promote,
                                  is_compat_return=lambda l, r: not is_subtype_no_promote(l, r),
                                  ignore_return=False,
                                  check_args_covariantly=True,
                                  allow_partial_overlap=True) or
            is_callable_compatible(other, signature,
                                   is_compat=is_overlapping_types_no_promote,
                                   is_compat_return=lambda l, r: not is_subtype_no_promote(r, l),
                                   ignore_return=False,
                                   check_args_covariantly=False,
                                   allow_partial_overlap=True))


def detach_callable(typ: CallableType) -> CallableType:
    """Ensures that the callable's type variables are 'detached' and independent of the context.

    A callable normally keeps track of the type variables it uses within its 'variables' field.
    However, if the callable is from a method and that method is using a class type variable,
    the callable will not keep track of that type variable since it belongs to the class.

    This function will traverse the callable and find all used type vars and add them to the
    variables field if it isn't already present.

    The caller can then unify on all type variables whether or not the callable is originally
    from a class or not."""
    type_list = typ.arg_types + [typ.ret_type]

    appear_map: Dict[str, List[int]] = {}
    for i, inner_type in enumerate(type_list):
        typevars_available = get_type_vars(inner_type)
        for var in typevars_available:
            if var.fullname not in appear_map:
                appear_map[var.fullname] = []
            appear_map[var.fullname].append(i)

    used_type_var_names = set()
    for var_name, appearances in appear_map.items():
        used_type_var_names.add(var_name)

    all_type_vars = get_type_vars(typ)
    new_variables = []
    for var in set(all_type_vars):
        if var.fullname not in used_type_var_names:
            continue
        new_variables.append(TypeVarType(
            name=var.name,
            fullname=var.fullname,
            id=var.id,
            values=var.values,
            upper_bound=var.upper_bound,
            variance=var.variance,
        ))
    out = typ.copy_modified(
        variables=new_variables,
        arg_types=type_list[:-1],
        ret_type=type_list[-1],
    )
    return out


def overload_can_never_match(signature: CallableType, other: CallableType) -> bool:
    """Check if the 'other' method can never be matched due to 'signature'.

    This can happen if signature's parameters are all strictly broader then
    other's parameters.

    Assumes that both signatures have overlapping argument counts.
    """
    # The extra erasure is needed to prevent spurious errors
    # in situations where an `Any` overload is used as a fallback
    # for an overload with type variables. The spurious error appears
    # because the type variables turn into `Any` during unification in
    # the below subtype check and (surprisingly?) `is_proper_subtype(Any, Any)`
    # returns `True`.
    # TODO: find a cleaner solution instead of this ad-hoc erasure.
    exp_signature = expand_type(signature, {tvar.id: erase_def_to_union_or_bound(tvar)
                                for tvar in signature.variables})
    assert isinstance(exp_signature, ProperType)
    assert isinstance(exp_signature, CallableType)
    return is_callable_compatible(exp_signature, other,
                                  is_compat=is_more_precise,
                                  ignore_return=True)


def is_more_general_arg_prefix(t: FunctionLike, s: FunctionLike) -> bool:
    """Does t have wider arguments than s?"""
    # TODO should an overload with additional items be allowed to be more
    #      general than one with fewer items (or just one item)?
    if isinstance(t, CallableType):
        if isinstance(s, CallableType):
            return is_callable_compatible(t, s,
                                          is_compat=is_proper_subtype,
                                          ignore_return=True)
    elif isinstance(t, FunctionLike):
        if isinstance(s, FunctionLike):
            if len(t.items) == len(s.items):
                return all(is_same_arg_prefix(items, itemt)
                           for items, itemt in zip(t.items, s.items))
    return False


def is_same_arg_prefix(t: CallableType, s: CallableType) -> bool:
    return is_callable_compatible(t, s,
                                  is_compat=is_same_type,
                                  ignore_return=True,
                                  check_args_covariantly=True,
                                  ignore_pos_arg_names=True)


def infer_operator_assignment_method(typ: Type, operator: str) -> Tuple[bool, str]:
    """Determine if operator assignment on given value type is in-place, and the method name.

    For example, if operator is '+', return (True, '__iadd__') or (False, '__add__')
    depending on which method is supported by the type.
    """
    typ = get_proper_type(typ)
    method = operators.op_methods[operator]
    if isinstance(typ, Instance):
        if operator in operators.ops_with_inplace_method:
            inplace_method = '__i' + method[2:]
            if typ.type.has_readable_member(inplace_method):
                return True, inplace_method
    return False, method


def is_valid_inferred_type(typ: Type) -> bool:
    """Is an inferred type valid?

    Examples of invalid types include the None type or List[<uninhabited>].

    When not doing strict Optional checking, all types containing None are
    invalid.  When doing strict Optional checking, only None and types that are
    incompletely defined (i.e. contain UninhabitedType) are invalid.
    """
    if isinstance(get_proper_type(typ), (NoneType, UninhabitedType)):
        # With strict Optional checking, we *may* eventually infer NoneType when
        # the initializer is None, but we only do that if we can't infer a
        # specific Optional type.  This resolution happens in
        # leave_partial_types when we pop a partial types scope.
        return False
    return not typ.accept(NothingSeeker())


class NothingSeeker(TypeQuery[bool]):
    """Find any <nothing> types resulting from failed (ambiguous) type inference."""

    def __init__(self) -> None:
        super().__init__(any)

    def visit_uninhabited_type(self, t: UninhabitedType) -> bool:
        return t.ambiguous


class SetNothingToAny(TypeTranslator):
    """Replace all ambiguous <nothing> types with Any (to avoid spurious extra errors)."""

    def visit_uninhabited_type(self, t: UninhabitedType) -> Type:
        if t.ambiguous:
            return AnyType(TypeOfAny.from_error)
        return t

    def visit_type_alias_type(self, t: TypeAliasType) -> Type:
        # Target of the alias cannot by an ambiguous <nothing>, so we just
        # replace the arguments.
        return t.copy_modified(args=[a.accept(self) for a in t.args])


def is_node_static(node: Optional[Node]) -> Optional[bool]:
    """Find out if a node describes a static function method."""

    if isinstance(node, FuncDef):
        return node.is_static

    if isinstance(node, Var):
        return node.is_staticmethod

    return None


class CheckerScope:
    # We keep two stacks combined, to maintain the relative order
    stack: List[Union[TypeInfo, FuncItem, MypyFile]]

    def __init__(self, module: MypyFile) -> None:
        self.stack = [module]

    def top_function(self) -> Optional[FuncItem]:
        for e in reversed(self.stack):
            if isinstance(e, FuncItem):
                return e
        return None

    def top_non_lambda_function(self) -> Optional[FuncItem]:
        for e in reversed(self.stack):
            if isinstance(e, FuncItem) and not isinstance(e, LambdaExpr):
                return e
        return None

    def active_class(self) -> Optional[TypeInfo]:
        if isinstance(self.stack[-1], TypeInfo):
            return self.stack[-1]
        return None

    def enclosing_class(self) -> Optional[TypeInfo]:
        """Is there a class *directly* enclosing this function?"""
        top = self.top_function()
        assert top, "This method must be called from inside a function"
        index = self.stack.index(top)
        assert index, "CheckerScope stack must always start with a module"
        enclosing = self.stack[index - 1]
        if isinstance(enclosing, TypeInfo):
            return enclosing
        return None

    def active_self_type(self) -> Optional[Union[Instance, TupleType]]:
        """An instance or tuple type representing the current class.

        This returns None unless we are in class body or in a method.
        In particular, inside a function nested in method this returns None.
        """
        info = self.active_class()
        if not info and self.top_function():
            info = self.enclosing_class()
        if info:
            return fill_typevars(info)
        return None

    @contextmanager
    def push_function(self, item: FuncItem) -> Iterator[None]:
        self.stack.append(item)
        yield
        self.stack.pop()

    @contextmanager
    def push_class(self, info: TypeInfo) -> Iterator[None]:
        self.stack.append(info)
        yield
        self.stack.pop()


TKey = TypeVar('TKey')
TValue = TypeVar('TValue')


class DisjointDict(Generic[TKey, TValue]):
    """An variation of the union-find algorithm/data structure where instead of keeping
    track of just disjoint sets, we keep track of disjoint dicts -- keep track of multiple
    Set[Key] -> Set[Value] mappings, where each mapping's keys are guaranteed to be disjoint.

    This data structure is currently used exclusively by 'group_comparison_operands' below
    to merge chains of '==' and 'is' comparisons when two or more chains use the same expression
    in best-case O(n), where n is the number of operands.

    Specifically, the `add_mapping()` function and `items()` functions will take on average
    O(k + v) and O(n) respectively, where k and v are the number of keys and values we're adding
    for a given chain. Note that k <= n and v <= n.

    We hit these average/best-case scenarios for most user code: e.g. when the user has just
    a single chain like 'a == b == c == d == ...' or multiple disjoint chains like
    'a==b < c==d < e==f < ...'. (Note that a naive iterative merging would be O(n^2) for
    the latter case).

    In comparison, this data structure will make 'group_comparison_operands' have a worst-case
    runtime of O(n*log(n)): 'add_mapping()' and 'items()' are worst-case O(k*log(n) + v) and
    O(k*log(n)) respectively. This happens only in the rare case where the user keeps repeatedly
    making disjoint mappings before merging them in a way that persistently dodges the path
    compression optimization in '_lookup_root_id', which would end up constructing a single
    tree of height log_2(n). This makes root lookups no longer amoritized constant time when we
    finally call 'items()'.
    """
    def __init__(self) -> None:
        # Each key maps to a unique ID
        self._key_to_id: Dict[TKey, int] = {}

        # Each id points to the parent id, forming a forest of upwards-pointing trees. If the
        # current id already is the root, it points to itself. We gradually flatten these trees
        # as we perform root lookups: eventually all nodes point directly to its root.
        self._id_to_parent_id: Dict[int, int] = {}

        # Each root id in turn maps to the set of values.
        self._root_id_to_values: Dict[int, Set[TValue]] = {}

    def add_mapping(self, keys: Set[TKey], values: Set[TValue]) -> None:
        """Adds a 'Set[TKey] -> Set[TValue]' mapping. If there already exists a mapping
        containing one or more of the given keys, we merge the input mapping with the old one.

        Note that the given set of keys must be non-empty -- otherwise, nothing happens.
        """
        if len(keys) == 0:
            return

        subtree_roots = [self._lookup_or_make_root_id(key) for key in keys]
        new_root = subtree_roots[0]

        root_values = self._root_id_to_values[new_root]
        root_values.update(values)
        for subtree_root in subtree_roots[1:]:
            if subtree_root == new_root or subtree_root not in self._root_id_to_values:
                continue
            self._id_to_parent_id[subtree_root] = new_root
            root_values.update(self._root_id_to_values.pop(subtree_root))

    def items(self) -> List[Tuple[Set[TKey], Set[TValue]]]:
        """Returns all disjoint mappings in key-value pairs."""
        root_id_to_keys: Dict[int, Set[TKey]] = {}
        for key in self._key_to_id:
            root_id = self._lookup_root_id(key)
            if root_id not in root_id_to_keys:
                root_id_to_keys[root_id] = set()
            root_id_to_keys[root_id].add(key)

        output = []
        for root_id, keys in root_id_to_keys.items():
            output.append((keys, self._root_id_to_values[root_id]))

        return output

    def _lookup_or_make_root_id(self, key: TKey) -> int:
        if key in self._key_to_id:
            return self._lookup_root_id(key)
        else:
            new_id = len(self._key_to_id)
            self._key_to_id[key] = new_id
            self._id_to_parent_id[new_id] = new_id
            self._root_id_to_values[new_id] = set()
            return new_id

    def _lookup_root_id(self, key: TKey) -> int:
        i = self._key_to_id[key]
        while i != self._id_to_parent_id[i]:
            # Optimization: make keys directly point to their grandparents to speed up
            # future traversals. This prevents degenerate trees of height n from forming.
            new_parent = self._id_to_parent_id[self._id_to_parent_id[i]]
            self._id_to_parent_id[i] = new_parent
            i = new_parent
        return i


def group_comparison_operands(pairwise_comparisons: Iterable[Tuple[str, Expression, Expression]],
                              operand_to_literal_hash: Mapping[int, Key],
                              operators_to_group: Set[str],
                              ) -> List[Tuple[str, List[int]]]:
    """Group a series of comparison operands together chained by any operand
    in the 'operators_to_group' set. All other pairwise operands are kept in
    groups of size 2.

    For example, suppose we have the input comparison expression:

        x0 == x1 == x2 < x3 < x4 is x5 is x6 is not x7 is not x8

    If we get these expressions in a pairwise way (e.g. by calling ComparisionExpr's
    'pairwise()' method), we get the following as input:

        [('==', x0, x1), ('==', x1, x2), ('<', x2, x3), ('<', x3, x4),
         ('is', x4, x5), ('is', x5, x6), ('is not', x6, x7), ('is not', x7, x8)]

    If `operators_to_group` is the set {'==', 'is'}, this function will produce
    the following "simplified operator list":

       [("==", [0, 1, 2]), ("<", [2, 3]), ("<", [3, 4]),
        ("is", [4, 5, 6]), ("is not", [6, 7]), ("is not", [7, 8])]

    Note that (a) we yield *indices* to the operands rather then the operand
    expressions themselves and that (b) operands used in a consecutive chain
    of '==' or 'is' are grouped together.

    If two of these chains happen to contain operands with the same underlying
    literal hash (e.g. are assignable and correspond to the same expression),
    we combine those chains together. For example, if we had:

        same == x < y == same

    ...and if 'operand_to_literal_hash' contained the same values for the indices
    0 and 3, we'd produce the following output:

        [("==", [0, 1, 2, 3]), ("<", [1, 2])]

    But if the 'operand_to_literal_hash' did *not* contain an entry, we'd instead
    default to returning:

        [("==", [0, 1]), ("<", [1, 2]), ("==", [2, 3])]

    This function is currently only used to assist with type-narrowing refinements
    and is extracted out to a helper function so we can unit test it.
    """
    groups: Dict[str, DisjointDict[Key, int]] = {op: DisjointDict() for op in operators_to_group}

    simplified_operator_list: List[Tuple[str, List[int]]] = []
    last_operator: Optional[str] = None
    current_indices: Set[int] = set()
    current_hashes: Set[Key] = set()
    for i, (operator, left_expr, right_expr) in enumerate(pairwise_comparisons):
        if last_operator is None:
            last_operator = operator

        if current_indices and (operator != last_operator or operator not in operators_to_group):
            # If some of the operands in the chain are assignable, defer adding it: we might
            # end up needing to merge it with other chains that appear later.
            if len(current_hashes) == 0:
                simplified_operator_list.append((last_operator, sorted(current_indices)))
            else:
                groups[last_operator].add_mapping(current_hashes, current_indices)
            last_operator = operator
            current_indices = set()
            current_hashes = set()

        # Note: 'i' corresponds to the left operand index, so 'i + 1' is the
        # right operand.
        current_indices.add(i)
        current_indices.add(i + 1)

        # We only ever want to combine operands/combine chains for these operators
        if operator in operators_to_group:
            left_hash = operand_to_literal_hash.get(i)
            if left_hash is not None:
                current_hashes.add(left_hash)
            right_hash = operand_to_literal_hash.get(i + 1)
            if right_hash is not None:
                current_hashes.add(right_hash)

    if last_operator is not None:
        if len(current_hashes) == 0:
            simplified_operator_list.append((last_operator, sorted(current_indices)))
        else:
            groups[last_operator].add_mapping(current_hashes, current_indices)

    # Now that we know which chains happen to contain the same underlying expressions
    # and can be merged together, add in this info back to the output.
    for operator, disjoint_dict in groups.items():
        for keys, indices in disjoint_dict.items():
            simplified_operator_list.append((operator, sorted(indices)))

    # For stability, reorder list by the first operand index to appear
    simplified_operator_list.sort(key=lambda item: item[1][0])
    return simplified_operator_list


def is_typed_callable(c: Optional[Type]) -> bool:
    c = get_proper_type(c)
    if not c or not isinstance(c, CallableType):
        return False
    return not all(isinstance(t, AnyType) and t.type_of_any == TypeOfAny.unannotated
                   for t in get_proper_types(c.arg_types + [c.ret_type]))


def is_untyped_decorator(typ: Optional[Type]) -> bool:
    typ = get_proper_type(typ)
    if not typ:
        return True
    elif isinstance(typ, CallableType):
        return not is_typed_callable(typ)
    elif isinstance(typ, Instance):
        method = typ.type.get_method('__call__')
        if method:
            if isinstance(method, Decorator):
                return (
                    is_untyped_decorator(method.func.type)
                    or is_untyped_decorator(method.var.type)
                )

            if isinstance(method.type, Overloaded):
                return any(is_untyped_decorator(item) for item in method.type.items)
            else:
                return not is_typed_callable(method.type)
        else:
            return False
    elif isinstance(typ, Overloaded):
        return any(is_untyped_decorator(item) for item in typ.items)
    return True


def is_static(func: Union[FuncBase, Decorator]) -> bool:
    if isinstance(func, Decorator):
        return is_static(func.func)
    elif isinstance(func, FuncBase):
        return func.is_static
    assert False, "Unexpected func type: {}".format(type(func))


def is_subtype_no_promote(left: Type, right: Type) -> bool:
    return is_subtype(left, right, ignore_promotions=True)


def is_overlapping_types_no_promote(left: Type, right: Type) -> bool:
    return is_overlapping_types(left, right, ignore_promotions=True)


def is_private(node_name: str) -> bool:
    """Check if node is private to class definition."""
    return node_name.startswith('__') and not node_name.endswith('__')


def is_string_literal(typ: Type) -> bool:
    strs = try_getting_str_literals_from_type(typ)
    return strs is not None and len(strs) == 1


def has_bool_item(typ: ProperType) -> bool:
    """Return True if type is 'bool' or a union with a 'bool' item."""
    if is_named_instance(typ, 'builtins.bool'):
        return True
    if isinstance(typ, UnionType):
        return any(is_named_instance(item, 'builtins.bool')
                   for item in typ.items)
    return False


def collapse_walrus(e: Expression) -> Expression:
    """If an expression is an AssignmentExpr, pull out the assignment target.

    We don't make any attempt to pull out all the targets in code like `x := (y := z)`.
    We could support narrowing those if that sort of code turns out to be common.
    """
    if isinstance(e, AssignmentExpr):
        return e.target
    return e<|MERGE_RESOLUTION|>--- conflicted
+++ resolved
@@ -50,11 +50,8 @@
     type_object_type,
     analyze_decorator_or_funcbase_access,
 )
-<<<<<<< HEAD
 from mypy.checkpattern import PatternChecker
-=======
 from mypy.semanal_enum import ENUM_BASES, ENUM_SPECIAL_PROPS
->>>>>>> 9898ea4e
 from mypy.typeops import (
     map_type_from_supertype, bind_self, erase_to_bound, make_simplified_union,
     erase_def_to_union_or_bound, erase_to_union_or_bound, coerce_to_literal,
@@ -5567,7 +5564,6 @@
     if proposed_type_ranges:
         proposed_items = [type_range.item for type_range in proposed_type_ranges]
         proposed_type = make_simplified_union(proposed_items)
-<<<<<<< HEAD
         if isinstance(proposed_type, AnyType):
             # We don't really know much about the proposed type, so we shouldn't
             # attempt to narrow anything. Instead, we broaden the expr to Any to
@@ -5581,34 +5577,9 @@
                                       prohibit_none_typevar_overlap=True):
             # Expression is never of any type in proposed_type_ranges
             return UninhabitedType(), default
-=======
-        if current_type:
-            if isinstance(proposed_type, AnyType):
-                # We don't really know much about the proposed type, so we shouldn't
-                # attempt to narrow anything. Instead, we broaden the expr to Any to
-                # avoid false positives
-                return {expr: proposed_type}, {}
-            elif (not any(type_range.is_upper_bound for type_range in proposed_type_ranges)
-               and is_proper_subtype(current_type, proposed_type)):
-                # Expression is always of one of the types in proposed_type_ranges
-                return {}, None
-            elif not is_overlapping_types(current_type, proposed_type,
-                                          prohibit_none_typevar_overlap=True):
-                # Expression is never of any type in proposed_type_ranges
-                return None, {}
-            else:
-                # we can only restrict when the type is precise, not bounded
-                proposed_precise_type = UnionType.make_union([
-                    type_range.item
-                    for type_range in proposed_type_ranges
-                    if not type_range.is_upper_bound
-                ])
-                remaining_type = restrict_subtype_away(current_type, proposed_precise_type)
-                return {expr: proposed_type}, {expr: remaining_type}
->>>>>>> 9898ea4e
         else:
             # we can only restrict when the type is precise, not bounded
-            proposed_precise_type = UnionType([type_range.item
+            proposed_precise_type = UnionType.make_union([type_range.item
                                       for type_range in proposed_type_ranges
                                       if not type_range.is_upper_bound])
             remaining_type = restrict_subtype_away(current_type, proposed_precise_type)
