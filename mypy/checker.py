"""Mypy type checker."""

from __future__ import annotations

import itertools
from collections import defaultdict
from collections.abc import Iterable, Iterator, Mapping, Sequence, Set as AbstractSet
from contextlib import ExitStack, contextmanager
from typing import (
    Callable,
    Final,
    Generic,
    Literal,
    NamedTuple,
    Optional,
    TypeVar,
    Union,
    cast,
    overload,
)
from typing_extensions import TypeAlias as _TypeAlias, TypeGuard

import mypy.checkexpr
from mypy import errorcodes as codes, join, message_registry, nodes, operators
from mypy.binder import ConditionalTypeBinder, Frame, get_declaration
from mypy.checker_shared import CheckerScope, TypeCheckerSharedApi, TypeRange
from mypy.checker_state import checker_state
from mypy.checkmember import (
    MemberContext,
    analyze_class_attribute_access,
    analyze_instance_member_access,
    analyze_member_access,
    is_instance_var,
)
from mypy.checkpattern import PatternChecker
from mypy.constraints import SUPERTYPE_OF
from mypy.erasetype import erase_type, erase_typevars, remove_instance_last_known_values
from mypy.errorcodes import TYPE_VAR, UNUSED_AWAITABLE, UNUSED_COROUTINE, ErrorCode
from mypy.errors import (
    ErrorInfo,
    Errors,
    ErrorWatcher,
    IterationDependentErrors,
    IterationErrorWatcher,
    report_internal_error,
)
from mypy.expandtype import expand_type
from mypy.literals import Key, extract_var_from_literal_hash, literal, literal_hash
from mypy.maptype import map_instance_to_supertype
from mypy.meet import is_overlapping_erased_types, is_overlapping_types, meet_types
from mypy.message_registry import ErrorMessage
from mypy.messages import (
    SUGGESTED_TEST_FIXTURES,
    MessageBuilder,
    append_invariance_notes,
    append_union_note,
    format_type,
    format_type_bare,
    format_type_distinctly,
    make_inferred_type_note,
    pretty_seq,
)
from mypy.mro import MroError, calculate_mro
from mypy.nodes import (
    ARG_NAMED,
    ARG_POS,
    ARG_STAR,
    CONTRAVARIANT,
    COVARIANT,
    FUNC_NO_INFO,
    GDEF,
    IMPLICITLY_ABSTRACT,
    INVARIANT,
    IS_ABSTRACT,
    LDEF,
    LITERAL_TYPE,
    MDEF,
    NOT_ABSTRACT,
    SYMBOL_FUNCBASE_TYPES,
    AssertStmt,
    AssignmentExpr,
    AssignmentStmt,
    AwaitExpr,
    Block,
    BreakStmt,
    BytesExpr,
    CallExpr,
    ClassDef,
    ComparisonExpr,
    Context,
    ContinueStmt,
    Decorator,
    DelStmt,
    DictExpr,
    EllipsisExpr,
    Expression,
    ExpressionStmt,
    FloatExpr,
    ForStmt,
    FuncBase,
    FuncDef,
    FuncItem,
    GlobalDecl,
    IfStmt,
    Import,
    ImportAll,
    ImportBase,
    ImportFrom,
    IndexExpr,
    IntExpr,
    LambdaExpr,
    ListExpr,
    Lvalue,
    MatchStmt,
    MemberExpr,
    MypyFile,
    NameExpr,
    Node,
    NonlocalDecl,
    OperatorAssignmentStmt,
    OpExpr,
    OverloadedFuncDef,
    OverloadPart,
    PassStmt,
    PromoteExpr,
    RaiseStmt,
    RefExpr,
    ReturnStmt,
    SetExpr,
    StarExpr,
    Statement,
    StrExpr,
    SymbolNode,
    SymbolTable,
    SymbolTableNode,
    TempNode,
    TryStmt,
    TupleExpr,
    TypeAlias,
    TypeAliasStmt,
    TypeInfo,
    UnaryExpr,
    Var,
    WhileStmt,
    WithStmt,
    YieldExpr,
    get_func_def,
    is_final_node,
)
from mypy.operators import flip_ops, int_op_to_method, neg_ops
from mypy.options import PRECISE_TUPLE_TYPES, Options
from mypy.patterns import AsPattern, StarredPattern
from mypy.plugin import Plugin
from mypy.plugins import dataclasses as dataclasses_plugin
from mypy.scope import Scope
from mypy.semanal import is_trivial_body, refers_to_fullname, set_callable_name
from mypy.semanal_enum import ENUM_BASES, ENUM_SPECIAL_PROPS
from mypy.semanal_shared import SemanticAnalyzerCoreInterface
from mypy.sharedparse import BINARY_MAGIC_METHODS
from mypy.state import state
from mypy.subtypes import (
    find_member,
    infer_class_variances,
    is_callable_compatible,
    is_equivalent,
    is_more_precise,
    is_proper_subtype,
    is_same_type,
    is_subtype,
    restrict_subtype_away,
    unify_generic_callable,
)
from mypy.traverser import TraverserVisitor, all_return_statements, has_return_statement
from mypy.treetransform import TransformVisitor
from mypy.typeanal import check_for_explicit_any, has_any_from_unimported_type, make_optional_type
from mypy.typeops import (
    bind_self,
    can_have_shared_disjoint_base,
    coerce_to_literal,
    custom_special_method,
    erase_def_to_union_or_bound,
    erase_to_bound,
    erase_to_union_or_bound,
    false_only,
    fixup_partial_type,
    function_type,
    is_literal_type_like,
    is_singleton_type,
    make_simplified_union,
    true_only,
    try_expanding_sum_type_to_union,
    try_getting_int_literals_from_type,
    try_getting_str_literals,
    try_getting_str_literals_from_type,
    tuple_fallback,
    type_object_type,
)
from mypy.types import (
    ANY_STRATEGY,
    MYPYC_NATIVE_INT_NAMES,
    OVERLOAD_NAMES,
    AnyType,
    BoolTypeQuery,
    CallableType,
    DeletedType,
    ErasedType,
    FunctionLike,
    Instance,
    LiteralType,
    NoneType,
    Overloaded,
    PartialType,
    ProperType,
    TupleType,
    Type,
    TypeAliasType,
    TypedDictType,
    TypeGuardedType,
    TypeOfAny,
    TypeTranslator,
    TypeType,
    TypeVarId,
    TypeVarLikeType,
    TypeVarTupleType,
    TypeVarType,
    UnboundType,
    UninhabitedType,
    UnionType,
    UnpackType,
    find_unpack_in_list,
    flatten_nested_unions,
    get_proper_type,
    get_proper_types,
    instance_cache,
    is_literal_type,
    is_named_instance,
)
from mypy.types_utils import is_overlapping_none, remove_optional, store_argument_type, strip_type
from mypy.typetraverser import TypeTraverserVisitor
from mypy.typevars import fill_typevars, fill_typevars_with_any, has_no_typevars
from mypy.util import is_dunder, is_sunder
from mypy.visitor import NodeVisitor

T = TypeVar("T")

DEFAULT_LAST_PASS: Final = 2  # Pass numbers start at 0

# Maximum length of fixed tuple types inferred when narrowing from variadic tuples.
MAX_PRECISE_TUPLE_SIZE: Final = 8

DeferredNodeType: _TypeAlias = Union[FuncDef, OverloadedFuncDef, Decorator]
FineGrainedDeferredNodeType: _TypeAlias = Union[FuncDef, MypyFile, OverloadedFuncDef]


# A node which is postponed to be processed during the next pass.
# In normal mode one can defer functions and methods (also decorated and/or overloaded)
# but not lambda expressions. Nested functions can't be deferred -- only top-level functions
# and methods of classes not defined within a function can be deferred.
class DeferredNode(NamedTuple):
    node: DeferredNodeType
    # And its TypeInfo (for semantic analysis self type handling)
    active_typeinfo: TypeInfo | None


# Same as above, but for fine-grained mode targets. Only top-level functions/methods
# and module top levels are allowed as such.
class FineGrainedDeferredNode(NamedTuple):
    node: FineGrainedDeferredNodeType
    active_typeinfo: TypeInfo | None


# Data structure returned by find_isinstance_check representing
# information learned from the truth or falsehood of a condition.  The
# dict maps nodes representing expressions like 'a[0].x' to their
# refined types under the assumption that the condition has a
# particular truth value. A value of None means that the condition can
# never have that truth value.

# NB: The keys of this dict are nodes in the original source program,
# which are compared by reference equality--effectively, being *the
# same* expression of the program, not just two identical expressions
# (such as two references to the same variable). TODO: it would
# probably be better to have the dict keyed by the nodes' literal_hash
# field instead.
TypeMap: _TypeAlias = Optional[dict[Expression, Type]]


# Keeps track of partial types in a single scope. In fine-grained incremental
# mode partial types initially defined at the top level cannot be completed in
# a function, and we use the 'is_function' attribute to enforce this.
class PartialTypeScope(NamedTuple):
    map: dict[Var, Context]
    is_function: bool
    is_local: bool


class LocalTypeMap:
    """Store inferred types into a temporary type map (returned).

    This can be used to perform type checking "experiments" without
    affecting exported types (which are used by mypyc).
    """

    def __init__(self, chk: TypeChecker) -> None:
        self.chk = chk

    def __enter__(self) -> dict[Expression, Type]:
        temp_type_map: dict[Expression, Type] = {}
        self.chk._type_maps.append(temp_type_map)
        return temp_type_map

    def __exit__(self, exc_type: object, exc_val: object, exc_tb: object) -> Literal[False]:
        self.chk._type_maps.pop()
        return False


class TypeChecker(NodeVisitor[None], TypeCheckerSharedApi):
    """Mypy type checker.

    Type check mypy source files that have been semantically analyzed.

    You must create a separate instance for each source file.
    """

    # Are we type checking a stub?
    is_stub = False
    # Error message reporter
    errors: Errors
    # Utility for generating messages
    msg: MessageBuilder
    # Types of type checked nodes. The first item is the "master" type
    # map that will store the final, exported types. Additional items
    # are temporary type maps used during type inference, and these
    # will be eventually popped and either discarded or merged into
    # the master type map.
    #
    # Avoid accessing this directly, but prefer the lookup_type(),
    # has_type() etc. helpers instead.
    _type_maps: list[dict[Expression, Type]]

    # Helper for managing conditional types
    binder: ConditionalTypeBinder
    # Helper for type checking expressions
    _expr_checker: mypy.checkexpr.ExpressionChecker

    pattern_checker: PatternChecker

    tscope: Scope
    scope: CheckerScope
    # Innermost enclosing type
    type: TypeInfo | None
    # Stack of function return types
    return_types: list[Type]
    # Flags; true for dynamically typed functions
    dynamic_funcs: list[bool]
    # Stack of collections of variables with partial types
    partial_types: list[PartialTypeScope]
    # Vars for which partial type errors are already reported
    # (to avoid logically duplicate errors with different error context).
    partial_reported: set[Var]
    # Short names of Var nodes whose previous inferred type has been widened via assignment.
    # NOTE: The names might not be unique, they are only for debugging purposes.
    widened_vars: list[str]
    globals: SymbolTable
    modules: dict[str, MypyFile]
    # Nodes that couldn't be checked because some types weren't available. We'll run
    # another pass and try these again.
    deferred_nodes: list[DeferredNode]
    # Type checking pass number (0 = first pass)
    pass_num = 0
    # Last pass number to take
    last_pass = DEFAULT_LAST_PASS
    # Have we deferred the current function? If yes, don't infer additional
    # types during this pass within the function.
    current_node_deferred = False
    # Is this file a typeshed stub?
    is_typeshed_stub = False
    options: Options
    # Used for collecting inferred attribute types so that they can be checked
    # for consistency.
    inferred_attribute_types: dict[Var, Type] | None = None
    # Don't infer partial None types if we are processing assignment from Union
    no_partial_types: bool = False
    # Extra module references not detected during semantic analysis (these are rare cases
    # e.g. access to class-level import via instance).
    module_refs: set[str]
    # A map from variable nodes to a snapshot of the frame ids of the
    # frames that were active when the variable was declared. This can
    # be used to determine nearest common ancestor frame of a variable's
    # declaration and the current frame, which lets us determine if it
    # was declared in a different branch of the same `if` statement
    # (if that frame is a conditional_frame).
    var_decl_frames: dict[Var, set[int]]

    # Plugin that provides special type checking rules for specific library
    # functions such as open(), etc.
    plugin: Plugin

    # A helper state to produce unique temporary names on demand.
    _unique_id: int

    def __init__(
        self,
        errors: Errors,
        modules: dict[str, MypyFile],
        options: Options,
        tree: MypyFile,
        path: str,
        plugin: Plugin,
        per_line_checking_time_ns: dict[int, int],
    ) -> None:
        """Construct a type checker.

        Use errors to report type check errors.
        """
        self.errors = errors
        self.modules = modules
        self.options = options
        self.tree = tree
        self.path = path
        self.msg = MessageBuilder(errors, modules)
        self.plugin = plugin
        self.tscope = Scope()
        self.scope = CheckerScope(tree)
        self.binder = ConditionalTypeBinder(options)
        self.globals = tree.names
        self.type = None
        self.return_types = []
        self.dynamic_funcs = []
        self.partial_types = []
        self.partial_reported = set()
        self.var_decl_frames = {}
        self.deferred_nodes = []
        self.widened_vars = []
        self._type_maps = [{}]
        self.module_refs = set()
        self.pass_num = 0
        self.current_node_deferred = False
        self.is_stub = tree.is_stub
        self.is_typeshed_stub = tree.is_typeshed_file(options)
        self.inferred_attribute_types = None
        self.allow_constructor_cache = True
        self.local_type_map = LocalTypeMap(self)

        # If True, process function definitions. If False, don't. This is used
        # for processing module top levels in fine-grained incremental mode.
        self.recurse_into_functions = True
        # This internal flag is used to track whether we a currently type-checking
        # a final declaration (assignment), so that some errors should be suppressed.
        # Should not be set manually, use get_final_context/enter_final_context instead.
        # NOTE: we use the context manager to avoid "threading" an additional `is_final_def`
        # argument through various `checker` and `checkmember` functions.
        self._is_final_def = False

        # Track when we enter an overload implementation. Some checks should not be applied
        # to the implementation signature when specific overloads are available.
        # Use `enter_overload_impl` to modify.
        self.overload_impl_stack: list[OverloadPart] = []

        # This flag is set when we run type-check or attribute access check for the purpose
        # of giving a note on possibly missing "await". It is used to avoid infinite recursion.
        self.checking_missing_await = False

        # While this is True, allow passing an abstract class where Type[T] is expected.
        # although this is technically unsafe, this is desirable in some context, for
        # example when type-checking class decorators.
        self.allow_abstract_call = False

        # Child checker objects for specific AST node types
        self._expr_checker = mypy.checkexpr.ExpressionChecker(
            self, self.msg, self.plugin, per_line_checking_time_ns
        )

        self.pattern_checker = PatternChecker(self, self.msg, self.plugin, options)
        self._unique_id = 0

    @property
    def expr_checker(self) -> mypy.checkexpr.ExpressionChecker:
        return self._expr_checker

    @property
    def type_context(self) -> list[Type | None]:
        return self._expr_checker.type_context

    def reset(self) -> None:
        """Cleanup stale state that might be left over from a typechecking run.

        This allows us to reuse TypeChecker objects in fine-grained
        incremental mode.
        """
        # TODO: verify this is still actually worth it over creating new checkers
        self.partial_reported.clear()
        self.module_refs.clear()
        self.binder = ConditionalTypeBinder(self.options)
        self._type_maps[1:] = []
        self._type_maps[0].clear()
        self.expr_checker.reset()
        self.deferred_nodes = []
        self.partial_types = []
        self.inferred_attribute_types = None
        self.scope = CheckerScope(self.tree)

    def check_first_pass(self) -> None:
        """Type check the entire file, but defer functions with unresolved references.

        Unresolved references are forward references to variables
        whose types haven't been inferred yet.  They may occur later
        in the same file or in a different file that's being processed
        later (usually due to an import cycle).

        Deferred functions will be processed by check_second_pass().
        """
        self.recurse_into_functions = True
        with state.strict_optional_set(self.options.strict_optional), checker_state.set(self):
            self.errors.set_file(
                self.path, self.tree.fullname, scope=self.tscope, options=self.options
            )
            with self.tscope.module_scope(self.tree.fullname):
                with self.enter_partial_types(), self.binder.top_frame_context():
                    for d in self.tree.defs:
                        if self.binder.is_unreachable():
                            if not self.should_report_unreachable_issues():
                                break
                            if not self.is_noop_for_reachability(d):
                                self.msg.unreachable_statement(d)
                                break
                        else:
                            self.accept(d)

                assert not self.current_node_deferred

                all_ = self.globals.get("__all__")
                if all_ is not None and all_.type is not None:
                    all_node = all_.node
                    assert all_node is not None
                    seq_str = self.named_generic_type(
                        "typing.Sequence", [self.named_type("builtins.str")]
                    )
                    if not is_subtype(all_.type, seq_str):
                        str_seq_s, all_s = format_type_distinctly(
                            seq_str, all_.type, options=self.options
                        )
                        self.fail(
                            message_registry.ALL_MUST_BE_SEQ_STR.format(str_seq_s, all_s), all_node
                        )

    def check_second_pass(
        self,
        todo: Sequence[DeferredNode | FineGrainedDeferredNode] | None = None,
        *,
        allow_constructor_cache: bool = True,
    ) -> bool:
        """Run second or following pass of type checking.

        This goes through deferred nodes, returning True if there were any.
        """
        self.allow_constructor_cache = allow_constructor_cache
        self.recurse_into_functions = True
        with state.strict_optional_set(self.options.strict_optional), checker_state.set(self):
            if not todo and not self.deferred_nodes:
                return False
            self.errors.set_file(
                self.path, self.tree.fullname, scope=self.tscope, options=self.options
            )
            with self.tscope.module_scope(self.tree.fullname):
                self.pass_num += 1
                if not todo:
                    todo = self.deferred_nodes
                else:
                    assert not self.deferred_nodes
                self.deferred_nodes = []
                done: set[DeferredNodeType | FineGrainedDeferredNodeType] = set()
                for node, active_typeinfo in todo:
                    if node in done:
                        continue
                    # This is useful for debugging:
                    # print("XXX in pass %d, class %s, function %s" %
                    #       (self.pass_num, type_name, node.fullname or node.name))
                    done.add(node)
                    with ExitStack() as stack:
                        if active_typeinfo:
                            stack.enter_context(self.tscope.class_scope(active_typeinfo))
                            stack.enter_context(self.scope.push_class(active_typeinfo))
                        self.check_partial(node)
            return True

    def check_partial(self, node: DeferredNodeType | FineGrainedDeferredNodeType) -> None:
        self.widened_vars = []
        if isinstance(node, MypyFile):
            self.check_top_level(node)
        else:
            self.recurse_into_functions = True
            with self.binder.top_frame_context():
                self.accept(node)

    def check_top_level(self, node: MypyFile) -> None:
        """Check only the top-level of a module, skipping function definitions."""
        self.recurse_into_functions = False
        with self.enter_partial_types():
            with self.binder.top_frame_context():
                for d in node.defs:
                    d.accept(self)

        assert not self.current_node_deferred
        # TODO: Handle __all__

    def defer_node(self, node: DeferredNodeType, enclosing_class: TypeInfo | None) -> None:
        """Defer a node for processing during next type-checking pass.

        Args:
            node: function/method being deferred
            enclosing_class: for methods, the class where the method is defined
        NOTE: this can't handle nested functions/methods.
        """
        # We don't freeze the entire scope since only top-level functions and methods
        # can be deferred. Only module/class level scope information is needed.
        # Module-level scope information is preserved in the TypeChecker instance.
        self.deferred_nodes.append(DeferredNode(node, enclosing_class))

    def handle_cannot_determine_type(self, name: str, context: Context) -> None:
        node = self.scope.top_level_function()
        if self.pass_num < self.last_pass and isinstance(node, FuncDef):
            # Don't report an error yet. Just defer. Note that we don't defer
            # lambdas because they are coupled to the surrounding function
            # through the binder and the inferred type of the lambda, so it
            # would get messy.
            enclosing_class = self.scope.enclosing_class(node)
            self.defer_node(node, enclosing_class)
            # Set a marker so that we won't infer additional types in this
            # function. Any inferred types could be bogus, because there's at
            # least one type that we don't know.
            self.current_node_deferred = True
        else:
            self.msg.cannot_determine_type(name, context)

    def accept(self, stmt: Statement) -> None:
        """Type check a node in the given type context."""
        try:
            stmt.accept(self)
        except Exception as err:
            report_internal_error(err, self.errors.file, stmt.line, self.errors, self.options)

    def accept_loop(
        self,
        body: Statement,
        else_body: Statement | None = None,
        *,
        exit_condition: Expression | None = None,
        on_enter_body: Callable[[], None] | None = None,
    ) -> None:
        """Repeatedly type check a loop body until the frame doesn't change."""

        # The outer frame accumulates the results of all iterations:
        with self.binder.frame_context(can_skip=False, conditional_frame=True):
            # Check for potential decreases in the number of partial types so as not to stop the
            # iteration too early:
            partials_old = sum(len(pts.map) for pts in self.partial_types)
            # Check if assignment widened the inferred type of a variable; in this case we
            # need to iterate again (we only do one extra iteration, since this could go
            # on without bound otherwise)
            widened_old = len(self.widened_vars)

            iter_errors = IterationDependentErrors()
            iter = 1
            while True:
                with self.binder.frame_context(can_skip=True, break_frame=2, continue_frame=1):
                    if on_enter_body is not None:
                        on_enter_body()

                    with IterationErrorWatcher(self.msg.errors, iter_errors):
                        self.accept(body)

                partials_new = sum(len(pts.map) for pts in self.partial_types)
                widened_new = len(self.widened_vars)
                # Perform multiple iterations if something changed that might affect
                # inferred types. Also limit the number of iterations. The limits are
                # somewhat arbitrary, but they were chosen to 1) avoid slowdown from
                # multiple iterations in common cases and 2) support common, valid use
                # cases. Limits are needed since otherwise we could infer infinitely
                # complex types.
                if (
                    (partials_new == partials_old)
                    and (not self.binder.last_pop_changed or iter > 3)
                    and (widened_new == widened_old or iter > 1)
                ):
                    break
                partials_old = partials_new
                widened_old = widened_new
                iter += 1
                if iter == 20:
                    raise RuntimeError("Too many iterations when checking a loop")

            self.msg.iteration_dependent_errors(iter_errors)

            # If exit_condition is set, assume it must be False on exit from the loop:
            if exit_condition:
                _, else_map = self.find_isinstance_check(exit_condition)
                self.push_type_map(else_map)

            # Check the else body:
            if else_body:
                self.accept(else_body)

    #
    # Definitions
    #

    def visit_overloaded_func_def(self, defn: OverloadedFuncDef) -> None:
        if not self.recurse_into_functions:
            return
        with self.tscope.function_scope(defn):
            self._visit_overloaded_func_def(defn)

    def _visit_overloaded_func_def(self, defn: OverloadedFuncDef) -> None:
        num_abstract = 0
        if not defn.items:
            # In this case we have already complained about none of these being
            # valid overloads.
            return
        if len(defn.items) == 1:
            self.fail(message_registry.MULTIPLE_OVERLOADS_REQUIRED, defn)

        if defn.is_property:
            # HACK: Infer the type of the property.
            assert isinstance(defn.items[0], Decorator)
            self.visit_decorator(defn.items[0])
            if defn.items[0].var.is_settable_property:
                # Perform a reduced visit just to infer the actual setter type.
                self.visit_decorator_inner(defn.setter, skip_first_item=True)
                setter_type = defn.setter.var.type
                # Check if the setter can accept two positional arguments.
                any_type = AnyType(TypeOfAny.special_form)
                fallback_setter_type = CallableType(
                    arg_types=[any_type, any_type],
                    arg_kinds=[ARG_POS, ARG_POS],
                    arg_names=[None, None],
                    ret_type=any_type,
                    fallback=self.named_type("builtins.function"),
                )
                if setter_type and not is_subtype(setter_type, fallback_setter_type):
                    self.fail("Invalid property setter signature", defn.setter.func)
                setter_type = self.extract_callable_type(setter_type, defn)
                if not isinstance(setter_type, CallableType) or len(setter_type.arg_types) != 2:
                    # TODO: keep precise type for callables with tricky but valid signatures.
                    setter_type = fallback_setter_type
                defn.items[0].var.setter_type = setter_type
                if isinstance(defn.type, Overloaded):
                    # Update legacy property type for decorated properties.
                    getter_type = self.extract_callable_type(defn.items[0].var.type, defn)
                    if getter_type is not None:
                        getter_type.definition = defn.items[0]
                        defn.type.items[0] = getter_type
        for i, fdef in enumerate(defn.items):
            assert isinstance(fdef, Decorator)
            if defn.is_property:
                assert isinstance(defn.items[0], Decorator)
                settable = defn.items[0].var.is_settable_property
                # Do not visit the second time the items we checked above.
                if (settable and i > 1) or (not settable and i > 0):
                    self.check_func_item(fdef.func, name=fdef.func.name, allow_empty=True)
            else:
                # Perform full check for real overloads to infer type of all decorated
                # overload variants.
                self.visit_decorator_inner(fdef, allow_empty=True)
            if fdef.func.abstract_status in (IS_ABSTRACT, IMPLICITLY_ABSTRACT):
                num_abstract += 1
        if num_abstract not in (0, len(defn.items)):
            self.fail(message_registry.INCONSISTENT_ABSTRACT_OVERLOAD, defn)
        if defn.impl:
            with self.enter_overload_impl(defn.impl):
                defn.impl.accept(self)
        if not defn.is_property:
            self.check_overlapping_overloads(defn)
            if defn.type is None:
                item_types = []
                for item in defn.items:
                    assert isinstance(item, Decorator)
                    item_type = self.extract_callable_type(item.var.type, item)
                    if item_type is not None:
                        item_type.definition = item
                        item_types.append(item_type)
                if item_types:
                    defn.type = Overloaded(item_types)
        elif defn.type is None:
            # We store the getter type as an overall overload type, as some
            # code paths are getting property type this way.
            assert isinstance(defn.items[0], Decorator)
            var_type = self.extract_callable_type(defn.items[0].var.type, defn)
            if not isinstance(var_type, CallableType):
                # Construct a fallback type, invalid types should be already reported.
                any_type = AnyType(TypeOfAny.special_form)
                var_type = CallableType(
                    arg_types=[any_type],
                    arg_kinds=[ARG_POS],
                    arg_names=[None],
                    ret_type=any_type,
                    fallback=self.named_type("builtins.function"),
                )
            defn.type = Overloaded([var_type])
        # Check override validity after we analyzed current definition.
        if defn.info:
            found_method_base_classes = self.check_method_override(defn)
            if (
                defn.is_explicit_override
                and not found_method_base_classes
                and found_method_base_classes is not None
                # If the class has Any fallback, we can't be certain that a method
                # is really missing - it might come from unfollowed import.
                and not defn.info.fallback_to_any
            ):
                self.msg.no_overridable_method(defn.name, defn)
            self.check_explicit_override_decorator(defn, found_method_base_classes, defn.impl)
            self.check_inplace_operator_method(defn)

    @contextmanager
    def enter_overload_impl(self, impl: OverloadPart) -> Iterator[None]:
        self.overload_impl_stack.append(impl)
        try:
            yield
        finally:
            assert self.overload_impl_stack.pop() == impl

    def extract_callable_type(self, inner_type: Type | None, ctx: Context) -> CallableType | None:
        """Get type as seen by an overload item caller."""
        inner_type = get_proper_type(inner_type)
        outer_type: FunctionLike | None = None
        if inner_type is None or isinstance(inner_type, AnyType):
            return None
        if isinstance(inner_type, TypeVarLikeType):
            inner_type = get_proper_type(inner_type.upper_bound)
        if isinstance(inner_type, TypeType):
            inner_type = get_proper_type(
                self.expr_checker.analyze_type_type_callee(inner_type.item, ctx)
            )

        if isinstance(inner_type, FunctionLike):
            outer_type = inner_type
        elif isinstance(inner_type, Instance):
            inner_call = get_proper_type(
                analyze_member_access(
                    name="__call__",
                    typ=inner_type,
                    context=ctx,
                    is_lvalue=False,
                    is_super=False,
                    is_operator=True,
                    original_type=inner_type,
                    chk=self,
                )
            )
            if isinstance(inner_call, FunctionLike):
                outer_type = inner_call
        elif isinstance(inner_type, UnionType):
            union_type = make_simplified_union(inner_type.items)
            if isinstance(union_type, UnionType):
                items = []
                for item in union_type.items:
                    callable_item = self.extract_callable_type(item, ctx)
                    if callable_item is None:
                        break
                    items.append(callable_item)
                else:
                    joined_type = get_proper_type(join.join_type_list(items))
                    if isinstance(joined_type, FunctionLike):
                        outer_type = joined_type
            else:
                return self.extract_callable_type(union_type, ctx)

        if outer_type is None:
            self.msg.not_callable(inner_type, ctx)
            return None
        if isinstance(outer_type, Overloaded):
            return None

        assert isinstance(outer_type, CallableType)
        return outer_type

    def check_overlapping_overloads(self, defn: OverloadedFuncDef) -> None:
        # At this point we should have set the impl already, and all remaining
        # items are decorators

        if (
            self.options.ignore_errors
            or self.msg.errors.file in self.msg.errors.ignored_files
            or (self.is_typeshed_stub and self.options.test_env)
        ):
            # This is a little hacky, however, the quadratic check here is really expensive, this
            # method has no side effects, so we should skip it if we aren't going to report
            # anything. In some other places we swallow errors in stubs, but this error is very
            # useful for stubs!
            return

        # Compute some info about the implementation (if it exists) for use below
        impl_type: CallableType | None = None
        if defn.impl:
            if isinstance(defn.impl, FuncDef):
                inner_type: Type | None = defn.impl.type
            elif isinstance(defn.impl, Decorator):
                inner_type = defn.impl.var.type
            else:
                assert False, "Impl isn't the right type"

            # This can happen if we've got an overload with a different
            # decorator or if the implementation is untyped -- we gave up on the types.
            impl_type = self.extract_callable_type(inner_type, defn.impl)

        is_descriptor_get = defn.info and defn.name == "__get__"
        for i, item in enumerate(defn.items):
            assert isinstance(item, Decorator)
            sig1 = self.extract_callable_type(item.var.type, item)
            if sig1 is None:
                continue

            for j, item2 in enumerate(defn.items[i + 1 :]):
                assert isinstance(item2, Decorator)
                sig2 = self.extract_callable_type(item2.var.type, item2)
                if sig2 is None:
                    continue

                if not are_argument_counts_overlapping(sig1, sig2):
                    continue

                if overload_can_never_match(sig1, sig2):
                    self.msg.overloaded_signature_will_never_match(i + 1, i + j + 2, item2.func)
                elif not is_descriptor_get:
                    # Note: we force mypy to check overload signatures in strict-optional mode
                    # so we don't incorrectly report errors when a user tries typing an overload
                    # that happens to have a 'if the argument is None' fallback.
                    #
                    # For example, the following is fine in strict-optional mode but would throw
                    # the unsafe overlap error when strict-optional is disabled:
                    #
                    #     @overload
                    #     def foo(x: None) -> int: ...
                    #     @overload
                    #     def foo(x: str) -> str: ...
                    #
                    # See Python 2's map function for a concrete example of this kind of overload.
                    current_class = self.scope.active_class()
                    type_vars = current_class.defn.type_vars if current_class else []
                    with state.strict_optional_set(True):
                        if is_unsafe_overlapping_overload_signatures(sig1, sig2, type_vars):
                            flip_note = (
                                j == 0
                                and not is_unsafe_overlapping_overload_signatures(
                                    sig2, sig1, type_vars
                                )
                                and not overload_can_never_match(sig2, sig1)
                            )
                            self.msg.overloaded_signatures_overlap(
                                i + 1, i + j + 2, flip_note, item.func
                            )

            if impl_type is not None:
                assert defn.impl is not None

                # This is what we want from implementation, it should accept all arguments
                # of an overload, but the return types should go the opposite way.
                if is_callable_compatible(
                    impl_type,
                    sig1,
                    is_compat=is_subtype,
                    is_proper_subtype=False,
                    is_compat_return=lambda l, r: is_subtype(r, l),
                ):
                    continue
                # If the above check didn't work, we repeat some key steps in
                # is_callable_compatible() to give a better error message.

                # We perform a unification step that's very similar to what
                # 'is_callable_compatible' does -- the only difference is that
                # we check and see if the impl_type's return value is a
                # *supertype* of the overload alternative, not a *subtype*.
                #
                # This is to match the direction the implementation's return
                # needs to be compatible in.
                if impl_type.variables:
                    impl: CallableType | None = unify_generic_callable(
                        # Normalize both before unifying
                        impl_type.with_unpacked_kwargs(),
                        sig1.with_unpacked_kwargs(),
                        ignore_return=False,
                        return_constraint_direction=SUPERTYPE_OF,
                    )
                    if impl is None:
                        self.msg.overloaded_signatures_typevar_specific(i + 1, defn.impl)
                        continue
                else:
                    impl = impl_type

                # Prevent extra noise from inconsistent use of @classmethod by copying
                # the first arg from the method being checked against.
                if sig1.arg_types and defn.info:
                    impl = impl.copy_modified(arg_types=[sig1.arg_types[0]] + impl.arg_types[1:])

                # Is the overload alternative's arguments subtypes of the implementation's?
                if not is_callable_compatible(
                    impl, sig1, is_compat=is_subtype, is_proper_subtype=False, ignore_return=True
                ):
                    self.msg.overloaded_signatures_arg_specific(i + 1, defn.impl)

                # Is the overload alternative's return type a subtype of the implementation's?
                if not (
                    is_subtype(sig1.ret_type, impl.ret_type)
                    or is_subtype(impl.ret_type, sig1.ret_type)
                ):
                    self.msg.overloaded_signatures_ret_specific(i + 1, defn.impl)

    # Here's the scoop about generators and coroutines.
    #
    # There are two kinds of generators: classic generators (functions
    # with `yield` or `yield from` in the body) and coroutines
    # (functions declared with `async def`).  The latter are specified
    # in PEP 492 and only available in Python >= 3.5.
    #
    # Classic generators can be parameterized with three types:
    # - ty is the Yield type (the type of y in `yield y`)
    # - tc is the type reCeived by yield (the type of c in `c = yield`).
    # - tr is the Return type (the type of r in `return r`)
    #
    # A classic generator must define a return type that's either
    # `Generator[ty, tc, tr]`, Iterator[ty], or Iterable[ty] (or
    # object or Any).  If tc/tr are not given, both are None.
    #
    # A coroutine must define a return type corresponding to tr; the
    # other two are unconstrained.  The "external" return type (seen
    # by the caller) is Awaitable[tr].
    #
    # In addition, there's the synthetic type AwaitableGenerator: it
    # inherits from both Awaitable and Generator and can be used both
    # in `yield from` and in `await`.  This type is set automatically
    # for functions decorated with `@types.coroutine` or
    # `@asyncio.coroutine`.  Its single parameter corresponds to tr.
    #
    # PEP 525 adds a new type, the asynchronous generator, which was
    # first released in Python 3.6. Async generators are `async def`
    # functions that can also `yield` values. They can be parameterized
    # with two types, ty and tc, because they cannot return a value.
    #
    # There are several useful methods, each taking a type t and a
    # flag c indicating whether it's for a generator or coroutine:
    #
    # - is_generator_return_type(t, c) returns whether t is a Generator,
    #   Iterator, Iterable (if not c), or Awaitable (if c), or
    #   AwaitableGenerator (regardless of c).
    # - is_async_generator_return_type(t) returns whether t is an
    #   AsyncGenerator.
    # - get_generator_yield_type(t, c) returns ty.
    # - get_generator_receive_type(t, c) returns tc.
    # - get_generator_return_type(t, c) returns tr.

    def is_generator_return_type(self, typ: Type, is_coroutine: bool) -> bool:
        """Is `typ` a valid type for a generator/coroutine?

        True if `typ` is a *supertype* of Generator or Awaitable.
        Also true it it's *exactly* AwaitableGenerator (modulo type parameters).
        """
        typ = get_proper_type(typ)
        if is_coroutine:
            # This means we're in Python 3.5 or later.
            at = self.named_generic_type("typing.Awaitable", [AnyType(TypeOfAny.special_form)])
            if is_subtype(at, typ):
                return True
        else:
            any_type = AnyType(TypeOfAny.special_form)
            gt = self.named_generic_type("typing.Generator", [any_type, any_type, any_type])
            if is_subtype(gt, typ):
                return True
        return isinstance(typ, Instance) and typ.type.fullname == "typing.AwaitableGenerator"

    def is_async_generator_return_type(self, typ: Type) -> bool:
        """Is `typ` a valid type for an async generator?

        True if `typ` is a supertype of AsyncGenerator.
        """
        try:
            any_type = AnyType(TypeOfAny.special_form)
            agt = self.named_generic_type("typing.AsyncGenerator", [any_type, any_type])
        except KeyError:
            # we're running on a version of typing that doesn't have AsyncGenerator yet
            return False
        return is_subtype(agt, typ)

    def get_generator_yield_type(self, return_type: Type, is_coroutine: bool) -> Type:
        """Given the declared return type of a generator (t), return the type it yields (ty)."""
        return_type = get_proper_type(return_type)

        if isinstance(return_type, AnyType):
            return AnyType(TypeOfAny.from_another_any, source_any=return_type)
        elif isinstance(return_type, UnionType):
            return make_simplified_union(
                [self.get_generator_yield_type(item, is_coroutine) for item in return_type.items]
            )
        elif not self.is_generator_return_type(
            return_type, is_coroutine
        ) and not self.is_async_generator_return_type(return_type):
            # If the function doesn't have a proper Generator (or
            # Awaitable) return type, anything is permissible.
            return AnyType(TypeOfAny.from_error)
        elif not isinstance(return_type, Instance):
            # Same as above, but written as a separate branch so the typechecker can understand.
            return AnyType(TypeOfAny.from_error)
        elif return_type.type.fullname == "typing.Awaitable":
            # Awaitable: ty is Any.
            return AnyType(TypeOfAny.special_form)
        elif return_type.args:
            # AwaitableGenerator, Generator, AsyncGenerator, Iterator, or Iterable; ty is args[0].
            ret_type = return_type.args[0]
            # TODO not best fix, better have dedicated yield token
            return ret_type
        else:
            # If the function's declared supertype of Generator has no type
            # parameters (i.e. is `object`), then the yielded values can't
            # be accessed so any type is acceptable.  IOW, ty is Any.
            # (However, see https://github.com/python/mypy/issues/1933)
            return AnyType(TypeOfAny.special_form)

    def get_generator_receive_type(self, return_type: Type, is_coroutine: bool) -> Type:
        """Given a declared generator return type (t), return the type its yield receives (tc)."""
        return_type = get_proper_type(return_type)

        if isinstance(return_type, AnyType):
            return AnyType(TypeOfAny.from_another_any, source_any=return_type)
        elif isinstance(return_type, UnionType):
            return make_simplified_union(
                [self.get_generator_receive_type(item, is_coroutine) for item in return_type.items]
            )
        elif not self.is_generator_return_type(
            return_type, is_coroutine
        ) and not self.is_async_generator_return_type(return_type):
            # If the function doesn't have a proper Generator (or
            # Awaitable) return type, anything is permissible.
            return AnyType(TypeOfAny.from_error)
        elif not isinstance(return_type, Instance):
            # Same as above, but written as a separate branch so the typechecker can understand.
            return AnyType(TypeOfAny.from_error)
        elif return_type.type.fullname == "typing.Awaitable":
            # Awaitable, AwaitableGenerator: tc is Any.
            return AnyType(TypeOfAny.special_form)
        elif (
            return_type.type.fullname in ("typing.Generator", "typing.AwaitableGenerator")
            and len(return_type.args) >= 3
        ):
            # Generator: tc is args[1].
            return return_type.args[1]
        elif return_type.type.fullname == "typing.AsyncGenerator" and len(return_type.args) >= 2:
            return return_type.args[1]
        else:
            # `return_type` is a supertype of Generator, so callers won't be able to send it
            # values.  IOW, tc is None.
            return NoneType()

    def get_coroutine_return_type(self, return_type: Type) -> Type:
        return_type = get_proper_type(return_type)
        if isinstance(return_type, AnyType):
            return AnyType(TypeOfAny.from_another_any, source_any=return_type)
        assert isinstance(return_type, Instance), "Should only be called on coroutine functions."
        # Note: return type is the 3rd type parameter of Coroutine.
        return return_type.args[2]

    def get_generator_return_type(self, return_type: Type, is_coroutine: bool) -> Type:
        """Given the declared return type of a generator (t), return the type it returns (tr)."""
        return_type = get_proper_type(return_type)

        if isinstance(return_type, AnyType):
            return AnyType(TypeOfAny.from_another_any, source_any=return_type)
        elif isinstance(return_type, UnionType):
            return make_simplified_union(
                [self.get_generator_return_type(item, is_coroutine) for item in return_type.items]
            )
        elif not self.is_generator_return_type(return_type, is_coroutine):
            # If the function doesn't have a proper Generator (or
            # Awaitable) return type, anything is permissible.
            return AnyType(TypeOfAny.from_error)
        elif not isinstance(return_type, Instance):
            # Same as above, but written as a separate branch so the typechecker can understand.
            return AnyType(TypeOfAny.from_error)
        elif return_type.type.fullname == "typing.Awaitable" and len(return_type.args) == 1:
            # Awaitable: tr is args[0].
            return return_type.args[0]
        elif (
            return_type.type.fullname in ("typing.Generator", "typing.AwaitableGenerator")
            and len(return_type.args) >= 3
        ):
            # AwaitableGenerator, Generator: tr is args[2].
            return return_type.args[2]
        else:
            # We have a supertype of Generator (Iterator, Iterable, object)
            # Treat `Iterator[X]` as a shorthand for `Generator[X, Any, None]`.
            return NoneType()

    def visit_func_def(self, defn: FuncDef) -> None:
        if not self.recurse_into_functions:
            return
        with self.tscope.function_scope(defn):
            self._visit_func_def(defn)

    def _visit_func_def(self, defn: FuncDef) -> None:
        """Type check a function definition."""
        self.check_func_item(defn, name=defn.name)
        if defn.info:
            if not defn.is_overload and not defn.is_decorated:
                # If the definition is the implementation for an
                # overload, the legality of the override has already
                # been typechecked, and decorated methods will be
                # checked when the decorator is.
                found_method_base_classes = self.check_method_override(defn)
                self.check_explicit_override_decorator(defn, found_method_base_classes)
            self.check_inplace_operator_method(defn)
        if defn.original_def:
            # Override previous definition.
            new_type = self.function_type(defn)
            self.check_func_def_override(defn, new_type)

    def check_func_item(
        self,
        defn: FuncItem,
        type_override: CallableType | None = None,
        name: str | None = None,
        allow_empty: bool = False,
    ) -> None:
        """Type check a function.

        If type_override is provided, use it as the function type.
        """
        self.dynamic_funcs.append(defn.is_dynamic() and not type_override)

        enclosing_node_deferred = self.current_node_deferred
        with self.enter_partial_types(is_function=True):
            typ = self.function_type(defn)
            if type_override:
                typ = type_override.copy_modified(line=typ.line, column=typ.column)
            if isinstance(typ, CallableType):
                with self.enter_attribute_inference_context():
                    self.check_func_def(defn, typ, name, allow_empty)
            else:
                raise RuntimeError("Not supported")

        self.dynamic_funcs.pop()
        self.current_node_deferred = enclosing_node_deferred

        if name == "__exit__":
            self.check__exit__return_type(defn)
        # TODO: the following logic should move to the dataclasses plugin
        #  https://github.com/python/mypy/issues/15515
        if name == "__post_init__":
            if dataclasses_plugin.is_processed_dataclass(defn.info):
                dataclasses_plugin.check_post_init(self, defn, defn.info)

    def check_func_def_override(self, defn: FuncDef, new_type: FunctionLike) -> None:
        assert defn.original_def is not None
        if isinstance(defn.original_def, FuncDef):
            # Function definition overrides function definition.
            old_type = self.function_type(defn.original_def)
            if not is_same_type(new_type, old_type):
                self.msg.incompatible_conditional_function_def(defn, old_type, new_type)
        else:
            # Function definition overrides a variable initialized via assignment or a
            # decorated function.
            orig_type = defn.original_def.type
            if orig_type is None:
                # If other branch is unreachable, we don't type check it and so we might
                # not have a type for the original definition
                return
            if isinstance(orig_type, PartialType):
                if orig_type.type is None:
                    # Ah this is a partial type. Give it the type of the function.
                    orig_def = defn.original_def
                    if isinstance(orig_def, Decorator):
                        var = orig_def.var
                    else:
                        var = orig_def
                    partial_types = self.find_partial_types(var)
                    if partial_types is not None:
                        var.type = new_type
                        del partial_types[var]
                else:
                    # Trying to redefine something like partial empty list as function.
                    self.fail(message_registry.INCOMPATIBLE_REDEFINITION, defn)
            else:
                name_expr = NameExpr(defn.name)
                name_expr.node = defn.original_def
                self.binder.assign_type(name_expr, new_type, orig_type)
                self.check_subtype(
                    new_type,
                    orig_type,
                    defn,
                    message_registry.INCOMPATIBLE_REDEFINITION,
                    "redefinition with type",
                    "original type",
                )

    @contextmanager
    def enter_attribute_inference_context(self) -> Iterator[None]:
        old_types = self.inferred_attribute_types
        self.inferred_attribute_types = {}
        yield None
        self.inferred_attribute_types = old_types

    def check_func_def(
        self, defn: FuncItem, typ: CallableType, name: str | None, allow_empty: bool = False
    ) -> None:
        """Type check a function definition."""
        # Expand type variables with value restrictions to ordinary types.
        self.check_typevar_defaults(typ.variables)
        expanded = self.expand_typevars(defn, typ)
        original_typ = typ
        for item, typ in expanded:
            old_binder = self.binder
            self.binder = ConditionalTypeBinder(self.options)
            with self.binder.top_frame_context():
                defn.expanded.append(item)

                # We may be checking a function definition or an anonymous
                # function. In the first case, set up another reference with the
                # precise type.
                if isinstance(item, FuncDef):
                    fdef = item
                    # Check if __init__ has an invalid return type.
                    if (
                        fdef.info
                        and fdef.name in ("__init__", "__init_subclass__")
                        and not isinstance(
                            get_proper_type(typ.ret_type), (NoneType, UninhabitedType)
                        )
                        and not self.dynamic_funcs[-1]
                    ):
                        self.fail(
                            message_registry.MUST_HAVE_NONE_RETURN_TYPE.format(fdef.name), item
                        )

                    # Check validity of __new__ signature
                    if fdef.info and fdef.name == "__new__":
                        self.check___new___signature(fdef, typ)

                    self.check_for_missing_annotations(fdef)
                    if self.options.disallow_any_unimported:
                        if fdef.type and isinstance(fdef.type, CallableType):
                            ret_type = fdef.type.ret_type
                            if has_any_from_unimported_type(ret_type):
                                self.msg.unimported_type_becomes_any("Return type", ret_type, fdef)
                            for idx, arg_type in enumerate(fdef.type.arg_types):
                                if has_any_from_unimported_type(arg_type):
                                    prefix = f'Argument {idx + 1} to "{fdef.name}"'
                                    self.msg.unimported_type_becomes_any(prefix, arg_type, fdef)
                    check_for_explicit_any(
                        fdef.type, self.options, self.is_typeshed_stub, self.msg, context=fdef
                    )

                if name:  # Special method names
                    if (
                        defn.info
                        and self.is_reverse_op_method(name)
                        and defn not in self.overload_impl_stack
                    ):
                        self.check_reverse_op_method(item, typ, name, defn)
                    elif name in ("__getattr__", "__getattribute__"):
                        self.check_getattr_method(typ, defn, name)
                    elif name == "__setattr__":
                        self.check_setattr_method(typ, defn)

                # Refuse contravariant return type variable
                if isinstance(typ.ret_type, TypeVarType):
                    if typ.ret_type.variance == CONTRAVARIANT:
                        self.fail(
                            message_registry.RETURN_TYPE_CANNOT_BE_CONTRAVARIANT, typ.ret_type
                        )
                    self.check_unbound_return_typevar(typ)
                elif (
                    isinstance(original_typ.ret_type, TypeVarType) and original_typ.ret_type.values
                ):
                    # Since type vars with values are expanded, the return type is changed
                    # to a raw value. This is a hack to get it back.
                    self.check_unbound_return_typevar(original_typ)

                # Check that Generator functions have the appropriate return type.
                if defn.is_generator:
                    if defn.is_async_generator:
                        if not self.is_async_generator_return_type(typ.ret_type):
                            self.fail(
                                message_registry.INVALID_RETURN_TYPE_FOR_ASYNC_GENERATOR, typ
                            )
                    else:
                        if not self.is_generator_return_type(typ.ret_type, defn.is_coroutine):
                            self.fail(message_registry.INVALID_RETURN_TYPE_FOR_GENERATOR, typ)

                # Fix the type if decorated with `@types.coroutine` or `@asyncio.coroutine`.
                if defn.is_awaitable_coroutine:
                    # Update the return type to AwaitableGenerator.
                    # (This doesn't exist in typing.py, only in typing.pyi.)
                    t = typ.ret_type
                    c = defn.is_coroutine
                    ty = self.get_generator_yield_type(t, c)
                    tc = self.get_generator_receive_type(t, c)
                    if c:
                        tr = self.get_coroutine_return_type(t)
                    else:
                        tr = self.get_generator_return_type(t, c)
                    ret_type = self.named_generic_type(
                        "typing.AwaitableGenerator", [ty, tc, tr, t]
                    )
                    typ = typ.copy_modified(ret_type=ret_type)
                    defn.type = typ

                # Push return type.
                self.return_types.append(typ.ret_type)

                with self.scope.push_function(defn):
                    # We temporary push the definition to get the self type as
                    # visible from *inside* of this function/method.
                    ref_type: Type | None = self.scope.active_self_type()

                if typ.type_is:
                    arg_index = 0
                    # For methods and classmethods, we want the second parameter
                    if ref_type is not None and defn.has_self_or_cls_argument:
                        arg_index = 1
                    if arg_index < len(typ.arg_types) and not is_subtype(
                        typ.type_is, typ.arg_types[arg_index]
                    ):
                        self.fail(
                            message_registry.NARROWED_TYPE_NOT_SUBTYPE.format(
                                format_type(typ.type_is, self.options),
                                format_type(typ.arg_types[arg_index], self.options),
                            ),
                            item,
                        )

                # Store argument types.
                found_self = False
                if isinstance(defn, FuncDef) and not defn.is_decorated:
                    found_self = self.require_correct_self_argument(typ, defn)
                for i in range(len(typ.arg_types)):
                    arg_type = typ.arg_types[i]
                    if isinstance(arg_type, TypeVarType):
                        # Refuse covariant parameter type variables
                        # TODO: check recursively for inner type variables
                        if (
                            arg_type.variance == COVARIANT
                            and defn.name not in ("__init__", "__new__", "__post_init__")
                            and not is_private(defn.name)  # private methods are not inherited
                            and (i != 0 or not found_self)
                        ):
                            ctx: Context = arg_type
                            if ctx.line < 0:
                                ctx = typ
                            self.fail(message_registry.FUNCTION_PARAMETER_CANNOT_BE_COVARIANT, ctx)
                    # Need to store arguments again for the expanded item.
                    store_argument_type(item, i, typ, self.named_generic_type)

                # Type check initialization expressions.
                body_is_trivial = is_trivial_body(defn.body)
                self.check_default_args(item, body_is_trivial)

            # Type check body in a new scope.
            with self.binder.top_frame_context():
                # Copy some type narrowings from an outer function when it seems safe enough
                # (i.e. we can't find an assignment that might change the type of the
                # variable afterwards).
                new_frame: Frame | None = None
                for frame in old_binder.frames:
                    for key, narrowed_type in frame.types.items():
                        key_var = extract_var_from_literal_hash(key)
                        if key_var is not None and not self.is_var_redefined_in_outer_context(
                            key_var, defn.line
                        ):
                            # It seems safe to propagate the type narrowing to a nested scope.
                            if new_frame is None:
                                new_frame = self.binder.push_frame()
                            new_frame.types[key] = narrowed_type
                            self.binder.declarations[key] = old_binder.declarations[key]

                if self.options.allow_redefinition_new and not self.is_stub:
                    # Add formal argument types to the binder.
                    for arg in defn.arguments:
                        # TODO: Add these directly using a fast path (possibly "put")
                        v = arg.variable
                        if v.type is not None:
                            n = NameExpr(v.name)
                            n.node = v
                            self.binder.assign_type(n, v.type, v.type)

                with self.scope.push_function(defn):
                    # We suppress reachability warnings for empty generator functions
                    # (return; yield) which have a "yield" that's unreachable by definition
                    # since it's only there to promote the function into a generator function.
                    #
                    # We also suppress reachability warnings when we use TypeVars with value
                    # restrictions: we only want to report a warning if a certain statement is
                    # marked as being suppressed in *all* of the expansions, but we currently
                    # have no good way of doing this.
                    #
                    # TODO: Find a way of working around this limitation
                    if _is_empty_generator_function(item) or len(expanded) >= 2:
                        self.binder.suppress_unreachable_warnings()
                    # When checking a third-party library, we can skip function body,
                    # if during semantic analysis we found that there are no attributes
                    # defined via self here.
                    if (
                        not (
                            self.options.ignore_errors
                            or self.msg.errors.file in self.msg.errors.ignored_files
                        )
                        or self.options.preserve_asts
                        or not isinstance(defn, FuncDef)
                        or defn.has_self_attr_def
                    ):
                        self.accept(item.body)
                unreachable = self.binder.is_unreachable()
                if new_frame is not None:
                    self.binder.pop_frame(True, 0)

            if not unreachable:
                if defn.is_generator or is_named_instance(
                    self.return_types[-1], "typing.AwaitableGenerator"
                ):
                    return_type = self.get_generator_return_type(
                        self.return_types[-1], defn.is_coroutine
                    )
                elif defn.is_coroutine:
                    return_type = self.get_coroutine_return_type(self.return_types[-1])
                else:
                    return_type = self.return_types[-1]
                return_type = get_proper_type(return_type)

                allow_empty = allow_empty or self.options.allow_empty_bodies

                show_error = (
                    not body_is_trivial
                    or
                    # Allow empty bodies for abstract methods, overloads, in tests and stubs.
                    (
                        not allow_empty
                        and not (
                            isinstance(defn, FuncDef) and defn.abstract_status != NOT_ABSTRACT
                        )
                        and not self.is_stub
                    )
                )

                # Ignore plugin generated methods, these usually don't need any bodies.
                if defn.info is not FUNC_NO_INFO and (
                    defn.name not in defn.info.names or defn.info.names[defn.name].plugin_generated
                ):
                    show_error = False

                # Ignore also definitions that appear in `if TYPE_CHECKING: ...` blocks.
                # These can't be called at runtime anyway (similar to plugin-generated).
                if isinstance(defn, FuncDef) and defn.is_mypy_only:
                    show_error = False

                # We want to minimize the fallout from checking empty bodies
                # that was absent in many mypy versions.
                if body_is_trivial and is_subtype(NoneType(), return_type):
                    show_error = False

                may_be_abstract = (
                    body_is_trivial
                    and defn.info is not FUNC_NO_INFO
                    and defn.info.metaclass_type is not None
                    and defn.info.metaclass_type.type.has_base("abc.ABCMeta")
                )

                if self.options.warn_no_return:
                    if (
                        not self.current_node_deferred
                        and not isinstance(return_type, (NoneType, AnyType))
                        and show_error
                    ):
                        # Control flow fell off the end of a function that was
                        # declared to return a non-None type.
                        if isinstance(return_type, UninhabitedType):
                            # This is a NoReturn function
                            msg = message_registry.INVALID_IMPLICIT_RETURN
                        else:
                            msg = message_registry.MISSING_RETURN_STATEMENT
                        if body_is_trivial:
                            msg = msg._replace(code=codes.EMPTY_BODY)
                        self.fail(msg, defn)
                        if may_be_abstract:
                            self.note(message_registry.EMPTY_BODY_ABSTRACT, defn)
                elif show_error:
                    msg = message_registry.INCOMPATIBLE_RETURN_VALUE_TYPE
                    if body_is_trivial:
                        msg = msg._replace(code=codes.EMPTY_BODY)
                    # similar to code in check_return_stmt
                    if (
                        not self.check_subtype(
                            subtype_label="implicitly returns",
                            subtype=NoneType(),
                            supertype_label="expected",
                            supertype=return_type,
                            context=defn,
                            msg=msg,
                        )
                        and may_be_abstract
                    ):
                        self.note(message_registry.EMPTY_BODY_ABSTRACT, defn)

            self.return_types.pop()

            self.binder = old_binder

    def require_correct_self_argument(self, func: Type, defn: FuncDef) -> bool:
        func = get_proper_type(func)
        if not isinstance(func, CallableType):
            return False

        # Do not report errors for untyped methods in classes nested in untyped funcs.
        if not (
            self.options.check_untyped_defs
            or len(self.dynamic_funcs) < 2
            or not self.dynamic_funcs[-2]
            or not defn.is_dynamic()
        ):
            return bool(func.arg_types)

        with self.scope.push_function(defn):
            # We temporary push the definition to get the self type as
            # visible from *inside* of this function/method.
            ref_type: Type | None = self.scope.active_self_type()
            if ref_type is None:
                return False

        if not defn.has_self_or_cls_argument or (
            func.arg_kinds and func.arg_kinds[0] in [nodes.ARG_STAR, nodes.ARG_STAR2]
        ):
            return False

        if not func.arg_types:
            self.fail(
                'Method must have at least one argument. Did you forget the "self" argument?', defn
            )
            return False

        arg_type = func.arg_types[0]
        if defn.is_class or defn.name == "__new__":
            ref_type = mypy.types.TypeType.make_normalized(ref_type)
        if is_same_type(arg_type, ref_type):
            return True

        # This level of erasure matches the one in checkmember.check_self_arg(),
        # better keep these two checks consistent.
        erased = get_proper_type(erase_typevars(erase_to_bound(arg_type)))
        if not is_subtype(ref_type, erased, ignore_type_params=True):
            if (
                isinstance(erased, Instance)
                and erased.type.is_protocol
                or isinstance(erased, TypeType)
                and isinstance(erased.item, Instance)
                and erased.item.type.is_protocol
            ):
                # We allow the explicit self-type to be not a supertype of
                # the current class if it is a protocol. For such cases
                # the consistency check will be performed at call sites.
                msg = None
            elif func.arg_names[0] in {"self", "cls"}:
                msg = message_registry.ERASED_SELF_TYPE_NOT_SUPERTYPE.format(
                    erased.str_with_options(self.options), ref_type.str_with_options(self.options)
                )
            else:
                msg = message_registry.MISSING_OR_INVALID_SELF_TYPE
            if msg:
                self.fail(msg, defn)
        return True

    def is_var_redefined_in_outer_context(self, v: Var, after_line: int) -> bool:
        """Can the variable be assigned to at module top level or outer function?

        Note that this doesn't do a full CFG analysis but uses a line number based
        heuristic that isn't correct in some (rare) cases.
        """
        if v.is_final:
            # Final vars are definitely never reassigned.
            return False

        outers = self.tscope.outer_functions()
        if not outers:
            # Top-level function -- outer context is top level, and we can't reason about
            # globals
            return True
        for outer in outers:
            if isinstance(outer, FuncDef):
                if find_last_var_assignment_line(outer.body, v) >= after_line:
                    return True
        return False

    def check_unbound_return_typevar(self, typ: CallableType) -> None:
        """Fails when the return typevar is not defined in arguments."""
        if isinstance(typ.ret_type, TypeVarType) and typ.ret_type in typ.variables:
            arg_type_visitor = CollectArgTypeVarTypes()
            for argtype in typ.arg_types:
                argtype.accept(arg_type_visitor)

            if typ.ret_type not in arg_type_visitor.arg_types:
                self.fail(message_registry.UNBOUND_TYPEVAR, typ.ret_type, code=TYPE_VAR)
                upper_bound = get_proper_type(typ.ret_type.upper_bound)
                if not (
                    isinstance(upper_bound, Instance)
                    and upper_bound.type.fullname == "builtins.object"
                ):
                    self.note(
                        "Consider using the upper bound "
                        f"{format_type(typ.ret_type.upper_bound, self.options)} instead",
                        context=typ.ret_type,
                    )

    def check_default_args(self, item: FuncItem, body_is_trivial: bool) -> None:
        for arg in item.arguments:
            if arg.initializer is None:
                continue
            if body_is_trivial and isinstance(arg.initializer, EllipsisExpr):
                continue
            name = arg.variable.name
            msg = "Incompatible default for "
            if name.startswith("__tuple_arg_"):
                msg += f"tuple argument {name[12:]}"
            else:
                msg += f'argument "{name}"'
            if (
                not self.options.implicit_optional
                and isinstance(arg.initializer, NameExpr)
                and arg.initializer.fullname == "builtins.None"
            ):
                notes = [
                    "PEP 484 prohibits implicit Optional. "
                    "Accordingly, mypy has changed its default to no_implicit_optional=True",
                    "Use https://github.com/hauntsaninja/no_implicit_optional to automatically "
                    "upgrade your codebase",
                ]
            else:
                notes = None
            self.check_simple_assignment(
                arg.variable.type,
                arg.initializer,
                context=arg.initializer,
                msg=ErrorMessage(msg, code=codes.ASSIGNMENT),
                lvalue_name="argument",
                rvalue_name="default",
                notes=notes,
            )

    def is_forward_op_method(self, method_name: str) -> bool:
        return method_name in operators.reverse_op_methods

    def is_reverse_op_method(self, method_name: str) -> bool:
        return method_name in operators.reverse_op_method_set

    def check_for_missing_annotations(self, fdef: FuncItem) -> None:
        # Check for functions with unspecified/not fully specified types.
        def is_unannotated_any(t: Type) -> bool:
            if not isinstance(t, ProperType):
                return False
            return isinstance(t, AnyType) and t.type_of_any == TypeOfAny.unannotated

        has_explicit_annotation = isinstance(fdef.type, CallableType) and any(
            not is_unannotated_any(t) for t in fdef.type.arg_types + [fdef.type.ret_type]
        )

        show_untyped = not self.is_typeshed_stub or self.options.warn_incomplete_stub
        check_incomplete_defs = self.options.disallow_incomplete_defs and has_explicit_annotation
        if show_untyped and (self.options.disallow_untyped_defs or check_incomplete_defs):
            if fdef.type is None and self.options.disallow_untyped_defs:
                if not fdef.arguments or (
                    len(fdef.arguments) == 1
                    and (fdef.arg_names[0] == "self" or fdef.arg_names[0] == "cls")
                ):
                    self.fail(message_registry.RETURN_TYPE_EXPECTED, fdef)
                    if not has_return_statement(fdef) and not fdef.is_generator:
                        self.note(
                            'Use "-> None" if function does not return a value',
                            fdef,
                            code=codes.NO_UNTYPED_DEF,
                        )
                else:
                    self.fail(message_registry.FUNCTION_TYPE_EXPECTED, fdef)
            elif isinstance(fdef.type, CallableType):
                ret_type = get_proper_type(fdef.type.ret_type)
                if is_unannotated_any(ret_type):
                    self.fail(message_registry.RETURN_TYPE_EXPECTED, fdef)
                elif fdef.is_generator:
                    if is_unannotated_any(
                        self.get_generator_return_type(ret_type, fdef.is_coroutine)
                    ):
                        self.fail(message_registry.RETURN_TYPE_EXPECTED, fdef)
                elif fdef.is_coroutine and isinstance(ret_type, Instance):
                    if is_unannotated_any(self.get_coroutine_return_type(ret_type)):
                        self.fail(message_registry.RETURN_TYPE_EXPECTED, fdef)
                if any(is_unannotated_any(t) for t in fdef.type.arg_types):
                    self.fail(message_registry.ARGUMENT_TYPE_EXPECTED, fdef)

    def check___new___signature(self, fdef: FuncDef, typ: CallableType) -> None:
        self_type = fill_typevars_with_any(fdef.info)
        bound_type = bind_self(typ, self_type, is_classmethod=True)
        # Check that __new__ (after binding cls) returns an instance
        # type (or any).
        if fdef.info.is_metaclass():
            # This is a metaclass, so it must return a new unrelated type.
            self.check_subtype(
                bound_type.ret_type,
                self.type_type(),
                fdef,
                message_registry.INVALID_NEW_TYPE,
                "returns",
                "but must return a subtype of",
            )
        elif not isinstance(
            get_proper_type(bound_type.ret_type),
            (AnyType, Instance, TupleType, UninhabitedType, LiteralType),
        ):
            self.fail(
                message_registry.NON_INSTANCE_NEW_TYPE.format(
                    format_type(bound_type.ret_type, self.options)
                ),
                fdef,
            )
        else:
            # And that it returns a subtype of the class
            self.check_subtype(
                bound_type.ret_type,
                self_type,
                fdef,
                message_registry.INVALID_NEW_TYPE,
                "returns",
                "but must return a subtype of",
            )

    def check_reverse_op_method(
        self, defn: FuncItem, reverse_type: CallableType, reverse_name: str, context: Context
    ) -> None:
        """Check a reverse operator method such as __radd__."""
        # Decides whether it's worth calling check_overlapping_op_methods().

        # This used to check for some very obscure scenario.  It now
        # just decides whether it's worth calling
        # check_overlapping_op_methods().

        assert defn.info

        # First check for a valid signature
        method_type = CallableType(
            [AnyType(TypeOfAny.special_form), AnyType(TypeOfAny.special_form)],
            [nodes.ARG_POS, nodes.ARG_POS],
            [None, None],
            AnyType(TypeOfAny.special_form),
            self.named_type("builtins.function"),
        )
        if not is_subtype(reverse_type, method_type):
            self.msg.invalid_signature(reverse_type, context)
            return

        if reverse_name in ("__eq__", "__ne__"):
            # These are defined for all objects => can't cause trouble.
            return

        # With 'Any' or 'object' return type we are happy, since any possible
        # return value is valid.
        ret_type = get_proper_type(reverse_type.ret_type)
        if isinstance(ret_type, AnyType):
            return
        if isinstance(ret_type, Instance):
            if ret_type.type.fullname == "builtins.object":
                return
        if reverse_type.arg_kinds[0] == ARG_STAR:
            reverse_type = reverse_type.copy_modified(
                arg_types=[reverse_type.arg_types[0]] * 2,
                arg_kinds=[ARG_POS] * 2,
                arg_names=[reverse_type.arg_names[0], "_"],
            )
        assert len(reverse_type.arg_types) >= 2

        forward_name = operators.normal_from_reverse_op[reverse_name]
        forward_inst = get_proper_type(reverse_type.arg_types[1])
        if isinstance(forward_inst, TypeVarType):
            forward_inst = get_proper_type(forward_inst.upper_bound)
        elif isinstance(forward_inst, TupleType):
            forward_inst = tuple_fallback(forward_inst)
        elif isinstance(forward_inst, (FunctionLike, TypedDictType, LiteralType)):
            forward_inst = forward_inst.fallback
        if isinstance(forward_inst, TypeType):
            item = forward_inst.item
            if isinstance(item, Instance):
                opt_meta = item.type.metaclass_type
                if opt_meta is not None:
                    forward_inst = opt_meta

        def has_readable_member(typ: UnionType | Instance, name: str) -> bool:
            # TODO: Deal with attributes of TupleType etc.
            if isinstance(typ, Instance):
                return typ.type.has_readable_member(name)
            return all(
                (isinstance(x, UnionType) and has_readable_member(x, name))
                or (isinstance(x, Instance) and x.type.has_readable_member(name))
                for x in get_proper_types(typ.relevant_items())
            )

        if not (
            isinstance(forward_inst, (Instance, UnionType))
            and has_readable_member(forward_inst, forward_name)
        ):
            return
        forward_base = reverse_type.arg_types[1]
        forward_type = self.expr_checker.analyze_external_member_access(
            forward_name, forward_base, context=defn
        )
        self.check_overlapping_op_methods(
            reverse_type,
            reverse_name,
            defn.info,
            forward_type,
            forward_name,
            forward_base,
            context=defn,
        )

    def check_overlapping_op_methods(
        self,
        reverse_type: CallableType,
        reverse_name: str,
        reverse_class: TypeInfo,
        forward_type: Type,
        forward_name: str,
        forward_base: Type,
        context: Context,
    ) -> None:
        """Check for overlapping method and reverse method signatures.

        This function assumes that:

        -   The reverse method has valid argument count and kinds.
        -   If the reverse operator method accepts some argument of type
            X, the forward operator method also belong to class X.

            For example, if we have the reverse operator `A.__radd__(B)`, then the
            corresponding forward operator must have the type `B.__add__(...)`.
        """

        # Note: Suppose we have two operator methods "A.__rOP__(B) -> R1" and
        # "B.__OP__(C) -> R2". We check if these two methods are unsafely overlapping
        # by using the following algorithm:
        #
        # 1. Rewrite "B.__OP__(C) -> R1"  to "temp1(B, C) -> R1"
        #
        # 2. Rewrite "A.__rOP__(B) -> R2" to "temp2(B, A) -> R2"
        #
        # 3. Treat temp1 and temp2 as if they were both variants in the same
        #    overloaded function. (This mirrors how the Python runtime calls
        #    operator methods: we first try __OP__, then __rOP__.)
        #
        #    If the first signature is unsafely overlapping with the second,
        #    report an error.
        #
        # 4. However, if temp1 shadows temp2 (e.g. the __rOP__ method can never
        #    be called), do NOT report an error.
        #
        #    This behavior deviates from how we handle overloads -- many of the
        #    modules in typeshed seem to define __OP__ methods that shadow the
        #    corresponding __rOP__ method.
        #
        # Note: we do not attempt to handle unsafe overlaps related to multiple
        # inheritance. (This is consistent with how we handle overloads: we also
        # do not try checking unsafe overlaps due to multiple inheritance there.)

        for forward_item in flatten_nested_unions([forward_type]):
            forward_item = get_proper_type(forward_item)
            if isinstance(forward_item, CallableType):
                if self.is_unsafe_overlapping_op(forward_item, forward_base, reverse_type):
                    self.msg.operator_method_signatures_overlap(
                        reverse_class, reverse_name, forward_base, forward_name, context
                    )
            elif isinstance(forward_item, Overloaded):
                for item in forward_item.items:
                    if self.is_unsafe_overlapping_op(item, forward_base, reverse_type):
                        self.msg.operator_method_signatures_overlap(
                            reverse_class, reverse_name, forward_base, forward_name, context
                        )
            elif not isinstance(forward_item, AnyType):
                self.msg.forward_operator_not_callable(forward_name, context)

    def is_unsafe_overlapping_op(
        self, forward_item: CallableType, forward_base: Type, reverse_type: CallableType
    ) -> bool:
        # TODO: check argument kinds?
        if len(forward_item.arg_types) < 1:
            # Not a valid operator method -- can't succeed anyway.
            return False

        # Erase the type if necessary to make sure we don't have a single
        # TypeVar in forward_tweaked. (Having a function signature containing
        # just a single TypeVar can lead to unpredictable behavior.)
        forward_base_erased = forward_base
        if isinstance(forward_base, TypeVarType):
            forward_base_erased = erase_to_bound(forward_base)

        # Construct normalized function signatures corresponding to the
        # operator methods. The first argument is the left operand and the
        # second operand is the right argument -- we switch the order of
        # the arguments of the reverse method.

        # TODO: this manipulation is dangerous if callables are generic.
        # Shuffling arguments between callables can create meaningless types.
        forward_tweaked = forward_item.copy_modified(
            arg_types=[forward_base_erased, forward_item.arg_types[0]],
            arg_kinds=[nodes.ARG_POS] * 2,
            arg_names=[None] * 2,
        )
        reverse_tweaked = reverse_type.copy_modified(
            arg_types=[reverse_type.arg_types[1], reverse_type.arg_types[0]],
            arg_kinds=[nodes.ARG_POS] * 2,
            arg_names=[None] * 2,
        )

        reverse_base_erased = reverse_type.arg_types[0]
        if isinstance(reverse_base_erased, TypeVarType):
            reverse_base_erased = erase_to_bound(reverse_base_erased)

        if is_same_type(reverse_base_erased, forward_base_erased):
            return False
        elif is_subtype(reverse_base_erased, forward_base_erased):
            first = reverse_tweaked
            second = forward_tweaked
        else:
            first = forward_tweaked
            second = reverse_tweaked

        current_class = self.scope.active_class()
        type_vars = current_class.defn.type_vars if current_class else []
        return is_unsafe_overlapping_overload_signatures(
            first, second, type_vars, partial_only=False
        )

    def check_inplace_operator_method(self, defn: FuncBase) -> None:
        """Check an inplace operator method such as __iadd__.

        They cannot arbitrarily overlap with __add__.
        """
        method = defn.name
        if method not in operators.inplace_operator_methods:
            return
        typ = bind_self(self.function_type(defn))
        cls = defn.info
        other_method = "__" + method[3:]
        if cls.has_readable_member(other_method):
            instance = fill_typevars(cls)
            typ2 = get_proper_type(
                self.expr_checker.analyze_external_member_access(other_method, instance, defn)
            )
            fail = False
            if isinstance(typ2, FunctionLike):
                if not is_more_general_arg_prefix(typ, typ2):
                    fail = True
            else:
                # TODO overloads
                fail = True
            if fail:
                self.msg.signatures_incompatible(method, other_method, defn)

    def check_getattr_method(self, typ: Type, context: Context, name: str) -> None:
        if len(self.scope.stack) == 1:
            # module scope
            if name == "__getattribute__":
                self.fail(message_registry.MODULE_LEVEL_GETATTRIBUTE, context)
                return
            # __getattr__ is fine at the module level as of Python 3.7 (PEP 562). We could
            # show an error for Python < 3.7, but that would be annoying in code that supports
            # both 3.7 and older versions.
            method_type = CallableType(
                [self.named_type("builtins.str")],
                [nodes.ARG_POS],
                [None],
                AnyType(TypeOfAny.special_form),
                self.named_type("builtins.function"),
            )
        elif self.scope.active_class():
            method_type = CallableType(
                [AnyType(TypeOfAny.special_form), self.named_type("builtins.str")],
                [nodes.ARG_POS, nodes.ARG_POS],
                [None, None],
                AnyType(TypeOfAny.special_form),
                self.named_type("builtins.function"),
            )
        else:
            return
        if not is_subtype(typ, method_type):
            self.msg.invalid_signature_for_special_method(typ, context, name)

    def check_setattr_method(self, typ: Type, context: Context) -> None:
        if not self.scope.active_class():
            return
        method_type = CallableType(
            [
                AnyType(TypeOfAny.special_form),
                self.named_type("builtins.str"),
                AnyType(TypeOfAny.special_form),
            ],
            [nodes.ARG_POS, nodes.ARG_POS, nodes.ARG_POS],
            [None, None, None],
            NoneType(),
            self.named_type("builtins.function"),
        )
        if not is_subtype(typ, method_type):
            self.msg.invalid_signature_for_special_method(typ, context, "__setattr__")

    def check_slots_definition(self, typ: Type, context: Context) -> None:
        """Check the type of __slots__."""
        str_type = self.named_type("builtins.str")
        expected_type = UnionType(
            [str_type, self.named_generic_type("typing.Iterable", [str_type])]
        )
        self.check_subtype(
            typ,
            expected_type,
            context,
            message_registry.INVALID_TYPE_FOR_SLOTS,
            "actual type",
            "expected type",
            code=codes.ASSIGNMENT,
        )

    def check_match_args(self, var: Var, typ: Type, context: Context) -> None:
        """Check that __match_args__ contains literal strings"""
        if not self.scope.active_class():
            return
        typ = get_proper_type(typ)
        if not isinstance(typ, TupleType) or not all(
            is_string_literal(item) for item in typ.items
        ):
            self.msg.note(
                "__match_args__ must be a tuple containing string literals for checking "
                "of match statements to work",
                context,
                code=codes.LITERAL_REQ,
            )

    def expand_typevars(
        self, defn: FuncItem, typ: CallableType
    ) -> list[tuple[FuncItem, CallableType]]:
        # TODO use generator
        subst: list[list[tuple[TypeVarId, Type]]] = []
        tvars = list(typ.variables) or []
        if defn.info:
            # Class type variables
            tvars += defn.info.defn.type_vars or []
        for tvar in tvars:
            if isinstance(tvar, TypeVarType) and tvar.values:
                subst.append([(tvar.id, value) for value in tvar.values])
        # Make a copy of the function to check for each combination of
        # value restricted type variables. (Except when running mypyc,
        # where we need one canonical version of the function.)
        if subst and not (self.options.mypyc or self.options.inspections):
            result: list[tuple[FuncItem, CallableType]] = []
            for substitutions in itertools.product(*subst):
                mapping = dict(substitutions)
                result.append((expand_func(defn, mapping), expand_type(typ, mapping)))
            return result
        else:
            return [(defn, typ)]

    def check_explicit_override_decorator(
        self,
        defn: FuncDef | OverloadedFuncDef,
        found_method_base_classes: list[TypeInfo] | None,
        context: Context | None = None,
    ) -> None:
        plugin_generated = False
        if defn.info and (node := defn.info.get(defn.name)) and node.plugin_generated:
            # Do not report issues for plugin generated nodes,
            # they can't realistically use `@override` for their methods.
            plugin_generated = True

        if (
            not plugin_generated
            and found_method_base_classes
            and not defn.is_explicit_override
            and defn.name not in ("__init__", "__new__")
            and not is_private(defn.name)
        ):
            self.msg.explicit_override_decorator_missing(
                defn.name, found_method_base_classes[0].fullname, context or defn
            )

    def check_method_override(
        self, defn: FuncDef | OverloadedFuncDef | Decorator
    ) -> list[TypeInfo] | None:
        """Check if function definition is compatible with base classes.

        This may defer the method if a signature is not available in at least one base class.
        Return ``None`` if that happens.

        Return a list of base classes which contain an attribute with the method name.
        """
        if self.options.ignore_errors or self.msg.errors.file in self.msg.errors.ignored_files:
            # Method override checks may be expensive, so skip them in third-party libraries.
            return None
        # Check against definitions in base classes.
        check_override_compatibility = (
            defn.name not in ("__init__", "__new__", "__init_subclass__", "__post_init__")
            and (self.options.check_untyped_defs or not defn.is_dynamic())
            and (
                # don't check override for synthesized __replace__ methods from dataclasses
                defn.name != "__replace__"
                or defn.info.metadata.get("dataclass_tag") is None
            )
        )
        found_method_base_classes: list[TypeInfo] = []
        for base in defn.info.mro[1:]:
            result = self.check_method_or_accessor_override_for_base(
                defn, base, check_override_compatibility
            )
            if result is None:
                # Node was deferred, we will have another attempt later.
                return None
            if result:
                found_method_base_classes.append(base)
        return found_method_base_classes

    def check_method_or_accessor_override_for_base(
        self,
        defn: FuncDef | OverloadedFuncDef | Decorator,
        base: TypeInfo,
        check_override_compatibility: bool,
    ) -> bool | None:
        """Check if method definition is compatible with a base class.

        Return ``None`` if the node was deferred because one of the corresponding
        superclass nodes is not ready.

        Return ``True`` if an attribute with the method name was found in the base class.
        """
        found_base_method = False
        if base:
            name = defn.name
            base_attr = base.names.get(name)
            if base_attr:
                # First, check if we override a final (always an error, even with Any types).
                if is_final_node(base_attr.node) and not is_private(name):
                    self.msg.cant_override_final(name, base.name, defn)
                # Second, final can't override anything writeable independently of types.
                if defn.is_final:
                    self.check_if_final_var_override_writable(name, base_attr.node, defn)
                found_base_method = True
            if check_override_compatibility:
                # Check compatibility of the override signature
                # (__init__, __new__, __init_subclass__ are special).
                if self.check_method_override_for_base_with_name(defn, name, base):
                    return None
                if name in operators.inplace_operator_methods:
                    # Figure out the name of the corresponding operator method.
                    method = "__" + name[3:]
                    # An inplace operator method such as __iadd__ might not be
                    # always introduced safely if a base class defined __add__.
                    # TODO can't come up with an example where this is
                    #      necessary; now it's "just in case"
                    if self.check_method_override_for_base_with_name(defn, method, base):
                        return None
        return found_base_method

    def check_setter_type_override(self, defn: OverloadedFuncDef, base: TypeInfo) -> None:
        """Check override of a setter type of a mutable attribute.

        Currently, this should be only called when either base node or the current node
        is a custom settable property (i.e. where setter type is different from getter type).
        Note that this check is contravariant.
        """
        typ, _ = self.node_type_from_base(defn.name, defn.info, defn, setter_type=True)
        original_type, _ = self.node_type_from_base(defn.name, base, defn, setter_type=True)
        # The caller should handle deferrals.
        assert typ is not None and original_type is not None

        if not is_subtype(original_type, typ):
            self.msg.incompatible_setter_override(defn.setter, typ, original_type, base)

    def check_method_override_for_base_with_name(
        self, defn: FuncDef | OverloadedFuncDef | Decorator, name: str, base: TypeInfo
    ) -> bool:
        """Check if overriding an attribute `name` of `base` with `defn` is valid.

        Return True if the supertype node was not analysed yet, and `defn` was deferred.
        """
        base_attr = base.names.get(name)
        if not base_attr:
            return False
        # The name of the method is defined in the base class.

        # Point errors at the 'def' line (important for backward compatibility
        # of type ignores).
        if not isinstance(defn, Decorator):
            context = defn
        else:
            context = defn.func

        # Construct the type of the overriding method.
        if isinstance(defn, (FuncDef, OverloadedFuncDef)):
            override_class_or_static = defn.is_class or defn.is_static
        else:
            override_class_or_static = defn.func.is_class or defn.func.is_static
        typ, _ = self.node_type_from_base(defn.name, defn.info, defn)
        if typ is None:
            # This may only happen if we're checking `x-redefinition` member
            # and `x` itself is for some reason gone. Normally the node should
            # be reachable from the containing class by its name.
            # The redefinition is never removed, use this as a sanity check to verify
            # the reasoning above.
            assert f"{defn.name}-redefinition" in defn.info.names
            return False

        original_node = base_attr.node
        # `original_type` can be partial if (e.g.) it is originally an
        # instance variable from an `__init__` block that becomes deferred.
        supertype_ready = True
        original_type, _ = self.node_type_from_base(name, base, defn)
        if original_type is None:
            supertype_ready = False
            if self.pass_num < self.last_pass:
                # If there are passes left, defer this node until next pass,
                # otherwise try reconstructing the method type from available information.
                # For consistency, defer an enclosing top-level function (if any).
                top_level = self.scope.top_level_function()
                if isinstance(top_level, FuncDef):
                    self.defer_node(top_level, self.scope.enclosing_class(top_level))
                else:
                    # Specify enclosing class explicitly, as we check type override before
                    # entering e.g. decorators or overloads.
                    self.defer_node(defn, defn.info)
                return True
            elif isinstance(original_node, (FuncDef, OverloadedFuncDef)):
                original_type = self.function_type(original_node)
            elif isinstance(original_node, Decorator):
                original_type = self.function_type(original_node.func)
            elif isinstance(original_node, Var):
                # Super type can define method as an attribute.
                # See https://github.com/python/mypy/issues/10134

                # We also check that sometimes `original_node.type` is None.
                # This is the case when we use something like `__hash__ = None`.
                if original_node.type is not None:
                    original_type = get_proper_type(original_node.type)
                else:
                    original_type = NoneType()
            else:
                # Will always fail to typecheck below, since we know the node is a method
                original_type = NoneType()

        always_allow_covariant = False
        if is_settable_property(defn) and (
            is_settable_property(original_node) or isinstance(original_node, Var)
        ):
            if is_custom_settable_property(defn) or (is_custom_settable_property(original_node)):
                # Unlike with getter, where we try to construct some fallback type in case of
                # deferral during last_pass, we can't make meaningful setter checks if the
                # supertype is not known precisely.
                if supertype_ready:
                    always_allow_covariant = True
                    self.check_setter_type_override(defn, base)

        if isinstance(original_node, (FuncDef, OverloadedFuncDef)):
            original_class_or_static = original_node.is_class or original_node.is_static
        elif isinstance(original_node, Decorator):
            fdef = original_node.func
            original_class_or_static = fdef.is_class or fdef.is_static
        else:
            original_class_or_static = False  # a variable can't be class or static

        typ = get_proper_type(typ)
        original_type = get_proper_type(original_type)

        if (
            is_property(defn)
            and isinstance(original_node, Var)
            and not original_node.is_final
            and (not original_node.is_property or original_node.is_settable_property)
            and isinstance(defn, Decorator)
        ):
            # We only give an error where no other similar errors will be given.
            if not isinstance(original_type, AnyType):
                self.msg.fail(
                    "Cannot override writeable attribute with read-only property",
                    # Give an error on function line to match old behaviour.
                    defn.func,
                    code=codes.OVERRIDE,
                )

        if isinstance(original_type, AnyType) or isinstance(typ, AnyType):
            pass
        elif isinstance(original_type, FunctionLike) and isinstance(typ, FunctionLike):
            # Check that the types are compatible.
            ok = self.check_override(
                typ,
                original_type,
                defn.name,
                name,
                base.name if base.module_name == self.tree.fullname else base.fullname,
                original_class_or_static,
                override_class_or_static,
                context,
            )
            # Check if this override is covariant.
            if (
                ok
                and original_node
                and codes.MUTABLE_OVERRIDE in self.options.enabled_error_codes
                and self.is_writable_attribute(original_node)
                and not always_allow_covariant
                and not is_subtype(original_type, typ, ignore_pos_arg_names=True)
            ):
                base_str, override_str = format_type_distinctly(
                    original_type, typ, options=self.options
                )
                msg = message_registry.COVARIANT_OVERRIDE_OF_MUTABLE_ATTRIBUTE.with_additional_msg(
                    f' (base class "{base.name}" defined the type as {base_str},'
                    f" override has type {override_str})"
                )
                self.fail(msg, context)
        elif isinstance(original_type, UnionType) and any(
            is_subtype(typ, orig_typ, ignore_pos_arg_names=True)
            for orig_typ in original_type.items
        ):
            # This method is a subtype of at least one union variant.
            if (
                original_node
                and codes.MUTABLE_OVERRIDE in self.options.enabled_error_codes
                and self.is_writable_attribute(original_node)
                and not always_allow_covariant
            ):
                # Covariant override of mutable attribute.
                base_str, override_str = format_type_distinctly(
                    original_type, typ, options=self.options
                )
                msg = message_registry.COVARIANT_OVERRIDE_OF_MUTABLE_ATTRIBUTE.with_additional_msg(
                    f' (base class "{base.name}" defined the type as {base_str},'
                    f" override has type {override_str})"
                )
                self.fail(msg, context)
        elif is_equivalent(original_type, typ):
            # Assume invariance for a non-callable attribute here. Note
            # that this doesn't affect read-only properties which can have
            # covariant overrides.
            pass
        elif (
            original_node
            and (not self.is_writable_attribute(original_node) or always_allow_covariant)
            and is_subtype(typ, original_type)
        ):
            # If the attribute is read-only, allow covariance
            pass
        else:
            self.msg.signature_incompatible_with_supertype(
                defn.name, name, base.name, context, original=original_type, override=typ
            )
        return False

    def get_op_other_domain(self, tp: FunctionLike) -> Type | None:
        if isinstance(tp, CallableType):
            if tp.arg_kinds and tp.arg_kinds[0] == ARG_POS:
                # For generic methods, domain comparison is tricky, as a first
                # approximation erase all remaining type variables.
                return erase_typevars(tp.arg_types[0], {v.id for v in tp.variables})
            return None
        elif isinstance(tp, Overloaded):
            raw_items = [self.get_op_other_domain(it) for it in tp.items]
            items = [it for it in raw_items if it]
            if items:
                return make_simplified_union(items)
            return None
        else:
            assert False, "Need to check all FunctionLike subtypes here"

    def check_override(
        self,
        override: FunctionLike,
        original: FunctionLike,
        name: str,
        name_in_super: str,
        supertype: str,
        original_class_or_static: bool,
        override_class_or_static: bool,
        node: Context,
    ) -> bool:
        """Check a method override with given signatures.

        Arguments:
          override:                 The signature of the overriding method.
          original:                 The signature of the original supertype method.
          name:                     The name of the overriding method.
                                    Used primarily for generating error messages.
          name_in_super:            The name of the overridden in the superclass.
                                    Used for generating error messages only.
          supertype:                The name of the supertype.
          original_class_or_static: Indicates whether the original method (from the superclass)
                                    is either a class method or a static method.
          override_class_or_static: Indicates whether the overriding method (from the subclass)
                                    is either a class method or a static method.
          node:                     Context node.
        """
        # Use boolean variable to clarify code.
        fail = False
        op_method_wider_note = False
        if not is_subtype(override, original, ignore_pos_arg_names=True):
            fail = True
        elif isinstance(override, Overloaded) and self.is_forward_op_method(name):
            # Operator method overrides cannot extend the domain, as
            # this could be unsafe with reverse operator methods.
            original_domain = self.get_op_other_domain(original)
            override_domain = self.get_op_other_domain(override)
            if (
                original_domain
                and override_domain
                and not is_subtype(override_domain, original_domain)
            ):
                fail = True
                op_method_wider_note = True
        if isinstance(override, FunctionLike):
            if original_class_or_static and not override_class_or_static:
                fail = True
            elif isinstance(original, CallableType) and isinstance(override, CallableType):
                if original.type_guard is not None and override.type_guard is None:
                    fail = True
                if original.type_is is not None and override.type_is is None:
                    fail = True

        if is_private(name):
            fail = False

        if fail:
            emitted_msg = False

            offset_arguments = isinstance(override, CallableType) and override.unpack_kwargs
            # Normalize signatures, so we get better diagnostics.
            if isinstance(override, (CallableType, Overloaded)):
                override = override.with_unpacked_kwargs()
            if isinstance(original, (CallableType, Overloaded)):
                original = original.with_unpacked_kwargs()

            if (
                isinstance(override, CallableType)
                and isinstance(original, CallableType)
                and len(override.arg_types) == len(original.arg_types)
                and override.min_args == original.min_args
            ):
                # Give more detailed messages for the common case of both
                # signatures having the same number of arguments and no
                # overloads.

                # override might have its own generic function type
                # variables. If an argument or return type of override
                # does not have the correct subtyping relationship
                # with the original type even after these variables
                # are erased, then it is definitely an incompatibility.

                override_ids = override.type_var_ids()
                type_name = None
                definition = get_func_def(override)
                if isinstance(definition, FuncDef):
                    type_name = definition.info.name

                def erase_override(t: Type) -> Type:
                    return erase_typevars(t, ids_to_erase=override_ids)

                for i, (sub_kind, super_kind) in enumerate(
                    zip(override.arg_kinds, original.arg_kinds)
                ):
                    if sub_kind.is_positional() and super_kind.is_positional():
                        override_arg_type = override.arg_types[i]
                        original_arg_type = original.arg_types[i]
                    elif sub_kind.is_named() and super_kind.is_named() and not offset_arguments:
                        arg_name = override.arg_names[i]
                        if arg_name in original.arg_names:
                            override_arg_type = override.arg_types[i]
                            original_i = original.arg_names.index(arg_name)
                            original_arg_type = original.arg_types[original_i]
                        else:
                            continue
                    else:
                        continue
                    if not is_subtype(original_arg_type, erase_override(override_arg_type)):
                        context: Context = node
                        if isinstance(node, FuncDef) and not node.is_property:
                            arg_node = node.arguments[i + override.bound()]
                            if arg_node.line != -1:
                                context = arg_node
                        self.msg.argument_incompatible_with_supertype(
                            i + 1,
                            name,
                            type_name,
                            name_in_super,
                            original_arg_type,
                            supertype,
                            context,
                            secondary_context=node,
                        )
                        emitted_msg = True

                if not is_subtype(erase_override(override.ret_type), original.ret_type):
                    self.msg.return_type_incompatible_with_supertype(
                        name, name_in_super, supertype, original.ret_type, override.ret_type, node
                    )
                    emitted_msg = True
            elif isinstance(override, Overloaded) and isinstance(original, Overloaded):
                # Give a more detailed message in the case where the user is trying to
                # override an overload, and the subclass's overload is plausible, except
                # that the order of the variants are wrong.
                #
                # For example, if the parent defines the overload f(int) -> int and f(str) -> str
                # (in that order), and if the child swaps the two and does f(str) -> str and
                # f(int) -> int
                order = []
                for child_variant in override.items:
                    for i, parent_variant in enumerate(original.items):
                        if is_subtype(child_variant, parent_variant):
                            order.append(i)
                            break

                if len(order) == len(original.items) and order != sorted(order):
                    self.msg.overload_signature_incompatible_with_supertype(
                        name, name_in_super, supertype, node
                    )
                    emitted_msg = True

            if not emitted_msg:
                # Fall back to generic incompatibility message.
                self.msg.signature_incompatible_with_supertype(
                    name, name_in_super, supertype, node, original=original, override=override
                )
            if op_method_wider_note:
                self.note(
                    "Overloaded operator methods can't have wider argument types in overrides",
                    node,
                    code=codes.OVERRIDE,
                )
        return not fail

    def check__exit__return_type(self, defn: FuncItem) -> None:
        """Generate error if the return type of __exit__ is problematic.

        If __exit__ always returns False but the return type is declared
        as bool, mypy thinks that a with statement may "swallow"
        exceptions even though this is not the case, resulting in
        invalid reachability inference.
        """
        if not defn.type or not isinstance(defn.type, CallableType):
            return

        ret_type = get_proper_type(defn.type.ret_type)
        if not has_bool_item(ret_type):
            return

        returns = all_return_statements(defn)
        if not returns:
            return

        if all(
            isinstance(ret.expr, NameExpr) and ret.expr.fullname == "builtins.False"
            for ret in returns
        ):
            self.msg.incorrect__exit__return(defn)

    def visit_class_def(self, defn: ClassDef) -> None:
        """Type check a class definition."""
        typ = defn.info
        for base in typ.mro[1:]:
            if base.is_final:
                self.fail(message_registry.CANNOT_INHERIT_FROM_FINAL.format(base.name), defn)
<<<<<<< HEAD
        with (
            self.tscope.class_scope(defn.info),
            self.enter_partial_types(is_class=True),
            self.enter_class(defn.info),
        ):
=======
        if not can_have_shared_disjoint_base(typ.bases):
            self.fail(message_registry.INCOMPATIBLE_DISJOINT_BASES.format(typ.name), defn)
        with self.tscope.class_scope(defn.info), self.enter_partial_types(is_class=True):
>>>>>>> b266dd1a
            old_binder = self.binder
            self.binder = ConditionalTypeBinder(self.options)
            with self.binder.top_frame_context():
                with self.scope.push_class(defn.info):
                    self.accept(defn.defs)
            self.binder = old_binder
            if not (defn.info.typeddict_type or defn.info.tuple_type or defn.info.is_enum):
                # If it is not a normal class (not a special form) check class keywords.
                self.check_init_subclass(defn)
            if not defn.has_incompatible_baseclass:
                # Otherwise we've already found errors; more errors are not useful
                self.check_multiple_inheritance(typ)
            self.check_metaclass_compatibility(typ)
            self.check_final_deletable(typ)

            if defn.decorators:
                sig: Type = type_object_type(defn.info, self.named_type)
                # Decorators are applied in reverse order.
                for decorator in reversed(defn.decorators):
                    if isinstance(decorator, CallExpr) and isinstance(
                        decorator.analyzed, PromoteExpr
                    ):
                        # _promote is a special type checking related construct.
                        continue

                    dec = self.expr_checker.accept(decorator)
                    temp = self.temp_node(sig, context=decorator)
                    fullname = None
                    if isinstance(decorator, RefExpr):
                        fullname = decorator.fullname or None

                    # TODO: Figure out how to have clearer error messages.
                    # (e.g. "class decorator must be a function that accepts a type."
                    old_allow_abstract_call = self.allow_abstract_call
                    self.allow_abstract_call = True
                    sig, _ = self.expr_checker.check_call(
                        dec, [temp], [nodes.ARG_POS], defn, callable_name=fullname
                    )
                    self.allow_abstract_call = old_allow_abstract_call
                # TODO: Apply the sig to the actual TypeInfo so we can handle decorators
                # that completely swap out the type.  (e.g. Callable[[Type[A]], Type[B]])
        if typ.defn.type_vars and typ.defn.type_args is None:
            for base_inst in typ.bases:
                for base_tvar, base_decl_tvar in zip(
                    base_inst.args, base_inst.type.defn.type_vars
                ):
                    if (
                        isinstance(base_tvar, TypeVarType)
                        and base_tvar.variance != INVARIANT
                        and isinstance(base_decl_tvar, TypeVarType)
                        and base_decl_tvar.variance != base_tvar.variance
                    ):
                        self.fail(
                            f'Variance of TypeVar "{base_tvar.name}" incompatible '
                            "with variance in parent type",
                            context=defn,
                            code=codes.TYPE_VAR,
                        )
        if typ.defn.type_vars:
            self.check_typevar_defaults(typ.defn.type_vars)

        if typ.is_protocol and typ.defn.type_vars:
            self.check_protocol_variance(defn)
        if not defn.has_incompatible_baseclass and defn.info.is_enum:
            self.check_enum(defn)
        infer_class_variances(defn.info)

    @contextmanager
    def enter_class(self, type: TypeInfo) -> Iterator[None]:
        original_type = self.type
        self.type = type
        try:
            yield
        finally:
            self.type = original_type

    def check_final_deletable(self, typ: TypeInfo) -> None:
        # These checks are only for mypyc. Only perform some checks that are easier
        # to implement here than in mypyc.
        for attr in typ.deletable_attributes:
            node = typ.names.get(attr)
            if node and isinstance(node.node, Var) and node.node.is_final:
                self.fail(message_registry.CANNOT_MAKE_DELETABLE_FINAL, node.node)

    def check_init_subclass(self, defn: ClassDef) -> None:
        """Check that keywords in a class definition are valid arguments for __init_subclass__().

        In this example:
            1   class Base:
            2       def __init_subclass__(cls, thing: int):
            3           pass
            4   class Child(Base, thing=5):
            5       def __init_subclass__(cls):
            6           pass
            7   Child()

        Base.__init_subclass__(thing=5) is called at line 4. This is what we simulate here.
        Child.__init_subclass__ is never called.
        """
        if defn.info.metaclass_type and defn.info.metaclass_type.type.fullname not in (
            "builtins.type",
            "abc.ABCMeta",
        ):
            # We can't safely check situations when both __init_subclass__ and a custom
            # metaclass are present.
            return
        # At runtime, only Base.__init_subclass__ will be called, so
        # we skip the current class itself.
        for base in defn.info.mro[1:]:
            if "__init_subclass__" not in base.names:
                continue
            name_expr = NameExpr(defn.name)
            name_expr.node = base
            callee = MemberExpr(name_expr, "__init_subclass__")
            args = list(defn.keywords.values())
            arg_names: list[str | None] = list(defn.keywords.keys())
            # 'metaclass' keyword is consumed by the rest of the type machinery,
            # and is never passed to __init_subclass__ implementations
            if "metaclass" in arg_names:
                idx = arg_names.index("metaclass")
                arg_names.pop(idx)
                args.pop(idx)
            arg_kinds = [ARG_NAMED] * len(args)
            call_expr = CallExpr(callee, args, arg_kinds, arg_names)
            call_expr.line = defn.line
            call_expr.column = defn.column
            call_expr.end_line = defn.end_line
            self.expr_checker.accept(call_expr, allow_none_return=True, always_allow_any=True)
            # We are only interested in the first Base having __init_subclass__,
            # all other bases have already been checked.
            break

    def check_typevar_defaults(self, tvars: Sequence[TypeVarLikeType]) -> None:
        for tv in tvars:
            if not (isinstance(tv, TypeVarType) and tv.has_default()):
                continue
            if not is_subtype(tv.default, tv.upper_bound):
                self.fail("TypeVar default must be a subtype of the bound type", tv)
            if tv.values and not any(is_same_type(tv.default, value) for value in tv.values):
                self.fail("TypeVar default must be one of the constraint types", tv)

    def check_enum(self, defn: ClassDef) -> None:
        assert defn.info.is_enum
        if defn.info.fullname not in ENUM_BASES and "__members__" in defn.info.names:
            sym = defn.info.names["__members__"]
            if isinstance(sym.node, Var) and sym.node.has_explicit_value:
                # `__members__` will always be overwritten by `Enum` and is considered
                # read-only so we disallow assigning a value to it
                self.fail(message_registry.ENUM_MEMBERS_ATTR_WILL_BE_OVERRIDDEN, sym.node)
        for base in defn.info.mro[1:-1]:  # we don't need self and `object`
            if base.is_enum and base.fullname not in ENUM_BASES:
                self.check_final_enum(defn, base)

        if self.is_stub and self.tree.fullname not in {"enum", "_typeshed"}:
            if not defn.info.enum_members:
                self.fail(
                    f'Detected enum "{defn.info.fullname}" in a type stub with zero members. '
                    "There is a chance this is due to a recent change in the semantics of "
                    "enum membership. If so, use `member = value` to mark an enum member, "
                    "instead of `member: type`",
                    defn,
                )
                self.note(
                    "See https://typing.readthedocs.io/en/latest/spec/enums.html#defining-members",
                    defn,
                )

        self.check_enum_bases(defn)
        self.check_enum_new(defn)

    def check_final_enum(self, defn: ClassDef, base: TypeInfo) -> None:
        if base.enum_members:
            self.fail(f'Cannot extend enum with existing members: "{base.name}"', defn)

    def is_final_enum_value(self, sym: SymbolTableNode) -> bool:
        if isinstance(sym.node, (FuncBase, Decorator)):
            return False  # A method is fine
        if not isinstance(sym.node, Var):
            return True  # Can be a class or anything else

        # Now, only `Var` is left, we need to check:
        # 1. Private name like in `__prop = 1`
        # 2. Dunder name like `__hash__ = some_hasher`
        # 3. Sunder name like `_order_ = 'a, b, c'`
        # 4. If it is a method / descriptor like in `method = classmethod(func)`
        if (
            is_private(sym.node.name)
            or is_dunder(sym.node.name)
            or is_sunder(sym.node.name)
            # TODO: make sure that `x = @class/staticmethod(func)`
            # and `x = property(prop)` both work correctly.
            # Now they are incorrectly counted as enum members.
            or isinstance(get_proper_type(sym.node.type), FunctionLike)
        ):
            return False

        return self.is_stub or sym.node.has_explicit_value

    def check_enum_bases(self, defn: ClassDef) -> None:
        """
        Non-enum mixins cannot appear after enum bases; this is disallowed at runtime:

            class Foo: ...
            class Bar(enum.Enum, Foo): ...

        But any number of enum mixins can appear in a class definition
        (even if multiple enum bases define __new__). So this is fine:

            class Foo(enum.Enum):
                def __new__(cls, val): ...
            class Bar(enum.Enum):
                def __new__(cls, val): ...
            class Baz(int, Foo, Bar, enum.Flag): ...
        """
        enum_base: Instance | None = None
        for base in defn.info.bases:
            if enum_base is None and base.type.is_enum:
                enum_base = base
                continue
            elif enum_base is not None and not base.type.is_enum:
                self.fail(
                    f'No non-enum mixin classes are allowed after "{enum_base.str_with_options(self.options)}"',
                    defn,
                )
                break

    def check_enum_new(self, defn: ClassDef) -> None:
        def has_new_method(info: TypeInfo) -> bool:
            new_method = info.get("__new__")
            return bool(
                new_method
                and new_method.node
                and new_method.node.fullname != "builtins.object.__new__"
            )

        has_new = False
        for base in defn.info.bases:
            candidate = False

            if base.type.is_enum:
                # If we have an `Enum`, then we need to check all its bases.
                candidate = any(not b.is_enum and has_new_method(b) for b in base.type.mro[1:-1])
            else:
                candidate = has_new_method(base.type)

            if candidate and has_new:
                self.fail(
                    "Only a single data type mixin is allowed for Enum subtypes, "
                    'found extra "{}"'.format(base.str_with_options(self.options)),
                    defn,
                )
            elif candidate:
                has_new = True

    def check_protocol_variance(self, defn: ClassDef) -> None:
        """Check that protocol definition is compatible with declared
        variances of type variables.

        Note that we also prohibit declaring protocol classes as invariant
        if they are actually covariant/contravariant, since this may break
        transitivity of subtyping, see PEP 544.
        """
        if defn.type_args is not None:
            # Using new-style syntax (PEP 695), so variance will be inferred
            return
        info = defn.info
        object_type = Instance(info.mro[-1], [])
        tvars = info.defn.type_vars
        for i, tvar in enumerate(tvars):
            if not isinstance(tvar, TypeVarType):
                # Variance of TypeVarTuple and ParamSpec is underspecified by PEPs.
                continue
            up_args: list[Type] = [
                object_type if i == j else AnyType(TypeOfAny.special_form)
                for j, _ in enumerate(tvars)
            ]
            down_args: list[Type] = [
                UninhabitedType() if i == j else AnyType(TypeOfAny.special_form)
                for j, _ in enumerate(tvars)
            ]
            up, down = Instance(info, up_args), Instance(info, down_args)
            # TODO: add advanced variance checks for recursive protocols
            if is_subtype(down, up, ignore_declared_variance=True):
                expected = COVARIANT
            elif is_subtype(up, down, ignore_declared_variance=True):
                expected = CONTRAVARIANT
            else:
                expected = INVARIANT
            if expected != tvar.variance:
                self.msg.bad_proto_variance(tvar.variance, tvar.name, expected, defn)

    def check_multiple_inheritance(self, typ: TypeInfo) -> None:
        """Check for multiple inheritance related errors."""
        if len(typ.bases) <= 1:
            # No multiple inheritance.
            return
        # Verify that inherited attributes are compatible.
        mro = typ.mro[1:]
        all_names = {name for base in mro for name in base.names}
        for name in sorted(all_names - typ.names.keys()):
            # Sort for reproducible message order.
            # Attributes defined in both the type and base are skipped.
            # Normal checks for attribute compatibility should catch any problems elsewhere.
            if is_private(name):
                continue
            # Compare the first base defining a name with the rest.
            # Remaining bases may not be pairwise compatible as the first base provides
            # the used definition.
            i, base = next((i, base) for i, base in enumerate(mro) if name in base.names)
            for base2 in mro[i + 1 :]:
                if name in base2.names and base2 not in base.mro:
                    self.check_compatibility(name, base, base2, typ)

    def check_compatibility(
        self, name: str, base1: TypeInfo, base2: TypeInfo, ctx: TypeInfo
    ) -> None:
        """Check if attribute name in base1 is compatible with base2 in multiple inheritance.

        Assume base1 comes before base2 in the MRO, and that base1 and base2 don't have
        a direct subclass relationship (i.e., the compatibility requirement only derives from
        multiple inheritance).

        This check verifies that a definition taken from base1 (and mapped to the current
        class ctx), is type compatible with the definition taken from base2 (also mapped), so
        that unsafe subclassing like this can be detected:
            class A(Generic[T]):
                def foo(self, x: T) -> None: ...

            class B:
                def foo(self, x: str) -> None: ...

            class C(B, A[int]): ...  # this is unsafe because...

            x: A[int] = C()
            x.foo  # ...runtime type is (str) -> None, while static type is (int) -> None
        """
        if name in ("__init__", "__new__", "__init_subclass__"):
            # __init__ and friends can be incompatible -- it's a special case.
            return
        first = base1.names[name]
        second = base2.names[name]
        # Specify current_class explicitly as this function is called after leaving the class.
        first_type, _ = self.node_type_from_base(name, base1, ctx, current_class=ctx)
        second_type, _ = self.node_type_from_base(name, base2, ctx, current_class=ctx)

        # TODO: use more principled logic to decide is_subtype() vs is_equivalent().
        # We should rely on mutability of superclass node, not on types being Callable.
        # (in particular handle settable properties with setter type different from getter).

        p_first_type = get_proper_type(first_type)
        p_second_type = get_proper_type(second_type)
        if isinstance(p_first_type, FunctionLike) and isinstance(p_second_type, FunctionLike):
            if p_first_type.is_type_obj() and p_second_type.is_type_obj():
                # For class objects only check the subtype relationship of the classes,
                # since we allow incompatible overrides of '__init__'/'__new__'
                ok = is_subtype(
                    left=fill_typevars_with_any(p_first_type.type_object()),
                    right=fill_typevars_with_any(p_second_type.type_object()),
                )
            else:
                assert first_type and second_type
                ok = is_subtype(first_type, second_type, ignore_pos_arg_names=True)
        elif first_type and second_type:
            if second.node is not None and not self.is_writable_attribute(second.node):
                ok = is_subtype(first_type, second_type)
            else:
                ok = is_equivalent(first_type, second_type)
            if ok:
                if (
                    first.node
                    and second.node
                    and self.is_writable_attribute(second.node)
                    and is_property(first.node)
                    and isinstance(first.node, Decorator)
                    and not isinstance(p_second_type, AnyType)
                ):
                    self.msg.fail(
                        f'Cannot override writeable attribute "{name}" in base "{base2.name}"'
                        f' with read-only property in base "{base1.name}"',
                        ctx,
                        code=codes.OVERRIDE,
                    )
        else:
            if first_type is None:
                self.msg.cannot_determine_type_in_base(name, base1.name, ctx)
            if second_type is None:
                self.msg.cannot_determine_type_in_base(name, base2.name, ctx)
            ok = True
        # Final attributes can never be overridden, but can override
        # non-final read-only attributes.
        if is_final_node(second.node) and not is_private(name):
            self.msg.cant_override_final(name, base2.name, ctx)
        if is_final_node(first.node):
            self.check_if_final_var_override_writable(name, second.node, ctx)
        # Some attributes like __slots__ and __deletable__ are special, and the type can
        # vary across class hierarchy.
        if isinstance(second.node, Var) and second.node.allow_incompatible_override:
            ok = True
        if not ok:
            self.msg.base_class_definitions_incompatible(name, base1, base2, ctx)

    def check_metaclass_compatibility(self, typ: TypeInfo) -> None:
        """Ensures that metaclasses of all parent types are compatible."""
        if (
            typ.is_metaclass()
            or typ.is_protocol
            or typ.is_named_tuple
            or typ.is_enum
            or typ.typeddict_type is not None
        ):
            return  # Reasonable exceptions from this check

        if typ.metaclass_type is None and any(
            base.type.metaclass_type is not None for base in typ.bases
        ):
            self.fail(
                "Metaclass conflict: the metaclass of a derived class must be "
                "a (non-strict) subclass of the metaclasses of all its bases",
                typ,
                code=codes.METACLASS,
            )
            explanation = typ.explain_metaclass_conflict()
            if explanation:
                self.note(explanation, typ, code=codes.METACLASS)

    def visit_import_from(self, node: ImportFrom) -> None:
        for name, _ in node.names:
            if (sym := self.globals.get(name)) is not None:
                self.warn_deprecated(sym.node, node)
        self.check_import(node)

    def visit_import_all(self, node: ImportAll) -> None:
        self.check_import(node)

    def visit_import(self, node: Import) -> None:
        self.check_import(node)

    def check_import(self, node: ImportBase) -> None:
        for assign in node.assignments:
            lvalue = assign.lvalues[0]
            lvalue_type, _, __ = self.check_lvalue(lvalue)
            if lvalue_type is None:
                # TODO: This is broken.
                lvalue_type = AnyType(TypeOfAny.special_form)
            assert isinstance(assign.rvalue, NameExpr)
            message = message_registry.INCOMPATIBLE_IMPORT_OF.format(assign.rvalue.name)
            self.check_simple_assignment(
                lvalue_type,
                assign.rvalue,
                node,
                msg=message,
                lvalue_name="local name",
                rvalue_name="imported name",
            )

    #
    # Statements
    #

    def visit_block(self, b: Block) -> None:
        if b.is_unreachable:
            # This block was marked as being unreachable during semantic analysis.
            # It turns out any blocks marked in this way are *intentionally* marked
            # as unreachable -- so we don't display an error.
            self.binder.unreachable()
            return
        for s in b.body:
            if self.binder.is_unreachable():
                if not self.should_report_unreachable_issues():
                    break
                if not self.is_noop_for_reachability(s):
                    self.msg.unreachable_statement(s)
                    break
            else:
                self.accept(s)
                # Clear expression cache after each statement to avoid unlimited growth.
                self.expr_checker.expr_cache.clear()

    def should_report_unreachable_issues(self) -> bool:
        return (
            self.in_checked_function()
            and self.options.warn_unreachable
            and not self.current_node_deferred
            and not self.binder.is_unreachable_warning_suppressed()
        )

    def is_noop_for_reachability(self, s: Statement) -> bool:
        """Returns 'true' if the given statement either throws an error of some kind
        or is a no-op.

        We use this function while handling the '--warn-unreachable' flag. When
        that flag is present, we normally report an error on any unreachable statement.
        But if that statement is just something like a 'pass' or a just-in-case 'assert False',
        reporting an error would be annoying.
        """
        if isinstance(s, AssertStmt) and is_false_literal(s.expr):
            return True
        elif isinstance(s, ReturnStmt) and is_literal_not_implemented(s.expr):
            return True
        elif isinstance(s, (RaiseStmt, PassStmt)):
            return True
        elif isinstance(s, ExpressionStmt):
            if isinstance(s.expr, EllipsisExpr):
                return True
            elif isinstance(s.expr, CallExpr):
                with self.expr_checker.msg.filter_errors(filter_revealed_type=True):
                    typ = get_proper_type(
                        self.expr_checker.accept(
                            s.expr, allow_none_return=True, always_allow_any=True
                        )
                    )

                if isinstance(typ, UninhabitedType):
                    return True
        return False

    def visit_assignment_stmt(self, s: AssignmentStmt) -> None:
        """Type check an assignment statement.

        Handle all kinds of assignment statements (simple, indexed, multiple).
        """

        # Avoid type checking type aliases in stubs to avoid false
        # positives about modern type syntax available in stubs such
        # as X | Y.
        if not (s.is_alias_def and self.is_stub):
            with self.enter_final_context(s.is_final_def):
                self.check_assignment(s.lvalues[-1], s.rvalue, s.type is None, s.new_syntax)

        if s.is_alias_def:
            self.check_type_alias_rvalue(s)

        if (
            s.type is not None
            and self.options.disallow_any_unimported
            and has_any_from_unimported_type(s.type)
        ):
            if isinstance(s.lvalues[-1], TupleExpr):
                # This is a multiple assignment. Instead of figuring out which type is problematic,
                # give a generic error message.
                self.msg.unimported_type_becomes_any(
                    "A type on this line", AnyType(TypeOfAny.special_form), s
                )
            else:
                self.msg.unimported_type_becomes_any("Type of variable", s.type, s)
        check_for_explicit_any(s.type, self.options, self.is_typeshed_stub, self.msg, context=s)

        if len(s.lvalues) > 1:
            # Chained assignment (e.g. x = y = ...).
            # Make sure that rvalue type will not be reinferred.
            if not self.has_type(s.rvalue):
                self.expr_checker.accept(s.rvalue)
            rvalue = self.temp_node(self.lookup_type(s.rvalue), s)
            for lv in s.lvalues[:-1]:
                with self.enter_final_context(s.is_final_def):
                    self.check_assignment(lv, rvalue, s.type is None)

        self.check_final(s)
        if (
            s.is_final_def
            and s.type
            and not has_no_typevars(s.type)
            and self.scope.active_class() is not None
        ):
            self.fail(message_registry.DEPENDENT_FINAL_IN_CLASS_BODY, s)

        if s.unanalyzed_type and not self.in_checked_function():
            self.msg.annotation_in_unchecked_function(context=s)

    def check_type_alias_rvalue(self, s: AssignmentStmt) -> None:
        with self.msg.filter_errors():
            alias_type = self.expr_checker.accept(s.rvalue)
        self.store_type(s.lvalues[-1], alias_type)

    def check_assignment(
        self,
        lvalue: Lvalue,
        rvalue: Expression,
        infer_lvalue_type: bool = True,
        new_syntax: bool = False,
    ) -> None:
        """Type check a single assignment: lvalue = rvalue."""
        if isinstance(lvalue, (TupleExpr, ListExpr)):
            self.check_assignment_to_multiple_lvalues(
                lvalue.items, rvalue, rvalue, infer_lvalue_type
            )
        else:
            self.try_infer_partial_generic_type_from_assignment(lvalue, rvalue, "=")
            lvalue_type, index_lvalue, inferred = self.check_lvalue(lvalue, rvalue)
            # If we're assigning to __getattr__ or similar methods, check that the signature is
            # valid.
            if isinstance(lvalue, NameExpr) and lvalue.node:
                name = lvalue.node.name
                if name in ("__setattr__", "__getattribute__", "__getattr__"):
                    # If an explicit type is given, use that.
                    if lvalue_type:
                        signature = lvalue_type
                    else:
                        signature = self.expr_checker.accept(rvalue)
                    if signature:
                        if name == "__setattr__":
                            self.check_setattr_method(signature, lvalue)
                        else:
                            self.check_getattr_method(signature, lvalue, name)

                if name == "__slots__" and self.scope.active_class() is not None:
                    typ = lvalue_type or self.expr_checker.accept(rvalue)
                    self.check_slots_definition(typ, lvalue)
                if name == "__match_args__" and inferred is not None:
                    typ = self.expr_checker.accept(rvalue)
                    self.check_match_args(inferred, typ, lvalue)
                if name == "__post_init__":
                    active_class = self.scope.active_class()
                    if active_class and dataclasses_plugin.is_processed_dataclass(active_class):
                        self.fail(message_registry.DATACLASS_POST_INIT_MUST_BE_A_FUNCTION, rvalue)

            if isinstance(lvalue, MemberExpr) and lvalue.name == "__match_args__":
                self.fail(message_registry.CANNOT_MODIFY_MATCH_ARGS, lvalue)

            if lvalue_type:
                if isinstance(lvalue_type, PartialType) and lvalue_type.type is None:
                    # Try to infer a proper type for a variable with a partial None type.
                    rvalue_type = self.expr_checker.accept(rvalue)
                    if isinstance(get_proper_type(rvalue_type), NoneType):
                        # This doesn't actually provide any additional information -- multiple
                        # None initializers preserve the partial None type.
                        return

                    var = lvalue_type.var
                    if is_valid_inferred_type(
                        rvalue_type, self.options, is_lvalue_final=var.is_final
                    ):
                        partial_types = self.find_partial_types(var)
                        if partial_types is not None:
                            if not self.current_node_deferred:
                                # Partial type can't be final, so strip any literal values.
                                rvalue_type = remove_instance_last_known_values(rvalue_type)
                                inferred_type = make_simplified_union([rvalue_type, NoneType()])
                                self.set_inferred_type(var, lvalue, inferred_type)
                            else:
                                var.type = None
                            del partial_types[var]
                            lvalue_type = var.type
                    else:
                        # Try to infer a partial type. No need to check the return value, as
                        # an error will be reported elsewhere.
                        self.infer_partial_type(lvalue_type.var, lvalue, rvalue_type)
                elif (
                    is_literal_none(rvalue)
                    and isinstance(lvalue, NameExpr)
                    and isinstance(lvalue.node, Var)
                    and lvalue.node.is_initialized_in_class
                    and not new_syntax
                ):
                    # Allow None's to be assigned to class variables with non-Optional types.
                    rvalue_type = lvalue_type
                elif (
                    isinstance(lvalue, MemberExpr) and lvalue.kind is None
                ):  # Ignore member access to modules
                    instance_type = self.expr_checker.accept(lvalue.expr)
                    rvalue_type, lvalue_type, infer_lvalue_type = self.check_member_assignment(
                        lvalue, instance_type, lvalue_type, rvalue, context=rvalue
                    )
                else:
                    # Hacky special case for assigning a literal None
                    # to a variable defined in a previous if
                    # branch. When we detect this, we'll go back and
                    # make the type optional. This is somewhat
                    # unpleasant, and a generalization of this would
                    # be an improvement!
                    if (
                        not self.options.allow_redefinition_new
                        and is_literal_none(rvalue)
                        and isinstance(lvalue, NameExpr)
                        and lvalue.kind == LDEF
                        and isinstance(lvalue.node, Var)
                        and lvalue.node.type
                        and lvalue.node in self.var_decl_frames
                        and not isinstance(get_proper_type(lvalue_type), AnyType)
                    ):
                        decl_frame_map = self.var_decl_frames[lvalue.node]
                        # Check if the nearest common ancestor frame for the definition site
                        # and the current site is the enclosing frame of an if/elif/else block.
                        has_if_ancestor = False
                        for frame in reversed(self.binder.frames):
                            if frame.id in decl_frame_map:
                                has_if_ancestor = frame.conditional_frame
                                break
                        if has_if_ancestor:
                            lvalue_type = make_optional_type(lvalue_type)
                            self.set_inferred_type(lvalue.node, lvalue, lvalue_type)

                    rvalue_type, lvalue_type = self.check_simple_assignment(
                        lvalue_type, rvalue, context=rvalue, inferred=inferred, lvalue=lvalue
                    )
                    # The above call may update inferred variable type. Prevent further
                    # inference.
                    inferred = None

                # Special case: only non-abstract non-protocol classes can be assigned to
                # variables with explicit type Type[A], where A is protocol or abstract.
                p_rvalue_type = get_proper_type(rvalue_type)
                p_lvalue_type = get_proper_type(lvalue_type)
                if (
                    isinstance(p_rvalue_type, FunctionLike)
                    and p_rvalue_type.is_type_obj()
                    and (
                        p_rvalue_type.type_object().is_abstract
                        or p_rvalue_type.type_object().is_protocol
                    )
                    and isinstance(p_lvalue_type, TypeType)
                    and isinstance(p_lvalue_type.item, Instance)
                    and (
                        p_lvalue_type.item.type.is_abstract or p_lvalue_type.item.type.is_protocol
                    )
                ):
                    self.msg.concrete_only_assign(p_lvalue_type, rvalue)
                    return
                if rvalue_type and infer_lvalue_type and not isinstance(lvalue_type, PartialType):
                    # Don't use type binder for definitions of special forms, like named tuples.
                    if not (isinstance(lvalue, NameExpr) and lvalue.is_special_form):
                        self.binder.assign_type(lvalue, rvalue_type, lvalue_type)
                        if (
                            isinstance(lvalue, NameExpr)
                            and isinstance(lvalue.node, Var)
                            and lvalue.node.is_inferred
                            and lvalue.node.is_index_var
                            and lvalue_type is not None
                        ):
                            lvalue.node.type = remove_instance_last_known_values(lvalue_type)
                elif self.options.allow_redefinition_new and lvalue_type is not None:
                    # TODO: Can we use put() here?
                    self.binder.assign_type(lvalue, lvalue_type, lvalue_type)

            elif index_lvalue:
                self.check_indexed_assignment(index_lvalue, rvalue, lvalue)

            if inferred:
                type_context = self.get_variable_type_context(inferred, rvalue)
                rvalue_type = self.expr_checker.accept(rvalue, type_context=type_context)
                if not (
                    inferred.is_final
                    or inferred.is_index_var
                    or (isinstance(lvalue, NameExpr) and lvalue.name == "__match_args__")
                ):
                    rvalue_type = remove_instance_last_known_values(rvalue_type)
                self.infer_variable_type(inferred, lvalue, rvalue_type, rvalue)
            self.check_assignment_to_slots(lvalue)
            if isinstance(lvalue, RefExpr) and not (
                isinstance(lvalue, NameExpr) and lvalue.name == "__match_args__"
            ):
                # We check override here at the end after storing the inferred type, since
                # override check will try to access the current attribute via symbol tables
                # (like a regular attribute access).
                self.check_compatibility_all_supers(lvalue, rvalue)

    # (type, operator) tuples for augmented assignments supported with partial types
    partial_type_augmented_ops: Final = {("builtins.list", "+"), ("builtins.set", "|")}

    def get_variable_type_context(self, inferred: Var, rvalue: Expression) -> Type | None:
        type_contexts = []
        if inferred.info:
            for base in inferred.info.mro[1:]:
                if inferred.name not in base.names:
                    continue
                # For inference within class body, get supertype attribute as it would look on
                # a class object for lambdas overriding methods, etc.
                base_node = base.names[inferred.name].node
                base_type, _ = self.node_type_from_base(
                    inferred.name,
                    base,
                    inferred,
                    is_class=is_method(base_node)
                    or isinstance(base_node, Var)
                    and not is_instance_var(base_node),
                )
                if (
                    base_type
                    and not (isinstance(base_node, Var) and base_node.invalid_partial_type)
                    and not isinstance(base_type, PartialType)
                ):
                    type_contexts.append(base_type)
        # Use most derived supertype as type context if available.
        if not type_contexts:
            if inferred.name == "__slots__" and self.scope.active_class() is not None:
                str_type = self.named_type("builtins.str")
                return self.named_generic_type("typing.Iterable", [str_type])
            if inferred.name == "__all__" and self.scope.is_top_level():
                str_type = self.named_type("builtins.str")
                return self.named_generic_type("typing.Sequence", [str_type])
            return None
        candidate = type_contexts[0]
        for other in type_contexts:
            if is_proper_subtype(other, candidate):
                candidate = other
            elif not is_subtype(candidate, other):
                # Multiple incompatible candidates, cannot use any of them as context.
                return None
        return candidate

    def try_infer_partial_generic_type_from_assignment(
        self, lvalue: Lvalue, rvalue: Expression, op: str
    ) -> None:
        """Try to infer a precise type for partial generic type from assignment.

        'op' is '=' for normal assignment and a binary operator ('+', ...) for
        augmented assignment.

        Example where this happens:

            x = []
            if foo():
                x = [1]  # Infer List[int] as type of 'x'
        """
        var = None
        if (
            isinstance(lvalue, NameExpr)
            and isinstance(lvalue.node, Var)
            and isinstance(lvalue.node.type, PartialType)
        ):
            var = lvalue.node
        elif isinstance(lvalue, MemberExpr):
            var = self.expr_checker.get_partial_self_var(lvalue)
        if var is not None:
            typ = var.type
            assert isinstance(typ, PartialType)
            if typ.type is None:
                return
            # Return if this is an unsupported augmented assignment.
            if op != "=" and (typ.type.fullname, op) not in self.partial_type_augmented_ops:
                return
            # TODO: some logic here duplicates the None partial type counterpart
            #       inlined in check_assignment(), see #8043.
            partial_types = self.find_partial_types(var)
            if partial_types is None:
                return
            rvalue_type = self.expr_checker.accept(rvalue)
            rvalue_type = get_proper_type(rvalue_type)
            if isinstance(rvalue_type, Instance):
                if rvalue_type.type == typ.type and is_valid_inferred_type(
                    rvalue_type, self.options
                ):
                    var.type = rvalue_type
                    del partial_types[var]
            elif isinstance(rvalue_type, AnyType):
                var.type = fill_typevars_with_any(typ.type)
                del partial_types[var]

    def check_compatibility_all_supers(self, lvalue: RefExpr, rvalue: Expression) -> None:
        lvalue_node = lvalue.node
        # Check if we are a class variable with at least one base class
        if (
            isinstance(lvalue_node, Var)
            # If we have explicit annotation, there is no point in checking the override
            # for each assignment, so we check only for the first one.
            # TODO: for some reason annotated attributes on self are stored as inferred vars.
            and (
                lvalue_node.line == lvalue.line
                or lvalue_node.is_inferred
                and not lvalue_node.explicit_self_type
            )
            and lvalue.kind in (MDEF, None)  # None for Vars defined via self
            and len(lvalue_node.info.bases) > 0
        ):
            for base in lvalue_node.info.mro[1:]:
                tnode = base.names.get(lvalue_node.name)
                if tnode is not None:
                    if not self.check_compatibility_classvar_super(lvalue_node, base, tnode.node):
                        # Show only one error per variable
                        break

                    if not self.check_compatibility_final_super(lvalue_node, base, tnode.node):
                        # Show only one error per variable
                        break

            direct_bases = lvalue_node.info.direct_base_classes()
            last_immediate_base = direct_bases[-1] if direct_bases else None

            # The historical behavior for inferred vars was to compare rvalue type against
            # the type declared in a superclass. To preserve this behavior, we temporarily
            # store the rvalue type on the variable.
            actual_lvalue_type = None
            if lvalue_node.is_inferred and not lvalue_node.explicit_self_type:
                # Don't use partial types as context, similar to regular code path.
                ctx = lvalue_node.type if not isinstance(lvalue_node.type, PartialType) else None
                rvalue_type = self.expr_checker.accept(rvalue, ctx)
                actual_lvalue_type = lvalue_node.type
                lvalue_node.type = rvalue_type
            lvalue_type, _ = self.node_type_from_base(lvalue_node.name, lvalue_node.info, lvalue)
            if lvalue_node.is_inferred and not lvalue_node.explicit_self_type:
                lvalue_node.type = actual_lvalue_type

            if not lvalue_type:
                return

            for base in lvalue_node.info.mro[1:]:
                # The type of "__slots__" and some other attributes usually doesn't need to
                # be compatible with a base class. We'll still check the type of "__slots__"
                # against "object" as an exception.
                if lvalue_node.allow_incompatible_override and not (
                    lvalue_node.name == "__slots__" and base.fullname == "builtins.object"
                ):
                    continue

                if is_private(lvalue_node.name):
                    continue

                base_type, base_node = self.node_type_from_base(lvalue_node.name, base, lvalue)
                # TODO: if the r.h.s. is a descriptor, we should check setter override as well.
                custom_setter = is_custom_settable_property(base_node)
                if isinstance(base_type, PartialType):
                    base_type = None

                if base_type:
                    assert base_node is not None
                    if not self.check_compatibility_super(
                        lvalue_type,
                        rvalue,
                        base,
                        base_type,
                        base_node,
                        always_allow_covariant=custom_setter,
                    ):
                        # Only show one error per variable; even if other
                        # base classes are also incompatible
                        return
                    if lvalue_type and custom_setter:
                        base_type, _ = self.node_type_from_base(
                            lvalue_node.name, base, lvalue, setter_type=True
                        )
                        # Setter type for a custom property must be ready if
                        # the getter type is ready.
                        assert base_type is not None
                        if not is_subtype(base_type, lvalue_type):
                            self.msg.incompatible_setter_override(
                                lvalue, lvalue_type, base_type, base
                            )
                            return
                    if base is last_immediate_base:
                        # At this point, the attribute was found to be compatible with all
                        # immediate parents.
                        break

    def check_compatibility_super(
        self,
        compare_type: Type,
        rvalue: Expression,
        base: TypeInfo,
        base_type: Type,
        base_node: Node,
        always_allow_covariant: bool,
    ) -> bool:
        # TODO: check __set__() type override for custom descriptors.
        # TODO: for descriptors check also class object access override.
        ok = self.check_subtype(
            compare_type,
            base_type,
            rvalue,
            message_registry.INCOMPATIBLE_TYPES_IN_ASSIGNMENT,
            "expression has type",
            f'base class "{base.name}" defined the type as',
        )
        if (
            ok
            and codes.MUTABLE_OVERRIDE in self.options.enabled_error_codes
            and self.is_writable_attribute(base_node)
            and not always_allow_covariant
        ):
            ok = self.check_subtype(
                base_type,
                compare_type,
                rvalue,
                message_registry.COVARIANT_OVERRIDE_OF_MUTABLE_ATTRIBUTE,
                f'base class "{base.name}" defined the type as',
                "expression has type",
            )
        return ok

    def node_type_from_base(
        self,
        name: str,
        base: TypeInfo,
        context: Context,
        *,
        setter_type: bool = False,
        is_class: bool = False,
        current_class: TypeInfo | None = None,
    ) -> tuple[Type | None, SymbolNode | None]:
        """Find a type for a name in base class.

        Return the type found and the corresponding node defining the name or None
        for both if the name is not defined in base or the node type is not known (yet).
        The type returned is already properly mapped/bound to the subclass.
        If setter_type is True, return setter types for settable properties (otherwise the
        getter type is returned).
        """
        base_node = base.names.get(name)

        # TODO: defer current node if the superclass node is not ready.
        if (
            not base_node
            or isinstance(base_node.node, (Var, Decorator))
            and not base_node.type
            or isinstance(base_node.type, PartialType)
            and base_node.type.type is not None
        ):
            return None, None

        if current_class is None:
            self_type = self.scope.current_self_type()
        else:
            self_type = fill_typevars(current_class)
        assert self_type is not None, "Internal error: base lookup outside class"
        if isinstance(self_type, TupleType):
            instance = tuple_fallback(self_type)
        else:
            instance = self_type

        mx = MemberContext(
            is_lvalue=setter_type,
            is_super=False,
            is_operator=mypy.checkexpr.is_operator_method(name),
            original_type=self_type,
            context=context,
            chk=self,
            suppress_errors=True,
        )
        # TODO: we should not filter "cannot determine type" errors here.
        with self.msg.filter_errors(filter_deprecated=True):
            if is_class:
                fallback = instance.type.metaclass_type or mx.named_type("builtins.type")
                base_type = analyze_class_attribute_access(
                    instance, name, mx, mcs_fallback=fallback, override_info=base
                )
            else:
                base_type = analyze_instance_member_access(name, instance, mx, base)
        return base_type, base_node.node

    def check_compatibility_classvar_super(
        self, node: Var, base: TypeInfo, base_node: Node | None
    ) -> bool:
        if not isinstance(base_node, Var):
            return True
        if node.is_classvar and not base_node.is_classvar:
            self.fail(message_registry.CANNOT_OVERRIDE_INSTANCE_VAR.format(base.name), node)
            return False
        elif not node.is_classvar and base_node.is_classvar:
            self.fail(message_registry.CANNOT_OVERRIDE_CLASS_VAR.format(base.name), node)
            return False
        return True

    def check_compatibility_final_super(
        self, node: Var, base: TypeInfo, base_node: Node | None
    ) -> bool:
        """Check if an assignment overrides a final attribute in a base class.

        This only checks situations where either a node in base class is not a variable
        but a final method, or where override is explicitly declared as final.
        In these cases we give a more detailed error message. In addition, we check that
        a final variable doesn't override writeable attribute, which is not safe.

        Other situations are checked in `check_final()`.
        """
        if not isinstance(base_node, (Var, FuncBase, Decorator)):
            return True
        if is_private(node.name):
            return True
        if base_node.is_final and (node.is_final or not isinstance(base_node, Var)):
            # Give this error only for explicit override attempt with `Final`, or
            # if we are overriding a final method with variable.
            # Other override attempts will be flagged as assignment to constant
            # in `check_final()`.
            self.msg.cant_override_final(node.name, base.name, node)
            return False
        if node.is_final:
            if base.fullname in ENUM_BASES or node.name in ENUM_SPECIAL_PROPS:
                return True
            self.check_if_final_var_override_writable(node.name, base_node, node)
        return True

    def check_if_final_var_override_writable(
        self, name: str, base_node: Node | None, ctx: Context
    ) -> None:
        """Check that a final variable doesn't override writeable attribute.

        This is done to prevent situations like this:
            class C:
                attr = 1
            class D(C):
                attr: Final = 2

            x: C = D()
            x.attr = 3  # Oops!
        """
        writable = True
        if base_node:
            writable = self.is_writable_attribute(base_node)
        if writable:
            self.msg.final_cant_override_writable(name, ctx)

    def get_final_context(self) -> bool:
        """Check whether we a currently checking a final declaration."""
        return self._is_final_def

    @contextmanager
    def enter_final_context(self, is_final_def: bool) -> Iterator[None]:
        """Store whether the current checked assignment is a final declaration."""
        old_ctx = self._is_final_def
        self._is_final_def = is_final_def
        try:
            yield
        finally:
            self._is_final_def = old_ctx

    def check_final(self, s: AssignmentStmt | OperatorAssignmentStmt | AssignmentExpr) -> None:
        """Check if this assignment does not assign to a final attribute.

        This function performs the check only for name assignments at module
        and class scope. The assignments to `obj.attr` and `Cls.attr` are checked
        in checkmember.py.
        """
        if isinstance(s, AssignmentStmt):
            lvs = self.flatten_lvalues(s.lvalues)
        elif isinstance(s, AssignmentExpr):
            lvs = [s.target]
        else:
            lvs = [s.lvalue]
        is_final_decl = s.is_final_def if isinstance(s, AssignmentStmt) else False
        if is_final_decl and (active_class := self.scope.active_class()):
            lv = lvs[0]
            assert isinstance(lv, RefExpr)
            if lv.node is not None:
                assert isinstance(lv.node, Var)
                if (
                    lv.node.final_unset_in_class
                    and not lv.node.final_set_in_init
                    and not self.is_stub  # It is OK to skip initializer in stub files.
                    and
                    # Avoid extra error messages, if there is no type in Final[...],
                    # then we already reported the error about missing r.h.s.
                    isinstance(s, AssignmentStmt)
                    and s.type is not None
                    # Avoid extra error message for NamedTuples,
                    # they were reported during semanal
                    and not active_class.is_named_tuple
                ):
                    self.msg.final_without_value(s)
        for lv in lvs:
            if isinstance(lv, RefExpr) and isinstance(lv.node, Var):
                name = lv.node.name
                cls = self.scope.active_class()
                if cls is not None:
                    # These additional checks exist to give more error messages
                    # even if the final attribute was overridden with a new symbol
                    # (which is itself an error)...
                    for base in cls.mro[1:]:
                        sym = base.names.get(name)
                        # We only give this error if base node is variable,
                        # overriding final method will be caught in
                        # `check_compatibility_final_super()`.
                        if sym and isinstance(sym.node, Var):
                            if sym.node.is_final and not is_final_decl:
                                self.msg.cant_assign_to_final(name, sym.node.info is None, s)
                                # ...but only once
                                break
                if lv.node.is_final and not is_final_decl:
                    self.msg.cant_assign_to_final(name, lv.node.info is None, s)

    def check_assignment_to_slots(self, lvalue: Lvalue) -> None:
        if not isinstance(lvalue, MemberExpr):
            return

        inst = get_proper_type(self.expr_checker.accept(lvalue.expr))
        if isinstance(inst, TypeVarType) and inst.id.is_self():
            # Unwrap self type
            inst = get_proper_type(inst.upper_bound)
        if not isinstance(inst, Instance):
            return
        if inst.type.slots is None:
            return  # Slots do not exist, we can allow any assignment
        if lvalue.name in inst.type.slots:
            return  # We are assigning to an existing slot
        for base_info in inst.type.mro[:-1]:
            if base_info.names.get("__setattr__") is not None:
                # When type has `__setattr__` defined,
                # we can assign any dynamic value.
                # We exclude object, because it always has `__setattr__`.
                return

        definition = inst.type.get(lvalue.name)
        if definition is None:
            # We don't want to duplicate
            # `"SomeType" has no attribute "some_attr"`
            # error twice.
            return
        if self.is_assignable_slot(lvalue, definition.type):
            return

        self.fail(
            message_registry.NAME_NOT_IN_SLOTS.format(lvalue.name, inst.type.fullname), lvalue
        )

    def is_assignable_slot(self, lvalue: Lvalue, typ: Type | None) -> bool:
        if getattr(lvalue, "node", None):
            return False  # This is a definition

        typ = get_proper_type(typ)
        if typ is None or isinstance(typ, AnyType):
            return True  # Any can be literally anything, like `@property`
        if isinstance(typ, Instance):
            # When working with instances, we need to know if they contain
            # `__set__` special method. Like `@property` does.
            # This makes assigning to properties possible,
            # even without extra slot spec.
            return typ.type.get("__set__") is not None
        if isinstance(typ, FunctionLike):
            return True  # Can be a property, or some other magic
        if isinstance(typ, UnionType):
            return all(self.is_assignable_slot(lvalue, u) for u in typ.items)
        return False

    def flatten_rvalues(self, rvalues: list[Expression]) -> list[Expression]:
        """Flatten expression list by expanding those * items that have tuple type.

        For each regular type item in the tuple type use a TempNode(), for an Unpack
        item use a corresponding StarExpr(TempNode()).
        """
        new_rvalues = []
        for rv in rvalues:
            if not isinstance(rv, StarExpr):
                new_rvalues.append(rv)
                continue
            typ = get_proper_type(self.expr_checker.accept(rv.expr))
            if not isinstance(typ, TupleType):
                new_rvalues.append(rv)
                continue
            for t in typ.items:
                if not isinstance(t, UnpackType):
                    new_rvalues.append(TempNode(t))
                else:
                    unpacked = get_proper_type(t.type)
                    if isinstance(unpacked, TypeVarTupleType):
                        fallback = unpacked.upper_bound
                    else:
                        assert (
                            isinstance(unpacked, Instance)
                            and unpacked.type.fullname == "builtins.tuple"
                        )
                        fallback = unpacked
                    new_rvalues.append(StarExpr(TempNode(fallback)))
        return new_rvalues

    def check_assignment_to_multiple_lvalues(
        self,
        lvalues: list[Lvalue],
        rvalue: Expression,
        context: Context,
        infer_lvalue_type: bool = True,
    ) -> None:
        if isinstance(rvalue, (TupleExpr, ListExpr)):
            # Recursively go into Tuple or List expression rhs instead of
            # using the type of rhs, because this allows more fine-grained
            # control in cases like: a, b = [int, str] where rhs would get
            # type List[object]
            rvalues: list[Expression] = []
            iterable_type: Type | None = None
            last_idx: int | None = None
            for idx_rval, rval in enumerate(self.flatten_rvalues(rvalue.items)):
                if isinstance(rval, StarExpr):
                    typs = get_proper_type(self.expr_checker.accept(rval.expr))
                    if self.type_is_iterable(typs) and isinstance(typs, Instance):
                        if iterable_type is not None and iterable_type != self.iterable_item_type(
                            typs, rvalue
                        ):
                            self.fail(message_registry.CONTIGUOUS_ITERABLE_EXPECTED, context)
                        else:
                            if last_idx is None or last_idx + 1 == idx_rval:
                                rvalues.append(rval)
                                last_idx = idx_rval
                                iterable_type = self.iterable_item_type(typs, rvalue)
                            else:
                                self.fail(message_registry.CONTIGUOUS_ITERABLE_EXPECTED, context)
                    else:
                        self.fail(message_registry.ITERABLE_TYPE_EXPECTED.format(typs), context)
                else:
                    rvalues.append(rval)
            iterable_start: int | None = None
            iterable_end: int | None = None
            for i, rval in enumerate(rvalues):
                if isinstance(rval, StarExpr):
                    typs = get_proper_type(self.expr_checker.accept(rval.expr))
                    if self.type_is_iterable(typs) and isinstance(typs, Instance):
                        if iterable_start is None:
                            iterable_start = i
                        iterable_end = i
            if (
                iterable_start is not None
                and iterable_end is not None
                and iterable_type is not None
            ):
                iterable_num = iterable_end - iterable_start + 1
                rvalue_needed = len(lvalues) - (len(rvalues) - iterable_num)
                if rvalue_needed > 0:
                    rvalues = (
                        rvalues[0:iterable_start]
                        + [TempNode(iterable_type, context=rval) for _ in range(rvalue_needed)]
                        + rvalues[iterable_end + 1 :]
                    )

            if self.check_rvalue_count_in_assignment(lvalues, len(rvalues), context):
                star_index = next(
                    (i for i, lv in enumerate(lvalues) if isinstance(lv, StarExpr)), len(lvalues)
                )

                left_lvs = lvalues[:star_index]
                star_lv = (
                    cast(StarExpr, lvalues[star_index]) if star_index != len(lvalues) else None
                )
                right_lvs = lvalues[star_index + 1 :]

                left_rvs, star_rvs, right_rvs = self.split_around_star(
                    rvalues, star_index, len(lvalues)
                )

                lr_pairs = list(zip(left_lvs, left_rvs))
                if star_lv:
                    rv_list = ListExpr(star_rvs)
                    rv_list.set_line(rvalue)
                    lr_pairs.append((star_lv.expr, rv_list))
                lr_pairs.extend(zip(right_lvs, right_rvs))

                for lv, rv in lr_pairs:
                    self.check_assignment(lv, rv, infer_lvalue_type)
        else:
            self.check_multi_assignment(lvalues, rvalue, context, infer_lvalue_type)

    def check_rvalue_count_in_assignment(
        self,
        lvalues: list[Lvalue],
        rvalue_count: int,
        context: Context,
        rvalue_unpack: int | None = None,
    ) -> bool:
        if rvalue_unpack is not None:
            if not any(isinstance(e, StarExpr) for e in lvalues):
                self.fail("Variadic tuple unpacking requires a star target", context)
                return False
            if len(lvalues) > rvalue_count:
                self.fail(message_registry.TOO_MANY_TARGETS_FOR_VARIADIC_UNPACK, context)
                return False
            left_star_index = next(i for i, lv in enumerate(lvalues) if isinstance(lv, StarExpr))
            left_prefix = left_star_index
            left_suffix = len(lvalues) - left_star_index - 1
            right_prefix = rvalue_unpack
            right_suffix = rvalue_count - rvalue_unpack - 1
            if left_suffix > right_suffix or left_prefix > right_prefix:
                # Case of asymmetric unpack like:
                #     rv: tuple[int, *Ts, int, int]
                #     x, y, *xs, z = rv
                # it is technically valid, but is tricky to reason about.
                # TODO: support this (at least if the r.h.s. unpack is a homogeneous tuple).
                self.fail(message_registry.TOO_MANY_TARGETS_FOR_VARIADIC_UNPACK, context)
            return True
        if any(isinstance(lvalue, StarExpr) for lvalue in lvalues):
            if len(lvalues) - 1 > rvalue_count:
                self.msg.wrong_number_values_to_unpack(rvalue_count, len(lvalues) - 1, context)
                return False
        elif rvalue_count != len(lvalues):
            self.msg.wrong_number_values_to_unpack(rvalue_count, len(lvalues), context)
            return False
        return True

    def check_multi_assignment(
        self,
        lvalues: list[Lvalue],
        rvalue: Expression,
        context: Context,
        infer_lvalue_type: bool = True,
        rv_type: Type | None = None,
        undefined_rvalue: bool = False,
    ) -> None:
        """Check the assignment of one rvalue to a number of lvalues."""

        # Infer the type of an ordinary rvalue expression.
        # TODO: maybe elsewhere; redundant.
        rvalue_type = get_proper_type(rv_type or self.expr_checker.accept(rvalue))

        if isinstance(rvalue_type, TypeVarLikeType):
            rvalue_type = get_proper_type(rvalue_type.upper_bound)

        if isinstance(rvalue_type, UnionType):
            # If this is an Optional type in non-strict Optional code, unwrap it.
            relevant_items = rvalue_type.relevant_items()
            if len(relevant_items) == 1:
                rvalue_type = get_proper_type(relevant_items[0])

        if (
            isinstance(rvalue_type, TupleType)
            and find_unpack_in_list(rvalue_type.items) is not None
        ):
            # Normalize for consistent handling with "old-style" homogeneous tuples.
            rvalue_type = expand_type(rvalue_type, {})

        if isinstance(rvalue_type, AnyType):
            for lv in lvalues:
                if isinstance(lv, StarExpr):
                    lv = lv.expr
                temp_node = self.temp_node(
                    AnyType(TypeOfAny.from_another_any, source_any=rvalue_type), context
                )
                self.check_assignment(lv, temp_node, infer_lvalue_type)
        elif isinstance(rvalue_type, TupleType):
            self.check_multi_assignment_from_tuple(
                lvalues, rvalue, rvalue_type, context, undefined_rvalue, infer_lvalue_type
            )
        elif isinstance(rvalue_type, UnionType):
            self.check_multi_assignment_from_union(
                lvalues, rvalue, rvalue_type, context, infer_lvalue_type
            )
        elif isinstance(rvalue_type, Instance) and rvalue_type.type.fullname == "builtins.str":
            self.msg.unpacking_strings_disallowed(context)
        else:
            self.check_multi_assignment_from_iterable(
                lvalues, rvalue_type, context, infer_lvalue_type
            )

    def check_multi_assignment_from_union(
        self,
        lvalues: list[Expression],
        rvalue: Expression,
        rvalue_type: UnionType,
        context: Context,
        infer_lvalue_type: bool,
    ) -> None:
        """Check assignment to multiple lvalue targets when rvalue type is a Union[...].
        For example:

            t: Union[Tuple[int, int], Tuple[str, str]]
            x, y = t
            reveal_type(x)  # Union[int, str]

        The idea in this case is to process the assignment for every item of the union.
        Important note: the types are collected in two places, 'union_types' contains
        inferred types for first assignments, 'assignments' contains the narrowed types
        for binder.
        """
        self.no_partial_types = True
        transposed: tuple[list[Type], ...] = tuple([] for _ in self.flatten_lvalues(lvalues))
        # Notify binder that we want to defer bindings and instead collect types.
        with self.binder.accumulate_type_assignments() as assignments:
            for item in rvalue_type.items:
                # Type check the assignment separately for each union item and collect
                # the inferred lvalue types for each union item.
                self.check_multi_assignment(
                    lvalues,
                    rvalue,
                    context,
                    infer_lvalue_type=infer_lvalue_type,
                    rv_type=item,
                    undefined_rvalue=True,
                )
                for t, lv in zip(transposed, self.flatten_lvalues(lvalues)):
                    # We can access _type_maps directly since temporary type maps are
                    # only created within expressions.
                    t.append(self._type_maps[-1].pop(lv, AnyType(TypeOfAny.special_form)))
        union_types = tuple(make_simplified_union(col) for col in transposed)
        for expr, items in assignments.items():
            # Bind a union of types collected in 'assignments' to every expression.
            if isinstance(expr, StarExpr):
                expr = expr.expr

            # TODO: See comment in binder.py, ConditionalTypeBinder.assign_type
            # It's unclear why the 'declared_type' param is sometimes 'None'
            clean_items: list[tuple[Type, Type]] = []
            for type, declared_type in items:
                assert declared_type is not None
                clean_items.append((type, declared_type))

            types, declared_types = zip(*clean_items)
            self.binder.assign_type(
                expr,
                make_simplified_union(list(types)),
                make_simplified_union(list(declared_types)),
            )
        for union, lv in zip(union_types, self.flatten_lvalues(lvalues)):
            # Properly store the inferred types.
            _1, _2, inferred = self.check_lvalue(lv)
            if inferred:
                self.set_inferred_type(inferred, lv, union)
            else:
                self.store_type(lv, union)
        self.no_partial_types = False

    def flatten_lvalues(self, lvalues: list[Expression]) -> list[Expression]:
        res: list[Expression] = []
        for lv in lvalues:
            if isinstance(lv, (TupleExpr, ListExpr)):
                res.extend(self.flatten_lvalues(lv.items))
            if isinstance(lv, StarExpr):
                # Unwrap StarExpr, since it is unwrapped by other helpers.
                lv = lv.expr
            res.append(lv)
        return res

    def check_multi_assignment_from_tuple(
        self,
        lvalues: list[Lvalue],
        rvalue: Expression,
        rvalue_type: TupleType,
        context: Context,
        undefined_rvalue: bool,
        infer_lvalue_type: bool = True,
    ) -> None:
        rvalue_unpack = find_unpack_in_list(rvalue_type.items)
        if self.check_rvalue_count_in_assignment(
            lvalues, len(rvalue_type.items), context, rvalue_unpack=rvalue_unpack
        ):
            star_index = next(
                (i for i, lv in enumerate(lvalues) if isinstance(lv, StarExpr)), len(lvalues)
            )

            left_lvs = lvalues[:star_index]
            star_lv = cast(StarExpr, lvalues[star_index]) if star_index != len(lvalues) else None
            right_lvs = lvalues[star_index + 1 :]

            if not undefined_rvalue:
                # Infer rvalue again, now in the correct type context.
                lvalue_type = self.lvalue_type_for_inference(lvalues, rvalue_type)
                reinferred_rvalue_type = get_proper_type(
                    self.expr_checker.accept(rvalue, lvalue_type)
                )

                if isinstance(reinferred_rvalue_type, TypeVarLikeType):
                    reinferred_rvalue_type = get_proper_type(reinferred_rvalue_type.upper_bound)
                if isinstance(reinferred_rvalue_type, UnionType):
                    # If this is an Optional type in non-strict Optional code, unwrap it.
                    relevant_items = reinferred_rvalue_type.relevant_items()
                    if len(relevant_items) == 1:
                        reinferred_rvalue_type = get_proper_type(relevant_items[0])
                if isinstance(reinferred_rvalue_type, UnionType):
                    self.check_multi_assignment_from_union(
                        lvalues, rvalue, reinferred_rvalue_type, context, infer_lvalue_type
                    )
                    return
                if isinstance(reinferred_rvalue_type, AnyType):
                    # We can get Any if the current node is
                    # deferred. Doing more inference in deferred nodes
                    # is hard, so give up for now.  We can also get
                    # here if reinferring types above changes the
                    # inferred return type for an overloaded function
                    # to be ambiguous.
                    return
                assert isinstance(reinferred_rvalue_type, TupleType)
                rvalue_type = reinferred_rvalue_type

            left_rv_types, star_rv_types, right_rv_types = self.split_around_star(
                rvalue_type.items, star_index, len(lvalues)
            )

            for lv, rv_type in zip(left_lvs, left_rv_types):
                self.check_assignment(lv, self.temp_node(rv_type, context), infer_lvalue_type)
            if star_lv:
                list_expr = ListExpr(
                    [
                        (
                            self.temp_node(rv_type, context)
                            if not isinstance(rv_type, UnpackType)
                            else StarExpr(self.temp_node(rv_type.type, context))
                        )
                        for rv_type in star_rv_types
                    ]
                )
                list_expr.set_line(context)
                self.check_assignment(star_lv.expr, list_expr, infer_lvalue_type)
            for lv, rv_type in zip(right_lvs, right_rv_types):
                self.check_assignment(lv, self.temp_node(rv_type, context), infer_lvalue_type)
        else:
            # Store meaningful Any types for lvalues, errors are already given
            # by check_rvalue_count_in_assignment()
            if infer_lvalue_type:
                for lv in lvalues:
                    if (
                        isinstance(lv, NameExpr)
                        and isinstance(lv.node, Var)
                        and lv.node.type is None
                    ):
                        lv.node.type = AnyType(TypeOfAny.from_error)
                    elif isinstance(lv, StarExpr):
                        if (
                            isinstance(lv.expr, NameExpr)
                            and isinstance(lv.expr.node, Var)
                            and lv.expr.node.type is None
                        ):
                            lv.expr.node.type = self.named_generic_type(
                                "builtins.list", [AnyType(TypeOfAny.from_error)]
                            )

    def lvalue_type_for_inference(self, lvalues: list[Lvalue], rvalue_type: TupleType) -> Type:
        star_index = next(
            (i for i, lv in enumerate(lvalues) if isinstance(lv, StarExpr)), len(lvalues)
        )
        left_lvs = lvalues[:star_index]
        star_lv = cast(StarExpr, lvalues[star_index]) if star_index != len(lvalues) else None
        right_lvs = lvalues[star_index + 1 :]
        left_rv_types, star_rv_types, right_rv_types = self.split_around_star(
            rvalue_type.items, star_index, len(lvalues)
        )

        type_parameters: list[Type] = []

        def append_types_for_inference(lvs: list[Expression], rv_types: list[Type]) -> None:
            for lv, rv_type in zip(lvs, rv_types):
                sub_lvalue_type, index_expr, inferred = self.check_lvalue(lv)
                if sub_lvalue_type and not isinstance(sub_lvalue_type, PartialType):
                    type_parameters.append(sub_lvalue_type)
                else:  # index lvalue
                    # TODO Figure out more precise type context, probably
                    #      based on the type signature of the _set method.
                    type_parameters.append(rv_type)

        append_types_for_inference(left_lvs, left_rv_types)

        if star_lv:
            sub_lvalue_type, index_expr, inferred = self.check_lvalue(star_lv.expr)
            if sub_lvalue_type and not isinstance(sub_lvalue_type, PartialType):
                type_parameters.extend([sub_lvalue_type] * len(star_rv_types))
            else:  # index lvalue
                # TODO Figure out more precise type context, probably
                #      based on the type signature of the _set method.
                type_parameters.extend(star_rv_types)

        append_types_for_inference(right_lvs, right_rv_types)

        return TupleType(type_parameters, self.named_type("builtins.tuple"))

    def split_around_star(
        self, items: list[T], star_index: int, length: int
    ) -> tuple[list[T], list[T], list[T]]:
        """Splits a list of items in three to match another list of length 'length'
        that contains a starred expression at 'star_index' in the following way:

        star_index = 2, length = 5 (i.e., [a,b,*,c,d]), items = [1,2,3,4,5,6,7]
        returns in: ([1,2], [3,4,5], [6,7])
        """
        nr_right_of_star = length - star_index - 1
        right_index = -nr_right_of_star if nr_right_of_star != 0 else len(items)
        left = items[:star_index]
        star = items[star_index:right_index]
        right = items[right_index:]
        return left, star, right

    def type_is_iterable(self, type: Type) -> bool:
        type = get_proper_type(type)
        if isinstance(type, FunctionLike) and type.is_type_obj():
            type = type.fallback
        return is_subtype(
            type, self.named_generic_type("typing.Iterable", [AnyType(TypeOfAny.special_form)])
        )

    def check_multi_assignment_from_iterable(
        self,
        lvalues: list[Lvalue],
        rvalue_type: Type,
        context: Context,
        infer_lvalue_type: bool = True,
    ) -> None:
        rvalue_type = get_proper_type(rvalue_type)
        if self.type_is_iterable(rvalue_type) and isinstance(
            rvalue_type, (Instance, CallableType, TypeType, Overloaded)
        ):
            item_type = self.iterable_item_type(rvalue_type, context)
            for lv in lvalues:
                if isinstance(lv, StarExpr):
                    items_type = self.named_generic_type("builtins.list", [item_type])
                    self.check_assignment(
                        lv.expr, self.temp_node(items_type, context), infer_lvalue_type
                    )
                else:
                    self.check_assignment(
                        lv, self.temp_node(item_type, context), infer_lvalue_type
                    )
        else:
            self.msg.type_not_iterable(rvalue_type, context)

    def check_lvalue(
        self, lvalue: Lvalue, rvalue: Expression | None = None
    ) -> tuple[Type | None, IndexExpr | None, Var | None]:
        lvalue_type = None
        index_lvalue = None
        inferred = None

        if self.is_definition(lvalue) and (
            not isinstance(lvalue, NameExpr) or isinstance(lvalue.node, Var)
        ):
            if isinstance(lvalue, NameExpr):
                assert isinstance(lvalue.node, Var)
                inferred = lvalue.node
            else:
                assert isinstance(lvalue, MemberExpr)
                self.expr_checker.accept(lvalue.expr)
                inferred = lvalue.def_var
        elif isinstance(lvalue, IndexExpr):
            index_lvalue = lvalue
        elif isinstance(lvalue, MemberExpr):
            lvalue_type = self.expr_checker.analyze_ordinary_member_access(lvalue, True, rvalue)
            self.store_type(lvalue, lvalue_type)
        elif isinstance(lvalue, NameExpr):
            lvalue_type = self.expr_checker.analyze_ref_expr(lvalue, lvalue=True)
            if (
                self.options.allow_redefinition_new
                and isinstance(lvalue.node, Var)
                and lvalue.node.is_inferred
            ):
                inferred = lvalue.node
            self.store_type(lvalue, lvalue_type)
        elif isinstance(lvalue, (TupleExpr, ListExpr)):
            types = [
                self.check_lvalue(sub_expr)[0] or
                # This type will be used as a context for further inference of rvalue,
                # we put Uninhabited if there is no information available from lvalue.
                UninhabitedType()
                for sub_expr in lvalue.items
            ]
            lvalue_type = TupleType(types, self.named_type("builtins.tuple"))
        elif isinstance(lvalue, StarExpr):
            lvalue_type, _, _ = self.check_lvalue(lvalue.expr)
        else:
            lvalue_type = self.expr_checker.accept(lvalue)

        return lvalue_type, index_lvalue, inferred

    def is_definition(self, s: Lvalue) -> bool:
        if isinstance(s, NameExpr):
            if s.is_inferred_def:
                return True
            # If the node type is not defined, this must the first assignment
            # that we process => this is a definition, even though the semantic
            # analyzer did not recognize this as such. This can arise in code
            # that uses isinstance checks, if type checking of the primary
            # definition is skipped due to an always False type check.
            node = s.node
            if isinstance(node, Var):
                return node.type is None
        elif isinstance(s, MemberExpr):
            return s.is_inferred_def
        return False

    def infer_variable_type(
        self, name: Var, lvalue: Lvalue, init_type: Type, context: Context
    ) -> None:
        """Infer the type of initialized variables from initializer type."""
        if isinstance(init_type, DeletedType):
            self.msg.deleted_as_rvalue(init_type, context)
        elif (
            not is_valid_inferred_type(
                init_type,
                self.options,
                is_lvalue_final=name.is_final,
                is_lvalue_member=isinstance(lvalue, MemberExpr),
            )
            and not self.no_partial_types
        ):
            # We cannot use the type of the initialization expression for full type
            # inference (it's not specific enough), but we might be able to give
            # partial type which will be made more specific later. A partial type
            # gets generated in assignment like 'x = []' where item type is not known.
            if name.name != "_" and not self.infer_partial_type(name, lvalue, init_type):
                self.msg.need_annotation_for_var(name, context, self.options.python_version)
                self.set_inference_error_fallback_type(name, lvalue, init_type)
        elif (
            isinstance(lvalue, MemberExpr)
            and self.inferred_attribute_types is not None
            and lvalue.def_var
            and lvalue.def_var in self.inferred_attribute_types
            and not is_same_type(self.inferred_attribute_types[lvalue.def_var], init_type)
        ):
            # Multiple, inconsistent types inferred for an attribute.
            self.msg.need_annotation_for_var(name, context, self.options.python_version)
            name.type = AnyType(TypeOfAny.from_error)
        else:
            # Infer type of the target.

            # Make the type more general (strip away function names etc.).
            init_type = strip_type(init_type)

            self.set_inferred_type(name, lvalue, init_type)
            if self.options.allow_redefinition_new:
                self.binder.assign_type(lvalue, init_type, init_type)

    def infer_partial_type(self, name: Var, lvalue: Lvalue, init_type: Type) -> bool:
        init_type = get_proper_type(init_type)
        if isinstance(init_type, NoneType) and (
            isinstance(lvalue, MemberExpr) or not self.options.allow_redefinition_new
        ):
            # When using --allow-redefinition-new, None types aren't special
            # when inferring simple variable types.
            partial_type = PartialType(None, name)
        elif isinstance(init_type, Instance):
            fullname = init_type.type.fullname
            is_ref = isinstance(lvalue, RefExpr)
            if (
                is_ref
                and (
                    fullname == "builtins.list"
                    or fullname == "builtins.set"
                    or fullname == "builtins.dict"
                    or fullname == "collections.OrderedDict"
                )
                and all(
                    isinstance(t, (NoneType, UninhabitedType))
                    for t in get_proper_types(init_type.args)
                )
            ):
                partial_type = PartialType(init_type.type, name)
            elif is_ref and fullname == "collections.defaultdict":
                arg0 = get_proper_type(init_type.args[0])
                arg1 = get_proper_type(init_type.args[1])
                if isinstance(
                    arg0, (NoneType, UninhabitedType)
                ) and self.is_valid_defaultdict_partial_value_type(arg1):
                    arg1 = erase_type(arg1)
                    assert isinstance(arg1, Instance)
                    partial_type = PartialType(init_type.type, name, arg1)
                else:
                    return False
            else:
                return False
        else:
            return False
        self.set_inferred_type(name, lvalue, partial_type)
        self.partial_types[-1].map[name] = lvalue
        return True

    def is_valid_defaultdict_partial_value_type(self, t: ProperType) -> bool:
        """Check if t can be used as the basis for a partial defaultdict value type.

        Examples:

          * t is 'int' --> True
          * t is 'list[Never]' --> True
          * t is 'dict[...]' --> False (only generic types with a single type
            argument supported)
        """
        if not isinstance(t, Instance):
            return False
        if len(t.args) == 0:
            return True
        if len(t.args) == 1:
            arg = get_proper_type(t.args[0])
            if self.options.old_type_inference:
                # Allow leaked TypeVars for legacy inference logic.
                allowed = isinstance(arg, (UninhabitedType, NoneType, TypeVarType))
            else:
                allowed = isinstance(arg, (UninhabitedType, NoneType))
            if allowed:
                return True
        return False

    def set_inferred_type(self, var: Var, lvalue: Lvalue, type: Type) -> None:
        """Store inferred variable type.

        Store the type to both the variable node and the expression node that
        refers to the variable (lvalue). If var is None, do nothing.
        """
        if var and not self.current_node_deferred:
            var.type = type
            var.is_inferred = True
            var.is_ready = True
            if var not in self.var_decl_frames:
                # Used for the hack to improve optional type inference in conditionals
                self.var_decl_frames[var] = {frame.id for frame in self.binder.frames}
            if isinstance(lvalue, MemberExpr) and self.inferred_attribute_types is not None:
                # Store inferred attribute type so that we can check consistency afterwards.
                if lvalue.def_var is not None:
                    self.inferred_attribute_types[lvalue.def_var] = type
            self.store_type(lvalue, type)
            p_type = get_proper_type(type)
            definition = None
            if isinstance(p_type, CallableType):
                definition = p_type.definition
            elif isinstance(p_type, Overloaded):
                # Randomly select first item, if items are different, there will
                # be an error during semantic analysis.
                definition = p_type.items[0].definition
            if definition:
                if is_node_static(definition):
                    var.is_staticmethod = True
                elif is_classmethod_node(definition):
                    var.is_classmethod = True
                elif is_property(definition):
                    var.is_property = True
                    if isinstance(p_type, Overloaded):
                        # TODO: in theory we can have a property with a deleter only.
                        var.is_settable_property = True
                        assert isinstance(definition, Decorator), definition
                        var.setter_type = definition.var.setter_type

    def set_inference_error_fallback_type(self, var: Var, lvalue: Lvalue, type: Type) -> None:
        """Store best known type for variable if type inference failed.

        If a program ignores error on type inference error, the variable should get some
        inferred type so that it can used later on in the program. Example:

          x = []  # type: ignore
          x.append(1)   # Should be ok!

        We implement this here by giving x a valid type (replacing inferred Never with Any).
        """
        fallback = self.inference_error_fallback_type(type)
        self.set_inferred_type(var, lvalue, fallback)

    def inference_error_fallback_type(self, type: Type) -> Type:
        fallback = type.accept(SetNothingToAny())
        # Type variables may leak from inference, see https://github.com/python/mypy/issues/5738,
        # we therefore need to erase them.
        return erase_typevars(fallback)

    def simple_rvalue(self, rvalue: Expression) -> bool:
        """Returns True for expressions for which inferred type should not depend on context.

        Note that this function can still return False for some expressions where inferred type
        does not depend on context. It only exists for performance optimizations.
        """
        if isinstance(rvalue, (IntExpr, StrExpr, BytesExpr, FloatExpr, RefExpr)):
            return True
        if isinstance(rvalue, CallExpr):
            if isinstance(rvalue.callee, RefExpr) and isinstance(
                rvalue.callee.node, SYMBOL_FUNCBASE_TYPES
            ):
                typ = rvalue.callee.node.type
                if isinstance(typ, CallableType):
                    return not typ.variables
                elif isinstance(typ, Overloaded):
                    return not any(item.variables for item in typ.items)
        return False

    def check_simple_assignment(
        self,
        lvalue_type: Type | None,
        rvalue: Expression,
        context: Context,
        msg: ErrorMessage = message_registry.INCOMPATIBLE_TYPES_IN_ASSIGNMENT,
        lvalue_name: str = "variable",
        rvalue_name: str = "expression",
        *,
        notes: list[str] | None = None,
        lvalue: Expression | None = None,
        inferred: Var | None = None,
    ) -> tuple[Type, Type | None]:
        if self.is_stub and isinstance(rvalue, EllipsisExpr):
            # '...' is always a valid initializer in a stub.
            return AnyType(TypeOfAny.special_form), lvalue_type
        else:
            always_allow_any = lvalue_type is not None and not isinstance(
                get_proper_type(lvalue_type), AnyType
            )
            if inferred is None or is_typeddict_type_context(lvalue_type):
                type_context = lvalue_type
            else:
                type_context = None
            rvalue_type = self.expr_checker.accept(
                rvalue, type_context=type_context, always_allow_any=always_allow_any
            )
            if (
                lvalue_type is not None
                and type_context is None
                and not is_valid_inferred_type(rvalue_type, self.options)
            ):
                # Inference in an empty type context didn't produce a valid type, so
                # try using lvalue type as context instead.
                rvalue_type = self.expr_checker.accept(
                    rvalue, type_context=lvalue_type, always_allow_any=always_allow_any
                )
                if not is_valid_inferred_type(rvalue_type, self.options) and inferred is not None:
                    self.msg.need_annotation_for_var(
                        inferred, context, self.options.python_version
                    )
                    rvalue_type = rvalue_type.accept(SetNothingToAny())

            if (
                isinstance(lvalue, NameExpr)
                and inferred is not None
                and inferred.type is not None
                and not inferred.is_final
            ):
                new_inferred = remove_instance_last_known_values(rvalue_type)
                if not is_same_type(inferred.type, new_inferred):
                    # Should we widen the inferred type or the lvalue? Variables defined
                    # at module level or class bodies can't be widened in functions, or
                    # in another module.
                    if not self.refers_to_different_scope(lvalue):
                        lvalue_type = make_simplified_union([inferred.type, new_inferred])
                        if not is_same_type(lvalue_type, inferred.type) and not isinstance(
                            inferred.type, PartialType
                        ):
                            # Widen the type to the union of original and new type.
                            self.widened_vars.append(inferred.name)
                            self.set_inferred_type(inferred, lvalue, lvalue_type)
                            self.binder.put(lvalue, rvalue_type)
                            # TODO: A bit hacky, maybe add a binder method that does put and
                            #       updates declaration?
                            lit = literal_hash(lvalue)
                            if lit is not None:
                                self.binder.declarations[lit] = lvalue_type
            if (
                isinstance(get_proper_type(lvalue_type), UnionType)
                # Skip literal types, as they have special logic (for better errors).
                and not is_literal_type_like(rvalue_type)
                and not self.simple_rvalue(rvalue)
            ):
                # Try re-inferring r.h.s. in empty context, and use that if it
                # results in a narrower type. We don't do this always because this
                # may cause some perf impact, plus we want to partially preserve
                # the old behavior. This helps with various practical examples, see
                # e.g. testOptionalTypeNarrowedByGenericCall.
                with self.msg.filter_errors() as local_errors, self.local_type_map as type_map:
                    alt_rvalue_type = self.expr_checker.accept(
                        rvalue, None, always_allow_any=always_allow_any
                    )
                if (
                    not local_errors.has_new_errors()
                    # Skip Any type, since it is special cased in binder.
                    and not isinstance(get_proper_type(alt_rvalue_type), AnyType)
                    and is_valid_inferred_type(alt_rvalue_type, self.options)
                    and is_proper_subtype(alt_rvalue_type, rvalue_type)
                ):
                    rvalue_type = alt_rvalue_type
                    self.store_types(type_map)
            if isinstance(rvalue_type, DeletedType):
                self.msg.deleted_as_rvalue(rvalue_type, context)
            if isinstance(lvalue_type, DeletedType):
                self.msg.deleted_as_lvalue(lvalue_type, context)
            elif lvalue_type:
                self.check_subtype(
                    # Preserve original aliases for error messages when possible.
                    rvalue_type,
                    lvalue_type,
                    context,
                    msg,
                    f"{rvalue_name} has type",
                    f"{lvalue_name} has type",
                    notes=notes,
                )
            return rvalue_type, lvalue_type

    def refers_to_different_scope(self, name: NameExpr) -> bool:
        if name.kind == LDEF:
            # TODO: Consider reference to outer function as a different scope?
            return False
        elif self.scope.top_level_function() is not None:
            # A non-local reference from within a function must refer to a different scope
            return True
        elif name.kind == GDEF and name.fullname.rpartition(".")[0] != self.tree.fullname:
            # Reference to global definition from another module
            return True
        return False

    def check_member_assignment(
        self,
        lvalue: MemberExpr,
        instance_type: Type,
        set_lvalue_type: Type,
        rvalue: Expression,
        context: Context,
    ) -> tuple[Type, Type, bool]:
        """Type member assignment.

        This defers to check_simple_assignment, unless the member expression
        is a descriptor, in which case this checks descriptor semantics as well.

        Return the inferred rvalue_type, inferred lvalue_type, and whether to use the binder
        for this assignment.
        """
        instance_type = get_proper_type(instance_type)
        # Descriptors don't participate in class-attribute access
        if (isinstance(instance_type, FunctionLike) and instance_type.is_type_obj()) or isinstance(
            instance_type, TypeType
        ):
            rvalue_type, _ = self.check_simple_assignment(set_lvalue_type, rvalue, context)
            return rvalue_type, set_lvalue_type, True

        with self.msg.filter_errors(filter_deprecated=True):
            get_lvalue_type = self.expr_checker.analyze_ordinary_member_access(
                lvalue, is_lvalue=False
            )

        # Special case: if the rvalue_type is a subtype of '__get__' type, and
        # '__get__' type is narrower than '__set__', then we invoke the binder to narrow type
        # by this assignment. Technically, this is not safe, but in practice this is
        # what a user expects.
        rvalue_type, _ = self.check_simple_assignment(set_lvalue_type, rvalue, context)
        rvalue_type = rvalue_type if is_subtype(rvalue_type, get_lvalue_type) else get_lvalue_type
        return rvalue_type, set_lvalue_type, is_subtype(get_lvalue_type, set_lvalue_type)

    def check_indexed_assignment(
        self, lvalue: IndexExpr, rvalue: Expression, context: Context
    ) -> None:
        """Type check indexed assignment base[index] = rvalue.

        The lvalue argument is the base[index] expression.
        """
        self.try_infer_partial_type_from_indexed_assignment(lvalue, rvalue)
        basetype = get_proper_type(self.expr_checker.accept(lvalue.base))
        method_type = self.expr_checker.analyze_external_member_access(
            "__setitem__", basetype, lvalue
        )

        lvalue.method_type = method_type
        res_type, _ = self.expr_checker.check_method_call(
            "__setitem__",
            basetype,
            method_type,
            [lvalue.index, rvalue],
            [nodes.ARG_POS, nodes.ARG_POS],
            context,
        )
        res_type = get_proper_type(res_type)
        if isinstance(res_type, UninhabitedType) and not res_type.ambiguous:
            self.binder.unreachable()

    def replace_partial_type(
        self, var: Var, new_type: Type, partial_types: dict[Var, Context]
    ) -> None:
        """Replace the partial type of var with a non-partial type."""
        var.type = new_type
        # Updating a partial type should invalidate expression caches.
        self.binder.version += 1
        del partial_types[var]
        if self.options.allow_redefinition_new:
            # When using --allow-redefinition-new, binder tracks all types of
            # simple variables.
            n = NameExpr(var.name)
            n.node = var
            self.binder.assign_type(n, new_type, new_type)

    def try_infer_partial_type_from_indexed_assignment(
        self, lvalue: IndexExpr, rvalue: Expression
    ) -> None:
        # TODO: Should we share some of this with try_infer_partial_type?
        var = None
        if isinstance(lvalue.base, RefExpr) and isinstance(lvalue.base.node, Var):
            var = lvalue.base.node
        elif isinstance(lvalue.base, MemberExpr):
            var = self.expr_checker.get_partial_self_var(lvalue.base)
        if isinstance(var, Var):
            if isinstance(var.type, PartialType):
                type_type = var.type.type
                if type_type is None:
                    return  # The partial type is None.
                partial_types = self.find_partial_types(var)
                if partial_types is None:
                    return
                typename = type_type.fullname
                if (
                    typename == "builtins.dict"
                    or typename == "collections.OrderedDict"
                    or typename == "collections.defaultdict"
                ):
                    # TODO: Don't infer things twice.
                    key_type = self.expr_checker.accept(lvalue.index)
                    value_type = self.expr_checker.accept(rvalue)
                    if (
                        is_valid_inferred_type(key_type, self.options)
                        and is_valid_inferred_type(value_type, self.options)
                        and not self.current_node_deferred
                        and not (
                            typename == "collections.defaultdict"
                            and var.type.value_type is not None
                            and not is_equivalent(value_type, var.type.value_type)
                        )
                    ):
                        new_type = self.named_generic_type(typename, [key_type, value_type])
                        self.replace_partial_type(var, new_type, partial_types)

    def type_requires_usage(self, typ: Type) -> tuple[str, ErrorCode] | None:
        """Some types require usage in all cases. The classic example is
        an unused coroutine.

        In the case that it does require usage, returns a note to attach
        to the error message.
        """
        proper_type = get_proper_type(typ)
        if isinstance(proper_type, Instance):
            # We use different error codes for generic awaitable vs coroutine.
            # Coroutines are on by default, whereas generic awaitables are not.
            if proper_type.type.fullname == "typing.Coroutine":
                return ("Are you missing an await?", UNUSED_COROUTINE)
            if proper_type.type.get("__await__") is not None:
                return ("Are you missing an await?", UNUSED_AWAITABLE)
        return None

    def visit_expression_stmt(self, s: ExpressionStmt) -> None:
        expr_type = self.expr_checker.accept(s.expr, allow_none_return=True, always_allow_any=True)
        error_note_and_code = self.type_requires_usage(expr_type)
        if error_note_and_code:
            error_note, code = error_note_and_code
            self.fail(
                message_registry.TYPE_MUST_BE_USED.format(format_type(expr_type, self.options)),
                s,
                code=code,
            )
            self.note(error_note, s, code=code)

    def visit_return_stmt(self, s: ReturnStmt) -> None:
        """Type check a return statement."""
        self.check_return_stmt(s)
        self.binder.unreachable()

    def infer_context_dependent(
        self, expr: Expression, type_ctx: Type, allow_none_func_call: bool
    ) -> ProperType:
        """Infer type of an expression with fallback to empty type context."""
        with self.msg.filter_errors(
            filter_errors=True, filter_deprecated=True, save_filtered_errors=True
        ) as msg:
            with self.local_type_map as type_map:
                typ = get_proper_type(
                    self.expr_checker.accept(
                        expr, type_ctx, allow_none_return=allow_none_func_call
                    )
                )
        if not msg.has_new_errors():
            self.store_types(type_map)
            return typ

        # If there are errors with the original type context, try re-inferring in empty context.
        original_messages = msg.filtered_errors()
        original_type_map = type_map
        with self.msg.filter_errors(
            filter_errors=True, filter_deprecated=True, save_filtered_errors=True
        ) as msg:
            with self.local_type_map as type_map:
                alt_typ = get_proper_type(
                    self.expr_checker.accept(expr, None, allow_none_return=allow_none_func_call)
                )
        if not msg.has_new_errors() and is_subtype(alt_typ, type_ctx):
            self.store_types(type_map)
            return alt_typ

        # If empty fallback didn't work, use results from the original type context.
        self.msg.add_errors(original_messages)
        self.store_types(original_type_map)
        return typ

    def check_return_stmt(self, s: ReturnStmt) -> None:
        defn = self.scope.current_function()
        if defn is not None:
            if defn.is_generator:
                return_type = self.get_generator_return_type(
                    self.return_types[-1], defn.is_coroutine
                )
            elif defn.is_coroutine:
                return_type = self.get_coroutine_return_type(self.return_types[-1])
            else:
                return_type = self.return_types[-1]
            return_type = get_proper_type(return_type)

            is_lambda = isinstance(defn, LambdaExpr)
            if isinstance(return_type, UninhabitedType):
                # Avoid extra error messages for failed inference in lambdas
                if not is_lambda and not return_type.ambiguous:
                    self.fail(message_registry.NO_RETURN_EXPECTED, s)
                    return

            if s.expr:
                declared_none_return = isinstance(return_type, NoneType)
                declared_any_return = isinstance(return_type, AnyType)

                # This controls whether or not we allow a function call that
                # returns None as the expression of this return statement.
                # E.g. `return f()` for some `f` that returns None.  We allow
                # this only if we're in a lambda or in a function that returns
                # `None` or `Any`.
                allow_none_func_call = is_lambda or declared_none_return or declared_any_return

                # Return with a value.
                if (
                    isinstance(s.expr, (CallExpr, ListExpr, TupleExpr, DictExpr, SetExpr, OpExpr))
                    or isinstance(s.expr, AwaitExpr)
                    and isinstance(s.expr.expr, CallExpr)
                ):
                    # For expressions that (strongly) depend on type context (i.e. those that
                    # are handled like a function call), we allow fallback to empty type context
                    # in case of errors, this improves user experience in some cases,
                    # see e.g. testReturnFallbackInference.
                    typ = self.infer_context_dependent(s.expr, return_type, allow_none_func_call)
                else:
                    typ = get_proper_type(
                        self.expr_checker.accept(
                            s.expr, return_type, allow_none_return=allow_none_func_call
                        )
                    )
                # Treat NotImplemented as having type Any, consistent with its
                # definition in typeshed prior to python/typeshed#4222.
                if (
                    isinstance(typ, Instance)
                    and typ.type.fullname == "builtins._NotImplementedType"
                ):
                    typ = AnyType(TypeOfAny.special_form)

                if defn.is_async_generator:
                    self.fail(message_registry.RETURN_IN_ASYNC_GENERATOR, s)
                    return
                # Returning a value of type Any is always fine.
                if isinstance(typ, AnyType):
                    # (Unless you asked to be warned in that case, and the
                    # function is not declared to return Any)
                    if (
                        self.options.warn_return_any
                        and not self.current_node_deferred
                        and not is_proper_subtype(AnyType(TypeOfAny.special_form), return_type)
                        and not (
                            defn.name in BINARY_MAGIC_METHODS
                            and is_literal_not_implemented(s.expr)
                        )
                        and not (
                            isinstance(return_type, Instance)
                            and return_type.type.fullname == "builtins.object"
                        )
                        and not is_lambda
                    ):
                        self.msg.incorrectly_returning_any(return_type, s)
                    return

                # Disallow return expressions in functions declared to return
                # None, subject to two exceptions below.
                if declared_none_return:
                    # Lambdas are allowed to have None returns.
                    # Functions returning a value of type None are allowed to have a None return.
                    if is_lambda or isinstance(typ, NoneType):
                        return
                    self.fail(message_registry.NO_RETURN_VALUE_EXPECTED, s)
                else:
                    self.check_subtype(
                        subtype_label="got",
                        subtype=typ,
                        supertype_label="expected",
                        supertype=return_type,
                        context=s.expr,
                        outer_context=s,
                        msg=message_registry.INCOMPATIBLE_RETURN_VALUE_TYPE,
                    )
            else:
                # Empty returns are valid in Generators with Any typed returns, but not in
                # coroutines.
                if (
                    defn.is_generator
                    and not defn.is_coroutine
                    and isinstance(return_type, AnyType)
                ):
                    return

                if isinstance(return_type, (NoneType, AnyType)):
                    return

                if self.in_checked_function():
                    self.fail(message_registry.RETURN_VALUE_EXPECTED, s)

    def visit_if_stmt(self, s: IfStmt) -> None:
        """Type check an if statement."""
        # This frame records the knowledge from previous if/elif clauses not being taken.
        # Fall-through to the original frame is handled explicitly in each block.
        with self.binder.frame_context(can_skip=False, conditional_frame=True, fall_through=0):
            for e, b in zip(s.expr, s.body):
                t = get_proper_type(self.expr_checker.accept(e))

                if isinstance(t, DeletedType):
                    self.msg.deleted_as_rvalue(t, s)

                if_map, else_map = self.find_isinstance_check(e)

                # XXX Issue a warning if condition is always False?
                with self.binder.frame_context(can_skip=True, fall_through=2):
                    self.push_type_map(if_map, from_assignment=False)
                    self.accept(b)

                # XXX Issue a warning if condition is always True?
                self.push_type_map(else_map, from_assignment=False)

            with self.binder.frame_context(can_skip=False, fall_through=2):
                if s.else_body:
                    self.accept(s.else_body)

    def visit_while_stmt(self, s: WhileStmt) -> None:
        """Type check a while statement."""
        if_stmt = IfStmt([s.expr], [s.body], None)
        if_stmt.set_line(s)
        self.accept_loop(if_stmt, s.else_body, exit_condition=s.expr)

    def visit_operator_assignment_stmt(self, s: OperatorAssignmentStmt) -> None:
        """Type check an operator assignment statement, e.g. x += 1."""
        self.try_infer_partial_generic_type_from_assignment(s.lvalue, s.rvalue, s.op)
        if isinstance(s.lvalue, MemberExpr):
            # Special case, some additional errors may be given for
            # assignments to read-only or final attributes.
            lvalue_type = self.expr_checker.visit_member_expr(s.lvalue, True)
        else:
            lvalue_type = self.expr_checker.accept(s.lvalue)
        inplace, method = infer_operator_assignment_method(lvalue_type, s.op)
        if inplace:
            # There is __ifoo__, treat as x = x.__ifoo__(y)
            rvalue_type, _ = self.expr_checker.check_op(method, lvalue_type, s.rvalue, s)
            if not is_subtype(rvalue_type, lvalue_type):
                self.msg.incompatible_operator_assignment(s.op, s)
        else:
            # There is no __ifoo__, treat as x = x <foo> y
            expr = OpExpr(s.op, s.lvalue, s.rvalue)
            expr.set_line(s)
            self.check_assignment(
                lvalue=s.lvalue, rvalue=expr, infer_lvalue_type=True, new_syntax=False
            )
        self.check_final(s)

    def visit_assert_stmt(self, s: AssertStmt) -> None:
        self.expr_checker.accept(s.expr)

        if isinstance(s.expr, TupleExpr) and len(s.expr.items) > 0:
            self.fail(message_registry.MALFORMED_ASSERT, s)

        # If this is asserting some isinstance check, bind that type in the following code
        true_map, else_map = self.find_isinstance_check(s.expr)
        if s.msg is not None:
            self.expr_checker.analyze_cond_branch(
                else_map, s.msg, None, suppress_unreachable_errors=False
            )
        self.push_type_map(true_map)

    def visit_raise_stmt(self, s: RaiseStmt) -> None:
        """Type check a raise statement."""
        if s.expr:
            self.type_check_raise(s.expr, s)
        if s.from_expr:
            self.type_check_raise(s.from_expr, s, optional=True)
        self.binder.unreachable()

    def type_check_raise(self, e: Expression, s: RaiseStmt, optional: bool = False) -> None:
        typ = get_proper_type(self.expr_checker.accept(e))
        if isinstance(typ, DeletedType):
            self.msg.deleted_as_rvalue(typ, e)
            return

        exc_type = self.named_type("builtins.BaseException")
        expected_type_items = [exc_type, TypeType(exc_type)]
        if optional:
            # This is used for `x` part in a case like `raise e from x`,
            # where we allow `raise e from None`.
            expected_type_items.append(NoneType())

        self.check_subtype(
            typ, UnionType.make_union(expected_type_items), s, message_registry.INVALID_EXCEPTION
        )

        if isinstance(typ, FunctionLike):
            # https://github.com/python/mypy/issues/11089
            self.expr_checker.check_call(typ, [], [], e)

        if isinstance(typ, Instance) and typ.type.fullname == "builtins._NotImplementedType":
            self.fail(
                message_registry.INVALID_EXCEPTION.with_additional_msg(
                    '; did you mean "NotImplementedError"?'
                ),
                s,
            )

    def visit_try_stmt(self, s: TryStmt) -> None:
        """Type check a try statement."""

        iter_errors = None

        # Our enclosing frame will get the result if the try/except falls through.
        # This one gets all possible states after the try block exited abnormally
        # (by exception, return, break, etc.)
        with self.binder.frame_context(can_skip=False, fall_through=0):
            # Not only might the body of the try statement exit
            # abnormally, but so might an exception handler or else
            # clause. The finally clause runs in *all* cases, so we
            # need an outer try frame to catch all intermediate states
            # in case an exception is raised during an except or else
            # clause. As an optimization, only create the outer try
            # frame when there actually is a finally clause.
            self.visit_try_without_finally(s, try_frame=bool(s.finally_body))
            if s.finally_body:
                # First we check finally_body is type safe on all abnormal exit paths
                iter_errors = IterationDependentErrors()
                with IterationErrorWatcher(self.msg.errors, iter_errors):
                    self.accept(s.finally_body)

        if s.finally_body:
            # Then we try again for the more restricted set of options
            # that can fall through. (Why do we need to check the
            # finally clause twice? Depending on whether the finally
            # clause was reached by the try clause falling off the end
            # or exiting abnormally, after completing the finally clause
            # either flow will continue to after the entire try statement
            # or the exception/return/etc. will be processed and control
            # flow will escape. We need to check that the finally clause
            # type checks in both contexts, but only the resulting types
            # from the latter context affect the type state in the code
            # that follows the try statement.)
            assert iter_errors is not None
            if not self.binder.is_unreachable():
                with IterationErrorWatcher(self.msg.errors, iter_errors):
                    self.accept(s.finally_body)
            self.msg.iteration_dependent_errors(iter_errors)

    def visit_try_without_finally(self, s: TryStmt, try_frame: bool) -> None:
        """Type check a try statement, ignoring the finally block.

        On entry, the top frame should receive all flow that exits the
        try block abnormally (i.e., such that the else block does not
        execute), and its parent should receive all flow that exits
        the try block normally.
        """
        # This frame will run the else block if the try fell through.
        # In that case, control flow continues to the parent of what
        # was the top frame on entry.
        with self.binder.frame_context(can_skip=False, fall_through=2, try_frame=try_frame):
            # This frame receives exit via exception, and runs exception handlers
            with self.binder.frame_context(can_skip=False, conditional_frame=True, fall_through=2):
                # Finally, the body of the try statement
                with self.binder.frame_context(can_skip=False, fall_through=2, try_frame=True):
                    self.accept(s.body)
                for i in range(len(s.handlers)):
                    with self.binder.frame_context(can_skip=True, fall_through=4):
                        typ = s.types[i]
                        if typ:
                            t = self.check_except_handler_test(typ, s.is_star)
                            var = s.vars[i]
                            if var:
                                # To support local variables, we make this a definition line,
                                # causing assignment to set the variable's type.
                                var.is_inferred_def = True
                                self.check_assignment(var, self.temp_node(t, var))
                        self.accept(s.handlers[i])
                        var = s.vars[i]
                        if var:
                            # Exception variables are deleted.
                            # Unfortunately, this doesn't let us detect usage before the
                            # try/except block.
                            source = var.name
                            if isinstance(var.node, Var):
                                new_type = DeletedType(source=source)
                                var.node.type = new_type
                                if self.options.allow_redefinition_new:
                                    # TODO: Should we use put() here?
                                    self.binder.assign_type(var, new_type, new_type)
                            if not self.options.allow_redefinition_new:
                                self.binder.cleanse(var)
            if s.else_body:
                self.accept(s.else_body)

    def check_except_handler_test(self, n: Expression, is_star: bool) -> Type:
        """Type check an exception handler test clause."""
        typ = self.expr_checker.accept(n)

        all_types: list[Type] = []
        test_types = self.get_types_from_except_handler(typ, n)

        for ttype in get_proper_types(test_types):
            if isinstance(ttype, AnyType):
                all_types.append(ttype)
                continue

            if isinstance(ttype, FunctionLike):
                item = ttype.items[0]
                if not item.is_type_obj():
                    self.fail(message_registry.INVALID_EXCEPTION_TYPE, n)
                    return self.default_exception_type(is_star)
                exc_type = erase_typevars(item.ret_type)
            elif isinstance(ttype, TypeType):
                exc_type = ttype.item
            else:
                self.fail(message_registry.INVALID_EXCEPTION_TYPE, n)
                return self.default_exception_type(is_star)

            if not is_subtype(exc_type, self.named_type("builtins.BaseException")):
                self.fail(message_registry.INVALID_EXCEPTION_TYPE, n)
                return self.default_exception_type(is_star)

            all_types.append(exc_type)

        if is_star:
            new_all_types: list[Type] = []
            for typ in all_types:
                if is_proper_subtype(typ, self.named_type("builtins.BaseExceptionGroup")):
                    self.fail(message_registry.INVALID_EXCEPTION_GROUP, n)
                    new_all_types.append(AnyType(TypeOfAny.from_error))
                else:
                    new_all_types.append(typ)
            return self.wrap_exception_group(new_all_types)
        return make_simplified_union(all_types)

    def default_exception_type(self, is_star: bool) -> Type:
        """Exception type to return in case of a previous type error."""
        any_type = AnyType(TypeOfAny.from_error)
        if is_star:
            return self.named_generic_type("builtins.ExceptionGroup", [any_type])
        return any_type

    def wrap_exception_group(self, types: Sequence[Type]) -> Type:
        """Transform except* variable type into an appropriate exception group."""
        arg = make_simplified_union(types)
        if is_subtype(arg, self.named_type("builtins.Exception")):
            base = "builtins.ExceptionGroup"
        else:
            base = "builtins.BaseExceptionGroup"
        return self.named_generic_type(base, [arg])

    def get_types_from_except_handler(self, typ: Type, n: Expression) -> list[Type]:
        """Helper for check_except_handler_test to retrieve handler types."""
        typ = get_proper_type(typ)
        if isinstance(typ, TupleType):
            return typ.items
        elif isinstance(typ, UnionType):
            return [
                union_typ
                for item in typ.relevant_items()
                for union_typ in self.get_types_from_except_handler(item, n)
            ]
        elif is_named_instance(typ, "builtins.tuple"):
            # variadic tuple
            return [typ.args[0]]
        else:
            return [typ]

    def visit_for_stmt(self, s: ForStmt) -> None:
        """Type check a for statement."""
        if s.is_async:
            iterator_type, item_type = self.analyze_async_iterable_item_type(s.expr)
        else:
            iterator_type, item_type = self.analyze_iterable_item_type(s.expr)
        s.inferred_item_type = item_type
        s.inferred_iterator_type = iterator_type

        self.accept_loop(
            s.body,
            s.else_body,
            on_enter_body=lambda: self.analyze_index_variables(
                s.index, item_type, s.index_type is None, s
            ),
        )

    def analyze_async_iterable_item_type(self, expr: Expression) -> tuple[Type, Type]:
        """Analyse async iterable expression and return iterator and iterator item types."""
        echk = self.expr_checker
        iterable = echk.accept(expr)
        iterator = echk.check_method_call_by_name("__aiter__", iterable, [], [], expr)[0]
        awaitable = echk.check_method_call_by_name("__anext__", iterator, [], [], expr)[0]
        item_type = echk.check_awaitable_expr(
            awaitable, expr, message_registry.INCOMPATIBLE_TYPES_IN_ASYNC_FOR
        )
        return iterator, item_type

    def analyze_iterable_item_type(self, expr: Expression) -> tuple[Type, Type]:
        """Analyse iterable expression and return iterator and iterator item types."""
        iterator, iterable = self.analyze_iterable_item_type_without_expression(
            self.expr_checker.accept(expr), context=expr
        )
        int_type = self.analyze_range_native_int_type(expr)
        if int_type:
            return iterator, int_type
        return iterator, iterable

    def analyze_iterable_item_type_without_expression(
        self, type: Type, context: Context
    ) -> tuple[Type, Type]:
        """Analyse iterable type and return iterator and iterator item types."""
        echk = self.expr_checker
        iterable: Type
        iterable = get_proper_type(type)
        iterator = echk.check_method_call_by_name("__iter__", iterable, [], [], context)[0]

        if (
            isinstance(iterable, TupleType)
            and iterable.partial_fallback.type.fullname == "builtins.tuple"
        ):
            return iterator, tuple_fallback(iterable).args[0]
        else:
            # Non-tuple iterable.
            iterable = echk.check_method_call_by_name("__next__", iterator, [], [], context)[0]
            return iterator, iterable

    def analyze_range_native_int_type(self, expr: Expression) -> Type | None:
        """Try to infer native int item type from arguments to range(...).

        For example, return i64 if the expression is "range(0, i64(n))".

        Return None if unsuccessful.
        """
        if (
            isinstance(expr, CallExpr)
            and isinstance(expr.callee, RefExpr)
            and expr.callee.fullname == "builtins.range"
            and 1 <= len(expr.args) <= 3
            and all(kind == ARG_POS for kind in expr.arg_kinds)
        ):
            native_int: Type | None = None
            ok = True
            for arg in expr.args:
                argt = get_proper_type(self.lookup_type(arg))
                if isinstance(argt, Instance) and argt.type.fullname in MYPYC_NATIVE_INT_NAMES:
                    if native_int is None:
                        native_int = argt
                    elif argt != native_int:
                        ok = False
            if ok and native_int:
                return native_int
        return None

    def analyze_container_item_type(self, typ: Type) -> Type | None:
        """Check if a type is a nominal container of a union of such.

        Return the corresponding container item type.
        """
        typ = get_proper_type(typ)
        if isinstance(typ, UnionType):
            types: list[Type] = []
            for item in typ.items:
                c_type = self.analyze_container_item_type(item)
                if c_type:
                    types.append(c_type)
            return UnionType.make_union(types)
        if isinstance(typ, Instance) and typ.type.has_base("typing.Container"):
            supertype = self.named_type("typing.Container").type
            super_instance = map_instance_to_supertype(typ, supertype)
            assert len(super_instance.args) == 1
            return super_instance.args[0]
        if isinstance(typ, TupleType):
            return self.analyze_container_item_type(tuple_fallback(typ))
        return None

    def analyze_index_variables(
        self, index: Expression, item_type: Type, infer_lvalue_type: bool, context: Context
    ) -> None:
        """Type check or infer for loop or list comprehension index vars."""
        self.check_assignment(index, self.temp_node(item_type, context), infer_lvalue_type)

    def visit_del_stmt(self, s: DelStmt) -> None:
        if isinstance(s.expr, IndexExpr):
            e = s.expr
            m = MemberExpr(e.base, "__delitem__")
            m.line = s.line
            m.column = s.column
            c = CallExpr(m, [e.index], [nodes.ARG_POS], [None])
            c.line = s.line
            c.column = s.column
            self.expr_checker.accept(c, allow_none_return=True)
        else:
            s.expr.accept(self.expr_checker)
            for elt in flatten(s.expr):
                if isinstance(elt, NameExpr):
                    self.binder.assign_type(
                        elt, DeletedType(source=elt.name), get_declaration(elt)
                    )

    def visit_decorator(self, e: Decorator) -> None:
        for d in e.decorators:
            if isinstance(d, RefExpr):
                if d.fullname == "typing.no_type_check":
                    e.var.type = AnyType(TypeOfAny.special_form)
                    e.var.is_ready = True
                    return
        self.visit_decorator_inner(e)

    def visit_decorator_inner(
        self, e: Decorator, allow_empty: bool = False, skip_first_item: bool = False
    ) -> None:
        if self.recurse_into_functions:
            with self.tscope.function_scope(e.func):
                self.check_func_item(e.func, name=e.func.name, allow_empty=allow_empty)

        # Process decorators from the inside out to determine decorated signature, which
        # may be different from the declared signature.
        sig: Type = self.function_type(e.func)
        non_trivial_decorator = False
        # For settable properties skip the first decorator (that is @foo.setter).
        for d in reversed(e.decorators[1:] if skip_first_item else e.decorators):
            if refers_to_fullname(d, "abc.abstractmethod"):
                # This is a hack to avoid spurious errors because of incomplete type
                # of @abstractmethod in the test fixtures.
                continue
            if refers_to_fullname(d, OVERLOAD_NAMES):
                if not allow_empty:
                    self.fail(message_registry.MULTIPLE_OVERLOADS_REQUIRED, e)
                continue
            non_trivial_decorator = True
            dec = self.expr_checker.accept(d)
            temp = self.temp_node(sig, context=d)
            fullname = None
            if isinstance(d, RefExpr):
                fullname = d.fullname or None
            # if this is an expression like @b.a where b is an object, get the type of b,
            # so we can pass it the method hook in the plugins
            object_type: Type | None = None
            if fullname is None and isinstance(d, MemberExpr) and self.has_type(d.expr):
                object_type = self.lookup_type(d.expr)
                fullname = self.expr_checker.method_fullname(object_type, d.name)
            self.check_for_untyped_decorator(e.func, dec, d)
            sig, t2 = self.expr_checker.check_call(
                dec, [temp], [nodes.ARG_POS], e, callable_name=fullname, object_type=object_type
            )
        if non_trivial_decorator:
            self.check_untyped_after_decorator(sig, e.func)
        self.require_correct_self_argument(sig, e.func)
        sig = set_callable_name(sig, e.func)
        if isinstance(sig, CallableType):
            sig.definition = e
        e.var.type = sig
        e.var.is_ready = True
        if e.func.is_property:
            if isinstance(sig, CallableType):
                if len([k for k in sig.arg_kinds if k.is_required()]) > 1:
                    self.msg.fail("Too many arguments for property", e)
            self.check_incompatible_property_override(e)
        # For overloaded functions/properties we already checked override for overload as a whole.
        if allow_empty or skip_first_item:
            return
        if e.func.info and not e.is_overload:
            found_method_base_classes = self.check_method_override(e)
            if (
                e.func.is_explicit_override
                and not found_method_base_classes
                and found_method_base_classes is not None
                # If the class has Any fallback, we can't be certain that a method
                # is really missing - it might come from unfollowed import.
                and not e.func.info.fallback_to_any
            ):
                self.msg.no_overridable_method(e.func.name, e.func)
            self.check_explicit_override_decorator(e.func, found_method_base_classes)

        if e.func.info and e.func.name in ("__init__", "__new__"):
            if e.type and not isinstance(get_proper_type(e.type), (FunctionLike, AnyType)):
                self.fail(message_registry.BAD_CONSTRUCTOR_TYPE, e)

        if e.func.original_def and isinstance(sig, FunctionLike):
            # Function definition overrides function definition.
            self.check_func_def_override(e.func, sig)

    def check_for_untyped_decorator(
        self, func: FuncDef, dec_type: Type, dec_expr: Expression
    ) -> None:
        if (
            self.options.disallow_untyped_decorators
            and is_typed_callable(func.type)
            and is_untyped_decorator(dec_type)
            and not self.current_node_deferred
        ):
            self.msg.typed_function_untyped_decorator(func.name, dec_expr)

    def check_incompatible_property_override(self, e: Decorator) -> None:
        if not e.var.is_settable_property and e.func.info:
            name = e.func.name
            for base in e.func.info.mro[1:]:
                base_attr = base.names.get(name)
                if not base_attr:
                    continue
                if (
                    isinstance(base_attr.node, OverloadedFuncDef)
                    and base_attr.node.is_property
                    and cast(Decorator, base_attr.node.items[0]).var.is_settable_property
                ):
                    self.fail(message_registry.READ_ONLY_PROPERTY_OVERRIDES_READ_WRITE, e)

    def visit_with_stmt(self, s: WithStmt) -> None:
        exceptions_maybe_suppressed = False
        for expr, target in zip(s.expr, s.target):
            if s.is_async:
                exit_ret_type = self.check_async_with_item(expr, target, s.unanalyzed_type is None)
            else:
                exit_ret_type = self.check_with_item(expr, target, s.unanalyzed_type is None)

            # Based on the return type, determine if this context manager 'swallows'
            # exceptions or not. We determine this using a heuristic based on the
            # return type of the __exit__ method -- see the discussion in
            # https://github.com/python/mypy/issues/7214 and the section about context managers
            # in https://github.com/python/typeshed/blob/main/CONTRIBUTING.md#conventions
            # for more details.

            exit_ret_type = get_proper_type(exit_ret_type)
            if is_literal_type(exit_ret_type, "builtins.bool", False):
                continue

            if is_literal_type(exit_ret_type, "builtins.bool", True) or (
                isinstance(exit_ret_type, Instance)
                and exit_ret_type.type.fullname == "builtins.bool"
                and state.strict_optional
            ):
                # Note: if strict-optional is disabled, this bool instance
                # could actually be an Optional[bool].
                exceptions_maybe_suppressed = True

        if exceptions_maybe_suppressed:
            # Treat this 'with' block in the same way we'd treat a 'try: BODY; except: pass'
            # block. This means control flow can continue after the 'with' even if the 'with'
            # block immediately returns.
            with self.binder.frame_context(can_skip=True, try_frame=True):
                self.accept(s.body)
        else:
            self.accept(s.body)

    def check_untyped_after_decorator(self, typ: Type, func: FuncDef) -> None:
        if not self.options.disallow_any_decorated or self.is_stub or self.current_node_deferred:
            return

        if mypy.checkexpr.has_any_type(typ):
            self.msg.untyped_decorated_function(typ, func)

    def check_async_with_item(
        self, expr: Expression, target: Expression | None, infer_lvalue_type: bool
    ) -> Type:
        echk = self.expr_checker
        ctx = echk.accept(expr)
        obj = echk.check_method_call_by_name("__aenter__", ctx, [], [], expr)[0]
        obj = echk.check_awaitable_expr(
            obj, expr, message_registry.INCOMPATIBLE_TYPES_IN_ASYNC_WITH_AENTER
        )
        if target:
            self.check_assignment(target, self.temp_node(obj, expr), infer_lvalue_type)
        arg = self.temp_node(AnyType(TypeOfAny.special_form), expr)
        res, _ = echk.check_method_call_by_name(
            "__aexit__", ctx, [arg] * 3, [nodes.ARG_POS] * 3, expr
        )
        return echk.check_awaitable_expr(
            res, expr, message_registry.INCOMPATIBLE_TYPES_IN_ASYNC_WITH_AEXIT
        )

    def check_with_item(
        self, expr: Expression, target: Expression | None, infer_lvalue_type: bool
    ) -> Type:
        echk = self.expr_checker
        ctx = echk.accept(expr)
        obj = echk.check_method_call_by_name("__enter__", ctx, [], [], expr)[0]
        if target:
            self.check_assignment(target, self.temp_node(obj, expr), infer_lvalue_type)
        arg = self.temp_node(AnyType(TypeOfAny.special_form), expr)
        res, _ = echk.check_method_call_by_name(
            "__exit__", ctx, [arg] * 3, [nodes.ARG_POS] * 3, expr
        )
        return res

    def visit_break_stmt(self, s: BreakStmt) -> None:
        self.binder.handle_break()

    def visit_continue_stmt(self, s: ContinueStmt) -> None:
        self.binder.handle_continue()
        return

    def visit_match_stmt(self, s: MatchStmt) -> None:
        # In sync with similar actions elsewhere, narrow the target if
        # we are matching an AssignmentExpr
        unwrapped_subject = collapse_walrus(s.subject)
        named_subject = self._make_named_statement_for_match(s, unwrapped_subject)
        with self.binder.frame_context(can_skip=False, fall_through=0):
            subject_type = get_proper_type(self.expr_checker.accept(s.subject))

            if isinstance(subject_type, DeletedType):
                self.msg.deleted_as_rvalue(subject_type, s)

            # We infer types of patterns twice. The first pass is used
            # to infer the types of capture variables. The type of a
            # capture variable may depend on multiple patterns (it
            # will be a union of all capture types). This pass ignores
            # guard expressions.
            pattern_types = [self.pattern_checker.accept(p, subject_type) for p in s.patterns]
            type_maps: list[TypeMap] = [t.captures for t in pattern_types]
            inferred_types = self.infer_variable_types_from_type_maps(type_maps)

            # The second pass narrows down the types and type checks bodies.
            unmatched_types: TypeMap = None
            for p, g, b in zip(s.patterns, s.guards, s.bodies):
                current_subject_type = self.expr_checker.narrow_type_from_binder(
                    named_subject, subject_type
                )
                pattern_type = self.pattern_checker.accept(p, current_subject_type)
                with self.binder.frame_context(can_skip=True, fall_through=2):
                    if b.is_unreachable or isinstance(
                        get_proper_type(pattern_type.type), UninhabitedType
                    ):
                        self.push_type_map(None, from_assignment=False)
                        else_map: TypeMap = {}
                    else:
                        pattern_map, else_map = conditional_types_to_typemaps(
                            named_subject, pattern_type.type, pattern_type.rest_type
                        )
                        # Maybe the subject type can be inferred from constraints on
                        # its attribute/item?
                        if pattern_map and named_subject in pattern_map:
                            pattern_map[unwrapped_subject] = pattern_map[named_subject]
                        if else_map and named_subject in else_map:
                            else_map[unwrapped_subject] = else_map[named_subject]
                        pattern_map = self.propagate_up_typemap_info(pattern_map)
                        else_map = self.propagate_up_typemap_info(else_map)
                        self.remove_capture_conflicts(pattern_type.captures, inferred_types)
                        self.push_type_map(pattern_map, from_assignment=False)
                        if pattern_map:
                            for expr, typ in pattern_map.items():
                                self.push_type_map(
                                    self._get_recursive_sub_patterns_map(expr, typ),
                                    from_assignment=False,
                                )
                        self.push_type_map(pattern_type.captures, from_assignment=False)
                    if g is not None:
                        with self.binder.frame_context(can_skip=False, fall_through=3):
                            gt = get_proper_type(self.expr_checker.accept(g))

                            if isinstance(gt, DeletedType):
                                self.msg.deleted_as_rvalue(gt, s)

                            guard_map, guard_else_map = self.find_isinstance_check(g)
                            else_map = or_conditional_maps(else_map, guard_else_map)

                            # If the guard narrowed the subject, copy the narrowed types over
                            if isinstance(p, AsPattern):
                                case_target = p.pattern or p.name
                                if isinstance(case_target, NameExpr):
                                    for type_map in (guard_map, else_map):
                                        if not type_map:
                                            continue
                                        for expr in list(type_map):
                                            if not (
                                                isinstance(expr, NameExpr)
                                                and expr.fullname == case_target.fullname
                                            ):
                                                continue
                                            type_map[named_subject] = type_map[expr]

                            self.push_type_map(guard_map, from_assignment=False)
                            self.accept(b)
                    else:
                        self.accept(b)
                self.push_type_map(else_map, from_assignment=False)
                unmatched_types = else_map

            if unmatched_types is not None and not self.current_node_deferred:
                for typ in unmatched_types.values():
                    self.msg.match_statement_inexhaustive_match(typ, s)

            # This is needed due to a quirk in frame_context. Without it types will stay narrowed
            # after the match.
            with self.binder.frame_context(can_skip=False, fall_through=2):
                pass

    def _make_named_statement_for_match(self, s: MatchStmt, subject: Expression) -> Expression:
        """Construct a fake NameExpr for inference if a match clause is complex."""
        if self.binder.can_put_directly(subject):
            # Already named - we should infer type of it as given
            return subject
        elif s.subject_dummy is not None:
            return s.subject_dummy
        else:
            # Create a dummy subject expression to handle cases where a match statement's subject
            # is not a literal value. This lets us correctly narrow types and check exhaustivity
            # This is hack!
            name = self.new_unique_dummy_name("match")
            v = Var(name)
            named_subject = NameExpr(name)
            named_subject.node = v
            s.subject_dummy = named_subject
            return named_subject

    def _get_recursive_sub_patterns_map(
        self, expr: Expression, typ: Type
    ) -> dict[Expression, Type]:
        sub_patterns_map: dict[Expression, Type] = {}
        typ_ = get_proper_type(typ)
        if isinstance(expr, TupleExpr) and isinstance(typ_, TupleType):
            # When matching a tuple expression with a sequence pattern, narrow individual tuple items
            assert len(expr.items) == len(typ_.items)
            for item_expr, item_typ in zip(expr.items, typ_.items):
                sub_patterns_map[item_expr] = item_typ
                sub_patterns_map.update(self._get_recursive_sub_patterns_map(item_expr, item_typ))

        return sub_patterns_map

    def infer_variable_types_from_type_maps(
        self, type_maps: list[TypeMap]
    ) -> dict[SymbolNode, Type]:
        # Type maps may contain variables inherited from previous code which are not
        # necessary `Var`s (e.g. a function defined earlier with the same name).
        all_captures: dict[SymbolNode, list[tuple[NameExpr, Type]]] = defaultdict(list)
        for tm in type_maps:
            if tm is not None:
                for expr, typ in tm.items():
                    if isinstance(expr, NameExpr):
                        node = expr.node
                        assert node is not None
                        all_captures[node].append((expr, typ))

        inferred_types: dict[SymbolNode, Type] = {}
        for var, captures in all_captures.items():
            already_exists = False
            types: list[Type] = []
            for expr, typ in captures:
                types.append(typ)

                previous_type, _, _ = self.check_lvalue(expr)
                if previous_type is not None:
                    already_exists = True
                    if isinstance(expr.node, Var) and expr.node.is_final:
                        self.msg.cant_assign_to_final(expr.name, False, expr)
                    if self.check_subtype(
                        typ,
                        previous_type,
                        expr,
                        msg=message_registry.INCOMPATIBLE_TYPES_IN_CAPTURE,
                        subtype_label="pattern captures type",
                        supertype_label="variable has type",
                    ):
                        inferred_types[var] = previous_type

            if not already_exists:
                new_type = UnionType.make_union(types)
                # Infer the union type at the first occurrence
                first_occurrence, _ = captures[0]
                # If it didn't exist before ``match``, it's a Var.
                assert isinstance(var, Var)
                inferred_types[var] = new_type
                self.infer_variable_type(var, first_occurrence, new_type, first_occurrence)
        return inferred_types

    def remove_capture_conflicts(
        self, type_map: TypeMap, inferred_types: dict[SymbolNode, Type]
    ) -> None:
        if type_map:
            for expr, typ in list(type_map.items()):
                if isinstance(expr, NameExpr):
                    node = expr.node
                    if node not in inferred_types or not is_subtype(typ, inferred_types[node]):
                        del type_map[expr]

    def visit_type_alias_stmt(self, o: TypeAliasStmt) -> None:
        if o.alias_node:
            self.check_typevar_defaults(o.alias_node.alias_tvars)

        with self.msg.filter_errors():
            self.expr_checker.accept(o.value)

    def make_fake_typeinfo(
        self,
        curr_module_fullname: str,
        class_gen_name: str,
        class_short_name: str,
        bases: list[Instance],
    ) -> tuple[ClassDef, TypeInfo]:
        # Build the fake ClassDef and TypeInfo together.
        # The ClassDef is full of lies and doesn't actually contain a body.
        # Use format_bare to generate a nice name for error messages.
        # We skip fully filling out a handful of TypeInfo fields because they
        # should be irrelevant for a generated type like this:
        # is_protocol, protocol_members, is_abstract
        cdef = ClassDef(class_short_name, Block([]))
        cdef.fullname = curr_module_fullname + "." + class_gen_name
        info = TypeInfo(SymbolTable(), cdef, curr_module_fullname)
        cdef.info = info
        info.bases = bases
        calculate_mro(info)
        info.metaclass_type = info.calculate_metaclass_type()
        return cdef, info

    def intersect_instances(
        self, instances: tuple[Instance, Instance], errors: list[tuple[str, str]]
    ) -> Instance | None:
        """Try creating an ad-hoc intersection of the given instances.

        Note that this function does *not* try and create a full-fledged
        intersection type. Instead, it returns an instance of a new ad-hoc
        subclass of the given instances.

        This is mainly useful when you need a way of representing some
        theoretical subclass of the instances the user may be trying to use
        the generated intersection can serve as a placeholder.

        This function will create a fresh subclass the first time you call it.
        So this means calling `self.intersect_intersection([inst_1, inst_2], ctx)`
        twice will return the same subclass of inst_1 and inst_2.

        Returns None if creating the subclass is impossible (e.g. due to
        MRO errors or incompatible signatures). If we do successfully create
        a subclass, its TypeInfo will automatically be added to the global scope.
        """
        curr_module = self.scope.stack[0]
        assert isinstance(curr_module, MypyFile)

        # First, retry narrowing while allowing promotions (they are disabled by default
        # for isinstance() checks, etc). This way we will still type-check branches like
        # x: complex = 1
        # if isinstance(x, int):
        #     ...
        left, right = instances
        if is_proper_subtype(left, right, ignore_promotions=False):
            return left
        if is_proper_subtype(right, left, ignore_promotions=False):
            return right

        def _get_base_classes(instances_: tuple[Instance, Instance]) -> list[Instance]:
            base_classes_ = []
            for inst in instances_:
                if inst.type.is_intersection:
                    expanded = inst.type.bases
                else:
                    expanded = [inst]

                for expanded_inst in expanded:
                    base_classes_.append(expanded_inst)
            return base_classes_

        def _make_fake_typeinfo_and_full_name(
            base_classes_: list[Instance], curr_module_: MypyFile, options: Options
        ) -> tuple[TypeInfo, str]:
            names = [format_type_bare(x, options=options, verbosity=2) for x in base_classes_]
            name = f"<subclass of {pretty_seq(names, 'and')}>"
            if (symbol := curr_module_.names.get(name)) is not None:
                assert isinstance(symbol.node, TypeInfo)
                return symbol.node, name
            cdef, info_ = self.make_fake_typeinfo(curr_module_.fullname, name, name, base_classes_)
            return info_, name

        base_classes = _get_base_classes(instances)
        # We use the pretty_names_list for error messages but for the real name that goes
        # into the symbol table because it is not specific enough.
        pretty_names_list = pretty_seq(
            format_type_distinctly(*base_classes, options=self.options, bare=True), "and"
        )

        if not can_have_shared_disjoint_base(base_classes):
            errors.append((pretty_names_list, "have distinct disjoint bases"))
            return None

        new_errors = []
        for base in base_classes:
            if base.type.is_final:
                new_errors.append((pretty_names_list, f'"{base.type.name}" is final'))
        if new_errors:
            errors.extend(new_errors)
            return None

        try:
            info, full_name = _make_fake_typeinfo_and_full_name(
                base_classes, curr_module, self.options
            )
            with self.msg.filter_errors() as local_errors:
                self.check_multiple_inheritance(info)
            if local_errors.has_new_errors():
                # "class A(B, C)" unsafe, now check "class A(C, B)":
                base_classes = _get_base_classes(instances[::-1])
                info, full_name = _make_fake_typeinfo_and_full_name(
                    base_classes, curr_module, self.options
                )
                with self.msg.filter_errors() as local_errors:
                    self.check_multiple_inheritance(info)
            info.is_intersection = True
        except MroError:
            errors.append((pretty_names_list, "would have inconsistent method resolution order"))
            return None
        if local_errors.has_new_errors():
            errors.append((pretty_names_list, "would have incompatible method signatures"))
            return None

        curr_module.names[full_name] = SymbolTableNode(GDEF, info)
        return Instance(info, [], extra_attrs=instances[0].extra_attrs or instances[1].extra_attrs)

    def intersect_instance_callable(self, typ: Instance, callable_type: CallableType) -> Instance:
        """Creates a fake type that represents the intersection of an Instance and a CallableType.

        It operates by creating a bare-minimum dummy TypeInfo that
        subclasses type and adds a __call__ method matching callable_type.
        """

        # In order for this to work in incremental mode, the type we generate needs to
        # have a valid fullname and a corresponding entry in a symbol table. We generate
        # a unique name inside the symbol table of the current module.
        cur_module = self.scope.stack[0]
        assert isinstance(cur_module, MypyFile)
        gen_name = gen_unique_name(f"<callable subtype of {typ.type.name}>", cur_module.names)

        # Synthesize a fake TypeInfo
        short_name = format_type_bare(typ, self.options)
        cdef, info = self.make_fake_typeinfo(cur_module.fullname, gen_name, short_name, [typ])

        # Build up a fake FuncDef so we can populate the symbol table.
        func_def = FuncDef("__call__", [], Block([]), callable_type)
        func_def._fullname = cdef.fullname + ".__call__"
        func_def.info = info
        info.names["__call__"] = SymbolTableNode(MDEF, func_def)

        cur_module.names[gen_name] = SymbolTableNode(GDEF, info)

        return Instance(info, [], extra_attrs=typ.extra_attrs)

    def make_fake_callable(self, typ: Instance) -> Instance:
        """Produce a new type that makes type Callable with a generic callable type."""

        fallback = self.named_type("builtins.function")
        callable_type = CallableType(
            [AnyType(TypeOfAny.explicit), AnyType(TypeOfAny.explicit)],
            [nodes.ARG_STAR, nodes.ARG_STAR2],
            [None, None],
            ret_type=AnyType(TypeOfAny.explicit),
            fallback=fallback,
            is_ellipsis_args=True,
        )

        return self.intersect_instance_callable(typ, callable_type)

    def partition_by_callable(
        self, typ: Type, unsound_partition: bool
    ) -> tuple[list[Type], list[Type]]:
        """Partitions a type into callable subtypes and uncallable subtypes.

        Thus, given:
        `callables, uncallables = partition_by_callable(type)`

        If we assert `callable(type)` then `type` has type Union[*callables], and
        If we assert `not callable(type)` then `type` has type Union[*uncallables]

        If unsound_partition is set, assume that anything that is not
        clearly callable is in fact not callable. Otherwise we generate a
        new subtype that *is* callable.

        Guaranteed to not return [], [].
        """
        typ = get_proper_type(typ)

        if isinstance(typ, (FunctionLike, TypeType)):
            return [typ], []

        if isinstance(typ, AnyType):
            return [typ], [typ]

        if isinstance(typ, NoneType):
            return [], [typ]

        if isinstance(typ, UnionType):
            callables = []
            uncallables = []
            for subtype in typ.items:
                # Use unsound_partition when handling unions in order to
                # allow the expected type discrimination.
                subcallables, subuncallables = self.partition_by_callable(
                    subtype, unsound_partition=True
                )
                callables.extend(subcallables)
                uncallables.extend(subuncallables)
            return callables, uncallables

        if isinstance(typ, TypeVarType):
            # We could do better probably?
            # Refine the type variable's bound as our type in the case that
            # callable() is true. This unfortunately loses the information that
            # the type is a type variable in that branch.
            # This matches what is done for isinstance, but it may be possible to
            # do better.
            # If it is possible for the false branch to execute, return the original
            # type to avoid losing type information.
            callables, uncallables = self.partition_by_callable(
                erase_to_union_or_bound(typ), unsound_partition
            )
            uncallables = [typ] if uncallables else []
            return callables, uncallables

        # A TupleType is callable if its fallback is, but needs special handling
        # when we dummy up a new type.
        ityp = typ
        if isinstance(typ, TupleType):
            ityp = tuple_fallback(typ)

        if isinstance(ityp, Instance):
            method = ityp.type.get_method("__call__")
            if method and method.type:
                callables, uncallables = self.partition_by_callable(
                    method.type, unsound_partition=False
                )
                if callables and not uncallables:
                    # Only consider the type callable if its __call__ method is
                    # definitely callable.
                    return [typ], []

            if not unsound_partition:
                fake = self.make_fake_callable(ityp)
                if isinstance(typ, TupleType):
                    fake.type.tuple_type = TupleType(typ.items, fake)
                    return [fake.type.tuple_type], [typ]
                return [fake], [typ]

        if unsound_partition:
            return [], [typ]
        else:
            # We don't know how properly make the type callable.
            return [typ], [typ]

    def conditional_callable_type_map(
        self, expr: Expression, current_type: Type | None
    ) -> tuple[TypeMap, TypeMap]:
        """Takes in an expression and the current type of the expression.

        Returns a 2-tuple: The first element is a map from the expression to
        the restricted type if it were callable. The second element is a
        map from the expression to the type it would hold if it weren't
        callable.
        """
        if not current_type:
            return {}, {}

        if isinstance(get_proper_type(current_type), AnyType):
            return {}, {}

        callables, uncallables = self.partition_by_callable(current_type, unsound_partition=False)

        if callables and uncallables:
            callable_map = {expr: UnionType.make_union(callables)} if callables else None
            uncallable_map = {expr: UnionType.make_union(uncallables)} if uncallables else None
            return callable_map, uncallable_map

        elif callables:
            return {}, None

        return None, {}

    def conditional_types_for_iterable(
        self, item_type: Type, iterable_type: Type
    ) -> tuple[Type | None, Type | None]:
        """
        Narrows the type of `iterable_type` based on the type of `item_type`.
        For now, we only support narrowing unions of TypedDicts based on left operand being literal string(s).
        """
        if_types: list[Type] = []
        else_types: list[Type] = []

        iterable_type = get_proper_type(iterable_type)
        if isinstance(iterable_type, UnionType):
            possible_iterable_types = get_proper_types(iterable_type.relevant_items())
        else:
            possible_iterable_types = [iterable_type]

        item_str_literals = try_getting_str_literals_from_type(item_type)

        for possible_iterable_type in possible_iterable_types:
            if item_str_literals and isinstance(possible_iterable_type, TypedDictType):
                for key in item_str_literals:
                    if key in possible_iterable_type.required_keys:
                        if_types.append(possible_iterable_type)
                    elif (
                        key in possible_iterable_type.items or not possible_iterable_type.is_final
                    ):
                        if_types.append(possible_iterable_type)
                        else_types.append(possible_iterable_type)
                    else:
                        else_types.append(possible_iterable_type)
            else:
                if_types.append(possible_iterable_type)
                else_types.append(possible_iterable_type)

        return (
            UnionType.make_union(if_types) if if_types else None,
            UnionType.make_union(else_types) if else_types else None,
        )

    def _is_truthy_type(self, t: ProperType) -> bool:
        return (
            (
                isinstance(t, Instance)
                and bool(t.type)
                and not t.type.has_readable_member("__bool__")
                and not t.type.has_readable_member("__len__")
                and t.type.fullname != "builtins.object"
            )
            or isinstance(t, FunctionLike)
            or (
                isinstance(t, UnionType)
                and all(self._is_truthy_type(t) for t in get_proper_types(t.items))
            )
        )

    def check_for_truthy_type(self, t: Type, expr: Expression) -> None:
        """
        Check if a type can have a truthy value.

        Used in checks like::

            if x: # <---

            not x  # <---
        """
        if not state.strict_optional:
            return  # if everything can be None, all bets are off

        t = get_proper_type(t)
        if not self._is_truthy_type(t):
            return

        def format_expr_type() -> str:
            typ = format_type(t, self.options)
            if isinstance(expr, MemberExpr):
                return f'Member "{expr.name}" has type {typ}'
            elif isinstance(expr, RefExpr) and expr.fullname:
                return f'"{expr.fullname}" has type {typ}'
            elif isinstance(expr, CallExpr):
                if isinstance(expr.callee, MemberExpr):
                    return f'"{expr.callee.name}" returns {typ}'
                elif isinstance(expr.callee, RefExpr) and expr.callee.fullname:
                    return f'"{expr.callee.fullname}" returns {typ}'
                return f"Call returns {typ}"
            else:
                return f"Expression has type {typ}"

        def get_expr_name() -> str:
            if isinstance(expr, (NameExpr, MemberExpr)):
                return f'"{expr.name}"'
            else:
                # return type if expr has no name
                return format_type(t, self.options)

        if isinstance(t, FunctionLike):
            self.fail(message_registry.FUNCTION_ALWAYS_TRUE.format(get_expr_name()), expr)
        elif isinstance(t, UnionType):
            self.fail(message_registry.TYPE_ALWAYS_TRUE_UNIONTYPE.format(format_expr_type()), expr)
        elif isinstance(t, Instance) and t.type.fullname == "typing.Iterable":
            _, info = self.make_fake_typeinfo("typing", "Collection", "Collection", [])
            self.fail(
                message_registry.ITERABLE_ALWAYS_TRUE.format(
                    format_expr_type(), format_type(Instance(info, t.args), self.options)
                ),
                expr,
            )
        else:
            self.fail(message_registry.TYPE_ALWAYS_TRUE.format(format_expr_type()), expr)

    def find_type_equals_check(
        self, node: ComparisonExpr, expr_indices: list[int]
    ) -> tuple[TypeMap, TypeMap]:
        """Narrow types based on any checks of the type ``type(x) == T``

        Args:
            node: The node that might contain the comparison
            expr_indices: The list of indices of expressions in ``node`` that are being
                compared
        """

        def is_type_call(expr: CallExpr) -> bool:
            """Is expr a call to type with one argument?"""
            return refers_to_fullname(expr.callee, "builtins.type") and len(expr.args) == 1

        # exprs that are being passed into type
        exprs_in_type_calls: list[Expression] = []
        # type that is being compared to type(expr)
        type_being_compared: list[TypeRange] | None = None
        # whether the type being compared to is final
        is_final = False

        for index in expr_indices:
            expr = node.operands[index]

            if isinstance(expr, CallExpr) and is_type_call(expr):
                exprs_in_type_calls.append(expr.args[0])
            else:
                current_type = self.get_isinstance_type(expr)
                if current_type is None:
                    continue
                if type_being_compared is not None:
                    # It doesn't really make sense to have several types being
                    # compared to the output of type (like type(x) == int == str)
                    # because whether that's true is solely dependent on what the
                    # types being compared are, so we don't try to narrow types any
                    # further because we can't really get any information about the
                    # type of x from that check
                    return {}, {}
                else:
                    if isinstance(expr, RefExpr) and isinstance(expr.node, TypeInfo):
                        is_final = expr.node.is_final
                    type_being_compared = current_type

        if not exprs_in_type_calls:
            return {}, {}

        if_maps: list[TypeMap] = []
        else_maps: list[TypeMap] = []
        for expr in exprs_in_type_calls:
            current_if_type, current_else_type = self.conditional_types_with_intersection(
                self.lookup_type(expr), type_being_compared, expr
            )
            current_if_map, current_else_map = conditional_types_to_typemaps(
                expr, current_if_type, current_else_type
            )
            if_maps.append(current_if_map)
            else_maps.append(current_else_map)

        def combine_maps(list_maps: list[TypeMap]) -> TypeMap:
            """Combine all typemaps in list_maps into one typemap"""
            if all(m is None for m in list_maps):
                return None
            result_map = {}
            for d in list_maps:
                if d is not None:
                    result_map.update(d)
            return result_map

        if_map = combine_maps(if_maps)
        # type(x) == T is only true when x has the same type as T, meaning
        # that it can be false if x is an instance of a subclass of T. That means
        # we can't do any narrowing in the else case unless T is final, in which
        # case T can't be subclassed
        if is_final:
            else_map = combine_maps(else_maps)
        else:
            else_map = {}
        return if_map, else_map

    def find_isinstance_check(
        self, node: Expression, *, in_boolean_context: bool = True
    ) -> tuple[TypeMap, TypeMap]:
        """Find any isinstance checks (within a chain of ands).  Includes
        implicit and explicit checks for None and calls to callable.
        Also includes TypeGuard and TypeIs functions.

        Return value is a map of variables to their types if the condition
        is true and a map of variables to their types if the condition is false.

        If either of the values in the tuple is None, then that particular
        branch can never occur.

        If `in_boolean_context=True` is passed, it means that we handle
        a walrus expression. We treat rhs values
        in expressions like `(a := A())` specially:
        for example, some errors are suppressed.

        May return {}, {}.
        Can return None, None in situations involving NoReturn.
        """
        if_map, else_map = self.find_isinstance_check_helper(
            node, in_boolean_context=in_boolean_context
        )
        new_if_map = self.propagate_up_typemap_info(if_map)
        new_else_map = self.propagate_up_typemap_info(else_map)
        return new_if_map, new_else_map

    def find_isinstance_check_helper(
        self, node: Expression, *, in_boolean_context: bool = True
    ) -> tuple[TypeMap, TypeMap]:
        if is_true_literal(node):
            return {}, None
        if is_false_literal(node):
            return None, {}

        if isinstance(node, CallExpr) and len(node.args) != 0:
            expr = collapse_walrus(node.args[0])
            if refers_to_fullname(node.callee, "builtins.isinstance"):
                if len(node.args) != 2:  # the error will be reported elsewhere
                    return {}, {}
                if literal(expr) == LITERAL_TYPE:
                    return conditional_types_to_typemaps(
                        expr,
                        *self.conditional_types_with_intersection(
                            self.lookup_type(expr), self.get_isinstance_type(node.args[1]), expr
                        ),
                    )
            elif refers_to_fullname(node.callee, "builtins.issubclass"):
                if len(node.args) != 2:  # the error will be reported elsewhere
                    return {}, {}
                if literal(expr) == LITERAL_TYPE:
                    return self.infer_issubclass_maps(node, expr)
            elif refers_to_fullname(node.callee, "builtins.callable"):
                if len(node.args) != 1:  # the error will be reported elsewhere
                    return {}, {}
                if literal(expr) == LITERAL_TYPE:
                    vartype = self.lookup_type(expr)
                    return self.conditional_callable_type_map(expr, vartype)
            elif refers_to_fullname(node.callee, "builtins.hasattr"):
                if len(node.args) != 2:  # the error will be reported elsewhere
                    return {}, {}
                attr = try_getting_str_literals(node.args[1], self.lookup_type(node.args[1]))
                if literal(expr) == LITERAL_TYPE and attr and len(attr) == 1:
                    return self.hasattr_type_maps(expr, self.lookup_type(expr), attr[0])
            else:
                type_is, type_guard = None, None
                called_type = self.lookup_type_or_none(node.callee)
                if called_type is not None:
                    called_type = get_proper_type(called_type)
                    # TODO: there are some more cases in check_call() to handle.
                    # If the callee is an instance, try to extract TypeGuard/TypeIs from its __call__ method.
                    if isinstance(called_type, Instance):
                        call = find_member("__call__", called_type, called_type, is_operator=True)
                        if call is not None:
                            called_type = get_proper_type(call)
                    if isinstance(called_type, CallableType):
                        type_is, type_guard = called_type.type_is, called_type.type_guard

                # If the callee is a RefExpr, extract TypeGuard/TypeIs directly.
                if isinstance(node.callee, RefExpr):
                    type_is, type_guard = node.callee.type_is, node.callee.type_guard
                if type_guard is not None or type_is is not None:
                    # TODO: Follow *args, **kwargs
                    if node.arg_kinds[0] != nodes.ARG_POS:
                        # *assuming* the overloaded function is correct, there's a couple cases:
                        #  1) The first argument has different names, but is pos-only. We don't
                        #     care about this case, the argument must be passed positionally.
                        #  2) The first argument allows keyword reference, therefore must be the
                        #     same between overloads.
                        if isinstance(called_type, (CallableType, Overloaded)):
                            name = called_type.items[0].arg_names[0]
                            if name in node.arg_names:
                                idx = node.arg_names.index(name)
                                # we want the idx-th variable to be narrowed
                                expr = collapse_walrus(node.args[idx])
                            else:
                                kind = "guard" if type_guard is not None else "narrower"
                                self.fail(
                                    message_registry.TYPE_GUARD_POS_ARG_REQUIRED.format(kind), node
                                )
                                return {}, {}
                    if literal(expr) == LITERAL_TYPE:
                        # Note: we wrap the target type, so that we can special case later.
                        # Namely, for isinstance() we use a normal meet, while TypeGuard is
                        # considered "always right" (i.e. even if the types are not overlapping).
                        # Also note that a care must be taken to unwrap this back at read places
                        # where we use this to narrow down declared type.
                        if type_guard is not None:
                            return {expr: TypeGuardedType(type_guard)}, {}
                        else:
                            assert type_is is not None
                            return conditional_types_to_typemaps(
                                expr,
                                *self.conditional_types_with_intersection(
                                    self.lookup_type(expr),
                                    [TypeRange(type_is, is_upper_bound=False)],
                                    expr,
                                    consider_runtime_isinstance=False,
                                ),
                            )
        elif isinstance(node, ComparisonExpr):
            return self.comparison_type_narrowing_helper(node)
        elif isinstance(node, AssignmentExpr):
            if_map: dict[Expression, Type] | None
            else_map: dict[Expression, Type] | None
            if_map = {}
            else_map = {}

            if_assignment_map, else_assignment_map = self.find_isinstance_check(node.target)

            if if_assignment_map is not None:
                if_map.update(if_assignment_map)
            if else_assignment_map is not None:
                else_map.update(else_assignment_map)

            if_condition_map, else_condition_map = self.find_isinstance_check(
                node.value, in_boolean_context=False
            )

            if if_condition_map is not None:
                if_map.update(if_condition_map)
            if else_condition_map is not None:
                else_map.update(else_condition_map)

            return (
                (None if if_assignment_map is None or if_condition_map is None else if_map),
                (None if else_assignment_map is None or else_condition_map is None else else_map),
            )
        elif isinstance(node, OpExpr) and node.op == "and":
            left_if_vars, left_else_vars = self.find_isinstance_check(node.left)
            right_if_vars, right_else_vars = self.find_isinstance_check(node.right)

            # (e1 and e2) is true if both e1 and e2 are true,
            # and false if at least one of e1 and e2 is false.
            return (
                and_conditional_maps(left_if_vars, right_if_vars),
                # Note that if left else type is Any, we can't add any additional
                # types to it, since the right maps were computed assuming
                # the left is True, which may be not the case in the else branch.
                or_conditional_maps(left_else_vars, right_else_vars, coalesce_any=True),
            )
        elif isinstance(node, OpExpr) and node.op == "or":
            left_if_vars, left_else_vars = self.find_isinstance_check(node.left)
            right_if_vars, right_else_vars = self.find_isinstance_check(node.right)

            # (e1 or e2) is true if at least one of e1 or e2 is true,
            # and false if both e1 and e2 are false.
            return (
                or_conditional_maps(left_if_vars, right_if_vars),
                and_conditional_maps(left_else_vars, right_else_vars),
            )
        elif isinstance(node, UnaryExpr) and node.op == "not":
            left, right = self.find_isinstance_check(node.expr)
            return right, left
        elif (
            literal(node) == LITERAL_TYPE
            and self.has_type(node)
            and self.can_be_narrowed_with_len(self.lookup_type(node))
            # Only translate `if x` to `if len(x) > 0` when possible.
            and not custom_special_method(self.lookup_type(node), "__bool__")
            and self.options.strict_optional
        ):
            # Combine a `len(x) > 0` check with the default logic below.
            yes_type, no_type = self.narrow_with_len(self.lookup_type(node), ">", 0)
            if yes_type is not None:
                yes_type = true_only(yes_type)
            else:
                yes_type = UninhabitedType()
            if no_type is not None:
                no_type = false_only(no_type)
            else:
                no_type = UninhabitedType()
            if_map = {node: yes_type} if not isinstance(yes_type, UninhabitedType) else None
            else_map = {node: no_type} if not isinstance(no_type, UninhabitedType) else None
            return if_map, else_map

        # Restrict the type of the variable to True-ish/False-ish in the if and else branches
        # respectively
        original_vartype = self.lookup_type(node)
        if in_boolean_context:
            # We don't check `:=` values in expressions like `(a := A())`,
            # because they produce two error messages.
            self.check_for_truthy_type(original_vartype, node)
        vartype = try_expanding_sum_type_to_union(original_vartype, "builtins.bool")

        if_type = true_only(vartype)
        else_type = false_only(vartype)
        if_map = {node: if_type} if not isinstance(if_type, UninhabitedType) else None
        else_map = {node: else_type} if not isinstance(else_type, UninhabitedType) else None
        return if_map, else_map

    def comparison_type_narrowing_helper(self, node: ComparisonExpr) -> tuple[TypeMap, TypeMap]:
        """Infer type narrowing from a comparison expression."""
        # Step 1: Obtain the types of each operand and whether or not we can
        # narrow their types. (For example, we shouldn't try narrowing the
        # types of literal string or enum expressions).

        operands = [collapse_walrus(x) for x in node.operands]
        operand_types = []
        narrowable_operand_index_to_hash = {}
        for i, expr in enumerate(operands):
            if not self.has_type(expr):
                return {}, {}
            expr_type = self.lookup_type(expr)
            operand_types.append(expr_type)

            if (
                literal(expr) == LITERAL_TYPE
                and not is_literal_none(expr)
                and not self.is_literal_enum(expr)
            ):
                h = literal_hash(expr)
                if h is not None:
                    narrowable_operand_index_to_hash[i] = h

        # Step 2: Group operands chained by either the 'is' or '==' operands
        # together. For all other operands, we keep them in groups of size 2.
        # So the expression:
        #
        #   x0 == x1 == x2 < x3 < x4 is x5 is x6 is not x7 is not x8
        #
        # ...is converted into the simplified operator list:
        #
        #  [("==", [0, 1, 2]), ("<", [2, 3]), ("<", [3, 4]),
        #   ("is", [4, 5, 6]), ("is not", [6, 7]), ("is not", [7, 8])]
        #
        # We group identity/equality expressions so we can propagate information
        # we discover about one operand across the entire chain. We don't bother
        # handling 'is not' and '!=' chains in a special way: those are very rare
        # in practice.

        simplified_operator_list = group_comparison_operands(
            node.pairwise(), narrowable_operand_index_to_hash, {"==", "is"}
        )

        # Step 3: Analyze each group and infer more precise type maps for each
        # assignable operand, if possible. We combine these type maps together
        # in the final step.

        partial_type_maps = []
        for operator, expr_indices in simplified_operator_list:
            if operator in {"is", "is not", "==", "!="}:
                if_map, else_map = self.equality_type_narrowing_helper(
                    node,
                    operator,
                    operands,
                    operand_types,
                    expr_indices,
                    narrowable_operand_index_to_hash,
                )
            elif operator in {"in", "not in"}:
                assert len(expr_indices) == 2
                left_index, right_index = expr_indices
                item_type = operand_types[left_index]
                iterable_type = operand_types[right_index]

                if_map, else_map = {}, {}

                if left_index in narrowable_operand_index_to_hash:
                    # We only try and narrow away 'None' for now
                    if is_overlapping_none(item_type):
                        collection_item_type = get_proper_type(builtin_item_type(iterable_type))
                        if (
                            collection_item_type is not None
                            and not is_overlapping_none(collection_item_type)
                            and not (
                                isinstance(collection_item_type, Instance)
                                and collection_item_type.type.fullname == "builtins.object"
                            )
                            and is_overlapping_erased_types(item_type, collection_item_type)
                        ):
                            if_map[operands[left_index]] = remove_optional(item_type)

                if right_index in narrowable_operand_index_to_hash:
                    if_type, else_type = self.conditional_types_for_iterable(
                        item_type, iterable_type
                    )
                    expr = operands[right_index]
                    if if_type is None:
                        if_map = None
                    else:
                        if_map[expr] = if_type
                    if else_type is None:
                        else_map = None
                    else:
                        else_map[expr] = else_type

            else:
                if_map = {}
                else_map = {}

            if operator in {"is not", "!=", "not in"}:
                if_map, else_map = else_map, if_map

            partial_type_maps.append((if_map, else_map))

        # If we have found non-trivial restrictions from the regular comparisons,
        # then return soon. Otherwise try to infer restrictions involving `len(x)`.
        # TODO: support regular and len() narrowing in the same chain.
        if any(m != ({}, {}) for m in partial_type_maps):
            return reduce_conditional_maps(partial_type_maps)
        else:
            # Use meet for `and` maps to get correct results for chained checks
            # like `if 1 < len(x) < 4: ...`
            return reduce_conditional_maps(self.find_tuple_len_narrowing(node), use_meet=True)

    def equality_type_narrowing_helper(
        self,
        node: ComparisonExpr,
        operator: str,
        operands: list[Expression],
        operand_types: list[Type],
        expr_indices: list[int],
        narrowable_operand_index_to_hash: dict[int, tuple[Key, ...]],
    ) -> tuple[TypeMap, TypeMap]:
        """Calculate type maps for '==', '!=', 'is' or 'is not' expression."""
        # is_valid_target:
        #   Controls which types we're allowed to narrow exprs to. Note that
        #   we cannot use 'is_literal_type_like' in both cases since doing
        #   'x = 10000 + 1; x is 10001' is not always True in all Python
        #   implementations.
        #
        # coerce_only_in_literal_context:
        #   If true, coerce types into literal types only if one or more of
        #   the provided exprs contains an explicit Literal type. This could
        #   technically be set to any arbitrary value, but it seems being liberal
        #   with narrowing when using 'is' and conservative when using '==' seems
        #   to break the least amount of real-world code.
        #
        # should_narrow_by_identity:
        #   Set to 'false' only if the user defines custom __eq__ or __ne__ methods
        #   that could cause identity-based narrowing to produce invalid results.
        if operator in {"is", "is not"}:
            is_valid_target: Callable[[Type], bool] = is_singleton_type
            coerce_only_in_literal_context = False
            should_narrow_by_identity = True
        else:

            def is_exactly_literal_type(t: Type) -> bool:
                return isinstance(get_proper_type(t), LiteralType)

            def has_no_custom_eq_checks(t: Type) -> bool:
                return not custom_special_method(
                    t, "__eq__", check_all=False
                ) and not custom_special_method(t, "__ne__", check_all=False)

            is_valid_target = is_exactly_literal_type
            coerce_only_in_literal_context = True

            expr_types = [operand_types[i] for i in expr_indices]
            should_narrow_by_identity = all(
                map(has_no_custom_eq_checks, expr_types)
            ) and not is_ambiguous_mix_of_enums(expr_types)

        if_map: TypeMap = {}
        else_map: TypeMap = {}
        if should_narrow_by_identity:
            if_map, else_map = self.refine_identity_comparison_expression(
                operands,
                operand_types,
                expr_indices,
                narrowable_operand_index_to_hash.keys(),
                is_valid_target,
                coerce_only_in_literal_context,
            )

        if if_map == {} and else_map == {}:
            if_map, else_map = self.refine_away_none_in_comparison(
                operands, operand_types, expr_indices, narrowable_operand_index_to_hash.keys()
            )

        # If we haven't been able to narrow types yet, we might be dealing with a
        # explicit type(x) == some_type check
        if if_map == {} and else_map == {}:
            if_map, else_map = self.find_type_equals_check(node, expr_indices)
        return if_map, else_map

    def propagate_up_typemap_info(self, new_types: TypeMap) -> TypeMap:
        """Attempts refining parent expressions of any MemberExpr or IndexExprs in new_types.

        Specifically, this function accepts two mappings of expression to original types:
        the original mapping (existing_types), and a new mapping (new_types) intended to
        update the original.

        This function iterates through new_types and attempts to use the information to try
        refining any parent types that happen to be unions.

        For example, suppose there are two types "A = Tuple[int, int]" and "B = Tuple[str, str]".
        Next, suppose that 'new_types' specifies the expression 'foo[0]' has a refined type
        of 'int' and that 'foo' was previously deduced to be of type Union[A, B].

        Then, this function will observe that since A[0] is an int and B[0] is not, the type of
        'foo' can be further refined from Union[A, B] into just B.

        We perform this kind of "parent narrowing" for member lookup expressions and indexing
        expressions into tuples, namedtuples, and typeddicts. We repeat this narrowing
        recursively if the parent is also a "lookup expression". So for example, if we have
        the expression "foo['bar'].baz[0]", we'd potentially end up refining types for the
        expressions "foo", "foo['bar']", and "foo['bar'].baz".

        We return the newly refined map. This map is guaranteed to be a superset of 'new_types'.
        """
        if new_types is None:
            return None
        output_map = {}
        for expr, expr_type in new_types.items():
            # The original inferred type should always be present in the output map, of course
            output_map[expr] = expr_type

            # Next, try using this information to refine the parent types, if applicable.
            new_mapping = self.refine_parent_types(expr, expr_type)
            for parent_expr, proposed_parent_type in new_mapping.items():
                # We don't try inferring anything if we've already inferred something for
                # the parent expression.
                # TODO: Consider picking the narrower type instead of always discarding this?
                if parent_expr in new_types:
                    continue
                output_map[parent_expr] = proposed_parent_type
        return output_map

    def refine_parent_types(self, expr: Expression, expr_type: Type) -> Mapping[Expression, Type]:
        """Checks if the given expr is a 'lookup operation' into a union and iteratively refines
        the parent types based on the 'expr_type'.

        For example, if 'expr' is an expression like 'a.b.c.d', we'll potentially return refined
        types for expressions 'a', 'a.b', and 'a.b.c'.

        For more details about what a 'lookup operation' is and how we use the expr_type to refine
        the parent types of lookup_expr, see the docstring in 'propagate_up_typemap_info'.
        """
        output: dict[Expression, Type] = {}

        # Note: parent_expr and parent_type are progressively refined as we crawl up the
        # parent lookup chain.
        while True:
            # First, check if this expression is one that's attempting to
            # "lookup" some key in the parent type. If so, save the parent type
            # and create function that will try replaying the same lookup
            # operation against arbitrary types.
            if isinstance(expr, MemberExpr):
                parent_expr = self._propagate_walrus_assignments(expr.expr, output)
                parent_type = self.lookup_type_or_none(parent_expr)
                member_name = expr.name

                def replay_lookup(new_parent_type: ProperType) -> Type | None:
                    with self.msg.filter_errors() as w:
                        member_type = analyze_member_access(
                            name=member_name,
                            typ=new_parent_type,
                            context=parent_expr,
                            is_lvalue=False,
                            is_super=False,
                            is_operator=False,
                            original_type=new_parent_type,
                            chk=self,
                            in_literal_context=False,
                        )
                    if w.has_new_errors():
                        return None
                    else:
                        return member_type

            elif isinstance(expr, IndexExpr):
                parent_expr = self._propagate_walrus_assignments(expr.base, output)
                parent_type = self.lookup_type_or_none(parent_expr)

                self._propagate_walrus_assignments(expr.index, output)
                index_type = self.lookup_type_or_none(expr.index)
                if index_type is None:
                    return output

                str_literals = try_getting_str_literals_from_type(index_type)
                if str_literals is not None:
                    # Refactoring these two indexing replay functions is surprisingly
                    # tricky -- see https://github.com/python/mypy/pull/7917, which
                    # was blocked by https://github.com/mypyc/mypyc/issues/586
                    def replay_lookup(new_parent_type: ProperType) -> Type | None:
                        if not isinstance(new_parent_type, TypedDictType):
                            return None
                        try:
                            assert str_literals is not None
                            member_types = [new_parent_type.items[key] for key in str_literals]
                        except KeyError:
                            return None
                        return make_simplified_union(member_types)

                else:
                    int_literals = try_getting_int_literals_from_type(index_type)
                    if int_literals is not None:

                        def replay_lookup(new_parent_type: ProperType) -> Type | None:
                            if not isinstance(new_parent_type, TupleType):
                                return None
                            try:
                                assert int_literals is not None
                                member_types = [new_parent_type.items[key] for key in int_literals]
                            except IndexError:
                                return None
                            return make_simplified_union(member_types)

                    else:
                        return output
            else:
                return output

            # If we somehow didn't previously derive the parent type, abort completely
            # with what we have so far: something went wrong at an earlier stage.
            if parent_type is None:
                return output

            # We currently only try refining the parent type if it's a Union.
            # If not, there's no point in trying to refine any further parents
            # since we have no further information we can use to refine the lookup
            # chain, so we end early as an optimization.
            parent_type = get_proper_type(parent_type)
            if not isinstance(parent_type, UnionType):
                return output

            # Take each element in the parent union and replay the original lookup procedure
            # to figure out which parents are compatible.
            new_parent_types = []
            for item in flatten_nested_unions(parent_type.items):
                member_type = replay_lookup(get_proper_type(item))
                if member_type is None:
                    # We were unable to obtain the member type. So, we give up on refining this
                    # parent type entirely and abort.
                    return output

                if is_overlapping_types(member_type, expr_type):
                    new_parent_types.append(item)

            # If none of the parent types overlap (if we derived an empty union), something
            # went wrong. We should never hit this case, but deriving the uninhabited type or
            # reporting an error both seem unhelpful. So we abort.
            if not new_parent_types:
                return output

            expr = parent_expr
            expr_type = output[parent_expr] = make_simplified_union(new_parent_types)

    def _propagate_walrus_assignments(
        self, expr: Expression, type_map: dict[Expression, Type]
    ) -> Expression:
        """Add assignments from walrus expressions to inferred types.

        Only considers nested assignment exprs, does not recurse into other types.
        This may be added later if necessary by implementing a dedicated visitor.
        """
        if isinstance(expr, AssignmentExpr):
            if isinstance(expr.value, AssignmentExpr):
                self._propagate_walrus_assignments(expr.value, type_map)
            assigned_type = self.lookup_type_or_none(expr.value)
            parent_expr = collapse_walrus(expr)
            if assigned_type is not None:
                type_map[parent_expr] = assigned_type
            return parent_expr
        return expr

    def refine_identity_comparison_expression(
        self,
        operands: list[Expression],
        operand_types: list[Type],
        chain_indices: list[int],
        narrowable_operand_indices: AbstractSet[int],
        is_valid_target: Callable[[ProperType], bool],
        coerce_only_in_literal_context: bool,
    ) -> tuple[TypeMap, TypeMap]:
        """Produce conditional type maps refining expressions by an identity/equality comparison.

        The 'operands' and 'operand_types' lists should be the full list of operands used
        in the overall comparison expression. The 'chain_indices' list is the list of indices
        actually used within this identity comparison chain.

        So if we have the expression:

            a <= b is c is d <= e

        ...then 'operands' and 'operand_types' would be lists of length 5 and 'chain_indices'
        would be the list [1, 2, 3].

        The 'narrowable_operand_indices' parameter is the set of all indices we are allowed
        to refine the types of: that is, all operands that will potentially be a part of
        the output TypeMaps.

        Although this function could theoretically try setting the types of the operands
        in the chains to the meet, doing that causes too many issues in real-world code.
        Instead, we use 'is_valid_target' to identify which of the given chain types
        we could plausibly use as the refined type for the expressions in the chain.

        Similarly, 'coerce_only_in_literal_context' controls whether we should try coercing
        expressions in the chain to a Literal type. Performing this coercion is sometimes
        too aggressive of a narrowing, depending on context.
        """
        should_coerce = True
        if coerce_only_in_literal_context:

            def should_coerce_inner(typ: Type) -> bool:
                typ = get_proper_type(typ)
                return is_literal_type_like(typ) or (
                    isinstance(typ, Instance) and typ.type.is_enum
                )

            should_coerce = any(should_coerce_inner(operand_types[i]) for i in chain_indices)

        target: Type | None = None
        possible_target_indices = []
        for i in chain_indices:
            expr_type = operand_types[i]
            if should_coerce:
                expr_type = coerce_to_literal(expr_type)
            if not is_valid_target(get_proper_type(expr_type)):
                continue
            if target and not is_same_type(target, expr_type):
                # We have multiple disjoint target types. So the 'if' branch
                # must be unreachable.
                return None, {}
            target = expr_type
            possible_target_indices.append(i)

        # There's nothing we can currently infer if none of the operands are valid targets,
        # so we end early and infer nothing.
        if target is None:
            return {}, {}

        # If possible, use an unassignable expression as the target.
        # We skip refining the type of the target below, so ideally we'd
        # want to pick an expression we were going to skip anyways.
        singleton_index = -1
        for i in possible_target_indices:
            if i not in narrowable_operand_indices:
                singleton_index = i

        # But if none of the possible singletons are unassignable ones, we give up
        # and arbitrarily pick the last item, mostly because other parts of the
        # type narrowing logic bias towards picking the rightmost item and it'd be
        # nice to stay consistent.
        #
        # That said, it shouldn't matter which index we pick. For example, suppose we
        # have this if statement, where 'x' and 'y' both have singleton types:
        #
        #     if x is y:
        #         reveal_type(x)
        #         reveal_type(y)
        #     else:
        #         reveal_type(x)
        #         reveal_type(y)
        #
        # At this point, 'x' and 'y' *must* have the same singleton type: we would have
        # ended early in the first for-loop in this function if they weren't.
        #
        # So, we should always get the same result in the 'if' case no matter which
        # index we pick. And while we do end up getting different results in the 'else'
        # case depending on the index (e.g. if we pick 'y', then its type stays the same
        # while 'x' is narrowed to '<uninhabited>'), this distinction is also moot: mypy
        # currently will just mark the whole branch as unreachable if either operand is
        # narrowed to <uninhabited>.
        if singleton_index == -1:
            singleton_index = possible_target_indices[-1]

        sum_type_name = None
        target = get_proper_type(target)
        if isinstance(target, LiteralType) and (
            target.is_enum_literal() or isinstance(target.value, bool)
        ):
            sum_type_name = target.fallback.type.fullname

        target_type = [TypeRange(target, is_upper_bound=False)]

        partial_type_maps = []
        for i in chain_indices:
            # If we try refining a type against itself, conditional_type_map
            # will end up assuming that the 'else' branch is unreachable. This is
            # typically not what we want: generally the user will intend for the
            # target type to be some fixed 'sentinel' value and will want to refine
            # the other exprs against this one instead.
            if i == singleton_index:
                continue

            # Naturally, we can't refine operands which are not permitted to be refined.
            if i not in narrowable_operand_indices:
                continue

            expr = operands[i]
            expr_type = coerce_to_literal(operand_types[i])

            if sum_type_name is not None:
                expr_type = try_expanding_sum_type_to_union(expr_type, sum_type_name)

            # We intentionally use 'conditional_types' directly here instead of
            # 'self.conditional_types_with_intersection': we only compute ad-hoc
            # intersections when working with pure instances.
            types = conditional_types(expr_type, target_type)
            partial_type_maps.append(conditional_types_to_typemaps(expr, *types))

        return reduce_conditional_maps(partial_type_maps)

    def refine_away_none_in_comparison(
        self,
        operands: list[Expression],
        operand_types: list[Type],
        chain_indices: list[int],
        narrowable_operand_indices: AbstractSet[int],
    ) -> tuple[TypeMap, TypeMap]:
        """Produces conditional type maps refining away None in an identity/equality chain.

        For more details about what the different arguments mean, see the
        docstring of 'refine_identity_comparison_expression' up above.
        """

        non_optional_types = []
        for i in chain_indices:
            typ = operand_types[i]
            if not is_overlapping_none(typ):
                non_optional_types.append(typ)

        if_map, else_map = {}, {}

        if not non_optional_types or (len(non_optional_types) != len(chain_indices)):

            # Narrow e.g. `Optional[A] == "x"` or `Optional[A] is "x"` to `A` (which may be
            # convenient but is strictly not type-safe):
            for i in narrowable_operand_indices:
                expr_type = operand_types[i]
                if not is_overlapping_none(expr_type):
                    continue
                if any(is_overlapping_erased_types(expr_type, t) for t in non_optional_types):
                    if_map[operands[i]] = remove_optional(expr_type)

            # Narrow e.g. `Optional[A] != None` to `A` (which is stricter than the above step and
            # so type-safe but less convenient, because e.g. `Optional[A] == None` still results
            # in `Optional[A]`):
            if any(isinstance(get_proper_type(ot), NoneType) for ot in operand_types):
                for i in narrowable_operand_indices:
                    expr_type = operand_types[i]
                    if is_overlapping_none(expr_type):
                        else_map[operands[i]] = remove_optional(expr_type)

        return if_map, else_map

    def is_len_of_tuple(self, expr: Expression) -> bool:
        """Is this expression a `len(x)` call where x is a tuple or union of tuples?"""
        if not isinstance(expr, CallExpr):
            return False
        if not refers_to_fullname(expr.callee, "builtins.len"):
            return False
        if len(expr.args) != 1:
            return False
        expr = expr.args[0]
        if literal(expr) != LITERAL_TYPE:
            return False
        if not self.has_type(expr):
            return False
        return self.can_be_narrowed_with_len(self.lookup_type(expr))

    def can_be_narrowed_with_len(self, typ: Type) -> bool:
        """Is this a type that can benefit from length check type restrictions?

        Currently supported types are TupleTypes, Instances of builtins.tuple, and
        unions involving such types.
        """
        if custom_special_method(typ, "__len__"):
            # If user overrides builtin behavior, we can't do anything.
            return False
        p_typ = get_proper_type(typ)
        # Note: we are conservative about tuple subclasses, because some code may rely on
        # the fact that tuple_type of fallback TypeInfo matches the original TupleType.
        if isinstance(p_typ, TupleType):
            if any(isinstance(t, UnpackType) for t in p_typ.items):
                return p_typ.partial_fallback.type.fullname == "builtins.tuple"
            return True
        if isinstance(p_typ, Instance):
            return p_typ.type.has_base("builtins.tuple")
        if isinstance(p_typ, UnionType):
            return any(self.can_be_narrowed_with_len(t) for t in p_typ.items)
        return False

    def literal_int_expr(self, expr: Expression) -> int | None:
        """Is this expression an int literal, or a reference to an int constant?

        If yes, return the corresponding int value, otherwise return None.
        """
        if not self.has_type(expr):
            return None
        expr_type = self.lookup_type(expr)
        expr_type = coerce_to_literal(expr_type)
        proper_type = get_proper_type(expr_type)
        if not isinstance(proper_type, LiteralType):
            return None
        if not isinstance(proper_type.value, int):
            return None
        return proper_type.value

    def find_tuple_len_narrowing(self, node: ComparisonExpr) -> list[tuple[TypeMap, TypeMap]]:
        """Top-level logic to find type restrictions from a length check on tuples.

        We try to detect `if` checks like the following:
            x: tuple[int, int] | tuple[int, int, int]
            y: tuple[int, int] | tuple[int, int, int]
            if len(x) == len(y) == 2:
                a, b = x  # OK
                c, d = y  # OK

            z: tuple[int, ...]
            if 1 < len(z) < 4:
                x = z  # OK
        and report corresponding type restrictions to the binder.
        """
        # First step: group consecutive `is` and `==` comparisons together.
        # This is essentially a simplified version of group_comparison_operands(),
        # tuned to the len()-like checks. Note that we don't propagate indirect
        # restrictions like e.g. `len(x) > foo() > 1` yet, since it is tricky.
        # TODO: propagate indirect len() comparison restrictions.
        chained = []
        last_group = set()
        for op, left, right in node.pairwise():
            if isinstance(left, AssignmentExpr):
                left = left.value
            if isinstance(right, AssignmentExpr):
                right = right.value
            if op in ("is", "=="):
                last_group.add(left)
                last_group.add(right)
            else:
                if last_group:
                    chained.append(("==", list(last_group)))
                    last_group = set()
                if op in {"is not", "!=", "<", "<=", ">", ">="}:
                    chained.append((op, [left, right]))
        if last_group:
            chained.append(("==", list(last_group)))

        # Second step: infer type restrictions from each group found above.
        type_maps = []
        for op, items in chained:
            # TODO: support unions of literal types as len() comparison targets.
            if not any(self.literal_int_expr(it) is not None for it in items):
                continue
            if not any(self.is_len_of_tuple(it) for it in items):
                continue

            # At this step we know there is at least one len(x) and one literal in the group.
            if op in ("is", "=="):
                literal_values = set()
                tuples = []
                for it in items:
                    lit = self.literal_int_expr(it)
                    if lit is not None:
                        literal_values.add(lit)
                        continue
                    if self.is_len_of_tuple(it):
                        assert isinstance(it, CallExpr)
                        tuples.append(it.args[0])
                if len(literal_values) > 1:
                    # More than one different literal value found, like 1 == len(x) == 2,
                    # so the corresponding branch is unreachable.
                    return [(None, {})]
                size = literal_values.pop()
                if size > MAX_PRECISE_TUPLE_SIZE:
                    # Avoid creating huge tuples from checks like if len(x) == 300.
                    continue
                for tpl in tuples:
                    yes_type, no_type = self.narrow_with_len(self.lookup_type(tpl), op, size)
                    yes_map = None if yes_type is None else {tpl: yes_type}
                    no_map = None if no_type is None else {tpl: no_type}
                    type_maps.append((yes_map, no_map))
            else:
                left, right = items
                if self.is_len_of_tuple(right):
                    # Normalize `1 < len(x)` and similar as `len(x) > 1`.
                    left, right = right, left
                    op = flip_ops.get(op, op)
                r_size = self.literal_int_expr(right)
                assert r_size is not None
                if r_size > MAX_PRECISE_TUPLE_SIZE:
                    # Avoid creating huge unions from checks like if len(x) > 300.
                    continue
                assert isinstance(left, CallExpr)
                yes_type, no_type = self.narrow_with_len(
                    self.lookup_type(left.args[0]), op, r_size
                )
                yes_map = None if yes_type is None else {left.args[0]: yes_type}
                no_map = None if no_type is None else {left.args[0]: no_type}
                type_maps.append((yes_map, no_map))
        return type_maps

    def narrow_with_len(self, typ: Type, op: str, size: int) -> tuple[Type | None, Type | None]:
        """Dispatch tuple type narrowing logic depending on the kind of type we got."""
        typ = get_proper_type(typ)
        if isinstance(typ, TupleType):
            return self.refine_tuple_type_with_len(typ, op, size)
        elif isinstance(typ, Instance):
            return self.refine_instance_type_with_len(typ, op, size)
        elif isinstance(typ, UnionType):
            yes_types = []
            no_types = []
            other_types = []
            for t in typ.items:
                if not self.can_be_narrowed_with_len(t):
                    other_types.append(t)
                    continue
                yt, nt = self.narrow_with_len(t, op, size)
                if yt is not None:
                    yes_types.append(yt)
                if nt is not None:
                    no_types.append(nt)
            yes_types += other_types
            no_types += other_types
            if yes_types:
                yes_type = make_simplified_union(yes_types)
            else:
                yes_type = None
            if no_types:
                no_type = make_simplified_union(no_types)
            else:
                no_type = None
            return yes_type, no_type
        else:
            assert False, "Unsupported type for len narrowing"

    def refine_tuple_type_with_len(
        self, typ: TupleType, op: str, size: int
    ) -> tuple[Type | None, Type | None]:
        """Narrow a TupleType using length restrictions."""
        unpack_index = find_unpack_in_list(typ.items)
        if unpack_index is None:
            # For fixed length tuple situation is trivial, it is either reachable or not,
            # depending on the current length, expected length, and the comparison op.
            method = int_op_to_method[op]
            if method(typ.length(), size):
                return typ, None
            return None, typ
        unpack = typ.items[unpack_index]
        assert isinstance(unpack, UnpackType)
        unpacked = get_proper_type(unpack.type)
        if isinstance(unpacked, TypeVarTupleType):
            # For tuples involving TypeVarTuple unpack we can't do much except
            # inferring reachability, and recording the restrictions on TypeVarTuple
            # for further "manual" use elsewhere.
            min_len = typ.length() - 1 + unpacked.min_len
            if op in ("==", "is"):
                if min_len <= size:
                    return typ, typ
                return None, typ
            elif op in ("<", "<="):
                if op == "<=":
                    size += 1
                if min_len < size:
                    prefix = typ.items[:unpack_index]
                    suffix = typ.items[unpack_index + 1 :]
                    # TODO: also record max_len to avoid false negatives?
                    unpack = UnpackType(unpacked.copy_modified(min_len=size - typ.length() + 1))
                    return typ, typ.copy_modified(items=prefix + [unpack] + suffix)
                return None, typ
            else:
                yes_type, no_type = self.refine_tuple_type_with_len(typ, neg_ops[op], size)
                return no_type, yes_type
        # Homogeneous variadic item is the case where we are most flexible. Essentially,
        # we adjust the variadic item by "eating away" from it to satisfy the restriction.
        assert isinstance(unpacked, Instance) and unpacked.type.fullname == "builtins.tuple"
        min_len = typ.length() - 1
        arg = unpacked.args[0]
        prefix = typ.items[:unpack_index]
        suffix = typ.items[unpack_index + 1 :]
        if op in ("==", "is"):
            if min_len <= size:
                # TODO: return fixed union + prefixed variadic tuple for no_type?
                return typ.copy_modified(items=prefix + [arg] * (size - min_len) + suffix), typ
            return None, typ
        elif op in ("<", "<="):
            if op == "<=":
                size += 1
            if min_len < size:
                # Note: there is some ambiguity w.r.t. to where to put the additional
                # items: before or after the unpack. However, such types are equivalent,
                # so we always put them before for consistency.
                no_type = typ.copy_modified(
                    items=prefix + [arg] * (size - min_len) + [unpack] + suffix
                )
                yes_items = []
                for n in range(size - min_len):
                    yes_items.append(typ.copy_modified(items=prefix + [arg] * n + suffix))
                return UnionType.make_union(yes_items, typ.line, typ.column), no_type
            return None, typ
        else:
            yes_type, no_type = self.refine_tuple_type_with_len(typ, neg_ops[op], size)
            return no_type, yes_type

    def refine_instance_type_with_len(
        self, typ: Instance, op: str, size: int
    ) -> tuple[Type | None, Type | None]:
        """Narrow a homogeneous tuple using length restrictions."""
        base = map_instance_to_supertype(typ, self.lookup_typeinfo("builtins.tuple"))
        arg = base.args[0]
        # Again, we are conservative about subclasses until we gain more confidence.
        allow_precise = (
            PRECISE_TUPLE_TYPES in self.options.enable_incomplete_feature
        ) and typ.type.fullname == "builtins.tuple"
        if op in ("==", "is"):
            # TODO: return fixed union + prefixed variadic tuple for no_type?
            return TupleType(items=[arg] * size, fallback=typ), typ
        elif op in ("<", "<="):
            if op == "<=":
                size += 1
            if allow_precise:
                unpack = UnpackType(self.named_generic_type("builtins.tuple", [arg]))
                no_type: Type | None = TupleType(items=[arg] * size + [unpack], fallback=typ)
            else:
                no_type = typ
            if allow_precise:
                items = []
                for n in range(size):
                    items.append(TupleType([arg] * n, fallback=typ))
                yes_type: Type | None = UnionType.make_union(items, typ.line, typ.column)
            else:
                yes_type = typ
            return yes_type, no_type
        else:
            yes_type, no_type = self.refine_instance_type_with_len(typ, neg_ops[op], size)
            return no_type, yes_type

    #
    # Helpers
    #
    @overload
    def check_subtype(
        self,
        subtype: Type,
        supertype: Type,
        context: Context,
        msg: str,
        subtype_label: str | None = None,
        supertype_label: str | None = None,
        *,
        notes: list[str] | None = None,
        code: ErrorCode | None = None,
        outer_context: Context | None = None,
    ) -> bool: ...

    @overload
    def check_subtype(
        self,
        subtype: Type,
        supertype: Type,
        context: Context,
        msg: ErrorMessage,
        subtype_label: str | None = None,
        supertype_label: str | None = None,
        *,
        notes: list[str] | None = None,
        outer_context: Context | None = None,
    ) -> bool: ...

    def check_subtype(
        self,
        subtype: Type,
        supertype: Type,
        context: Context,
        msg: str | ErrorMessage,
        subtype_label: str | None = None,
        supertype_label: str | None = None,
        *,
        notes: list[str] | None = None,
        code: ErrorCode | None = None,
        outer_context: Context | None = None,
    ) -> bool:
        """Generate an error if the subtype is not compatible with supertype."""
        if is_subtype(subtype, supertype, options=self.options):
            return True

        if isinstance(msg, str):
            msg = ErrorMessage(msg, code=code)

        if self.msg.prefer_simple_messages():
            self.fail(msg, context)  # Fast path -- skip all fancy logic
            return False

        orig_subtype = subtype
        subtype = get_proper_type(subtype)
        orig_supertype = supertype
        supertype = get_proper_type(supertype)
        if self.msg.try_report_long_tuple_assignment_error(
            subtype, supertype, context, msg, subtype_label, supertype_label
        ):
            return False
        extra_info: list[str] = []
        note_msg = ""
        notes = notes or []
        if subtype_label is not None or supertype_label is not None:
            subtype_str, supertype_str = format_type_distinctly(
                orig_subtype, orig_supertype, options=self.options
            )
            if subtype_label is not None:
                extra_info.append(subtype_label + " " + subtype_str)
            if supertype_label is not None:
                extra_info.append(supertype_label + " " + supertype_str)
            note_msg = make_inferred_type_note(
                outer_context or context, subtype, supertype, supertype_str
            )
            if isinstance(subtype, Instance) and isinstance(supertype, Instance):
                notes = append_invariance_notes(notes, subtype, supertype)
            if isinstance(subtype, UnionType) and isinstance(supertype, UnionType):
                notes = append_union_note(notes, subtype, supertype, self.options)
        if extra_info:
            msg = msg.with_additional_msg(" (" + ", ".join(extra_info) + ")")

        error = self.fail(msg, context)
        for note in notes:
            self.msg.note(note, context, code=msg.code)
        if note_msg:
            self.note(note_msg, context, code=msg.code)
        self.msg.maybe_note_concatenate_pos_args(subtype, supertype, context, code=msg.code)
        if (
            isinstance(supertype, Instance)
            and supertype.type.is_protocol
            and isinstance(subtype, (CallableType, Instance, TupleType, TypedDictType, TypeType))
        ):
            self.msg.report_protocol_problems(subtype, supertype, context, parent_error=error)
        if isinstance(supertype, CallableType) and isinstance(subtype, Instance):
            call = find_member("__call__", subtype, subtype, is_operator=True)
            if call:
                self.msg.note_call(subtype, call, context, code=msg.code)
        if isinstance(subtype, (CallableType, Overloaded)) and isinstance(supertype, Instance):
            if supertype.type.is_protocol and "__call__" in supertype.type.protocol_members:
                call = find_member("__call__", supertype, subtype, is_operator=True)
                assert call is not None
                if not is_subtype(subtype, call, options=self.options):
                    self.msg.note_call(supertype, call, context, code=msg.code)
        self.check_possible_missing_await(subtype, supertype, context, code=msg.code)
        return False

    def get_precise_awaitable_type(self, typ: Type, local_errors: ErrorWatcher) -> Type | None:
        """If type implements Awaitable[X] with non-Any X, return X.

        In all other cases return None. This method must be called in context
        of local_errors.
        """
        if isinstance(get_proper_type(typ), PartialType):
            # Partial types are special, ignore them here.
            return None
        try:
            aw_type = self.expr_checker.check_awaitable_expr(
                typ, Context(), "", ignore_binder=True
            )
        except KeyError:
            # This is a hack to speed up tests by not including Awaitable in all typing stubs.
            return None
        if local_errors.has_new_errors():
            return None
        if isinstance(get_proper_type(aw_type), (AnyType, UnboundType)):
            return None
        return aw_type

    @contextmanager
    def checking_await_set(self) -> Iterator[None]:
        self.checking_missing_await = True
        try:
            yield
        finally:
            self.checking_missing_await = False

    def check_possible_missing_await(
        self, subtype: Type, supertype: Type, context: Context, code: ErrorCode | None
    ) -> None:
        """Check if the given type becomes a subtype when awaited."""
        if self.checking_missing_await:
            # Avoid infinite recursion.
            return
        with self.checking_await_set(), self.msg.filter_errors() as local_errors:
            aw_type = self.get_precise_awaitable_type(subtype, local_errors)
            if aw_type is None:
                return
            if not self.check_subtype(
                aw_type, supertype, context, msg=message_registry.INCOMPATIBLE_TYPES
            ):
                return
        self.msg.possible_missing_await(context, code)

    def named_type(self, name: str) -> Instance:
        """Return an instance type with given name and implicit Any type args.

        For example, named_type('builtins.object') produces the 'object' type.
        """
        if name == "builtins.str":
            if instance_cache.str_type is None:
                instance_cache.str_type = self._named_type(name)
            return instance_cache.str_type
        if name == "builtins.function":
            if instance_cache.function_type is None:
                instance_cache.function_type = self._named_type(name)
            return instance_cache.function_type
        if name == "builtins.int":
            if instance_cache.int_type is None:
                instance_cache.int_type = self._named_type(name)
            return instance_cache.int_type
        if name == "builtins.bool":
            if instance_cache.bool_type is None:
                instance_cache.bool_type = self._named_type(name)
            return instance_cache.bool_type
        if name == "builtins.object":
            if instance_cache.object_type is None:
                instance_cache.object_type = self._named_type(name)
            return instance_cache.object_type
        return self._named_type(name)

    def _named_type(self, name: str) -> Instance:
        # Assume that the name refers to a type.
        sym = self.lookup_qualified(name)
        node = sym.node
        if isinstance(node, TypeAlias):
            assert isinstance(node.target, Instance)  # type: ignore[misc]
            node = node.target.type
        assert isinstance(node, TypeInfo), node
        any_type = AnyType(TypeOfAny.from_omitted_generics)
        return Instance(node, [any_type] * len(node.defn.type_vars))

    def named_generic_type(self, name: str, args: list[Type]) -> Instance:
        """Return an instance with the given name and type arguments.

        Assume that the number of arguments is correct.  Assume that
        the name refers to a compatible generic type.
        """
        info = self.lookup_typeinfo(name)
        args = [remove_instance_last_known_values(arg) for arg in args]
        # TODO: assert len(args) == len(info.defn.type_vars)
        return Instance(info, args)

    def lookup_typeinfo(self, fullname: str) -> TypeInfo:
        # Assume that the name refers to a class.
        sym = self.lookup_qualified(fullname)
        node = sym.node
        assert isinstance(node, TypeInfo), node
        return node

    def type_type(self) -> Instance:
        """Return instance type 'type'."""
        return self.named_type("builtins.type")

    def str_type(self) -> Instance:
        """Return instance type 'str'."""
        return self.named_type("builtins.str")

    def store_type(self, node: Expression, typ: Type) -> None:
        """Store the type of a node in the type map."""
        self._type_maps[-1][node] = typ

    def has_type(self, node: Expression) -> bool:
        return any(node in m for m in reversed(self._type_maps))

    def lookup_type_or_none(self, node: Expression) -> Type | None:
        for m in reversed(self._type_maps):
            if node in m:
                return m[node]
        return None

    def lookup_type(self, node: Expression) -> Type:
        for m in reversed(self._type_maps):
            t = m.get(node)
            if t is not None:
                return t
        raise KeyError(node)

    def store_types(self, d: dict[Expression, Type]) -> None:
        self._type_maps[-1].update(d)

    def in_checked_function(self) -> bool:
        """Should we type-check the current function?

        - Yes if --check-untyped-defs is set.
        - Yes outside functions.
        - Yes in annotated functions.
        - No otherwise.
        """
        return (
            self.options.check_untyped_defs or not self.dynamic_funcs or not self.dynamic_funcs[-1]
        )

    def lookup(self, name: str) -> SymbolTableNode:
        """Look up a definition from the symbol table with the given name."""
        if name in self.globals:
            return self.globals[name]
        else:
            b = self.globals.get("__builtins__", None)
            if b:
                assert isinstance(b.node, MypyFile)
                table = b.node.names
                if name in table:
                    return table[name]
            raise KeyError(f"Failed lookup: {name}")

    def lookup_qualified(self, name: str) -> SymbolTableNode:
        if "." not in name:
            return self.lookup(name)
        else:
            parts = name.split(".")
            n = self.modules[parts[0]]
            for i in range(1, len(parts) - 1):
                sym = n.names.get(parts[i])
                assert sym is not None, "Internal error: attempted lookup of unknown name"
                assert isinstance(sym.node, MypyFile)
                n = sym.node
            last = parts[-1]
            if last in n.names:
                return n.names[last]
            elif len(parts) == 2 and parts[0] in ("builtins", "typing"):
                fullname = ".".join(parts)
                if fullname in SUGGESTED_TEST_FIXTURES:
                    suggestion = ", e.g. add '[{} fixtures/{}]' to your test".format(
                        parts[0], SUGGESTED_TEST_FIXTURES[fullname]
                    )
                else:
                    suggestion = ""
                raise KeyError(
                    "Could not find builtin symbol '{}' (If you are running a "
                    "test case, use a fixture that "
                    "defines this symbol{})".format(last, suggestion)
                )
            else:
                msg = "Failed qualified lookup: '{}' (fullname = '{}')."
                raise KeyError(msg.format(last, name))

    @contextmanager
    def enter_partial_types(
        self, *, is_function: bool = False, is_class: bool = False
    ) -> Iterator[None]:
        """Enter a new scope for collecting partial types.

        Also report errors for (some) variables which still have partial
        types, i.e. we couldn't infer a complete type.
        """
        is_local = (self.partial_types and self.partial_types[-1].is_local) or is_function
        self.partial_types.append(PartialTypeScope({}, is_function, is_local))
        yield

        # Don't complain about not being able to infer partials if it is
        # at the toplevel (with allow_untyped_globals) or if it is in an
        # untyped function being checked with check_untyped_defs.
        permissive = (self.options.allow_untyped_globals and not is_local) or (
            self.options.check_untyped_defs and self.dynamic_funcs and self.dynamic_funcs[-1]
        )

        partial_types, _, _ = self.partial_types.pop()
        if not self.current_node_deferred:
            for var, context in partial_types.items():
                # If we require local partial types, there are a few exceptions where
                # we fall back to inferring just "None" as the type from a None initializer:
                #
                # 1. If all happens within a single function this is acceptable, since only
                #    the topmost function is a separate target in fine-grained incremental mode.
                #    We primarily want to avoid "splitting" partial types across targets.
                #
                # 2. A None initializer in the class body if the attribute is defined in a base
                #    class is fine, since the attribute is already defined and it's currently okay
                #    to vary the type of an attribute covariantly. The None type will still be
                #    checked for compatibility with base classes elsewhere. Without this exception
                #    mypy could require an annotation for an attribute that already has been
                #    declared in a base class, which would be bad.
                allow_none = (
                    not self.options.local_partial_types
                    or is_function
                    or (is_class and self.is_defined_in_base_class(var))
                )
                if (
                    allow_none
                    and isinstance(var.type, PartialType)
                    and var.type.type is None
                    and not permissive
                ):
                    var.type = NoneType()
                else:
                    if var not in self.partial_reported and not permissive:
                        self.msg.need_annotation_for_var(var, context, self.options.python_version)
                        self.partial_reported.add(var)
                    if var.type:
                        fixed = fixup_partial_type(var.type)
                        var.invalid_partial_type = fixed != var.type
                        var.type = fixed

    def handle_partial_var_type(
        self, typ: PartialType, is_lvalue: bool, node: Var, context: Context
    ) -> Type:
        """Handle a reference to a partial type through a var.

        (Used by checkexpr and checkmember.)
        """
        in_scope, is_local, partial_types = self.find_partial_types_in_all_scopes(node)
        if typ.type is None and in_scope:
            # 'None' partial type. It has a well-defined type. In an lvalue context
            # we want to preserve the knowledge of it being a partial type.
            if not is_lvalue:
                return NoneType()
            else:
                return typ
        else:
            if partial_types is not None and not self.current_node_deferred:
                if in_scope:
                    context = partial_types[node]
                    if is_local or not self.options.allow_untyped_globals:
                        self.msg.need_annotation_for_var(
                            node, context, self.options.python_version
                        )
                        self.partial_reported.add(node)
                else:
                    # Defer the node -- we might get a better type in the outer scope
                    self.handle_cannot_determine_type(node.name, context)
            return fixup_partial_type(typ)

    def is_defined_in_base_class(self, var: Var) -> bool:
        if not var.info:
            return False
        return var.info.fallback_to_any or any(
            base.get(var.name) is not None for base in var.info.mro[1:]
        )

    def find_partial_types(self, var: Var) -> dict[Var, Context] | None:
        """Look for an active partial type scope containing variable.

        A scope is active if assignments in the current context can refine a partial
        type originally defined in the scope. This is affected by the local_partial_types
        configuration option.
        """
        in_scope, _, partial_types = self.find_partial_types_in_all_scopes(var)
        if in_scope:
            return partial_types
        return None

    def find_partial_types_in_all_scopes(
        self, var: Var
    ) -> tuple[bool, bool, dict[Var, Context] | None]:
        """Look for partial type scope containing variable.

        Return tuple (is the scope active, is the scope a local scope, scope).
        """
        for scope in reversed(self.partial_types):
            if var in scope.map:
                # All scopes within the outermost function are active. Scopes out of
                # the outermost function are inactive to allow local reasoning (important
                # for fine-grained incremental mode).
                disallow_other_scopes = self.options.local_partial_types

                if isinstance(var.type, PartialType) and var.type.type is not None and var.info:
                    # This is an ugly hack to make partial generic self attributes behave
                    # as if --local-partial-types is always on (because it used to be like this).
                    disallow_other_scopes = True

                scope_active = (
                    not disallow_other_scopes or scope.is_local == self.partial_types[-1].is_local
                )
                return scope_active, scope.is_local, scope.map
        return False, False, None

    def temp_node(self, t: Type, context: Context | None = None) -> TempNode:
        """Create a temporary node with the given, fixed type."""
        return TempNode(t, context=context)

    def fail(
        self, msg: str | ErrorMessage, context: Context, *, code: ErrorCode | None = None
    ) -> ErrorInfo:
        """Produce an error message."""
        if isinstance(msg, ErrorMessage):
            return self.msg.fail(msg.value, context, code=msg.code)
        return self.msg.fail(msg, context, code=code)

    def note(
        self,
        msg: str | ErrorMessage,
        context: Context,
        offset: int = 0,
        *,
        code: ErrorCode | None = None,
    ) -> None:
        """Produce a note."""
        if isinstance(msg, ErrorMessage):
            self.msg.note(msg.value, context, code=msg.code)
            return
        self.msg.note(msg, context, offset=offset, code=code)

    def iterable_item_type(
        self, it: Instance | CallableType | TypeType | Overloaded, context: Context
    ) -> Type:
        if isinstance(it, Instance):
            iterable = map_instance_to_supertype(it, self.lookup_typeinfo("typing.Iterable"))
            item_type = iterable.args[0]
            if not isinstance(get_proper_type(item_type), AnyType):
                # This relies on 'map_instance_to_supertype' returning 'Iterable[Any]'
                # in case there is no explicit base class.
                return item_type
        # Try also structural typing.
        return self.analyze_iterable_item_type_without_expression(it, context)[1]

    def function_type(self, func: FuncBase) -> FunctionLike:
        return function_type(func, self.named_type("builtins.function"))

    def push_type_map(self, type_map: TypeMap, *, from_assignment: bool = True) -> None:
        if type_map is None:
            self.binder.unreachable()
        else:
            for expr, type in type_map.items():
                self.binder.put(expr, type, from_assignment=from_assignment)

    def infer_issubclass_maps(self, node: CallExpr, expr: Expression) -> tuple[TypeMap, TypeMap]:
        """Infer type restrictions for an expression in issubclass call."""
        vartype = self.lookup_type(expr)
        type = self.get_isinstance_type(node.args[1])
        if isinstance(vartype, TypeVarType):
            vartype = vartype.upper_bound
        vartype = get_proper_type(vartype)
        if isinstance(vartype, UnionType):
            union_list = []
            for t in get_proper_types(vartype.items):
                if isinstance(t, TypeType):
                    union_list.append(t.item)
                else:
                    # This is an error that should be reported earlier
                    # if we reach here, we refuse to do any type inference.
                    return {}, {}
            vartype = UnionType(union_list)
        elif isinstance(vartype, TypeType):
            vartype = vartype.item
        elif isinstance(vartype, Instance) and vartype.type.is_metaclass():
            vartype = self.named_type("builtins.object")
        else:
            # Any other object whose type we don't know precisely
            # for example, Any or a custom metaclass.
            return {}, {}  # unknown type
        yes_type, no_type = self.conditional_types_with_intersection(vartype, type, expr)
        yes_map, no_map = conditional_types_to_typemaps(expr, yes_type, no_type)
        yes_map, no_map = map(convert_to_typetype, (yes_map, no_map))
        return yes_map, no_map

    @overload
    def conditional_types_with_intersection(
        self,
        expr_type: Type,
        type_ranges: list[TypeRange] | None,
        ctx: Context,
        default: None = None,
        *,
        consider_runtime_isinstance: bool = True,
    ) -> tuple[Type | None, Type | None]: ...

    @overload
    def conditional_types_with_intersection(
        self,
        expr_type: Type,
        type_ranges: list[TypeRange] | None,
        ctx: Context,
        default: Type,
        *,
        consider_runtime_isinstance: bool = True,
    ) -> tuple[Type, Type]: ...

    def conditional_types_with_intersection(
        self,
        expr_type: Type,
        type_ranges: list[TypeRange] | None,
        ctx: Context,
        default: Type | None = None,
        *,
        consider_runtime_isinstance: bool = True,
    ) -> tuple[Type | None, Type | None]:
        initial_types = conditional_types(
            expr_type,
            type_ranges,
            default,
            consider_runtime_isinstance=consider_runtime_isinstance,
        )
        # For some reason, doing "yes_map, no_map = conditional_types_to_typemaps(...)"
        # doesn't work: mypyc will decide that 'yes_map' is of type None if we try.
        yes_type: Type | None = initial_types[0]
        no_type: Type | None = initial_types[1]

        if not isinstance(get_proper_type(yes_type), UninhabitedType) or type_ranges is None:
            return yes_type, no_type

        # If conditional_types was unable to successfully narrow the expr_type
        # using the type_ranges and concluded if-branch is unreachable, we try
        # computing it again using a different algorithm that tries to generate
        # an ad-hoc intersection between the expr_type and the type_ranges.
        proper_type = get_proper_type(expr_type)
        if isinstance(proper_type, UnionType):
            possible_expr_types = get_proper_types(proper_type.relevant_items())
        else:
            possible_expr_types = [proper_type]

        possible_target_types = []
        for tr in type_ranges:
            item = get_proper_type(tr.item)
            if isinstance(item, (Instance, NoneType)):
                possible_target_types.append(item)
        if not possible_target_types:
            return yes_type, no_type

        out = []
        errors: list[tuple[str, str]] = []
        for v in possible_expr_types:
            if not isinstance(v, Instance):
                return yes_type, no_type
            for t in possible_target_types:
                if isinstance(t, NoneType):
                    errors.append((f'"{v.type.name}" and "NoneType"', '"NoneType" is final'))
                    continue
                intersection = self.intersect_instances((v, t), errors)
                if intersection is None:
                    continue
                out.append(intersection)
        if not out:
            # Only report errors if no element in the union worked.
            if self.should_report_unreachable_issues():
                for types, reason in errors:
                    self.msg.impossible_intersection(types, reason, ctx)
            return UninhabitedType(), expr_type
        new_yes_type = make_simplified_union(out)
        return new_yes_type, expr_type

    def is_writable_attribute(self, node: Node) -> bool:
        """Check if an attribute is writable"""
        if isinstance(node, Var):
            if node.is_property and not node.is_settable_property:
                return False
            return True
        elif isinstance(node, OverloadedFuncDef) and node.is_property:
            first_item = node.items[0]
            assert isinstance(first_item, Decorator)
            return first_item.var.is_settable_property
        return False

    def get_isinstance_type(self, expr: Expression) -> list[TypeRange] | None:
        if isinstance(expr, OpExpr) and expr.op == "|":
            left = self.get_isinstance_type(expr.left)
            if left is None and is_literal_none(expr.left):
                left = [TypeRange(NoneType(), is_upper_bound=False)]
            right = self.get_isinstance_type(expr.right)
            if right is None and is_literal_none(expr.right):
                right = [TypeRange(NoneType(), is_upper_bound=False)]
            if left is None or right is None:
                return None
            return left + right
        all_types = get_proper_types(flatten_types(self.lookup_type(expr)))
        types: list[TypeRange] = []
        for typ in all_types:
            if isinstance(typ, FunctionLike) and typ.is_type_obj():
                # If a type is generic, `isinstance` can only narrow its variables to Any.
                any_parameterized = fill_typevars_with_any(typ.type_object())
                # Tuples may have unattended type variables among their items
                if isinstance(any_parameterized, TupleType):
                    erased_type = erase_typevars(any_parameterized)
                else:
                    erased_type = any_parameterized
                types.append(TypeRange(erased_type, is_upper_bound=False))
            elif isinstance(typ, TypeType):
                # Type[A] means "any type that is a subtype of A" rather than "precisely type A"
                # we indicate this by setting is_upper_bound flag
                is_upper_bound = True
                if isinstance(typ.item, NoneType):
                    # except for Type[None], because "'NoneType' is not an acceptable base type"
                    is_upper_bound = False
                types.append(TypeRange(typ.item, is_upper_bound=is_upper_bound))
            elif isinstance(typ, Instance) and typ.type.fullname == "builtins.type":
                object_type = Instance(typ.type.mro[-1], [])
                types.append(TypeRange(object_type, is_upper_bound=True))
            elif isinstance(typ, Instance) and typ.type.fullname == "types.UnionType" and typ.args:
                types.append(TypeRange(UnionType(typ.args), is_upper_bound=False))
            elif isinstance(typ, AnyType):
                types.append(TypeRange(typ, is_upper_bound=False))
            else:  # we didn't see an actual type, but rather a variable with unknown value
                return None
        if not types:
            # this can happen if someone has empty tuple as 2nd argument to isinstance
            # strictly speaking, we should return UninhabitedType but for simplicity we will simply
            # refuse to do any type inference for now
            return None
        return types

    def is_literal_enum(self, n: Expression) -> bool:
        """Returns true if this expression (with the given type context) is an Enum literal.

        For example, if we had an enum:

            class Foo(Enum):
                A = 1
                B = 2

        ...and if the expression 'Foo' referred to that enum within the current type context,
        then the expression 'Foo.A' would be a literal enum. However, if we did 'a = Foo.A',
        then the variable 'a' would *not* be a literal enum.

        We occasionally special-case expressions like 'Foo.A' and treat them as a single primitive
        unit for the same reasons we sometimes treat 'True', 'False', or 'None' as a single
        primitive unit.
        """
        if not isinstance(n, MemberExpr) or not isinstance(n.expr, NameExpr):
            return False

        parent_type = self.lookup_type_or_none(n.expr)
        member_type = self.lookup_type_or_none(n)
        if member_type is None or parent_type is None:
            return False

        parent_type = get_proper_type(parent_type)
        member_type = get_proper_type(coerce_to_literal(member_type))
        if not isinstance(parent_type, FunctionLike) or not isinstance(member_type, LiteralType):
            return False

        if not parent_type.is_type_obj():
            return False

        return (
            member_type.is_enum_literal()
            and member_type.fallback.type == parent_type.type_object()
        )

    def add_any_attribute_to_type(self, typ: Type, name: str) -> Type:
        """Inject an extra attribute with Any type using fallbacks."""
        orig_typ = typ
        typ = get_proper_type(typ)
        any_type = AnyType(TypeOfAny.unannotated)
        if isinstance(typ, Instance):
            result = typ.copy_with_extra_attr(name, any_type)
            # For instances, we erase the possible module name, so that restrictions
            # become anonymous types.ModuleType instances, allowing hasattr() to
            # have effect on modules.
            assert result.extra_attrs is not None
            result.extra_attrs.mod_name = None
            return result
        if isinstance(typ, TupleType):
            fallback = typ.partial_fallback.copy_with_extra_attr(name, any_type)
            return typ.copy_modified(fallback=fallback)
        if isinstance(typ, CallableType):
            fallback = typ.fallback.copy_with_extra_attr(name, any_type)
            return typ.copy_modified(fallback=fallback)
        if isinstance(typ, TypeType) and isinstance(typ.item, Instance):
            return TypeType.make_normalized(
                self.add_any_attribute_to_type(typ.item, name), is_type_form=typ.is_type_form
            )
        if isinstance(typ, TypeVarType):
            return typ.copy_modified(
                upper_bound=self.add_any_attribute_to_type(typ.upper_bound, name),
                values=[self.add_any_attribute_to_type(v, name) for v in typ.values],
            )
        if isinstance(typ, UnionType):
            with_attr, without_attr = self.partition_union_by_attr(typ, name)
            return make_simplified_union(
                with_attr + [self.add_any_attribute_to_type(typ, name) for typ in without_attr]
            )
        return orig_typ

    def hasattr_type_maps(
        self, expr: Expression, source_type: Type, name: str
    ) -> tuple[TypeMap, TypeMap]:
        """Simple support for hasattr() checks.

        Essentially the logic is following:
            * In the if branch, keep types that already has a valid attribute as is,
              for other inject an attribute with `Any` type.
            * In the else branch, remove types that already have a valid attribute,
              while keeping the rest.
        """
        if self.has_valid_attribute(source_type, name):
            return {expr: source_type}, {}

        source_type = get_proper_type(source_type)
        if isinstance(source_type, UnionType):
            _, without_attr = self.partition_union_by_attr(source_type, name)
            yes_map = {expr: self.add_any_attribute_to_type(source_type, name)}
            return yes_map, {expr: make_simplified_union(without_attr)}

        type_with_attr = self.add_any_attribute_to_type(source_type, name)
        if type_with_attr != source_type:
            return {expr: type_with_attr}, {}
        return {}, {}

    def partition_union_by_attr(
        self, source_type: UnionType, name: str
    ) -> tuple[list[Type], list[Type]]:
        with_attr = []
        without_attr = []
        for item in source_type.items:
            if self.has_valid_attribute(item, name):
                with_attr.append(item)
            else:
                without_attr.append(item)
        return with_attr, without_attr

    def has_valid_attribute(self, typ: Type, name: str) -> bool:
        p_typ = get_proper_type(typ)
        if isinstance(p_typ, AnyType):
            return False
        if isinstance(p_typ, Instance) and p_typ.extra_attrs and p_typ.extra_attrs.mod_name:
            # Presence of module_symbol_table means this check will skip ModuleType.__getattr__
            module_symbol_table = p_typ.type.names
        else:
            module_symbol_table = None
        with self.msg.filter_errors() as watcher:
            analyze_member_access(
                name,
                typ,
                TempNode(AnyType(TypeOfAny.special_form)),
                is_lvalue=False,
                is_super=False,
                is_operator=False,
                original_type=typ,
                chk=self,
                # This is not a real attribute lookup so don't mess with deferring nodes.
                no_deferral=True,
                module_symbol_table=module_symbol_table,
            )
        return not watcher.has_new_errors()

    def get_expression_type(self, node: Expression, type_context: Type | None = None) -> Type:
        return self.expr_checker.accept(node, type_context=type_context)

    def is_defined_in_stub(self, typ: Instance, /) -> bool:
        return self.modules[typ.type.module_name].is_stub

    def check_deprecated(self, node: Node | None, context: Context) -> None:
        """Warn if deprecated and not directly imported with a `from` statement."""
        if isinstance(node, Decorator):
            node = node.func
        if isinstance(node, (FuncDef, OverloadedFuncDef, TypeInfo)) and (
            node.deprecated is not None
        ):
            for imp in self.tree.imports:
                if isinstance(imp, ImportFrom) and any(node.name == n[0] for n in imp.names):
                    break
            else:
                self.warn_deprecated(node, context)

    def warn_deprecated(self, node: Node | None, context: Context) -> None:
        """Warn if deprecated."""
        if isinstance(node, Decorator):
            node = node.func
        if (
            isinstance(node, (FuncDef, OverloadedFuncDef, TypeInfo))
            and (deprecated := node.deprecated) is not None
            and not self.is_typeshed_stub
            and not any(
                node.fullname == p or node.fullname.startswith(f"{p}.")
                for p in self.options.deprecated_calls_exclude
            )
        ):
            warn = self.msg.note if self.options.report_deprecated_as_note else self.msg.fail
            warn(deprecated, context, code=codes.DEPRECATED)

    def new_unique_dummy_name(self, namespace: str) -> str:
        """Generate a name that is guaranteed to be unique for this TypeChecker instance."""
        name = f"dummy-{namespace}-{self._unique_id}"
        self._unique_id += 1
        return name

    # leafs

    def visit_pass_stmt(self, o: PassStmt, /) -> None:
        return None

    def visit_nonlocal_decl(self, o: NonlocalDecl, /) -> None:
        return None

    def visit_global_decl(self, o: GlobalDecl, /) -> None:
        return None


class TypeCheckerAsSemanticAnalyzer(SemanticAnalyzerCoreInterface):
    """
    Adapts TypeChecker to the SemanticAnalyzerCoreInterface,
    allowing most type expressions to be parsed during the TypeChecker pass.

    See ExpressionChecker.try_parse_as_type_expression() to understand how this
    class is used.
    """

    _chk: TypeChecker
    _names: dict[str, SymbolTableNode]
    did_fail: bool

    def __init__(self, chk: TypeChecker, names: dict[str, SymbolTableNode]) -> None:
        self._chk = chk
        self._names = names
        self.did_fail = False

    def lookup_qualified(
        self, name: str, ctx: Context, suppress_errors: bool = False
    ) -> SymbolTableNode | None:
        sym = self._names.get(name)
        # All names being looked up should have been previously gathered,
        # even if the related SymbolTableNode does not refer to a valid SymbolNode
        assert sym is not None, name
        return sym

    def lookup_fully_qualified(self, fullname: str, /) -> SymbolTableNode:
        ret = self.lookup_fully_qualified_or_none(fullname)
        assert ret is not None, fullname
        return ret

    def lookup_fully_qualified_or_none(self, fullname: str, /) -> SymbolTableNode | None:
        try:
            return self._chk.lookup_qualified(fullname)
        except KeyError:
            return None

    def fail(
        self,
        msg: str,
        ctx: Context,
        serious: bool = False,
        *,
        blocker: bool = False,
        code: ErrorCode | None = None,
    ) -> None:
        self.did_fail = True

    def note(self, msg: str, ctx: Context, *, code: ErrorCode | None = None) -> None:
        pass

    def incomplete_feature_enabled(self, feature: str, ctx: Context) -> bool:
        if feature not in self._chk.options.enable_incomplete_feature:
            self.fail("__ignored__", ctx)
            return False
        return True

    def record_incomplete_ref(self) -> None:
        pass

    def defer(self, debug_context: Context | None = None, force_progress: bool = False) -> None:
        pass

    def is_incomplete_namespace(self, fullname: str) -> bool:
        return False

    @property
    def final_iteration(self) -> bool:
        return True

    def is_future_flag_set(self, flag: str) -> bool:
        return self._chk.tree.is_future_flag_set(flag)

    @property
    def is_stub_file(self) -> bool:
        return self._chk.tree.is_stub

    def is_func_scope(self) -> bool:
        # Return arbitrary value.
        #
        # This method is currently only used to decide whether to pair
        # a fail() message with a note() message or not. Both of those
        # message types are ignored.
        return False

    @property
    def type(self) -> TypeInfo | None:
        return self._chk.type


class CollectArgTypeVarTypes(TypeTraverserVisitor):
    """Collects the non-nested argument types in a set."""

    def __init__(self) -> None:
        self.arg_types: set[TypeVarType] = set()

    def visit_type_var(self, t: TypeVarType) -> None:
        self.arg_types.add(t)


@overload
def conditional_types(
    current_type: Type,
    proposed_type_ranges: list[TypeRange] | None,
    default: None = None,
    *,
    consider_runtime_isinstance: bool = True,
) -> tuple[Type | None, Type | None]: ...


@overload
def conditional_types(
    current_type: Type,
    proposed_type_ranges: list[TypeRange] | None,
    default: Type,
    *,
    consider_runtime_isinstance: bool = True,
) -> tuple[Type, Type]: ...


def conditional_types(
    current_type: Type,
    proposed_type_ranges: list[TypeRange] | None,
    default: Type | None = None,
    *,
    consider_runtime_isinstance: bool = True,
) -> tuple[Type | None, Type | None]:
    """Takes in the current type and a proposed type of an expression.

    Returns a 2-tuple:
        The first element is the proposed type, if the expression can be the proposed type.
            (or default, if default is set and the expression is a subtype of the proposed type).
        The second element is the type it would hold if it was not the proposed type, if any.
            (or default, if default is set and the expression is not a subtype of the proposed type).

        UninhabitedType means unreachable.
        None means no new information can be inferred.
    """
    if proposed_type_ranges:
        if len(proposed_type_ranges) == 1:
            target = proposed_type_ranges[0].item
            target = get_proper_type(target)
            if isinstance(target, LiteralType) and (
                target.is_enum_literal() or isinstance(target.value, bool)
            ):
                enum_name = target.fallback.type.fullname
                current_type = try_expanding_sum_type_to_union(current_type, enum_name)
        proposed_items = [type_range.item for type_range in proposed_type_ranges]
        proposed_type = make_simplified_union(proposed_items)
        if isinstance(get_proper_type(current_type), AnyType):
            return proposed_type, current_type
        elif isinstance(proposed_type, AnyType):
            # We don't really know much about the proposed type, so we shouldn't
            # attempt to narrow anything. Instead, we broaden the expr to Any to
            # avoid false positives
            return proposed_type, default
        elif not any(type_range.is_upper_bound for type_range in proposed_type_ranges) and (
            # concrete subtypes
            is_proper_subtype(current_type, proposed_type, ignore_promotions=True)
            # structural subtypes
            or (
                (
                    isinstance(proposed_type, CallableType)
                    or (isinstance(proposed_type, Instance) and proposed_type.type.is_protocol)
                )
                and is_subtype(current_type, proposed_type, ignore_promotions=True)
            )
        ):
            # Expression is always of one of the types in proposed_type_ranges
            return default, UninhabitedType()
        elif not is_overlapping_types(current_type, proposed_type, ignore_promotions=True):
            # Expression is never of any type in proposed_type_ranges
            return UninhabitedType(), default
        else:
            # we can only restrict when the type is precise, not bounded
            proposed_precise_type = UnionType.make_union(
                [
                    type_range.item
                    for type_range in proposed_type_ranges
                    if not type_range.is_upper_bound
                ]
            )
            remaining_type = restrict_subtype_away(
                current_type,
                proposed_precise_type,
                consider_runtime_isinstance=consider_runtime_isinstance,
            )
            return proposed_type, remaining_type
    else:
        # An isinstance check, but we don't understand the type
        return current_type, default


def conditional_types_to_typemaps(
    expr: Expression, yes_type: Type | None, no_type: Type | None
) -> tuple[TypeMap, TypeMap]:
    expr = collapse_walrus(expr)
    maps: list[TypeMap] = []
    for typ in (yes_type, no_type):
        proper_type = get_proper_type(typ)
        if isinstance(proper_type, UninhabitedType):
            maps.append(None)
        elif proper_type is None:
            maps.append({})
        else:
            assert typ is not None
            maps.append({expr: typ})

    return cast(tuple[TypeMap, TypeMap], tuple(maps))


def gen_unique_name(base: str, table: SymbolTable) -> str:
    """Generate a name that does not appear in table by appending numbers to base."""
    if base not in table:
        return base
    i = 1
    while base + str(i) in table:
        i += 1
    return base + str(i)


def is_true_literal(n: Expression) -> bool:
    """Returns true if this expression is the 'True' literal/keyword."""
    return refers_to_fullname(n, "builtins.True") or isinstance(n, IntExpr) and n.value != 0


def is_false_literal(n: Expression) -> bool:
    """Returns true if this expression is the 'False' literal/keyword."""
    return refers_to_fullname(n, "builtins.False") or isinstance(n, IntExpr) and n.value == 0


def is_literal_none(n: Expression) -> bool:
    """Returns true if this expression is the 'None' literal/keyword."""
    return isinstance(n, NameExpr) and n.fullname == "builtins.None"


def is_literal_not_implemented(n: Expression | None) -> bool:
    return isinstance(n, NameExpr) and n.fullname == "builtins.NotImplemented"


def _is_empty_generator_function(func: FuncItem) -> bool:
    """
    Checks whether a function's body is 'return; yield' (the yield being added only
    to promote the function into a generator function).
    """
    body = func.body.body
    return (
        len(body) == 2
        and isinstance(ret_stmt := body[0], ReturnStmt)
        and (ret_stmt.expr is None or is_literal_none(ret_stmt.expr))
        and isinstance(expr_stmt := body[1], ExpressionStmt)
        and isinstance(yield_expr := expr_stmt.expr, YieldExpr)
        and (yield_expr.expr is None or is_literal_none(yield_expr.expr))
    )


def builtin_item_type(tp: Type) -> Type | None:
    """Get the item type of a builtin container.

    If 'tp' is not one of the built containers (these includes NamedTuple and TypedDict)
    or if the container is not parameterized (like List or List[Any])
    return None. This function is used to narrow optional types in situations like this:

        x: Optional[int]
        if x in (1, 2, 3):
            x + 42  # OK

    Note: this is only OK for built-in containers, where we know the behavior
    of __contains__.
    """
    tp = get_proper_type(tp)

    if isinstance(tp, Instance):
        if tp.type.fullname in [
            "builtins.list",
            "builtins.tuple",
            "builtins.dict",
            "builtins.set",
            "builtins.frozenset",
            "_collections_abc.dict_keys",
            "typing.KeysView",
        ]:
            if not tp.args:
                # TODO: fix tuple in lib-stub/builtins.pyi (it should be generic).
                return None
            if not isinstance(get_proper_type(tp.args[0]), AnyType):
                return tp.args[0]
    elif isinstance(tp, TupleType):
        normalized_items = []
        for it in tp.items:
            # This use case is probably rare, but not handling unpacks here can cause crashes.
            if isinstance(it, UnpackType):
                unpacked = get_proper_type(it.type)
                if isinstance(unpacked, TypeVarTupleType):
                    unpacked = get_proper_type(unpacked.upper_bound)
                assert (
                    isinstance(unpacked, Instance) and unpacked.type.fullname == "builtins.tuple"
                )
                normalized_items.append(unpacked.args[0])
            else:
                normalized_items.append(it)
        if all(not isinstance(it, AnyType) for it in get_proper_types(normalized_items)):
            return make_simplified_union(normalized_items)  # this type is not externally visible
    elif isinstance(tp, TypedDictType):
        # TypedDict always has non-optional string keys. Find the key type from the Mapping
        # base class.
        for base in tp.fallback.type.mro:
            if base.fullname == "typing.Mapping":
                return map_instance_to_supertype(tp.fallback, base).args[0]
        assert False, "No Mapping base class found for TypedDict fallback"
    return None


def and_conditional_maps(m1: TypeMap, m2: TypeMap, use_meet: bool = False) -> TypeMap:
    """Calculate what information we can learn from the truth of (e1 and e2)
    in terms of the information that we can learn from the truth of e1 and
    the truth of e2.
    """

    if m1 is None or m2 is None:
        # One of the conditions can never be true.
        return None
    # Both conditions can be true; combine the information. Anything
    # we learn from either conditions' truth is valid. If the same
    # expression's type is refined by both conditions, we somewhat
    # arbitrarily give precedence to m2 unless m1 value is Any.
    # In the future, we could use an intersection type or meet_types().
    result = m2.copy()
    m2_keys = {literal_hash(n2) for n2 in m2}
    for n1 in m1:
        if literal_hash(n1) not in m2_keys or isinstance(get_proper_type(m1[n1]), AnyType):
            result[n1] = m1[n1]
    if use_meet:
        # For now, meet common keys only if specifically requested.
        # This is currently used for tuple types narrowing, where having
        # a precise result is important.
        for n1 in m1:
            for n2 in m2:
                if literal_hash(n1) == literal_hash(n2):
                    result[n1] = meet_types(m1[n1], m2[n2])
    return result


def or_conditional_maps(m1: TypeMap, m2: TypeMap, coalesce_any: bool = False) -> TypeMap:
    """Calculate what information we can learn from the truth of (e1 or e2)
    in terms of the information that we can learn from the truth of e1 and
    the truth of e2. If coalesce_any is True, consider Any a supertype when
    joining restrictions.
    """

    if m1 is None:
        return m2
    if m2 is None:
        return m1
    # Both conditions can be true. Combine information about
    # expressions whose type is refined by both conditions. (We do not
    # learn anything about expressions whose type is refined by only
    # one condition.)
    result: dict[Expression, Type] = {}
    for n1 in m1:
        for n2 in m2:
            if literal_hash(n1) == literal_hash(n2):
                if coalesce_any and isinstance(get_proper_type(m1[n1]), AnyType):
                    result[n1] = m1[n1]
                else:
                    result[n1] = make_simplified_union([m1[n1], m2[n2]])
    return result


def reduce_conditional_maps(
    type_maps: list[tuple[TypeMap, TypeMap]], use_meet: bool = False
) -> tuple[TypeMap, TypeMap]:
    """Reduces a list containing pairs of if/else TypeMaps into a single pair.

    We "and" together all of the if TypeMaps and "or" together the else TypeMaps. So
    for example, if we had the input:

        [
            ({x: TypeIfX, shared: TypeIfShared1}, {x: TypeElseX, shared: TypeElseShared1}),
            ({y: TypeIfY, shared: TypeIfShared2}, {y: TypeElseY, shared: TypeElseShared2}),
        ]

    ...we'd return the output:

        (
            {x: TypeIfX,   y: TypeIfY,   shared: PseudoIntersection[TypeIfShared1, TypeIfShared2]},
            {shared: Union[TypeElseShared1, TypeElseShared2]},
        )

    ...where "PseudoIntersection[X, Y] == Y" because mypy actually doesn't understand intersections
    yet, so we settle for just arbitrarily picking the right expr's type.

    We only retain the shared expression in the 'else' case because we don't actually know
    whether x was refined or y was refined -- only just that one of the two was refined.
    """
    if len(type_maps) == 0:
        return {}, {}
    elif len(type_maps) == 1:
        return type_maps[0]
    else:
        final_if_map, final_else_map = type_maps[0]
        for if_map, else_map in type_maps[1:]:
            final_if_map = and_conditional_maps(final_if_map, if_map, use_meet=use_meet)
            final_else_map = or_conditional_maps(final_else_map, else_map)

        return final_if_map, final_else_map


def convert_to_typetype(type_map: TypeMap) -> TypeMap:
    converted_type_map: dict[Expression, Type] = {}
    if type_map is None:
        return None
    for expr, typ in type_map.items():
        t = typ
        if isinstance(t, TypeVarType):
            t = t.upper_bound
        # TODO: should we only allow unions of instances as per PEP 484?
        if not isinstance(get_proper_type(t), (UnionType, Instance, NoneType)):
            # unknown type; error was likely reported earlier
            return {}
        converted_type_map[expr] = TypeType.make_normalized(typ)
    return converted_type_map


def flatten(t: Expression) -> list[Expression]:
    """Flatten a nested sequence of tuples/lists into one list of nodes."""
    if isinstance(t, (TupleExpr, ListExpr)):
        return [b for a in t.items for b in flatten(a)]
    elif isinstance(t, StarExpr):
        return flatten(t.expr)
    else:
        return [t]


def flatten_types(t: Type) -> list[Type]:
    """Flatten a nested sequence of tuples into one list of nodes."""
    t = get_proper_type(t)
    if isinstance(t, TupleType):
        return [b for a in t.items for b in flatten_types(a)]
    elif is_named_instance(t, "builtins.tuple"):
        return [t.args[0]]
    else:
        return [t]


def expand_func(defn: FuncItem, map: dict[TypeVarId, Type]) -> FuncItem:
    visitor = TypeTransformVisitor(map)
    ret = visitor.node(defn)
    assert isinstance(ret, FuncItem)
    return ret


class TypeTransformVisitor(TransformVisitor):
    def __init__(self, map: dict[TypeVarId, Type]) -> None:
        super().__init__()
        self.map = map

    def type(self, type: Type) -> Type:
        return expand_type(type, self.map)


def are_argument_counts_overlapping(t: CallableType, s: CallableType) -> bool:
    """Can a single call match both t and s, based just on positional argument counts?"""
    min_args = max(t.min_args, s.min_args)
    max_args = min(t.max_possible_positional_args(), s.max_possible_positional_args())
    return min_args <= max_args


def expand_callable_variants(c: CallableType) -> list[CallableType]:
    """Expand a generic callable using all combinations of type variables' values/bounds."""
    for tv in c.variables:
        # We need to expand self-type before other variables, because this is the only
        # type variable that can have other type variables in the upper bound.
        if tv.id.is_self():
            c = expand_type(c, {tv.id: tv.upper_bound}).copy_modified(
                variables=[v for v in c.variables if not v.id.is_self()]
            )
            break

    if not c.is_generic():
        # Fast path.
        return [c]

    tvar_values = []
    for tvar in c.variables:
        if isinstance(tvar, TypeVarType) and tvar.values:
            tvar_values.append(tvar.values)
        else:
            tvar_values.append([tvar.upper_bound])

    variants = []
    for combination in itertools.product(*tvar_values):
        tvar_map = {tv.id: subst for (tv, subst) in zip(c.variables, combination)}
        variants.append(expand_type(c, tvar_map).copy_modified(variables=[]))
    return variants


def is_unsafe_overlapping_overload_signatures(
    signature: CallableType,
    other: CallableType,
    class_type_vars: list[TypeVarLikeType],
    partial_only: bool = True,
) -> bool:
    """Check if two overloaded signatures are unsafely overlapping or partially overlapping.

    We consider two functions 's' and 't' to be unsafely overlapping if three
    conditions hold:

    1.  s's parameters are partially overlapping with t's. i.e. there are calls that are
        valid for both signatures.
    2.  for these common calls, some of t's parameters types are wider that s's.
    3.  s's return type is NOT a subset of t's.

    Note that we use subset rather than subtype relationship in these checks because:
    * Overload selection happens at runtime, not statically.
    * This results in more lenient behavior.
    This can cause false negatives (e.g. if overloaded function returns an externally
    visible attribute with invariant type), but such situations are rare. In general,
    overloads in Python are generally unsafe, so we intentionally try to avoid giving
    non-actionable errors (see more details in comments below).

    Assumes that 'signature' appears earlier in the list of overload
    alternatives then 'other' and that their argument counts are overlapping.
    """
    # Try detaching callables from the containing class so that all TypeVars
    # are treated as being free, i.e. the signature is as seen from inside the class,
    # where "self" is not yet bound to anything.
    signature = detach_callable(signature, class_type_vars)
    other = detach_callable(other, class_type_vars)

    # Note: We repeat this check twice in both directions compensate for slight
    # asymmetries in 'is_callable_compatible'.

    for sig_variant in expand_callable_variants(signature):
        for other_variant in expand_callable_variants(other):
            # Using only expanded callables may cause false negatives, we can add
            # more variants (e.g. using inference between callables) in the future.
            if is_subset_no_promote(sig_variant.ret_type, other_variant.ret_type):
                continue
            if not (
                is_callable_compatible(
                    sig_variant,
                    other_variant,
                    is_compat=is_overlapping_types_for_overload,
                    check_args_covariantly=False,
                    is_proper_subtype=False,
                    is_compat_return=lambda l, r: not is_subset_no_promote(l, r),
                    allow_partial_overlap=True,
                )
                or is_callable_compatible(
                    other_variant,
                    sig_variant,
                    is_compat=is_overlapping_types_for_overload,
                    check_args_covariantly=True,
                    is_proper_subtype=False,
                    is_compat_return=lambda l, r: not is_subset_no_promote(r, l),
                    allow_partial_overlap=True,
                )
            ):
                continue
            # Using the same `allow_partial_overlap` flag as before, can cause false
            # negatives in case where star argument is used in a catch-all fallback overload.
            # But again, practicality beats purity here.
            if not partial_only or not is_callable_compatible(
                other_variant,
                sig_variant,
                is_compat=is_subset_no_promote,
                check_args_covariantly=True,
                is_proper_subtype=False,
                ignore_return=True,
                allow_partial_overlap=True,
            ):
                return True
    return False


def detach_callable(typ: CallableType, class_type_vars: list[TypeVarLikeType]) -> CallableType:
    """Ensures that the callable's type variables are 'detached' and independent of the context.

    A callable normally keeps track of the type variables it uses within its 'variables' field.
    However, if the callable is from a method and that method is using a class type variable,
    the callable will not keep track of that type variable since it belongs to the class.
    """
    if not class_type_vars:
        # Fast path, nothing to update.
        return typ
    return typ.copy_modified(variables=list(typ.variables) + class_type_vars)


def overload_can_never_match(signature: CallableType, other: CallableType) -> bool:
    """Check if the 'other' method can never be matched due to 'signature'.

    This can happen if signature's parameters are all strictly broader then
    other's parameters.

    Assumes that both signatures have overlapping argument counts.
    """
    # The extra erasure is needed to prevent spurious errors
    # in situations where an `Any` overload is used as a fallback
    # for an overload with type variables. The spurious error appears
    # because the type variables turn into `Any` during unification in
    # the below subtype check and (surprisingly?) `is_proper_subtype(Any, Any)`
    # returns `True`.
    # TODO: find a cleaner solution instead of this ad-hoc erasure.
    exp_signature = expand_type(
        signature, {tvar.id: erase_def_to_union_or_bound(tvar) for tvar in signature.variables}
    )
    return is_callable_compatible(
        exp_signature, other, is_compat=is_more_precise, is_proper_subtype=True, ignore_return=True
    )


def is_more_general_arg_prefix(t: FunctionLike, s: FunctionLike) -> bool:
    """Does t have wider arguments than s?"""
    # TODO should an overload with additional items be allowed to be more
    #      general than one with fewer items (or just one item)?
    if isinstance(t, CallableType):
        if isinstance(s, CallableType):
            return is_callable_compatible(
                t, s, is_compat=is_proper_subtype, is_proper_subtype=True, ignore_return=True
            )
    elif isinstance(t, FunctionLike):
        if isinstance(s, FunctionLike):
            if len(t.items) == len(s.items):
                return all(
                    is_same_arg_prefix(items, itemt) for items, itemt in zip(t.items, s.items)
                )
    return False


def is_same_arg_prefix(t: CallableType, s: CallableType) -> bool:
    return is_callable_compatible(
        t,
        s,
        is_compat=is_same_type,
        is_proper_subtype=True,
        ignore_return=True,
        check_args_covariantly=True,
        ignore_pos_arg_names=True,
    )


def infer_operator_assignment_method(typ: Type, operator: str) -> tuple[bool, str]:
    """Determine if operator assignment on given value type is in-place, and the method name.

    For example, if operator is '+', return (True, '__iadd__') or (False, '__add__')
    depending on which method is supported by the type.
    """
    typ = get_proper_type(typ)
    method = operators.op_methods[operator]
    existing_method = None
    if isinstance(typ, Instance):
        existing_method = _find_inplace_method(typ, method, operator)
    elif isinstance(typ, TypedDictType):
        existing_method = _find_inplace_method(typ.fallback, method, operator)

    if existing_method is not None:
        return True, existing_method
    return False, method


def _find_inplace_method(inst: Instance, method: str, operator: str) -> str | None:
    if operator in operators.ops_with_inplace_method:
        inplace_method = "__i" + method[2:]
        if inst.type.has_readable_member(inplace_method):
            return inplace_method
    return None


def is_valid_inferred_type(
    typ: Type, options: Options, is_lvalue_final: bool = False, is_lvalue_member: bool = False
) -> bool:
    """Is an inferred type valid and needs no further refinement?

    Examples of invalid types include the None type (when we are not assigning
    None to a final lvalue) or List[<uninhabited>].

    When not doing strict Optional checking, all types containing None are
    invalid.  When doing strict Optional checking, only None and types that are
    incompletely defined (i.e. contain UninhabitedType) are invalid.
    """
    proper_type = get_proper_type(typ)
    if isinstance(proper_type, NoneType):
        # If the lvalue is final, we may immediately infer NoneType when the
        # initializer is None.
        #
        # If not, we want to defer making this decision. The final inferred
        # type could either be NoneType or an Optional type, depending on
        # the context. This resolution happens in leave_partial_types when
        # we pop a partial types scope.
        return is_lvalue_final or (not is_lvalue_member and options.allow_redefinition_new)
    elif isinstance(proper_type, UninhabitedType):
        return False
    return not typ.accept(InvalidInferredTypes())


class InvalidInferredTypes(BoolTypeQuery):
    """Find type components that are not valid for an inferred type.

    These include <Erased> type, and any uninhabited types resulting from failed
    (ambiguous) type inference.
    """

    def __init__(self) -> None:
        super().__init__(ANY_STRATEGY)

    def visit_uninhabited_type(self, t: UninhabitedType) -> bool:
        return t.ambiguous

    def visit_erased_type(self, t: ErasedType) -> bool:
        # This can happen inside a lambda.
        return True

    def visit_type_var(self, t: TypeVarType) -> bool:
        # This is needed to prevent leaking into partial types during
        # multi-step type inference.
        return t.id.is_meta_var()

    def visit_tuple_type(self, t: TupleType, /) -> bool:
        # Exclude fallback to avoid bogus "need type annotation" errors
        return self.query_types(t.items)


class SetNothingToAny(TypeTranslator):
    """Replace all ambiguous Uninhabited types with Any (to avoid spurious extra errors)."""

    def visit_uninhabited_type(self, t: UninhabitedType) -> Type:
        if t.ambiguous:
            return AnyType(TypeOfAny.from_error)
        return t

    def visit_type_alias_type(self, t: TypeAliasType) -> Type:
        # Target of the alias cannot be an ambiguous UninhabitedType, so we just
        # replace the arguments.
        return t.copy_modified(args=[a.accept(self) for a in t.args])


def is_classmethod_node(node: SymbolNode | None) -> bool | None:
    """Find out if a node describes a classmethod."""
    if isinstance(node, Decorator):
        node = node.func
    if isinstance(node, FuncDef):
        return node.is_class
    if isinstance(node, Var):
        return node.is_classmethod
    return None


def is_node_static(node: SymbolNode | None) -> bool | None:
    """Find out if a node describes a static function method."""
    if isinstance(node, Decorator):
        node = node.func
    if isinstance(node, FuncDef):
        return node.is_static
    if isinstance(node, Var):
        return node.is_staticmethod
    return None


TKey = TypeVar("TKey")
TValue = TypeVar("TValue")


class DisjointDict(Generic[TKey, TValue]):
    """An variation of the union-find algorithm/data structure where instead of keeping
    track of just disjoint sets, we keep track of disjoint dicts -- keep track of multiple
    Set[Key] -> Set[Value] mappings, where each mapping's keys are guaranteed to be disjoint.

    This data structure is currently used exclusively by 'group_comparison_operands' below
    to merge chains of '==' and 'is' comparisons when two or more chains use the same expression
    in best-case O(n), where n is the number of operands.

    Specifically, the `add_mapping()` function and `items()` functions will take on average
    O(k + v) and O(n) respectively, where k and v are the number of keys and values we're adding
    for a given chain. Note that k <= n and v <= n.

    We hit these average/best-case scenarios for most user code: e.g. when the user has just
    a single chain like 'a == b == c == d == ...' or multiple disjoint chains like
    'a==b < c==d < e==f < ...'. (Note that a naive iterative merging would be O(n^2) for
    the latter case).

    In comparison, this data structure will make 'group_comparison_operands' have a worst-case
    runtime of O(n*log(n)): 'add_mapping()' and 'items()' are worst-case O(k*log(n) + v) and
    O(k*log(n)) respectively. This happens only in the rare case where the user keeps repeatedly
    making disjoint mappings before merging them in a way that persistently dodges the path
    compression optimization in '_lookup_root_id', which would end up constructing a single
    tree of height log_2(n). This makes root lookups no longer amoritized constant time when we
    finally call 'items()'.
    """

    def __init__(self) -> None:
        # Each key maps to a unique ID
        self._key_to_id: dict[TKey, int] = {}

        # Each id points to the parent id, forming a forest of upwards-pointing trees. If the
        # current id already is the root, it points to itself. We gradually flatten these trees
        # as we perform root lookups: eventually all nodes point directly to its root.
        self._id_to_parent_id: dict[int, int] = {}

        # Each root id in turn maps to the set of values.
        self._root_id_to_values: dict[int, set[TValue]] = {}

    def add_mapping(self, keys: set[TKey], values: set[TValue]) -> None:
        """Adds a 'Set[TKey] -> Set[TValue]' mapping. If there already exists a mapping
        containing one or more of the given keys, we merge the input mapping with the old one.

        Note that the given set of keys must be non-empty -- otherwise, nothing happens.
        """
        if not keys:
            return

        subtree_roots = [self._lookup_or_make_root_id(key) for key in keys]
        new_root = subtree_roots[0]

        root_values = self._root_id_to_values[new_root]
        root_values.update(values)
        for subtree_root in subtree_roots[1:]:
            if subtree_root == new_root or subtree_root not in self._root_id_to_values:
                continue
            self._id_to_parent_id[subtree_root] = new_root
            root_values.update(self._root_id_to_values.pop(subtree_root))

    def items(self) -> list[tuple[set[TKey], set[TValue]]]:
        """Returns all disjoint mappings in key-value pairs."""
        root_id_to_keys: dict[int, set[TKey]] = {}
        for key in self._key_to_id:
            root_id = self._lookup_root_id(key)
            if root_id not in root_id_to_keys:
                root_id_to_keys[root_id] = set()
            root_id_to_keys[root_id].add(key)

        output = []
        for root_id, keys in root_id_to_keys.items():
            output.append((keys, self._root_id_to_values[root_id]))

        return output

    def _lookup_or_make_root_id(self, key: TKey) -> int:
        if key in self._key_to_id:
            return self._lookup_root_id(key)
        else:
            new_id = len(self._key_to_id)
            self._key_to_id[key] = new_id
            self._id_to_parent_id[new_id] = new_id
            self._root_id_to_values[new_id] = set()
            return new_id

    def _lookup_root_id(self, key: TKey) -> int:
        i = self._key_to_id[key]
        while i != self._id_to_parent_id[i]:
            # Optimization: make keys directly point to their grandparents to speed up
            # future traversals. This prevents degenerate trees of height n from forming.
            new_parent = self._id_to_parent_id[self._id_to_parent_id[i]]
            self._id_to_parent_id[i] = new_parent
            i = new_parent
        return i


def group_comparison_operands(
    pairwise_comparisons: Iterable[tuple[str, Expression, Expression]],
    operand_to_literal_hash: Mapping[int, Key],
    operators_to_group: set[str],
) -> list[tuple[str, list[int]]]:
    """Group a series of comparison operands together chained by any operand
    in the 'operators_to_group' set. All other pairwise operands are kept in
    groups of size 2.

    For example, suppose we have the input comparison expression:

        x0 == x1 == x2 < x3 < x4 is x5 is x6 is not x7 is not x8

    If we get these expressions in a pairwise way (e.g. by calling ComparisonExpr's
    'pairwise()' method), we get the following as input:

        [('==', x0, x1), ('==', x1, x2), ('<', x2, x3), ('<', x3, x4),
         ('is', x4, x5), ('is', x5, x6), ('is not', x6, x7), ('is not', x7, x8)]

    If `operators_to_group` is the set {'==', 'is'}, this function will produce
    the following "simplified operator list":

       [("==", [0, 1, 2]), ("<", [2, 3]), ("<", [3, 4]),
        ("is", [4, 5, 6]), ("is not", [6, 7]), ("is not", [7, 8])]

    Note that (a) we yield *indices* to the operands rather then the operand
    expressions themselves and that (b) operands used in a consecutive chain
    of '==' or 'is' are grouped together.

    If two of these chains happen to contain operands with the same underlying
    literal hash (e.g. are assignable and correspond to the same expression),
    we combine those chains together. For example, if we had:

        same == x < y == same

    ...and if 'operand_to_literal_hash' contained the same values for the indices
    0 and 3, we'd produce the following output:

        [("==", [0, 1, 2, 3]), ("<", [1, 2])]

    But if the 'operand_to_literal_hash' did *not* contain an entry, we'd instead
    default to returning:

        [("==", [0, 1]), ("<", [1, 2]), ("==", [2, 3])]

    This function is currently only used to assist with type-narrowing refinements
    and is extracted out to a helper function so we can unit test it.
    """
    groups: dict[str, DisjointDict[Key, int]] = {op: DisjointDict() for op in operators_to_group}

    simplified_operator_list: list[tuple[str, list[int]]] = []
    last_operator: str | None = None
    current_indices: set[int] = set()
    current_hashes: set[Key] = set()
    for i, (operator, left_expr, right_expr) in enumerate(pairwise_comparisons):
        if last_operator is None:
            last_operator = operator

        if current_indices and (operator != last_operator or operator not in operators_to_group):
            # If some of the operands in the chain are assignable, defer adding it: we might
            # end up needing to merge it with other chains that appear later.
            if not current_hashes:
                simplified_operator_list.append((last_operator, sorted(current_indices)))
            else:
                groups[last_operator].add_mapping(current_hashes, current_indices)
            last_operator = operator
            current_indices = set()
            current_hashes = set()

        # Note: 'i' corresponds to the left operand index, so 'i + 1' is the
        # right operand.
        current_indices.add(i)
        current_indices.add(i + 1)

        # We only ever want to combine operands/combine chains for these operators
        if operator in operators_to_group:
            left_hash = operand_to_literal_hash.get(i)
            if left_hash is not None:
                current_hashes.add(left_hash)
            right_hash = operand_to_literal_hash.get(i + 1)
            if right_hash is not None:
                current_hashes.add(right_hash)

    if last_operator is not None:
        if not current_hashes:
            simplified_operator_list.append((last_operator, sorted(current_indices)))
        else:
            groups[last_operator].add_mapping(current_hashes, current_indices)

    # Now that we know which chains happen to contain the same underlying expressions
    # and can be merged together, add in this info back to the output.
    for operator, disjoint_dict in groups.items():
        for keys, indices in disjoint_dict.items():
            simplified_operator_list.append((operator, sorted(indices)))

    # For stability, reorder list by the first operand index to appear
    simplified_operator_list.sort(key=lambda item: item[1][0])
    return simplified_operator_list


def is_typed_callable(c: Type | None) -> bool:
    c = get_proper_type(c)
    if not c or not isinstance(c, CallableType):
        return False
    return not all(
        isinstance(t, AnyType) and t.type_of_any == TypeOfAny.unannotated
        for t in get_proper_types(c.arg_types + [c.ret_type])
    )


def is_untyped_decorator(typ: Type | None) -> bool:
    typ = get_proper_type(typ)
    if not typ:
        return True
    elif isinstance(typ, CallableType):
        return not is_typed_callable(typ)
    elif isinstance(typ, Instance):
        method = typ.type.get_method("__call__")
        if method:
            if isinstance(method, Decorator):
                return is_untyped_decorator(method.func.type) or is_untyped_decorator(
                    method.var.type
                )

            if isinstance(method.type, Overloaded):
                return any(is_untyped_decorator(item) for item in method.type.items)
            else:
                return not is_typed_callable(method.type)
        else:
            return False
    elif isinstance(typ, Overloaded):
        return any(is_untyped_decorator(item) for item in typ.items)
    return True


def is_static(func: FuncBase | Decorator) -> bool:
    if isinstance(func, Decorator):
        return is_static(func.func)
    elif isinstance(func, FuncBase):
        return func.is_static
    assert False, f"Unexpected func type: {type(func)}"


def is_property(defn: SymbolNode) -> bool:
    if isinstance(defn, FuncDef):
        return defn.is_property
    if isinstance(defn, Decorator):
        return defn.func.is_property
    if isinstance(defn, OverloadedFuncDef):
        if defn.items and isinstance(defn.items[0], Decorator):
            return defn.items[0].func.is_property
    return False


def is_settable_property(defn: SymbolNode | None) -> TypeGuard[OverloadedFuncDef]:
    if isinstance(defn, OverloadedFuncDef):
        if defn.items and isinstance(defn.items[0], Decorator):
            return defn.items[0].func.is_property
    return False


def is_custom_settable_property(defn: SymbolNode | None) -> bool:
    """Check if a node is a settable property with a non-trivial setter type.

    By non-trivial here we mean that it is known (i.e. definition was already type
    checked), it is not Any, and it is different from the property getter type.
    """
    if defn is None:
        return False
    if not is_settable_property(defn):
        return False
    first_item = defn.items[0]
    assert isinstance(first_item, Decorator)
    if not first_item.var.is_settable_property:
        return False
    var = first_item.var
    if var.type is None or var.setter_type is None or isinstance(var.type, PartialType):
        # The caller should defer in case of partial types or not ready variables.
        return False
    setter_type = var.setter_type.arg_types[1]
    if isinstance(get_proper_type(setter_type), AnyType):
        return False
    return not is_same_type(get_property_type(get_proper_type(var.type)), setter_type)


def get_property_type(t: ProperType) -> ProperType:
    if isinstance(t, CallableType):
        return get_proper_type(t.ret_type)
    if isinstance(t, Overloaded):
        return get_proper_type(t.items[0].ret_type)
    return t


def is_subset_no_promote(left: Type, right: Type) -> bool:
    return is_subtype(left, right, ignore_promotions=True, always_covariant=True)


def is_overlapping_types_for_overload(left: Type, right: Type) -> bool:
    # Note that among other effects 'overlap_for_overloads' flag will effectively
    # ignore possible overlap between type variables and None. This is technically
    # unsafe, but unsafety is tiny and this prevents some common use cases like:
    #     @overload
    #     def foo(x: None) -> None: ..
    #     @overload
    #     def foo(x: T) -> Foo[T]: ...
    return is_overlapping_types(
        left,
        right,
        ignore_promotions=True,
        prohibit_none_typevar_overlap=True,
        overlap_for_overloads=True,
    )


def is_private(node_name: str) -> bool:
    """Check if node is private to class definition."""
    return node_name.startswith("__") and not node_name.endswith("__")


def is_string_literal(typ: Type) -> bool:
    strs = try_getting_str_literals_from_type(typ)
    return strs is not None and len(strs) == 1


def has_bool_item(typ: ProperType) -> bool:
    """Return True if type is 'bool' or a union with a 'bool' item."""
    if is_named_instance(typ, "builtins.bool"):
        return True
    if isinstance(typ, UnionType):
        return any(is_named_instance(item, "builtins.bool") for item in typ.items)
    return False


def collapse_walrus(e: Expression) -> Expression:
    """If an expression is an AssignmentExpr, pull out the assignment target.

    We don't make any attempt to pull out all the targets in code like `x := (y := z)`.
    We could support narrowing those if that sort of code turns out to be common.
    """
    if isinstance(e, AssignmentExpr):
        return e.target
    return e


def find_last_var_assignment_line(n: Node, v: Var) -> int:
    """Find the highest line number of a potential assignment to variable within node.

    This supports local and global variables.

    Return -1 if no assignment was found.
    """
    visitor = VarAssignVisitor(v)
    n.accept(visitor)
    return visitor.last_line


class VarAssignVisitor(TraverserVisitor):
    def __init__(self, v: Var) -> None:
        self.last_line = -1
        self.lvalue = False
        self.var_node = v

    def visit_assignment_stmt(self, s: AssignmentStmt) -> None:
        self.lvalue = True
        for lv in s.lvalues:
            lv.accept(self)
        self.lvalue = False

    def visit_name_expr(self, e: NameExpr) -> None:
        if self.lvalue and e.node is self.var_node:
            self.last_line = max(self.last_line, e.line)

    def visit_member_expr(self, e: MemberExpr) -> None:
        old_lvalue = self.lvalue
        self.lvalue = False
        super().visit_member_expr(e)
        self.lvalue = old_lvalue

    def visit_index_expr(self, e: IndexExpr) -> None:
        old_lvalue = self.lvalue
        self.lvalue = False
        super().visit_index_expr(e)
        self.lvalue = old_lvalue

    def visit_with_stmt(self, s: WithStmt) -> None:
        self.lvalue = True
        for lv in s.target:
            if lv is not None:
                lv.accept(self)
        self.lvalue = False
        s.body.accept(self)

    def visit_for_stmt(self, s: ForStmt) -> None:
        self.lvalue = True
        s.index.accept(self)
        self.lvalue = False
        s.body.accept(self)
        if s.else_body:
            s.else_body.accept(self)

    def visit_assignment_expr(self, e: AssignmentExpr) -> None:
        self.lvalue = True
        e.target.accept(self)
        self.lvalue = False
        e.value.accept(self)

    def visit_as_pattern(self, p: AsPattern) -> None:
        if p.pattern is not None:
            p.pattern.accept(self)
        if p.name is not None:
            self.lvalue = True
            p.name.accept(self)
            self.lvalue = False

    def visit_starred_pattern(self, p: StarredPattern) -> None:
        if p.capture is not None:
            self.lvalue = True
            p.capture.accept(self)
            self.lvalue = False


def is_ambiguous_mix_of_enums(types: list[Type]) -> bool:
    """Do types have IntEnum/StrEnum types that are potentially overlapping with other types?

    If True, we shouldn't attempt type narrowing based on enum values, as it gets
    too ambiguous.

    For example, return True if there's an 'int' type together with an IntEnum literal.
    However, IntEnum together with a literal of the same IntEnum type is not ambiguous.
    """
    # We need these things for this to be ambiguous:
    #  (1) an IntEnum or StrEnum type
    #  (2) either a different IntEnum/StrEnum type or a non-enum type ("<other>")
    #
    # It would be slightly more correct to calculate this separately for IntEnum and
    # StrEnum related types, as an IntEnum can't be confused with a StrEnum.
    return len(_ambiguous_enum_variants(types)) > 1


def _ambiguous_enum_variants(types: list[Type]) -> set[str]:
    result = set()
    for t in types:
        t = get_proper_type(t)
        if isinstance(t, UnionType):
            result.update(_ambiguous_enum_variants(t.items))
        elif isinstance(t, Instance):
            if t.last_known_value:
                result.update(_ambiguous_enum_variants([t.last_known_value]))
            elif t.type.is_enum and any(
                base.fullname in ("enum.IntEnum", "enum.StrEnum") for base in t.type.mro
            ):
                result.add(t.type.fullname)
            elif not t.type.is_enum:
                # These might compare equal to IntEnum/StrEnum types (e.g. Decimal), so
                # let's be conservative
                result.add("<other>")
        elif isinstance(t, LiteralType):
            result.update(_ambiguous_enum_variants([t.fallback]))
        elif isinstance(t, NoneType):
            pass
        else:
            result.add("<other>")
    return result


def is_typeddict_type_context(lvalue_type: Type | None) -> bool:
    if lvalue_type is None:
        return False
    lvalue_proper = get_proper_type(lvalue_type)
    return isinstance(lvalue_proper, TypedDictType)


def is_method(node: SymbolNode | None) -> bool:
    if isinstance(node, OverloadedFuncDef):
        return not node.is_property
    if isinstance(node, Decorator):
        return not node.var.is_property
    return isinstance(node, FuncDef)<|MERGE_RESOLUTION|>--- conflicted
+++ resolved
@@ -2660,17 +2660,13 @@
         for base in typ.mro[1:]:
             if base.is_final:
                 self.fail(message_registry.CANNOT_INHERIT_FROM_FINAL.format(base.name), defn)
-<<<<<<< HEAD
+        if not can_have_shared_disjoint_base(typ.bases):
+            self.fail(message_registry.INCOMPATIBLE_DISJOINT_BASES.format(typ.name), defn)
         with (
             self.tscope.class_scope(defn.info),
             self.enter_partial_types(is_class=True),
             self.enter_class(defn.info),
         ):
-=======
-        if not can_have_shared_disjoint_base(typ.bases):
-            self.fail(message_registry.INCOMPATIBLE_DISJOINT_BASES.format(typ.name), defn)
-        with self.tscope.class_scope(defn.info), self.enter_partial_types(is_class=True):
->>>>>>> b266dd1a
             old_binder = self.binder
             self.binder = ConditionalTypeBinder(self.options)
             with self.binder.top_frame_context():
