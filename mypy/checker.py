--- conflicted
+++ resolved
@@ -138,12 +138,9 @@
         self.path = path
         self.msg = MessageBuilder(errors, modules)
         self.expr_checker = mypy.checkexpr.ExpressionChecker(self, self.msg)
-<<<<<<< HEAD
         self.class_context = []
-=======
         self.binder = ConditionalTypeBinder()
         self.globals = tree.names
->>>>>>> fc941511
         self.return_types = []
         self.type_context = []
         self.dynamic_funcs = []
