"""Mypy type checker."""

import itertools
import fnmatch
from contextlib import contextmanager

from typing import (
    Dict, Set, List, cast, Tuple, TypeVar, Union, Optional, NamedTuple, Iterator
)

from mypy.errors import Errors, report_internal_error
from mypy.nodes import (
    SymbolTable, Statement, MypyFile, Var, Expression, Lvalue,
    OverloadedFuncDef, FuncDef, FuncItem, FuncBase, TypeInfo,
    ClassDef, GDEF, Block, AssignmentStmt, NameExpr, MemberExpr, IndexExpr,
    TupleExpr, ListExpr, ExpressionStmt, ReturnStmt, IfStmt,
    WhileStmt, OperatorAssignmentStmt, WithStmt, AssertStmt,
    RaiseStmt, TryStmt, ForStmt, DelStmt, CallExpr, IntExpr, StrExpr,
    BytesExpr, UnicodeExpr, FloatExpr, OpExpr, UnaryExpr, CastExpr, RevealTypeExpr, SuperExpr,
    TypeApplication, DictExpr, SliceExpr, FuncExpr, TempNode, SymbolTableNode,
    Context, ListComprehension, ConditionalExpr, GeneratorExpr,
    Decorator, SetExpr, TypeVarExpr, NewTypeExpr, PrintStmt,
    LITERAL_TYPE, BreakStmt, PassStmt, ContinueStmt, ComparisonExpr, StarExpr,
    YieldFromExpr, NamedTupleExpr, TypedDictExpr, SetComprehension,
    DictionaryComprehension, ComplexExpr, EllipsisExpr, TypeAliasExpr,
    RefExpr, YieldExpr, BackquoteExpr, ImportFrom, ImportAll, ImportBase,
    AwaitExpr,
<<<<<<< HEAD
    CONTRAVARIANT, COVARIANT, MDEF, Node)
=======
    ARG_POS,
    CONTRAVARIANT, COVARIANT)
>>>>>>> 8453dda8
from mypy import nodes
from mypy.types import (
    Type, AnyType, CallableType, Void, FunctionLike, Overloaded, TupleType, TypedDictType,
    Instance, NoneTyp, ErrorType, strip_type, TypeType,
    UnionType, TypeVarId, TypeVarType, PartialType, DeletedType, UninhabitedType,
    true_only, false_only, function_type
)
from mypy.sametypes import is_same_type
from mypy.messages import MessageBuilder
import mypy.checkexpr
from mypy.checkmember import map_type_from_supertype, bind_self, erase_to_bound
from mypy import messages
from mypy.subtypes import (
    is_subtype, is_equivalent, is_proper_subtype, is_more_precise, restrict_subtype_away,
    is_subtype_ignoring_tvars
)
from mypy.maptype import map_instance_to_supertype
from mypy.typevars import fill_typevars, has_no_typevars
from mypy.semanal import set_callable_name, refers_to_fullname
from mypy.erasetype import erase_typevars
from mypy.expandtype import expand_type, expand_type_by_instance
from mypy.visitor import NodeVisitor
from mypy.join import join_types
from mypy.treetransform import TransformVisitor
from mypy.meet import meet_simple, is_overlapping_types
from mypy.binder import ConditionalTypeBinder
from mypy.options import Options

from mypy import experiments


T = TypeVar('T')

LAST_PASS = 1  # Pass numbers start at 0


# A node which is postponed to be type checked during the next pass.
DeferredNode = NamedTuple(
    'DeferredNode',
    [
        ('node', FuncItem),
        ('context_type_name', Optional[str]),  # Name of the surrounding class (for error messages)
        ('active_class', Optional[Type]),  # And its type (for selftype handline)
    ])


class TypeChecker(NodeVisitor[Type]):
    """Mypy type checker.

    Type check mypy source files that have been semantically analyzed.

    You must create a separate instance for each source file.
    """

    # Are we type checking a stub?
    is_stub = False
    # Error message reporter
    errors = None  # type: Errors
    # Utility for generating messages
    msg = None  # type: MessageBuilder
    # Types of type checked nodes
    type_map = None  # type: Dict[Expression, Type]

    # Helper for managing conditional types
    binder = None  # type: ConditionalTypeBinder
    # Helper for type checking expressions
    expr_checker = None  # type: mypy.checkexpr.ExpressionChecker

    scope = None  # type: Scope
    # Stack of function return types
    return_types = None  # type: List[Type]
    # Type context for type inference
    type_context = None  # type: List[Type]
    # Flags; true for dynamically typed functions
    dynamic_funcs = None  # type: List[bool]
    # Stack of collections of variables with partial types
    partial_types = None  # type: List[Dict[Var, Context]]
    globals = None  # type: SymbolTable
    modules = None  # type: Dict[str, MypyFile]
    # Nodes that couldn't be checked because some types weren't available. We'll run
    # another pass and try these again.
    deferred_nodes = None  # type: List[DeferredNode]
    # Type checking pass number (0 = first pass)
    pass_num = 0
    # Have we deferred the current function? If yes, don't infer additional
    # types during this pass within the function.
    current_node_deferred = False
    # Is this file a typeshed stub?
    is_typeshed_stub = False
    # Should strict Optional-related errors be suppressed in this file?
    suppress_none_errors = False  # TODO: Get it from options instead
    options = None  # type: Options

    # The set of all dependencies (suppressed or not) that this module accesses, either
    # directly or indirectly.
    module_refs = None  # type: Set[str]

    def __init__(self, errors: Errors, modules: Dict[str, MypyFile], options: Options,
                 tree: MypyFile, path: str) -> None:
        """Construct a type checker.

        Use errors to report type check errors.
        """
        self.errors = errors
        self.modules = modules
        self.options = options
        self.tree = tree
        self.path = path
        self.msg = MessageBuilder(errors, modules)
        self.expr_checker = mypy.checkexpr.ExpressionChecker(self, self.msg)
        self.scope = Scope(tree)
        self.binder = ConditionalTypeBinder()
        self.globals = tree.names
        self.return_types = []
        self.type_context = []
        self.dynamic_funcs = []
        self.partial_types = []
        self.deferred_nodes = []
        self.type_map = {}
        self.module_refs = set()
        self.pass_num = 0
        self.current_node_deferred = False
        self.is_stub = tree.is_stub
        self.is_typeshed_stub = errors.is_typeshed_file(path)
        if options.strict_optional_whitelist is None:
            self.suppress_none_errors = not options.show_none_errors
        else:
            self.suppress_none_errors = not any(fnmatch.fnmatch(path, pattern)
                                                for pattern
                                                in options.strict_optional_whitelist)

    def check_first_pass(self) -> None:
        """Type check the entire file, but defer functions with unresolved references.

        Unresolved references are forward references to variables
        whose types haven't been inferred yet.  They may occur later
        in the same file or in a different file that's being processed
        later (usually due to an import cycle).

        Deferred functions will be processed by check_second_pass().
        """
        self.errors.set_file(self.path)
        self.enter_partial_types()

        with self.binder.top_frame_context():
            for d in self.tree.defs:
                self.accept(d)

        self.leave_partial_types()

        assert not self.current_node_deferred

        all_ = self.globals.get('__all__')
        if all_ is not None and all_.type is not None:
            seq_str = self.named_generic_type('typing.Sequence',
                                              [self.named_type('builtins.str')])
            if self.options.python_version[0] < 3:
                seq_str = self.named_generic_type('typing.Sequence',
                                                  [self.named_type('builtins.unicode')])
            if not is_subtype(all_.type, seq_str):
                str_seq_s, all_s = self.msg.format_distinctly(seq_str, all_.type)
                self.fail(messages.ALL_MUST_BE_SEQ_STR.format(str_seq_s, all_s),
                          all_.node)

    def check_second_pass(self) -> bool:
        """Run second or following pass of type checking.

        This goes through deferred nodes, returning True if there were any.
        """
        if not self.deferred_nodes:
            return False
        self.errors.set_file(self.path)
        self.pass_num += 1
        todo = self.deferred_nodes
        self.deferred_nodes = []
        done = set()  # type: Set[FuncItem]
        for node, type_name, active_class in todo:
            if node in done:
                continue
            # This is useful for debugging:
            # print("XXX in pass %d, class %s, function %s" %
            #       (self.pass_num, type_name, node.fullname() or node.name()))
            done.add(node)
            if type_name:
                self.errors.push_type(type_name)

            if active_class:
                with self.scope.push_class(active_class):
                    self.accept(node)
            else:
                self.accept(node)
            if type_name:
                self.errors.pop_type()
        return True

    def handle_cannot_determine_type(self, name: str, context: Context) -> None:
        node = self.scope.top_function()
        if self.pass_num < LAST_PASS and node is not None:
            # Don't report an error yet. Just defer.
            if self.errors.type_name:
                type_name = self.errors.type_name[-1]
            else:
                type_name = None
            # Shouldn't we freeze the entire scope?
            active_class = self.scope.active_class()
            self.deferred_nodes.append(DeferredNode(node, type_name, active_class))
            # Set a marker so that we won't infer additional types in this
            # function. Any inferred types could be bogus, because there's at
            # least one type that we don't know.
            self.current_node_deferred = True
        else:
            self.msg.cannot_determine_type(name, context)

    def accept(self, node: Union[Expression, Statement, FuncItem],
               type_context: Type = None) -> Type:
        """Type check a node in the given type context."""
        self.type_context.append(type_context)
        try:
            typ = node.accept(self)
        except Exception as err:
            report_internal_error(err, self.errors.file, node.line, self.errors, self.options)
        self.type_context.pop()
        if typ is not None:
            assert isinstance(node, Expression)
            self.store_type(node, typ)
        if not self.in_checked_function():
            return AnyType()
        else:
            return typ

    def accept_loop(self, body: Statement, else_body: Statement = None, *,
                    exit_condition: Expression = None) -> None:
        """Repeatedly type check a loop body until the frame doesn't change.
        If exit_condition is set, assume it must be False on exit from the loop.

        Then check the else_body.
        """
        # The outer frame accumulates the results of all iterations
        with self.binder.frame_context(can_skip=False):
            while True:
                with self.binder.frame_context(can_skip=True,
                                               break_frame=2, continue_frame=1):
                    self.accept(body)
                if not self.binder.last_pop_changed:
                    break
            if exit_condition:
                _, else_map = self.find_isinstance_check(exit_condition)
                self.push_type_map(else_map)
            if else_body:
                self.accept(else_body)

    #
    # Definitions
    #

    def visit_overloaded_func_def(self, defn: OverloadedFuncDef) -> Type:
        num_abstract = 0
        if defn.is_property:
            # HACK: Infer the type of the property.
            self.visit_decorator(defn.items[0])
        for fdef in defn.items:
            self.check_func_item(fdef.func, name=fdef.func.name())
            if fdef.func.is_abstract:
                num_abstract += 1
        if num_abstract not in (0, len(defn.items)):
            self.fail(messages.INCONSISTENT_ABSTRACT_OVERLOAD, defn)
        if defn.info:
            self.check_method_override(defn)
            self.check_inplace_operator_method(defn)
        self.check_overlapping_overloads(defn)
        return None

    def check_overlapping_overloads(self, defn: OverloadedFuncDef) -> None:
        for i, item in enumerate(defn.items):
            for j, item2 in enumerate(defn.items[i + 1:]):
                # TODO overloads involving decorators
                sig1 = self.function_type(item.func)
                sig2 = self.function_type(item2.func)
                if is_unsafe_overlapping_signatures(sig1, sig2):
                    self.msg.overloaded_signatures_overlap(i + 1, i + j + 2,
                                                           item.func)

    # Here's the scoop about generators and coroutines.
    #
    # There are two kinds of generators: classic generators (functions
    # with `yield` or `yield from` in the body) and coroutines
    # (functions declared with `async def`).  The latter are specified
    # in PEP 492 and only available in Python >= 3.5.
    #
    # Classic generators can be parameterized with three types:
    # - ty is the Yield type (the type of y in `yield y`)
    # - tc is the type reCeived by yield (the type of c in `c = yield`).
    # - tr is the Return type (the type of r in `return r`)
    #
    # A classic generator must define a return type that's either
    # `Generator[ty, tc, tr]`, Iterator[ty], or Iterable[ty] (or
    # object or Any).  If tc/tr are not given, both are Void.
    #
    # A coroutine must define a return type corresponding to tr; the
    # other two are unconstrained.  The "external" return type (seen
    # by the caller) is Awaitable[tr].
    #
    # In addition, there's the synthetic type AwaitableGenerator: it
    # inherits from both Awaitable and Generator and can be used both
    # in `yield from` and in `await`.  This type is set automatically
    # for functions decorated with `@types.coroutine` or
    # `@asyncio.coroutine`.  Its single parameter corresponds to tr.
    #
    # There are several useful methods, each taking a type t and a
    # flag c indicating whether it's for a generator or coroutine:
    #
    # - is_generator_return_type(t, c) returns whether t is a Generator,
    #   Iterator, Iterable (if not c), or Awaitable (if c), or
    #   AwaitableGenerator (regardless of c).
    # - get_generator_yield_type(t, c) returns ty.
    # - get_generator_receive_type(t, c) returns tc.
    # - get_generator_return_type(t, c) returns tr.

    def is_generator_return_type(self, typ: Type, is_coroutine: bool) -> bool:
        """Is `typ` a valid type for a generator/coroutine?

        True if `typ` is a *supertype* of Generator or Awaitable.
        Also true it it's *exactly* AwaitableGenerator (modulo type parameters).
        """
        if is_coroutine:
            # This means we're in Python 3.5 or later.
            at = self.named_generic_type('typing.Awaitable', [AnyType()])
            if is_subtype(at, typ):
                return True
        else:
            gt = self.named_generic_type('typing.Generator', [AnyType(), AnyType(), AnyType()])
            if is_subtype(gt, typ):
                return True
        return isinstance(typ, Instance) and typ.type.fullname() == 'typing.AwaitableGenerator'

    def get_generator_yield_type(self, return_type: Type, is_coroutine: bool) -> Type:
        """Given the declared return type of a generator (t), return the type it yields (ty)."""
        if isinstance(return_type, AnyType):
            return AnyType()
        elif not self.is_generator_return_type(return_type, is_coroutine):
            # If the function doesn't have a proper Generator (or
            # Awaitable) return type, anything is permissible.
            return AnyType()
        elif not isinstance(return_type, Instance):
            # Same as above, but written as a separate branch so the typechecker can understand.
            return AnyType()
        elif return_type.type.fullname() == 'typing.Awaitable':
            # Awaitable: ty is Any.
            return AnyType()
        elif return_type.args:
            # AwaitableGenerator, Generator, Iterator, or Iterable; ty is args[0].
            ret_type = return_type.args[0]
            # TODO not best fix, better have dedicated yield token
            if isinstance(ret_type, NoneTyp):
                if experiments.STRICT_OPTIONAL:
                    return NoneTyp(is_ret_type=True)
                else:
                    return Void()
            return ret_type
        else:
            # If the function's declared supertype of Generator has no type
            # parameters (i.e. is `object`), then the yielded values can't
            # be accessed so any type is acceptable.  IOW, ty is Any.
            # (However, see https://github.com/python/mypy/issues/1933)
            return AnyType()

    def get_generator_receive_type(self, return_type: Type, is_coroutine: bool) -> Type:
        """Given a declared generator return type (t), return the type its yield receives (tc)."""
        if isinstance(return_type, AnyType):
            return AnyType()
        elif not self.is_generator_return_type(return_type, is_coroutine):
            # If the function doesn't have a proper Generator (or
            # Awaitable) return type, anything is permissible.
            return AnyType()
        elif not isinstance(return_type, Instance):
            # Same as above, but written as a separate branch so the typechecker can understand.
            return AnyType()
        elif return_type.type.fullname() == 'typing.Awaitable':
            # Awaitable, AwaitableGenerator: tc is Any.
            return AnyType()
        elif (return_type.type.fullname() in ('typing.Generator', 'typing.AwaitableGenerator')
              and len(return_type.args) >= 3):
            # Generator: tc is args[1].
            return return_type.args[1]
        else:
            # `return_type` is a supertype of Generator, so callers won't be able to send it
            # values.  IOW, tc is None.
            if experiments.STRICT_OPTIONAL:
                return NoneTyp(is_ret_type=True)
            else:
                return Void()

    def get_generator_return_type(self, return_type: Type, is_coroutine: bool) -> Type:
        """Given the declared return type of a generator (t), return the type it returns (tr)."""
        if isinstance(return_type, AnyType):
            return AnyType()
        elif not self.is_generator_return_type(return_type, is_coroutine):
            # If the function doesn't have a proper Generator (or
            # Awaitable) return type, anything is permissible.
            return AnyType()
        elif not isinstance(return_type, Instance):
            # Same as above, but written as a separate branch so the typechecker can understand.
            return AnyType()
        elif return_type.type.fullname() == 'typing.Awaitable' and len(return_type.args) == 1:
            # Awaitable: tr is args[0].
            return return_type.args[0]
        elif (return_type.type.fullname() in ('typing.Generator', 'typing.AwaitableGenerator')
              and len(return_type.args) >= 3):
            # AwaitableGenerator, Generator: tr is args[2].
            return return_type.args[2]
        else:
            # Supertype of Generator (Iterator, Iterable, object): tr is any.
            return AnyType()

    def check_awaitable_expr(self, t: Type, ctx: Context, msg: str) -> Type:
        """Check the argument to `await` and extract the type of value.

        Also used by `async for` and `async with`.
        """
        if not self.check_subtype(t, self.named_type('typing.Awaitable'), ctx,
                                  msg, 'actual type', 'expected type'):
            return AnyType()
        else:
            echk = self.expr_checker
            method = echk.analyze_external_member_access('__await__', t, ctx)
            generator = echk.check_call(method, [], [], ctx)[0]
            return self.get_generator_return_type(generator, False)

    def visit_func_def(self, defn: FuncDef) -> Type:
        """Type check a function definition."""
        self.check_func_item(defn, name=defn.name())
        if defn.info:
            if not defn.is_dynamic():
                self.check_method_override(defn)
            self.check_inplace_operator_method(defn)
        if defn.original_def:
            # Override previous definition.
            new_type = self.function_type(defn)
            if isinstance(defn.original_def, FuncDef):
                # Function definition overrides function definition.
                if not is_same_type(new_type, self.function_type(defn.original_def)):
                    self.msg.incompatible_conditional_function_def(defn)
            else:
                # Function definition overrides a variable initialized via assignment.
                orig_type = defn.original_def.type
                if orig_type is None:
                    # XXX This can be None, as happens in
                    # test_testcheck_TypeCheckSuite.testRedefinedFunctionInTryWithElse
                    self.msg.note("Internal mypy error checking function redefinition.", defn)
                    return None
                if isinstance(orig_type, PartialType):
                    if orig_type.type is None:
                        # Ah this is a partial type. Give it the type of the function.
                        var = defn.original_def
                        partial_types = self.find_partial_types(var)
                        if partial_types is not None:
                            var.type = new_type
                            del partial_types[var]
                    else:
                        # Trying to redefine something like partial empty list as function.
                        self.fail(messages.INCOMPATIBLE_REDEFINITION, defn)
                else:
                    # TODO: Update conditional type binder.
                    self.check_subtype(new_type, orig_type, defn,
                                       messages.INCOMPATIBLE_REDEFINITION,
                                       'redefinition with type',
                                       'original type')
        return None

    def check_func_item(self, defn: FuncItem,
                        type_override: CallableType = None,
                        name: str = None) -> None:
        """Type check a function.

        If type_override is provided, use it as the function type.
        """
        # We may be checking a function definition or an anonymous function. In
        # the first case, set up another reference with the precise type.
        fdef = None  # type: FuncDef
        if isinstance(defn, FuncDef):
            fdef = defn

        self.dynamic_funcs.append(defn.is_dynamic() and not type_override)

        if fdef:
            self.errors.push_function(fdef.name())

        self.enter_partial_types()

        typ = self.function_type(defn)
        if type_override:
            typ = type_override
        if isinstance(typ, CallableType):
            self.check_func_def(defn, typ, name)
        else:
            raise RuntimeError('Not supported')

        self.leave_partial_types()

        if fdef:
            self.errors.pop_function()

        self.dynamic_funcs.pop()
        self.current_node_deferred = False

    def check_func_def(self, defn: FuncItem, typ: CallableType, name: str) -> None:
        """Type check a function definition."""
        # Expand type variables with value restrictions to ordinary types.
        for item, typ in self.expand_typevars(defn, typ):
            old_binder = self.binder
            self.binder = ConditionalTypeBinder()
            with self.binder.top_frame_context():
                defn.expanded.append(item)

                # We may be checking a function definition or an anonymous
                # function. In the first case, set up another reference with the
                # precise type.
                if isinstance(item, FuncDef):
                    fdef = item
                else:
                    fdef = None

                if fdef:
                    # Check if __init__ has an invalid, non-None return type.
                    if (fdef.info and fdef.name() == '__init__' and
                            not isinstance(typ.ret_type, (Void, NoneTyp)) and
                            not self.dynamic_funcs[-1]):
                        self.fail(messages.INIT_MUST_HAVE_NONE_RETURN_TYPE,
                                  item.type)

                    show_untyped = not self.is_typeshed_stub or self.options.warn_incomplete_stub
                    if self.options.disallow_untyped_defs and show_untyped:
                        # Check for functions with unspecified/not fully specified types.
                        def is_implicit_any(t: Type) -> bool:
                            return isinstance(t, AnyType) and t.implicit

                        if fdef.type is None:
                            self.fail(messages.FUNCTION_TYPE_EXPECTED, fdef)
                        elif isinstance(fdef.type, CallableType):
                            if is_implicit_any(fdef.type.ret_type):
                                self.fail(messages.RETURN_TYPE_EXPECTED, fdef)
                            if any(is_implicit_any(t) for t in fdef.type.arg_types):
                                self.fail(messages.ARGUMENT_TYPE_EXPECTED, fdef)

                if name in nodes.reverse_op_method_set:
                    self.check_reverse_op_method(item, typ, name)
                elif name == '__getattr__':
                    self.check_getattr_method(typ, defn)

                # Refuse contravariant return type variable
                if isinstance(typ.ret_type, TypeVarType):
                    if typ.ret_type.variance == CONTRAVARIANT:
                        self.fail(messages.RETURN_TYPE_CANNOT_BE_CONTRAVARIANT,
                             typ.ret_type)

                # Check that Generator functions have the appropriate return type.
                if defn.is_generator:
                    if not self.is_generator_return_type(typ.ret_type, defn.is_coroutine):
                        self.fail(messages.INVALID_RETURN_TYPE_FOR_GENERATOR, typ)

                    # Python 2 generators aren't allowed to return values.
                    if (self.options.python_version[0] == 2 and
                            isinstance(typ.ret_type, Instance) and
                            typ.ret_type.type.fullname() == 'typing.Generator'):
                        if not isinstance(typ.ret_type.args[2], (Void, NoneTyp, AnyType)):
                            self.fail(messages.INVALID_GENERATOR_RETURN_ITEM_TYPE, typ)

                # Fix the type if decorated with `@types.coroutine` or `@asyncio.coroutine`.
                if defn.is_awaitable_coroutine:
                    # Update the return type to AwaitableGenerator.
                    # (This doesn't exist in typing.py, only in typing.pyi.)
                    t = typ.ret_type
                    c = defn.is_coroutine
                    ty = self.get_generator_yield_type(t, c)
                    tc = self.get_generator_receive_type(t, c)
                    tr = self.get_generator_return_type(t, c)
                    ret_type = self.named_generic_type('typing.AwaitableGenerator',
                                                       [ty, tc, tr, t])
                    typ = typ.copy_modified(ret_type=ret_type)
                    defn.type = typ

                # Push return type.
                self.return_types.append(typ.ret_type)

                # Store argument types.
                for i in range(len(typ.arg_types)):
                    arg_type = typ.arg_types[i]

                    ref_type = self.scope.active_class()
                    if (isinstance(defn, FuncDef) and ref_type is not None and i == 0
                            and not defn.is_static
                            and typ.arg_kinds[0] not in [nodes.ARG_STAR, nodes.ARG_STAR2]):
                        if defn.is_class or defn.name() == '__new__':
                            ref_type = mypy.types.TypeType(ref_type)
                        erased = erase_to_bound(arg_type)
                        if not is_subtype_ignoring_tvars(ref_type, erased):
                            self.fail("The erased type of self '{}' "
                                      "is not a supertype of its class '{}'"
                                      .format(erased, ref_type), defn)
                    elif isinstance(arg_type, TypeVarType):
                        # Refuse covariant parameter type variables
                        # TODO: check recuresively for inner type variables
                        if arg_type.variance == COVARIANT:
                            self.fail(messages.FUNCTION_PARAMETER_CANNOT_BE_COVARIANT, arg_type)
                    if typ.arg_kinds[i] == nodes.ARG_STAR:
                        # builtins.tuple[T] is typing.Tuple[T, ...]
                        arg_type = self.named_generic_type('builtins.tuple',
                                                           [arg_type])
                    elif typ.arg_kinds[i] == nodes.ARG_STAR2:
                        arg_type = self.named_generic_type('builtins.dict',
                                                           [self.str_type(),
                                                            arg_type])
                    item.arguments[i].variable.type = arg_type

                # Type check initialization expressions.
                for arg in item.arguments:
                    init = arg.initialization_statement
                    if init:
                        self.accept(init)

            # Type check body in a new scope.
            with self.binder.top_frame_context():
                with self.scope.push_function(defn):
                    self.accept(item.body)
                unreachable = self.binder.is_unreachable()

            if (self.options.warn_no_return and not unreachable
                    and not isinstance(self.return_types[-1], (Void, NoneTyp, AnyType))
                    and not defn.is_generator):
                # Control flow fell off the end of a function that was
                # declared to return a non-None type.
                # Allow functions that are entirely pass/Ellipsis.
                if self.is_trivial_body(defn.body):
                    pass
                else:
                    self.msg.note(messages.MISSING_RETURN_STATEMENT, defn)

            self.return_types.pop()

            self.binder = old_binder

    def is_trivial_body(self, block: Block) -> bool:
        body = block.body

        # Skip a docstring
        if (isinstance(body[0], ExpressionStmt) and
                isinstance(body[0].expr, (StrExpr, UnicodeExpr))):
            body = block.body[1:]

        if len(body) == 0:
            # There's only a docstring.
            return True
        elif len(body) > 1:
            return False
        stmt = body[0]
        return (isinstance(stmt, PassStmt) or
                (isinstance(stmt, ExpressionStmt) and
                 isinstance(stmt.expr, EllipsisExpr)))

    def check_reverse_op_method(self, defn: FuncItem, typ: CallableType,
                                method: str) -> None:
        """Check a reverse operator method such as __radd__."""

        # This used to check for some very obscure scenario.  It now
        # just decides whether it's worth calling
        # check_overlapping_op_methods().

        if method in ('__eq__', '__ne__'):
            # These are defined for all objects => can't cause trouble.
            return

        # With 'Any' or 'object' return type we are happy, since any possible
        # return value is valid.
        ret_type = typ.ret_type
        if isinstance(ret_type, AnyType):
            return
        if isinstance(ret_type, Instance):
            if ret_type.type.fullname() == 'builtins.object':
                return
        # Plausibly the method could have too few arguments, which would result
        # in an error elsewhere.
        if len(typ.arg_types) <= 2:
            # TODO check self argument kind

            # Check for the issue described above.
            arg_type = typ.arg_types[1]
            other_method = nodes.normal_from_reverse_op[method]
            if isinstance(arg_type, Instance):
                if not arg_type.type.has_readable_member(other_method):
                    return
            elif isinstance(arg_type, AnyType):
                return
            elif isinstance(arg_type, UnionType):
                if not arg_type.has_readable_member(other_method):
                    return
            else:
                return

            typ2 = self.expr_checker.analyze_external_member_access(
                other_method, arg_type, defn)
            self.check_overlapping_op_methods(
                typ, method, defn.info,
                typ2, other_method, cast(Instance, arg_type),
                defn)

    def check_overlapping_op_methods(self,
                                     reverse_type: CallableType,
                                     reverse_name: str,
                                     reverse_class: TypeInfo,
                                     forward_type: Type,
                                     forward_name: str,
                                     forward_base: Instance,
                                     context: Context) -> None:
        """Check for overlapping method and reverse method signatures.

        Assume reverse method has valid argument count and kinds.
        """

        # Reverse operator method that overlaps unsafely with the
        # forward operator method can result in type unsafety. This is
        # similar to overlapping overload variants.
        #
        # This example illustrates the issue:
        #
        #   class X: pass
        #   class A:
        #       def __add__(self, x: X) -> int:
        #           if isinstance(x, X):
        #               return 1
        #           return NotImplemented
        #   class B:
        #       def __radd__(self, x: A) -> str: return 'x'
        #   class C(X, B): pass
        #   def f(b: B) -> None:
        #       A() + b # Result is 1, even though static type seems to be str!
        #   f(C())
        #
        # The reason for the problem is that B and X are overlapping
        # types, and the return types are different. Also, if the type
        # of x in __radd__ would not be A, the methods could be
        # non-overlapping.

        if isinstance(forward_type, CallableType):
            # TODO check argument kinds
            if len(forward_type.arg_types) < 1:
                # Not a valid operator method -- can't succeed anyway.
                return

            # Construct normalized function signatures corresponding to the
            # operator methods. The first argument is the left operand and the
            # second operand is the right argument -- we switch the order of
            # the arguments of the reverse method.
            forward_tweaked = CallableType(
                [forward_base, forward_type.arg_types[0]],
                [nodes.ARG_POS] * 2,
                [None] * 2,
                forward_type.ret_type,
                forward_type.fallback,
                name=forward_type.name)
            reverse_args = reverse_type.arg_types
            reverse_tweaked = CallableType(
                [reverse_args[1], reverse_args[0]],
                [nodes.ARG_POS] * 2,
                [None] * 2,
                reverse_type.ret_type,
                fallback=self.named_type('builtins.function'),
                name=reverse_type.name)

            if is_unsafe_overlapping_signatures(forward_tweaked,
                                                reverse_tweaked):
                self.msg.operator_method_signatures_overlap(
                    reverse_class.name(), reverse_name,
                    forward_base.type.name(), forward_name, context)
        elif isinstance(forward_type, Overloaded):
            for item in forward_type.items():
                self.check_overlapping_op_methods(
                    reverse_type, reverse_name, reverse_class,
                    item, forward_name, forward_base, context)
        elif not isinstance(forward_type, AnyType):
            self.msg.forward_operator_not_callable(forward_name, context)

    def check_inplace_operator_method(self, defn: FuncBase) -> None:
        """Check an inplace operator method such as __iadd__.

        They cannot arbitrarily overlap with __add__.
        """
        method = defn.name()
        if method not in nodes.inplace_operator_methods:
            return
        typ = bind_self(self.function_type(defn))
        cls = defn.info
        other_method = '__' + method[3:]
        if cls.has_readable_member(other_method):
            instance = fill_typevars(cls)
            typ2 = self.expr_checker.analyze_external_member_access(
                other_method, instance, defn)
            fail = False
            if isinstance(typ2, FunctionLike):
                if not is_more_general_arg_prefix(typ, typ2):
                    fail = True
            else:
                # TODO overloads
                fail = True
            if fail:
                self.msg.signatures_incompatible(method, other_method, defn)

    def check_getattr_method(self, typ: CallableType, context: Context) -> None:
        method_type = CallableType([AnyType(), self.named_type('builtins.str')],
                                   [nodes.ARG_POS, nodes.ARG_POS],
                                   [None],
                                   AnyType(),
                                   self.named_type('builtins.function'))
        if not is_subtype(typ, method_type):
            self.msg.invalid_signature(typ, context)

    def expand_typevars(self, defn: FuncItem,
                        typ: CallableType) -> List[Tuple[FuncItem, CallableType]]:
        # TODO use generator
        subst = []  # type: List[List[Tuple[TypeVarId, Type]]]
        tvars = typ.variables or []
        tvars = tvars[:]
        if defn.info:
            # Class type variables
            tvars += defn.info.defn.type_vars or []
        for tvar in tvars:
            if tvar.values:
                subst.append([(tvar.id, value)
                              for value in tvar.values])
        if subst:
            result = []  # type: List[Tuple[FuncItem, CallableType]]
            for substitutions in itertools.product(*subst):
                mapping = dict(substitutions)
                expanded = cast(CallableType, expand_type(typ, mapping))
                result.append((expand_func(defn, mapping), expanded))
            return result
        else:
            return [(defn, typ)]

    def check_method_override(self, defn: FuncBase) -> None:
        """Check if function definition is compatible with base classes."""
        # Check against definitions in base classes.
        for base in defn.info.mro[1:]:
            self.check_method_or_accessor_override_for_base(defn, base)

    def check_method_or_accessor_override_for_base(self, defn: FuncBase,
                                                   base: TypeInfo) -> None:
        """Check if method definition is compatible with a base class."""
        if base:
            name = defn.name()
            if name not in ('__init__', '__new__'):
                # Check method override (__init__ and __new__ are special).
                self.check_method_override_for_base_with_name(defn, name, base)
                if name in nodes.inplace_operator_methods:
                    # Figure out the name of the corresponding operator method.
                    method = '__' + name[3:]
                    # An inplace operator method such as __iadd__ might not be
                    # always introduced safely if a base class defined __add__.
                    # TODO can't come up with an example where this is
                    #      necessary; now it's "just in case"
                    self.check_method_override_for_base_with_name(defn, method,
                                                                  base)

    def check_method_override_for_base_with_name(
            self, defn: FuncBase, name: str, base: TypeInfo) -> None:
        base_attr = base.names.get(name)
        if base_attr:
            # The name of the method is defined in the base class.

            # Construct the type of the overriding method.
            typ = bind_self(self.function_type(defn), self.scope.active_class())
            # Map the overridden method type to subtype context so that
            # it can be checked for compatibility.
            original_type = base_attr.type
            if original_type is None:
                if isinstance(base_attr.node, FuncDef):
                    original_type = self.function_type(base_attr.node)
                elif isinstance(base_attr.node, Decorator):
                    original_type = self.function_type(base_attr.node.func)
                else:
                    assert False, str(base_attr.node)
            if isinstance(original_type, FunctionLike):
                original = map_type_from_supertype(
                    bind_self(original_type, self.scope.active_class()),
                    defn.info, base)
                # Check that the types are compatible.
                # TODO overloaded signatures
                self.check_override(typ,
                                    cast(FunctionLike, original),
                                    defn.name(),
                                    name,
                                    base.name(),
                                    defn)
            else:
                self.msg.signature_incompatible_with_supertype(
                    defn.name(), name, base.name(), defn)

    def check_override(self, override: FunctionLike, original: FunctionLike,
                       name: str, name_in_super: str, supertype: str,
                       node: Context) -> None:
        """Check a method override with given signatures.

        Arguments:
          override:  The signature of the overriding method.
          original:  The signature of the original supertype method.
          name:      The name of the subtype. This and the next argument are
                     only used for generating error messages.
          supertype: The name of the supertype.
        """
        # Use boolean variable to clarify code.
        fail = False
        if not is_subtype(override, original):
            fail = True
        elif (not isinstance(original, Overloaded) and
              isinstance(override, Overloaded) and
              name in nodes.reverse_op_methods.keys()):
            # Operator method overrides cannot introduce overloading, as
            # this could be unsafe with reverse operator methods.
            fail = True

        if fail:
            emitted_msg = False
            if (isinstance(override, CallableType) and
                    isinstance(original, CallableType) and
                    len(override.arg_types) == len(original.arg_types) and
                    override.min_args == original.min_args):
                # Give more detailed messages for the common case of both
                # signatures having the same number of arguments and no
                # overloads.

                # override might have its own generic function type
                # variables. If an argument or return type of override
                # does not have the correct subtyping relationship
                # with the original type even after these variables
                # are erased, then it is definitely an incompatiblity.

                override_ids = override.type_var_ids()

                def erase_override(t: Type) -> Type:
                    return erase_typevars(t, ids_to_erase=override_ids)

                for i in range(len(override.arg_types)):
                    if not is_subtype(original.arg_types[i],
                                      erase_override(override.arg_types[i])):
                        self.msg.argument_incompatible_with_supertype(
                            i + 1, name, name_in_super, supertype, node)
                        emitted_msg = True

                if not is_subtype(erase_override(override.ret_type),
                                  original.ret_type):
                    self.msg.return_type_incompatible_with_supertype(
                        name, name_in_super, supertype, node)
                    emitted_msg = True

            if not emitted_msg:
                # Fall back to generic incompatibility message.
                self.msg.signature_incompatible_with_supertype(
                    name, name_in_super, supertype, node)

    def visit_class_def(self, defn: ClassDef) -> Type:
        """Type check a class definition."""
        typ = defn.info
        self.errors.push_type(defn.name)
        self.enter_partial_types()
        old_binder = self.binder
        self.binder = ConditionalTypeBinder()
        with self.binder.top_frame_context():
            with self.scope.push_class(fill_typevars(defn.info)):
                self.accept(defn.defs)
        self.binder = old_binder
        if not defn.has_incompatible_baseclass:
            # Otherwise we've already found errors; more errors are not useful
            self.check_multiple_inheritance(typ)
        self.leave_partial_types()
        self.errors.pop_type()
        return None

    def check_multiple_inheritance(self, typ: TypeInfo) -> None:
        """Check for multiple inheritance related errors."""
        if len(typ.bases) <= 1:
            # No multiple inheritance.
            return
        # Verify that inherited attributes are compatible.
        mro = typ.mro[1:]
        for i, base in enumerate(mro):
            for name in base.names:
                for base2 in mro[i + 1:]:
                    # We only need to check compatibility of attributes from classes not
                    # in a subclass relationship. For subclasses, normal (single inheritance)
                    # checks suffice (these are implemented elsewhere).
                    if name in base2.names and base2 not in base.mro:
                        self.check_compatibility(name, base, base2, typ)

    def check_compatibility(self, name: str, base1: TypeInfo,
                            base2: TypeInfo, ctx: Context) -> None:
        """Check if attribute name in base1 is compatible with base2 in multiple inheritance.

        Assume base1 comes before base2 in the MRO, and that base1 and base2 don't have
        a direct subclass relationship (i.e., the compatibility requirement only derives from
        multiple inheritance).
        """
        if name == '__init__':
            # __init__ can be incompatible -- it's a special case.
            return
        first = base1[name]
        second = base2[name]
        first_type = first.type
        if first_type is None and isinstance(first.node, FuncDef):
            first_type = self.function_type(first.node)
        second_type = second.type
        if second_type is None and isinstance(second.node, FuncDef):
            second_type = self.function_type(second.node)
        # TODO: What if some classes are generic?
        if (isinstance(first_type, FunctionLike) and
                isinstance(second_type, FunctionLike)):
            # Method override
            first_sig = bind_self(first_type)
            second_sig = bind_self(second_type)
            ok = is_subtype(first_sig, second_sig)
        elif first_type and second_type:
            ok = is_equivalent(first_type, second_type)
        else:
            if first_type is None:
                self.msg.cannot_determine_type_in_base(name, base1.name(), ctx)
            if second_type is None:
                self.msg.cannot_determine_type_in_base(name, base2.name(), ctx)
            ok = True
        if not ok:
            self.msg.base_class_definitions_incompatible(name, base1, base2,
                                                         ctx)

    def visit_import_from(self, node: ImportFrom) -> Type:
        self.check_import(node)
        return None

    def visit_import_all(self, node: ImportAll) -> Type:
        self.check_import(node)
        return None

    def check_import(self, node: ImportBase) -> None:
        for assign in node.assignments:
            lvalue = assign.lvalues[0]
            lvalue_type, _, __ = self.check_lvalue(lvalue)
            if lvalue_type is None:
                # TODO: This is broken.
                lvalue_type = AnyType()
            message = '{} "{}"'.format(messages.INCOMPATIBLE_IMPORT_OF,
                                       cast(NameExpr, assign.rvalue).name)
            self.check_simple_assignment(lvalue_type, assign.rvalue, node,
                                         msg=message, lvalue_name='local name',
                                         rvalue_name='imported name')

    #
    # Statements
    #

    def visit_block(self, b: Block) -> Type:
        if b.is_unreachable:
            self.binder.unreachable()
            return None
        for s in b.body:
            if self.binder.is_unreachable():
                break
            self.accept(s)
        return None

    def visit_assignment_stmt(self, s: AssignmentStmt) -> Type:
        """Type check an assignment statement.

        Handle all kinds of assignment statements (simple, indexed, multiple).
        """
        self.check_assignment(s.lvalues[-1], s.rvalue, s.type is None, s.new_syntax)

        if len(s.lvalues) > 1:
            # Chained assignment (e.g. x = y = ...).
            # Make sure that rvalue type will not be reinferred.
            if s.rvalue not in self.type_map:
                self.accept(s.rvalue)
            rvalue = self.temp_node(self.type_map[s.rvalue], s)
            for lv in s.lvalues[:-1]:
                self.check_assignment(lv, rvalue, s.type is None)
        return None

    def check_assignment(self, lvalue: Lvalue, rvalue: Expression, infer_lvalue_type: bool = True,
                         new_syntax: bool = False) -> None:
        """Type check a single assignment: lvalue = rvalue."""
        if isinstance(lvalue, TupleExpr) or isinstance(lvalue, ListExpr):
            self.check_assignment_to_multiple_lvalues(lvalue.items, rvalue, lvalue,
                                                      infer_lvalue_type)
        else:
            lvalue_type, index_lvalue, inferred = self.check_lvalue(lvalue)

            if isinstance(lvalue, NameExpr):
                self.check_compatibility_super(lvalue, lvalue_type, rvalue)

            if lvalue_type:
                if isinstance(lvalue_type, PartialType) and lvalue_type.type is None:
                    # Try to infer a proper type for a variable with a partial None type.
                    rvalue_type = self.accept(rvalue)
                    if isinstance(rvalue_type, NoneTyp):
                        # This doesn't actually provide any additional information -- multiple
                        # None initializers preserve the partial None type.
                        return

                    if is_valid_inferred_type(rvalue_type):
                        var = lvalue_type.var
                        partial_types = self.find_partial_types(var)
                        if partial_types is not None:
                            if not self.current_node_deferred:
                                if experiments.STRICT_OPTIONAL:
                                    var.type = UnionType.make_simplified_union(
                                        [rvalue_type, NoneTyp()])
                                else:
                                    var.type = rvalue_type
                            else:
                                var.type = None
                            del partial_types[var]
                            lvalue_type = var.type
                    else:
                        # Try to infer a partial type. No need to check the return value, as
                        # an error will be reported elsewhere.
                        self.infer_partial_type(lvalue_type.var, lvalue, rvalue_type)
                elif (is_literal_none(rvalue) and
                        isinstance(lvalue, NameExpr) and
                        isinstance(lvalue.node, Var) and
                        lvalue.node.is_initialized_in_class and
                        not new_syntax):
                    # Allow None's to be assigned to class variables with non-Optional types.
                    rvalue_type = lvalue_type
                elif (isinstance(lvalue, MemberExpr) and
                        lvalue.kind is None):  # Ignore member access to modules
                    instance_type = self.accept(lvalue.expr)
                    rvalue_type, infer_lvalue_type = self.check_member_assignment(
                        instance_type, lvalue_type, rvalue, lvalue)
                else:
                    rvalue_type = self.check_simple_assignment(lvalue_type, rvalue, lvalue)

                if rvalue_type and infer_lvalue_type:
                    self.binder.assign_type(lvalue,
                                            rvalue_type,
                                            lvalue_type,
                                            False)
            elif index_lvalue:
                self.check_indexed_assignment(index_lvalue, rvalue, rvalue)

            if inferred:
                self.infer_variable_type(inferred, lvalue, self.accept(rvalue),
                                         rvalue)

    def check_compatibility_super(self, lvalue: NameExpr, lvalue_type: Type, rvalue: Expression):
        lvalue_node = lvalue.node

        # Check if we are a class variable with at least one base class
        if (isinstance(lvalue_node, Var) and
                lvalue.kind == MDEF and
                len(lvalue_node.info.bases) > 0):
            base_type, base_node = self.lvalue_type_from_base(lvalue_node)

            if base_type:
                # Do not check whether the rvalue is compatible if the
                # lvalue had a type defined; this is handled by other
                # parts, and all we have to worry about in that case is
                # that lvalue is compatible with the base class.
                compare_node = None  # type: Node
                if lvalue_type:
                    compare_type = lvalue_type
                    compare_node = lvalue_node
                else:
                    compare_type = self.accept(rvalue)
                    if isinstance(rvalue, NameExpr):
                        compare_node = rvalue.node
                        if isinstance(compare_node, Decorator):
                            compare_node = compare_node.func

                if compare_type:
                    if (isinstance(base_type, CallableType) and
                            isinstance(compare_type, CallableType)):
                        base_static = is_node_static(base_node)
                        compare_static = is_node_static(compare_node)

                        # In case compare_static is unknown, also check
                        # if 'definition' is set. The most common case for
                        # this is with TempNode(), where we lose all
                        # information about the real rvalue node (but only get
                        # the rvalue type)
                        if compare_static is None and compare_type.definition:
                            compare_static = is_node_static(compare_type.definition)

                        # Compare against False, as is_node_static can return None
                        if base_static is False and compare_static is False:
                            # Class-level function objects and classmethods become bound
                            # methods: the former to the instance, the latter to the
                            # class
                            base_type = bind_self(base_type, self.scope.active_class())
                            compare_type = bind_self(compare_type, self.scope.active_class())

                        # If we are a static method, ensure to also tell the
                        # lvalue it now contains a static method
                        if base_static and compare_static:
                            lvalue_node.is_staticmethod = True

                    self.check_subtype(compare_type, base_type, lvalue,
                                       messages.INCOMPATIBLE_TYPES_IN_ASSIGNMENT,
                                       'expression has type',
                                       'variable has type')

    def lvalue_type_from_base(self, expr_node: Var):
        """For a NameExpr that is part of a class, walk all base classes and try
        to find the first class that defines a Type for the same name."""
        expr_name = expr_node.name()

        for base in reversed(expr_node.info.mro[1:]):
            base_var = base.names.get(expr_name)
            if not base_var:
                continue

            base_node = base_var.node
            base_type = base_var.type
            if isinstance(base_node, Decorator):
                base_node = base_node.func
                base_type = base_node.type

            if base_type:
                if not has_no_typevars(base_type):
                    instance = cast(Instance, self.scope.active_class())
                    itype = map_instance_to_supertype(instance, base)
                    base_type = expand_type_by_instance(base_type, itype)

                if isinstance(base_type, CallableType) and isinstance(base_node, FuncDef):
                    # If we are a property, return the Type of the return
                    # value, not the Callable
                    if base_node.is_property:
                        base_type = base_type.ret_type

                return base_type, base_node

        return None, None

    def check_assignment_to_multiple_lvalues(self, lvalues: List[Lvalue], rvalue: Expression,
                                             context: Context,
                                             infer_lvalue_type: bool = True) -> None:
        if isinstance(rvalue, TupleExpr) or isinstance(rvalue, ListExpr):
            # Recursively go into Tuple or List expression rhs instead of
            # using the type of rhs, because this allowed more fine grained
            # control in cases like: a, b = [int, str] where rhs would get
            # type List[object]

            rvalues = rvalue.items

            if self.check_rvalue_count_in_assignment(lvalues, len(rvalues), context):
                star_index = next((i for i, lv in enumerate(lvalues) if
                                   isinstance(lv, StarExpr)), len(lvalues))

                left_lvs = lvalues[:star_index]
                star_lv = cast(StarExpr,
                               lvalues[star_index]) if star_index != len(lvalues) else None
                right_lvs = lvalues[star_index + 1:]

                left_rvs, star_rvs, right_rvs = self.split_around_star(
                    rvalues, star_index, len(lvalues))

                lr_pairs = list(zip(left_lvs, left_rvs))
                if star_lv:
                    rv_list = ListExpr(star_rvs)
                    rv_list.set_line(rvalue.get_line())
                    lr_pairs.append((star_lv.expr, rv_list))
                lr_pairs.extend(zip(right_lvs, right_rvs))

                for lv, rv in lr_pairs:
                    self.check_assignment(lv, rv, infer_lvalue_type)
        else:
            self.check_multi_assignment(lvalues, rvalue, context, infer_lvalue_type)

    def check_rvalue_count_in_assignment(self, lvalues: List[Lvalue], rvalue_count: int,
                                         context: Context) -> bool:
        if any(isinstance(lvalue, StarExpr) for lvalue in lvalues):
            if len(lvalues) - 1 > rvalue_count:
                self.msg.wrong_number_values_to_unpack(rvalue_count,
                                                       len(lvalues) - 1, context)
                return False
        elif rvalue_count != len(lvalues):
            self.msg.wrong_number_values_to_unpack(rvalue_count,
                            len(lvalues), context)
            return False
        return True

    def check_multi_assignment(self, lvalues: List[Lvalue],
                               rvalue: Expression,
                               context: Context,
                               infer_lvalue_type: bool = True,
                               msg: str = None) -> None:
        """Check the assignment of one rvalue to a number of lvalues."""

        # Infer the type of an ordinary rvalue expression.
        rvalue_type = self.accept(rvalue)  # TODO maybe elsewhere; redundant
        undefined_rvalue = False

        if isinstance(rvalue_type, AnyType):
            for lv in lvalues:
                if isinstance(lv, StarExpr):
                    lv = lv.expr
                self.check_assignment(lv, self.temp_node(AnyType(), context), infer_lvalue_type)
        elif isinstance(rvalue_type, TupleType):
            self.check_multi_assignment_from_tuple(lvalues, rvalue, rvalue_type,
                                                  context, undefined_rvalue, infer_lvalue_type)
        else:
            self.check_multi_assignment_from_iterable(lvalues, rvalue_type,
                                                     context, infer_lvalue_type)

    def check_multi_assignment_from_tuple(self, lvalues: List[Lvalue], rvalue: Expression,
                                          rvalue_type: TupleType, context: Context,
                                          undefined_rvalue: bool,
                                          infer_lvalue_type: bool = True) -> None:
        if self.check_rvalue_count_in_assignment(lvalues, len(rvalue_type.items), context):
            star_index = next((i for i, lv in enumerate(lvalues)
                               if isinstance(lv, StarExpr)), len(lvalues))

            left_lvs = lvalues[:star_index]
            star_lv = cast(StarExpr, lvalues[star_index]) if star_index != len(lvalues) else None
            right_lvs = lvalues[star_index + 1:]

            if not undefined_rvalue:
                # Infer rvalue again, now in the correct type context.
                lvalue_type = self.lvalue_type_for_inference(lvalues, rvalue_type)
                rvalue_type = cast(TupleType, self.accept(rvalue, lvalue_type))

            left_rv_types, star_rv_types, right_rv_types = self.split_around_star(
                rvalue_type.items, star_index, len(lvalues))

            for lv, rv_type in zip(left_lvs, left_rv_types):
                self.check_assignment(lv, self.temp_node(rv_type, context), infer_lvalue_type)
            if star_lv:
                list_expr = ListExpr([self.temp_node(rv_type, context)
                                      for rv_type in star_rv_types])
                list_expr.set_line(context.get_line())
                self.check_assignment(star_lv.expr, list_expr, infer_lvalue_type)
            for lv, rv_type in zip(right_lvs, right_rv_types):
                self.check_assignment(lv, self.temp_node(rv_type, context), infer_lvalue_type)

    def lvalue_type_for_inference(self, lvalues: List[Lvalue], rvalue_type: TupleType) -> Type:
        star_index = next((i for i, lv in enumerate(lvalues)
                           if isinstance(lv, StarExpr)), len(lvalues))
        left_lvs = lvalues[:star_index]
        star_lv = cast(StarExpr, lvalues[star_index]) if star_index != len(lvalues) else None
        right_lvs = lvalues[star_index + 1:]
        left_rv_types, star_rv_types, right_rv_types = self.split_around_star(
            rvalue_type.items, star_index, len(lvalues))

        type_parameters = []  # type: List[Type]

        def append_types_for_inference(lvs: List[Expression], rv_types: List[Type]) -> None:
            for lv, rv_type in zip(lvs, rv_types):
                sub_lvalue_type, index_expr, inferred = self.check_lvalue(lv)
                if sub_lvalue_type:
                    type_parameters.append(sub_lvalue_type)
                else:  # index lvalue
                    # TODO Figure out more precise type context, probably
                    #      based on the type signature of the _set method.
                    type_parameters.append(rv_type)

        append_types_for_inference(left_lvs, left_rv_types)

        if star_lv:
            sub_lvalue_type, index_expr, inferred = self.check_lvalue(star_lv.expr)
            if sub_lvalue_type:
                type_parameters.extend([sub_lvalue_type] * len(star_rv_types))
            else:  # index lvalue
                # TODO Figure out more precise type context, probably
                #      based on the type signature of the _set method.
                type_parameters.extend(star_rv_types)

        append_types_for_inference(right_lvs, right_rv_types)

        return TupleType(type_parameters, self.named_type('builtins.tuple'))

    def split_around_star(self, items: List[T], star_index: int,
                          length: int) -> Tuple[List[T], List[T], List[T]]:
        """Splits a list of items in three to match another list of length 'length'
        that contains a starred expression at 'star_index' in the following way:

        star_index = 2, length = 5 (i.e., [a,b,*,c,d]), items = [1,2,3,4,5,6,7]
        returns in: ([1,2], [3,4,5], [6,7])
        """
        nr_right_of_star = length - star_index - 1
        right_index = nr_right_of_star if -nr_right_of_star != 0 else len(items)
        left = items[:star_index]
        star = items[star_index:right_index]
        right = items[right_index:]
        return (left, star, right)

    def type_is_iterable(self, type: Type) -> bool:
        return (is_subtype(type, self.named_generic_type('typing.Iterable',
                                                        [AnyType()])) and
                isinstance(type, Instance))

    def check_multi_assignment_from_iterable(self, lvalues: List[Lvalue], rvalue_type: Type,
                                             context: Context,
                                             infer_lvalue_type: bool = True) -> None:
        if self.type_is_iterable(rvalue_type):
            item_type = self.iterable_item_type(cast(Instance, rvalue_type))
            for lv in lvalues:
                if isinstance(lv, StarExpr):
                    self.check_assignment(lv.expr, self.temp_node(rvalue_type, context),
                                          infer_lvalue_type)
                else:
                    self.check_assignment(lv, self.temp_node(item_type, context),
                                          infer_lvalue_type)
        else:
            self.msg.type_not_iterable(rvalue_type, context)

    def check_lvalue(self, lvalue: Lvalue) -> Tuple[Type, IndexExpr, Var]:
        lvalue_type = None  # type: Type
        index_lvalue = None  # type: IndexExpr
        inferred = None  # type: Var

        if self.is_definition(lvalue):
            if isinstance(lvalue, NameExpr):
                inferred = cast(Var, lvalue.node)
                assert isinstance(inferred, Var)
            else:
                assert isinstance(lvalue, MemberExpr)
                self.accept(lvalue.expr)
                inferred = lvalue.def_var
        elif isinstance(lvalue, IndexExpr):
            index_lvalue = lvalue
        elif isinstance(lvalue, MemberExpr):
            lvalue_type = self.expr_checker.analyze_ordinary_member_access(lvalue,
                                                                 True)
            self.store_type(lvalue, lvalue_type)
        elif isinstance(lvalue, NameExpr):
            lvalue_type = self.expr_checker.analyze_ref_expr(lvalue, lvalue=True)
            self.store_type(lvalue, lvalue_type)
        elif isinstance(lvalue, TupleExpr) or isinstance(lvalue, ListExpr):
            types = [self.check_lvalue(sub_expr)[0] for sub_expr in lvalue.items]
            lvalue_type = TupleType(types, self.named_type('builtins.tuple'))
        else:
            lvalue_type = self.accept(lvalue)

        return lvalue_type, index_lvalue, inferred

    def is_definition(self, s: Lvalue) -> bool:
        if isinstance(s, NameExpr):
            if s.is_def:
                return True
            # If the node type is not defined, this must the first assignment
            # that we process => this is a definition, even though the semantic
            # analyzer did not recognize this as such. This can arise in code
            # that uses isinstance checks, if type checking of the primary
            # definition is skipped due to an always False type check.
            node = s.node
            if isinstance(node, Var):
                return node.type is None
        elif isinstance(s, MemberExpr):
            return s.is_def
        return False

    def infer_variable_type(self, name: Var, lvalue: Lvalue,
                            init_type: Type, context: Context) -> None:
        """Infer the type of initialized variables from initializer type."""
        if self.is_unusable_type(init_type):
            self.check_usable_type(init_type, context)
            self.set_inference_error_fallback_type(name, lvalue, init_type, context)
        elif isinstance(init_type, DeletedType):
            self.msg.deleted_as_rvalue(init_type, context)
        elif not is_valid_inferred_type(init_type):
            # We cannot use the type of the initialization expression for full type
            # inference (it's not specific enough), but we might be able to give
            # partial type which will be made more specific later. A partial type
            # gets generated in assignment like 'x = []' where item type is not known.
            if not self.infer_partial_type(name, lvalue, init_type):
                self.fail(messages.NEED_ANNOTATION_FOR_VAR, context)
                self.set_inference_error_fallback_type(name, lvalue, init_type, context)
        else:
            # Infer type of the target.

            # Make the type more general (strip away function names etc.).
            init_type = strip_type(init_type)

            self.set_inferred_type(name, lvalue, init_type)

    def infer_partial_type(self, name: Var, lvalue: Lvalue, init_type: Type) -> bool:
        if isinstance(init_type, (NoneTyp, UninhabitedType)):
            partial_type = PartialType(None, name, [init_type])
        elif isinstance(init_type, Instance):
            fullname = init_type.type.fullname()
            if (isinstance(lvalue, NameExpr) and
                    (fullname == 'builtins.list' or
                     fullname == 'builtins.set' or
                     fullname == 'builtins.dict') and
                    all(isinstance(t, (NoneTyp, UninhabitedType)) for t in init_type.args)):
                partial_type = PartialType(init_type.type, name, init_type.args)
            else:
                return False
        else:
            return False
        self.set_inferred_type(name, lvalue, partial_type)
        self.partial_types[-1][name] = lvalue
        return True

    def set_inferred_type(self, var: Var, lvalue: Lvalue, type: Type) -> None:
        """Store inferred variable type.

        Store the type to both the variable node and the expression node that
        refers to the variable (lvalue). If var is None, do nothing.
        """
        if var and not self.current_node_deferred:
            var.type = type
            var.is_inferred = True
            self.store_type(lvalue, type)

    def set_inference_error_fallback_type(self, var: Var, lvalue: Lvalue, type: Type,
                                          context: Context) -> None:
        """If errors on context line are ignored, store dummy type for variable.

        If a program ignores error on type inference error, the variable should get some
        inferred type so that if can used later on in the program. Example:

          x = []  # type: ignore
          x.append(1)   # Should be ok!

        We implement this here by giving x a valid type (Any).
        """
        if context.get_line() in self.errors.ignored_lines[self.errors.file]:
            self.set_inferred_type(var, lvalue, AnyType())

    def narrow_type_from_binder(self, expr: Expression, known_type: Type) -> Type:
        if expr.literal >= LITERAL_TYPE:
            restriction = self.binder.get(expr)
            if restriction:
                ans = meet_simple(known_type, restriction)
                return ans
        return known_type

    def check_simple_assignment(self, lvalue_type: Type, rvalue: Expression,
                                context: Context,
                                msg: str = messages.INCOMPATIBLE_TYPES_IN_ASSIGNMENT,
                                lvalue_name: str = 'variable',
                                rvalue_name: str = 'expression') -> Type:
        if self.is_stub and isinstance(rvalue, EllipsisExpr):
            # '...' is always a valid initializer in a stub.
            return AnyType()
        else:
            rvalue_type = self.accept(rvalue, lvalue_type)
            if isinstance(rvalue_type, DeletedType):
                self.msg.deleted_as_rvalue(rvalue_type, context)
            if isinstance(lvalue_type, DeletedType):
                self.msg.deleted_as_lvalue(lvalue_type, context)
            else:
                self.check_subtype(rvalue_type, lvalue_type, context, msg,
                                   '{} has type'.format(rvalue_name),
                                   '{} has type'.format(lvalue_name))
            return rvalue_type

    def check_member_assignment(self, instance_type: Type, attribute_type: Type,
                                rvalue: Expression, context: Context) -> Tuple[Type, bool]:
        """Type member assigment.

        This is defers to check_simple_assignment, unless the member expression
        is a descriptor, in which case this checks descriptor semantics as well.

        Return the inferred rvalue_type and whether to infer anything about the attribute type
        """
        # Descriptors don't participate in class-attribute access
        if ((isinstance(instance_type, FunctionLike) and instance_type.is_type_obj()) or
                isinstance(instance_type, TypeType)):
            rvalue_type = self.check_simple_assignment(attribute_type, rvalue, context)
            return rvalue_type, True

        if not isinstance(attribute_type, Instance):
            rvalue_type = self.check_simple_assignment(attribute_type, rvalue, context)
            return rvalue_type, True

        if not attribute_type.type.has_readable_member('__set__'):
            # If there is no __set__, we type-check that the assigned value matches
            # the return type of __get__. This doesn't match the python semantics,
            # (which allow you to override the descriptor with any value), but preserves
            # the type of accessing the attribute (even after the override).
            if attribute_type.type.has_readable_member('__get__'):
                attribute_type = self.expr_checker.analyze_descriptor_access(
                    instance_type, attribute_type, context)
            rvalue_type = self.check_simple_assignment(attribute_type, rvalue, context)
            return rvalue_type, True

        dunder_set = attribute_type.type.get_method('__set__')
        if dunder_set is None:
            self.msg.fail("{}.__set__ is not callable".format(attribute_type), context)
            return AnyType(), False

        function = function_type(dunder_set, self.named_type('builtins.function'))
        bound_method = bind_self(function, attribute_type)
        typ = map_instance_to_supertype(attribute_type, dunder_set.info)
        dunder_set_type = expand_type_by_instance(bound_method, typ)

        _, inferred_dunder_set_type = self.expr_checker.check_call(
            dunder_set_type, [TempNode(instance_type), rvalue],
            [nodes.ARG_POS, nodes.ARG_POS], context)

        if not isinstance(inferred_dunder_set_type, CallableType):
            self.fail("__set__ is not callable", context)
            return AnyType(), True

        if len(inferred_dunder_set_type.arg_types) < 2:
            # A message already will have been recorded in check_call
            return AnyType(), False

        return inferred_dunder_set_type.arg_types[1], False

    def check_indexed_assignment(self, lvalue: IndexExpr,
                                 rvalue: Expression, context: Context) -> None:
        """Type check indexed assignment base[index] = rvalue.

        The lvalue argument is the base[index] expression.
        """
        self.try_infer_partial_type_from_indexed_assignment(lvalue, rvalue)
        basetype = self.accept(lvalue.base)
        if isinstance(basetype, TypedDictType):
            item_type = self.expr_checker.visit_typeddict_index_expr(basetype, lvalue.index)
            method_type = CallableType(
                arg_types=[self.named_type('builtins.str'), item_type],
                arg_kinds=[ARG_POS, ARG_POS],
                arg_names=[None, None],
                ret_type=NoneTyp(),
                fallback=self.named_type('builtins.function')
            )  # type: Type
        else:
            method_type = self.expr_checker.analyze_external_member_access(
                '__setitem__', basetype, context)
        lvalue.method_type = method_type
        self.expr_checker.check_call(method_type, [lvalue.index, rvalue],
                                     [nodes.ARG_POS, nodes.ARG_POS],
                                     context)

    def try_infer_partial_type_from_indexed_assignment(
            self, lvalue: IndexExpr, rvalue: Expression) -> None:
        # TODO: Should we share some of this with try_infer_partial_type?
        if isinstance(lvalue.base, RefExpr) and isinstance(lvalue.base.node, Var):
            var = lvalue.base.node
            if isinstance(var.type, PartialType):
                type_type = var.type.type
                if type_type is None:
                    return  # The partial type is None.
                partial_types = self.find_partial_types(var)
                if partial_types is None:
                    return
                typename = type_type.fullname()
                if typename == 'builtins.dict':
                    # TODO: Don't infer things twice.
                    key_type = self.accept(lvalue.index)
                    value_type = self.accept(rvalue)
                    full_key_type = UnionType.make_simplified_union(
                        [key_type, var.type.inner_types[0]])
                    full_value_type = UnionType.make_simplified_union(
                        [value_type, var.type.inner_types[1]])
                    if (is_valid_inferred_type(full_key_type) and
                            is_valid_inferred_type(full_value_type)):
                        if not self.current_node_deferred:
                            var.type = self.named_generic_type('builtins.dict',
                                                               [full_key_type, full_value_type])
                        del partial_types[var]

    def visit_expression_stmt(self, s: ExpressionStmt) -> Type:
        self.accept(s.expr)
        return None

    def visit_return_stmt(self, s: ReturnStmt) -> Type:
        """Type check a return statement."""
        self.check_return_stmt(s)
        self.binder.unreachable()
        return None

    def check_return_stmt(self, s: ReturnStmt) -> None:
        defn = self.scope.top_function()
        if defn is not None:
            if defn.is_generator:
                return_type = self.get_generator_return_type(self.return_types[-1],
                                                             defn.is_coroutine)
            else:
                return_type = self.return_types[-1]

            if s.expr:
                # Return with a value.
                typ = self.accept(s.expr, return_type)
                # Returning a value of type Any is always fine.
                if isinstance(typ, AnyType):
                    return

                if self.is_unusable_type(return_type):
                    # Lambdas are allowed to have a unusable returns.
                    # Functions returning a value of type None are allowed to have a Void return.
                    if isinstance(self.scope.top_function(), FuncExpr) or isinstance(typ, NoneTyp):
                        return
                    self.fail(messages.NO_RETURN_VALUE_EXPECTED, s)
                else:
                    self.check_subtype(
                        subtype_label='got',
                        subtype=typ,
                        supertype_label='expected',
                        supertype=return_type,
                        context=s,
                        msg=messages.INCOMPATIBLE_RETURN_VALUE_TYPE)
            else:
                # Empty returns are valid in Generators with Any typed returns.
                if (defn.is_generator and isinstance(return_type, AnyType)):
                    return

                if isinstance(return_type, (Void, NoneTyp, AnyType)):
                    return

                if self.in_checked_function():
                    self.fail(messages.RETURN_VALUE_EXPECTED, s)

    def visit_if_stmt(self, s: IfStmt) -> Type:
        """Type check an if statement."""
        # This frame records the knowledge from previous if/elif clauses not being taken.
        # Fall-through to the original frame is handled explicitly in each block.
        with self.binder.frame_context(can_skip=False, fall_through=0):
            for e, b in zip(s.expr, s.body):
                t = self.accept(e)
                self.check_usable_type(t, e)
                if_map, else_map = self.find_isinstance_check(e)

                # XXX Issue a warning if condition is always False?
                with self.binder.frame_context(can_skip=True, fall_through=2):
                    self.push_type_map(if_map)
                    self.accept(b)

                # XXX Issue a warning if condition is always True?
                self.push_type_map(else_map)

            with self.binder.frame_context(can_skip=False, fall_through=2):
                if s.else_body:
                    self.accept(s.else_body)
        return None

    def visit_while_stmt(self, s: WhileStmt) -> Type:
        """Type check a while statement."""
        self.accept_loop(IfStmt([s.expr], [s.body], None), s.else_body,
                         exit_condition=s.expr)
        return None

    def visit_operator_assignment_stmt(self,
                                       s: OperatorAssignmentStmt) -> Type:
        """Type check an operator assignment statement, e.g. x += 1."""
        lvalue_type = self.accept(s.lvalue)
        inplace, method = infer_operator_assignment_method(lvalue_type, s.op)
        rvalue_type, method_type = self.expr_checker.check_op(
            method, lvalue_type, s.rvalue, s)

        if isinstance(s.lvalue, IndexExpr) and not inplace:
            self.check_indexed_assignment(s.lvalue, s.rvalue, s.rvalue)
        else:
            if not is_subtype(rvalue_type, lvalue_type):
                self.msg.incompatible_operator_assignment(s.op, s)
        return None

    def visit_assert_stmt(self, s: AssertStmt) -> Type:
        self.accept(s.expr)

        # If this is asserting some isinstance check, bind that type in the following code
        true_map, _ = self.find_isinstance_check(s.expr)

        self.push_type_map(true_map)
        return None

    def visit_raise_stmt(self, s: RaiseStmt) -> Type:
        """Type check a raise statement."""
        if s.expr:
            self.type_check_raise(s.expr, s)
        if s.from_expr:
            self.type_check_raise(s.from_expr, s, True)
        self.binder.unreachable()
        return None

    def type_check_raise(self, e: Expression, s: RaiseStmt,
                         optional: bool = False) -> None:
        typ = self.accept(e)
        if isinstance(typ, FunctionLike):
            if typ.is_type_obj():
                # Cases like "raise/from ExceptionClass".
                typeinfo = typ.type_object()
                base = self.lookup_typeinfo('builtins.BaseException')
                if base in typeinfo.mro or typeinfo.fallback_to_any:
                    # Good!
                    return
                # Else fall back to the checks below (which will fail).
        if isinstance(typ, TupleType) and self.options.python_version[0] == 2:
            # allow `raise type, value, traceback`
            # https://docs.python.org/2/reference/simple_stmts.html#the-raise-statement
            # TODO: Also check tuple item types.
            if len(typ.items) in (2, 3):
                return
        if isinstance(typ, Instance) and typ.type.fallback_to_any:
            # OK!
            return
        expected_type = self.named_type('builtins.BaseException')  # type: Type
        if optional:
            expected_type = UnionType([expected_type, NoneTyp()])
        self.check_subtype(typ, expected_type, s, messages.INVALID_EXCEPTION)

    def visit_try_stmt(self, s: TryStmt) -> Type:
        """Type check a try statement."""
        # Our enclosing frame will get the result if the try/except falls through.
        # This one gets all possible states after the try block exited abnormally
        # (by exception, return, break, etc.)
        with self.binder.frame_context(can_skip=False, fall_through=0):
            # Not only might the body of the try statement exit
            # abnormally, but so might an exception handler or else
            # clause. The finally clause runs in *all* cases, so we
            # need an outer try frame to catch all intermediate states
            # in case an exception is raised during an except or else
            # clause. As an optimization, only create the outer try
            # frame when there actually is a finally clause.
            self.visit_try_without_finally(s, try_frame=bool(s.finally_body))
            if s.finally_body:
                # First we check finally_body is type safe on all abnormal exit paths
                self.accept(s.finally_body)

        if s.finally_body:
            # Then we try again for the more restricted set of options
            # that can fall through. (Why do we need to check the
            # finally clause twice? Depending on whether the finally
            # clause was reached by the try clause falling off the end
            # or exiting abnormally, after completing the finally clause
            # either flow will continue to after the entire try statement
            # or the exception/return/etc. will be processed and control
            # flow will escape. We need to check that the finally clause
            # type checks in both contexts, but only the resulting types
            # from the latter context affect the type state in the code
            # that follows the try statement.)
            self.accept(s.finally_body)

        return None

    def visit_try_without_finally(self, s: TryStmt, try_frame: bool) -> None:
        """Type check a try statement, ignoring the finally block.

        On entry, the top frame should receive all flow that exits the
        try block abnormally (i.e., such that the else block does not
        execute), and its parent should receive all flow that exits
        the try block normally.
        """
        # This frame will run the else block if the try fell through.
        # In that case, control flow continues to the parent of what
        # was the top frame on entry.
        with self.binder.frame_context(can_skip=False, fall_through=2, try_frame=try_frame):
            # This frame receives exit via exception, and runs exception handlers
            with self.binder.frame_context(can_skip=False, fall_through=2):
                # Finally, the body of the try statement
                with self.binder.frame_context(can_skip=False, fall_through=2, try_frame=True):
                    self.accept(s.body)
                for i in range(len(s.handlers)):
                    with self.binder.frame_context(can_skip=True, fall_through=4):
                        if s.types[i]:
                            t = self.visit_except_handler_test(s.types[i])
                            if s.vars[i]:
                                # To support local variables, we make this a definition line,
                                # causing assignment to set the variable's type.
                                s.vars[i].is_def = True
                                # We also temporarily set current_node_deferred to False to
                                # make sure the inference happens.
                                # TODO: Use a better solution, e.g. a
                                # separate Var for each except block.
                                am_deferring = self.current_node_deferred
                                self.current_node_deferred = False
                                self.check_assignment(s.vars[i], self.temp_node(t, s.vars[i]))
                                self.current_node_deferred = am_deferring
                        self.accept(s.handlers[i])
                        if s.vars[i]:
                            # Exception variables are deleted in python 3 but not python 2.
                            # But, since it's bad form in python 2 and the type checking
                            # wouldn't work very well, we delete it anyway.

                            # Unfortunately, this doesn't let us detect usage before the
                            # try/except block.
                            if self.options.python_version[0] >= 3:
                                source = s.vars[i].name
                            else:
                                source = ('(exception variable "{}", which we do not '
                                          'accept outside except: blocks even in '
                                          'python 2)'.format(s.vars[i].name))
                            var = cast(Var, s.vars[i].node)
                            var.type = DeletedType(source=source)
                            self.binder.cleanse(s.vars[i])
            if s.else_body:
                self.accept(s.else_body)

    def visit_except_handler_test(self, n: Expression) -> Type:
        """Type check an exception handler test clause."""
        typ = self.accept(n)

        all_types = []  # type: List[Type]
        test_types = typ.items if isinstance(typ, TupleType) else [typ]

        for ttype in test_types:
            if isinstance(ttype, AnyType):
                all_types.append(ttype)
                continue

            if isinstance(ttype, FunctionLike):
                item = ttype.items()[0]
                if not item.is_type_obj():
                    self.fail(messages.INVALID_EXCEPTION_TYPE, n)
                    return AnyType()
                exc_type = item.ret_type
            elif isinstance(ttype, TypeType):
                exc_type = ttype.item
            else:
                self.fail(messages.INVALID_EXCEPTION_TYPE, n)
                return AnyType()

            if not is_subtype(exc_type, self.named_type('builtins.BaseException')):
                self.fail(messages.INVALID_EXCEPTION_TYPE, n)
                return AnyType()

            all_types.append(exc_type)

        return UnionType.make_simplified_union(all_types)

    def visit_for_stmt(self, s: ForStmt) -> Type:
        """Type check a for statement."""
        if s.is_async:
            item_type = self.analyze_async_iterable_item_type(s.expr)
        else:
            item_type = self.analyze_iterable_item_type(s.expr)
        self.analyze_index_variables(s.index, item_type, s)
        self.accept_loop(s.body, s.else_body)
        return None

    def analyze_async_iterable_item_type(self, expr: Expression) -> Type:
        """Analyse async iterable expression and return iterator item type."""
        iterable = self.accept(expr)

        self.check_usable_type(iterable, expr)

        self.check_subtype(iterable,
                           self.named_generic_type('typing.AsyncIterable',
                                                   [AnyType()]),
                           expr, messages.ASYNC_ITERABLE_EXPECTED)

        echk = self.expr_checker
        method = echk.analyze_external_member_access('__aiter__', iterable, expr)
        iterator = echk.check_call(method, [], [], expr)[0]
        method = echk.analyze_external_member_access('__anext__', iterator, expr)
        awaitable = echk.check_call(method, [], [], expr)[0]
        return self.check_awaitable_expr(awaitable, expr,
                                         messages.INCOMPATIBLE_TYPES_IN_ASYNC_FOR)

    def analyze_iterable_item_type(self, expr: Expression) -> Type:
        """Analyse iterable expression and return iterator item type."""
        iterable = self.accept(expr)

        self.check_usable_type(iterable, expr)
        if isinstance(iterable, TupleType):
            if experiments.STRICT_OPTIONAL:
                joined = UninhabitedType()  # type: Type
            else:
                joined = NoneTyp()
            for item in iterable.items:
                joined = join_types(joined, item)
            if isinstance(joined, ErrorType):
                self.fail(messages.CANNOT_INFER_ITEM_TYPE, expr)
                return AnyType()
            return joined
        else:
            # Non-tuple iterable.
            self.check_subtype(iterable,
                               self.named_generic_type('typing.Iterable',
                                                       [AnyType()]),
                               expr, messages.ITERABLE_EXPECTED)

            echk = self.expr_checker
            method = echk.analyze_external_member_access('__iter__', iterable,
                                                         expr)
            iterator = echk.check_call(method, [], [], expr)[0]
            if self.options.python_version[0] >= 3:
                nextmethod = '__next__'
            else:
                nextmethod = 'next'
            method = echk.analyze_external_member_access(nextmethod, iterator,
                                                         expr)
            return echk.check_call(method, [], [], expr)[0]

    def analyze_index_variables(self, index: Expression, item_type: Type,
                                context: Context) -> None:
        """Type check or infer for loop or list comprehension index vars."""
        self.check_assignment(index, self.temp_node(item_type, context))

    def visit_del_stmt(self, s: DelStmt) -> Type:
        if isinstance(s.expr, IndexExpr):
            e = s.expr
            m = MemberExpr(e.base, '__delitem__')
            m.line = s.line
            c = CallExpr(m, [e.index], [nodes.ARG_POS], [None])
            c.line = s.line
            c.accept(self)
            return None
        else:
            def flatten(t: Expression) -> List[Expression]:
                """Flatten a nested sequence of tuples/lists into one list of nodes."""
                if isinstance(t, TupleExpr) or isinstance(t, ListExpr):
                    return [b for a in t.items for b in flatten(a)]
                else:
                    return [t]

            s.expr.accept(self)
            for elt in flatten(s.expr):
                if isinstance(elt, NameExpr):
                    self.binder.assign_type(elt,
                                            DeletedType(source=elt.name),
                                            self.binder.get_declaration(elt),
                                            False)
            return None

    def visit_decorator(self, e: Decorator) -> Type:
        for d in e.decorators:
            if isinstance(d, RefExpr):
                if d.fullname == 'typing.no_type_check':
                    e.var.type = AnyType()
                    e.var.is_ready = True
                    return None

        e.func.accept(self)
        sig = self.function_type(e.func)  # type: Type
        # Process decorators from the inside out.
        for i in range(len(e.decorators)):
            n = len(e.decorators) - 1 - i
            d = e.decorators[n]
            if isinstance(d, NameExpr) and d.fullname == 'typing.overload':
                self.fail('Single overload definition, multiple required', e)
                continue
            dec = self.accept(d)
            temp = self.temp_node(sig)
            sig, t2 = self.expr_checker.check_call(dec, [temp],
                                                   [nodes.ARG_POS], e)
        sig = cast(FunctionLike, sig)
        sig = set_callable_name(sig, e.func)
        e.var.type = sig
        e.var.is_ready = True
        if e.func.is_property:
            self.check_incompatible_property_override(e)
        return None

    def check_incompatible_property_override(self, e: Decorator) -> None:
        if not e.var.is_settable_property and e.func.info is not None:
            name = e.func.name()
            for base in e.func.info.mro[1:]:
                base_attr = base.names.get(name)
                if not base_attr:
                    continue
                if (isinstance(base_attr.node, OverloadedFuncDef) and
                        base_attr.node.is_property and
                        base_attr.node.items[0].var.is_settable_property):
                    self.fail(messages.READ_ONLY_PROPERTY_OVERRIDES_READ_WRITE, e)

    def visit_with_stmt(self, s: WithStmt) -> Type:
        for expr, target in zip(s.expr, s.target):
            if s.is_async:
                self.check_async_with_item(expr, target)
            else:
                self.check_with_item(expr, target)
        self.accept(s.body)
        return None

    def check_async_with_item(self, expr: Expression, target: Expression) -> None:
        echk = self.expr_checker
        ctx = self.accept(expr)
        enter = echk.analyze_external_member_access('__aenter__', ctx, expr)
        obj = echk.check_call(enter, [], [], expr)[0]
        obj = self.check_awaitable_expr(
            obj, expr, messages.INCOMPATIBLE_TYPES_IN_ASYNC_WITH_AENTER)
        if target:
            self.check_assignment(target, self.temp_node(obj, expr))
        exit = echk.analyze_external_member_access('__aexit__', ctx, expr)
        arg = self.temp_node(AnyType(), expr)
        res = echk.check_call(exit, [arg] * 3, [nodes.ARG_POS] * 3, expr)[0]
        self.check_awaitable_expr(
            res, expr, messages.INCOMPATIBLE_TYPES_IN_ASYNC_WITH_AEXIT)

    def check_with_item(self, expr: Expression, target: Expression) -> None:
        echk = self.expr_checker
        ctx = self.accept(expr)
        enter = echk.analyze_external_member_access('__enter__', ctx, expr)
        obj = echk.check_call(enter, [], [], expr)[0]
        if target:
            self.check_assignment(target, self.temp_node(obj, expr))
        exit = echk.analyze_external_member_access('__exit__', ctx, expr)
        arg = self.temp_node(AnyType(), expr)
        echk.check_call(exit, [arg] * 3, [nodes.ARG_POS] * 3, expr)

    def visit_print_stmt(self, s: PrintStmt) -> Type:
        for arg in s.args:
            self.accept(arg)
        if s.target:
            target_type = self.accept(s.target)
            if not isinstance(target_type, NoneTyp):
                # TODO: Also verify the type of 'write'.
                self.expr_checker.analyze_external_member_access('write', target_type, s.target)
        return None

    #
    # Expressions
    #

    def visit_name_expr(self, e: NameExpr) -> Type:
        return self.expr_checker.visit_name_expr(e)

    def visit_call_expr(self, e: CallExpr) -> Type:
        return self.expr_checker.visit_call_expr(e)

    def visit_yield_from_expr(self, e: YieldFromExpr) -> Type:
        # NOTE: Whether `yield from` accepts an `async def` decorated
        # with `@types.coroutine` (or `@asyncio.coroutine`) depends on
        # whether the generator containing the `yield from` is itself
        # thus decorated.  But it accepts a generator regardless of
        # how it's decorated.
        return_type = self.return_types[-1]
        subexpr_type = self.accept(e.expr, return_type)
        iter_type = None  # type: Type

        # Check that the expr is an instance of Iterable and get the type of the iterator produced
        # by __iter__.
        if isinstance(subexpr_type, AnyType):
            iter_type = AnyType()
        elif (isinstance(subexpr_type, Instance) and
                is_subtype(subexpr_type, self.named_type('typing.Iterable'))):
            if self.is_async_def(subexpr_type) and not self.has_coroutine_decorator(return_type):
                self.msg.yield_from_invalid_operand_type(subexpr_type, e)
            iter_method_type = self.expr_checker.analyze_external_member_access(
                '__iter__',
                subexpr_type,
                AnyType())

            generic_generator_type = self.named_generic_type('typing.Generator',
                                                             [AnyType(), AnyType(), AnyType()])
            iter_type, _ = self.expr_checker.check_call(iter_method_type, [], [],
                                                        context=generic_generator_type)
        else:
            if not (self.is_async_def(subexpr_type) and self.has_coroutine_decorator(return_type)):
                self.msg.yield_from_invalid_operand_type(subexpr_type, e)
                iter_type = AnyType()
            else:
                iter_type = self.check_awaitable_expr(subexpr_type, e,
                                                      messages.INCOMPATIBLE_TYPES_IN_YIELD_FROM)

        # Check that the iterator's item type matches the type yielded by the Generator function
        # containing this `yield from` expression.
        expected_item_type = self.get_generator_yield_type(return_type, False)
        actual_item_type = self.get_generator_yield_type(iter_type, False)

        self.check_subtype(actual_item_type, expected_item_type, e,
                           messages.INCOMPATIBLE_TYPES_IN_YIELD_FROM,
                           'actual type', 'expected type')

        # Determine the type of the entire yield from expression.
        if (isinstance(iter_type, Instance) and
                iter_type.type.fullname() == 'typing.Generator'):
            return self.get_generator_return_type(iter_type, False)
        else:
            # Non-Generators don't return anything from `yield from` expressions.
            # However special-case Any (which might be produced by an error).
            if isinstance(actual_item_type, AnyType):
                return AnyType()
            else:
                if experiments.STRICT_OPTIONAL:
                    return NoneTyp(is_ret_type=True)
                else:
                    return Void()

    def has_coroutine_decorator(self, t: Type) -> bool:
        """Whether t came from a function decorated with `@coroutine`."""
        return isinstance(t, Instance) and t.type.fullname() == 'typing.AwaitableGenerator'

    def is_async_def(self, t: Type) -> bool:
        """Whether t came from a function defined using `async def`."""
        # In check_func_def(), when we see a function decorated with
        # `@typing.coroutine` or `@async.coroutine`, we change the
        # return type to typing.AwaitableGenerator[...], so that its
        # type is compatible with either Generator or Awaitable.
        # But for the check here we need to know whether the original
        # function (before decoration) was an `async def`.  The
        # AwaitableGenerator type conveniently preserves the original
        # type as its 4th parameter (3rd when using 0-origin indexing
        # :-), so that we can recover that information here.
        # (We really need to see whether the original, undecorated
        # function was an `async def`, which is orthogonal to its
        # decorations.)
        if (isinstance(t, Instance)
                and t.type.fullname() == 'typing.AwaitableGenerator'
                and len(t.args) >= 4):
            t = t.args[3]
        return isinstance(t, Instance) and t.type.fullname() == 'typing.Awaitable'

    def visit_member_expr(self, e: MemberExpr) -> Type:
        return self.expr_checker.visit_member_expr(e)

    def visit_break_stmt(self, s: BreakStmt) -> Type:
        self.binder.handle_break()
        return None

    def visit_continue_stmt(self, s: ContinueStmt) -> Type:
        self.binder.handle_continue()
        return None

    def visit_int_expr(self, e: IntExpr) -> Type:
        return self.expr_checker.visit_int_expr(e)

    def visit_str_expr(self, e: StrExpr) -> Type:
        return self.expr_checker.visit_str_expr(e)

    def visit_bytes_expr(self, e: BytesExpr) -> Type:
        return self.expr_checker.visit_bytes_expr(e)

    def visit_unicode_expr(self, e: UnicodeExpr) -> Type:
        return self.expr_checker.visit_unicode_expr(e)

    def visit_float_expr(self, e: FloatExpr) -> Type:
        return self.expr_checker.visit_float_expr(e)

    def visit_complex_expr(self, e: ComplexExpr) -> Type:
        return self.expr_checker.visit_complex_expr(e)

    def visit_ellipsis(self, e: EllipsisExpr) -> Type:
        return self.expr_checker.visit_ellipsis(e)

    def visit_op_expr(self, e: OpExpr) -> Type:
        return self.expr_checker.visit_op_expr(e)

    def visit_comparison_expr(self, e: ComparisonExpr) -> Type:
        return self.expr_checker.visit_comparison_expr(e)

    def visit_unary_expr(self, e: UnaryExpr) -> Type:
        return self.expr_checker.visit_unary_expr(e)

    def visit_index_expr(self, e: IndexExpr) -> Type:
        return self.expr_checker.visit_index_expr(e)

    def visit_cast_expr(self, e: CastExpr) -> Type:
        return self.expr_checker.visit_cast_expr(e)

    def visit_reveal_type_expr(self, e: RevealTypeExpr) -> Type:
        return self.expr_checker.visit_reveal_type_expr(e)

    def visit_super_expr(self, e: SuperExpr) -> Type:
        return self.expr_checker.visit_super_expr(e)

    def visit_type_application(self, e: TypeApplication) -> Type:
        return self.expr_checker.visit_type_application(e)

    def visit_type_alias_expr(self, e: TypeAliasExpr) -> Type:
        return self.expr_checker.visit_type_alias_expr(e)

    def visit_type_var_expr(self, e: TypeVarExpr) -> Type:
        # TODO: Perhaps return a special type used for type variables only?
        return AnyType()

    def visit_newtype_expr(self, e: NewTypeExpr) -> Type:
        return AnyType()

    def visit_namedtuple_expr(self, e: NamedTupleExpr) -> Type:
        # TODO: Perhaps return a type object type?
        return AnyType()

    def visit_typeddict_expr(self, e: TypedDictExpr) -> Type:
        # TODO: Perhaps return a type object type?
        return AnyType()

    def visit_list_expr(self, e: ListExpr) -> Type:
        return self.expr_checker.visit_list_expr(e)

    def visit_set_expr(self, e: SetExpr) -> Type:
        return self.expr_checker.visit_set_expr(e)

    def visit_tuple_expr(self, e: TupleExpr) -> Type:
        return self.expr_checker.visit_tuple_expr(e)

    def visit_dict_expr(self, e: DictExpr) -> Type:
        return self.expr_checker.visit_dict_expr(e)

    def visit_slice_expr(self, e: SliceExpr) -> Type:
        return self.expr_checker.visit_slice_expr(e)

    def visit_func_expr(self, e: FuncExpr) -> Type:
        return self.expr_checker.visit_func_expr(e)

    def visit_list_comprehension(self, e: ListComprehension) -> Type:
        return self.expr_checker.visit_list_comprehension(e)

    def visit_set_comprehension(self, e: SetComprehension) -> Type:
        return self.expr_checker.visit_set_comprehension(e)

    def visit_generator_expr(self, e: GeneratorExpr) -> Type:
        return self.expr_checker.visit_generator_expr(e)

    def visit_dictionary_comprehension(self, e: DictionaryComprehension) -> Type:
        return self.expr_checker.visit_dictionary_comprehension(e)

    def visit_temp_node(self, e: TempNode) -> Type:
        return e.type

    def visit_conditional_expr(self, e: ConditionalExpr) -> Type:
        return self.expr_checker.visit_conditional_expr(e)

    def visit_backquote_expr(self, e: BackquoteExpr) -> Type:
        return self.expr_checker.visit_backquote_expr(e)

    def visit_yield_expr(self, e: YieldExpr) -> Type:
        return_type = self.return_types[-1]
        expected_item_type = self.get_generator_yield_type(return_type, False)
        if e.expr is None:
            if (not isinstance(expected_item_type, (Void, NoneTyp, AnyType))
                    and self.in_checked_function()):
                self.fail(messages.YIELD_VALUE_EXPECTED, e)
        else:
            actual_item_type = self.accept(e.expr, expected_item_type)
            self.check_subtype(actual_item_type, expected_item_type, e,
                            messages.INCOMPATIBLE_TYPES_IN_YIELD,
                            'actual type', 'expected type')
        return self.get_generator_receive_type(return_type, False)

    def visit_await_expr(self, e: AwaitExpr) -> Type:
        expected_type = self.type_context[-1]
        if expected_type is not None:
            expected_type = self.named_generic_type('typing.Awaitable', [expected_type])
        actual_type = self.accept(e.expr, expected_type)
        if isinstance(actual_type, AnyType):
            return AnyType()
        return self.check_awaitable_expr(actual_type, e, messages.INCOMPATIBLE_TYPES_IN_AWAIT)

    #
    # Helpers
    #

    def check_subtype(self, subtype: Type, supertype: Type, context: Context,
                      msg: str = messages.INCOMPATIBLE_TYPES,
                      subtype_label: str = None,
                      supertype_label: str = None) -> bool:
        """Generate an error if the subtype is not compatible with
        supertype."""
        if is_subtype(subtype, supertype):
            return True
        else:
            if self.is_unusable_type(subtype):
                self.msg.does_not_return_value(subtype, context)
            else:
                if self.should_suppress_optional_error([subtype]):
                    return False
                extra_info = []  # type: List[str]
                if subtype_label is not None or supertype_label is not None:
                    subtype_str, supertype_str = self.msg.format_distinctly(subtype, supertype)
                    if subtype_label is not None:
                        extra_info.append(subtype_label + ' ' + subtype_str)
                    if supertype_label is not None:
                        extra_info.append(supertype_label + ' ' + supertype_str)
                if extra_info:
                    msg += ' (' + ', '.join(extra_info) + ')'
                self.fail(msg, context)
            return False

    def contains_none(self, t: Type):
        return (
            isinstance(t, NoneTyp) or
            (isinstance(t, UnionType) and any(self.contains_none(ut) for ut in t.items)) or
            (isinstance(t, TupleType) and any(self.contains_none(tt) for tt in t.items)) or
            (isinstance(t, Instance) and t.args and any(self.contains_none(it) for it in t.args))
        )

    def should_suppress_optional_error(self, related_types: List[Type]) -> bool:
        return self.suppress_none_errors and any(self.contains_none(t) for t in related_types)

    def named_type(self, name: str) -> Instance:
        """Return an instance type with type given by the name and no
        type arguments. For example, named_type('builtins.object')
        produces the object type.
        """
        # Assume that the name refers to a type.
        sym = self.lookup_qualified(name)
        return Instance(cast(TypeInfo, sym.node), [])

    def named_generic_type(self, name: str, args: List[Type]) -> Instance:
        """Return an instance with the given name and type arguments.

        Assume that the number of arguments is correct.  Assume that
        the name refers to a compatible generic type.
        """
        return Instance(self.lookup_typeinfo(name), args)

    def lookup_typeinfo(self, fullname: str) -> TypeInfo:
        # Assume that the name refers to a class.
        sym = self.lookup_qualified(fullname)
        return cast(TypeInfo, sym.node)

    def type_type(self) -> Instance:
        """Return instance type 'type'."""
        return self.named_type('builtins.type')

    def object_type(self) -> Instance:
        """Return instance type 'object'."""
        return self.named_type('builtins.object')

    def bool_type(self) -> Instance:
        """Return instance type 'bool'."""
        return self.named_type('builtins.bool')

    def str_type(self) -> Instance:
        """Return instance type 'str'."""
        return self.named_type('builtins.str')

    def store_type(self, node: Expression, typ: Type) -> None:
        """Store the type of a node in the type map."""
        self.type_map[node] = typ

    def in_checked_function(self) -> bool:
        """Should we type-check the current function?

        - Yes if --check-untyped-defs is set.
        - Yes outside functions.
        - Yes in annotated functions.
        - No otherwise.
        """
        return (self.options.check_untyped_defs
                or not self.dynamic_funcs
                or not self.dynamic_funcs[-1])

    def lookup(self, name: str, kind: int) -> SymbolTableNode:
        """Look up a definition from the symbol table with the given name.
        TODO remove kind argument
        """
        if name in self.globals:
            return self.globals[name]
        else:
            b = self.globals.get('__builtins__', None)
            if b:
                table = cast(MypyFile, b.node).names
                if name in table:
                    return table[name]
            raise KeyError('Failed lookup: {}'.format(name))

    def lookup_qualified(self, name: str) -> SymbolTableNode:
        if '.' not in name:
            return self.lookup(name, GDEF)  # FIX kind
        else:
            parts = name.split('.')
            n = self.modules[parts[0]]
            for i in range(1, len(parts) - 1):
                n = cast(MypyFile, n.names.get(parts[i], None).node)
            last = parts[-1]
            if last in n.names:
                return n.names[last]
            elif len(parts) == 2 and parts[0] == 'builtins':
                raise KeyError("Could not find builtin symbol '{}'. (Are you running a "
                               "test case? If so, make sure to include a fixture that "
                               "defines this symbol.)".format(last))
            else:
                msg = "Failed qualified lookup: '{}' (fullname = '{}')."
                raise KeyError(msg.format(last, name))

    def enter_partial_types(self) -> None:
        """Push a new scope for collecting partial types."""
        self.partial_types.append({})

    def leave_partial_types(self) -> None:
        """Pop partial type scope.

        Also report errors for variables which still have partial
        types, i.e. we couldn't infer a complete type.
        """
        partial_types = self.partial_types.pop()
        if not self.current_node_deferred:
            for var, context in partial_types.items():
                if (experiments.STRICT_OPTIONAL and
                        isinstance(var.type, PartialType) and var.type.type is None):
                    # None partial type: assume variable is intended to have type None
                    var.type = NoneTyp()
                else:
                    self.msg.fail(messages.NEED_ANNOTATION_FOR_VAR, context)
                    var.type = AnyType()

    def find_partial_types(self, var: Var) -> Optional[Dict[Var, Context]]:
        for partial_types in reversed(self.partial_types):
            if var in partial_types:
                return partial_types
        return None

    def is_unusable_type(self, typ: Type):
        """Is this type an unusable type?

        The two unusable types are Void and NoneTyp(is_ret_type=True).
        """
        return isinstance(typ, Void) or (isinstance(typ, NoneTyp) and typ.is_ret_type)

    def check_usable_type(self, typ: Type, context: Context) -> None:
        """Generate an error if the type is not a usable type."""
        if self.is_unusable_type(typ):
            self.msg.does_not_return_value(typ, context)

    def temp_node(self, t: Type, context: Context = None) -> TempNode:
        """Create a temporary node with the given, fixed type."""
        temp = TempNode(t)
        if context:
            temp.set_line(context.get_line())
        return temp

    def fail(self, msg: str, context: Context) -> None:
        """Produce an error message."""
        self.msg.fail(msg, context)

    def iterable_item_type(self, instance: Instance) -> Type:
        iterable = map_instance_to_supertype(
            instance,
            self.lookup_typeinfo('typing.Iterable'))
        return iterable.args[0]

    def function_type(self, func: FuncBase) -> FunctionLike:
        return function_type(func, self.named_type('builtins.function'))

    # TODO: These next two functions should refer to TypeMap below
    def find_isinstance_check(self, n: Expression) -> Tuple[Optional[Dict[Expression, Type]],
                                                            Optional[Dict[Expression, Type]]]:
        return find_isinstance_check(n, self.type_map)

    def push_type_map(self, type_map: Optional[Dict[Expression, Type]]) -> None:
        if type_map is None:
            self.binder.unreachable()
        else:
            for expr, type in type_map.items():
                self.binder.push(expr, type)

# Data structure returned by find_isinstance_check representing
# information learned from the truth or falsehood of a condition.  The
# dict maps nodes representing expressions like 'a[0].x' to their
# refined types under the assumption that the condition has a
# particular truth value. A value of None means that the condition can
# never have that truth value.

# NB: The keys of this dict are nodes in the original source program,
# which are compared by reference equality--effectively, being *the
# same* expression of the program, not just two identical expressions
# (such as two references to the same variable). TODO: it would
# probably be better to have the dict keyed by the nodes' literal_hash
# field instead.


TypeMap = Optional[Dict[Expression, Type]]


def conditional_type_map(expr: Expression,
                         current_type: Optional[Type],
                         proposed_type: Optional[Type],
                         ) -> Tuple[TypeMap, TypeMap]:
    """Takes in an expression, the current type of the expression, and a
    proposed type of that expression.

    Returns a 2-tuple: The first element is a map from the expression to
    the proposed type, if the expression can be the proposed type.  The
    second element is a map from the expression to the type it would hold
    if it was not the proposed type, if any."""
    if proposed_type:
        if current_type:
            if is_proper_subtype(current_type, proposed_type):
                # Expression is always of type proposed_type
                return {}, None
            elif not is_overlapping_types(current_type, proposed_type):
                # Expression is never of type proposed_type
                return None, {}
            else:
                remaining_type = restrict_subtype_away(current_type, proposed_type)
                return {expr: proposed_type}, {expr: remaining_type}
        else:
            return {expr: proposed_type}, {}
    else:
        # An isinstance check, but we don't understand the type
        return {}, {}


def is_true_literal(n: Expression) -> bool:
    return (refers_to_fullname(n, 'builtins.True')
            or isinstance(n, IntExpr) and n.value == 1)


def is_false_literal(n: Expression) -> bool:
    return (refers_to_fullname(n, 'builtins.False')
            or isinstance(n, IntExpr) and n.value == 0)


def is_literal_none(n: Expression) -> bool:
    return isinstance(n, NameExpr) and n.fullname == 'builtins.None'


def is_optional(t: Type) -> bool:
    return isinstance(t, UnionType) and any(isinstance(e, NoneTyp) for e in t.items)


def remove_optional(typ: Type) -> Type:
    if isinstance(typ, UnionType):
        return UnionType.make_union([t for t in typ.items if not isinstance(t, NoneTyp)])
    else:
        return typ


def and_conditional_maps(m1: TypeMap, m2: TypeMap) -> TypeMap:
    """Calculate what information we can learn from the truth of (e1 and e2)
    in terms of the information that we can learn from the truth of e1 and
    the truth of e2.
    """

    if m1 is None or m2 is None:
        # One of the conditions can never be true.
        return None
    # Both conditions can be true; combine the information. Anything
    # we learn from either conditions's truth is valid. If the same
    # expression's type is refined by both conditions, we somewhat
    # arbitrarily give precedence to m2. (In the future, we could use
    # an intersection type.)
    result = m2.copy()
    m2_keys = set(n2.literal_hash for n2 in m2)
    for n1 in m1:
        if n1.literal_hash not in m2_keys:
            result[n1] = m1[n1]
    return result


def or_conditional_maps(m1: TypeMap, m2: TypeMap) -> TypeMap:
    """Calculate what information we can learn from the truth of (e1 or e2)
    in terms of the information that we can learn from the truth of e1 and
    the truth of e2.
    """

    if m1 is None:
        return m2
    if m2 is None:
        return m1
    # Both conditions can be true. Combine information about
    # expressions whose type is refined by both conditions. (We do not
    # learn anything about expressions whose type is refined by only
    # one condition.)
    result = {}
    for n1 in m1:
        for n2 in m2:
            if n1.literal_hash == n2.literal_hash:
                result[n1] = UnionType.make_simplified_union([m1[n1], m2[n2]])
    return result


def find_isinstance_check(node: Expression,
                          type_map: Dict[Expression, Type],
                          ) -> Tuple[TypeMap, TypeMap]:
    """Find any isinstance checks (within a chain of ands).  Includes
    implicit and explicit checks for None.

    Return value is a map of variables to their types if the condition
    is true and a map of variables to their types if the condition is false.

    If either of the values in the tuple is None, then that particular
    branch can never occur.

    Guaranteed to not return None, None. (But may return {}, {})
    """
    if is_true_literal(node):
        return {}, None
    elif is_false_literal(node):
        return None, {}
    elif isinstance(node, CallExpr):
        if refers_to_fullname(node.callee, 'builtins.isinstance'):
            expr = node.args[0]
            if expr.literal == LITERAL_TYPE:
                vartype = type_map[expr]
                type = get_isinstance_type(node.args[1], type_map)
                return conditional_type_map(expr, vartype, type)
    elif (isinstance(node, ComparisonExpr) and experiments.STRICT_OPTIONAL):
        # Check for `x is None` and `x is not None`.
        is_not = node.operators == ['is not']
        if any(is_literal_none(n) for n in node.operands) and (is_not or node.operators == ['is']):
            if_vars = {}  # type: Dict[Expression, Type]
            else_vars = {}  # type: Dict[Expression, Type]
            for expr in node.operands:
                if expr.literal == LITERAL_TYPE and not is_literal_none(expr) and expr in type_map:
                    # This should only be true at most once: there should be
                    # two elements in node.operands, and at least one of them
                    # should represent a None.
                    vartype = type_map[expr]
                    if_vars, else_vars = conditional_type_map(expr, vartype, NoneTyp())
                    break

            if is_not:
                if_vars, else_vars = else_vars, if_vars
            return if_vars, else_vars
        # Check for `x == y` where x is of type Optional[T] and y is of type T
        # or a type that overlaps with T (or vice versa).
        elif node.operators == ['==']:
            first_type = type_map[node.operands[0]]
            second_type = type_map[node.operands[1]]
            if is_optional(first_type) != is_optional(second_type):
                if is_optional(first_type):
                    optional_type, comp_type = first_type, second_type
                    optional_expr = node.operands[0]
                else:
                    optional_type, comp_type = second_type, first_type
                    optional_expr = node.operands[1]
                if is_overlapping_types(optional_type, comp_type):
                    return {optional_expr: remove_optional(optional_type)}, {}
    elif isinstance(node, RefExpr):
        # Restrict the type of the variable to True-ish/False-ish in the if and else branches
        # respectively
        vartype = type_map[node]
        if_type = true_only(vartype)
        else_type = false_only(vartype)
        ref = node  # type: Expression
        if_map = {ref: if_type} if not isinstance(if_type, UninhabitedType) else None
        else_map = {ref: else_type} if not isinstance(else_type, UninhabitedType) else None
        return if_map, else_map
    elif isinstance(node, OpExpr) and node.op == 'and':
        left_if_vars, left_else_vars = find_isinstance_check(node.left, type_map)
        right_if_vars, right_else_vars = find_isinstance_check(node.right, type_map)

        # (e1 and e2) is true if both e1 and e2 are true,
        # and false if at least one of e1 and e2 is false.
        return (and_conditional_maps(left_if_vars, right_if_vars),
                or_conditional_maps(left_else_vars, right_else_vars))
    elif isinstance(node, OpExpr) and node.op == 'or':
        left_if_vars, left_else_vars = find_isinstance_check(node.left, type_map)
        right_if_vars, right_else_vars = find_isinstance_check(node.right, type_map)

        # (e1 or e2) is true if at least one of e1 or e2 is true,
        # and false if both e1 and e2 are false.
        return (or_conditional_maps(left_if_vars, right_if_vars),
                and_conditional_maps(left_else_vars, right_else_vars))
    elif isinstance(node, UnaryExpr) and node.op == 'not':
        left, right = find_isinstance_check(node.expr, type_map)
        return right, left

    # Not a supported isinstance check
    return {}, {}


def get_isinstance_type(expr: Expression, type_map: Dict[Expression, Type]) -> Type:
    type = type_map[expr]

    if isinstance(type, TupleType):
        all_types = type.items
    else:
        all_types = [type]

    types = []  # type: List[Type]

    for type in all_types:
        if isinstance(type, FunctionLike):
            if type.is_type_obj():
                # Type variables may be present -- erase them, which is the best
                # we can do (outside disallowing them here).
                type = erase_typevars(type.items()[0].ret_type)

            types.append(type)

    if len(types) == 0:
        return None
    elif len(types) == 1:
        return types[0]
    else:
        return UnionType(types)


def expand_func(defn: FuncItem, map: Dict[TypeVarId, Type]) -> FuncItem:
    visitor = TypeTransformVisitor(map)
    ret = defn.accept(visitor)
    assert isinstance(ret, FuncItem)
    return ret


class TypeTransformVisitor(TransformVisitor):
    def __init__(self, map: Dict[TypeVarId, Type]) -> None:
        super().__init__()
        self.map = map

    def type(self, type: Type) -> Type:
        return expand_type(type, self.map)


def is_unsafe_overlapping_signatures(signature: Type, other: Type) -> bool:
    """Check if two signatures may be unsafely overlapping.

    Two signatures s and t are overlapping if both can be valid for the same
    statically typed values and the return types are incompatible.

    Assume calls are first checked against 'signature', then against 'other'.
    Thus if 'signature' is more general than 'other', there is no unsafe
    overlapping.

    TODO If argument types vary covariantly, the return type may vary
         covariantly as well.
    """
    if isinstance(signature, CallableType):
        if isinstance(other, CallableType):
            # TODO varargs
            # TODO keyword args
            # TODO erasure
            # TODO allow to vary covariantly
            # Check if the argument counts are overlapping.
            min_args = max(signature.min_args, other.min_args)
            max_args = min(len(signature.arg_types), len(other.arg_types))
            if min_args > max_args:
                # Argument counts are not overlapping.
                return False
            # Signatures are overlapping iff if they are overlapping for the
            # smallest common argument count.
            for i in range(min_args):
                t1 = signature.arg_types[i]
                t2 = other.arg_types[i]
                if not is_overlapping_types(t1, t2):
                    return False
            # All arguments types for the smallest common argument count are
            # overlapping => the signature is overlapping. The overlapping is
            # safe if the return types are identical.
            if is_same_type(signature.ret_type, other.ret_type):
                return False
            # If the first signature has more general argument types, the
            # latter will never be called
            if is_more_general_arg_prefix(signature, other):
                return False
            return not is_more_precise_signature(signature, other)
    return True


def is_more_general_arg_prefix(t: FunctionLike, s: FunctionLike) -> bool:
    """Does t have wider arguments than s?"""
    # TODO should an overload with additional items be allowed to be more
    #      general than one with fewer items (or just one item)?
    # TODO check argument kinds
    if isinstance(t, CallableType):
        if isinstance(s, CallableType):
            return all(is_proper_subtype(args, argt)
                       for argt, args in zip(t.arg_types, s.arg_types))
    elif isinstance(t, FunctionLike):
        if isinstance(s, FunctionLike):
            if len(t.items()) == len(s.items()):
                return all(is_same_arg_prefix(items, itemt)
                           for items, itemt in zip(t.items(), s.items()))
    return False


def is_same_arg_prefix(t: CallableType, s: CallableType) -> bool:
    # TODO check argument kinds
    return all(is_same_type(argt, args)
               for argt, args in zip(t.arg_types, s.arg_types))


def is_more_precise_signature(t: CallableType, s: CallableType) -> bool:
    """Is t more precise than s?

    A signature t is more precise than s if all argument types and the return
    type of t are more precise than the corresponding types in s.

    Assume that the argument kinds and names are compatible, and that the
    argument counts are overlapping.
    """
    # TODO generic function types
    # Only consider the common prefix of argument types.
    for argt, args in zip(t.arg_types, s.arg_types):
        if not is_more_precise(argt, args):
            return False
    return is_more_precise(t.ret_type, s.ret_type)


def infer_operator_assignment_method(type: Type, operator: str) -> Tuple[bool, str]:
    """Determine if operator assignment on given value type is in-place, and the method name.

    For example, if operator is '+', return (True, '__iadd__') or (False, '__add__')
    depending on which method is supported by the type.
    """
    method = nodes.op_methods[operator]
    if isinstance(type, Instance):
        if operator in nodes.ops_with_inplace_method:
            inplace_method = '__i' + method[2:]
            if type.type.has_readable_member(inplace_method):
                return True, inplace_method
    return False, method


def is_valid_inferred_type(typ: Type) -> bool:
    """Is an inferred type valid?

    Examples of invalid types include the None type or List[<uninhabited>].

    When not doing strict Optional checking, all types containing None are
    invalid.  When doing strict Optional checking, only None and types that are
    incompletely defined (i.e. contain UninhabitedType) are invalid.
    """
    if is_same_type(typ, NoneTyp()):
        # With strict Optional checking, we *may* eventually infer NoneTyp, but
        # we only do that if we can't infer a specific Optional type.  This
        # resolution happens in leave_partial_types when we pop a partial types
        # scope.
        return False
    return is_valid_inferred_type_component(typ)


def is_valid_inferred_type_component(typ: Type) -> bool:
    """Is this part of a type a valid inferred type?

    In strict Optional mode this excludes bare None types, as otherwise every
    type containing None would be invalid.
    """
    if not experiments.STRICT_OPTIONAL:
        if is_same_type(typ, NoneTyp()):
            return False
    if is_same_type(typ, UninhabitedType()):
        return False
    elif isinstance(typ, Instance):
        for arg in typ.args:
            if not is_valid_inferred_type_component(arg):
                return False
    elif isinstance(typ, TupleType):
        for item in typ.items:
            if not is_valid_inferred_type_component(item):
                return False
    return True


def is_node_static(node: Node) -> Optional[bool]:
    """Find out if a node describes a static function method."""

    if isinstance(node, FuncDef):
        return node.is_static

    if isinstance(node, Var):
        return node.is_staticmethod

    return None


class Scope:
    # We keep two stacks combined, to maintain the relative order
    stack = None  # type: List[Union[Type, FuncItem, MypyFile]]

    def __init__(self, module: MypyFile) -> None:
        self.stack = [module]

    def top_function(self) -> Optional[FuncItem]:
        for e in reversed(self.stack):
            if isinstance(e, FuncItem):
                return e
        return None

    def active_class(self) -> Optional[Type]:
        if isinstance(self.stack[-1], Type):
            return self.stack[-1]
        return None

    @contextmanager
    def push_function(self, item: FuncItem) -> Iterator[None]:
        self.stack.append(item)
        yield
        self.stack.pop()

    @contextmanager
    def push_class(self, t: Type) -> Iterator[None]:
        self.stack.append(t)
        yield
        self.stack.pop()<|MERGE_RESOLUTION|>--- conflicted
+++ resolved
@@ -24,13 +24,9 @@
     YieldFromExpr, NamedTupleExpr, TypedDictExpr, SetComprehension,
     DictionaryComprehension, ComplexExpr, EllipsisExpr, TypeAliasExpr,
     RefExpr, YieldExpr, BackquoteExpr, ImportFrom, ImportAll, ImportBase,
-    AwaitExpr,
-<<<<<<< HEAD
-    CONTRAVARIANT, COVARIANT, MDEF, Node)
-=======
-    ARG_POS,
+    AwaitExpr, Node,
+    ARG_POS, MDEF,
     CONTRAVARIANT, COVARIANT)
->>>>>>> 8453dda8
 from mypy import nodes
 from mypy.types import (
     Type, AnyType, CallableType, Void, FunctionLike, Overloaded, TupleType, TypedDictType,
